"""Sensor platform for Teslemetry integration."""

from __future__ import annotations

from collections.abc import Callable
from dataclasses import dataclass
from datetime import datetime, timedelta
from itertools import chain
from typing import cast

from homeassistant.components.sensor import (
    SensorDeviceClass,
    SensorEntity,
    SensorEntityDescription,
    SensorStateClass,
)
from homeassistant.config_entries import ConfigEntry
from homeassistant.const import (
    PERCENTAGE,
    EntityCategory,
    UnitOfElectricCurrent,
    UnitOfElectricPotential,
    UnitOfEnergy,
    UnitOfLength,
    UnitOfPower,
    UnitOfPressure,
    UnitOfSpeed,
    UnitOfTemperature,
    UnitOfTime,
)
from homeassistant.core import HomeAssistant
from homeassistant.helpers.entity_platform import AddEntitiesCallback
from homeassistant.helpers.typing import StateType
from homeassistant.util import dt as dt_util
from homeassistant.util.variance import ignore_variance

from .const import DOMAIN
from .entity import (
    TeslemetryEnergyEntity,
    TeslemetryVehicleEntity,
    TeslemetryWallConnectorEntity,
)
from .models import TeslemetryEnergyData, TeslemetryVehicleData

ChargeStates = {
    "Starting": "starting",
    "Charging": "charging",
    "Stopped": "stopped",
    "Complete": "complete",
    "Disconnected": "disconnected",
    "NoPower": "no_power",
}

ShiftStates = {"P": "p", "D": "d", "R": "r", "N": "n"}


@dataclass(frozen=True, kw_only=True)
class TeslemetrySensorEntityDescription(SensorEntityDescription):
    """Describes Teslemetry Sensor entity."""

    value_fn: Callable[[StateType], StateType | datetime] = lambda x: x


VEHICLE_DESCRIPTIONS: tuple[TeslemetrySensorEntityDescription, ...] = (
    TeslemetrySensorEntityDescription(
        key="charge_state_charging_state",
        options=list(ChargeStates.values()),
        device_class=SensorDeviceClass.ENUM,
        value_fn=lambda value: ChargeStates.get(cast(str, value)),
    ),
    TeslemetrySensorEntityDescription(
        key="charge_state_battery_level",
        state_class=SensorStateClass.MEASUREMENT,
        native_unit_of_measurement=PERCENTAGE,
        device_class=SensorDeviceClass.BATTERY,
    ),
    TeslemetrySensorEntityDescription(
        key="charge_state_usable_battery_level",
        state_class=SensorStateClass.MEASUREMENT,
        native_unit_of_measurement=PERCENTAGE,
        device_class=SensorDeviceClass.BATTERY,
        entity_registry_enabled_default=False,
    ),
    TeslemetrySensorEntityDescription(
        key="charge_state_charge_energy_added",
        state_class=SensorStateClass.TOTAL_INCREASING,
        native_unit_of_measurement=UnitOfEnergy.KILO_WATT_HOUR,
        device_class=SensorDeviceClass.ENERGY,
        suggested_display_precision=1,
    ),
    TeslemetrySensorEntityDescription(
        key="charge_state_charger_power",
        state_class=SensorStateClass.MEASUREMENT,
        native_unit_of_measurement=UnitOfPower.KILO_WATT,
        device_class=SensorDeviceClass.POWER,
    ),
    TeslemetrySensorEntityDescription(
        key="charge_state_charger_voltage",
        state_class=SensorStateClass.MEASUREMENT,
        native_unit_of_measurement=UnitOfElectricPotential.VOLT,
        device_class=SensorDeviceClass.VOLTAGE,
        entity_category=EntityCategory.DIAGNOSTIC,
    ),
    TeslemetrySensorEntityDescription(
        key="charge_state_charger_actual_current",
        state_class=SensorStateClass.MEASUREMENT,
        native_unit_of_measurement=UnitOfElectricCurrent.AMPERE,
        device_class=SensorDeviceClass.CURRENT,
        entity_category=EntityCategory.DIAGNOSTIC,
    ),
    TeslemetrySensorEntityDescription(
        key="charge_state_charge_rate",
        state_class=SensorStateClass.MEASUREMENT,
        native_unit_of_measurement=UnitOfSpeed.MILES_PER_HOUR,
        device_class=SensorDeviceClass.SPEED,
        entity_category=EntityCategory.DIAGNOSTIC,
    ),
    TeslemetrySensorEntityDescription(
        key="charge_state_conn_charge_cable",
        entity_category=EntityCategory.DIAGNOSTIC,
        entity_registry_enabled_default=False,
    ),
    TeslemetrySensorEntityDescription(
        key="charge_state_fast_charger_type",
        entity_category=EntityCategory.DIAGNOSTIC,
        entity_registry_enabled_default=False,
    ),
    TeslemetrySensorEntityDescription(
        key="charge_state_battery_range",
        state_class=SensorStateClass.MEASUREMENT,
        native_unit_of_measurement=UnitOfLength.MILES,
        device_class=SensorDeviceClass.DISTANCE,
        suggested_display_precision=1,
    ),
    TeslemetrySensorEntityDescription(
        key="charge_state_est_battery_range",
        state_class=SensorStateClass.MEASUREMENT,
        native_unit_of_measurement=UnitOfLength.MILES,
        device_class=SensorDeviceClass.DISTANCE,
        suggested_display_precision=1,
        entity_registry_enabled_default=False,
    ),
    TeslemetrySensorEntityDescription(
        key="charge_state_ideal_battery_range",
        state_class=SensorStateClass.MEASUREMENT,
        native_unit_of_measurement=UnitOfLength.MILES,
        device_class=SensorDeviceClass.DISTANCE,
        suggested_display_precision=1,
        entity_registry_enabled_default=False,
    ),
    TeslemetrySensorEntityDescription(
        key="drive_state_speed",
        state_class=SensorStateClass.MEASUREMENT,
        native_unit_of_measurement=UnitOfSpeed.MILES_PER_HOUR,
        device_class=SensorDeviceClass.SPEED,
        entity_registry_enabled_default=False,
        value_fn=lambda value: value or 0,
    ),
    TeslemetrySensorEntityDescription(
        key="drive_state_power",
        state_class=SensorStateClass.MEASUREMENT,
        native_unit_of_measurement=UnitOfPower.KILO_WATT,
        device_class=SensorDeviceClass.POWER,
        entity_category=EntityCategory.DIAGNOSTIC,
        entity_registry_enabled_default=False,
        value_fn=lambda value: value or 0,
    ),
    TeslemetrySensorEntityDescription(
        key="drive_state_shift_state",
<<<<<<< HEAD
        options=list(ShiftStates.values()),
=======
        options=["p", "d", "r", "n"],
>>>>>>> e5ba4dbd
        device_class=SensorDeviceClass.ENUM,
        value_fn=lambda x: ShiftStates.get(str(x), "p"),
        entity_registry_enabled_default=False,
    ),
    TeslemetrySensorEntityDescription(
        key="vehicle_state_odometer",
        state_class=SensorStateClass.TOTAL_INCREASING,
        native_unit_of_measurement=UnitOfLength.MILES,
        device_class=SensorDeviceClass.DISTANCE,
        suggested_display_precision=0,
        entity_category=EntityCategory.DIAGNOSTIC,
        entity_registry_enabled_default=False,
    ),
    TeslemetrySensorEntityDescription(
        key="vehicle_state_tpms_pressure_fl",
        state_class=SensorStateClass.MEASUREMENT,
        native_unit_of_measurement=UnitOfPressure.BAR,
        suggested_unit_of_measurement=UnitOfPressure.PSI,
        device_class=SensorDeviceClass.PRESSURE,
        suggested_display_precision=1,
        entity_category=EntityCategory.DIAGNOSTIC,
        entity_registry_enabled_default=False,
    ),
    TeslemetrySensorEntityDescription(
        key="vehicle_state_tpms_pressure_fr",
        state_class=SensorStateClass.MEASUREMENT,
        native_unit_of_measurement=UnitOfPressure.BAR,
        suggested_unit_of_measurement=UnitOfPressure.PSI,
        device_class=SensorDeviceClass.PRESSURE,
        suggested_display_precision=1,
        entity_category=EntityCategory.DIAGNOSTIC,
        entity_registry_enabled_default=False,
    ),
    TeslemetrySensorEntityDescription(
        key="vehicle_state_tpms_pressure_rl",
        state_class=SensorStateClass.MEASUREMENT,
        native_unit_of_measurement=UnitOfPressure.BAR,
        suggested_unit_of_measurement=UnitOfPressure.PSI,
        device_class=SensorDeviceClass.PRESSURE,
        suggested_display_precision=1,
        entity_category=EntityCategory.DIAGNOSTIC,
        entity_registry_enabled_default=False,
    ),
    TeslemetrySensorEntityDescription(
        key="vehicle_state_tpms_pressure_rr",
        state_class=SensorStateClass.MEASUREMENT,
        native_unit_of_measurement=UnitOfPressure.BAR,
        suggested_unit_of_measurement=UnitOfPressure.PSI,
        device_class=SensorDeviceClass.PRESSURE,
        suggested_display_precision=1,
        entity_category=EntityCategory.DIAGNOSTIC,
        entity_registry_enabled_default=False,
    ),
    TeslemetrySensorEntityDescription(
        key="climate_state_inside_temp",
        state_class=SensorStateClass.MEASUREMENT,
        native_unit_of_measurement=UnitOfTemperature.CELSIUS,
        device_class=SensorDeviceClass.TEMPERATURE,
        suggested_display_precision=1,
    ),
    TeslemetrySensorEntityDescription(
        key="climate_state_outside_temp",
        state_class=SensorStateClass.MEASUREMENT,
        native_unit_of_measurement=UnitOfTemperature.CELSIUS,
        device_class=SensorDeviceClass.TEMPERATURE,
        suggested_display_precision=1,
    ),
    TeslemetrySensorEntityDescription(
        key="climate_state_driver_temp_setting",
        state_class=SensorStateClass.MEASUREMENT,
        native_unit_of_measurement=UnitOfTemperature.CELSIUS,
        device_class=SensorDeviceClass.TEMPERATURE,
        suggested_display_precision=1,
        entity_category=EntityCategory.DIAGNOSTIC,
        entity_registry_enabled_default=False,
    ),
    TeslemetrySensorEntityDescription(
        key="climate_state_passenger_temp_setting",
        state_class=SensorStateClass.MEASUREMENT,
        native_unit_of_measurement=UnitOfTemperature.CELSIUS,
        device_class=SensorDeviceClass.TEMPERATURE,
        suggested_display_precision=1,
        entity_category=EntityCategory.DIAGNOSTIC,
        entity_registry_enabled_default=False,
    ),
    TeslemetrySensorEntityDescription(
        key="drive_state_active_route_traffic_minutes_delay",
        state_class=SensorStateClass.MEASUREMENT,
        native_unit_of_measurement=UnitOfTime.MINUTES,
        device_class=SensorDeviceClass.DURATION,
        entity_registry_enabled_default=False,
    ),
    TeslemetrySensorEntityDescription(
        key="drive_state_active_route_energy_at_arrival",
        state_class=SensorStateClass.MEASUREMENT,
        native_unit_of_measurement=PERCENTAGE,
        device_class=SensorDeviceClass.BATTERY,
        entity_category=EntityCategory.DIAGNOSTIC,
        entity_registry_enabled_default=False,
    ),
    TeslemetrySensorEntityDescription(
        key="drive_state_active_route_miles_to_arrival",
        state_class=SensorStateClass.MEASUREMENT,
        native_unit_of_measurement=UnitOfLength.MILES,
        device_class=SensorDeviceClass.DISTANCE,
    ),
)


@dataclass(frozen=True, kw_only=True)
class TeslemetryTimeEntityDescription(SensorEntityDescription):
    """Describes Teslemetry Sensor entity."""

    variance: int


VEHICLE_TIME_DESCRIPTIONS: tuple[TeslemetryTimeEntityDescription, ...] = (
    TeslemetryTimeEntityDescription(
        key="charge_state_minutes_to_full_charge",
        device_class=SensorDeviceClass.TIMESTAMP,
<<<<<<< HEAD
=======
        value_fn=minutes_to_datetime,
    ),
    TeslemetrySensorEntityDescription(
        key="drive_state_active_route_destination",
>>>>>>> e5ba4dbd
        entity_category=EntityCategory.DIAGNOSTIC,
        variance=4,
    ),
    TeslemetryTimeEntityDescription(
        key="drive_state_active_route_minutes_to_arrival",
        device_class=SensorDeviceClass.TIMESTAMP,
        variance=1,
    ),
)

ENERGY_DESCRIPTIONS: tuple[SensorEntityDescription, ...] = (
    SensorEntityDescription(
        key="solar_power",
        state_class=SensorStateClass.MEASUREMENT,
        native_unit_of_measurement=UnitOfPower.WATT,
        suggested_unit_of_measurement=UnitOfPower.KILO_WATT,
        suggested_display_precision=2,
        device_class=SensorDeviceClass.POWER,
    ),
    SensorEntityDescription(
        key="energy_left",
        state_class=SensorStateClass.MEASUREMENT,
        native_unit_of_measurement=UnitOfEnergy.WATT_HOUR,
        suggested_unit_of_measurement=UnitOfEnergy.KILO_WATT_HOUR,
        suggested_display_precision=2,
        device_class=SensorDeviceClass.ENERGY_STORAGE,
        entity_category=EntityCategory.DIAGNOSTIC,
    ),
    SensorEntityDescription(
        key="total_pack_energy",
        state_class=SensorStateClass.MEASUREMENT,
        native_unit_of_measurement=UnitOfEnergy.WATT_HOUR,
        suggested_unit_of_measurement=UnitOfEnergy.KILO_WATT_HOUR,
        suggested_display_precision=2,
        device_class=SensorDeviceClass.ENERGY_STORAGE,
        entity_category=EntityCategory.DIAGNOSTIC,
        entity_registry_enabled_default=False,
    ),
    SensorEntityDescription(
        key="percentage_charged",
        state_class=SensorStateClass.MEASUREMENT,
        native_unit_of_measurement=PERCENTAGE,
        device_class=SensorDeviceClass.BATTERY,
        suggested_display_precision=2,
    ),
    SensorEntityDescription(
        key="battery_power",
        state_class=SensorStateClass.MEASUREMENT,
        native_unit_of_measurement=UnitOfPower.WATT,
        suggested_unit_of_measurement=UnitOfPower.KILO_WATT,
        suggested_display_precision=2,
        device_class=SensorDeviceClass.POWER,
    ),
    SensorEntityDescription(
        key="load_power",
        state_class=SensorStateClass.MEASUREMENT,
        native_unit_of_measurement=UnitOfPower.WATT,
        suggested_unit_of_measurement=UnitOfPower.KILO_WATT,
        suggested_display_precision=2,
        device_class=SensorDeviceClass.POWER,
    ),
    SensorEntityDescription(
        key="grid_power",
        state_class=SensorStateClass.MEASUREMENT,
        native_unit_of_measurement=UnitOfPower.WATT,
        suggested_unit_of_measurement=UnitOfPower.KILO_WATT,
        suggested_display_precision=2,
        device_class=SensorDeviceClass.POWER,
    ),
    SensorEntityDescription(
        key="grid_services_power",
        state_class=SensorStateClass.MEASUREMENT,
        native_unit_of_measurement=UnitOfPower.WATT,
        suggested_unit_of_measurement=UnitOfPower.KILO_WATT,
        suggested_display_precision=2,
        device_class=SensorDeviceClass.POWER,
    ),
    SensorEntityDescription(
        key="generator_power",
        state_class=SensorStateClass.MEASUREMENT,
        native_unit_of_measurement=UnitOfPower.WATT,
        suggested_unit_of_measurement=UnitOfPower.KILO_WATT,
        suggested_display_precision=2,
        device_class=SensorDeviceClass.POWER,
        entity_registry_enabled_default=False,
    ),
    SensorEntityDescription(key="island_status", device_class=SensorDeviceClass.ENUM),
)

WALL_CONNECTOR_DESCRIPTIONS: tuple[SensorEntityDescription, ...] = (
    SensorEntityDescription(
        key="wall_connector_state",
        entity_category=EntityCategory.DIAGNOSTIC,
        entity_registry_enabled_default=False,
    ),
    SensorEntityDescription(
        key="wall_connector_fault_state",
        entity_category=EntityCategory.DIAGNOSTIC,
        entity_registry_enabled_default=False,
    ),
    SensorEntityDescription(
        key="wall_connector_power",
        state_class=SensorStateClass.MEASUREMENT,
        native_unit_of_measurement=UnitOfPower.WATT,
        suggested_unit_of_measurement=UnitOfPower.KILO_WATT,
        suggested_display_precision=2,
        device_class=SensorDeviceClass.POWER,
    ),
    SensorEntityDescription(
        key="vin",
    ),
)


async def async_setup_entry(
    hass: HomeAssistant, entry: ConfigEntry, async_add_entities: AddEntitiesCallback
) -> None:
    """Set up the Teslemetry sensor platform from a config entry."""
    data = hass.data[DOMAIN][entry.entry_id]

    async_add_entities(
        chain(
            (  # Add vehicles
                TeslemetryVehicleSensorEntity(vehicle, description)
                for vehicle in data.vehicles
                for description in VEHICLE_DESCRIPTIONS
            ),
            (  # Add vehicles time sensors
                TeslemetryVehicleTimeSensorEntity(vehicle, description)
                for vehicle in data.vehicles
                for description in VEHICLE_TIME_DESCRIPTIONS
            ),
            (  # Add energy site live
                TeslemetryEnergySensorEntity(energysite, description)
                for energysite in data.energysites
                for description in ENERGY_DESCRIPTIONS
                if description.key in energysite.coordinator.data
            ),
            (  # Add wall connectors
                TeslemetryWallConnectorSensorEntity(energysite, din, description)
                for energysite in data.energysites
                for din in energysite.coordinator.data.get("wall_connectors", {})
                for description in WALL_CONNECTOR_DESCRIPTIONS
            ),
        )
    )


class TeslemetryVehicleSensorEntity(TeslemetryVehicleEntity, SensorEntity):
    """Base class for Teslemetry vehicle metric sensors."""

    entity_description: TeslemetrySensorEntityDescription

    def __init__(
        self,
        vehicle: TeslemetryVehicleData,
        description: TeslemetrySensorEntityDescription,
    ) -> None:
        """Initialize the sensor."""
        super().__init__(vehicle, description.key)


class TeslemetryVehicleTimeSensorEntity(TeslemetryVehicleEntity, SensorEntity):
    """Base class for Teslemetry vehicle metric sensors."""

    entity_description: TeslemetryTimeEntityDescription
    _last_value: int | None = None

    def __init__(
        self,
        data: TeslemetryVehicleData,
        description: TeslemetryTimeEntityDescription,
    ) -> None:
        """Initialize the sensor."""
        self.entity_description = description
        self._get_timestamp = ignore_variance(
            func=lambda value: dt_util.now() + timedelta(minutes=value),
            ignored_variance=timedelta(minutes=description.variance),
        )

        super().__init__(data, description.key)

    @property
    def native_value(self) -> datetime | None:
        """Return the state of the sensor."""
        if (value := self._value) == self._last_value:
            # No change
            return None
        self._last_value = value
        return self._get_timestamp(value)

    @property
    def available(self) -> bool:
        """Return the avaliability of the sensor."""
        return isinstance(self._value, int | float) and self._value > 0


class TeslemetryEnergySensorEntity(TeslemetryEnergyEntity, SensorEntity):
    """Base class for Teslemetry energy site metric sensors."""

    entity_description: SensorEntityDescription

    def __init__(
        self,
        energysite: TeslemetryEnergyData,
        description: SensorEntityDescription,
    ) -> None:
        """Initialize the sensor."""
        super().__init__(energysite, description.key)
        self.entity_description = description

    @property
    def native_value(self) -> StateType:
        """Return the state of the sensor."""
        return self.get()


class TeslemetryWallConnectorSensorEntity(TeslemetryWallConnectorEntity, SensorEntity):
    """Base class for Teslemetry energy site metric sensors."""

    entity_description: SensorEntityDescription

    def __init__(
        self,
        energysite: TeslemetryEnergyData,
        din: str,
        description: SensorEntityDescription,
    ) -> None:
        """Initialize the sensor."""
        super().__init__(
            energysite,
            din,
            description.key,
        )
        self.entity_description = description

    @property
    def native_value(self) -> StateType:
        """Return the state of the sensor."""
        return self._value<|MERGE_RESOLUTION|>--- conflicted
+++ resolved
@@ -167,11 +167,7 @@
     ),
     TeslemetrySensorEntityDescription(
         key="drive_state_shift_state",
-<<<<<<< HEAD
         options=list(ShiftStates.values()),
-=======
-        options=["p", "d", "r", "n"],
->>>>>>> e5ba4dbd
         device_class=SensorDeviceClass.ENUM,
         value_fn=lambda x: ShiftStates.get(str(x), "p"),
         entity_registry_enabled_default=False,
@@ -292,13 +288,6 @@
     TeslemetryTimeEntityDescription(
         key="charge_state_minutes_to_full_charge",
         device_class=SensorDeviceClass.TIMESTAMP,
-<<<<<<< HEAD
-=======
-        value_fn=minutes_to_datetime,
-    ),
-    TeslemetrySensorEntityDescription(
-        key="drive_state_active_route_destination",
->>>>>>> e5ba4dbd
         entity_category=EntityCategory.DIAGNOSTIC,
         variance=4,
     ),
