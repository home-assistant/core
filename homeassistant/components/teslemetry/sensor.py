--- conflicted
+++ resolved
@@ -523,47 +523,7 @@
     async_add_entities: AddEntitiesCallback,
 ) -> None:
     """Set up the Teslemetry sensor platform from a config entry."""
-<<<<<<< HEAD
-    async_add_entities(
-        chain(
-            (  # Add vehicles
-                TeslemetryVehicleSensorEntity(vehicle, description)
-                for vehicle in entry.runtime_data.vehicles
-                for description in VEHICLE_DESCRIPTIONS
-            ),
-            (  # Add vehicles time sensors
-                TeslemetryVehicleTimeSensorEntity(vehicle, description)
-                for vehicle in entry.runtime_data.vehicles
-                for description in VEHICLE_TIME_DESCRIPTIONS
-            ),
-            (  # Add energy site live
-                TeslemetryEnergyLiveSensorEntity(energysite, description)
-                for energysite in entry.runtime_data.energysites
-                if energysite.live_coordinator
-                for description in ENERGY_LIVE_DESCRIPTIONS
-                if description.key in energysite.live_coordinator.data
-            ),
-            (  # Add wall connectors
-                TeslemetryWallConnectorSensorEntity(energysite, din, description)
-                for energysite in entry.runtime_data.energysites
-                if energysite.live_coordinator
-                for din in energysite.live_coordinator.data.get("wall_connectors", [])
-                for description in WALL_CONNECTOR_DESCRIPTIONS
-            ),
-            (  # Add energy site info
-                TeslemetryEnergyInfoSensorEntity(energysite, description)
-                for energysite in entry.runtime_data.energysites
-                for description in ENERGY_INFO_DESCRIPTIONS
-                if description.key in energysite.info_coordinator.data
-            ),
-            (  # Add energy history sensor
-                TeslemetryEnergyHistorySensorEntity(energysite, description)
-                for energysite in entry.runtime_data.energysites
-                for description in ENERGY_HISTORY_DESCRIPTIONS
-                if energysite.history_coordinator
-            ),
-        )
-=======
+
     entities: list[SensorEntity] = []
     for vehicle in entry.runtime_data.vehicles:
         for description in VEHICLE_DESCRIPTIONS:
@@ -592,6 +552,7 @@
     entities.extend(
         TeslemetryEnergyLiveSensorEntity(energysite, description)
         for energysite in entry.runtime_data.energysites
+        if energysite.live_coordinator
         for description in ENERGY_LIVE_DESCRIPTIONS
         if description.key in energysite.live_coordinator.data
     )
@@ -599,9 +560,9 @@
     entities.extend(
         TeslemetryWallConnectorSensorEntity(energysite, din, description)
         for energysite in entry.runtime_data.energysites
+        if energysite.live_coordinator
         for din in energysite.live_coordinator.data.get("wall_connectors", {})
         for description in WALL_CONNECTOR_DESCRIPTIONS
->>>>>>> 11fa6b2e
     )
 
     entities.extend(
