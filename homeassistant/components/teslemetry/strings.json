--- conflicted
+++ resolved
@@ -211,11 +211,11 @@
         }
       }
     },
-<<<<<<< HEAD
     "media_player": {
       "media": {
         "name": "Media player"
-=======
+      }
+    },
     "cover": {
       "charge_state_charge_port_door_open": {
         "name": "Charge port door"
@@ -228,7 +228,6 @@
       },
       "windows": {
         "name": "Windows"
->>>>>>> 7d44321f
       }
     },
     "sensor": {
