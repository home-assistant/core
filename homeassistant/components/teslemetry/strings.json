{
  "config": {
    "abort": {
      "already_configured": "Account is already configured",
      "reauth_successful": "[%key:common::config_flow::abort::reauth_successful%]",
      "reauth_account_mismatch": "The reauthentication account does not match the original account"
    },
    "error": {
      "invalid_access_token": "[%key:common::config_flow::error::invalid_access_token%]",
      "subscription_required": "Subscription required, please visit {short_url}",
      "cannot_connect": "[%key:common::config_flow::error::cannot_connect%]",
      "unknown": "[%key:common::config_flow::error::unknown%]"
    },
    "step": {
      "user": {
        "data": {
          "access_token": "[%key:common::config_flow::data::access_token%]"
        },
        "description": "Enter an access token from {url}."
      },
      "reauth_confirm": {
        "title": "[%key:common::config_flow::title::reauth%]",
        "description": "The {name} integration needs to re-authenticate your account, please enter an access token from {url}",
        "data": {
          "access_token": "[%key:common::config_flow::data::access_token%]"
        }
      }
    }
  },
  "entity": {
    "binary_sensor": {
      "backup_capable": {
        "name": "Backup capable"
      },
      "charge_state_battery_heater_on": {
        "name": "Battery heater"
      },
      "charge_state_charger_phases": {
        "name": "Charger has multiple phases"
      },
      "charge_state_conn_charge_cable": {
        "name": "Charge cable"
      },
      "charge_state_preconditioning_enabled": {
        "name": "Preconditioning enabled"
      },
      "charge_state_scheduled_charging_pending": {
        "name": "Scheduled charging pending"
      },
      "charge_state_trip_charging": {
        "name": "Trip charging"
      },
      "climate_state_cabin_overheat_protection_actively_cooling": {
        "name": "Cabin overheat protection active"
      },
      "climate_state_is_preconditioning": {
        "name": "Preconditioning"
      },
      "components_grid_services_enabled": {
        "name": "Grid services enabled"
      },
      "grid_services_active": {
        "name": "Grid services active"
      },
      "state": {
        "name": "Status"
      },
      "storm_mode_active": {
        "name": "Storm watch active"
      },
      "automatic_blind_spot_camera": {
        "name": "Automatic blind spot camera"
      },
      "automatic_emergency_braking_off": {
        "name": "Automatic emergency braking off"
      },
      "blind_spot_collision_warning_chime": {
        "name": "Blind spot collision warning chime"
      },
      "bms_full_charge_complete": {
        "name": "BMS full charge"
      },
      "brake_pedal": {
        "name": "Brake pedal"
      },
      "charge_port_cold_weather_mode": {
        "name": "Charge port cold weather mode"
      },
      "service_mode": {
        "name": "Service mode"
      },
      "vehicle_state_dashcam_state": {
        "name": "Dashcam"
      },
      "vehicle_state_df": {
        "name": "Front driver door"
      },
      "vehicle_state_dr": {
        "name": "Rear driver door"
      },
      "vehicle_state_fd_window": {
        "name": "Front driver window"
      },
      "vehicle_state_fp_window": {
        "name": "Front passenger window"
      },
      "vehicle_state_is_user_present": {
        "name": "User present"
      },
      "vehicle_state_pf": {
        "name": "Front passenger door"
      },
      "vehicle_state_pr": {
        "name": "Rear passenger door"
      },
      "vehicle_state_rd_window": {
        "name": "Rear driver window"
      },
      "vehicle_state_rp_window": {
        "name": "Rear passenger window"
      },
      "vehicle_state_tpms_soft_warning_fl": {
        "name": "Tire pressure warning front left"
      },
      "vehicle_state_tpms_soft_warning_fr": {
        "name": "Tire pressure warning front right"
      },
      "vehicle_state_tpms_soft_warning_rl": {
        "name": "Tire pressure warning rear left"
      },
      "vehicle_state_tpms_soft_warning_rr": {
        "name": "Tire pressure warning rear right"
      },
      "pin_to_drive_enabled": {
        "name": "PIN to Drive enabled"
      },
      "drive_rail": {
        "name": "Drive rail"
      },
      "driver_seat_belt": {
        "name": "Driver seat belt"
      },
      "driver_seat_occupied": {
        "name": "Driver seat occupied"
      },
      "passenger_seat_belt": {
        "name": "Passenger seat belt"
      },
      "fast_charger_present": {
        "name": "Fast charger present"
      },
      "gps_state": {
        "name": "GPS state"
      },
      "guest_mode_enabled": {
        "name": "Guest mode enabled"
      },
      "dc_dc_enable": {
        "name": "DC to DC converter"
      },
      "emergency_lane_departure_avoidance": {
        "name": "Emergency lane departure avoidance"
      },
      "supercharger_session_trip_planner": {
        "name": "Supercharger session trip planner"
      },
      "wiper_heat_enabled": {
        "name": "Wiper heat"
      },
      "rear_display_hvac_enabled": {
        "name": "Rear display HVAC"
      },
      "offroad_lightbar_present": {
        "name": "Offroad lightbar"
      },
      "homelink_nearby": {
        "name": "Homelink nearby"
      },
      "europe_vehicle": {
        "name": "European vehicle"
      },
      "right_hand_drive": {
        "name": "Right hand drive"
      },
      "located_at_home": {
        "name": "Located at home"
      },
      "located_at_work": {
        "name": "Located at work"
      },
      "located_at_favorite": {
        "name": "Located at favorite"
      }
    },
    "button": {
      "boombox": {
        "name": "Play fart"
      },
      "enable_keyless_driving": {
        "name": "Keyless driving"
      },
      "flash_lights": {
        "name": "Flash lights"
      },
      "homelink": {
        "name": "Homelink"
      },
      "honk": {
        "name": "Honk horn"
      },
      "wake": {
        "name": "Wake"
      }
    },
    "climate": {
      "climate_state_cabin_overheat_protection": {
        "name": "Cabin overheat protection"
      },
      "driver_temp": {
        "name": "[%key:component::climate::title%]",
        "state_attributes": {
          "preset_mode": {
            "state": {
              "off": "Normal",
              "keep": "Keep mode",
              "dog": "Dog mode",
              "camp": "Camp mode"
            }
          },
          "fan_mode": {
            "state": {
<<<<<<< HEAD
              "off": "Off",
              "bioweapon": "Bioweapon Defense"
=======
              "off": "[%key:common::state::off%]",
              "bioweapon": "Bioweapon defense"
>>>>>>> 013439f7
            }
          }
        }
      }
    },
    "device_tracker": {
      "location": {
        "name": "Location"
      },
      "route": {
        "name": "Route"
      },
      "origin": {
        "name": "Origin"
      }
    },
    "lock": {
      "charge_state_charge_port_latch": {
        "name": "Charge cable lock"
      },
      "vehicle_state_locked": {
        "name": "[%key:component::lock::title%]"
      },
      "vehicle_state_speed_limit_mode_active": {
        "name": "Speed limit"
      }
    },
    "select": {
      "climate_state_seat_heater_left": {
        "name": "Seat heater front left",
        "state": {
          "high": "High",
          "low": "Low",
          "medium": "Medium",
          "off": "Off"
        }
      },
      "climate_state_seat_heater_rear_center": {
        "name": "Seat heater rear center",
        "state": {
          "high": "[%key:component::teslemetry::entity::select::climate_state_seat_heater_left::state::high%]",
          "low": "[%key:component::teslemetry::entity::select::climate_state_seat_heater_left::state::low%]",
          "medium": "[%key:component::teslemetry::entity::select::climate_state_seat_heater_left::state::medium%]",
          "off": "[%key:component::teslemetry::entity::select::climate_state_seat_heater_left::state::off%]"
        }
      },
      "climate_state_seat_heater_rear_left": {
        "name": "Seat heater rear left",
        "state": {
          "high": "[%key:component::teslemetry::entity::select::climate_state_seat_heater_left::state::high%]",
          "low": "[%key:component::teslemetry::entity::select::climate_state_seat_heater_left::state::low%]",
          "medium": "[%key:component::teslemetry::entity::select::climate_state_seat_heater_left::state::medium%]",
          "off": "[%key:component::teslemetry::entity::select::climate_state_seat_heater_left::state::off%]"
        }
      },
      "climate_state_seat_heater_rear_right": {
        "name": "Seat heater rear right",
        "state": {
          "high": "[%key:component::teslemetry::entity::select::climate_state_seat_heater_left::state::high%]",
          "low": "[%key:component::teslemetry::entity::select::climate_state_seat_heater_left::state::low%]",
          "medium": "[%key:component::teslemetry::entity::select::climate_state_seat_heater_left::state::medium%]",
          "off": "[%key:component::teslemetry::entity::select::climate_state_seat_heater_left::state::off%]"
        }
      },
      "climate_state_seat_heater_right": {
        "name": "Seat heater front right",
        "state": {
          "high": "[%key:component::teslemetry::entity::select::climate_state_seat_heater_left::state::high%]",
          "low": "[%key:component::teslemetry::entity::select::climate_state_seat_heater_left::state::low%]",
          "medium": "[%key:component::teslemetry::entity::select::climate_state_seat_heater_left::state::medium%]",
          "off": "[%key:component::teslemetry::entity::select::climate_state_seat_heater_left::state::off%]"
        }
      },
      "climate_state_seat_heater_third_row_left": {
        "name": "Seat heater third row left",
        "state": {
          "high": "[%key:component::teslemetry::entity::select::climate_state_seat_heater_left::state::high%]",
          "low": "[%key:component::teslemetry::entity::select::climate_state_seat_heater_left::state::low%]",
          "medium": "[%key:component::teslemetry::entity::select::climate_state_seat_heater_left::state::medium%]",
          "off": "[%key:component::teslemetry::entity::select::climate_state_seat_heater_left::state::off%]"
        }
      },
      "climate_state_seat_heater_third_row_right": {
        "name": "Seat heater third row right",
        "state": {
          "high": "[%key:component::teslemetry::entity::select::climate_state_seat_heater_left::state::high%]",
          "low": "[%key:component::teslemetry::entity::select::climate_state_seat_heater_left::state::low%]",
          "medium": "[%key:component::teslemetry::entity::select::climate_state_seat_heater_left::state::medium%]",
          "off": "[%key:component::teslemetry::entity::select::climate_state_seat_heater_left::state::off%]"
        }
      },
      "climate_state_steering_wheel_heat_level": {
        "name": "Steering wheel heater",
        "state": {
          "high": "[%key:component::teslemetry::entity::select::climate_state_seat_heater_left::state::high%]",
          "low": "[%key:component::teslemetry::entity::select::climate_state_seat_heater_left::state::low%]",
          "off": "[%key:component::teslemetry::entity::select::climate_state_seat_heater_left::state::off%]"
        }
      },
      "components_customer_preferred_export_rule": {
        "name": "Allow export",
        "state": {
          "battery_ok": "Battery",
          "never": "Never",
          "pv_only": "Solar only"
        }
      },
      "default_real_mode": {
        "name": "Operation mode",
        "state": {
          "autonomous": "Autonomous",
          "backup": "Backup",
          "self_consumption": "Self consumption"
        }
      }
    },
    "media_player": {
      "media": {
        "name": "[%key:component::media_player::title%]"
      }
    },
    "number": {
      "backup_reserve_percent": {
        "name": "Backup reserve"
      },
      "charge_state_charge_current_request": {
        "name": "Charge current"
      },
      "charge_state_charge_limit_soc": {
        "name": "Charge limit"
      },
      "off_grid_vehicle_charging_reserve_percent": {
        "name": "Off grid reserve"
      }
    },
    "cover": {
      "charge_state_charge_port_door_open": {
        "name": "Charge port door"
      },
      "vehicle_state_ft": {
        "name": "Frunk"
      },
      "vehicle_state_rt": {
        "name": "Trunk"
      },
      "vehicle_state_sun_roof_state": {
        "name": "Sunroof"
      },
      "windows": {
        "name": "Windows"
      }
    },
    "sensor": {
      "battery_power": {
        "name": "Battery power"
      },
      "charge_state_battery_range": {
        "name": "Battery range"
      },
      "charge_state_est_battery_range": {
        "name": "Estimate battery range"
      },
      "charge_state_ideal_battery_range": {
        "name": "Ideal battery range"
      },
      "charge_state_charge_energy_added": {
        "name": "Charge energy added"
      },
      "charge_state_charge_rate": {
        "name": "Charge rate"
      },
      "charge_state_charger_actual_current": {
        "name": "Charger current"
      },
      "charge_state_charger_power": {
        "name": "Charger power"
      },
      "charge_state_charger_voltage": {
        "name": "Charger voltage"
      },
      "charge_state_conn_charge_cable": {
        "name": "Charge cable"
      },
      "charge_state_fast_charger_type": {
        "name": "Fast charger type"
      },
      "charge_state_charging_state": {
        "name": "Charging",
        "state": {
          "starting": "Starting",
          "charging": "[%key:common::state::charging%]",
          "disconnected": "Disconnected",
          "stopped": "Stopped",
          "complete": "Complete",
          "no_power": "No power"
        }
      },
      "charge_state_minutes_to_full_charge": {
        "name": "Time to full charge"
      },
      "charge_state_battery_level": {
        "name": "Battery level"
      },
      "charge_state_usable_battery_level": {
        "name": "Usable battery level"
      },
      "climate_state_driver_temp_setting": {
        "name": "Driver temperature setting"
      },
      "climate_state_inside_temp": {
        "name": "Inside temperature"
      },
      "climate_state_outside_temp": {
        "name": "Outside temperature"
      },
      "climate_state_passenger_temp_setting": {
        "name": "Passenger temperature setting"
      },
      "drive_state_active_route_destination": {
        "name": "Destination"
      },
      "drive_state_active_route_energy_at_arrival": {
        "name": "State of charge at arrival"
      },
      "drive_state_active_route_miles_to_arrival": {
        "name": "Distance to arrival"
      },
      "drive_state_active_route_minutes_to_arrival": {
        "name": "Time to arrival"
      },
      "drive_state_active_route_traffic_minutes_delay": {
        "name": "Traffic delay"
      },
      "drive_state_power": {
        "name": "Power"
      },
      "drive_state_shift_state": {
        "name": "Shift state",
        "state": {
          "d": "Drive",
          "n": "Neutral",
          "p": "Park",
          "r": "Reverse"
        }
      },
      "drive_state_speed": {
        "name": "Speed"
      },
      "energy_left": {
        "name": "Energy left"
      },
      "generator_power": {
        "name": "Generator power"
      },
      "grid_power": {
        "name": "Grid power"
      },
      "grid_services_power": {
        "name": "Grid services power"
      },
      "island_status": {
        "name": "Island status",
        "state": {
          "island_status_unknown": "Unknown",
          "on_grid": "On grid",
          "off_grid": "Off grid",
          "off_grid_intentional": "Off grid intentional",
          "off_grid_unintentional": "Off grid unintentional"
        }
      },
      "load_power": {
        "name": "Load power"
      },
      "percentage_charged": {
        "name": "Percentage charged"
      },
      "solar_power": {
        "name": "Solar power"
      },
      "total_pack_energy": {
        "name": "Total pack energy"
      },
      "vehicle_state_odometer": {
        "name": "Odometer"
      },
      "vehicle_state_tpms_pressure_fl": {
        "name": "Tire pressure front left"
      },
      "vehicle_state_tpms_pressure_fr": {
        "name": "Tire pressure front right"
      },
      "vehicle_state_tpms_pressure_rl": {
        "name": "Tire pressure rear left"
      },
      "vehicle_state_tpms_pressure_rr": {
        "name": "Tire pressure rear right"
      },
      "version": {
        "name": "version"
      },
      "vin": {
        "name": "Vehicle",
        "state": {
          "disconnected": "Disconnected"
        }
      },
      "vpp_backup_reserve_percent": {
        "name": "VPP backup reserve"
      },
      "wall_connector_fault_state": {
        "name": "Fault state code"
      },
      "wall_connector_power": {
        "name": "Power"
      },
      "wall_connector_state": {
        "name": "State code"
      },
      "solar_energy_exported": {
        "name": "Solar exported"
      },
      "generator_energy_exported": {
        "name": "Generator exported"
      },
      "grid_energy_imported": {
        "name": "Grid imported"
      },
      "grid_services_energy_imported": {
        "name": "Grid services imported"
      },
      "grid_services_energy_exported": {
        "name": "Grid services exported"
      },
      "grid_energy_exported_from_solar": {
        "name": "Grid exported from solar"
      },
      "grid_energy_exported_from_generator": {
        "name": "Grid exported from generator"
      },
      "grid_energy_exported_from_battery": {
        "name": "Grid exported from battery"
      },
      "battery_energy_exported": {
        "name": "Battery exported"
      },
      "battery_energy_imported_from_grid": {
        "name": "Battery imported from grid"
      },
      "battery_energy_imported_from_solar": {
        "name": "Battery imported from solar"
      },
      "battery_energy_imported_from_generator": {
        "name": "Battery imported from generator"
      },
      "consumer_energy_imported_from_grid": {
        "name": "Consumer imported from grid"
      },
      "consumer_energy_imported_from_solar": {
        "name": "Consumer imported from solar"
      },
      "consumer_energy_imported_from_battery": {
        "name": "Consumer imported from battery"
      },
      "consumer_energy_imported_from_generator": {
        "name": "Consumer imported from generator"
      },
      "total_home_usage": {
        "name": "Home usage"
      },
      "total_battery_charge": {
        "name": "Battery charged"
      },
      "total_battery_discharge": {
        "name": "Battery discharged"
      },
      "total_solar_generation": {
        "name": "Solar generated"
      },
      "total_grid_energy_exported": {
        "name": "Grid exported"
      }
    },
    "switch": {
      "charge_state_charging_state": {
        "name": "Charge"
      },
      "climate_state_auto_seat_climate_left": {
        "name": "Auto seat climate left"
      },
      "climate_state_auto_seat_climate_right": {
        "name": "Auto seat climate right"
      },
      "climate_state_auto_steering_wheel_heat": {
        "name": "Auto steering wheel heater"
      },
      "climate_state_defrost_mode": {
        "name": "Defrost"
      },
      "components_disallow_charge_from_grid_with_solar_installed": {
        "name": "Allow charging from grid"
      },
      "user_settings_storm_mode_enabled": {
        "name": "Storm watch"
      },
      "vehicle_state_sentry_mode": {
        "name": "Sentry mode"
      },
      "vehicle_state_valet_mode": {
        "name": "Valet mode"
      }
    },
    "update": {
      "vehicle_state_software_update_status": {
        "name": "[%key:component::update::title%]"
      }
    }
  },
  "exceptions": {
    "no_cable": {
      "message": "Charge cable will lock automatically when connected"
    },
    "invalid_cop_temp": {
      "message": "Cabin overheat protection does not support that temperature"
    },
    "set_scheduled_charging_time": {
      "message": "Time required to complete the operation"
    },
    "set_scheduled_departure_preconditioning": {
      "message": "Departure time required to enable preconditioning"
    },
    "set_scheduled_departure_off_peak": {
      "message": "To enable scheduled departure, end off peak time is required."
    },
    "invalid_device": {
      "message": "Invalid device ID: {device_id}"
    },
    "no_config_entry_for_device": {
      "message": "No config entry for device ID: {device_id}"
    },
    "no_vehicle_data_for_device": {
      "message": "No vehicle data for device ID: {device_id}"
    },
    "no_energy_site_data_for_device": {
      "message": "No energy site data for device ID: {device_id}"
    },
    "command_exception": {
      "message": "Command returned exception: {message}"
    },
    "command_error": {
      "message": "Command returned error: {error}"
    },
    "command_reason": {
      "message": "Command was rejected: {reason}"
    },
    "command_no_result": {
      "message": "Command had no result"
    },
    "wake_up_failed": {
      "message": "Failed to wake up vehicle: {message}"
    },
    "wake_up_timeout": {
      "message": "Timed out trying to wake up vehicle"
    },
    "missing_scope": {
      "message": "Missing required scope: {scope}"
    }
  },
  "services": {
    "navigation_gps_request": {
      "description": "Sets vehicle navigation to the provided latitude/longitude coordinates.",
      "fields": {
        "device_id": {
          "description": "Vehicle to share to.",
          "name": "Vehicle"
        },
        "gps": {
          "description": "Location to navigate to.",
          "name": "Location"
        },
        "order": {
          "description": "Order for this destination if specifying multiple destinations.",
          "name": "Order"
        }
      },
      "name": "Navigate to coordinates"
    },
    "set_scheduled_charging": {
      "description": "Sets a time at which charging should be started.",
      "fields": {
        "device_id": {
          "description": "Vehicle to schedule.",
          "name": "Vehicle"
        },
        "enable": {
          "description": "Enable or disable scheduled charging.",
          "name": "Enable"
        },
        "time": {
          "description": "Time to start charging.",
          "name": "Time"
        }
      },
      "name": "Set scheduled charging"
    },
    "set_scheduled_departure": {
      "description": "Sets the departure time for a vehicle to schedule charging and preconditioning.",
      "fields": {
        "departure_time": {
          "description": "Time to be preconditioned by.",
          "name": "Departure time"
        },
        "device_id": {
          "description": "Vehicle to schedule.",
          "name": "Vehicle"
        },
        "enable": {
          "description": "Enable or disable scheduled departure.",
          "name": "Enable"
        },
        "end_off_peak_time": {
          "description": "Time to complete charging by.",
          "name": "End off peak time"
        },
        "off_peak_charging_enabled": {
          "description": "Enable off peak charging.",
          "name": "Off peak charging enabled"
        },
        "off_peak_charging_weekdays_only": {
          "description": "Enable off peak charging on weekdays only.",
          "name": "Off peak charging weekdays only"
        },
        "preconditioning_enabled": {
          "description": "Enable preconditioning.",
          "name": "Preconditioning enabled"
        },
        "preconditioning_weekdays_only": {
          "description": "Enable preconditioning on weekdays only.",
          "name": "Preconditioning weekdays only"
        }
      },
      "name": "Set scheduled departure"
    },
    "speed_limit": {
      "description": "Activates the speed limit of a vehicle.",
      "fields": {
        "device_id": {
          "description": "Vehicle to limit.",
          "name": "Vehicle"
        },
        "enable": {
          "description": "Enable or disable speed limit.",
          "name": "Enable"
        },
        "pin": {
          "description": "4 digit PIN.",
          "name": "PIN"
        }
      },
      "name": "Set speed limit"
    },
    "time_of_use": {
      "description": "Updates the time of use settings for an energy site.",
      "fields": {
        "device_id": {
          "description": "Energy Site to configure.",
          "name": "Energy Site"
        },
        "tou_settings": {
          "description": "See https://developer.tesla.com/docs/fleet-api#time_of_use_settings for details.",
          "name": "Settings"
        }
      },
      "name": "Time of use settings"
    },
    "valet_mode": {
      "description": "Activates the valet mode of a vehicle.",
      "fields": {
        "device_id": {
          "description": "Vehicle to limit.",
          "name": "Vehicle"
        },
        "enable": {
          "description": "Enable or disable valet mode.",
          "name": "Enable"
        },
        "pin": {
          "description": "4 digit PIN.",
          "name": "PIN"
        }
      },
      "name": "Set valet mode"
    }
  }
}<|MERGE_RESOLUTION|>--- conflicted
+++ resolved
@@ -229,13 +229,8 @@
           },
           "fan_mode": {
             "state": {
-<<<<<<< HEAD
-              "off": "Off",
-              "bioweapon": "Bioweapon Defense"
-=======
               "off": "[%key:common::state::off%]",
               "bioweapon": "Bioweapon defense"
->>>>>>> 013439f7
             }
           }
         }
