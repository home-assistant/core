"""Teslemetry integration."""

import asyncio
from collections.abc import Callable
from typing import Final

from tesla_fleet_api import EnergySpecific, Teslemetry, VehicleSpecific
from tesla_fleet_api.const import Scope
from tesla_fleet_api.exceptions import (
    InvalidToken,
    SubscriptionRequired,
    TeslaFleetError,
)
from teslemetry_stream import TeslemetryStream, TeslemetryStreamVehicle

from homeassistant.config_entries import ConfigEntry
from homeassistant.const import CONF_ACCESS_TOKEN, Platform
from homeassistant.core import HomeAssistant
from homeassistant.exceptions import ConfigEntryAuthFailed, ConfigEntryNotReady
from homeassistant.helpers import device_registry as dr
from homeassistant.helpers.aiohttp_client import async_get_clientsession
import homeassistant.helpers.config_validation as cv
from homeassistant.helpers.device_registry import DeviceInfo
from homeassistant.helpers.typing import ConfigType

from .const import DOMAIN, LOGGER, MODELS
from .coordinator import (
    TeslemetryEnergyHistoryCoordinator,
    TeslemetryEnergySiteInfoCoordinator,
    TeslemetryEnergySiteLiveCoordinator,
    TeslemetryVehicleDataCoordinator,
)
from .helpers import flatten
from .models import TeslemetryData, TeslemetryEnergyData, TeslemetryVehicleData
from .services import async_register_services

PLATFORMS: Final = [
    Platform.BINARY_SENSOR,
    Platform.BUTTON,
    Platform.CLIMATE,
    Platform.COVER,
    Platform.DEVICE_TRACKER,
    Platform.LOCK,
    Platform.MEDIA_PLAYER,
    Platform.NUMBER,
    Platform.SELECT,
    Platform.SENSOR,
    Platform.SWITCH,
    Platform.UPDATE,
]

type TeslemetryConfigEntry = ConfigEntry[TeslemetryData]

CONFIG_SCHEMA = cv.config_entry_only_config_schema(DOMAIN)


async def async_setup(hass: HomeAssistant, config: ConfigType) -> bool:
    """Set up the Telemetry integration."""
    async_register_services(hass)
    return True


async def async_setup_entry(hass: HomeAssistant, entry: TeslemetryConfigEntry) -> bool:
    """Set up Teslemetry config."""

    access_token = entry.data[CONF_ACCESS_TOKEN]
    session = async_get_clientsession(hass)

    # Create API connection
    teslemetry = Teslemetry(
        session=session,
        access_token=access_token,
    )
    try:
        calls = await asyncio.gather(
            teslemetry.metadata(),
            teslemetry.products(),
        )
    except InvalidToken as e:
        raise ConfigEntryAuthFailed from e
    except SubscriptionRequired as e:
        raise ConfigEntryAuthFailed from e
    except TeslaFleetError as e:
        raise ConfigEntryNotReady from e

    scopes = calls[0]["scopes"]
    region = calls[0]["region"]
<<<<<<< HEAD
    metadata = calls[0]["vehicles"]
=======
    vehicle_metadata = calls[0]["vehicles"]
>>>>>>> 875727ed
    products = calls[1]["response"]

    device_registry = dr.async_get(hass)

    # Create array of classes
    vehicles: list[TeslemetryVehicleData] = []
    energysites: list[TeslemetryEnergyData] = []

    # Create the stream
    stream = TeslemetryStream(
        session,
        access_token,
        server=f"{region.lower()}.teslemetry.com",
        parse_timestamp=True,
    )

    for product in products:
        if (
            "vin" in product
<<<<<<< HEAD
            and metadata.get(product["vin"], {}).get("access")
=======
            and vehicle_metadata.get(product["vin"], {}).get("access")
>>>>>>> 875727ed
            and Scope.VEHICLE_DEVICE_DATA in scopes
        ):
            # Remove the protobuff 'cached_data' that we do not use to save memory
            product.pop("cached_data", None)
            vin = product["vin"]
            api = VehicleSpecific(teslemetry.vehicle, vin)
            coordinator = TeslemetryVehicleDataCoordinator(hass, api, product)
            device = DeviceInfo(
                identifiers={(DOMAIN, vin)},
                manufacturer="Tesla",
                configuration_url="https://teslemetry.com/console",
                name=product["display_name"],
                model=MODELS.get(vin[3]),
                serial_number=vin,
            )

            remove_listener = stream.async_add_listener(
                create_handle_vehicle_stream(vin, coordinator),
                {"vin": vin},
            )
            firmware = metadata[vin].get("firmware", "Unknown")

            vehicles.append(
                TeslemetryVehicleData(
                    api=api,
                    coordinator=coordinator,
                    stream=stream,
                    vin=vin,
                    device=device,
                    remove_listener=remove_listener,
                    firmware=firmware,
                )
            )

        elif "energy_site_id" in product and Scope.ENERGY_DEVICE_DATA in scopes:
            site_id = product["energy_site_id"]
            powerwall = (
                product["components"]["battery"] or product["components"]["solar"]
            )
            wall_connector = "wall_connectors" in product["components"]
            if not powerwall and not wall_connector:
                LOGGER.debug(
                    "Skipping Energy Site %s as it has no components",
                    site_id,
                )
                continue

            api = EnergySpecific(teslemetry.energy, site_id)
            device = DeviceInfo(
                identifiers={(DOMAIN, str(site_id))},
                manufacturer="Tesla",
                configuration_url="https://teslemetry.com/console",
                name=product.get("site_name", "Energy Site"),
                serial_number=str(site_id),
            )

            energysites.append(
                TeslemetryEnergyData(
                    api=api,
                    live_coordinator=TeslemetryEnergySiteLiveCoordinator(hass, api),
                    info_coordinator=TeslemetryEnergySiteInfoCoordinator(
                        hass, api, product
                    ),
                    history_coordinator=(
                        TeslemetryEnergyHistoryCoordinator(hass, api)
                        if powerwall
                        else None
                    ),
                    id=site_id,
                    device=device,
                )
            )

    # Run all first refreshes
    await asyncio.gather(
        *(async_setup_stream(vehicle) for vehicle in vehicles),
        *(
            vehicle.coordinator.async_config_entry_first_refresh()
            for vehicle in vehicles
        ),
        *(
            energysite.live_coordinator.async_config_entry_first_refresh()
            for energysite in energysites
        ),
        *(
            energysite.info_coordinator.async_config_entry_first_refresh()
            for energysite in energysites
        ),
        *(
            energysite.history_coordinator.async_config_entry_first_refresh()
            for energysite in energysites
            if energysite.history_coordinator
        ),
    )

    # Add energy device models
    for energysite in energysites:
        models = set()
        for gateway in energysite.info_coordinator.data.get("components_gateways", []):
            if gateway.get("part_name"):
                models.add(gateway["part_name"])
        for battery in energysite.info_coordinator.data.get("components_batteries", []):
            if battery.get("part_name"):
                models.add(battery["part_name"])
        if models:
            energysite.device["model"] = ", ".join(sorted(models))

        # Create the energy site device regardless of it having entities
        # This is so users with a Wall Connector but without a Powerwall can still make service calls
        device_registry.async_get_or_create(
            config_entry_id=entry.entry_id, **energysite.device
        )

    # Setup Platforms
    entry.runtime_data = TeslemetryData(vehicles, energysites, scopes)
    await hass.config_entries.async_forward_entry_setups(entry, PLATFORMS)

    return True


async def async_unload_entry(hass: HomeAssistant, entry: TeslemetryConfigEntry) -> bool:
    """Unload Teslemetry Config."""
    return await hass.config_entries.async_unload_platforms(entry, PLATFORMS)


async def async_migrate_entry(hass: HomeAssistant, config_entry: ConfigEntry) -> bool:
    """Migrate config entry."""
    if config_entry.version > 1:
        return False

    if config_entry.version == 1 and config_entry.minor_version < 2:
        # Add unique_id to existing entry
        teslemetry = Teslemetry(
            session=async_get_clientsession(hass),
            access_token=config_entry.data[CONF_ACCESS_TOKEN],
        )
        try:
            metadata = await teslemetry.metadata()
        except TeslaFleetError as e:
            LOGGER.error(e.message)
            return False

        hass.config_entries.async_update_entry(
            config_entry, unique_id=metadata["uid"], version=1, minor_version=2
        )
    return True


def create_handle_vehicle_stream(vin: str, coordinator) -> Callable[[dict], None]:
    """Create a handle vehicle stream function."""

    def handle_vehicle_stream(data: dict) -> None:
        """Handle vehicle data from the stream."""
        if "vehicle_data" in data:
            LOGGER.debug("Streaming received vehicle data from %s", vin)
            coordinator.async_set_updated_data(flatten(data["vehicle_data"]))
        elif "state" in data:
            LOGGER.debug("Streaming received state from %s", vin)
            coordinator.data["state"] = data["state"]
            coordinator.async_set_updated_data(coordinator.data)

    return handle_vehicle_stream


async def async_setup_stream(vehicle: TeslemetryVehicleData) -> None:
    """Set up the stream for a vehicle."""

    # Create TeslemetryStreamVehicle directly so it can be patched for testing
    vehicle.stream.vehicles[vehicle.vin] = TeslemetryStreamVehicle(
        vehicle.stream, vehicle.vin
    )
    await vehicle.stream.vehicles[vehicle.vin].get_config()
    await vehicle.stream.vehicles[vehicle.vin].prefer_typed(True)<|MERGE_RESOLUTION|>--- conflicted
+++ resolved
@@ -85,11 +85,7 @@
 
     scopes = calls[0]["scopes"]
     region = calls[0]["region"]
-<<<<<<< HEAD
-    metadata = calls[0]["vehicles"]
-=======
     vehicle_metadata = calls[0]["vehicles"]
->>>>>>> 875727ed
     products = calls[1]["response"]
 
     device_registry = dr.async_get(hass)
@@ -109,11 +105,7 @@
     for product in products:
         if (
             "vin" in product
-<<<<<<< HEAD
-            and metadata.get(product["vin"], {}).get("access")
-=======
             and vehicle_metadata.get(product["vin"], {}).get("access")
->>>>>>> 875727ed
             and Scope.VEHICLE_DEVICE_DATA in scopes
         ):
             # Remove the protobuff 'cached_data' that we do not use to save memory
