--- conflicted
+++ resolved
@@ -69,13 +69,9 @@
 class TeslemetryEnergySiteLiveCoordinator(DataUpdateCoordinator[dict[str, Any]]):
     """Class to manage fetching energy site live status from the Teslemetry API."""
 
-<<<<<<< HEAD
     updated_once: bool
 
     def __init__(self, hass: HomeAssistant, api: EnergySpecific, data: dict) -> None:
-=======
-    def __init__(self, hass: HomeAssistant, api: EnergySpecific) -> None:
->>>>>>> 11fa6b2e
         """Initialize Teslemetry Energy Site Live coordinator."""
         super().__init__(
             hass,
