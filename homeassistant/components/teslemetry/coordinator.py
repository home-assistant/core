--- conflicted
+++ resolved
@@ -2,11 +2,9 @@
 from datetime import timedelta
 from typing import Any
 
-<<<<<<< HEAD
+
 from tesla_fleet_api import EnergySpecific, VehicleSpecific
-=======
-from tesla_fleet_api import VehicleSpecific
->>>>>>> 4a128f12
+
 from tesla_fleet_api.exceptions import TeslaFleetError, VehicleOffline
 
 from homeassistant.core import HomeAssistant
