--- conflicted
+++ resolved
@@ -20,11 +20,7 @@
     EVENT_HOMEASSISTANT_STOP)
 from homeassistant.helpers.entity import Entity
 
-<<<<<<< HEAD
 REQUIREMENTS = ['pyvera==0.2.27']
-=======
-REQUIREMENTS = ['pyvera==0.2.26']
->>>>>>> 2c390385
 
 _LOGGER = logging.getLogger(__name__)
 
