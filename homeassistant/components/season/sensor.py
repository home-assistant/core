"""Support for Season sensors."""
from __future__ import annotations

from datetime import datetime, timedelta
import logging

import ephem
import voluptuous as vol

from homeassistant.components.sensor import (
    PLATFORM_SCHEMA as PARENT_PLATFORM_SCHEMA,
    SensorEntity,
    SensorEntityDescription,
)
from homeassistant.config_entries import SOURCE_IMPORT, ConfigEntry
from homeassistant.const import CONF_NAME, CONF_TYPE, TIME_DAYS
from homeassistant.core import HomeAssistant
import homeassistant.helpers.config_validation as cv
from homeassistant.helpers.entity_platform import AddEntitiesCallback
from homeassistant.helpers.typing import ConfigType, DiscoveryInfoType
from homeassistant.util import Throttle
from homeassistant.util.dt import as_local, get_time_zone, utcnow

from .const import DEFAULT_NAME, DOMAIN, TYPE_ASTRONOMICAL, VALID_TYPES

_LOGGER = logging.getLogger(__name__)

EQUATOR = "equator"
NORTHERN = "northern"
SOUTHERN = "southern"

STATE_NONE = "unknown"
STATE_AUTUMN = "autumn"
STATE_SPRING = "spring"
STATE_SUMMER = "summer"
STATE_WINTER = "winter"

ENTITY_SEASON = DOMAIN
ENTITY_DAYS_LEFT = "days_left"
ENTITY_DAYS_IN = "days_in"
ENTITY_NEXT_SEASON = "next_season"

ATTR_LAST_UPDATED = "last_updated"

HEMISPHERE_SEASON_SWAP = {
    STATE_WINTER: STATE_SUMMER,
    STATE_SPRING: STATE_AUTUMN,
    STATE_AUTUMN: STATE_SPRING,
    STATE_SUMMER: STATE_WINTER,
}

ICON_DEFAULT = "mdi:cloud"
ICON_DAYS_LEFT = "mdi:calendar-arrow-right"
ICON_DAYS_IN = "mdi:calendar-arrow-left"
ICON_NEXT_SEASON = "mdi:calendar"

SEASON_ICONS = {
    STATE_NONE: ICON_DEFAULT,
    STATE_SPRING: "mdi:flower",
    STATE_SUMMER: "mdi:sunglasses",
    STATE_AUTUMN: "mdi:leaf",
    STATE_WINTER: "mdi:snowflake",
}

SCAN_INTERVAL = timedelta(seconds=30)
MIN_TIME_BETWEEN_UPDATES = timedelta(seconds=25)


SENSOR_TYPES: tuple[SensorEntityDescription, ...] = (
    SensorEntityDescription(
        key=ENTITY_SEASON,
        name=DEFAULT_NAME,
        icon=ICON_DEFAULT,
        device_class="season__season",
    ),
    SensorEntityDescription(
        key=ENTITY_DAYS_LEFT,
        name="Days Left",
        native_unit_of_measurement=TIME_DAYS,
        icon=ICON_DAYS_LEFT,
    ),
    SensorEntityDescription(
        key=ENTITY_DAYS_IN,
        name="Days In",
        native_unit_of_measurement=TIME_DAYS,
        icon=ICON_DAYS_IN,
    ),
    SensorEntityDescription(
        key=ENTITY_NEXT_SEASON,
        name="Next Start Date",
        icon=ICON_NEXT_SEASON,
    ),
)


PLATFORM_SCHEMA = PARENT_PLATFORM_SCHEMA.extend(
    {
        vol.Optional(CONF_TYPE, default=TYPE_ASTRONOMICAL): vol.In(VALID_TYPES),
        vol.Optional(CONF_NAME, default=DEFAULT_NAME): cv.string,
    }
)


async def async_setup_platform(
    hass: HomeAssistant,
    config: ConfigType,
    async_add_entities: AddEntitiesCallback,
    discovery_info: DiscoveryInfoType | None = None,
) -> None:
    """Set up the season sensor platform."""
    hass.async_create_task(
        hass.config_entries.flow.async_init(
            DOMAIN,
            context={"source": SOURCE_IMPORT},
            data=config,
        )
    )


async def async_setup_entry(
    hass: HomeAssistant,
    entry: ConfigEntry,
    async_add_entities: AddEntitiesCallback,
) -> None:
    """Set up the platform from config entry."""
    hemisphere = EQUATOR
    if hass.config.latitude < 0:
        hemisphere = SOUTHERN
    elif hass.config.latitude > 0:
        hemisphere = NORTHERN

    if hemisphere == EQUATOR:
        _LOGGER.warning(
            "Season cannot be determined for equator, 'unknown' state will be shown"
        )

    season_data = SeasonData(entry, hemisphere, hass.config.time_zone)

    await season_data.async_update()

<<<<<<< HEAD
    await season_data.async_update()

=======
>>>>>>> cd0bf215
    entities = []
    for description in SENSOR_TYPES:
        if description.key == ENTITY_SEASON:
            entities.append(SeasonSensorEntity(season_data, description, entry))
        elif hemisphere != EQUATOR:
            entities.append(SeasonSensorEntity(season_data, description, entry))

    async_add_entities(entities, True)


def get_season(
    self,
    current_date: datetime,
    hemisphere: str,
    season_tracking_type: str,
    time_zone: str,
    data,
) -> str | None:
    """Calculate the current season."""

    if season_tracking_type == TYPE_ASTRONOMICAL:
        spring_start = ephem.next_equinox(str(current_date.year)).datetime()
        summer_start = ephem.next_solstice(str(current_date.year)).datetime()
        autumn_start = ephem.next_equinox(spring_start).datetime()
        winter_start = ephem.next_solstice(summer_start).datetime()
    else:
        spring_start = datetime(2017, 3, 1).replace(year=current_date.year)
        summer_start = spring_start.replace(month=6)
        autumn_start = spring_start.replace(month=9)
        winter_start = spring_start.replace(month=12)

    if hemisphere != EQUATOR:
        if current_date < spring_start or current_date >= winter_start:
            season = STATE_WINTER
            if current_date.month >= 12:
                spring_start = ephem.next_equinox(str(current_date.year + 1)).datetime()
            else:
                winter_start = ephem.next_solstice(
                    summer_start.replace(year=current_date.year - 1)
                ).datetime()
            days_left = spring_start.date() - current_date.date()
            days_in = current_date.date() - winter_start.date()
            next_date = spring_start
        elif current_date < summer_start:
            season = STATE_SPRING
            days_left = summer_start.date() - current_date.date()
            days_in = current_date.date() - spring_start.date()
            next_date = summer_start
        elif current_date < autumn_start:
            season = STATE_SUMMER
            days_left = autumn_start.date() - current_date.date()
            days_in = current_date.date() - summer_start.date()
            next_date = autumn_start
        elif current_date < winter_start:
            season = STATE_AUTUMN
            days_left = winter_start.date() - current_date.date()
            days_in = current_date.date() - autumn_start.date()
            next_date = winter_start

        if time_zone is not None:
            next_date = as_local(next_date.replace(tzinfo=get_time_zone("UTC")))
    else:
        season = STATE_NONE
        days_left = STATE_NONE
        days_in = STATE_NONE
        next_date = STATE_NONE

    last_update = as_local(current_date.replace(tzinfo=get_time_zone("UTC")))

    # If user is located in the southern hemisphere swap the season
    if hemisphere == SOUTHERN:
        season = str(HEMISPHERE_SEASON_SWAP.get(season))

    if hemisphere == EQUATOR:
        self.data = {
            ENTITY_SEASON: season,
            ENTITY_DAYS_LEFT: days_left,
            ENTITY_DAYS_IN: days_in,
            ENTITY_NEXT_SEASON: next_date,
            ATTR_LAST_UPDATED: last_update,
        }
    else:
        self.data = {
            ENTITY_SEASON: season,
            ENTITY_DAYS_LEFT: days_left.days,
            ENTITY_DAYS_IN: abs(days_in.days) + 1,
            ENTITY_NEXT_SEASON: next_date.strftime("%Y-%m-%d, %H:%M:%S"),
            ATTR_LAST_UPDATED: last_update,
        }

    return data


class SeasonData:
    """Calculate the current season."""

    def __init__(self, entry: ConfigEntry, hemisphere: str, time_zone: str) -> None:
        """Initialize the data object."""
        self.hemisphere = hemisphere
        self.time_zone = time_zone
        self.type = entry.data[CONF_TYPE]
        self.datetime = None
        self._data: dict = {}

    @Throttle(MIN_TIME_BETWEEN_UPDATES)
    async def async_update(self):
        """Get the latest data for season."""
        # Update data
        self._data = get_season(
            self,
            utcnow().replace(tzinfo=None),
            self.hemisphere,
            self.type,
            self.time_zone,
            self._data,
        )


class SeasonSensorEntity(SensorEntity):
    """Representation of the current season."""

    def __init__(
        self,
        season_data,
        description: SensorEntityDescription,
        entry: ConfigEntry,
    ):
        """Initialize the sensor."""
        name = entry.title
        unique_id = entry.entry_id
        self.entity_description = description
        if description.key == ENTITY_SEASON:
            self._attr_name = f"{name}"
            self._attr_unique_id = f"{unique_id}"
        else:
            self._attr_name = f"{name} {description.name}"
            self._attr_unique_id = f"{unique_id}_{description.key}"
        self.season_data = season_data
        self.datetime = None

    async def async_update(self):
        """Get the latest data from Season and update the states."""
        await self.season_data.async_update()
        if self.entity_description.key in self.season_data.data:
            self._attr_native_value = self.season_data.data[self.entity_description.key]
            if self.entity_description.key in ENTITY_SEASON:
                self._attr_icon = ICON_DEFAULT
                if self._attr_native_value:
                    self._attr_icon = SEASON_ICONS[
                        self.season_data.data[self.entity_description.key]
                    ]
                self._attr_extra_state_attributes = {
                    ATTR_LAST_UPDATED: self.season_data.data[ATTR_LAST_UPDATED]
                }<|MERGE_RESOLUTION|>--- conflicted
+++ resolved
@@ -138,11 +138,6 @@
 
     await season_data.async_update()
 
-<<<<<<< HEAD
-    await season_data.async_update()
-
-=======
->>>>>>> cd0bf215
     entities = []
     for description in SENSOR_TYPES:
         if description.key == ENTITY_SEASON:
