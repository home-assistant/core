--- conflicted
+++ resolved
@@ -118,15 +118,32 @@
     """
     timer_start = time.perf_counter()
 
+    baked_query = hass.data[HISTORY_BAKERY](
+        lambda session: session.query(*QUERY_STATES)
+    )
+
+    if significant_changes_only:
+        baked_query += lambda q: q.filter(
+            (
+                States.domain.in_(SIGNIFICANT_DOMAINS)
+                | (States.last_changed == States.last_updated)
+            )
+            & (States.last_updated > bindparam("start_time"))
+        )
+    else:
+        baked_query += lambda q: q.filter(States.last_updated > bindparam("start_time"))
+
+    if filters:
+        filters.bake(baked_query, entity_ids)
+
+    if end_time is not None:
+        baked_query += lambda q: q.filter(States.last_updated < bindparam("end_time"))
+
+    baked_query += lambda q: q.order_by(States.entity_id, States.last_updated)
+
     states = execute(
-        _significant_states_query(
-            hass,
-            session,
-            start_time,
-            end_time=end_time,
-            entity_ids=entity_ids,
-            significant_changes_only=significant_changes_only,
-            filters=filters,
+        baked_query(session).params(
+            start_time=start_time, end_time=end_time, entity_ids=entity_ids
         )
     )
 
@@ -143,43 +160,6 @@
         filters,
         include_start_time_state,
         minimal_response,
-    )
-
-
-def _significant_states_query(
-    hass,
-    session,
-    start_time,
-    end_time=None,
-    entity_ids=None,
-    significant_changes_only=None,
-    filters=None,
-):
-    baked_query = hass.data[HISTORY_BAKERY](
-        lambda session: session.query(*QUERY_STATES)
-    )
-
-    if significant_changes_only:
-        baked_query += lambda q: q.filter(
-            (
-                States.domain.in_(SIGNIFICANT_DOMAINS)
-                | (States.last_changed == States.last_updated)
-            )
-            & (States.last_updated > bindparam("start_time"))
-        )
-    else:
-        baked_query += lambda q: q.filter(States.last_updated > bindparam("start_time"))
-
-    if filters:
-        filters.bake(baked_query, entity_ids)
-
-    if end_time is not None:
-        baked_query += lambda q: q.filter(States.last_updated < bindparam("end_time"))
-
-    baked_query += lambda q: q.order_by(States.entity_id, States.last_updated)
-
-    return baked_query(session).params(
-        start_time=start_time, end_time=end_time, entity_ids=entity_ids
     )
 
 
@@ -450,11 +430,7 @@
 
 def get_state(hass, utc_point_in_time, entity_id, run=None):
     """Return a state at a specific point in time."""
-<<<<<<< HEAD
-    states = list(get_states(hass, utc_point_in_time, (entity_id,), run))
-=======
     states = get_states(hass, utc_point_in_time, (entity_id,), run)
->>>>>>> a87ecda9
     return states[0] if states else None
 
 
