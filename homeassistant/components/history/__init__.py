"""Provide pre-made queries on top of the recorder component."""
from collections import defaultdict
from datetime import timedelta
from itertools import groupby
import json
import logging
import time
from typing import Optional, cast

from aiohttp import web
from sqlalchemy import and_, bindparam, func
from sqlalchemy.ext import baked
import voluptuous as vol

from homeassistant.components import recorder
from homeassistant.components.http import HomeAssistantView
from homeassistant.components.recorder.models import (
    States,
    process_timestamp,
    process_timestamp_to_utc_isoformat,
)
from homeassistant.components.recorder.util import execute, session_scope
from homeassistant.const import (
    CONF_DOMAINS,
    CONF_ENTITIES,
    CONF_EXCLUDE,
    CONF_INCLUDE,
    HTTP_BAD_REQUEST,
)
from homeassistant.core import Context, State, split_entity_id
import homeassistant.helpers.config_validation as cv
import homeassistant.util.dt as dt_util

# mypy: allow-untyped-defs, no-check-untyped-defs

_LOGGER = logging.getLogger(__name__)

DOMAIN = "history"
CONF_ORDER = "use_include_order"

STATE_KEY = "state"
LAST_CHANGED_KEY = "last_changed"

# Not reusing from entityfilter because history does not support glob filtering
_FILTER_SCHEMA_INNER = vol.Schema(
    {
        vol.Optional(CONF_DOMAINS, default=[]): vol.All(cv.ensure_list, [cv.string]),
        vol.Optional(CONF_ENTITIES, default=[]): cv.entity_ids,
    }
)
_FILTER_SCHEMA = vol.Schema(
    {
        vol.Optional(
            CONF_INCLUDE, default=_FILTER_SCHEMA_INNER({})
        ): _FILTER_SCHEMA_INNER,
        vol.Optional(
            CONF_EXCLUDE, default=_FILTER_SCHEMA_INNER({})
        ): _FILTER_SCHEMA_INNER,
        vol.Optional(CONF_ORDER, default=False): cv.boolean,
    }
)

CONFIG_SCHEMA = vol.Schema({DOMAIN: _FILTER_SCHEMA}, extra=vol.ALLOW_EXTRA)

SIGNIFICANT_DOMAINS = (
    "climate",
    "device_tracker",
    "humidifier",
    "thermostat",
    "water_heater",
)
IGNORE_DOMAINS = ("zone", "scene")
NEED_ATTRIBUTE_DOMAINS = {
    "climate",
    "humidifier",
    "script",
    "thermostat",
    "water_heater",
}
SCRIPT_DOMAIN = "script"
ATTR_CAN_CANCEL = "can_cancel"

QUERY_STATES = [
    States.domain,
    States.entity_id,
    States.state,
    States.attributes,
    States.last_changed,
    States.last_updated,
]

HISTORY_BAKERY = "history_bakery"


def get_significant_states(hass, *args, **kwargs):
    """Wrap _get_significant_states with a sql session."""
    with session_scope(hass=hass) as session:
        return _get_significant_states(hass, session, *args, **kwargs)


def _get_significant_states(
    hass,
    session,
    start_time,
    end_time=None,
    entity_ids=None,
    filters=None,
    include_start_time_state=True,
    significant_changes_only=True,
    minimal_response=False,
):
    """
    Return states changes during UTC period start_time - end_time.

    Significant states are all states where there is a state change,
    as well as all states from certain domains (for instance
    thermostat so that we get current temperature in our graphs).
    """
    timer_start = time.perf_counter()

    baked_query = hass.data[HISTORY_BAKERY](
        lambda session: session.query(*QUERY_STATES)
    )

    if significant_changes_only:
        baked_query += lambda q: q.filter(
            (
                States.domain.in_(SIGNIFICANT_DOMAINS)
                | (States.last_changed == States.last_updated)
            )
            & (States.last_updated > bindparam("start_time"))
        )
    else:
        baked_query += lambda q: q.filter(States.last_updated > bindparam("start_time"))

    if filters:
        filters.bake(baked_query, entity_ids)

    if end_time is not None:
        baked_query += lambda q: q.filter(States.last_updated < bindparam("end_time"))

    baked_query += lambda q: q.order_by(States.entity_id, States.last_updated)

    states = execute(
        baked_query(session).params(
            start_time=start_time, end_time=end_time, entity_ids=entity_ids
        )
    )

    if _LOGGER.isEnabledFor(logging.DEBUG):
        elapsed = time.perf_counter() - timer_start
        _LOGGER.debug("get_significant_states took %fs", elapsed)

    return _sorted_states_to_json(
        hass,
        session,
        states,
        start_time,
        entity_ids,
        filters,
        include_start_time_state,
        minimal_response,
    )


def state_changes_during_period(hass, start_time, end_time=None, entity_id=None):
    """Return states changes during UTC period start_time - end_time."""
    with session_scope(hass=hass) as session:
        baked_query = hass.data[HISTORY_BAKERY](
            lambda session: session.query(*QUERY_STATES)
        )

        baked_query += lambda q: q.filter(
            (States.last_changed == States.last_updated)
            & (States.last_updated > bindparam("start_time"))
        )

        if end_time is not None:
            baked_query += lambda q: q.filter(
                States.last_updated < bindparam("end_time")
            )

        if entity_id is not None:
            baked_query += lambda q: q.filter_by(entity_id=bindparam("entity_id"))
            entity_id = entity_id.lower()

        baked_query += lambda q: q.order_by(States.entity_id, States.last_updated)

        states = execute(
            baked_query(session).params(
                start_time=start_time, end_time=end_time, entity_id=entity_id
            )
        )

        entity_ids = [entity_id] if entity_id is not None else None

        return _sorted_states_to_json(hass, session, states, start_time, entity_ids)


def get_last_state_changes(hass, number_of_states, entity_id):
    """Return the last number_of_states."""
    start_time = dt_util.utcnow()

    with session_scope(hass=hass) as session:
        baked_query = hass.data[HISTORY_BAKERY](
            lambda session: session.query(*QUERY_STATES)
        )
        baked_query += lambda q: q.filter(States.last_changed == States.last_updated)

        if entity_id is not None:
            baked_query += lambda q: q.filter_by(entity_id=bindparam("entity_id"))
            entity_id = entity_id.lower()

        baked_query += lambda q: q.order_by(
            States.entity_id, States.last_updated.desc()
        )

        baked_query += lambda q: q.limit(bindparam("number_of_states"))

        states = execute(
            baked_query(session).params(
                number_of_states=number_of_states, entity_id=entity_id
            )
        )

        entity_ids = [entity_id] if entity_id is not None else None

        return _sorted_states_to_json(
            hass,
            session,
            reversed(states),
            start_time,
            entity_ids,
            include_start_time_state=False,
        )


def get_states(hass, utc_point_in_time, entity_ids=None, run=None, filters=None):
    """Return the states at a specific point in time."""
    if run is None:
        run = recorder.run_information_from_instance(hass, utc_point_in_time)

        # History did not run before utc_point_in_time
        if run is None:
            return []

    with session_scope(hass=hass) as session:
        return _get_states_with_session(
            hass, session, utc_point_in_time, entity_ids, run, filters
        )


def _get_states_with_session(
    hass, session, utc_point_in_time, entity_ids=None, run=None, filters=None
):
    """Return the states at a specific point in time."""
    if entity_ids and len(entity_ids) == 1:
        return _get_single_entity_states_with_session(
            hass, session, utc_point_in_time, entity_ids[0]
        )

    if run is None:
        run = recorder.run_information_with_session(session, utc_point_in_time)

        # History did not run before utc_point_in_time
        if run is None:
            return []

    # We have more than one entity to look at (most commonly we want
    # all entities,) so we need to do a search on all states since the
    # last recorder run started.
    query = session.query(*QUERY_STATES)

    most_recent_states_by_date = session.query(
        States.entity_id.label("max_entity_id"),
        func.max(States.last_updated).label("max_last_updated"),
    ).filter(
        (States.last_updated >= run.start) & (States.last_updated < utc_point_in_time)
    )

    if entity_ids:
        most_recent_states_by_date.filter(States.entity_id.in_(entity_ids))

    most_recent_states_by_date = most_recent_states_by_date.group_by(States.entity_id)

    most_recent_states_by_date = most_recent_states_by_date.subquery()

    most_recent_state_ids = session.query(
        func.max(States.state_id).label("max_state_id")
    ).join(
        most_recent_states_by_date,
        and_(
            States.entity_id == most_recent_states_by_date.c.max_entity_id,
            States.last_updated == most_recent_states_by_date.c.max_last_updated,
        ),
    )

    most_recent_state_ids = most_recent_state_ids.group_by(States.entity_id)

    most_recent_state_ids = most_recent_state_ids.subquery()

    query = query.join(
        most_recent_state_ids, States.state_id == most_recent_state_ids.c.max_state_id,
    ).filter(~States.domain.in_(IGNORE_DOMAINS))

    if filters:
        query = filters.apply(query, entity_ids)

    return [LazyState(row) for row in execute(query)]


def _get_single_entity_states_with_session(hass, session, utc_point_in_time, entity_id):
    # Use an entirely different (and extremely fast) query if we only
    # have a single entity id
    baked_query = hass.data[HISTORY_BAKERY](
        lambda session: session.query(*QUERY_STATES)
    )
    baked_query += lambda q: q.filter(
        States.last_updated < bindparam("utc_point_in_time"),
        States.entity_id == bindparam("entity_id"),
    )
    baked_query += lambda q: q.order_by(States.last_updated.desc())
    baked_query += lambda q: q.limit(1)

    query = baked_query(session).params(
        utc_point_in_time=utc_point_in_time, entity_id=entity_id
    )

    return [LazyState(row) for row in execute(query)]


def _sorted_states_to_json(
    hass,
    session,
    states,
    start_time,
    entity_ids,
    filters=None,
    include_start_time_state=True,
    minimal_response=False,
):
    """Convert SQL results into JSON friendly data structure.

    This takes our state list and turns it into a JSON friendly data
    structure {'entity_id': [list of states], 'entity_id2': [list of states]}

    States must be sorted by entity_id and last_updated

    We also need to go back and create a synthetic zero data point for
    each list of states, otherwise our graphs won't start on the Y
    axis correctly.
    """
    result = defaultdict(list)
    # Set all entity IDs to empty lists in result set to maintain the order
    if entity_ids is not None:
        for ent_id in entity_ids:
            result[ent_id] = []

    # Get the states at the start time
    timer_start = time.perf_counter()
    if include_start_time_state:
        run = recorder.run_information_from_instance(hass, start_time)
        for state in _get_states_with_session(
            hass, session, start_time, entity_ids, run=run, filters=filters
        ):
            state.last_changed = start_time
            state.last_updated = start_time
            result[state.entity_id].append(state)

    if _LOGGER.isEnabledFor(logging.DEBUG):
        elapsed = time.perf_counter() - timer_start
        _LOGGER.debug("getting %d first datapoints took %fs", len(result), elapsed)

    # Called in a tight loop so cache the function
    # here
    _process_timestamp_to_utc_isoformat = process_timestamp_to_utc_isoformat

    # Append all changes to it
    for ent_id, group in groupby(states, lambda state: state.entity_id):
        domain = split_entity_id(ent_id)[0]
        ent_results = result[ent_id]
        if not minimal_response or domain in NEED_ATTRIBUTE_DOMAINS:
            if domain == SCRIPT_DOMAIN:
                ent_results.extend(
                    [
                        native_state
                        for native_state in (LazyState(db_state) for db_state in group)
                        if native_state.attributes.get(ATTR_CAN_CANCEL)
                    ]
                )
            else:
                ent_results.extend(LazyState(db_state) for db_state in group)
            continue

        # With minimal response we only provide a native
        # State for the first and last response. All the states
        # in-between only provide the "state" and the
        # "last_changed".
        if not ent_results:
            ent_results.append(LazyState(next(group)))

        prev_state = ent_results[-1]
        initial_state_count = len(ent_results)

        for db_state in group:
            # With minimal response we do not care about attribute
            # changes so we can filter out duplicate states
            if db_state.state == prev_state.state:
                continue

            ent_results.append(
                {
                    STATE_KEY: db_state.state,
                    LAST_CHANGED_KEY: _process_timestamp_to_utc_isoformat(
                        db_state.last_changed
                    ),
                }
            )
            prev_state = db_state

        if prev_state and len(ent_results) != initial_state_count:
            # There was at least one state change
            # replace the last minimal state with
            # a full state
            ent_results[-1] = LazyState(prev_state)

    # Filter out the empty lists if some states had 0 results.
    return {key: val for key, val in result.items() if val}


def get_state(hass, utc_point_in_time, entity_id, run=None):
    """Return a state at a specific point in time."""
    states = get_states(hass, utc_point_in_time, (entity_id,), run)
    return states[0] if states else None


async def async_setup(hass, config):
    """Set up the history hooks."""
    conf = config.get(DOMAIN, {})

    filters = sqlalchemy_filter_from_include_exclude_conf(conf)
<<<<<<< HEAD
=======

    hass.data[HISTORY_BAKERY] = baked.bakery()

>>>>>>> b45a952d
    use_include_order = conf.get(CONF_ORDER)

    hass.http.register_view(HistoryPeriodView(filters, use_include_order))
    hass.components.frontend.async_register_built_in_panel(
        "history", "history", "hass:poll-box"
    )

    return True


class HistoryPeriodView(HomeAssistantView):
    """Handle history period requests."""

    url = "/api/history/period"
    name = "api:history:view-period"
    extra_urls = ["/api/history/period/{datetime}"]

    def __init__(self, filters, use_include_order):
        """Initialize the history period view."""
        self.filters = filters
        self.use_include_order = use_include_order

    async def get(
        self, request: web.Request, datetime: Optional[str] = None
    ) -> web.Response:
        """Return history over a period of time."""
        datetime_ = None
        if datetime:
            datetime_ = dt_util.parse_datetime(datetime)

            if datetime_ is None:
                return self.json_message("Invalid datetime", HTTP_BAD_REQUEST)

        now = dt_util.utcnow()

        one_day = timedelta(days=1)
        if datetime_:
            start_time = dt_util.as_utc(datetime_)
        else:
            start_time = now - one_day

        if start_time > now:
            return self.json([])

        end_time = request.query.get("end_time")
        if end_time:
            end_time = dt_util.parse_datetime(end_time)
            if end_time:
                end_time = dt_util.as_utc(end_time)
            else:
                return self.json_message("Invalid end_time", HTTP_BAD_REQUEST)
        else:
            end_time = start_time + one_day
        entity_ids = request.query.get("filter_entity_id")
        if entity_ids:
            entity_ids = entity_ids.lower().split(",")
        include_start_time_state = "skip_initial_state" not in request.query
        significant_changes_only = (
            request.query.get("significant_changes_only", "1") != "0"
        )

        minimal_response = "minimal_response" in request.query

        hass = request.app["hass"]

        return cast(
            web.Response,
            await hass.async_add_executor_job(
                self._sorted_significant_states_json,
                hass,
                start_time,
                end_time,
                entity_ids,
                include_start_time_state,
                significant_changes_only,
                minimal_response,
            ),
        )

    def _sorted_significant_states_json(
        self,
        hass,
        start_time,
        end_time,
        entity_ids,
        include_start_time_state,
        significant_changes_only,
        minimal_response,
    ):
        """Fetch significant stats from the database as json."""
        timer_start = time.perf_counter()

        with session_scope(hass=hass) as session:
            result = _get_significant_states(
                hass,
                session,
                start_time,
                end_time,
                entity_ids,
                self.filters,
                include_start_time_state,
                significant_changes_only,
                minimal_response,
            )

        result = list(result.values())
        if _LOGGER.isEnabledFor(logging.DEBUG):
            elapsed = time.perf_counter() - timer_start
            _LOGGER.debug("Extracted %d states in %fs", sum(map(len, result)), elapsed)

        # Optionally reorder the result to respect the ordering given
        # by any entities explicitly included in the configuration.
        if self.use_include_order:
            sorted_result = []
            for order_entity in self.filters.included_entities:
                for state_list in result:
                    if state_list[0].entity_id == order_entity:
                        sorted_result.append(state_list)
                        result.remove(state_list)
                        break
            sorted_result.extend(result)
            result = sorted_result

        return self.json(result)


def sqlalchemy_filter_from_include_exclude_conf(conf):
    """Build a sql filter from config."""
    filters = Filters()
    exclude = conf.get(CONF_EXCLUDE)
    if exclude:
        filters.excluded_entities = exclude.get(CONF_ENTITIES, [])
        filters.excluded_domains = exclude.get(CONF_DOMAINS, [])
    include = conf.get(CONF_INCLUDE)
    if include:
        filters.included_entities = include.get(CONF_ENTITIES, [])
        filters.included_domains = include.get(CONF_DOMAINS, [])
    return filters


class Filters:
    """Container for the configured include and exclude filters."""

    def __init__(self):
        """Initialise the include and exclude filters."""
        self.excluded_entities = []
        self.excluded_domains = []
        self.included_entities = []
        self.included_domains = []

    def apply(self, query, entity_ids=None):
        """Apply the include/exclude filter on domains and entities on query.

        Following rules apply:
        * only the include section is configured - just query the specified
          entities or domains.
        * only the exclude section is configured - filter the specified
          entities and domains from all the entities in the system.
        * if include and exclude is defined - select the entities specified in
          the include and filter out the ones from the exclude list.
        """
        # specific entities requested - do not in/exclude anything
        if entity_ids is not None:
            return query.filter(States.entity_id.in_(entity_ids))

        query = query.filter(~States.domain.in_(IGNORE_DOMAINS))

        entity_filter = self.entity_filter()
        if entity_filter is not None:
            query = query.filter(entity_filter)

        return query

<<<<<<< HEAD
=======
    def bake(self, baked_query, entity_ids=None):
        """Update a baked query.

        Works the same as apply on a baked_query.
        """
        if entity_ids is not None:
            baked_query += lambda q: q.filter(
                States.entity_id.in_(bindparam("entity_ids", expanding=True))
            )
            return

        baked_query += lambda q: q.filter(~States.domain.in_(IGNORE_DOMAINS))

        if (
            self.excluded_entities
            or self.excluded_domains
            or self.included_entities
            or self.included_domains
        ):
            baked_query += lambda q: q.filter(self.entity_filter())

>>>>>>> b45a952d
    def entity_filter(self):
        """Generate the entity filter query."""
        entity_filter = None
        # filter if only excluded domain is configured
        if self.excluded_domains and not self.included_domains:
            entity_filter = ~States.domain.in_(self.excluded_domains)
            if self.included_entities:
                entity_filter &= States.entity_id.in_(self.included_entities)
        # filter if only included domain is configured
        elif not self.excluded_domains and self.included_domains:
            entity_filter = States.domain.in_(self.included_domains)
            if self.included_entities:
                entity_filter |= States.entity_id.in_(self.included_entities)
        # filter if included and excluded domain is configured
        elif self.excluded_domains and self.included_domains:
            entity_filter = ~States.domain.in_(self.excluded_domains)
            if self.included_entities:
                entity_filter &= States.domain.in_(
                    self.included_domains
                ) | States.entity_id.in_(self.included_entities)
            else:
                entity_filter &= States.domain.in_(
                    self.included_domains
                ) & ~States.domain.in_(self.excluded_domains)
        # no domain filter just included entities
        elif (
            not self.excluded_domains
            and not self.included_domains
            and self.included_entities
        ):
            entity_filter = States.entity_id.in_(self.included_entities)
        # finally apply excluded entities filter if configured
        if self.excluded_entities:
            if entity_filter is not None:
                entity_filter = (entity_filter) & ~States.entity_id.in_(
                    self.excluded_entities
                )
            else:
                entity_filter = ~States.entity_id.in_(self.excluded_entities)

        return entity_filter


class LazyState(State):
    """A lazy version of core State."""

    __slots__ = [
        "_row",
        "entity_id",
        "state",
        "_attributes",
        "_last_changed",
        "_last_updated",
        "_context",
    ]

    def __init__(self, row):  # pylint: disable=super-init-not-called
        """Init the lazy state."""
        self._row = row
        self.entity_id = self._row.entity_id
        self.state = self._row.state
        self._attributes = None
        self._last_changed = None
        self._last_updated = None
        self._context = None

    @property  # type: ignore
    def attributes(self):
        """State attributes."""
        if not self._attributes:
            try:
                self._attributes = json.loads(self._row.attributes)
            except ValueError:
                # When json.loads fails
                _LOGGER.exception("Error converting row to state: %s", self)
                self._attributes = {}
        return self._attributes

    @attributes.setter
    def attributes(self, value):
        """Set attributes."""
        self._attributes = value

    @property  # type: ignore
    def context(self):
        """State context."""
        if not self._context:
            self._context = Context(id=None)
        return self._context

    @context.setter
    def context(self, value):
        """Set context."""
        self._context = value

    @property  # type: ignore
    def last_changed(self):
        """Last changed datetime."""
        if not self._last_changed:
            self._last_changed = process_timestamp(self._row.last_changed)
        return self._last_changed

    @last_changed.setter
    def last_changed(self, value):
        """Set last changed datetime."""
        self._last_changed = value

    @property  # type: ignore
    def last_updated(self):
        """Last updated datetime."""
        if not self._last_updated:
            self._last_updated = process_timestamp(self._row.last_updated)
        return self._last_updated

    @last_updated.setter
    def last_updated(self, value):
        """Set last updated datetime."""
        self._last_updated = value

    def as_dict(self):
        """Return a dict representation of the LazyState.

        Async friendly.

        To be used for JSON serialization.
        """
        if self._last_changed:
            last_changed_isoformat = self._last_changed.isoformat()
        else:
            last_changed_isoformat = process_timestamp_to_utc_isoformat(
                self._row.last_changed
            )
        if self._last_updated:
            last_updated_isoformat = self._last_updated.isoformat()
        else:
            last_updated_isoformat = process_timestamp_to_utc_isoformat(
                self._row.last_updated
            )
        return {
            "entity_id": self.entity_id,
            "state": self.state,
            "attributes": self._attributes or self.attributes,
            "last_changed": last_changed_isoformat,
            "last_updated": last_updated_isoformat,
        }

    def __eq__(self, other):
        """Return the comparison."""
        return (
            other.__class__ in [self.__class__, State]
            and self.entity_id == other.entity_id
            and self.state == other.state
            and self.attributes == other.attributes
        )<|MERGE_RESOLUTION|>--- conflicted
+++ resolved
@@ -439,12 +439,9 @@
     conf = config.get(DOMAIN, {})
 
     filters = sqlalchemy_filter_from_include_exclude_conf(conf)
-<<<<<<< HEAD
-=======
 
     hass.data[HISTORY_BAKERY] = baked.bakery()
 
->>>>>>> b45a952d
     use_include_order = conf.get(CONF_ORDER)
 
     hass.http.register_view(HistoryPeriodView(filters, use_include_order))
@@ -618,8 +615,6 @@
 
         return query
 
-<<<<<<< HEAD
-=======
     def bake(self, baked_query, entity_ids=None):
         """Update a baked query.
 
@@ -641,7 +636,6 @@
         ):
             baked_query += lambda q: q.filter(self.entity_filter())
 
->>>>>>> b45a952d
     def entity_filter(self):
         """Generate the entity filter query."""
         entity_filter = None
