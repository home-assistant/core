--- conflicted
+++ resolved
@@ -1,10 +1,6 @@
 """Definitions for DSMR Reader sensors added to MQTT."""
 
-<<<<<<< HEAD
-from homeassistant.const import ENERGY_KILO_WATT_HOUR, UNIT_VOLT, VOLUME_CUBIC_METERS
-=======
 from homeassistant.const import ENERGY_KILO_WATT_HOUR, VOLT, VOLUME_CUBIC_METERS
->>>>>>> dbd1ca45
 
 
 def dsmr_transform(value):
@@ -90,29 +86,17 @@
     "dsmr/reading/phase_voltage_l1": {
         "name": "Current voltage L1",
         "icon": "mdi:flash",
-<<<<<<< HEAD
-        "unit": UNIT_VOLT,
-=======
         "unit": VOLT,
->>>>>>> dbd1ca45
     },
     "dsmr/reading/phase_voltage_l2": {
         "name": "Current voltage L2",
         "icon": "mdi:flash",
-<<<<<<< HEAD
-        "unit": UNIT_VOLT,
-=======
         "unit": VOLT,
->>>>>>> dbd1ca45
     },
     "dsmr/reading/phase_voltage_l3": {
         "name": "Current voltage L3",
         "icon": "mdi:flash",
-<<<<<<< HEAD
-        "unit": UNIT_VOLT,
-=======
         "unit": VOLT,
->>>>>>> dbd1ca45
     },
     "dsmr/consumption/gas/delivered": {
         "name": "Gas usage",
