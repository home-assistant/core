"""Conversation support for OpenRouter."""

from collections.abc import AsyncGenerator, Callable
import json
from typing import Any, Literal

import openai
from openai import NOT_GIVEN
from openai.types.chat import (
    ChatCompletionAssistantMessageParam,
    ChatCompletionMessage,
    ChatCompletionMessageParam,
    ChatCompletionMessageToolCallParam,
    ChatCompletionSystemMessageParam,
    ChatCompletionToolMessageParam,
    ChatCompletionToolParam,
    ChatCompletionUserMessageParam,
)
from openai.types.chat.chat_completion_message_tool_call_param import Function
from openai.types.shared_params import FunctionDefinition
from voluptuous_openapi import convert

from homeassistant.components import conversation
from homeassistant.config_entries import ConfigSubentry
from homeassistant.const import CONF_LLM_HASS_API, CONF_MODEL, MATCH_ALL
from homeassistant.core import HomeAssistant
from homeassistant.exceptions import HomeAssistantError
<<<<<<< HEAD
from homeassistant.helpers import intent, llm
=======
from homeassistant.helpers import intent
from homeassistant.helpers.device_registry import DeviceEntryType, DeviceInfo
>>>>>>> fff32a56
from homeassistant.helpers.entity_platform import AddConfigEntryEntitiesCallback

from . import OpenRouterConfigEntry
from .const import CONF_PROMPT, DOMAIN, LOGGER

# Max number of back and forth with the LLM to generate a response
MAX_TOOL_ITERATIONS = 10


async def async_setup_entry(
    hass: HomeAssistant,
    config_entry: OpenRouterConfigEntry,
    async_add_entities: AddConfigEntryEntitiesCallback,
) -> None:
    """Set up conversation entities."""
    for subentry_id, subentry in config_entry.subentries.items():
        async_add_entities(
            [OpenRouterConversationEntity(config_entry, subentry)],
            config_subentry_id=subentry_id,
        )


def _format_tool(
    tool: llm.Tool,
    custom_serializer: Callable[[Any], Any] | None,
) -> ChatCompletionToolParam:
    """Format tool specification."""
    tool_spec = FunctionDefinition(
        name=tool.name,
        parameters=convert(tool.parameters, custom_serializer=custom_serializer),
    )
    if tool.description:
        tool_spec["description"] = tool.description
    return ChatCompletionToolParam(type="function", function=tool_spec)


def _convert_content_to_chat_message(
    content: conversation.Content,
) -> ChatCompletionMessageParam | None:
    """Convert any native chat message for this agent to the native format."""
    LOGGER.debug("_convert_content_to_chat_message=%s", content)
    if isinstance(content, conversation.ToolResultContent):
        return ChatCompletionToolMessageParam(
            # Note: The functionary 'tool' role expects a name which is
            # not supported in llama cpp python and the openai protos.
            role="tool",
            tool_call_id=content.tool_call_id,
            content=json.dumps(content.tool_result),
        )

    role: Literal["user", "assistant", "system"] = content.role
    if role == "system" and content.content:
        return ChatCompletionSystemMessageParam(role="system", content=content.content)

    if role == "user" and content.content:
        return ChatCompletionUserMessageParam(role="user", content=content.content)

    if role == "assistant":
        param = ChatCompletionAssistantMessageParam(
            role="assistant",
            content=content.content,
        )
        if isinstance(content, conversation.AssistantContent) and content.tool_calls:
            param["tool_calls"] = [
                ChatCompletionMessageToolCallParam(
                    type="function",
                    id=tool_call.id,
                    function=Function(
                        arguments=json.dumps(tool_call.tool_args),
                        name=tool_call.tool_name,
                    ),
                )
                for tool_call in content.tool_calls
            ]
        return param
    LOGGER.warning("Could not convert message to Completions API: %s", content)
    return None


def _decode_tool_arguments(arguments: str) -> Any:
    """Decode tool call arguments."""
    try:
        return json.loads(arguments)
    except json.JSONDecodeError as err:
        raise HomeAssistantError(f"Unexpected tool argument response: {err}") from err


async def _transform_response(
    message: ChatCompletionMessage,
) -> AsyncGenerator[conversation.AssistantContentDeltaDict]:
    """Transform the OpenRouter message to a ChatLog format."""
    data: conversation.AssistantContentDeltaDict = {
        "role": message.role,
        "content": message.content,
    }
    if message.tool_calls:
        data["tool_calls"] = [
            llm.ToolInput(
                id=tool_call.id,
                tool_name=tool_call.function.name,
                tool_args=_decode_tool_arguments(tool_call.function.arguments),
            )
            for tool_call in message.tool_calls
        ]
    yield data


class OpenRouterConversationEntity(conversation.ConversationEntity):
    """OpenRouter conversation agent."""

    _attr_has_entity_name = True
    _attr_name = None

    def __init__(self, entry: OpenRouterConfigEntry, subentry: ConfigSubentry) -> None:
        """Initialize the agent."""
        self.entry = entry
        self.subentry = subentry
        self.model = subentry.data[CONF_MODEL]
        self._attr_unique_id = subentry.subentry_id
<<<<<<< HEAD
=======
        self._attr_device_info = DeviceInfo(
            identifiers={(DOMAIN, subentry.subentry_id)},
            name=subentry.title,
            entry_type=DeviceEntryType.SERVICE,
        )
>>>>>>> fff32a56
        if self.subentry.data.get(CONF_LLM_HASS_API):
            self._attr_supported_features = (
                conversation.ConversationEntityFeature.CONTROL
            )

    @property
    def supported_languages(self) -> list[str] | Literal["*"]:
        """Return a list of supported languages."""
        return MATCH_ALL

    async def _async_handle_message(
        self,
        user_input: conversation.ConversationInput,
        chat_log: conversation.ChatLog,
    ) -> conversation.ConversationResult:
        """Process a sentence."""
        options = self.subentry.data

        try:
            await chat_log.async_provide_llm_data(
                user_input.as_llm_context(DOMAIN),
                options.get(CONF_LLM_HASS_API),
                options.get(CONF_PROMPT),
                user_input.extra_system_prompt,
            )
        except conversation.ConverseError as err:
            return err.as_conversation_result()

        tools: list[ChatCompletionToolParam] | None = None
        if chat_log.llm_api:
            tools = [
                _format_tool(tool, chat_log.llm_api.custom_serializer)
                for tool in chat_log.llm_api.tools
            ]

        messages = [
            m
            for content in chat_log.content
            if (m := _convert_content_to_chat_message(content))
        ]

        client = self.entry.runtime_data

        for _iteration in range(MAX_TOOL_ITERATIONS):
            try:
                result = await client.chat.completions.create(
                    model=self.model,
                    messages=messages,
                    tools=tools or NOT_GIVEN,
                    user=chat_log.conversation_id,
                    extra_headers={
                        "X-Title": "Home Assistant",
                        "HTTP-Referer": "https://www.home-assistant.io/integrations/open_router",
                    },
                )
            except openai.OpenAIError as err:
                LOGGER.error("Error talking to API: %s", err)
                raise HomeAssistantError("Error talking to API") from err

            result_message = result.choices[0].message

            messages.extend(
                [
                    msg
                    async for content in chat_log.async_add_delta_content_stream(
                        user_input.agent_id, _transform_response(result_message)
                    )
                    if (msg := _convert_content_to_chat_message(content))
                ]
            )
            if not chat_log.unresponded_tool_results:
                break

        intent_response = intent.IntentResponse(language=user_input.language)
        assert type(chat_log.content[-1]) is conversation.AssistantContent
        intent_response.async_set_speech(chat_log.content[-1].content or "")
        return conversation.ConversationResult(
            response=intent_response,
            conversation_id=chat_log.conversation_id,
            continue_conversation=chat_log.continue_conversation,
        )<|MERGE_RESOLUTION|>--- conflicted
+++ resolved
@@ -25,12 +25,8 @@
 from homeassistant.const import CONF_LLM_HASS_API, CONF_MODEL, MATCH_ALL
 from homeassistant.core import HomeAssistant
 from homeassistant.exceptions import HomeAssistantError
-<<<<<<< HEAD
 from homeassistant.helpers import intent, llm
-=======
-from homeassistant.helpers import intent
 from homeassistant.helpers.device_registry import DeviceEntryType, DeviceInfo
->>>>>>> fff32a56
 from homeassistant.helpers.entity_platform import AddConfigEntryEntitiesCallback
 
 from . import OpenRouterConfigEntry
@@ -150,14 +146,11 @@
         self.subentry = subentry
         self.model = subentry.data[CONF_MODEL]
         self._attr_unique_id = subentry.subentry_id
-<<<<<<< HEAD
-=======
         self._attr_device_info = DeviceInfo(
             identifiers={(DOMAIN, subentry.subentry_id)},
             name=subentry.title,
             entry_type=DeviceEntryType.SERVICE,
         )
->>>>>>> fff32a56
         if self.subentry.data.get(CONF_LLM_HASS_API):
             self._attr_supported_features = (
                 conversation.ConversationEntityFeature.CONTROL
