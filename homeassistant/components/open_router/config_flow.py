"""Config flow for OpenRouter integration."""

from __future__ import annotations

import logging
from typing import Any

from python_open_router import Model, OpenRouterClient, OpenRouterError
import voluptuous as vol

from homeassistant.config_entries import (
    ConfigEntry,
    ConfigFlow,
    ConfigFlowResult,
    ConfigSubentryFlow,
    SubentryFlowResult,
)
from homeassistant.const import CONF_API_KEY, CONF_LLM_HASS_API, CONF_MODEL
from homeassistant.core import callback
from homeassistant.helpers import llm
from homeassistant.helpers.aiohttp_client import async_get_clientsession
from homeassistant.helpers.selector import (
    SelectOptionDict,
    SelectSelector,
    SelectSelectorConfig,
    SelectSelectorMode,
    TemplateSelector,
)

from .const import CONF_PROMPT, DOMAIN, RECOMMENDED_CONVERSATION_OPTIONS

_LOGGER = logging.getLogger(__name__)


class OpenRouterConfigFlow(ConfigFlow, domain=DOMAIN):
    """Handle a config flow for OpenRouter."""

    VERSION = 1

    @classmethod
    @callback
    def async_get_supported_subentry_types(
        cls, config_entry: ConfigEntry
    ) -> dict[str, type[ConfigSubentryFlow]]:
        """Return subentries supported by this handler."""
        return {"conversation": ConversationFlowHandler}

    async def async_step_user(
        self, user_input: dict[str, Any] | None = None
    ) -> ConfigFlowResult:
        """Handle the initial step."""
        errors = {}
        if user_input is not None:
            self._async_abort_entries_match(user_input)
            client = OpenRouterClient(
                user_input[CONF_API_KEY], async_get_clientsession(self.hass)
            )
            try:
                await client.get_key_data()
            except OpenRouterError:
                errors["base"] = "cannot_connect"
            except Exception:
                _LOGGER.exception("Unexpected exception")
                errors["base"] = "unknown"
            else:
                return self.async_create_entry(
                    title="OpenRouter",
                    data=user_input,
                )
        return self.async_show_form(
            step_id="user",
            data_schema=vol.Schema(
                {
                    vol.Required(CONF_API_KEY): str,
                }
            ),
            errors=errors,
        )


class ConversationFlowHandler(ConfigSubentryFlow):
    """Handle subentry flow."""

    def __init__(self) -> None:
        """Initialize the subentry flow."""
        self.models: dict[str, Model] = {}

    async def async_step_user(
        self, user_input: dict[str, Any] | None = None
    ) -> SubentryFlowResult:
        """User flow to create a sensor subentry."""
        if user_input is not None:
            if not user_input.get(CONF_LLM_HASS_API):
                user_input.pop(CONF_LLM_HASS_API, None)
            return self.async_create_entry(
                title=self.models[user_input[CONF_MODEL]].name, data=user_input
            )
        entry = self._get_entry()
        client = OpenRouterClient(
            entry.data[CONF_API_KEY], async_get_clientsession(self.hass)
        )
<<<<<<< HEAD
        models = await client.get_models()
        self.models = {model.id: model for model in models}
        options = [
            SelectOptionDict(value=model.id, label=model.name) for model in models
        ]

=======
        hass_apis: list[SelectOptionDict] = [
            SelectOptionDict(
                label=api.name,
                value=api.id,
            )
            for api in llm.async_get_apis(self.hass)
        ]
        options = []
        async for model in client.with_options(timeout=10.0).models.list():
            options.append(SelectOptionDict(value=model.id, label=model.name))  # type: ignore[attr-defined]
            self.options[model.id] = model.name  # type: ignore[attr-defined]
>>>>>>> 39d32318
        return self.async_show_form(
            step_id="user",
            data_schema=vol.Schema(
                {
                    vol.Required(CONF_MODEL): SelectSelector(
                        SelectSelectorConfig(
                            options=options, mode=SelectSelectorMode.DROPDOWN, sort=True
                        ),
                    ),
                    vol.Optional(
                        CONF_PROMPT,
                        description={
                            "suggested_value": RECOMMENDED_CONVERSATION_OPTIONS[
                                CONF_PROMPT
                            ]
                        },
                    ): TemplateSelector(),
                    vol.Optional(
                        CONF_LLM_HASS_API,
                        default=RECOMMENDED_CONVERSATION_OPTIONS[CONF_LLM_HASS_API],
                    ): SelectSelector(
                        SelectSelectorConfig(options=hass_apis, multiple=True)
                    ),
                }
            ),
        )<|MERGE_RESOLUTION|>--- conflicted
+++ resolved
@@ -99,14 +99,12 @@
         client = OpenRouterClient(
             entry.data[CONF_API_KEY], async_get_clientsession(self.hass)
         )
-<<<<<<< HEAD
         models = await client.get_models()
         self.models = {model.id: model for model in models}
         options = [
             SelectOptionDict(value=model.id, label=model.name) for model in models
         ]
 
-=======
         hass_apis: list[SelectOptionDict] = [
             SelectOptionDict(
                 label=api.name,
@@ -114,11 +112,6 @@
             )
             for api in llm.async_get_apis(self.hass)
         ]
-        options = []
-        async for model in client.with_options(timeout=10.0).models.list():
-            options.append(SelectOptionDict(value=model.id, label=model.name))  # type: ignore[attr-defined]
-            self.options[model.id] = model.name  # type: ignore[attr-defined]
->>>>>>> 39d32318
         return self.async_show_form(
             step_id="user",
             data_schema=vol.Schema(
