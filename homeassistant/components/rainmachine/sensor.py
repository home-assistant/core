"""This platform provides support for sensor data from RainMachine."""
from __future__ import annotations

from dataclasses import dataclass
<<<<<<< HEAD
from datetime import datetime, timedelta
from typing import cast
=======
from datetime import timedelta
from typing import Any, cast
>>>>>>> 1b0c9824

from regenmaschine.controller import Controller

from homeassistant.components.sensor import (
    RestoreSensor,
    SensorDeviceClass,
    SensorEntity,
    SensorEntityDescription,
    SensorStateClass,
)
from homeassistant.config_entries import ConfigEntry
from homeassistant.const import TEMP_CELSIUS, VOLUME_CUBIC_METERS
from homeassistant.core import HomeAssistant, callback
from homeassistant.helpers.entity import EntityCategory, EntityDescription
from homeassistant.helpers.entity_platform import AddEntitiesCallback
from homeassistant.helpers.update_coordinator import DataUpdateCoordinator
from homeassistant.util.dt import utcnow

from . import RainMachineEntity
from .const import (
    DATA_CONTROLLER,
    DATA_COORDINATOR,
    DATA_PROGRAMS,
    DATA_PROVISION_SETTINGS,
    DATA_RESTRICTIONS_UNIVERSAL,
    DATA_ZONES,
    DOMAIN,
    RUN_STATE_MAP,
    RunStates,
)
from .model import (
    RainMachineDescriptionMixinApiCategory,
    RainMachineDescriptionMixinUid,
)
from .util import key_exists

DEFAULT_ZONE_COMPLETION_TIME_WOBBLE_TOLERANCE = timedelta(seconds=5)

TYPE_FLOW_SENSOR_CLICK_M3 = "flow_sensor_clicks_cubic_meter"
TYPE_FLOW_SENSOR_CONSUMED_LITERS = "flow_sensor_consumed_liters"
TYPE_FLOW_SENSOR_START_INDEX = "flow_sensor_start_index"
TYPE_FLOW_SENSOR_WATERING_CLICKS = "flow_sensor_watering_clicks"
TYPE_FREEZE_TEMP = "freeze_protect_temp"
TYPE_PROGRAM_RUN_COMPLETION_TIME = "program_run_completion_time"
TYPE_ZONE_RUN_COMPLETION_TIME = "zone_run_completion_time"


@dataclass
class RainMachineSensorDescriptionApiCategory(
    SensorEntityDescription, RainMachineDescriptionMixinApiCategory
):
    """Describe a RainMachine sensor."""


@dataclass
class RainMachineSensorDescriptionUid(
    SensorEntityDescription, RainMachineDescriptionMixinUid
):
    """Describe a RainMachine sensor."""


SENSOR_DESCRIPTIONS = (
    RainMachineSensorDescriptionApiCategory(
        key=TYPE_FLOW_SENSOR_CLICK_M3,
        name="Flow Sensor Clicks per Cubic Meter",
        icon="mdi:water-pump",
        native_unit_of_measurement=f"clicks/{VOLUME_CUBIC_METERS}",
        entity_category=EntityCategory.DIAGNOSTIC,
        entity_registry_enabled_default=False,
        state_class=SensorStateClass.MEASUREMENT,
        api_category=DATA_PROVISION_SETTINGS,
        data_key="flowSensorClicksPerCubicMeter",
    ),
    RainMachineSensorDescriptionApiCategory(
        key=TYPE_FLOW_SENSOR_CONSUMED_LITERS,
        name="Flow Sensor Consumed Liters",
        icon="mdi:water-pump",
        entity_category=EntityCategory.DIAGNOSTIC,
        native_unit_of_measurement="liter",
        entity_registry_enabled_default=False,
        state_class=SensorStateClass.TOTAL_INCREASING,
        api_category=DATA_PROVISION_SETTINGS,
        data_key="flowSensorWateringClicks",
    ),
    RainMachineSensorDescriptionApiCategory(
        key=TYPE_FLOW_SENSOR_START_INDEX,
        name="Flow Sensor Start Index",
        icon="mdi:water-pump",
        entity_category=EntityCategory.DIAGNOSTIC,
        native_unit_of_measurement="index",
        entity_registry_enabled_default=False,
        api_category=DATA_PROVISION_SETTINGS,
        data_key="flowSensorStartIndex",
    ),
    RainMachineSensorDescriptionApiCategory(
        key=TYPE_FLOW_SENSOR_WATERING_CLICKS,
        name="Flow Sensor Clicks",
        icon="mdi:water-pump",
        entity_category=EntityCategory.DIAGNOSTIC,
        native_unit_of_measurement="clicks",
        entity_registry_enabled_default=False,
        state_class=SensorStateClass.MEASUREMENT,
        api_category=DATA_PROVISION_SETTINGS,
        data_key="flowSensorWateringClicks",
    ),
    RainMachineSensorDescriptionApiCategory(
        key=TYPE_FREEZE_TEMP,
        name="Freeze Protect Temperature",
        icon="mdi:thermometer",
        entity_category=EntityCategory.DIAGNOSTIC,
        native_unit_of_measurement=TEMP_CELSIUS,
        device_class=SensorDeviceClass.TEMPERATURE,
        state_class=SensorStateClass.MEASUREMENT,
        api_category=DATA_RESTRICTIONS_UNIVERSAL,
        data_key="freezeProtectTemp",
    ),
)


async def async_setup_entry(
    hass: HomeAssistant, entry: ConfigEntry, async_add_entities: AddEntitiesCallback
) -> None:
    """Set up RainMachine sensors based on a config entry."""
    controller = hass.data[DOMAIN][entry.entry_id][DATA_CONTROLLER]
    coordinators = hass.data[DOMAIN][entry.entry_id][DATA_COORDINATOR]

    api_category_sensor_map = {
        DATA_PROVISION_SETTINGS: ProvisionSettingsSensor,
        DATA_RESTRICTIONS_UNIVERSAL: UniversalRestrictionsSensor,
    }

    sensors = [
        api_category_sensor_map[description.api_category](
            entry, coordinator, controller, description
        )
        for description in SENSOR_DESCRIPTIONS
        if (
            (coordinator := coordinators[description.api_category]) is not None
            and coordinator.data
            and key_exists(coordinator.data, description.data_key)
        )
    ]

    program_coordinator = coordinators[DATA_PROGRAMS]
    zone_coordinator = coordinators[DATA_ZONES]

    for uid, program in program_coordinator.data.items():
        sensors.append(
            ProgramTimeRemainingSensor(
                entry,
                program_coordinator,
                zone_coordinator,
                controller,
                RainMachineSensorDescriptionUid(
                    key=f"{TYPE_PROGRAM_RUN_COMPLETION_TIME}_{uid}",
                    name=f"{program['name']} Run Completion Time",
                    device_class=SensorDeviceClass.TIMESTAMP,
                    entity_category=EntityCategory.DIAGNOSTIC,
                    uid=uid,
                ),
            )
        )

    for uid, zone in zone_coordinator.data.items():
        sensors.append(
            ZoneTimeRemainingSensor(
                entry,
                zone_coordinator,
                controller,
                RainMachineSensorDescriptionUid(
                    key=f"{TYPE_ZONE_RUN_COMPLETION_TIME}_{uid}",
                    name=f"{zone['name']} Run Completion Time",
                    device_class=SensorDeviceClass.TIMESTAMP,
                    entity_category=EntityCategory.DIAGNOSTIC,
                    uid=uid,
                ),
            )
        )

    async_add_entities(sensors)


<<<<<<< HEAD
class TimeRemainingSensor(RainMachineEntity, SensorEntity):
=======
class TimeRemainingSensor(RainMachineEntity, RestoreSensor):
>>>>>>> 1b0c9824
    """Define a sensor that shows the amount of time remaining for an activity."""

    entity_description: RainMachineSensorDescriptionUid

    def __init__(
        self,
        entry: ConfigEntry,
        coordinator: DataUpdateCoordinator,
        controller: Controller,
        description: EntityDescription,
    ) -> None:
        """Initialize."""
        super().__init__(entry, coordinator, controller, description)

<<<<<<< HEAD
        self._running: bool = False
=======
        self._current_run_state: RunStates | None = None
        self._previous_run_state: RunStates | None = None

    @property
    def activity_data(self) -> dict[str, Any]:
        """Return the core data for this entity."""
        return cast(dict[str, Any], self.coordinator.data[self.entity_description.uid])
>>>>>>> 1b0c9824

    @property
    def status_key(self) -> str:
        """Return the data key that contains the activity status."""
        return "state"

<<<<<<< HEAD
=======
    async def async_added_to_hass(self) -> None:
        """Handle entity which will be added."""
        if restored_data := await self.async_get_last_sensor_data():
            self._attr_native_value = restored_data.native_value
        await super().async_added_to_hass()

>>>>>>> 1b0c9824
    def calculate_seconds_remaining(self) -> int:
        """Calculate the number of seconds remaining."""
        raise NotImplementedError

    @callback
    def update_from_latest_data(self) -> None:
        """Update the state."""
<<<<<<< HEAD
        data = self.coordinator.data[self.entity_description.uid]
        now = utcnow()
        run_state = RUN_STATE_MAP.get(data[self.status_key])

        if run_state == RunStates.NOT_RUNNING:
            if self._running:
                # If we go from anything to not running, update the state to be right
                # now (i.e., the time the zone stopped running):
                self._attr_native_value = now
                self._running = False
            return

        if run_state == RunStates.QUEUED:
            # If the zone is queued, hold off on calcuating its completion time until
            # it actually starts:
            return

        self._running = True

        seconds_remaining = self.calculate_seconds_remaining()
        new_timestamp = utcnow() + timedelta(seconds=seconds_remaining)

        if self._attr_native_value:
            assert isinstance(self._attr_native_value, datetime)
            if (
                new_timestamp - self._attr_native_value
            ) < DEFAULT_ZONE_COMPLETION_TIME_WOBBLE_TOLERANCE:
                # If the deviation between the previous and new timestamps is less than
                # a "wobble tolerance," don't spam the state machine:
                return

        self._attr_native_value = new_timestamp
=======
        self._previous_run_state = self._current_run_state
        self._current_run_state = RUN_STATE_MAP.get(self.activity_data[self.status_key])

        now = utcnow()

        if (
            self._current_run_state == RunStates.NOT_RUNNING
            and self._previous_run_state in (RunStates.QUEUED, RunStates.RUNNING)
        ):
            # If the activity goes from queued/running to not running, update the
            # state to be right now (i.e., the time the zone stopped running):
            self._attr_native_value = now
        elif self._current_run_state == RunStates.RUNNING:
            seconds_remaining = self.calculate_seconds_remaining()
            new_timestamp = now + timedelta(seconds=seconds_remaining)

            assert isinstance(self._attr_native_value, datetime)

            if (
                self._attr_native_value
                and new_timestamp - self._attr_native_value
                < DEFAULT_ZONE_COMPLETION_TIME_WOBBLE_TOLERANCE
            ):
                # If the deviation between the previous and new timestamps is less
                # than a "wobble tolerance," don't spam the state machine:
                return

            self._attr_native_value = new_timestamp
>>>>>>> 1b0c9824


class ProgramTimeRemainingSensor(TimeRemainingSensor):
    """Define a sensor that shows the amount of time remaining for a program."""

    def __init__(
        self,
        entry: ConfigEntry,
        program_coordinator: DataUpdateCoordinator,
        zone_coordinator: DataUpdateCoordinator,
        controller: Controller,
        description: EntityDescription,
    ) -> None:
        """Initialize."""
        super().__init__(entry, program_coordinator, controller, description)

        self._zone_coordinator = zone_coordinator

    @property
    def status_key(self) -> str:
        """Return the data key that contains the activity status."""
        return "status"

    def calculate_seconds_remaining(self) -> int:
        """Calculate the number of seconds remaining."""
<<<<<<< HEAD
        program_data = self.coordinator.data[self.entity_description.uid]
        duration = 0

        for idx, zone in enumerate(
            [z for z in program_data["wateringTimes"] if z["active"]]
        ):
            if program_data["delay_on"] and idx > 0:
                # If the user has configured a manual delay between zones, add it to the
                # total duration for every zone except the first (since running a
                # one-zone program won't incur a delay):
                duration += program_data["delay"]

            duration += self._zone_coordinator.data[zone["id"]]["remaining"]

        return duration
=======
        return sum(
            self._zone_coordinator.data[zone["id"]]["remaining"]
            for zone in [z for z in self.activity_data["wateringTimes"] if z["active"]]
        )
>>>>>>> 1b0c9824


class ProvisionSettingsSensor(RainMachineEntity, SensorEntity):
    """Define a sensor that handles provisioning data."""

    @callback
    def update_from_latest_data(self) -> None:
        """Update the state."""
        if self.entity_description.key == TYPE_FLOW_SENSOR_CLICK_M3:
            self._attr_native_value = self.coordinator.data["system"].get(
                "flowSensorClicksPerCubicMeter"
            )
        elif self.entity_description.key == TYPE_FLOW_SENSOR_CONSUMED_LITERS:
            clicks = self.coordinator.data["system"].get("flowSensorWateringClicks")
            clicks_per_m3 = self.coordinator.data["system"].get(
                "flowSensorClicksPerCubicMeter"
            )

            if clicks and clicks_per_m3:
                self._attr_native_value = (clicks * 1000) / clicks_per_m3
            else:
                self._attr_native_value = None
        elif self.entity_description.key == TYPE_FLOW_SENSOR_START_INDEX:
            self._attr_native_value = self.coordinator.data["system"].get(
                "flowSensorStartIndex"
            )
        elif self.entity_description.key == TYPE_FLOW_SENSOR_WATERING_CLICKS:
            self._attr_native_value = self.coordinator.data["system"].get(
                "flowSensorWateringClicks"
            )


class UniversalRestrictionsSensor(RainMachineEntity, SensorEntity):
    """Define a sensor that handles universal restrictions data."""

    @callback
    def update_from_latest_data(self) -> None:
        """Update the state."""
        if self.entity_description.key == TYPE_FREEZE_TEMP:
            self._attr_native_value = self.coordinator.data.get("freezeProtectTemp")


class ZoneTimeRemainingSensor(TimeRemainingSensor):
    """Define a sensor that shows the amount of time remaining for a zone."""

    def calculate_seconds_remaining(self) -> int:
        """Calculate the number of seconds remaining."""
        return cast(
            int, self.coordinator.data[self.entity_description.uid]["remaining"]
        )<|MERGE_RESOLUTION|>--- conflicted
+++ resolved
@@ -2,13 +2,8 @@
 from __future__ import annotations
 
 from dataclasses import dataclass
-<<<<<<< HEAD
-from datetime import datetime, timedelta
-from typing import cast
-=======
 from datetime import timedelta
 from typing import Any, cast
->>>>>>> 1b0c9824
 
 from regenmaschine.controller import Controller
 
@@ -191,11 +186,7 @@
     async_add_entities(sensors)
 
 
-<<<<<<< HEAD
-class TimeRemainingSensor(RainMachineEntity, SensorEntity):
-=======
 class TimeRemainingSensor(RainMachineEntity, RestoreSensor):
->>>>>>> 1b0c9824
     """Define a sensor that shows the amount of time remaining for an activity."""
 
     entity_description: RainMachineSensorDescriptionUid
@@ -210,9 +201,6 @@
         """Initialize."""
         super().__init__(entry, coordinator, controller, description)
 
-<<<<<<< HEAD
-        self._running: bool = False
-=======
         self._current_run_state: RunStates | None = None
         self._previous_run_state: RunStates | None = None
 
@@ -220,22 +208,18 @@
     def activity_data(self) -> dict[str, Any]:
         """Return the core data for this entity."""
         return cast(dict[str, Any], self.coordinator.data[self.entity_description.uid])
->>>>>>> 1b0c9824
 
     @property
     def status_key(self) -> str:
         """Return the data key that contains the activity status."""
         return "state"
 
-<<<<<<< HEAD
-=======
     async def async_added_to_hass(self) -> None:
         """Handle entity which will be added."""
         if restored_data := await self.async_get_last_sensor_data():
             self._attr_native_value = restored_data.native_value
         await super().async_added_to_hass()
 
->>>>>>> 1b0c9824
     def calculate_seconds_remaining(self) -> int:
         """Calculate the number of seconds remaining."""
         raise NotImplementedError
@@ -243,40 +227,6 @@
     @callback
     def update_from_latest_data(self) -> None:
         """Update the state."""
-<<<<<<< HEAD
-        data = self.coordinator.data[self.entity_description.uid]
-        now = utcnow()
-        run_state = RUN_STATE_MAP.get(data[self.status_key])
-
-        if run_state == RunStates.NOT_RUNNING:
-            if self._running:
-                # If we go from anything to not running, update the state to be right
-                # now (i.e., the time the zone stopped running):
-                self._attr_native_value = now
-                self._running = False
-            return
-
-        if run_state == RunStates.QUEUED:
-            # If the zone is queued, hold off on calcuating its completion time until
-            # it actually starts:
-            return
-
-        self._running = True
-
-        seconds_remaining = self.calculate_seconds_remaining()
-        new_timestamp = utcnow() + timedelta(seconds=seconds_remaining)
-
-        if self._attr_native_value:
-            assert isinstance(self._attr_native_value, datetime)
-            if (
-                new_timestamp - self._attr_native_value
-            ) < DEFAULT_ZONE_COMPLETION_TIME_WOBBLE_TOLERANCE:
-                # If the deviation between the previous and new timestamps is less than
-                # a "wobble tolerance," don't spam the state machine:
-                return
-
-        self._attr_native_value = new_timestamp
-=======
         self._previous_run_state = self._current_run_state
         self._current_run_state = RUN_STATE_MAP.get(self.activity_data[self.status_key])
 
@@ -305,7 +255,6 @@
                 return
 
             self._attr_native_value = new_timestamp
->>>>>>> 1b0c9824
 
 
 class ProgramTimeRemainingSensor(TimeRemainingSensor):
@@ -331,28 +280,10 @@
 
     def calculate_seconds_remaining(self) -> int:
         """Calculate the number of seconds remaining."""
-<<<<<<< HEAD
-        program_data = self.coordinator.data[self.entity_description.uid]
-        duration = 0
-
-        for idx, zone in enumerate(
-            [z for z in program_data["wateringTimes"] if z["active"]]
-        ):
-            if program_data["delay_on"] and idx > 0:
-                # If the user has configured a manual delay between zones, add it to the
-                # total duration for every zone except the first (since running a
-                # one-zone program won't incur a delay):
-                duration += program_data["delay"]
-
-            duration += self._zone_coordinator.data[zone["id"]]["remaining"]
-
-        return duration
-=======
         return sum(
             self._zone_coordinator.data[zone["id"]]["remaining"]
             for zone in [z for z in self.activity_data["wateringTimes"] if z["active"]]
         )
->>>>>>> 1b0c9824
 
 
 class ProvisionSettingsSensor(RainMachineEntity, SensorEntity):
