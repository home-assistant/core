--- conflicted
+++ resolved
@@ -401,11 +401,7 @@
                 ATTR_SLOPE: SLOPE_TYPE_MAP.get(data["slope"], 99),
                 ATTR_SOIL_TYPE: SOIL_TYPE_MAP.get(data["soil"], 99),
                 ATTR_SPRINKLER_TYPE: SPRINKLER_TYPE_MAP.get(data["group_id"], 99),
-<<<<<<< HEAD
-                ATTR_STATUS: RUN_STATUS_MAP[data["state"]],
-=======
                 ATTR_STATUS: RUN_STATE_MAP[data["state"]],
->>>>>>> f173a81b
                 ATTR_SUN_EXPOSURE: SUN_EXPOSURE_MAP.get(data.get("sun")),
                 ATTR_VEGETATION_TYPE: VEGETATION_MAP.get(data["type"], 99),
             }
