--- conflicted
+++ resolved
@@ -2,11 +2,7 @@
 from __future__ import annotations
 
 import asyncio
-<<<<<<< HEAD
-from collections.abc import Callable, Coroutine
-=======
 from collections.abc import Awaitable, Callable, Coroutine
->>>>>>> 6b30824c
 from dataclasses import dataclass
 from datetime import datetime
 from typing import Any, TypeVar
@@ -206,26 +202,6 @@
     async_add_entities(entities)
 
 
-def raise_on_request_error(func: Callable[..., Coroutine]) -> Callable[..., Coroutine]:
-    """Define a decorator to raise on a request error."""
-
-    async def decorator(self: RainMachineBaseSwitch, **kwargs: Any) -> None:
-        """Decorate."""
-        try:
-            data = await func(self, **kwargs)
-        except RequestError as err:
-            raise HomeAssistantError(
-                f"Error while executing {func.__name__}: {err}",
-            ) from err
-
-        if data and data["statusCode"] != 0:
-            raise HomeAssistantError(
-                f'Error while executing {func.__name__}: {data["message"]}',
-            )
-
-    return decorator
-
-
 class RainMachineBaseSwitch(RainMachineEntity, SwitchEntity):
     """Define a base RainMachine switch."""
 
