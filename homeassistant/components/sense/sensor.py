--- conflicted
+++ resolved
@@ -3,12 +3,8 @@
 from datetime import datetime
 from typing import Any
 
-<<<<<<< HEAD
 from sense_energy import ASyncSenseable, Scale
 from sense_energy.sense_api import SenseDevice
-=======
-from sense_energy import ASyncSenseable
->>>>>>> c4c086f5
 
 from homeassistant.components.sensor import (
     SensorDeviceClass,
@@ -30,7 +26,7 @@
     DataUpdateCoordinator,
 )
 
-from . import SenseConfigEntry, SenseDevicesData
+from . import SenseConfigEntry
 from .const import (
     ACTIVE_NAME,
     ACTIVE_TYPE,
@@ -54,22 +50,6 @@
     TO_GRID_NAME,
 )
 
-<<<<<<< HEAD
-=======
-
-class SensorConfig:
-    """Data structure holding sensor configuration."""
-
-    def __init__(self, name: str, sensor_type: str) -> None:
-        """Sensor name and type to pass to API."""
-        self.name = name
-        self.sensor_type = sensor_type
-
-
-# Sensor types/ranges
-ACTIVE_SENSOR_TYPE = SensorConfig(ACTIVE_NAME, ACTIVE_TYPE)
-
->>>>>>> c4c086f5
 # Sensor types/ranges
 TRENDS_SENSOR_TYPES = {
     Scale.DAY: "Daily",
@@ -161,20 +141,10 @@
 
     def __init__(
         self,
-<<<<<<< HEAD
-        data,
-        sense_monitor_id,
-        variant_id,
-        variant_name,
-=======
         data: ASyncSenseable,
-        name: str,
-        sensor_type: str,
         sense_monitor_id: str,
         variant_id: str,
         variant_name: str,
-        unique_id: str,
->>>>>>> c4c086f5
     ) -> None:
         """Initialize the Sense sensor."""
         self._attr_name = f"{ACTIVE_NAME} {variant_name}"
@@ -263,19 +233,10 @@
     def __init__(
         self,
         data: ASyncSenseable,
-<<<<<<< HEAD
         scale: Scale,
         variant_id: str,
         variant_name: str,
         trends_coordinator: DataUpdateCoordinator[Any],
-=======
-        name: str,
-        sensor_type: str,
-        variant_id: str,
-        variant_name: str,
-        trends_coordinator: DataUpdateCoordinator[Any],
-        unique_id: str,
->>>>>>> c4c086f5
         sense_monitor_id: str,
     ) -> None:
         """Initialize the Sense sensor."""
@@ -294,15 +255,9 @@
             self._attr_state_class = None
             self._attr_device_class = None
         else:
-<<<<<<< HEAD
-            self._attr_native_unit_of_measurement = UnitOfEnergy.KILO_WATT_HOUR
-            self._attr_state_class = SensorStateClass.TOTAL
-            self._attr_device_class = SensorDeviceClass.ENERGY
-=======
             self._attr_device_class = SensorDeviceClass.ENERGY
             self._attr_state_class = SensorStateClass.TOTAL
             self._attr_native_unit_of_measurement = UnitOfEnergy.KILO_WATT_HOUR
->>>>>>> c4c086f5
         self._attr_device_info = DeviceInfo(
             name=f"Sense {sense_monitor_id}",
             identifiers={(DOMAIN, sense_monitor_id)},
@@ -334,13 +289,7 @@
     _attr_device_class = SensorDeviceClass.POWER
     _attr_should_poll = False
 
-<<<<<<< HEAD
     def __init__(self, device: SenseDevice, sense_monitor_id: str) -> None:
-=======
-    def __init__(
-        self, sense_devices_data: SenseDevicesData, device: dict, sense_monitor_id: str
-    ) -> None:
->>>>>>> c4c086f5
         """Initialize the Sense binary sensor."""
         self._attr_name = f"{device.name} {CONSUMPTION_NAME}"
         self._id = device.id
