--- conflicted
+++ resolved
@@ -92,21 +92,16 @@
 
     sense_monitor_id = data.sense_monitor_id
 
-<<<<<<< HEAD
     entities: list[SensorEntity] = []
 
     for device in config_entry.runtime_data.data.devices:
-        entities.append(SenseDevicePowerSensor(device, sense_monitor_id))
+        entities.append(
+            SenseDevicePowerSensor(device, sense_monitor_id, realtime_coordinator)
+        )
         entities += [
             SenseDeviceEnergySensor(device, scale, trends_coordinator, sense_monitor_id)
             for scale in Scale
         ]
-=======
-    entities: list[SensorEntity] = [
-        SenseDevicePowerSensor(device, sense_monitor_id, realtime_coordinator)
-        for device in config_entry.runtime_data.data.devices
-    ]
->>>>>>> f97670df
 
     for variant_id, variant_name in SENSOR_VARIANTS:
         entities.append(
@@ -175,27 +170,6 @@
         self._attr_name = f"{ACTIVE_NAME} {variant_name}"
         self._data = data
         self._variant_id = variant_id
-<<<<<<< HEAD
-        self._variant_name = variant_name
-        self._attr_device_info = DeviceInfo(
-            name=f"Sense {sense_monitor_id}",
-            identifiers={(DOMAIN, sense_monitor_id)},
-            model="Sense",
-            manufacturer="Sense Labs, Inc.",
-            configuration_url="https://home.sense.com",
-        )
-
-    async def async_added_to_hass(self) -> None:
-        """Register callbacks."""
-        self.async_on_remove(
-            async_dispatcher_connect(
-                self.hass,
-                f"{SENSE_DEVICE_UPDATE}-{self._sense_monitor_id}",
-                self._async_update_from_data,
-            )
-        )
-=======
->>>>>>> f97670df
 
     @property
     def native_value(self) -> float:
@@ -311,12 +285,7 @@
             realtime_coordinator, sense_monitor_id, f"{device.id}-{CONSUMPTION_ID}"
         )
         self._attr_name = f"{device.name} {CONSUMPTION_NAME}"
-<<<<<<< HEAD
-        self._sense_monitor_id = sense_monitor_id
-        self._attr_unique_id = f"{sense_monitor_id}-{device.id}-{CONSUMPTION_ID}"
-=======
         self._id = device.id
->>>>>>> f97670df
         self._attr_icon = sense_to_mdi(device.icon)
         self._device = device
         self._attr_device_info = DeviceInfo(
@@ -327,36 +296,18 @@
             configuration_url="https://home.sense.com",
         )
 
-<<<<<<< HEAD
-    async def async_added_to_hass(self) -> None:
-        """Register callbacks."""
-        self.async_on_remove(
-            async_dispatcher_connect(
-                self.hass,
-                f"{SENSE_DEVICE_UPDATE}-{self._sense_monitor_id}",
-                self._async_update_from_data,
-            )
-        )
-
-    @callback
-    def _async_update_from_data(self):
-        """Get the latest data, update state. Must not do I/O."""
-        new_state = self._device.power_w
-        if self._attr_available and self._attr_native_value == new_state:
-            return
-        self._attr_native_value = new_state
-        self._attr_available = True
-        self.async_write_ha_state()
-
-
-class SenseDeviceEnergySensor(CoordinatorEntity, SensorEntity):
+    @property
+    def native_value(self) -> float:
+        """Return the state of the sensor."""
+        return self._device.power_w
+
+
+class SenseDeviceEnergySensor(SenseBaseSensor):
     """Implementation of a Sense device energy sensor."""
 
     _attr_native_unit_of_measurement = UnitOfEnergy.KILO_WATT_HOUR
     _attr_state_class = SensorStateClass.TOTAL_INCREASING
     _attr_device_class = SensorDeviceClass.ENERGY
-    _attr_attribution = ATTRIBUTION
-    _attr_should_poll = False
 
     def __init__(
         self,
@@ -366,11 +317,12 @@
         sense_monitor_id: str,
     ) -> None:
         """Initialize the Sense sensor."""
-        super().__init__(trends_coordinator)
+        super().__init__(
+            trends_coordinator,
+            sense_monitor_id,
+            f"{device.id}-{TRENDS_SENSOR_TYPES[scale].lower()}",
+        )
         self._attr_name = f"{device.name} {TRENDS_SENSOR_TYPES[scale]} Energy"
-        self._attr_unique_id = (
-            f"{sense_monitor_id}-{device.id}-{TRENDS_SENSOR_TYPES[scale].lower()}"
-        )
         self._scale = scale
         self._had_any_update = False
         self._attr_icon = sense_to_mdi(device.icon)
@@ -386,10 +338,4 @@
     @property
     def native_value(self) -> float:
         """Return the state of the sensor."""
-        return round(self._device.energy_kwh[self._scale], 2)
-=======
-    @property
-    def native_value(self) -> float:
-        """Return the state of the sensor."""
-        return self._device.power_w
->>>>>>> f97670df
+        return round(self._device.energy_kwh[self._scale], 2)