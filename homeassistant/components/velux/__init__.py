--- conflicted
+++ resolved
@@ -13,13 +13,9 @@
 )
 from homeassistant.core import HomeAssistant, ServiceCall
 from homeassistant.exceptions import (
-<<<<<<< HEAD
     ConfigEntryAuthFailed,
     ConfigEntryNotReady,
-=======
-    ConfigEntryNotReady,
     HomeAssistantError,
->>>>>>> 82d84d7a
     ServiceValidationError,
 )
 from homeassistant.helpers import (
