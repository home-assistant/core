--- conflicted
+++ resolved
@@ -16,13 +16,9 @@
 
 PLATFORMS: list[Platform] = [
     Platform.ALARM_CONTROL_PANEL,
-<<<<<<< HEAD
     Platform.BINARY_SENSOR,
     Platform.SENSOR,
-=======
-    Platform.SENSOR,
     Platform.SWITCH,
->>>>>>> 626f8a91
 ]
 
 type BoschAlarmConfigEntry = ConfigEntry[Panel]
