--- conflicted
+++ resolved
@@ -14,11 +14,11 @@
 
 from .const import CONF_INSTALLER_CODE, CONF_USER_CODE, DOMAIN
 
-<<<<<<< HEAD
-PLATFORMS: list[Platform] = [Platform.ALARM_CONTROL_PANEL, Platform.SWITCH]
-=======
-PLATFORMS: list[Platform] = [Platform.ALARM_CONTROL_PANEL, Platform.SENSOR]
->>>>>>> 762c7529
+PLATFORMS: list[Platform] = [
+    Platform.ALARM_CONTROL_PANEL,
+    Platform.SENSOR,
+    Platform.SWITCH,
+]
 
 type BoschAlarmConfigEntry = ConfigEntry[Panel]
 
