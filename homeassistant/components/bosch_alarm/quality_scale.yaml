rules:
  # Bronze
  action-setup:
    status: exempt
    comment: |
      No custom actions defined
  appropriate-polling:
    status: exempt
    comment: |
      No polling
  brands: done
  common-modules: done
  config-flow-test-coverage: done
  config-flow: done
  dependency-transparency: done
  docs-actions: done
  docs-high-level-description: done
  docs-installation-instructions: done
  docs-removal-instructions: done
  entity-event-setup: done
  entity-unique-id: done
  has-entity-name: done
  runtime-data: done
  test-before-configure: done
  test-before-setup: done
  unique-config-entry: done

  # Silver
  action-exceptions: done
  config-entry-unloading: done
  docs-configuration-parameters: todo
  docs-installation-parameters: todo
  entity-unavailable: todo
  integration-owner: done
  log-when-unavailable: todo
  parallel-updates: todo
  reauthentication-flow: done
  test-coverage: done

  # Gold
  devices: done
<<<<<<< HEAD
  diagnostics: done
  discovery-update-info: todo
  discovery: todo
=======
  diagnostics: todo
  discovery-update-info: done
  discovery: done
>>>>>>> 9bbc49e8
  docs-data-update: todo
  docs-examples: todo
  docs-known-limitations: todo
  docs-supported-devices: todo
  docs-supported-functions: todo
  docs-troubleshooting: todo
  docs-use-cases: todo
  dynamic-devices:
    status: exempt
    comment: |
      Device type integration
  entity-category: todo
  entity-device-class: todo
  entity-disabled-by-default: todo
  entity-translations: done
  exception-translations: todo
  icon-translations: done
  reconfiguration-flow: todo
  repair-issues:
    status: exempt
    comment: |
      No repairs
  stale-devices:
    status: exempt
    comment: |
      Device type integration

  # Platinum
  async-dependency: done
  inject-websession:
    status: exempt
    comment: |
      Integration does not make any HTTP requests.
  strict-typing: done<|MERGE_RESOLUTION|>--- conflicted
+++ resolved
@@ -39,15 +39,9 @@
 
   # Gold
   devices: done
-<<<<<<< HEAD
-  diagnostics: done
-  discovery-update-info: todo
-  discovery: todo
-=======
   diagnostics: todo
   discovery-update-info: done
   discovery: done
->>>>>>> 9bbc49e8
   docs-data-update: todo
   docs-examples: todo
   docs-known-limitations: todo
