--- conflicted
+++ resolved
@@ -57,7 +57,6 @@
     }
   },
   "entity": {
-<<<<<<< HEAD
     "switch": {
       "secured": {
         "name": "Secured"
@@ -67,12 +66,12 @@
       },
       "locked": {
         "name": "Locked"
-=======
+      }
+    },
     "sensor": {
       "faulting_points": {
         "name": "Faulting points",
         "unit_of_measurement": "points"
->>>>>>> 762c7529
       }
     }
   }
