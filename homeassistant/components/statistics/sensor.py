"""Support for statistics for sensor values."""

from __future__ import annotations

from collections import deque
from collections.abc import Callable
import contextlib
from datetime import datetime, timedelta
import logging
import math
import statistics
from typing import Any, cast

import voluptuous as vol

from homeassistant.components.binary_sensor import DOMAIN as BINARY_SENSOR_DOMAIN
from homeassistant.components.recorder import get_instance, history
from homeassistant.components.sensor import (
    DEVICE_CLASS_STATE_CLASSES,
    PLATFORM_SCHEMA,
    SensorDeviceClass,
    SensorEntity,
    SensorStateClass,
)
from homeassistant.const import (
    ATTR_DEVICE_CLASS,
    ATTR_UNIT_OF_MEASUREMENT,
    CONF_ENTITY_ID,
    CONF_NAME,
    CONF_UNIQUE_ID,
    PERCENTAGE,
    STATE_UNAVAILABLE,
    STATE_UNKNOWN,
)
from homeassistant.core import (
    CALLBACK_TYPE,
    Event,
    HomeAssistant,
    State,
    callback,
    split_entity_id,
)
from homeassistant.helpers import config_validation as cv
from homeassistant.helpers.entity_platform import AddEntitiesCallback
from homeassistant.helpers.event import (
    EventStateChangedData,
    async_track_point_in_utc_time,
    async_track_state_change_event,
)
from homeassistant.helpers.reload import async_setup_reload_service
from homeassistant.helpers.start import async_at_start
from homeassistant.helpers.typing import ConfigType, DiscoveryInfoType, StateType
from homeassistant.util import dt as dt_util
from homeassistant.util.enum import try_parse_enum

from . import DOMAIN, PLATFORMS

_LOGGER = logging.getLogger(__name__)

# Stats for attributes only
STAT_AGE_COVERAGE_RATIO = "age_coverage_ratio"
STAT_BUFFER_USAGE_RATIO = "buffer_usage_ratio"
STAT_SOURCE_VALUE_VALID = "source_value_valid"

# All sensor statistics
STAT_AVERAGE_LINEAR = "average_linear"
STAT_AVERAGE_STEP = "average_step"
STAT_AVERAGE_TIMELESS = "average_timeless"
STAT_CHANGE = "change"
STAT_CHANGE_SAMPLE = "change_sample"
STAT_CHANGE_SECOND = "change_second"
STAT_COUNT = "count"
STAT_COUNT_BINARY_ON = "count_on"
STAT_COUNT_BINARY_OFF = "count_off"
STAT_DATETIME_NEWEST = "datetime_newest"
STAT_DATETIME_OLDEST = "datetime_oldest"
STAT_DATETIME_VALUE_MAX = "datetime_value_max"
STAT_DATETIME_VALUE_MIN = "datetime_value_min"
STAT_DISTANCE_95P = "distance_95_percent_of_values"
STAT_DISTANCE_99P = "distance_99_percent_of_values"
STAT_DISTANCE_ABSOLUTE = "distance_absolute"
STAT_MEAN = "mean"
STAT_MEAN_CIRCULAR = "mean_circular"
STAT_MEDIAN = "median"
STAT_NOISINESS = "noisiness"
STAT_PERCENTILE = "percentile"
STAT_STANDARD_DEVIATION = "standard_deviation"
STAT_SUM = "sum"
STAT_SUM_DIFFERENCES = "sum_differences"
STAT_SUM_DIFFERENCES_NONNEGATIVE = "sum_differences_nonnegative"
STAT_TOTAL = "total"
STAT_VALUE_MAX = "value_max"
STAT_VALUE_MIN = "value_min"
STAT_VARIANCE = "variance"

# Statistics supported by a sensor source (numeric)
STATS_NUMERIC_SUPPORT = {
    STAT_AVERAGE_LINEAR,
    STAT_AVERAGE_STEP,
    STAT_AVERAGE_TIMELESS,
    STAT_CHANGE_SAMPLE,
    STAT_CHANGE_SECOND,
    STAT_CHANGE,
    STAT_COUNT,
    STAT_DATETIME_NEWEST,
    STAT_DATETIME_OLDEST,
    STAT_DATETIME_VALUE_MAX,
    STAT_DATETIME_VALUE_MIN,
    STAT_DISTANCE_95P,
    STAT_DISTANCE_99P,
    STAT_DISTANCE_ABSOLUTE,
    STAT_MEAN,
    STAT_MEAN_CIRCULAR,
    STAT_MEDIAN,
    STAT_NOISINESS,
    STAT_PERCENTILE,
    STAT_STANDARD_DEVIATION,
    STAT_SUM,
    STAT_SUM_DIFFERENCES,
    STAT_SUM_DIFFERENCES_NONNEGATIVE,
    STAT_TOTAL,
    STAT_VALUE_MAX,
    STAT_VALUE_MIN,
    STAT_VARIANCE,
}

# Statistics supported by a binary_sensor source
STATS_BINARY_SUPPORT = {
    STAT_AVERAGE_STEP,
    STAT_AVERAGE_TIMELESS,
    STAT_COUNT,
    STAT_COUNT_BINARY_ON,
    STAT_COUNT_BINARY_OFF,
    STAT_DATETIME_NEWEST,
    STAT_DATETIME_OLDEST,
    STAT_MEAN,
}

STATS_NOT_A_NUMBER = {
    STAT_DATETIME_NEWEST,
    STAT_DATETIME_OLDEST,
    STAT_DATETIME_VALUE_MAX,
    STAT_DATETIME_VALUE_MIN,
}

STATS_DATETIME = {
    STAT_DATETIME_NEWEST,
    STAT_DATETIME_OLDEST,
    STAT_DATETIME_VALUE_MAX,
    STAT_DATETIME_VALUE_MIN,
}

# Statistics which retain the unit of the source entity
STATS_NUMERIC_RETAIN_UNIT = {
    STAT_AVERAGE_LINEAR,
    STAT_AVERAGE_STEP,
    STAT_AVERAGE_TIMELESS,
    STAT_CHANGE,
    STAT_DISTANCE_95P,
    STAT_DISTANCE_99P,
    STAT_DISTANCE_ABSOLUTE,
    STAT_MEAN,
    STAT_MEAN_CIRCULAR,
    STAT_MEDIAN,
    STAT_NOISINESS,
    STAT_PERCENTILE,
    STAT_STANDARD_DEVIATION,
    STAT_SUM,
    STAT_SUM_DIFFERENCES,
    STAT_SUM_DIFFERENCES_NONNEGATIVE,
    STAT_TOTAL,
    STAT_VALUE_MAX,
    STAT_VALUE_MIN,
}

# Statistics which produce percentage ratio from binary_sensor source entity
STATS_BINARY_PERCENTAGE = {
    STAT_AVERAGE_STEP,
    STAT_AVERAGE_TIMELESS,
    STAT_MEAN,
}

CONF_STATE_CHARACTERISTIC = "state_characteristic"
CONF_SAMPLES_MAX_BUFFER_SIZE = "sampling_size"
CONF_MAX_AGE = "max_age"
CONF_KEEP_LAST_SAMPLE = "keep_last_sample"
CONF_PRECISION = "precision"
CONF_PERCENTILE = "percentile"

DEFAULT_NAME = "Statistical characteristic"
DEFAULT_PRECISION = 2
ICON = "mdi:calculator"


def valid_state_characteristic_configuration(config: dict[str, Any]) -> dict[str, Any]:
    """Validate that the characteristic selected is valid for the source sensor type, throw if it isn't."""
    is_binary = split_entity_id(config[CONF_ENTITY_ID])[0] == BINARY_SENSOR_DOMAIN
    characteristic = cast(str, config[CONF_STATE_CHARACTERISTIC])
    if (is_binary and characteristic not in STATS_BINARY_SUPPORT) or (
        not is_binary and characteristic not in STATS_NUMERIC_SUPPORT
    ):
        raise vol.ValueInvalid(
<<<<<<< HEAD
            f"The configured characteristic '{characteristic}' is not supported for the configured source sensor"
=======
            f"The configured characteristic '{characteristic}' is not supported "
            "for the configured source sensor"
>>>>>>> de886d8c
        )
    return config


def valid_boundary_configuration(config: dict[str, Any]) -> dict[str, Any]:
    """Validate that max_age, sampling_size, or both are provided."""

    if (
        config.get(CONF_SAMPLES_MAX_BUFFER_SIZE) is None
        and config.get(CONF_MAX_AGE) is None
    ):
        raise vol.RequiredFieldInvalid(
            "The sensor configuration must provide 'max_age' and/or 'sampling_size'"
        )
    return config


def valid_keep_last_sample(config: dict[str, Any]) -> dict[str, Any]:
    """Validate that if keep_last_sample is set, max_age must also be set."""

    if config.get(CONF_KEEP_LAST_SAMPLE) is True and config.get(CONF_MAX_AGE) is None:
        raise vol.RequiredFieldInvalid(
            "The sensor configuration must provide 'max_age' if 'keep_last_sample' is True"
        )
    return config


_PLATFORM_SCHEMA_BASE = PLATFORM_SCHEMA.extend(
    {
        vol.Required(CONF_ENTITY_ID): cv.entity_id,
        vol.Optional(CONF_NAME, default=DEFAULT_NAME): cv.string,
        vol.Optional(CONF_UNIQUE_ID): cv.string,
        vol.Required(CONF_STATE_CHARACTERISTIC): cv.string,
        vol.Optional(CONF_SAMPLES_MAX_BUFFER_SIZE): vol.All(
            vol.Coerce(int), vol.Range(min=1)
        ),
        vol.Optional(CONF_MAX_AGE): cv.time_period,
        vol.Optional(CONF_KEEP_LAST_SAMPLE, default=False): cv.boolean,
        vol.Optional(CONF_PRECISION, default=DEFAULT_PRECISION): vol.Coerce(int),
        vol.Optional(CONF_PERCENTILE, default=50): vol.All(
            vol.Coerce(int), vol.Range(min=1, max=99)
        ),
    }
)
PLATFORM_SCHEMA = vol.All(
    _PLATFORM_SCHEMA_BASE,
    valid_state_characteristic_configuration,
    valid_boundary_configuration,
    valid_keep_last_sample,
)


async def async_setup_platform(
    hass: HomeAssistant,
    config: ConfigType,
    async_add_entities: AddEntitiesCallback,
    discovery_info: DiscoveryInfoType | None = None,
) -> None:
    """Set up the Statistics sensor."""

    await async_setup_reload_service(hass, DOMAIN, PLATFORMS)

    async_add_entities(
        new_entities=[
            StatisticsSensor(
                source_entity_id=config[CONF_ENTITY_ID],
                name=config[CONF_NAME],
                unique_id=config.get(CONF_UNIQUE_ID),
                state_characteristic=config[CONF_STATE_CHARACTERISTIC],
                samples_max_buffer_size=config.get(CONF_SAMPLES_MAX_BUFFER_SIZE),
                samples_max_age=config.get(CONF_MAX_AGE),
                samples_keep_last=config[CONF_KEEP_LAST_SAMPLE],
                precision=config[CONF_PRECISION],
                percentile=config[CONF_PERCENTILE],
            )
        ],
        update_before_add=True,
    )


class StatisticsSensor(SensorEntity):
    """Representation of a Statistics sensor."""

    def __init__(
        self,
        source_entity_id: str,
        name: str,
        unique_id: str | None,
        state_characteristic: str,
        samples_max_buffer_size: int | None,
        samples_max_age: timedelta | None,
        samples_keep_last: bool,
        precision: int,
        percentile: int,
    ) -> None:
        """Initialize the Statistics sensor."""
        self._attr_icon: str = ICON
        self._attr_name: str = name
        self._attr_should_poll: bool = False
        self._attr_unique_id: str | None = unique_id
        self._source_entity_id: str = source_entity_id
        self.is_binary: bool = (
            split_entity_id(self._source_entity_id)[0] == BINARY_SENSOR_DOMAIN
        )
        self._state_characteristic: str = state_characteristic
        self._samples_max_buffer_size: int | None = samples_max_buffer_size
        self._samples_max_age: timedelta | None = samples_max_age
        self.samples_keep_last: bool = samples_keep_last
        self._precision: int = precision
        self._percentile: int = percentile
        self._value: StateType | datetime = None
        self._unit_of_measurement: str | None = None
        self._available: bool = False

        self.states: deque[float | bool] = deque(maxlen=self._samples_max_buffer_size)
        self.ages: deque[datetime] = deque(maxlen=self._samples_max_buffer_size)
        self.attributes: dict[str, StateType] = {}

        self._state_characteristic_fn: Callable[[], StateType | datetime] = (
            self._callable_characteristic_fn(self._state_characteristic)
        )

        self._update_listener: CALLBACK_TYPE | None = None

    async def async_added_to_hass(self) -> None:
        """Register callbacks."""

        @callback
        def async_stats_sensor_state_listener(
            event: Event[EventStateChangedData],
        ) -> None:
            """Handle the sensor state changes."""
            if (new_state := event.data["new_state"]) is None:
                return
            self._add_state_to_queue(new_state)
            self.async_schedule_update_ha_state(True)

        async def async_stats_sensor_startup(_: HomeAssistant) -> None:
            """Add listener and get recorded state."""
            _LOGGER.debug("Startup for %s", self.entity_id)

            self.async_on_remove(
                async_track_state_change_event(
                    self.hass,
                    [self._source_entity_id],
                    async_stats_sensor_state_listener,
                )
            )

            if "recorder" in self.hass.config.components:
                self.hass.async_create_task(self._initialize_from_database())

        self.async_on_remove(async_at_start(self.hass, async_stats_sensor_startup))

    def _add_state_to_queue(self, new_state: State) -> None:
        """Add the state to the queue."""
        self._available = new_state.state != STATE_UNAVAILABLE
        if new_state.state == STATE_UNAVAILABLE:
            self.attributes[STAT_SOURCE_VALUE_VALID] = None
            return
        if new_state.state in (STATE_UNKNOWN, None, ""):
            self.attributes[STAT_SOURCE_VALUE_VALID] = False
            return

        try:
            if self.is_binary:
                assert new_state.state in ("on", "off")
                self.states.append(new_state.state == "on")
            else:
                self.states.append(float(new_state.state))
            self.ages.append(new_state.last_updated)
            self.attributes[STAT_SOURCE_VALUE_VALID] = True
        except ValueError:
            self.attributes[STAT_SOURCE_VALUE_VALID] = False
            _LOGGER.error(
                "%s: parsing error. Expected number or binary state, but received '%s'",
                self.entity_id,
                new_state.state,
            )
            return

        self._unit_of_measurement = self._derive_unit_of_measurement(new_state)

    def _derive_unit_of_measurement(self, new_state: State) -> str | None:
        base_unit: str | None = new_state.attributes.get(ATTR_UNIT_OF_MEASUREMENT)
        unit: str | None
        if self.is_binary and self._state_characteristic in STATS_BINARY_PERCENTAGE:
            unit = PERCENTAGE
        elif not base_unit:
            unit = None
        elif self._state_characteristic in STATS_NUMERIC_RETAIN_UNIT:
            unit = base_unit
        elif (
            self._state_characteristic in STATS_NOT_A_NUMBER
            or self._state_characteristic
            in (
                STAT_COUNT,
                STAT_COUNT_BINARY_ON,
                STAT_COUNT_BINARY_OFF,
            )
        ):
            unit = None
        elif self._state_characteristic == STAT_VARIANCE:
            unit = base_unit + "²"
        elif self._state_characteristic == STAT_CHANGE_SAMPLE:
            unit = base_unit + "/sample"
        elif self._state_characteristic == STAT_CHANGE_SECOND:
            unit = base_unit + "/s"
        return unit

    @property
    def device_class(self) -> SensorDeviceClass | None:
        """Return the class of this device."""
        if self._state_characteristic in STATS_DATETIME:
            return SensorDeviceClass.TIMESTAMP
        if self._state_characteristic in STATS_NUMERIC_RETAIN_UNIT:
            source_state = self.hass.states.get(self._source_entity_id)
            if source_state is None:
                return None
            source_device_class = source_state.attributes.get(ATTR_DEVICE_CLASS)
            if source_device_class is None:
                return None
            sensor_device_class = try_parse_enum(SensorDeviceClass, source_device_class)
            if sensor_device_class is None:
                return None
            sensor_state_classes = DEVICE_CLASS_STATE_CLASSES.get(
                sensor_device_class, set()
            )
            if SensorStateClass.MEASUREMENT not in sensor_state_classes:
                return None
            return sensor_device_class
        return None

    @property
    def state_class(self) -> SensorStateClass | None:
        """Return the state class of this entity."""
        if self._state_characteristic in STATS_NOT_A_NUMBER:
            return None
        return SensorStateClass.MEASUREMENT

    @property
    def native_value(self) -> StateType | datetime:
        """Return the state of the sensor."""
        return self._value

    @property
    def native_unit_of_measurement(self) -> str | None:
        """Return the unit the value is expressed in."""
        return self._unit_of_measurement

    @property
    def available(self) -> bool:
        """Return the availability of the sensor linked to the source sensor."""
        return self._available

    @property
    def extra_state_attributes(self) -> dict[str, StateType] | None:
        """Return the state attributes of the sensor."""
        return {
            key: value for key, value in self.attributes.items() if value is not None
        }

    def _purge_old_states(self, max_age: timedelta) -> None:
        """Remove states which are older than a given age."""
        now = dt_util.utcnow()

        _LOGGER.debug(
            "%s: purging records older then %s(%s)(keep_last_sample: %s)",
            self.entity_id,
            dt_util.as_local(now - max_age),
            self._samples_max_age,
            self.samples_keep_last,
        )

        while self.ages and (now - self.ages[0]) > max_age:
            if self.samples_keep_last and len(self.ages) == 1:
                # Under normal circumstance this will not be executed, as a purge will not
                # be scheduled for the last value if samples_keep_last is enabled.
                # If this happens to be called outside normal scheduling logic or a
                # source sensor update, this ensures the last value is preserved.
                _LOGGER.debug(
                    "%s: preserving expired record with datetime %s(%s)",
                    self.entity_id,
                    dt_util.as_local(self.ages[0]),
                    (now - self.ages[0]),
                )
                break

            _LOGGER.debug(
                "%s: purging record with datetime %s(%s)",
                self.entity_id,
                dt_util.as_local(self.ages[0]),
                (now - self.ages[0]),
            )
            self.ages.popleft()
            self.states.popleft()

    def _next_to_purge_timestamp(self) -> datetime | None:
        """Find the timestamp when the next purge would occur."""
        if self.ages and self._samples_max_age:
            if self.samples_keep_last and len(self.ages) == 1:
                # Preserve the most recent entry if it is the only value.
                # Do not schedule another purge. When a new source
                # value is inserted it will restart purge cycle.
                _LOGGER.debug(
                    "%s: skipping purge cycle for last record with datetime %s(%s)",
                    self.entity_id,
                    dt_util.as_local(self.ages[0]),
                    (dt_util.utcnow() - self.ages[0]),
                )
                return None
            # Take the oldest entry from the ages list and add the configured max_age.
            # If executed after purging old states, the result is the next timestamp
            # in the future when the oldest state will expire.
            return self.ages[0] + self._samples_max_age
        return None

    async def async_update(self) -> None:
        """Get the latest data and updates the states."""
        _LOGGER.debug("%s: updating statistics", self.entity_id)
        if self._samples_max_age is not None:
            self._purge_old_states(self._samples_max_age)

        self._update_attributes()
        self._update_value()

        # If max_age is set, ensure to update again after the defined interval.
        # By basing updates off the timestamps of sampled data we avoid updating
        # when none of the observed entities change.
        if timestamp := self._next_to_purge_timestamp():
            _LOGGER.debug("%s: scheduling update at %s", self.entity_id, timestamp)
            if self._update_listener:
                self._update_listener()
                self._update_listener = None

            @callback
            def _scheduled_update(now: datetime) -> None:
                """Timer callback for sensor update."""
                _LOGGER.debug("%s: executing scheduled update", self.entity_id)
                self.async_schedule_update_ha_state(True)
                self._update_listener = None

            self._update_listener = async_track_point_in_utc_time(
                self.hass, _scheduled_update, timestamp
            )

    def _fetch_states_from_database(self) -> list[State]:
        """Fetch the states from the database."""
        _LOGGER.debug("%s: initializing values from the database", self.entity_id)
        lower_entity_id = self._source_entity_id.lower()
        if self._samples_max_age is not None:
            start_date = (
                dt_util.utcnow() - self._samples_max_age - timedelta(microseconds=1)
            )
            _LOGGER.debug(
                "%s: retrieve records not older then %s",
                self.entity_id,
                start_date,
            )
        else:
            start_date = datetime.fromtimestamp(0, tz=dt_util.UTC)
            _LOGGER.debug("%s: retrieving all records", self.entity_id)
        return history.state_changes_during_period(
            self.hass,
            start_date,
            entity_id=lower_entity_id,
            descending=True,
            limit=self._samples_max_buffer_size,
            include_start_time_state=False,
        ).get(lower_entity_id, [])

    async def _initialize_from_database(self) -> None:
        """Initialize the list of states from the database.

        The query will get the list of states in DESCENDING order so that we
        can limit the result to self._sample_size. Afterwards reverse the
        list so that we get it in the right order again.

        If MaxAge is provided then query will restrict to entries younger then
        current datetime - MaxAge.
        """
        if states := await get_instance(self.hass).async_add_executor_job(
            self._fetch_states_from_database
        ):
            for state in reversed(states):
                self._add_state_to_queue(state)

        self.async_schedule_update_ha_state(True)

        _LOGGER.debug("%s: initializing from database completed", self.entity_id)

    def _update_attributes(self) -> None:
        """Calculate and update the various attributes."""
        if self._samples_max_buffer_size is not None:
            self.attributes[STAT_BUFFER_USAGE_RATIO] = round(
                len(self.states) / self._samples_max_buffer_size, 2
            )

        if self._samples_max_age is not None:
            if len(self.states) >= 1:
                self.attributes[STAT_AGE_COVERAGE_RATIO] = round(
                    (self.ages[-1] - self.ages[0]).total_seconds()
                    / self._samples_max_age.total_seconds(),
                    2,
                )
            else:
                self.attributes[STAT_AGE_COVERAGE_RATIO] = None

    def _update_value(self) -> None:
        """Front to call the right statistical characteristics functions.

        One of the _stat_*() functions is represented by self._state_characteristic_fn().
        """

        value = self._state_characteristic_fn()

        if self._state_characteristic not in STATS_NOT_A_NUMBER:
            with contextlib.suppress(TypeError):
                value = round(cast(float, value), self._precision)
                if self._precision == 0:
                    value = int(value)
        self._value = value

    def _callable_characteristic_fn(
        self, characteristic: str
    ) -> Callable[[], StateType | datetime]:
        """Return the function callable of one characteristic function."""
        function: Callable[[], StateType | datetime] = getattr(
            self,
            f"_stat_binary_{characteristic}"
            if self.is_binary
            else f"_stat_{characteristic}",
        )
        return function

    # Statistics for numeric sensor

    def _stat_average_linear(self) -> StateType:
        if len(self.states) >= 2:
            area: float = 0
            for i in range(1, len(self.states)):
                area += (
                    0.5
                    * (self.states[i] + self.states[i - 1])
                    * (self.ages[i] - self.ages[i - 1]).total_seconds()
                )
            age_range_seconds = (self.ages[-1] - self.ages[0]).total_seconds()
            return area / age_range_seconds
        return None

    def _stat_average_step(self) -> StateType:
        if len(self.states) >= 2:
            area: float = 0
            for i in range(1, len(self.states)):
                area += (
                    self.states[i - 1]
                    * (self.ages[i] - self.ages[i - 1]).total_seconds()
                )
            age_range_seconds = (self.ages[-1] - self.ages[0]).total_seconds()
            return area / age_range_seconds
        return None

    def _stat_average_timeless(self) -> StateType:
        return self._stat_mean()

    def _stat_change(self) -> StateType:
        if len(self.states) > 0:
            return self.states[-1] - self.states[0]
        return None

    def _stat_change_sample(self) -> StateType:
        if len(self.states) > 1:
            return (self.states[-1] - self.states[0]) / (len(self.states) - 1)
        return None

    def _stat_change_second(self) -> StateType:
        if len(self.states) > 1:
            age_range_seconds = (self.ages[-1] - self.ages[0]).total_seconds()
            if age_range_seconds > 0:
                return (self.states[-1] - self.states[0]) / age_range_seconds
        return None

    def _stat_count(self) -> StateType:
        return len(self.states)

    def _stat_datetime_newest(self) -> datetime | None:
        if len(self.states) > 0:
            return self.ages[-1]
        return None

    def _stat_datetime_oldest(self) -> datetime | None:
        if len(self.states) > 0:
            return self.ages[0]
        return None

    def _stat_datetime_value_max(self) -> datetime | None:
        if len(self.states) > 0:
            return self.ages[self.states.index(max(self.states))]
        return None

    def _stat_datetime_value_min(self) -> datetime | None:
        if len(self.states) > 0:
            return self.ages[self.states.index(min(self.states))]
        return None

    def _stat_distance_95_percent_of_values(self) -> StateType:
        if len(self.states) >= 2:
            return 2 * 1.96 * cast(float, self._stat_standard_deviation())
        return None

    def _stat_distance_99_percent_of_values(self) -> StateType:
        if len(self.states) >= 2:
            return 2 * 2.58 * cast(float, self._stat_standard_deviation())
        return None

    def _stat_distance_absolute(self) -> StateType:
        if len(self.states) > 0:
            return max(self.states) - min(self.states)
        return None

    def _stat_mean(self) -> StateType:
        if len(self.states) > 0:
            return statistics.mean(self.states)
        return None

    def _stat_mean_circular(self) -> StateType:
        if len(self.states) > 0:
            sin_sum = sum(math.sin(math.radians(x)) for x in self.states)
            cos_sum = sum(math.cos(math.radians(x)) for x in self.states)
            return (math.degrees(math.atan2(sin_sum, cos_sum)) + 360) % 360
        return None

    def _stat_median(self) -> StateType:
        if len(self.states) > 0:
            return statistics.median(self.states)
        return None

    def _stat_noisiness(self) -> StateType:
        if len(self.states) >= 2:
            return cast(float, self._stat_sum_differences()) / (len(self.states) - 1)
        return None

    def _stat_percentile(self) -> StateType:
        if len(self.states) >= 2:
            percentiles = statistics.quantiles(self.states, n=100, method="exclusive")
            return percentiles[self._percentile - 1]
        return None

    def _stat_standard_deviation(self) -> StateType:
        if len(self.states) >= 2:
            return statistics.stdev(self.states)
        return None

    def _stat_sum(self) -> StateType:
        if len(self.states) > 0:
            return sum(self.states)
        return None

    def _stat_sum_differences(self) -> StateType:
        if len(self.states) >= 2:
            diff_sum = sum(
                abs(j - i) for i, j in zip(list(self.states), list(self.states)[1:])
            )
            return diff_sum
        return None

    def _stat_sum_differences_nonnegative(self) -> StateType:
        if len(self.states) >= 2:
            diff_sum_nn = sum(
                (j - i if j >= i else j - 0)
                for i, j in zip(list(self.states), list(self.states)[1:])
            )
            return diff_sum_nn
        return None

    def _stat_total(self) -> StateType:
        return self._stat_sum()

    def _stat_value_max(self) -> StateType:
        if len(self.states) > 0:
            return max(self.states)
        return None

    def _stat_value_min(self) -> StateType:
        if len(self.states) > 0:
            return min(self.states)
        return None

    def _stat_variance(self) -> StateType:
        if len(self.states) >= 2:
            return statistics.variance(self.states)
        return None

    # Statistics for binary sensor

    def _stat_binary_average_step(self) -> StateType:
        if len(self.states) >= 2:
            on_seconds: float = 0
            for i in range(1, len(self.states)):
                if self.states[i - 1] is True:
                    on_seconds += (self.ages[i] - self.ages[i - 1]).total_seconds()
            age_range_seconds = (self.ages[-1] - self.ages[0]).total_seconds()
            return 100 / age_range_seconds * on_seconds
        return None

    def _stat_binary_average_timeless(self) -> StateType:
        return self._stat_binary_mean()

    def _stat_binary_count(self) -> StateType:
        return len(self.states)

    def _stat_binary_count_on(self) -> StateType:
        return self.states.count(True)

    def _stat_binary_count_off(self) -> StateType:
        return self.states.count(False)

    def _stat_binary_datetime_newest(self) -> datetime | None:
        return self._stat_datetime_newest()

    def _stat_binary_datetime_oldest(self) -> datetime | None:
        return self._stat_datetime_oldest()

    def _stat_binary_mean(self) -> StateType:
        if len(self.states) > 0:
            return 100.0 / len(self.states) * self.states.count(True)
        return None<|MERGE_RESOLUTION|>--- conflicted
+++ resolved
@@ -200,12 +200,8 @@
         not is_binary and characteristic not in STATS_NUMERIC_SUPPORT
     ):
         raise vol.ValueInvalid(
-<<<<<<< HEAD
-            f"The configured characteristic '{characteristic}' is not supported for the configured source sensor"
-=======
             f"The configured characteristic '{characteristic}' is not supported "
             "for the configured source sensor"
->>>>>>> de886d8c
         )
     return config
 
