--- conflicted
+++ resolved
@@ -22,13 +22,9 @@
 
 from .const import DOMAIN, EVSE_ID, LOGGER, MODEL_TYPE
 
-<<<<<<< HEAD
-PLATFORMS = [Platform.BUTTON, Platform.SENSOR]
-=======
 type BlueCurrentConfigEntry = ConfigEntry[Connector]
 
-PLATFORMS = [Platform.SENSOR]
->>>>>>> fdfcd841
+PLATFORMS = [Platform.BUTTON, Platform.SENSOR]
 CHARGE_POINTS = "CHARGE_POINTS"
 DATA = "data"
 DELAY = 5
