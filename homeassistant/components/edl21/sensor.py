"""Support for EDL21 Smart Meters."""
from __future__ import annotations

from datetime import timedelta
import logging

from sml import SmlGetListResponse
from sml.asyncio import SmlProtocol
import voluptuous as vol

from homeassistant.components.sensor import (
    DEVICE_CLASS_CURRENT,
    DEVICE_CLASS_ENERGY,
    DEVICE_CLASS_POWER,
    DEVICE_CLASS_VOLTAGE,
    PLATFORM_SCHEMA,
    STATE_CLASS_MEASUREMENT,
    STATE_CLASS_TOTAL_INCREASING,
    SensorEntity,
    SensorEntityDescription,
)
from homeassistant.const import CONF_NAME
from homeassistant.core import HomeAssistant, callback
import homeassistant.helpers.config_validation as cv
from homeassistant.helpers.dispatcher import (
    async_dispatcher_connect,
    async_dispatcher_send,
)
from homeassistant.helpers.entity_platform import AddEntitiesCallback
from homeassistant.helpers.entity_registry import async_get_registry
from homeassistant.helpers.typing import ConfigType, DiscoveryInfoType
from homeassistant.util.dt import utcnow

_LOGGER = logging.getLogger(__name__)

DOMAIN = "edl21"
CONF_SERIAL_PORT = "serial_port"
ICON_POWER = "mdi:flash"
MIN_TIME_BETWEEN_UPDATES = timedelta(seconds=60)
SIGNAL_EDL21_TELEGRAM = "edl21_telegram"

PLATFORM_SCHEMA = PLATFORM_SCHEMA.extend(
    {
        vol.Required(CONF_SERIAL_PORT): cv.string,
        vol.Optional(CONF_NAME, default=""): cv.string,
    },
)


async def async_setup_platform(
    hass: HomeAssistant,
    config: ConfigType,
    async_add_entities: AddEntitiesCallback,
    discovery_info: DiscoveryInfoType | None = None,
) -> None:
    """Set up the EDL21 sensor."""
    hass.data[DOMAIN] = EDL21(hass, config, async_add_entities)
    await hass.data[DOMAIN].connect()


class EDL21:
    """EDL21 handles telegrams sent by a compatible smart meter."""

    # OBIS format: A-B:C.D.E*F
    _OBIS_SENSOR_ENTITY_DESCRIPTIONS = {
        # A=1: Electricity
        # C=0: General purpose objects
        # D=0: Free ID-numbers for utilities
        "1-0:0.0.9*255": SensorEntityDescription(
            key="Electricity ID", name="Electricity ID"
        ),
        # D=2: Program entries
        "1-0:0.2.0*0": SensorEntityDescription(
            key="Configuration program version number",
            name="Configuration program version number",
        ),
        "1-0:0.2.0*1": SensorEntityDescription(
            key="Firmware version number", name="Firmware version number"
        ),
        # C=1: Active power +
        # D=8: Time integral 1
        # E=0: Total
        "1-0:1.8.0*255": SensorEntityDescription(
            key="Positive active energy total",
            name="Positive active energy total",
            state_class=STATE_CLASS_TOTAL_INCREASING,
            device_class=DEVICE_CLASS_ENERGY,
        ),
        # E=1: Rate 1
        "1-0:1.8.1*255": SensorEntityDescription(
            key="Positive active energy in tariff T1",
            name="Positive active energy in tariff T1",
            state_class=STATE_CLASS_TOTAL_INCREASING,
            device_class=DEVICE_CLASS_ENERGY,
        ),
        # E=2: Rate 2
        "1-0:1.8.2*255": SensorEntityDescription(
            key="Positive active energy in tariff T2",
            name="Positive active energy in tariff T2",
            state_class=STATE_CLASS_TOTAL_INCREASING,
            device_class=DEVICE_CLASS_ENERGY,
        ),
        # D=17: Time integral 7
        # E=0: Total
        "1-0:1.17.0*255": SensorEntityDescription(
            key="Last signed positive active energy total",
            name="Last signed positive active energy total",
        ),
        # C=2: Active power -
        # D=8: Time integral 1
        # E=0: Total
        "1-0:2.8.0*255": SensorEntityDescription(
            key="Negative active energy total",
            name="Negative active energy total",
            state_class=STATE_CLASS_TOTAL_INCREASING,
            device_class=DEVICE_CLASS_ENERGY,
        ),
        # E=1: Rate 1
        "1-0:2.8.1*255": SensorEntityDescription(
            key="Negative active energy in tariff T1",
            name="Negative active energy in tariff T1",
            state_class=STATE_CLASS_TOTAL_INCREASING,
            device_class=DEVICE_CLASS_ENERGY,
        ),
        # E=2: Rate 2
        "1-0:2.8.2*255": SensorEntityDescription(
            key="Negative active energy in tariff T2",
            name="Negative active energy in tariff T2",
            state_class=STATE_CLASS_TOTAL_INCREASING,
            device_class=DEVICE_CLASS_ENERGY,
        ),
        # C=14: Supply frequency
        # D=7: Instantaneous value
        # E=0: Total
        "1-0:14.7.0*255": SensorEntityDescription(
            key="Supply frequency", name="Supply frequency"
        ),
        # C=15: Active power absolute
        # D=7: Instantaneous value
        # E=0: Total
        "1-0:15.7.0*255": SensorEntityDescription(
            key="Absolute active instantaneous power",
            name="Absolute active instantaneous power",
            state_class=STATE_CLASS_MEASUREMENT,
            device_class=DEVICE_CLASS_POWER,
        ),
        # C=16: Active power sum
        # D=7: Instantaneous value
        # E=0: Total
        "1-0:16.7.0*255": SensorEntityDescription(
            key="Sum active instantaneous power",
            name="Sum active instantaneous power",
            state_class=STATE_CLASS_MEASUREMENT,
            device_class=DEVICE_CLASS_POWER,
        ),
        # C=31: Active amperage L1
        # D=7: Instantaneous value
        # E=0: Total
        "1-0:31.7.0*255": SensorEntityDescription(
            key="L1 active instantaneous amperage",
            name="L1 active instantaneous amperage",
            state_class=STATE_CLASS_MEASUREMENT,
            device_class=DEVICE_CLASS_CURRENT,
        ),
        # C=32: Active voltage L1
        # D=7: Instantaneous value
        # E=0: Total
        "1-0:32.7.0*255": SensorEntityDescription(
            key="L1 active instantaneous voltage",
            name="L1 active instantaneous voltage",
            state_class=STATE_CLASS_MEASUREMENT,
            device_class=DEVICE_CLASS_VOLTAGE,
        ),
        # C=36: Active power L1
        # D=7: Instantaneous value
        # E=0: Total
        "1-0:36.7.0*255": SensorEntityDescription(
            key="L1 active instantaneous power", name="L1 active instantaneous power"
        ),
        # C=51: Active amperage L2
        # D=7: Instantaneous value
        # E=0: Total
        "1-0:51.7.0*255": SensorEntityDescription(
            key="L2 active instantaneous amperage",
            name="L2 active instantaneous amperage",
            state_class=STATE_CLASS_MEASUREMENT,
            device_class=DEVICE_CLASS_CURRENT,
        ),
        # C=52: Active voltage L2
        # D=7: Instantaneous value
        # E=0: Total
        "1-0:52.7.0*255": SensorEntityDescription(
            key="L2 active instantaneous voltage",
            name="L2 active instantaneous voltage",
            state_class=STATE_CLASS_MEASUREMENT,
            device_class=DEVICE_CLASS_VOLTAGE,
        ),
        # C=56: Active power L2
        # D=7: Instantaneous value
        # E=0: Total
        "1-0:56.7.0*255": SensorEntityDescription(
            key="L2 active instantaneous power",
            name="L2 active instantaneous power",
            state_class=STATE_CLASS_MEASUREMENT,
            device_class=DEVICE_CLASS_POWER,
        ),
        # C=71: Active amperage L3
        # D=7: Instantaneous value
        # E=0: Total
        "1-0:71.7.0*255": SensorEntityDescription(
            key="L3 active instantaneous amperage",
            name="L3 active instantaneous amperage",
            state_class=STATE_CLASS_MEASUREMENT,
            device_class=DEVICE_CLASS_CURRENT,
        ),
        # C=72: Active voltage L3
        # D=7: Instantaneous value
        # E=0: Total
        "1-0:72.7.0*255": SensorEntityDescription(
            key="L3 active instantaneous voltage",
            name="L3 active instantaneous voltage",
            state_class=STATE_CLASS_MEASUREMENT,
            device_class=DEVICE_CLASS_VOLTAGE,
        ),
        # C=76: Active power L3
        # D=7: Instantaneous value
        # E=0: Total
        "1-0:76.7.0*255": SensorEntityDescription(
            key="L3 active instantaneous power",
            name="L3 active instantaneous power",
            state_class=STATE_CLASS_MEASUREMENT,
            device_class=DEVICE_CLASS_POWER,
        ),
        # C=81: Angles
        # D=7: Instantaneous value
        # E=4:  U(L1) x I(L1)
        # E=15: U(L2) x I(L2)
        # E=26: U(L3) x I(L3)
        "1-0:81.7.4*255": SensorEntityDescription(
            key="U(L1)/I(L1) phase angle", name="U(L1)/I(L1) phase angle"
        ),
        "1-0:81.7.15*255": SensorEntityDescription(
            key="U(L2)/I(L2) phase angle", name="U(L2)/I(L2) phase angle"
        ),
        "1-0:81.7.26*255": SensorEntityDescription(
            key="U(L3)/I(L3) phase angle", name="U(L3)/I(L3) phase angle"
        ),
        # C=96: Electricity-related service entries
        "1-0:96.1.0*255": SensorEntityDescription(
            key="Metering point ID 1", name="Metering point ID 1"
        ),
        "1-0:96.5.0*255": SensorEntityDescription(
            key="Internal operating status", name="Internal operating status"
        ),
    }
    _OBIS_BLACKLIST = {
        # C=96: Electricity-related service entries
        "1-0:96.50.1*1",  # Manufacturer specific
        "1-0:96.90.2*1",  # Manufacturer specific
        "1-0:96.90.2*2",  # Manufacturer specific
        # A=129: Manufacturer specific
        "129-129:199.130.3*255",  # Iskraemeco: Manufacturer
        "129-129:199.130.5*255",  # Iskraemeco: Public Key
    }

    def __init__(self, hass, config, async_add_entities) -> None:
        """Initialize an EDL21 object."""
        self._registered_obis: set[tuple[str, str]] = set()
        self._hass = hass
        self._async_add_entities = async_add_entities
        self._name = config[CONF_NAME]
        self._proto = SmlProtocol(config[CONF_SERIAL_PORT])
        self._proto.add_listener(self.event, ["SmlGetListResponse"])

    async def connect(self):
        """Connect to an EDL21 reader."""
        await self._proto.connect(self._hass.loop)

    def event(self, message_body) -> None:
        """Handle events from pysml."""
        assert isinstance(message_body, SmlGetListResponse)

        electricity_id = None
        for telegram in message_body.get("valList", []):
            if telegram.get("objName") in ("1-0:0.0.9*255", "1-0:96.1.0*255"):
                electricity_id = telegram.get("value")
                break

        if electricity_id is None:
            return
        electricity_id = electricity_id.replace(" ", "")

        new_entities = []
        for telegram in message_body.get("valList", []):
            if not (obis := telegram.get("objName")):
                continue

            if (electricity_id, obis) in self._registered_obis:
                async_dispatcher_send(
                    self._hass, SIGNAL_EDL21_TELEGRAM, electricity_id, telegram
                )
            else:
<<<<<<< HEAD
                entity_description = self._OBIS_SENSOR_ENTITY_DESCRIPTIONS.get(obis)
                if entity_description and entity_description.name:
=======
                if name := self._OBIS_NAMES.get(obis):
>>>>>>> 9241d807
                    if self._name:
                        entity_description.name = (
                            f"{self._name}: {entity_description.name}"
                        )
                    new_entities.append(
                        EDL21Entity(electricity_id, obis, entity_description, telegram)
                    )
                    self._registered_obis.add((electricity_id, obis))
                elif obis not in self._OBIS_BLACKLIST:
                    _LOGGER.warning(
                        "Unhandled sensor %s detected. Please report at "
                        'https://github.com/home-assistant/core/issues?q=is%%3Aissue+label%%3A"integration%%3A+edl21"+',
                        obis,
                    )
                    self._OBIS_BLACKLIST.add(obis)

        if new_entities:
            self._hass.loop.create_task(self.add_entities(new_entities))

    async def add_entities(self, new_entities) -> None:
        """Migrate old unique IDs, then add entities to hass."""
        registry = await async_get_registry(self._hass)

        for entity in new_entities:
            old_entity_id = registry.async_get_entity_id(
                "sensor", DOMAIN, entity.old_unique_id
            )
            if old_entity_id is not None:
                _LOGGER.debug(
                    "Migrating unique_id from [%s] to [%s]",
                    entity.old_unique_id,
                    entity.unique_id,
                )
                if registry.async_get_entity_id("sensor", DOMAIN, entity.unique_id):
                    registry.async_remove(old_entity_id)
                else:
                    registry.async_update_entity(
                        old_entity_id, new_unique_id=entity.unique_id
                    )

        self._async_add_entities(new_entities, update_before_add=True)


class EDL21Entity(SensorEntity):
    """Entity reading values from EDL21 telegram."""

    def __init__(self, electricity_id, obis, entity_description, telegram):
        """Initialize an EDL21Entity."""
        self._electricity_id = electricity_id
        self._obis = obis
        self._unique_id = f"{electricity_id}_{obis}"
        self._telegram = telegram
        self._min_time = MIN_TIME_BETWEEN_UPDATES
        self._last_update = utcnow()
        self._state_attrs = {
            "status": "status",
            "valTime": "val_time",
            "scaler": "scaler",
            "valueSignature": "value_signature",
        }
        self._async_remove_dispatcher = None
        self.entity_description = entity_description

    async def async_added_to_hass(self):
        """Run when entity about to be added to hass."""

        @callback
        def handle_telegram(electricity_id, telegram):
            """Update attributes from last received telegram for this object."""
            if self._electricity_id != electricity_id:
                return
            if self._obis != telegram.get("objName"):
                return
            if self._telegram == telegram:
                return

            now = utcnow()
            if now - self._last_update < self._min_time:
                return

            self._telegram = telegram
            self._last_update = now
            self.async_write_ha_state()

        self._async_remove_dispatcher = async_dispatcher_connect(
            self.hass, SIGNAL_EDL21_TELEGRAM, handle_telegram
        )

    async def async_will_remove_from_hass(self):
        """Run when entity will be removed from hass."""
        if self._async_remove_dispatcher:
            self._async_remove_dispatcher()

    @property
    def should_poll(self) -> bool:
        """Do not poll."""
        return False

    @property
    def unique_id(self) -> str:
        """Return a unique ID."""
        return self._unique_id

    @property
    def old_unique_id(self) -> str:
        """Return a less unique ID as used in the first version of edl21."""
        return self._obis

    @property
    def native_value(self) -> str:
        """Return the value of the last received telegram."""
        return self._telegram.get("value")

    @property
    def extra_state_attributes(self):
        """Enumerate supported attributes."""
        return {
            self._state_attrs[k]: v
            for k, v in self._telegram.items()
            if k in self._state_attrs
        }

    @property
    def native_unit_of_measurement(self):
        """Return the unit of measurement."""
        return self._telegram.get("unit")

    @property
    def icon(self):
        """Return an icon."""
        return ICON_POWER<|MERGE_RESOLUTION|>--- conflicted
+++ resolved
@@ -299,13 +299,8 @@
                 async_dispatcher_send(
                     self._hass, SIGNAL_EDL21_TELEGRAM, electricity_id, telegram
                 )
-            else:
-<<<<<<< HEAD
-                entity_description = self._OBIS_SENSOR_ENTITY_DESCRIPTIONS.get(obis)
-                if entity_description and entity_description.name:
-=======
-                if name := self._OBIS_NAMES.get(obis):
->>>>>>> 9241d807
+            else:         
+                if entity_description := self._OBIS_SENSOR_ENTITY_DESCRIPTIONS.get(obis) and entity_description.name:
                     if self._name:
                         entity_description.name = (
                             f"{self._name}: {entity_description.name}"
