{
  "domain": "edl21",
  "name": "EDL21",
  "codeowners": [],
<<<<<<< HEAD
  "config_flow": true,
  "integration_type": "hub",
=======
  "documentation": "https://www.home-assistant.io/integrations/edl21",
>>>>>>> 9dd80627
  "iot_class": "local_push",
  "loggers": ["sml"],
  "requirements": ["pysml==0.0.8"]
}<|MERGE_RESOLUTION|>--- conflicted
+++ resolved
@@ -2,12 +2,9 @@
   "domain": "edl21",
   "name": "EDL21",
   "codeowners": [],
-<<<<<<< HEAD
   "config_flow": true,
+  "documentation": "https://www.home-assistant.io/integrations/edl21",
   "integration_type": "hub",
-=======
-  "documentation": "https://www.home-assistant.io/integrations/edl21",
->>>>>>> 9dd80627
   "iot_class": "local_push",
   "loggers": ["sml"],
   "requirements": ["pysml==0.0.8"]
