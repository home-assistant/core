--- conflicted
+++ resolved
@@ -3,11 +3,7 @@
   "name": "IntelliFire",
   "config_flow": true,
   "documentation": "https://www.home-assistant.io/integrations/intellifire",
-<<<<<<< HEAD
-  "requirements": ["intellifire4py==1.0.5"],
-=======
   "requirements": ["intellifire4py==2.0.0"],
->>>>>>> 6df8b070
   "codeowners": ["@jeeftor"],
   "iot_class": "local_polling",
   "loggers": ["intellifire4py"],
