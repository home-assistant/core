--- conflicted
+++ resolved
@@ -1,43 +1,37 @@
 {
-  "config": {
-    "flow_title": "{serial} ({host})",
-    "step": {
-      "manual_device_entry": {
-        "description": "Local Configuration",
-        "data": {
-          "host": "[%key:common::config_flow::data::host%]"
-        }
-      },
-<<<<<<< HEAD
-      "api_config": {
-        "data": {
-          "username": "[%key:common::config_flow::data::username%]",
-          "password": "[%key:common::config_flow::data::password%]"
-        }
-=======
-      "dhcp_confirm": {
-        "description": "Do you want to setup {host}\nSerial: {serial}?"
->>>>>>> ed94cc36
-      },
-      "pick_device": {
-        "data": {
-          "host": "[%key:common::config_flow::data::host%]"
-        }
-      }
-    },
-    "error": {
-      "cannot_connect": "[%key:common::config_flow::error::cannot_connect%]",
-      "api_error": "api_error",
-      "iftapi_connect": "iftapi_connect"
-    },
-    "abort": {
-      "already_configured": "[%key:common::config_flow::abort::already_configured_device%]",
-<<<<<<< HEAD
-      "reauth_successful": "[%key:common::config_flow::abort::reauth_successful%]"
-
-=======
-      "not_intellifire_device":"Not an IntelliFire Device."
->>>>>>> ed94cc36
-    }
-  }
-}
+	"config": {
+		"flow_title": "{serial} ({host})",
+		"step": {
+			"manual_device_entry": {
+				"description": "Local Configuration",
+				"data": {
+					"host": "[%key:common::config_flow::data::host%]"
+				}
+			},
+			"api_config": {
+				"data": {
+					"username": "[%key:common::config_flow::data::username%]",
+					"password": "[%key:common::config_flow::data::password%]"
+				}
+			},
+			"dhcp_confirm": {
+				"description": "Do you want to setup {host}\nSerial: {serial}?"
+			},
+			"pick_device": {
+				"data": {
+					"host": "[%key:common::config_flow::data::host%]"
+				}
+			}
+		},
+		"error": {
+			"cannot_connect": "[%key:common::config_flow::error::cannot_connect%]",
+			"api_error": "api_error",
+			"iftapi_connect": "iftapi_connect"
+		},
+		"abort": {
+			"already_configured": "[%key:common::config_flow::abort::already_configured_device%]",
+			"reauth_successful": "[%key:common::config_flow::abort::reauth_successful%]",
+			"not_intellifire_device": "Not an IntelliFire Device."
+		}
+	}
+}