<<<<<<< HEAD
"""Show the amount of records in a user's Discogs collection and its value."""
=======
"""Show the amount of records in a user's Discogs collection."""

from __future__ import annotations

>>>>>>> 5df05fb6
from datetime import timedelta
import logging
import random

import discogs_client
import voluptuous as vol

from homeassistant.components.sensor import (
    PLATFORM_SCHEMA as SENSOR_PLATFORM_SCHEMA,
    SensorEntity,
    SensorEntityDescription,
)
from homeassistant.const import CONF_MONITORED_CONDITIONS, CONF_NAME, CONF_TOKEN
from homeassistant.core import HomeAssistant
from homeassistant.helpers import config_validation as cv
from homeassistant.helpers.aiohttp_client import SERVER_SOFTWARE
from homeassistant.helpers.entity_platform import AddEntitiesCallback
from homeassistant.helpers.typing import ConfigType, DiscoveryInfoType

_LOGGER = logging.getLogger(__name__)

ATTR_IDENTITY = "identity"

DEFAULT_NAME = "Discogs"

ICON_RECORD = "mdi:album"
ICON_PLAYER = "mdi:record-player"
ICON_CASH = "mdi:cash" # New icon for monetary values
UNIT_RECORDS = "records"
UNIT_CURRENCY = "$" # Assuming USD based on example, Discogs API typically returns currency with value

SCAN_INTERVAL = timedelta(minutes=10)

SENSOR_COLLECTION_TYPE = "collection"
SENSOR_WANTLIST_TYPE = "wantlist"
SENSOR_RANDOM_RECORD_TYPE = "random_record"
SENSOR_COLLECTION_VALUE_MIN_TYPE = "collection_value_min" # New sensor type
SENSOR_COLLECTION_VALUE_MEDIAN_TYPE = "collection_value_median" # New sensor type
SENSOR_COLLECTION_VALUE_MAX_TYPE = "collection_value_max" # New sensor type

<<<<<<< HEAD
SENSORS = {
    SENSOR_COLLECTION_TYPE: {
        "name": "Collection",
        "icon": ICON_RECORD,
        "unit_of_measurement": UNIT_RECORDS,
    },
    SENSOR_WANTLIST_TYPE: {
        "name": "Wantlist",
        "icon": ICON_RECORD,
        "unit_of_measurement": UNIT_RECORDS,
    },
    SENSOR_RANDOM_RECORD_TYPE: {
        "name": "Random Record",
        "icon": ICON_PLAYER,
        "unit_of_measurement": None,
    },
    SENSOR_COLLECTION_VALUE_MIN_TYPE: { # New sensor definition
        "name": "Collection Value (Min)",
        "icon": ICON_CASH,
        "unit_of_measurement": UNIT_CURRENCY,
    },
    SENSOR_COLLECTION_VALUE_MEDIAN_TYPE: { # New sensor definition
        "name": "Collection Value (Median)",
        "icon": ICON_CASH,
        "unit_of_measurement": UNIT_CURRENCY,
    },
    SENSOR_COLLECTION_VALUE_MAX_TYPE: { # New sensor definition
        "name": "Collection Value (Max)",
        "icon": ICON_CASH,
        "unit_of_measurement": UNIT_CURRENCY,
    },
}

PLATFORM_SCHEMA = PLATFORM_SCHEMA.extend(
=======
SENSOR_TYPES: tuple[SensorEntityDescription, ...] = (
    SensorEntityDescription(
        key=SENSOR_COLLECTION_TYPE,
        name="Collection",
        icon=ICON_RECORD,
        native_unit_of_measurement=UNIT_RECORDS,
    ),
    SensorEntityDescription(
        key=SENSOR_WANTLIST_TYPE,
        name="Wantlist",
        icon=ICON_RECORD,
        native_unit_of_measurement=UNIT_RECORDS,
    ),
    SensorEntityDescription(
        key=SENSOR_RANDOM_RECORD_TYPE,
        name="Random Record",
        icon=ICON_PLAYER,
    ),
)
SENSOR_KEYS: list[str] = [desc.key for desc in SENSOR_TYPES]

PLATFORM_SCHEMA = SENSOR_PLATFORM_SCHEMA.extend(
>>>>>>> 5df05fb6
    {
        vol.Required(CONF_TOKEN): cv.string,
        vol.Optional(CONF_NAME, default=DEFAULT_NAME): cv.string,
        vol.Optional(CONF_MONITORED_CONDITIONS, default=SENSOR_KEYS): vol.All(
            cv.ensure_list, [vol.In(SENSOR_KEYS)]
        ),
    }
)


def setup_platform(
    hass: HomeAssistant,
    config: ConfigType,
    add_entities: AddEntitiesCallback,
    discovery_info: DiscoveryInfoType | None = None,
) -> None:
    """Set up the Discogs sensor."""
    token = config[CONF_TOKEN]
    name = config[CONF_NAME]

    try:
        _discogs_client = discogs_client.Client(SERVER_SOFTWARE, user_token=token)

        # Fetch collection value data
        collection_value = _discogs_client.identity().collection_value

        discogs_data = {
            "user": _discogs_client.identity().name,
            "folders": _discogs_client.identity().collection_folders,
            "collection_count": _discogs_client.identity().num_collection,
            "wantlist_count": _discogs_client.identity().num_wantlist,
            "collection_value_min": collection_value["minimum"], # Store min value
            "collection_value_median": collection_value["median"], # Store median value
            "collection_value_max": collection_value["maximum"], # Store max value
        }
    except discogs_client.exceptions.HTTPError as err:
        _LOGGER.error("API token is not valid or Discogs API error: %s", err)
        return

    monitored_conditions = config[CONF_MONITORED_CONDITIONS]
    entities = [
        DiscogsSensor(discogs_data, name, description)
        for description in SENSOR_TYPES
        if description.key in monitored_conditions
    ]

    add_entities(entities, True)


class DiscogsSensor(SensorEntity):
    """Create a new Discogs sensor for a specific type."""

    _attr_attribution = "Data provided by Discogs"

    def __init__(
        self, discogs_data, name, description: SensorEntityDescription
    ) -> None:
        """Initialize the Discogs sensor."""
        self.entity_description = description
        self._discogs_data = discogs_data
        self._attrs: dict = {}

        self._attr_name = f"{name} {description.name}"

    @property
    def extra_state_attributes(self):
        """Return the device state attributes of the sensor."""
        if self._attr_native_value is None or self._attrs is None:
            return None

<<<<<<< HEAD
        # Attributes for random record type
        if self._type == SENSOR_RANDOM_RECORD_TYPE:
            return {
                "cat_no": self._attrs["labels"][0]["catno"],
                "cover_image": self._attrs["cover_image"],
                "format": f"{self._attrs['formats'][0]['name']} ({self._attrs['formats'][0]['descriptions'][0]})",
                "label": self._attrs["labels"][0]["name"],
                "released": self._attrs["year"],
                ATTR_ATTRIBUTION: ATTRIBUTION,
=======
        if (
            self.entity_description.key == SENSOR_RANDOM_RECORD_TYPE
            and self._attr_native_value is not None
        ):
            return {
                "cat_no": self._attrs["labels"][0]["catno"],
                "cover_image": self._attrs["cover_image"],
                "format": (
                    f"{self._attrs['formats'][0]['name']} ({self._attrs['formats'][0]['descriptions'][0]})"
                ),
                "label": self._attrs["labels"][0]["name"],
                "released": self._attrs["year"],
>>>>>>> 5df05fb6
                ATTR_IDENTITY: self._discogs_data["user"],
            }
        # Attributes for collection value sensors
        if self._type in [
            SENSOR_COLLECTION_VALUE_MIN_TYPE,
            SENSOR_COLLECTION_VALUE_MEDIAN_TYPE,
            SENSOR_COLLECTION_VALUE_MAX_TYPE,
        ]:
            return {
                ATTR_ATTRIBUTION: ATTRIBUTION,
                ATTR_IDENTITY: self._discogs_data["user"],
            }
        # Attributes for collection/wantlist count
        return {
<<<<<<< HEAD
            ATTR_ATTRIBUTION: ATTRIBUTION,
=======
>>>>>>> 5df05fb6
            ATTR_IDENTITY: self._discogs_data["user"],
        }

    def get_random_record(self):
        """Get a random record suggestion from the user's collection."""
        # Index 0 in the folders is the 'All' folder
        collection = self._discogs_data["folders"][0]
<<<<<<< HEAD
        if collection.count == 0: # Handle empty collection
            return "No records in collection"
        random_index = random.randrange(collection.count)
        random_record = collection.releases[random_index].release
=======
        if collection.count > 0:
            random_index = random.randrange(collection.count)
            random_record = collection.releases[random_index].release

            self._attrs = random_record.data
            return (
                f"{random_record.data['artists'][0]['name']} -"
                f" {random_record.data['title']}"
            )
>>>>>>> 5df05fb6

        return None

<<<<<<< HEAD
    def update(self):
        """Set state to the amount of records or collection value."""
        if self._type == SENSOR_COLLECTION_TYPE:
            self._state = self._discogs_data["collection_count"]
        elif self._type == SENSOR_WANTLIST_TYPE:
            self._state = self._discogs_data["wantlist_count"]
        elif self._type == SENSOR_COLLECTION_VALUE_MIN_TYPE:
            # Remove the currency symbol '$' and convert to float for proper numeric representation
            self._state = float(self._discogs_data["collection_value_min"].replace(UNIT_CURRENCY, ''))
        elif self._type == SENSOR_COLLECTION_VALUE_MEDIAN_TYPE:
            self._state = float(self._discogs_data["collection_value_median"].replace(UNIT_CURRENCY, ''))
        elif self._type == SENSOR_COLLECTION_VALUE_MAX_TYPE:
            self._state = float(self._discogs_data["collection_value_max"].replace(UNIT_CURRENCY, ''))
        else: # SENSOR_RANDOM_RECORD_TYPE
            self._state = self.get_random_record()
=======
    def update(self) -> None:
        """Set state to the amount of records in user's collection."""
        if self.entity_description.key == SENSOR_COLLECTION_TYPE:
            self._attr_native_value = self._discogs_data["collection_count"]
        elif self.entity_description.key == SENSOR_WANTLIST_TYPE:
            self._attr_native_value = self._discogs_data["wantlist_count"]
        else:
            self._attr_native_value = self.get_random_record()
>>>>>>> 5df05fb6
<|MERGE_RESOLUTION|>--- conflicted
+++ resolved
@@ -1,11 +1,7 @@
-<<<<<<< HEAD
 """Show the amount of records in a user's Discogs collection and its value."""
-=======
-"""Show the amount of records in a user's Discogs collection."""
-
-from __future__ import annotations
-
->>>>>>> 5df05fb6
+
+from __future__ import annotations # Keep this for modern Python syntax
+
 from datetime import timedelta
 import logging
 import random
@@ -14,74 +10,42 @@
 import voluptuous as vol
 
 from homeassistant.components.sensor import (
-    PLATFORM_SCHEMA as SENSOR_PLATFORM_SCHEMA,
+    PLATFORM_SCHEMA as SENSOR_PLATFORM_SCHEMA, # Renamed PLATFORM_SCHEMA
     SensorEntity,
-    SensorEntityDescription,
+    SensorEntityDescription, # New import for sensor descriptions
 )
 from homeassistant.const import CONF_MONITORED_CONDITIONS, CONF_NAME, CONF_TOKEN
-from homeassistant.core import HomeAssistant
+from homeassistant.core import HomeAssistant # New import for HomeAssistant type
 from homeassistant.helpers import config_validation as cv
 from homeassistant.helpers.aiohttp_client import SERVER_SOFTWARE
-from homeassistant.helpers.entity_platform import AddEntitiesCallback
-from homeassistant.helpers.typing import ConfigType, DiscoveryInfoType
+from homeassistant.helpers.entity_platform import AddEntitiesCallback # New import for callback type
+from homeassistant.helpers.typing import ConfigType, DiscoveryInfoType # New imports for typing
 
 _LOGGER = logging.getLogger(__name__)
 
 ATTR_IDENTITY = "identity"
+
+# ATTRIBUTION is now typically handled via _attr_attribution in the entity class
+# ATTRIBUTION = "Data provided by Discogs" # Remove this line
 
 DEFAULT_NAME = "Discogs"
 
 ICON_RECORD = "mdi:album"
 ICON_PLAYER = "mdi:record-player"
-ICON_CASH = "mdi:cash" # New icon for monetary values
+ICON_CASH = "mdi:cash"
 UNIT_RECORDS = "records"
-UNIT_CURRENCY = "$" # Assuming USD based on example, Discogs API typically returns currency with value
+UNIT_CURRENCY = "$"
 
 SCAN_INTERVAL = timedelta(minutes=10)
 
 SENSOR_COLLECTION_TYPE = "collection"
 SENSOR_WANTLIST_TYPE = "wantlist"
 SENSOR_RANDOM_RECORD_TYPE = "random_record"
-SENSOR_COLLECTION_VALUE_MIN_TYPE = "collection_value_min" # New sensor type
-SENSOR_COLLECTION_VALUE_MEDIAN_TYPE = "collection_value_median" # New sensor type
-SENSOR_COLLECTION_VALUE_MAX_TYPE = "collection_value_max" # New sensor type
-
-<<<<<<< HEAD
-SENSORS = {
-    SENSOR_COLLECTION_TYPE: {
-        "name": "Collection",
-        "icon": ICON_RECORD,
-        "unit_of_measurement": UNIT_RECORDS,
-    },
-    SENSOR_WANTLIST_TYPE: {
-        "name": "Wantlist",
-        "icon": ICON_RECORD,
-        "unit_of_measurement": UNIT_RECORDS,
-    },
-    SENSOR_RANDOM_RECORD_TYPE: {
-        "name": "Random Record",
-        "icon": ICON_PLAYER,
-        "unit_of_measurement": None,
-    },
-    SENSOR_COLLECTION_VALUE_MIN_TYPE: { # New sensor definition
-        "name": "Collection Value (Min)",
-        "icon": ICON_CASH,
-        "unit_of_measurement": UNIT_CURRENCY,
-    },
-    SENSOR_COLLECTION_VALUE_MEDIAN_TYPE: { # New sensor definition
-        "name": "Collection Value (Median)",
-        "icon": ICON_CASH,
-        "unit_of_measurement": UNIT_CURRENCY,
-    },
-    SENSOR_COLLECTION_VALUE_MAX_TYPE: { # New sensor definition
-        "name": "Collection Value (Max)",
-        "icon": ICON_CASH,
-        "unit_of_measurement": UNIT_CURRENCY,
-    },
-}
-
-PLATFORM_SCHEMA = PLATFORM_SCHEMA.extend(
-=======
+SENSOR_COLLECTION_VALUE_MIN_TYPE = "collection_value_min"
+SENSOR_COLLECTION_VALUE_MEDIAN_TYPE = "collection_value_median"
+SENSOR_COLLECTION_VALUE_MAX_TYPE = "collection_value_max"
+
+# SENSORS dictionary is replaced by SENSOR_TYPES tuple of SensorEntityDescription objects
 SENSOR_TYPES: tuple[SensorEntityDescription, ...] = (
     SensorEntityDescription(
         key=SENSOR_COLLECTION_TYPE,
@@ -99,12 +63,31 @@
         key=SENSOR_RANDOM_RECORD_TYPE,
         name="Random Record",
         icon=ICON_PLAYER,
+        # unit_of_measurement is None, so it's omitted
+    ),
+    SensorEntityDescription( # New sensor definition for min value
+        key=SENSOR_COLLECTION_VALUE_MIN_TYPE,
+        name="Collection Value (Min)",
+        icon=ICON_CASH,
+        native_unit_of_measurement=UNIT_CURRENCY,
+    ),
+    SensorEntityDescription( # New sensor definition for median value
+        key=SENSOR_COLLECTION_VALUE_MEDIAN_TYPE,
+        name="Collection Value (Median)",
+        icon=ICON_CASH,
+        native_unit_of_measurement=UNIT_CURRENCY,
+    ),
+    SensorEntityDescription( # New sensor definition for max value
+        key=SENSOR_COLLECTION_VALUE_MAX_TYPE,
+        name="Collection Value (Max)",
+        icon=ICON_CASH,
+        native_unit_of_measurement=UNIT_CURRENCY,
     ),
 )
-SENSOR_KEYS: list[str] = [desc.key for desc in SENSOR_TYPES]
-
+SENSOR_KEYS: list[str] = [desc.key for desc in SENSOR_TYPES] # Automatically generate keys from descriptions
+
+# PLATFORM_SCHEMA now uses SENSOR_PLATFORM_SCHEMA from homeassistant.components.sensor
 PLATFORM_SCHEMA = SENSOR_PLATFORM_SCHEMA.extend(
->>>>>>> 5df05fb6
     {
         vol.Required(CONF_TOKEN): cv.string,
         vol.Optional(CONF_NAME, default=DEFAULT_NAME): cv.string,
@@ -136,9 +119,9 @@
             "folders": _discogs_client.identity().collection_folders,
             "collection_count": _discogs_client.identity().num_collection,
             "wantlist_count": _discogs_client.identity().num_wantlist,
-            "collection_value_min": collection_value["minimum"], # Store min value
-            "collection_value_median": collection_value["median"], # Store median value
-            "collection_value_max": collection_value["maximum"], # Store max value
+            "collection_value_min": collection_value["minimum"],
+            "collection_value_median": collection_value["median"],
+            "collection_value_max": collection_value["maximum"],
         }
     except discogs_client.exceptions.HTTPError as err:
         _LOGGER.error("API token is not valid or Discogs API error: %s", err)
@@ -154,10 +137,11 @@
     add_entities(entities, True)
 
 
+# Class now inherits from SensorEntity
 class DiscogsSensor(SensorEntity):
     """Create a new Discogs sensor for a specific type."""
 
-    _attr_attribution = "Data provided by Discogs"
+    _attr_attribution = "Data provided by Discogs" # Standard way to add attribution
 
     def __init__(
         self, discogs_data, name, description: SensorEntityDescription
@@ -165,30 +149,21 @@
         """Initialize the Discogs sensor."""
         self.entity_description = description
         self._discogs_data = discogs_data
-        self._attrs: dict = {}
-
+        self._attrs: dict = {} # For random record details
+
+        # Set entity name using description.name
         self._attr_name = f"{name} {description.name}"
 
     @property
     def extra_state_attributes(self):
         """Return the device state attributes of the sensor."""
-        if self._attr_native_value is None or self._attrs is None:
+        # Use _attr_native_value for the current state value
+        if self._attr_native_value is None: # Removed _attrs check, as it might be empty for some sensor types
             return None
 
-<<<<<<< HEAD
-        # Attributes for random record type
-        if self._type == SENSOR_RANDOM_RECORD_TYPE:
-            return {
-                "cat_no": self._attrs["labels"][0]["catno"],
-                "cover_image": self._attrs["cover_image"],
-                "format": f"{self._attrs['formats'][0]['name']} ({self._attrs['formats'][0]['descriptions'][0]})",
-                "label": self._attrs["labels"][0]["name"],
-                "released": self._attrs["year"],
-                ATTR_ATTRIBUTION: ATTRIBUTION,
-=======
         if (
             self.entity_description.key == SENSOR_RANDOM_RECORD_TYPE
-            and self._attr_native_value is not None
+            and self._attrs # Check if _attrs has data for random record
         ):
             return {
                 "cat_no": self._attrs["labels"][0]["catno"],
@@ -198,38 +173,19 @@
                 ),
                 "label": self._attrs["labels"][0]["name"],
                 "released": self._attrs["year"],
->>>>>>> 5df05fb6
+                # ATTR_ATTRIBUTION is now handled by _attr_attribution
                 ATTR_IDENTITY: self._discogs_data["user"],
             }
-        # Attributes for collection value sensors
-        if self._type in [
-            SENSOR_COLLECTION_VALUE_MIN_TYPE,
-            SENSOR_COLLECTION_VALUE_MEDIAN_TYPE,
-            SENSOR_COLLECTION_VALUE_MAX_TYPE,
-        ]:
-            return {
-                ATTR_ATTRIBUTION: ATTRIBUTION,
-                ATTR_IDENTITY: self._discogs_data["user"],
-            }
-        # Attributes for collection/wantlist count
+        # For all other sensor types (collection count, wantlist count, collection value)
+        # the identity attribute is sufficient, and attribution is handled by _attr_attribution
         return {
-<<<<<<< HEAD
-            ATTR_ATTRIBUTION: ATTRIBUTION,
-=======
->>>>>>> 5df05fb6
             ATTR_IDENTITY: self._discogs_data["user"],
         }
 
-    def get_random_record(self):
+    def get_random_record(self) -> str | None: # Type hint for return
         """Get a random record suggestion from the user's collection."""
         # Index 0 in the folders is the 'All' folder
         collection = self._discogs_data["folders"][0]
-<<<<<<< HEAD
-        if collection.count == 0: # Handle empty collection
-            return "No records in collection"
-        random_index = random.randrange(collection.count)
-        random_record = collection.releases[random_index].release
-=======
         if collection.count > 0:
             random_index = random.randrange(collection.count)
             random_record = collection.releases[random_index].release
@@ -239,33 +195,20 @@
                 f"{random_record.data['artists'][0]['name']} -"
                 f" {random_record.data['title']}"
             )
->>>>>>> 5df05fb6
-
-        return None
-
-<<<<<<< HEAD
-    def update(self):
+        return None # Return None if collection is empty
+
+    def update(self) -> None: # Type hint for return
         """Set state to the amount of records or collection value."""
-        if self._type == SENSOR_COLLECTION_TYPE:
-            self._state = self._discogs_data["collection_count"]
-        elif self._type == SENSOR_WANTLIST_TYPE:
-            self._state = self._discogs_data["wantlist_count"]
-        elif self._type == SENSOR_COLLECTION_VALUE_MIN_TYPE:
-            # Remove the currency symbol '$' and convert to float for proper numeric representation
-            self._state = float(self._discogs_data["collection_value_min"].replace(UNIT_CURRENCY, ''))
-        elif self._type == SENSOR_COLLECTION_VALUE_MEDIAN_TYPE:
-            self._state = float(self._discogs_data["collection_value_median"].replace(UNIT_CURRENCY, ''))
-        elif self._type == SENSOR_COLLECTION_VALUE_MAX_TYPE:
-            self._state = float(self._discogs_data["collection_value_max"].replace(UNIT_CURRENCY, ''))
-        else: # SENSOR_RANDOM_RECORD_TYPE
-            self._state = self.get_random_record()
-=======
-    def update(self) -> None:
-        """Set state to the amount of records in user's collection."""
+        # Use self.entity_description.key to identify the sensor type
         if self.entity_description.key == SENSOR_COLLECTION_TYPE:
             self._attr_native_value = self._discogs_data["collection_count"]
         elif self.entity_description.key == SENSOR_WANTLIST_TYPE:
             self._attr_native_value = self._discogs_data["wantlist_count"]
-        else:
-            self._attr_native_value = self.get_random_record()
->>>>>>> 5df05fb6
+        elif self.entity_description.key == SENSOR_COLLECTION_VALUE_MIN_TYPE:
+            self._attr_native_value = float(self._discogs_data["collection_value_min"].replace(UNIT_CURRENCY, ''))
+        elif self.entity_description.key == SENSOR_COLLECTION_VALUE_MEDIAN_TYPE:
+            self._attr_native_value = float(self._discogs_data["collection_value_median"].replace(UNIT_CURRENCY, ''))
+        elif self.entity_description.key == SENSOR_COLLECTION_VALUE_MAX_TYPE:
+            self._attr_native_value = float(self._discogs_data["collection_value_max"].replace(UNIT_CURRENCY, ''))
+        else: # SENSOR_RANDOM_RECORD_TYPE
+            self._attr_native_value = self.get_random_record()