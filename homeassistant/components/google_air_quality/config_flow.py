"""Config flow for the Google Air Quality integration."""

from __future__ import annotations

from collections.abc import Awaitable, Callable
from datetime import timedelta
import logging
from typing import Any

from google_air_quality_api.api import GoogleAirQualityApi
from google_air_quality_api.auth import Auth
from google_air_quality_api.exceptions import GoogleAirQualityApiError
import voluptuous as vol

from homeassistant.config_entries import (
    ConfigEntry,
    ConfigEntryState,
    ConfigFlow,
    ConfigFlowResult,
    ConfigSubentryFlow,
    SubentryFlowResult,
)
from homeassistant.const import (
    CONF_API_KEY,
    CONF_LATITUDE,
    CONF_LOCATION,
    CONF_LONGITUDE,
    CONF_NAME,
)
from homeassistant.core import HomeAssistant, callback
from homeassistant.data_entry_flow import SectionConfig, section
from homeassistant.helpers.aiohttp_client import async_get_clientsession
from homeassistant.helpers.selector import (
    LocationSelector,
    LocationSelectorConfig,
    SelectSelector,
    SelectSelectorConfig,
    SelectSelectorMode,
)

from .const import CONF_REFERRER, DOMAIN, SECTION_API_KEY_OPTIONS

SECTIONS_ADDITIONAL_FORECASTS = "section_addtitional_forecasts"
_LOGGER = logging.getLogger(__name__)

STEP_USER_DATA_SCHEMA = vol.Schema(
    {
        vol.Required(CONF_API_KEY): str,
        vol.Optional(SECTION_API_KEY_OPTIONS): section(
            vol.Schema({vol.Optional(CONF_REFERRER): str}),
            SectionConfig(collapsed=True),
        ),
    }
)


async def _validate_input(
    request_fn: Callable[[], Awaitable[Any]],
    errors: dict[str, str],
    description_placeholders: dict[str, str],
) -> bool:
    try:
        await request_fn()
    except GoogleAirQualityApiError as err:
        errors["base"] = "cannot_connect"
        description_placeholders["error_message"] = str(err)
    except Exception:
        _LOGGER.exception("Unexpected exception")
        errors["base"] = "unknown"
    else:
        return True
    return False


def _get_location_schema(hass: HomeAssistant) -> vol.Schema:
    """Return the schema for a location with default values from the hass config."""
    return vol.Schema(
        {
            vol.Required(CONF_NAME, default=hass.config.location_name): str,
            vol.Required(
                CONF_LOCATION,
                default={
                    CONF_LATITUDE: hass.config.latitude,
                    CONF_LONGITUDE: hass.config.longitude,
                },
            ): LocationSelector(LocationSelectorConfig(radius=False)),
        }
    )


def _is_location_already_configured(
    hass: HomeAssistant, new_data: dict[str, float], epsilon: float = 1e-4
) -> bool:
    """Check if the location is already configured."""
    for entry in hass.config_entries.async_entries(DOMAIN):
        for subentry in entry.subentries.values():
            # A more accurate way is to use the haversine formula, but for simplicity
            # we use a simple distance check. The epsilon value is small anyway.
            # This is mostly to capture cases where the user has slightly moved the location pin.
            if (
                abs(subentry.data[CONF_LATITUDE] - new_data[CONF_LATITUDE]) <= epsilon
                and abs(subentry.data[CONF_LONGITUDE] - new_data[CONF_LONGITUDE])
                <= epsilon
            ):
                return True
    return False


def _is_location_name_already_configured(hass: HomeAssistant, new_data: str) -> bool:
    """Check if the location name is already configured."""
    for entry in hass.config_entries.async_entries(DOMAIN):
        for subentry in entry.subentries.values():
            if subentry.title.lower() == new_data.lower():
                return True
    return False


class GoogleAirQualityConfigFlow(ConfigFlow, domain=DOMAIN):
    """Handle a config flow for Google AirQuality."""

    VERSION = 1

    async def async_step_user(
        self, user_input: dict[str, Any] | None = None
    ) -> ConfigFlowResult:
        """Handle the initial step."""
        errors: dict[str, str] = {}
        description_placeholders: dict[str, str] = {
            "api_key_url": "https://developers.google.com/maps/documentation/air-quality/get-api-key",
            "restricting_api_keys_url": "https://developers.google.com/maps/api-security-best-practices#restricting-api-keys",
        }
        if user_input is not None:
            api_key = user_input[CONF_API_KEY]
            referrer = user_input.get(SECTION_API_KEY_OPTIONS, {}).get(CONF_REFERRER)
            self._async_abort_entries_match({CONF_API_KEY: api_key})
            if _is_location_already_configured(self.hass, user_input[CONF_LOCATION]):
                return self.async_abort(reason="already_configured")
            session = async_get_clientsession(self.hass)
            referrer = user_input.get(SECTION_API_KEY_OPTIONS, {}).get(CONF_REFERRER)
            auth = Auth(session, user_input[CONF_API_KEY], referrer=referrer)
            api = GoogleAirQualityApi(auth)
            location = user_input[CONF_LOCATION]
            if await _validate_input(
                request_fn=lambda: api.async_get_current_conditions(
                    lat=location[CONF_LATITUDE],
                    lon=location[CONF_LONGITUDE],
                ),
                errors=errors,
                description_placeholders=description_placeholders,
            ):
                return self.async_create_entry(
                    title="Google Air Quality",
                    data={
                        CONF_API_KEY: api_key,
                        CONF_REFERRER: referrer,
                    },
                    subentries=[
                        {
                            "subentry_type": "location",
                            "data": user_input[CONF_LOCATION],
                            "title": user_input[CONF_NAME],
                            "unique_id": None,
                        },
                    ],
                )
        else:
            user_input = {}
        schema = STEP_USER_DATA_SCHEMA.schema.copy()
        schema.update(_get_location_schema(self.hass).schema)
        return self.async_show_form(
            step_id="user",
            data_schema=self.add_suggested_values_to_schema(
                vol.Schema(schema), user_input
            ),
            errors=errors,
            description_placeholders=description_placeholders,
        )

    @classmethod
    @callback
    def async_get_supported_subentry_types(
        cls, config_entry: ConfigEntry
    ) -> dict[str, type[ConfigSubentryFlow]]:
        """Return subentries supported by this integration."""
        return {"location": LocationSubentryFlowHandler}


class LocationSubentryFlowHandler(ConfigSubentryFlow):
    """Handle a subentry flow for location."""

    async def async_step_location(
        self,
        user_input: dict[str, Any] | None = None,
    ) -> SubentryFlowResult:
        """Handle the location step."""
        if self._get_entry().state != ConfigEntryState.LOADED:
            return self.async_abort(reason="entry_not_loaded")

        errors: dict[str, str] = {}
        description_placeholders: dict[str, str] = {}
        if user_input is not None:
            if _is_location_already_configured(self.hass, user_input[CONF_LOCATION]):
                errors["base"] = "location_already_configured"
            if _is_location_name_already_configured(self.hass, user_input[CONF_NAME]):
                errors["base"] = "location_name_already_configured"
            api: GoogleAirQualityApi = self._get_entry().runtime_data.api
<<<<<<< HEAD
            location = user_input[CONF_LOCATION]
            if await _validate_input(
                request_fn=lambda: api.async_get_current_conditions(
                    lat=location[CONF_LATITUDE],
                    lon=location[CONF_LONGITUDE],
                ),
                errors=errors,
                description_placeholders=description_placeholders,
            ):
=======
            if errors:
                return self.async_show_form(
                    step_id="location",
                    data_schema=self.add_suggested_values_to_schema(
                        _get_location_schema(self.hass), user_input
                    ),
                    errors=errors,
                    description_placeholders=description_placeholders,
                )
            if await _validate_input(user_input, api, errors, description_placeholders):
>>>>>>> 6ef2d0d0
                return self.async_create_entry(
                    title=user_input[CONF_NAME],
                    data=user_input[CONF_LOCATION],
                )
        else:
            user_input = {}
        return self.async_show_form(
            step_id="location",
            data_schema=self.add_suggested_values_to_schema(
                _get_location_schema(self.hass), user_input
            ),
            errors=errors,
            description_placeholders=description_placeholders,
        )

    async_step_user = async_step_location

    async def async_step_reconfigure(
        self, user_input: dict[str, Any] | None = None
    ) -> SubentryFlowResult:
        """Reconfigure a sensor subentry."""
        return await self.async_step_forecast()

    async def async_step_forecast(
        self,
        user_input: dict[str, Any] | None = None,
    ) -> SubentryFlowResult:
        """Handle the forecast step."""
        subentry = self._get_reconfigure_subentry()
        errors: dict[str, str] = {}
        description_placeholders: dict[str, str] = {}
        if user_input:
            mutable_data = dict(subentry.data)
            forecast_hours: list[int] = []
            if user_input.get("forecast") is True:
                _LOGGER.debug("user_input: %s", user_input)
                forecast_hours.append(1)
            section_data = user_input.get(SECTIONS_ADDITIONAL_FORECASTS) or {}
            additional_times = section_data.get("additional_forecast_times", [])
            forecast_hours.extend(int(value) for value in additional_times)
            mutable_data["forecast"] = forecast_hours
            api: GoogleAirQualityApi = self._get_entry().runtime_data.api
            if await _validate_input(
                request_fn=lambda: api.async_get_forecast(
                    lat=subentry.data[CONF_LATITUDE],
                    lon=subentry.data[CONF_LONGITUDE],
                    forecast_timedelta=timedelta(hours=1),
                ),
                errors=errors,
                description_placeholders=description_placeholders,
            ):
                return self.async_update_reload_and_abort(
                    self._get_entry(),
                    self._get_reconfigure_subentry(),
                    data=mutable_data,
                    title=subentry.title,
                )
        else:
            user_input = {}
        return self.async_show_form(
            step_id="forecast",
            data_schema=vol.Schema(
                {
                    vol.Required(
                        "forecast",
                        default=bool(subentry.data.get("forecast")),
                    ): bool,
                    vol.Optional("section_addtitional_forecasts"): section(
                        vol.Schema(
                            {
                                vol.Optional(
                                    "additional_forecast_times",
                                    default=[
                                        str(value)
                                        for value in subentry.data.get("forecast", [])
                                        if value != 1
                                    ],
                                ): SelectSelector(
                                    SelectSelectorConfig(
                                        options=[str(hour) for hour in range(2, 97)],
                                        multiple=True,
                                        mode=SelectSelectorMode.DROPDOWN,
                                    )
                                ),
                            }
                        ),
                        SectionConfig(collapsed=True),
                    ),
                }
            ),
        )<|MERGE_RESOLUTION|>--- conflicted
+++ resolved
@@ -204,17 +204,6 @@
             if _is_location_name_already_configured(self.hass, user_input[CONF_NAME]):
                 errors["base"] = "location_name_already_configured"
             api: GoogleAirQualityApi = self._get_entry().runtime_data.api
-<<<<<<< HEAD
-            location = user_input[CONF_LOCATION]
-            if await _validate_input(
-                request_fn=lambda: api.async_get_current_conditions(
-                    lat=location[CONF_LATITUDE],
-                    lon=location[CONF_LONGITUDE],
-                ),
-                errors=errors,
-                description_placeholders=description_placeholders,
-            ):
-=======
             if errors:
                 return self.async_show_form(
                     step_id="location",
@@ -225,7 +214,6 @@
                     description_placeholders=description_placeholders,
                 )
             if await _validate_input(user_input, api, errors, description_placeholders):
->>>>>>> 6ef2d0d0
                 return self.async_create_entry(
                     title=user_input[CONF_NAME],
                     data=user_input[CONF_LOCATION],
