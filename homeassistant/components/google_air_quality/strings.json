{
  "common": {
    "unable_to_fetch": "Unable to access the Google API. See the debug logs for more details."
  },
  "config": {
    "abort": {
      "already_configured": "[%key:common::config_flow::abort::already_configured_account%]",
      "already_in_progress": "[%key:common::config_flow::abort::already_in_progress%]",
      "unable_to_fetch": "[%key:component::google_air_quality::common::unable_to_fetch%]",
      "unknown": "[%key:common::config_flow::error::unknown%]",
      "wrong_account": "Wrong account: Please authenticate with the right account."
    },
    "create_entry": {
      "default": "[%key:common::config_flow::create_entry::authenticated%]"
    },
    "error": {
      "cannot_connect": "Unable to connect to the Google Air Quality API:\n\n{error_message}",
      "unknown": "[%key:common::config_flow::error::unknown%]"
    },
    "step": {
      "user": {
        "data": {
          "api_key": "[%key:common::config_flow::data::api_key%]",
          "location": "[%key:common::config_flow::data::location%]",
          "name": "[%key:common::config_flow::data::name%]"
        },
        "data_description": {
          "api_key": "A unique alphanumeric string that associates your Google billing account with Google Air Quality API",
          "location": "Location coordinates",
          "name": "Location name"
        },
        "description": "Get your API key from [here]({api_key_url}).",
        "sections": {
          "api_key_options": {
            "data": {
              "referrer": "HTTP referrer"
            },
            "data_description": {
              "referrer": "Specify this only if the API key has a [website application restriction]({restricting_api_keys_url})."
            },
            "name": "Optional API key options"
          }
        }
      }
    }
  },
  "config_subentries": {
    "location": {
      "abort": {
<<<<<<< HEAD
        "already_configured": "[%key:common::config_flow::abort::already_configured_location%]",
        "reconfigure_successful": "[%key:common::config_flow::abort::reconfigure_successful%]",
=======
>>>>>>> 6ef2d0d0
        "unable_to_fetch": "[%key:component::google_air_quality::common::unable_to_fetch%]"
      },
      "entry_type": "Air quality location",
      "error": {
        "location_already_configured": "[%key:common::config_flow::abort::already_configured_location%]",
        "location_name_already_configured": "Location name already configured.",
        "unknown": "[%key:common::config_flow::error::unknown%]"
      },
      "initiate_flow": {
        "user": "Add location"
      },
      "step": {
        "forecast": {
          "data": {
            "forecast": "Enable forecast for the next hour"
          },
          "data_description": {
            "forecast": "Turn on the air-quality forecast for the next hour"
          },
          "description": "Configure the air-quality forecast settings.",
          "sections": {
            "section_addtitional_forecasts": {
              "data": {
                "additional_forecast_times": "Additional forecast time"
              },
              "data_description": {
                "additional_forecast_times": "Hours for which the forecast should apply. Multiple selections allowed."
              },
              "name": "Additional forecast times"
            }
          },
          "title": "Air-quality forecasts"
        },
        "location": {
          "data": {
            "location": "[%key:common::config_flow::data::location%]",
            "name": "[%key:common::config_flow::data::name%]"
          },
          "data_description": {
            "location": "[%key:component::google_air_quality::config::step::user::data_description::location%]",
            "name": "[%key:component::google_air_quality::config::step::user::data_description::name%]"
          },
          "description": "Select the coordinates for which you want to create an entry.",
          "title": "Air quality data location"
        }
      }
    }
  },
  "entity": {
    "sensor": {
      "local_aqi": {
        "name": "{local_aqi} AQI"
      },
      "local_category": {
        "name": "{local_aqi} category",
        "state": {
          "1_blue": "1 - Blue",
          "1_green": "1 - Green",
          "1a_very_good_air_quality": "1A - Very good air quality",
          "1b_good_air_quality": "1B - Good air quality",
          "2_cyan": "2 - Cyan",
          "2_light_green": "2 - Light green",
          "2a_acceptable_air_quality": "2A - Acceptable air quality",
          "2b_acceptable_air_quality": "2B - Acceptable air quality",
          "3_green": "3 - Green",
          "3_yellow": "3 - Yellow",
          "3a_aggravated_air_quality": "3A - Aggravated air quality",
          "3b_bad_air_quality": "3B - Bad air quality",
          "4_orange": "4 - Orange",
          "4_yellow_watch": "4 - Yellow/Watch",
          "5_orange_alert": "5 - Orange/Alert",
          "5_red": "5 - Red",
          "6_red_alert": "6 - Red/Alert+",
          "10_33": "10-33% of guideline",
          "33_66": "33-66% of guideline",
          "66_100": "66-100% of guideline",
          "above_average_air_pollution": "Above average air pollution",
          "acceptable": "Acceptable",
          "acceptable_air_quality": "Acceptable air quality",
          "acutely_unhealthy": "Acutely unhealthy air quality",
          "alarm_level": "Alarm level",
          "alert": "Alert threshold",
          "alert_level": "Alert level",
          "average_air_pollution": "Average air pollution",
          "average_air_quality": "Average air quality",
          "bad_air_quality": "Bad air quality",
          "below_10": "Less than 10% of guideline",
          "below_average_air_pollution": "Below average air pollution",
          "caution": "Caution",
          "clean": "Clean",
          "considerable_air_pollution": "Considerable air pollution",
          "degraded_air_quality": "Degraded air quality",
          "desirable_air_quality": "Desirable air quality",
          "emergency": "Emergency",
          "emergency_level": "Emergency level",
          "evident_air_pollution": "Evident air pollution",
          "excellent": "Excellent",
          "excellent_air_quality": "Excellent air quality",
          "extremely_bad_air_quality": "Extremely bad air quality",
          "extremely_poor_air_quality": "Extremely poor air quality",
          "extremely_unfavorable_air_quality": "Extremely unfavorable air quality",
          "extremely_unhealthy_air_quality": "Extremely Unhealthy air quality",
          "fair_air_quality": "Fair air quality",
          "fairly_good_air_quality": "Fairly good air quality",
          "good": "Good",
          "good_air_quality": "Good air quality",
          "greater_100": "Greater than 100% of guideline",
          "hazardous_air_quality": "Hazardous air quality",
          "heavily_polluted": "Heavily polluted",
          "heavy_air_pollution": "Heavy air pollution",
          "high_air_pollution": "High air pollution",
          "high_health_risk": "High health risk",
          "horrible_air_quality": "Horrible air quality",
          "light_air_pollution": "Light air pollution",
          "low": "Low pollution",
          "low_air_pollution": "Low air pollution",
          "low_air_quality": "Low air quality",
          "low_health_risk": "Low health risk",
          "medium_air_pollution": "Medium air pollution",
          "medium_air_quality": "Medium air quality",
          "moderate_air_pollution": "Moderate air pollution",
          "moderate_air_quality": "Moderate air quality",
          "moderate_health_risk": "Moderate health risk",
          "moderately_polluted": "Moderately polluted",
          "n1_good_air_quality": "N1 - Good air quality",
          "n2_moderate_air_quality": "N2 - Moderate air quality",
          "n3_bad_air_quality": "N3 - Bad air quality",
          "n4_very_bad_air_quality": "N4 - Very bad air quality",
          "n5_poor_air_quality": "N5 - Poor air quality",
          "normal": "Normal",
          "polluted": "Polluted",
          "poor_air_quality": "Poor air quality",
          "precautionary_level": "Precautionary level",
          "reasonably_good_air_quality": "Reasonably good air quality",
          "regular_air_quality": "Regular air quality",
          "satisfactory_air_quality": "Satisfactory air quality",
          "serious_air_pollution": "Serious air pollution",
          "seriously_polluted": "Seriously polluted",
          "severe_air_pollution": "Severe air pollution",
          "severe_air_quality": "Severe air quality",
          "slightly_polluted": "Slightly polluted",
          "sufficient_air_quality": "Sufficient air quality",
          "unfavorable_air_quality": "Unfavorable air quality",
          "unfavorable_air_quality_for_sensitive_groups": "Unfavorable air quality for sensitive groups",
          "unhealthy_air_quality": "Unhealthy air quality",
          "unhealthy_sensitive": "Unhealthy air quality for sensitive groups",
          "unsatisfactory_air_quality": "Unsatisfactory air quality",
          "very_bad_air_quality": "Very bad air quality",
          "very_good_air_quality": "Very good air quality",
          "very_high_air_pollution": "Very high air pollution",
          "very_high_health_risk": "Very high health risk",
          "very_low_air_pollution": "Very low air pollution",
          "very_polluted": "Very polluted",
          "very_poor_air_quality": "Very poor air quality",
          "very_unfavorable_air_quality": "Very unfavorable air quality",
          "very_unhealthy_air_quality": "Very unhealthy air quality",
          "warning_air_pollution": "Warning level air pollution"
        }
      },
      "local_dominant_pollutant": {
        "name": "{local_aqi} dominant pollutant",
        "state": {
          "co": "[%key:component::sensor::entity_component::carbon_monoxide::name%]",
          "no2": "[%key:component::sensor::entity_component::nitrogen_dioxide::name%]",
          "o3": "[%key:component::sensor::entity_component::ozone::name%]",
          "pm10": "[%key:component::sensor::entity_component::pm10::name%]",
          "pm25": "[%key:component::sensor::entity_component::pm25::name%]",
          "so2": "[%key:component::sensor::entity_component::sulphur_dioxide::name%]"
        }
      },
      "nitrogen_dioxide": {
        "name": "[%key:component::sensor::entity_component::nitrogen_dioxide::name%]"
      },
      "ozone": {
        "name": "[%key:component::sensor::entity_component::ozone::name%]"
      },
      "sulphur_dioxide": {
        "name": "[%key:component::sensor::entity_component::sulphur_dioxide::name%]"
      },
      "uaqi": {
        "name": "Universal Air Quality Index"
      },
      "uaqi_category": {
        "name": "UAQI category",
        "state": {
          "excellent_air_quality": "[%key:component::google_air_quality::entity::sensor::local_category::state::excellent_air_quality%]",
          "good_air_quality": "[%key:component::google_air_quality::entity::sensor::local_category::state::good_air_quality%]",
          "low_air_quality": "[%key:component::google_air_quality::entity::sensor::local_category::state::low_air_quality%]",
          "moderate_air_quality": "[%key:component::google_air_quality::entity::sensor::local_category::state::moderate_air_quality%]",
          "poor_air_quality": "[%key:component::google_air_quality::entity::sensor::local_category::state::poor_air_quality%]"
        }
      },
      "uaqi_dominant_pollutant": {
        "name": "UAQI dominant pollutant",
        "state": {
          "co": "[%key:component::sensor::entity_component::carbon_monoxide::name%]",
          "no2": "[%key:component::sensor::entity_component::nitrogen_dioxide::name%]",
          "o3": "[%key:component::sensor::entity_component::ozone::name%]",
          "pm10": "[%key:component::sensor::entity_component::pm10::name%]",
          "pm25": "[%key:component::sensor::entity_component::pm25::name%]",
          "so2": "[%key:component::sensor::entity_component::sulphur_dioxide::name%]"
        }
      }
    }
  },
  "exceptions": {
    "unable_to_fetch": {
      "message": "[%key:component::google_air_quality::common::unable_to_fetch%]"
    }
  }
}<|MERGE_RESOLUTION|>--- conflicted
+++ resolved
@@ -47,11 +47,6 @@
   "config_subentries": {
     "location": {
       "abort": {
-<<<<<<< HEAD
-        "already_configured": "[%key:common::config_flow::abort::already_configured_location%]",
-        "reconfigure_successful": "[%key:common::config_flow::abort::reconfigure_successful%]",
-=======
->>>>>>> 6ef2d0d0
         "unable_to_fetch": "[%key:component::google_air_quality::common::unable_to_fetch%]"
       },
       "entry_type": "Air quality location",
