--- conflicted
+++ resolved
@@ -92,69 +92,3 @@
         )
 
     return True
-
-
-<<<<<<< HEAD
-async def async_unload_entry(hass: HomeAssistant, entry: ConfigEntry) -> bool:
-    """Unload a config entry."""
-    unload_ok = await hass.config_entries.async_unload_platforms(entry, PLATFORMS)
-    if unload_ok:
-        hass.data[DOMAIN].pop(entry.entry_id)
-    return unload_ok
-=======
-class SleepIQData:
-    """Get the latest data from SleepIQ."""
-
-    def __init__(self, client):
-        """Initialize the data object."""
-        self._client = client
-        self.beds = {}
-
-        self.update()
-
-    @Throttle(MIN_TIME_BETWEEN_UPDATES)
-    def update(self):
-        """Get the latest data from SleepIQ."""
-        self._client.login()
-        beds = self._client.beds_with_sleeper_status()
-
-        self.beds = {bed.bed_id: bed for bed in beds}
-
-
-class SleepIQSensor(Entity):
-    """Implementation of a SleepIQ sensor."""
-
-    def __init__(self, sleepiq_data, bed_id, side):
-        """Initialize the sensor."""
-        self._bed_id = bed_id
-        self._side = side
-        self.sleepiq_data = sleepiq_data
-        self.side = None
-        self.bed = None
-
-        # added by subclass
-        self._name = None
-        self.type = None
-
-    @property
-    def name(self):
-        """Return the name of the sensor."""
-        return "SleepNumber {} {} {}".format(
-            self.bed.name, self.side.sleeper.first_name, self._name
-        )
-
-    @property
-    def unique_id(self):
-        """Return a unique ID for the bed."""
-        return f"{self._bed_id}-{self._side}-{self.type}"
-
-    def update(self):
-        """Get the latest data from SleepIQ and updates the states."""
-        # Call the API for new sleepiq data. Each sensor will re-trigger this
-        # same exact call, but that's fine. We cache results for a short period
-        # of time to prevent hitting API limits.
-        self.sleepiq_data.update()
-
-        self.bed = self.sleepiq_data.beds[self._bed_id]
-        self.side = getattr(self.bed, self._side)
->>>>>>> b211a1fa
