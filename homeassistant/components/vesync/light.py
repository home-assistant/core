"""Support for VeSync bulbs and wall dimmers."""

import logging
from typing import Any

from pyvesync.vesyncbasedevice import VeSyncBaseDevice

from homeassistant.components.light import (
    ATTR_BRIGHTNESS,
    ATTR_COLOR_TEMP_KELVIN,
    ColorMode,
    LightEntity,
)
from homeassistant.config_entries import ConfigEntry
from homeassistant.core import HomeAssistant, callback
from homeassistant.helpers.dispatcher import async_dispatcher_connect
from homeassistant.helpers.entity_platform import AddEntitiesCallback
from homeassistant.util import color as color_util

<<<<<<< HEAD
from .const import DEV_TYPE_TO_HA, DOMAIN, VS_DISCOVERY, VS_LIGHTS
from .entity import VeSyncBaseEntity
=======
from .const import DEV_TYPE_TO_HA, DOMAIN, VS_COORDINATOR, VS_DISCOVERY, VS_LIGHTS
from .coordinator import VeSyncDataCoordinator
from .entity import VeSyncDevice
>>>>>>> 197ff932

_LOGGER = logging.getLogger(__name__)
MAX_MIREDS = 370  # 1,000,000 divided by 2700 Kelvin = 370 Mireds
MIN_MIREDS = 153  # 1,000,000 divided by 6500 Kelvin = 153 Mireds


async def async_setup_entry(
    hass: HomeAssistant,
    config_entry: ConfigEntry,
    async_add_entities: AddEntitiesCallback,
) -> None:
    """Set up lights."""

    coordinator = hass.data[DOMAIN][VS_COORDINATOR]

    @callback
    def discover(devices):
        """Add new devices to platform."""
        _setup_entities(devices, async_add_entities, coordinator)

    config_entry.async_on_unload(
        async_dispatcher_connect(hass, VS_DISCOVERY.format(VS_LIGHTS), discover)
    )

    _setup_entities(hass.data[DOMAIN][VS_LIGHTS], async_add_entities, coordinator)


@callback
def _setup_entities(
    devices: list[VeSyncBaseDevice],
    async_add_entities,
    coordinator: VeSyncDataCoordinator,
):
    """Check if device is online and add entity."""
    entities: list[VeSyncBaseLight] = []
    for dev in devices:
        if DEV_TYPE_TO_HA.get(dev.device_type) in ("walldimmer", "bulb-dimmable"):
            entities.append(VeSyncDimmableLightHA(dev, coordinator))
        elif DEV_TYPE_TO_HA.get(dev.device_type) in ("bulb-tunable-white",):
            entities.append(VeSyncTunableWhiteLightHA(dev, coordinator))
        else:
            _LOGGER.debug(
                "%s - Unknown device type - %s", dev.device_name, dev.device_type
            )
            continue

    async_add_entities(entities, update_before_add=True)


class VeSyncBaseLight(VeSyncBaseEntity, LightEntity):
    """Base class for VeSync Light Devices Representations."""

    _attr_name = None

    @property
    def is_on(self) -> bool:
        """Return True if device is on."""
        return self.device.device_status == "on"

    @property
    def details(self):
        """Provide access to the device details dictionary."""
        return self.device.details

    @property
    def brightness(self) -> int:
        """Get light brightness."""
        # get value from pyvesync library api,
        result = self.device.brightness
        try:
            # check for validity of brightness value received
            brightness_value = int(result)
        except ValueError:
            # deal if any unexpected/non numeric value
            _LOGGER.debug(
                "VeSync - received unexpected 'brightness' value from pyvesync api: %s",
                result,
            )
            return 0
        # convert percent brightness to ha expected range
        return round((max(1, brightness_value) / 100) * 255)

    def turn_on(self, **kwargs: Any) -> None:
        """Turn the device on."""
        attribute_adjustment_only = False
        # set white temperature
        if self.color_mode == ColorMode.COLOR_TEMP and ATTR_COLOR_TEMP_KELVIN in kwargs:
            # get white temperature from HA data
            color_temp = color_util.color_temperature_kelvin_to_mired(
                kwargs[ATTR_COLOR_TEMP_KELVIN]
            )
            # ensure value between min-max supported Mireds
            color_temp = max(MIN_MIREDS, min(color_temp, MAX_MIREDS))
            # convert Mireds to Percent value that api expects
            color_temp = round(
                ((color_temp - MIN_MIREDS) / (MAX_MIREDS - MIN_MIREDS)) * 100
            )
            # flip cold/warm to what pyvesync api expects
            color_temp = 100 - color_temp
            # ensure value between 0-100
            color_temp = max(0, min(color_temp, 100))
            # call pyvesync library api method to set color_temp
            self.device.set_color_temp(color_temp)
            # flag attribute_adjustment_only, so it doesn't turn_on the device redundantly
            attribute_adjustment_only = True
        # set brightness level
        if (
            self.color_mode in (ColorMode.BRIGHTNESS, ColorMode.COLOR_TEMP)
            and ATTR_BRIGHTNESS in kwargs
        ):
            # get brightness from HA data
            brightness = int(kwargs[ATTR_BRIGHTNESS])
            # ensure value between 1-255
            brightness = max(1, min(brightness, 255))
            # convert to percent that vesync api expects
            brightness = round((brightness / 255) * 100)
            # ensure value between 1-100
            brightness = max(1, min(brightness, 100))
            # call pyvesync library api method to set brightness
            self.device.set_brightness(brightness)
            # flag attribute_adjustment_only, so it doesn't
            # turn_on the device redundantly
            attribute_adjustment_only = True
        # check flag if should skip sending the turn_on command
        if attribute_adjustment_only:
            return
        # send turn_on command to pyvesync api
        self.device.turn_on()

    def turn_off(self, **kwargs: Any) -> None:
        """Turn the device off."""
        self.device.turn_off()


class VeSyncDimmableLightHA(VeSyncBaseLight, LightEntity):
    """Representation of a VeSync dimmable light device."""

    _attr_color_mode = ColorMode.BRIGHTNESS
    _attr_supported_color_modes = {ColorMode.BRIGHTNESS}


class VeSyncTunableWhiteLightHA(VeSyncBaseLight, LightEntity):
    """Representation of a VeSync Tunable White Light device."""

    _attr_color_mode = ColorMode.COLOR_TEMP
    _attr_min_color_temp_kelvin = 2700  # 370 Mireds
    _attr_max_color_temp_kelvin = 6500  # 153 Mireds
    _attr_supported_color_modes = {ColorMode.COLOR_TEMP}

    @property
    def color_temp_kelvin(self) -> int | None:
        """Return the color temperature value in Kelvin."""
        # get value from pyvesync library api,
        result = self.device.color_temp_pct
        try:
            # check for validity of brightness value received
            color_temp_value = int(result)
        except ValueError:
            # deal if any unexpected/non numeric value
            _LOGGER.debug(
                (
                    "VeSync - received unexpected 'color_temp_pct' value from pyvesync"
                    " api: %s"
                ),
                result,
            )
            return None
        # flip cold/warm
        color_temp_value = 100 - color_temp_value
        # ensure value between 0-100
        color_temp_value = max(0, min(color_temp_value, 100))
        # convert percent value to Mireds
        color_temp_value = round(
            MIN_MIREDS + ((MAX_MIREDS - MIN_MIREDS) / 100 * color_temp_value)
        )
        # ensure value between minimum and maximum Mireds
        return color_util.color_temperature_mired_to_kelvin(
            max(MIN_MIREDS, min(color_temp_value, MAX_MIREDS))
        )<|MERGE_RESOLUTION|>--- conflicted
+++ resolved
@@ -17,14 +17,9 @@
 from homeassistant.helpers.entity_platform import AddEntitiesCallback
 from homeassistant.util import color as color_util
 
-<<<<<<< HEAD
-from .const import DEV_TYPE_TO_HA, DOMAIN, VS_DISCOVERY, VS_LIGHTS
-from .entity import VeSyncBaseEntity
-=======
 from .const import DEV_TYPE_TO_HA, DOMAIN, VS_COORDINATOR, VS_DISCOVERY, VS_LIGHTS
 from .coordinator import VeSyncDataCoordinator
-from .entity import VeSyncDevice
->>>>>>> 197ff932
+from .entity import VeSyncBaseEntity
 
 _LOGGER = logging.getLogger(__name__)
 MAX_MIREDS = 370  # 1,000,000 divided by 2700 Kelvin = 370 Mireds
