--- conflicted
+++ resolved
@@ -54,10 +54,6 @@
         "state_attributes": {
           "mode": {
             "state": {
-<<<<<<< HEAD
-              "autopro": "Auto Pro",
-=======
->>>>>>> a446d8a9
               "humidity": "Humidity"
             }
           }
