--- conflicted
+++ resolved
@@ -43,18 +43,15 @@
         "name": "Current voltage"
       }
     },
-<<<<<<< HEAD
     "binary_sensor": {
       "water_lacks": {
         "name": "Low water"
       },
       "water_tank_lifted": {
         "name": "Water tank lifted"
-=======
     "number": {
       "mist_level": {
         "name": "Mist level"
->>>>>>> c1520a9b
       }
     },
     "fan": {
