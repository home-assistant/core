"""Support for VeSync switches."""

import logging
from typing import Any

from pyvesync.vesyncbasedevice import VeSyncBaseDevice

from homeassistant.components.switch import SwitchEntity
from homeassistant.config_entries import ConfigEntry
from homeassistant.core import HomeAssistant, callback
from homeassistant.helpers.dispatcher import async_dispatcher_connect
from homeassistant.helpers.entity_platform import AddEntitiesCallback

<<<<<<< HEAD
from .const import DEV_TYPE_TO_HA, DOMAIN, VS_DISCOVERY, VS_SWITCHES
from .entity import VeSyncBaseEntity
=======
from .const import DEV_TYPE_TO_HA, DOMAIN, VS_COORDINATOR, VS_DISCOVERY, VS_SWITCHES
from .coordinator import VeSyncDataCoordinator
from .entity import VeSyncDevice
>>>>>>> 197ff932

_LOGGER = logging.getLogger(__name__)


async def async_setup_entry(
    hass: HomeAssistant,
    config_entry: ConfigEntry,
    async_add_entities: AddEntitiesCallback,
) -> None:
    """Set up switches."""

    coordinator = hass.data[DOMAIN][VS_COORDINATOR]

    @callback
    def discover(devices):
        """Add new devices to platform."""
        _setup_entities(devices, async_add_entities, coordinator)

    config_entry.async_on_unload(
        async_dispatcher_connect(hass, VS_DISCOVERY.format(VS_SWITCHES), discover)
    )

    _setup_entities(hass.data[DOMAIN][VS_SWITCHES], async_add_entities, coordinator)


@callback
def _setup_entities(
    devices: list[VeSyncBaseDevice],
    async_add_entities,
    coordinator: VeSyncDataCoordinator,
):
    """Check if device is online and add entity."""
    entities: list[VeSyncBaseSwitch] = []
    for dev in devices:
        if DEV_TYPE_TO_HA.get(dev.device_type) == "outlet":
            entities.append(VeSyncSwitchHA(dev, coordinator))
        elif DEV_TYPE_TO_HA.get(dev.device_type) == "switch":
            entities.append(VeSyncLightSwitch(dev, coordinator))
        else:
            _LOGGER.warning(
                "%s - Unknown device type - %s", dev.device_name, dev.device_type
            )
            continue

    async_add_entities(entities, update_before_add=True)


class VeSyncBaseSwitch(VeSyncBaseEntity, SwitchEntity):
    """Base class for VeSync switch Device Representations."""

    _attr_name = None

    def turn_on(self, **kwargs: Any) -> None:
        """Turn the device on."""
        self.device.turn_on()

    @property
    def details(self):
        """Provide access to the device details dictionary."""
        return self.device.details

    @property
    def is_on(self) -> bool:
        """Return True if device is on."""
        return self.device.device_status == "on"

    def turn_off(self, **kwargs: Any) -> None:
        """Turn the device off."""
        self.device.turn_off()


class VeSyncSwitchHA(VeSyncBaseSwitch, SwitchEntity):
    """Representation of a VeSync switch."""

<<<<<<< HEAD
    def __init__(self, plug) -> None:
=======
    def __init__(self, plug, coordinator: VeSyncDataCoordinator) -> None:
>>>>>>> 197ff932
        """Initialize the VeSync switch device."""
        super().__init__(plug, coordinator)
        self.smartplug = plug


class VeSyncLightSwitch(VeSyncBaseSwitch, SwitchEntity):
    """Handle representation of VeSync Light Switch."""

<<<<<<< HEAD
    def __init__(self, switch) -> None:
=======
    def __init__(self, switch, coordinator: VeSyncDataCoordinator) -> None:
>>>>>>> 197ff932
        """Initialize Light Switch device class."""
        super().__init__(switch, coordinator)
        self.switch = switch<|MERGE_RESOLUTION|>--- conflicted
+++ resolved
@@ -11,14 +11,9 @@
 from homeassistant.helpers.dispatcher import async_dispatcher_connect
 from homeassistant.helpers.entity_platform import AddEntitiesCallback
 
-<<<<<<< HEAD
-from .const import DEV_TYPE_TO_HA, DOMAIN, VS_DISCOVERY, VS_SWITCHES
-from .entity import VeSyncBaseEntity
-=======
 from .const import DEV_TYPE_TO_HA, DOMAIN, VS_COORDINATOR, VS_DISCOVERY, VS_SWITCHES
 from .coordinator import VeSyncDataCoordinator
-from .entity import VeSyncDevice
->>>>>>> 197ff932
+from .entity import VeSyncBaseEntity
 
 _LOGGER = logging.getLogger(__name__)
 
@@ -93,11 +88,7 @@
 class VeSyncSwitchHA(VeSyncBaseSwitch, SwitchEntity):
     """Representation of a VeSync switch."""
 
-<<<<<<< HEAD
-    def __init__(self, plug) -> None:
-=======
     def __init__(self, plug, coordinator: VeSyncDataCoordinator) -> None:
->>>>>>> 197ff932
         """Initialize the VeSync switch device."""
         super().__init__(plug, coordinator)
         self.smartplug = plug
@@ -106,11 +97,7 @@
 class VeSyncLightSwitch(VeSyncBaseSwitch, SwitchEntity):
     """Handle representation of VeSync Light Switch."""
 
-<<<<<<< HEAD
-    def __init__(self, switch) -> None:
-=======
     def __init__(self, switch, coordinator: VeSyncDataCoordinator) -> None:
->>>>>>> 197ff932
         """Initialize Light Switch device class."""
         super().__init__(switch, coordinator)
         self.switch = switch