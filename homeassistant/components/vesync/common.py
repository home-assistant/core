--- conflicted
+++ resolved
@@ -57,21 +57,17 @@
 
     return isinstance(device, VeSyncHumidifierDevice)
 
-
-<<<<<<< HEAD
 def is_fan(device: VeSyncBaseDevice) -> bool:
     """Check if the device represents a fan."""
 
     return isinstance(device, VeSyncFanDevice)
-=======
+  
 def is_outlet(device: VeSyncBaseDevice) -> bool:
     """Check if the device represents an outlet."""
 
     return isinstance(device, VeSyncOutlet)
 
-
 def is_wall_switch(device: VeSyncBaseDevice) -> bool:
     """Check if the device represents a wall switch, note this doessn't include dimming switches."""
 
-    return isinstance(device, VeSyncWallSwitch)
->>>>>>> 38b5dff2
+    return isinstance(device, VeSyncWallSwitch)