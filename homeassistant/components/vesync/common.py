--- conflicted
+++ resolved
@@ -10,7 +10,6 @@
 _LOGGER = logging.getLogger(__name__)
 
 
-<<<<<<< HEAD
 def rgetattr(obj: object, attr: str):
     """Return a string in the form word.1.2.3 and return the item as 3. Note that this last value could be in a dict as well."""
     _this_func = rgetattr
@@ -33,10 +32,7 @@
     return obj
 
 
-async def async_process_devices(
-=======
 async def async_generate_device_list(
->>>>>>> 6fd0760f
     hass: HomeAssistant, manager: VeSync
 ) -> list[VeSyncBaseDevice]:
     """Assign devices to proper component."""
