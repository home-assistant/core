"""Common utilities for VeSync Component."""

import logging

from pyvesync import VeSync
from pyvesync.vesyncbasedevice import VeSyncBaseDevice

from homeassistant.core import HomeAssistant

from .const import VeSyncHumidifierDevice

_LOGGER = logging.getLogger(__name__)


<<<<<<< HEAD
def rgetattr(obj, attr):
    """Return a string in the form word.1.2.3 and return the item as 3. Note that this last value could be in a dict as well."""
    _this_func = rgetattr
    sp = attr.split(".", 1)
    if len(sp) == 1:
        left, right = sp[0], ""
    else:
        left, right = sp

    if isinstance(obj, dict):
        obj = obj.get(left)
    elif hasattr(obj, left):
        obj = getattr(obj, left)
    else:
        return None

    if right:
        obj = _this_func(obj, right)

    return obj


async def async_process_devices(
=======
async def async_generate_device_list(
>>>>>>> e83ee00a
    hass: HomeAssistant, manager: VeSync
) -> list[VeSyncBaseDevice]:
    """Assign devices to proper component."""
    devices: list[VeSyncBaseDevice] = []

    await hass.async_add_executor_job(manager.update)

    devices.extend(manager.fans)
    devices.extend(manager.bulbs)
    devices.extend(manager.outlets)
    devices.extend(manager.switches)

    return devices


def is_humidifier(device: VeSyncBaseDevice) -> bool:
    """Check if the device represents a humidifier."""

    return isinstance(device, VeSyncHumidifierDevice)<|MERGE_RESOLUTION|>--- conflicted
+++ resolved
@@ -12,7 +12,6 @@
 _LOGGER = logging.getLogger(__name__)
 
 
-<<<<<<< HEAD
 def rgetattr(obj, attr):
     """Return a string in the form word.1.2.3 and return the item as 3. Note that this last value could be in a dict as well."""
     _this_func = rgetattr
@@ -35,10 +34,7 @@
     return obj
 
 
-async def async_process_devices(
-=======
 async def async_generate_device_list(
->>>>>>> e83ee00a
     hass: HomeAssistant, manager: VeSync
 ) -> list[VeSyncBaseDevice]:
     """Assign devices to proper component."""
