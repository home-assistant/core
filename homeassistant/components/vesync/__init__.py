"""VeSync integration."""

import logging

from pyvesync import VeSync

from homeassistant.config_entries import ConfigEntry
<<<<<<< HEAD
from homeassistant.const import (
    CONF_PASSWORD,
    CONF_USERNAME,
    EVENT_LOGGING_CHANGED,
    Platform,
)
from homeassistant.core import Event, HomeAssistant, ServiceCall, callback
=======
from homeassistant.const import CONF_PASSWORD, CONF_USERNAME, Platform
from homeassistant.core import HomeAssistant, ServiceCall
from homeassistant.helpers import entity_registry as er
>>>>>>> c89b416f
from homeassistant.helpers.dispatcher import async_dispatcher_send

from .common import async_generate_device_list
from .const import (
    DOMAIN,
    SERVICE_UPDATE_DEVS,
    VS_COORDINATOR,
    VS_DEVICES,
    VS_DISCOVERY,
    VS_LISTENERS,
    VS_MANAGER,
)
from .coordinator import VeSyncDataCoordinator

PLATFORMS = [
    Platform.BINARY_SENSOR,
    Platform.FAN,
    Platform.HUMIDIFIER,
    Platform.LIGHT,
    Platform.NUMBER,
    Platform.SENSOR,
    Platform.SWITCH,
]

_LOGGER = logging.getLogger(__name__)


async def async_setup_entry(hass: HomeAssistant, config_entry: ConfigEntry) -> bool:
    """Set up Vesync as config entry."""
    username = config_entry.data[CONF_USERNAME]
    password = config_entry.data[CONF_PASSWORD]

    time_zone = str(hass.config.time_zone)

    manager = VeSync(
        username=username,
        password=password,
        time_zone=time_zone,
        debug=logging.getLogger("pyvesync.vesync").level == logging.DEBUG,
        redact=True,
    )

    login = await hass.async_add_executor_job(manager.login)

    if not login:
        _LOGGER.error("Unable to login to the VeSync server")
        return False

    hass.data[DOMAIN] = {}
    hass.data[DOMAIN][VS_MANAGER] = manager

    coordinator = VeSyncDataCoordinator(hass, config_entry, manager)

    # Store coordinator at domain level since only single integration instance is permitted.
    hass.data[DOMAIN][VS_COORDINATOR] = coordinator

    hass.data[DOMAIN][VS_DEVICES] = await async_generate_device_list(hass, manager)

    await hass.config_entries.async_forward_entry_setups(config_entry, PLATFORMS)

    @callback
    def _async_handle_logging_changed(_event: Event) -> None:
        """Handle when the logging level changes."""
        manager.debug = logging.getLogger("pyvesync.vesync").level == logging.DEBUG

    cleanup = hass.bus.async_listen(
        EVENT_LOGGING_CHANGED, _async_handle_logging_changed
    )

    hass.data[DOMAIN][VS_LISTENERS] = cleanup

    async def async_new_device_discovery(service: ServiceCall) -> None:
        """Discover if new devices should be added."""
        manager = hass.data[DOMAIN][VS_MANAGER]
        devices = hass.data[DOMAIN][VS_DEVICES]

        new_devices = await async_generate_device_list(hass, manager)

        device_set = set(new_devices)
        new_devices = list(device_set.difference(devices))
        if new_devices and devices:
            devices.extend(new_devices)
            async_dispatcher_send(hass, VS_DISCOVERY.format(VS_DEVICES), new_devices)
            return
        if new_devices and not devices:
            devices.extend(new_devices)

    hass.services.async_register(
        DOMAIN, SERVICE_UPDATE_DEVS, async_new_device_discovery
    )

    return True


async def async_unload_entry(hass: HomeAssistant, entry: ConfigEntry) -> bool:
    """Unload a config entry."""
    hass.data[DOMAIN][VS_LISTENERS]()
    unload_ok = await hass.config_entries.async_unload_platforms(entry, PLATFORMS)
    if unload_ok:
        hass.data.pop(DOMAIN)

    return unload_ok


async def async_migrate_entry(hass: HomeAssistant, config_entry: ConfigEntry) -> bool:
    """Migrate old entry."""
    _LOGGER.debug(
        "Migrating VeSync config entry: %s minor version: %s",
        config_entry.version,
        config_entry.minor_version,
    )
    if config_entry.minor_version == 1:
        # Migrate switch/outlets entity to a new unique ID
        _LOGGER.debug("Migrating VeSync config entry from version 1 to version 2")
        entity_registry = er.async_get(hass)
        registry_entries = er.async_entries_for_config_entry(
            entity_registry, config_entry.entry_id
        )
        for reg_entry in registry_entries:
            if "-" not in reg_entry.unique_id and reg_entry.entity_id.startswith(
                Platform.SWITCH
            ):
                _LOGGER.debug(
                    "Migrating switch/outlet entity from unique_id: %s to unique_id: %s",
                    reg_entry.unique_id,
                    reg_entry.unique_id + "-device_status",
                )
                entity_registry.async_update_entity(
                    reg_entry.entity_id,
                    new_unique_id=reg_entry.unique_id + "-device_status",
                )
            else:
                _LOGGER.debug("Skipping entity with unique_id: %s", reg_entry.unique_id)
        hass.config_entries.async_update_entry(config_entry, minor_version=2)

    return True<|MERGE_RESOLUTION|>--- conflicted
+++ resolved
@@ -5,7 +5,6 @@
 from pyvesync import VeSync
 
 from homeassistant.config_entries import ConfigEntry
-<<<<<<< HEAD
 from homeassistant.const import (
     CONF_PASSWORD,
     CONF_USERNAME,
@@ -13,12 +12,8 @@
     Platform,
 )
 from homeassistant.core import Event, HomeAssistant, ServiceCall, callback
-=======
-from homeassistant.const import CONF_PASSWORD, CONF_USERNAME, Platform
-from homeassistant.core import HomeAssistant, ServiceCall
+from homeassistant.helpers.dispatcher import async_dispatcher_send
 from homeassistant.helpers import entity_registry as er
->>>>>>> c89b416f
-from homeassistant.helpers.dispatcher import async_dispatcher_send
 
 from .common import async_generate_device_list
 from .const import (
