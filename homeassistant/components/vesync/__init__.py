"""VeSync integration."""

import logging

from pyvesync import VeSync

from homeassistant.config_entries import ConfigEntry
from homeassistant.const import (
    CONF_PASSWORD,
    CONF_USERNAME,
    EVENT_LOGGING_CHANGED,
    Platform,
)
from homeassistant.core import Event, HomeAssistant, ServiceCall, callback
from homeassistant.helpers.dispatcher import async_dispatcher_send

from .common import async_generate_device_list
from .const import (
    DOMAIN,
    SERVICE_UPDATE_DEVS,
    VS_COORDINATOR,
    VS_DEVICES,
    VS_DISCOVERY,
<<<<<<< HEAD
    VS_FANS,
    VS_LIGHTS,
    VS_LISTENERS,
=======
>>>>>>> 6fd0760f
    VS_MANAGER,
)
from .coordinator import VeSyncDataCoordinator

PLATFORMS = [Platform.FAN, Platform.LIGHT, Platform.SENSOR, Platform.SWITCH]

_LOGGER = logging.getLogger(__name__)


async def async_setup_entry(hass: HomeAssistant, config_entry: ConfigEntry) -> bool:
    """Set up Vesync as config entry."""
    username = config_entry.data[CONF_USERNAME]
    password = config_entry.data[CONF_PASSWORD]

    time_zone = str(hass.config.time_zone)

    manager = VeSync(
        username=username,
        password=password,
        time_zone=time_zone,
        debug=logging.getLogger("pyvesync").level == logging.DEBUG,
        redact=True,
    )

    login = await hass.async_add_executor_job(manager.login)

    if not login:
        _LOGGER.error("Unable to login to the VeSync server")
        return False

    hass.data[DOMAIN] = {}
    hass.data[DOMAIN][VS_MANAGER] = manager

    coordinator = VeSyncDataCoordinator(hass, manager)

    # Store coordinator at domain level since only single integration instance is permitted.
    hass.data[DOMAIN][VS_COORDINATOR] = coordinator

    hass.data[DOMAIN][VS_DEVICES] = await async_generate_device_list(hass, manager)

    await hass.config_entries.async_forward_entry_setups(config_entry, PLATFORMS)

    @callback
    def _async_handle_logging_changed(_event: Event) -> None:
        """Handle when the logging level changes."""
        manager.debug = logging.getLogger("pyvesync").level == logging.DEBUG

    cleanup = hass.bus.async_listen(
        EVENT_LOGGING_CHANGED, _async_handle_logging_changed
    )

    hass.data[DOMAIN][VS_LISTENERS] = cleanup

    async def async_new_device_discovery(service: ServiceCall) -> None:
        """Discover if new devices should be added."""
        manager = hass.data[DOMAIN][VS_MANAGER]
        devices = hass.data[DOMAIN][VS_DEVICES]

        new_devices = await async_generate_device_list(hass, manager)

        device_set = set(new_devices)
        new_devices = list(device_set.difference(devices))
        if new_devices and devices:
            devices.extend(new_devices)
            async_dispatcher_send(hass, VS_DISCOVERY.format(VS_DEVICES), new_devices)
            return
        if new_devices and not devices:
            devices.extend(new_devices)

    hass.services.async_register(
        DOMAIN, SERVICE_UPDATE_DEVS, async_new_device_discovery
    )

    return True


async def async_unload_entry(hass: HomeAssistant, entry: ConfigEntry) -> bool:
    """Unload a config entry."""
<<<<<<< HEAD
    in_use_platforms = []
    if hass.data[DOMAIN][VS_SWITCHES]:
        in_use_platforms.append(Platform.SWITCH)
    if hass.data[DOMAIN][VS_FANS]:
        in_use_platforms.append(Platform.FAN)
    if hass.data[DOMAIN][VS_LIGHTS]:
        in_use_platforms.append(Platform.LIGHT)
    if hass.data[DOMAIN][VS_SENSORS]:
        in_use_platforms.append(Platform.SENSOR)
    hass.data[DOMAIN][VS_LISTENERS]()
    unload_ok = await hass.config_entries.async_unload_platforms(
        entry, in_use_platforms
    )
=======

    unload_ok = await hass.config_entries.async_unload_platforms(entry, PLATFORMS)
>>>>>>> 6fd0760f
    if unload_ok:
        hass.data.pop(DOMAIN)

    return unload_ok<|MERGE_RESOLUTION|>--- conflicted
+++ resolved
@@ -21,12 +21,7 @@
     VS_COORDINATOR,
     VS_DEVICES,
     VS_DISCOVERY,
-<<<<<<< HEAD
-    VS_FANS,
-    VS_LIGHTS,
     VS_LISTENERS,
-=======
->>>>>>> 6fd0760f
     VS_MANAGER,
 )
 from .coordinator import VeSyncDataCoordinator
@@ -105,24 +100,9 @@
 
 async def async_unload_entry(hass: HomeAssistant, entry: ConfigEntry) -> bool:
     """Unload a config entry."""
-<<<<<<< HEAD
-    in_use_platforms = []
-    if hass.data[DOMAIN][VS_SWITCHES]:
-        in_use_platforms.append(Platform.SWITCH)
-    if hass.data[DOMAIN][VS_FANS]:
-        in_use_platforms.append(Platform.FAN)
-    if hass.data[DOMAIN][VS_LIGHTS]:
-        in_use_platforms.append(Platform.LIGHT)
-    if hass.data[DOMAIN][VS_SENSORS]:
-        in_use_platforms.append(Platform.SENSOR)
+    
     hass.data[DOMAIN][VS_LISTENERS]()
-    unload_ok = await hass.config_entries.async_unload_platforms(
-        entry, in_use_platforms
-    )
-=======
-
     unload_ok = await hass.config_entries.async_unload_platforms(entry, PLATFORMS)
->>>>>>> 6fd0760f
     if unload_ok:
         hass.data.pop(DOMAIN)
 
