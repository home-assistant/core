"""VeSync integration."""

import logging

from pyvesync import VeSync

from homeassistant.config_entries import ConfigEntry
from homeassistant.const import CONF_PASSWORD, CONF_USERNAME, Platform
from homeassistant.core import HomeAssistant, ServiceCall
from homeassistant.helpers.dispatcher import async_dispatcher_send

from .common import async_generate_device_list
from .const import (
    DOMAIN,
    SERVICE_UPDATE_DEVS,
    VS_COORDINATOR,
    VS_DEVICES,
    VS_DISCOVERY,
    VS_MANAGER,
)
from .coordinator import VeSyncDataCoordinator

PLATFORMS = [
    Platform.BINARY_SENSOR,
    Platform.FAN,
    Platform.LIGHT,
    Platform.SENSOR,
    Platform.SWITCH,
]

_LOGGER = logging.getLogger(__name__)


async def async_setup_entry(hass: HomeAssistant, config_entry: ConfigEntry) -> bool:
    """Set up Vesync as config entry."""
    username = config_entry.data[CONF_USERNAME]
    password = config_entry.data[CONF_PASSWORD]

    time_zone = str(hass.config.time_zone)

    manager = VeSync(username, password, time_zone)

    login = await hass.async_add_executor_job(manager.login)

    if not login:
        _LOGGER.error("Unable to login to the VeSync server")
        return False

    hass.data[DOMAIN] = {}
    hass.data[DOMAIN][VS_MANAGER] = manager

    coordinator = VeSyncDataCoordinator(hass, manager)

    # Store coordinator at domain level since only single integration instance is permitted.
    hass.data[DOMAIN][VS_COORDINATOR] = coordinator

<<<<<<< HEAD
    switches = hass.data[DOMAIN][VS_SWITCHES] = []
    fans = hass.data[DOMAIN][VS_FANS] = []
    lights = hass.data[DOMAIN][VS_LIGHTS] = []
    sensors = hass.data[DOMAIN][VS_SENSORS] = []
    platforms = []

    if device_dict[VS_SWITCHES]:
        switches.extend(device_dict[VS_SWITCHES])
        platforms.append(Platform.SWITCH)

    if device_dict[VS_FANS]:
        fans.extend(device_dict[VS_FANS])
        platforms.append(Platform.FAN)
        platforms.append(Platform.BINARY_SENSOR)
=======
    hass.data[DOMAIN][VS_DEVICES] = await async_generate_device_list(hass, manager)
>>>>>>> 6fd0760f

    await hass.config_entries.async_forward_entry_setups(config_entry, PLATFORMS)

    async def async_new_device_discovery(service: ServiceCall) -> None:
        """Discover if new devices should be added."""
        manager = hass.data[DOMAIN][VS_MANAGER]
<<<<<<< HEAD
        switches = hass.data[DOMAIN][VS_SWITCHES]
        fans = hass.data[DOMAIN][VS_FANS]
        lights = hass.data[DOMAIN][VS_LIGHTS]
        sensors = hass.data[DOMAIN][VS_SENSORS]

        dev_dict = await async_process_devices(hass, manager)
        switch_devs = dev_dict.get(VS_SWITCHES, [])
        fan_devs = dev_dict.get(VS_FANS, [])
        light_devs = dev_dict.get(VS_LIGHTS, [])
        sensor_devs = dev_dict.get(VS_SENSORS, [])

        switch_set = set(switch_devs)
        new_switches = list(switch_set.difference(switches))
        if new_switches and switches:
            switches.extend(new_switches)
            async_dispatcher_send(hass, VS_DISCOVERY.format(VS_SWITCHES), new_switches)
            return
        if new_switches and not switches:
            switches.extend(new_switches)
            hass.async_create_task(forward_setups(config_entry, [Platform.SWITCH]))

        fan_set = set(fan_devs)
        new_fans = list(fan_set.difference(fans))
        if new_fans and fans:
            fans.extend(new_fans)
            async_dispatcher_send(hass, VS_DISCOVERY.format(VS_FANS), new_fans)
            return
        if new_fans and not fans:
            fans.extend(new_fans)
            hass.async_create_task(forward_setups(config_entry, [Platform.FAN]))
            hass.async_create_task(
                forward_setups(config_entry, [Platform.BINARY_SENSOR])
            )

        light_set = set(light_devs)
        new_lights = list(light_set.difference(lights))
        if new_lights and lights:
            lights.extend(new_lights)
            async_dispatcher_send(hass, VS_DISCOVERY.format(VS_LIGHTS), new_lights)
            return
        if new_lights and not lights:
            lights.extend(new_lights)
            hass.async_create_task(forward_setups(config_entry, [Platform.LIGHT]))

        sensor_set = set(sensor_devs)
        new_sensors = list(sensor_set.difference(sensors))
        if new_sensors and sensors:
            sensors.extend(new_sensors)
            async_dispatcher_send(hass, VS_DISCOVERY.format(VS_SENSORS), new_sensors)
=======
        devices = hass.data[DOMAIN][VS_DEVICES]

        new_devices = await async_generate_device_list(hass, manager)

        device_set = set(new_devices)
        new_devices = list(device_set.difference(devices))
        if new_devices and devices:
            devices.extend(new_devices)
            async_dispatcher_send(hass, VS_DISCOVERY.format(VS_DEVICES), new_devices)
>>>>>>> 6fd0760f
            return
        if new_devices and not devices:
            devices.extend(new_devices)

    hass.services.async_register(
        DOMAIN, SERVICE_UPDATE_DEVS, async_new_device_discovery
    )

    return True


async def async_unload_entry(hass: HomeAssistant, entry: ConfigEntry) -> bool:
    """Unload a config entry."""
<<<<<<< HEAD
    in_use_platforms = []
    if hass.data[DOMAIN][VS_SWITCHES]:
        in_use_platforms.append(Platform.SWITCH)
    if hass.data[DOMAIN][VS_FANS]:
        in_use_platforms.append(Platform.FAN)
        in_use_platforms.append(Platform.BINARY_SENSOR)
    if hass.data[DOMAIN][VS_LIGHTS]:
        in_use_platforms.append(Platform.LIGHT)
    if hass.data[DOMAIN][VS_SENSORS]:
        in_use_platforms.append(Platform.SENSOR)
    unload_ok = await hass.config_entries.async_unload_platforms(
        entry, in_use_platforms
    )
=======

    unload_ok = await hass.config_entries.async_unload_platforms(entry, PLATFORMS)
>>>>>>> 6fd0760f
    if unload_ok:
        hass.data.pop(DOMAIN)

    return unload_ok<|MERGE_RESOLUTION|>--- conflicted
+++ resolved
@@ -54,81 +54,13 @@
     # Store coordinator at domain level since only single integration instance is permitted.
     hass.data[DOMAIN][VS_COORDINATOR] = coordinator
 
-<<<<<<< HEAD
-    switches = hass.data[DOMAIN][VS_SWITCHES] = []
-    fans = hass.data[DOMAIN][VS_FANS] = []
-    lights = hass.data[DOMAIN][VS_LIGHTS] = []
-    sensors = hass.data[DOMAIN][VS_SENSORS] = []
-    platforms = []
-
-    if device_dict[VS_SWITCHES]:
-        switches.extend(device_dict[VS_SWITCHES])
-        platforms.append(Platform.SWITCH)
-
-    if device_dict[VS_FANS]:
-        fans.extend(device_dict[VS_FANS])
-        platforms.append(Platform.FAN)
-        platforms.append(Platform.BINARY_SENSOR)
-=======
     hass.data[DOMAIN][VS_DEVICES] = await async_generate_device_list(hass, manager)
->>>>>>> 6fd0760f
 
     await hass.config_entries.async_forward_entry_setups(config_entry, PLATFORMS)
 
     async def async_new_device_discovery(service: ServiceCall) -> None:
         """Discover if new devices should be added."""
         manager = hass.data[DOMAIN][VS_MANAGER]
-<<<<<<< HEAD
-        switches = hass.data[DOMAIN][VS_SWITCHES]
-        fans = hass.data[DOMAIN][VS_FANS]
-        lights = hass.data[DOMAIN][VS_LIGHTS]
-        sensors = hass.data[DOMAIN][VS_SENSORS]
-
-        dev_dict = await async_process_devices(hass, manager)
-        switch_devs = dev_dict.get(VS_SWITCHES, [])
-        fan_devs = dev_dict.get(VS_FANS, [])
-        light_devs = dev_dict.get(VS_LIGHTS, [])
-        sensor_devs = dev_dict.get(VS_SENSORS, [])
-
-        switch_set = set(switch_devs)
-        new_switches = list(switch_set.difference(switches))
-        if new_switches and switches:
-            switches.extend(new_switches)
-            async_dispatcher_send(hass, VS_DISCOVERY.format(VS_SWITCHES), new_switches)
-            return
-        if new_switches and not switches:
-            switches.extend(new_switches)
-            hass.async_create_task(forward_setups(config_entry, [Platform.SWITCH]))
-
-        fan_set = set(fan_devs)
-        new_fans = list(fan_set.difference(fans))
-        if new_fans and fans:
-            fans.extend(new_fans)
-            async_dispatcher_send(hass, VS_DISCOVERY.format(VS_FANS), new_fans)
-            return
-        if new_fans and not fans:
-            fans.extend(new_fans)
-            hass.async_create_task(forward_setups(config_entry, [Platform.FAN]))
-            hass.async_create_task(
-                forward_setups(config_entry, [Platform.BINARY_SENSOR])
-            )
-
-        light_set = set(light_devs)
-        new_lights = list(light_set.difference(lights))
-        if new_lights and lights:
-            lights.extend(new_lights)
-            async_dispatcher_send(hass, VS_DISCOVERY.format(VS_LIGHTS), new_lights)
-            return
-        if new_lights and not lights:
-            lights.extend(new_lights)
-            hass.async_create_task(forward_setups(config_entry, [Platform.LIGHT]))
-
-        sensor_set = set(sensor_devs)
-        new_sensors = list(sensor_set.difference(sensors))
-        if new_sensors and sensors:
-            sensors.extend(new_sensors)
-            async_dispatcher_send(hass, VS_DISCOVERY.format(VS_SENSORS), new_sensors)
-=======
         devices = hass.data[DOMAIN][VS_DEVICES]
 
         new_devices = await async_generate_device_list(hass, manager)
@@ -138,7 +70,6 @@
         if new_devices and devices:
             devices.extend(new_devices)
             async_dispatcher_send(hass, VS_DISCOVERY.format(VS_DEVICES), new_devices)
->>>>>>> 6fd0760f
             return
         if new_devices and not devices:
             devices.extend(new_devices)
@@ -152,24 +83,7 @@
 
 async def async_unload_entry(hass: HomeAssistant, entry: ConfigEntry) -> bool:
     """Unload a config entry."""
-<<<<<<< HEAD
-    in_use_platforms = []
-    if hass.data[DOMAIN][VS_SWITCHES]:
-        in_use_platforms.append(Platform.SWITCH)
-    if hass.data[DOMAIN][VS_FANS]:
-        in_use_platforms.append(Platform.FAN)
-        in_use_platforms.append(Platform.BINARY_SENSOR)
-    if hass.data[DOMAIN][VS_LIGHTS]:
-        in_use_platforms.append(Platform.LIGHT)
-    if hass.data[DOMAIN][VS_SENSORS]:
-        in_use_platforms.append(Platform.SENSOR)
-    unload_ok = await hass.config_entries.async_unload_platforms(
-        entry, in_use_platforms
-    )
-=======
-
     unload_ok = await hass.config_entries.async_unload_platforms(entry, PLATFORMS)
->>>>>>> 6fd0760f
     if unload_ok:
         hass.data.pop(DOMAIN)
 
