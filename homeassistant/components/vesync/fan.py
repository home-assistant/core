--- conflicted
+++ resolved
@@ -39,33 +39,6 @@
 
 _LOGGER = logging.getLogger(__name__)
 
-<<<<<<< HEAD
-=======
-FAN_MODE_AUTO = "auto"
-FAN_MODE_SLEEP = "sleep"
-FAN_MODE_PET = "pet"
-FAN_MODE_TURBO = "turbo"
-FAN_MODE_ADVANCED_SLEEP = "advancedSleep"
-FAN_MODE_NORMAL = "normal"
-
-
-PRESET_MODES = {
-    "LV-PUR131S": [FAN_MODE_AUTO, FAN_MODE_SLEEP],
-    "Core200S": [FAN_MODE_SLEEP],
-    "Core300S": [FAN_MODE_AUTO, FAN_MODE_SLEEP],
-    "Core400S": [FAN_MODE_AUTO, FAN_MODE_SLEEP],
-    "Core600S": [FAN_MODE_AUTO, FAN_MODE_SLEEP],
-    "EverestAir": [FAN_MODE_AUTO, FAN_MODE_SLEEP, FAN_MODE_TURBO],
-    "Vital200S": [FAN_MODE_AUTO, FAN_MODE_SLEEP, FAN_MODE_PET],
-    "Vital100S": [FAN_MODE_AUTO, FAN_MODE_SLEEP, FAN_MODE_PET],
-    "SmartTowerFan": [
-        FAN_MODE_ADVANCED_SLEEP,
-        FAN_MODE_AUTO,
-        FAN_MODE_TURBO,
-        FAN_MODE_NORMAL,
-    ],
-}
->>>>>>> f93b1cc9
 SPEED_RANGE = {  # off is not included
     "LV-PUR131S": (1, 3),
     "Core200S": (1, 3),
@@ -168,14 +141,11 @@
         return None
 
     @property
-<<<<<<< HEAD
     def unique_info(self):
         """Return the ID of this fan."""
         return self.device.uuid
 
     @property
-=======
->>>>>>> f93b1cc9
     def extra_state_attributes(self) -> dict[str, Any]:
         """Return the state attributes of the fan."""
         attr = {}
@@ -225,18 +195,6 @@
         if not self.device.is_on:
             self.device.turn_on()
 
-<<<<<<< HEAD
-        if preset_mode == VS_FAN_MODE_AUTO:
-            self.device.auto_mode()
-        elif preset_mode == VS_FAN_MODE_SLEEP:
-            self.device.sleep_mode()
-        elif preset_mode == VS_FAN_MODE_PET:
-            self.device.pet_mode()
-        elif preset_mode == VS_FAN_MODE_TURBO:
-            self.device.turbo_mode()
-        elif preset_mode == VS_FAN_MODE_ADVANCED_SLEEP:
-            self.device.advanced_sleep_mode()
-=======
         if preset_mode == FAN_MODE_AUTO:
             self.smartfan.auto_mode()
         elif preset_mode == FAN_MODE_SLEEP:
@@ -249,7 +207,6 @@
             self.smartfan.turbo_mode()
         elif preset_mode == FAN_MODE_NORMAL:
             self.smartfan.normal_mode()
->>>>>>> f93b1cc9
 
         self.schedule_update_ha_state()
 
