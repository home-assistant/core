--- conflicted
+++ resolved
@@ -86,12 +86,7 @@
     async_add_entities,
     coordinator: VeSyncDataCoordinator,
 ):
-<<<<<<< HEAD
-    """Check if device is online and add entity."""
-    entities = []
-=======
     """Check if device is fan and add entity."""
->>>>>>> c1520a9b
     entities = [
         VeSyncFanHA(dev, coordinator)
         for dev in devices
