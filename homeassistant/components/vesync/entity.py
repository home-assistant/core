--- conflicted
+++ resolved
@@ -3,12 +3,8 @@
 from pyvesync.vesyncbasedevice import VeSyncBaseDevice
 
 from homeassistant.helpers.device_registry import DeviceInfo
-<<<<<<< HEAD
-from homeassistant.helpers.entity import Entity
-=======
 from homeassistant.helpers.entity import ToggleEntity
 from homeassistant.helpers.update_coordinator import CoordinatorEntity
->>>>>>> 197ff932
 
 from .const import DOMAIN
 from .coordinator import VeSyncDataCoordinator
@@ -51,28 +47,4 @@
             model=self.device.device_type,
             manufacturer="VeSync",
             sw_version=self.device.current_firm_version,
-        )
-
-<<<<<<< HEAD
-    def update(self) -> None:
-        """Update vesync device."""
-        self.device.update()
-=======
-
-class VeSyncDevice(VeSyncBaseEntity, ToggleEntity):
-    """Base class for VeSync Device Representations."""
-
-    @property
-    def details(self):
-        """Provide access to the device details dictionary."""
-        return self.device.details
-
-    @property
-    def is_on(self) -> bool:
-        """Return True if device is on."""
-        return self.device.device_status == "on"
-
-    def turn_off(self, **kwargs: Any) -> None:
-        """Turn the device off."""
-        self.device.turn_off()
->>>>>>> 197ff932
+        )