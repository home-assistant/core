"""Common entity for VeSync Component."""

from pyvesync.vesyncbasedevice import VeSyncBaseDevice

from homeassistant.helpers.device_registry import DeviceInfo
from homeassistant.helpers.update_coordinator import CoordinatorEntity

from .const import DOMAIN
from .coordinator import VeSyncDataCoordinator


class VeSyncBaseEntity(CoordinatorEntity[VeSyncDataCoordinator]):
    """Base class for VeSync Entity Representations."""

    _attr_has_entity_name = True

    def __init__(
        self, device: VeSyncBaseDevice, coordinator: VeSyncDataCoordinator
    ) -> None:
        """Initialize the VeSync device."""
        super().__init__(coordinator)
        self.device = device
        self._attr_unique_id = self.base_unique_id

    @property
    def base_unique_id(self):
        """Return the ID of this device."""
        # The unique_id property may be overridden in subclasses, such as in
        # sensors. Maintaining base_unique_id allows us to group related
        # entities under a single device.
        if isinstance(self.device.sub_device_no, int):
            return f"{self.device.cid}{self.device.sub_device_no!s}"
        return self.device.cid

    @property
    def available(self) -> bool:
        """Return True if device is available."""
        return self.device.connection_status == "online"

    @property
    def device_info(self) -> DeviceInfo:
        """Return device information."""
        return DeviceInfo(
            identifiers={(DOMAIN, self.base_unique_id)},
            name=self.device.device_name,
            model=self.device.device_type,
            manufacturer="VeSync",
            sw_version=self.device.current_firm_version,
<<<<<<< HEAD
        )


class VeSyncDevice(VeSyncBaseEntity, ToggleEntity):
    """Base class for VeSync Device Representations."""

    @property
    def details(self):
        """Provide access to the device details dictionary."""
        return self.device.details

    @property
    def is_on(self) -> bool | None:
        """Return True if device is on."""
        return self.device.device_status == "on"

    def turn_off(self, **kwargs: Any) -> None:
        """Turn the device off."""
        self.device.turn_off()
=======
        )
>>>>>>> d662a446
<|MERGE_RESOLUTION|>--- conflicted
+++ resolved
@@ -46,26 +46,4 @@
             model=self.device.device_type,
             manufacturer="VeSync",
             sw_version=self.device.current_firm_version,
-<<<<<<< HEAD
-        )
-
-
-class VeSyncDevice(VeSyncBaseEntity, ToggleEntity):
-    """Base class for VeSync Device Representations."""
-
-    @property
-    def details(self):
-        """Provide access to the device details dictionary."""
-        return self.device.details
-
-    @property
-    def is_on(self) -> bool | None:
-        """Return True if device is on."""
-        return self.device.device_status == "on"
-
-    def turn_off(self, **kwargs: Any) -> None:
-        """Turn the device off."""
-        self.device.turn_off()
-=======
-        )
->>>>>>> d662a446
+        )