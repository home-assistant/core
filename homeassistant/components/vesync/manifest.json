{
  "domain": "vesync",
  "name": "VeSync",
  "codeowners": ["@markperdue", "@webdjoe", "@thegardenmonkey", "@cdnninja"],
  "config_flow": true,
  "documentation": "https://www.home-assistant.io/integrations/vesync",
  "iot_class": "cloud_polling",
  "loggers": ["pyvesync"],
<<<<<<< HEAD
  "requirements": ["pyvesync==2.1.13"]
=======
  "requirements": ["pyvesync==2.1.14"]
>>>>>>> c75222e6
}<|MERGE_RESOLUTION|>--- conflicted
+++ resolved
@@ -6,9 +6,5 @@
   "documentation": "https://www.home-assistant.io/integrations/vesync",
   "iot_class": "cloud_polling",
   "loggers": ["pyvesync"],
-<<<<<<< HEAD
-  "requirements": ["pyvesync==2.1.13"]
-=======
   "requirements": ["pyvesync==2.1.14"]
->>>>>>> c75222e6
 }