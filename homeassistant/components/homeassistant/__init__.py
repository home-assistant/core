"""Integration providing core pieces of infrastructure."""
import asyncio
import itertools as it
import logging

import voluptuous as vol

from homeassistant.auth.permissions.const import CAT_ENTITIES, POLICY_CONTROL
import homeassistant.config as conf_util
from homeassistant.const import (
    ATTR_DOMAIN,
    ATTR_ENTITY_ID,
    ATTR_LATITUDE,
    ATTR_LONGITUDE,
    RESTART_EXIT_CODE,
    SERVICE_HOMEASSISTANT_RESTART,
    SERVICE_HOMEASSISTANT_STOP,
    SERVICE_TOGGLE,
    SERVICE_TURN_OFF,
    SERVICE_TURN_ON,
)
import homeassistant.core as ha
from homeassistant.exceptions import HomeAssistantError, Unauthorized, UnknownUser
from homeassistant.helpers import config_validation as cv, entity_registry
from homeassistant.helpers.service import async_extract_referenced_entity_ids

ATTR_CONFIG_ENTRY_ID = "config_entry_id"

_LOGGER = logging.getLogger(__name__)
DOMAIN = ha.DOMAIN
SERVICE_RELOAD_CORE_CONFIG = "reload_core_config"
SERVICE_RELOAD_CONFIG_ENTRY = "reload_config_entry"
SERVICE_CHECK_CONFIG = "check_config"
SERVICE_UPDATE_ENTITY = "update_entity"
SERVICE_SET_LOCATION = "set_location"
SCHEMA_UPDATE_ENTITY = vol.Schema({ATTR_ENTITY_ID: cv.entity_ids})
SCHEMA_RELOAD_CONFIG_ENTRY = vol.All(
    cv.has_at_least_one_key(ATTR_DOMAIN, ATTR_ENTITY_ID, ATTR_CONFIG_ENTRY_ID),
    vol.Schema(
        {
            vol.Optional(ATTR_DOMAIN): cv.string,
            vol.Optional(ATTR_ENTITY_ID): cv.entity_ids,
            vol.Optional(ATTR_CONFIG_ENTRY_ID): str,
        }
    ),
)


async def async_setup(hass: ha.HomeAssistant, config: dict) -> bool:
    """Set up general services related to Home Assistant."""

    async def async_handle_turn_service(service):
        """Handle calls to homeassistant.turn_on/off."""
        referenced = await async_extract_referenced_entity_ids(hass, service)
        all_referenced = referenced.referenced | referenced.indirectly_referenced

        # Generic turn on/off method requires entity id
        if not all_referenced:
            _LOGGER.error(
                "homeassistant.%s cannot be called without a target", service.service
            )
            return

        # Group entity_ids by domain. groupby requires sorted data.
        by_domain = it.groupby(
            sorted(all_referenced), lambda item: ha.split_entity_id(item)[0]
        )

        tasks = []
        unsupported_entities = set()

        for domain, ent_ids in by_domain:
            # This leads to endless loop.
            if domain == DOMAIN:
                _LOGGER.warning(
                    "Called service homeassistant.%s with invalid entities %s",
                    service.service,
                    ", ".join(ent_ids),
                )
                continue

            if not hass.services.has_service(domain, service.service):
                unsupported_entities.update(set(ent_ids) & referenced.referenced)
                continue

            # Create a new dict for this call
            data = dict(service.data)

            # ent_ids is a generator, convert it to a list.
            data[ATTR_ENTITY_ID] = list(ent_ids)

            tasks.append(
                hass.services.async_call(
                    domain,
                    service.service,
                    data,
                    blocking=True,
                    context=service.context,
                )
            )

        if unsupported_entities:
            _LOGGER.warning(
                "The service homeassistant.%s does not support entities %s",
                service.service,
                ", ".join(sorted(unsupported_entities)),
            )

        if tasks:
            await asyncio.gather(*tasks)

    service_schema = vol.Schema({ATTR_ENTITY_ID: cv.entity_ids}, extra=vol.ALLOW_EXTRA)

    hass.services.async_register(
        ha.DOMAIN, SERVICE_TURN_OFF, async_handle_turn_service, schema=service_schema
    )
    hass.services.async_register(
        ha.DOMAIN, SERVICE_TURN_ON, async_handle_turn_service, schema=service_schema
    )
    hass.services.async_register(
        ha.DOMAIN, SERVICE_TOGGLE, async_handle_turn_service, schema=service_schema
    )

    async def async_handle_core_service(call):
        """Service handler for handling core services."""
        if call.service == SERVICE_HOMEASSISTANT_STOP:
            hass.async_create_task(hass.async_stop())
            return

        try:
            errors = await conf_util.async_check_ha_config_file(hass)
        except HomeAssistantError:
            return

        if errors:
            _LOGGER.error(errors)
            hass.components.persistent_notification.async_create(
                "Config error. See [the logs](/config/logs) for details.",
                "Config validating",
                f"{ha.DOMAIN}.check_config",
            )
            return

        if call.service == SERVICE_HOMEASSISTANT_RESTART:
            hass.async_create_task(hass.async_stop(RESTART_EXIT_CODE))

    async def async_handle_update_service(call):
        """Service handler for updating an entity."""
        if call.context.user_id:
            user = await hass.auth.async_get_user(call.context.user_id)

            if user is None:
                raise UnknownUser(
                    context=call.context,
                    permission=POLICY_CONTROL,
                    user_id=call.context.user_id,
                )

            for entity in call.data[ATTR_ENTITY_ID]:
                if not user.permissions.check_entity(entity, POLICY_CONTROL):
                    raise Unauthorized(
                        context=call.context,
                        permission=POLICY_CONTROL,
                        user_id=call.context.user_id,
                        perm_category=CAT_ENTITIES,
                    )

        tasks = [
            hass.helpers.entity_component.async_update_entity(entity)
            for entity in call.data[ATTR_ENTITY_ID]
        ]

        if tasks:
            await asyncio.wait(tasks)

    hass.helpers.service.async_register_admin_service(
        ha.DOMAIN, SERVICE_HOMEASSISTANT_STOP, async_handle_core_service
    )
    hass.helpers.service.async_register_admin_service(
        ha.DOMAIN, SERVICE_HOMEASSISTANT_RESTART, async_handle_core_service
    )
    hass.helpers.service.async_register_admin_service(
        ha.DOMAIN, SERVICE_CHECK_CONFIG, async_handle_core_service
    )
    hass.services.async_register(
        ha.DOMAIN,
        SERVICE_UPDATE_ENTITY,
        async_handle_update_service,
        schema=SCHEMA_UPDATE_ENTITY,
    )

    async def async_handle_reload_config(call):
        """Service handler for reloading core config."""
        try:
            conf = await conf_util.async_hass_config_yaml(hass)
        except HomeAssistantError as err:
            _LOGGER.error(err)
            return

        # auth only processed during startup
        await conf_util.async_process_ha_core_config(hass, conf.get(ha.DOMAIN) or {})

    hass.helpers.service.async_register_admin_service(
        ha.DOMAIN, SERVICE_RELOAD_CORE_CONFIG, async_handle_reload_config
    )

    async def async_set_location(call):
        """Service handler to set location."""
        await hass.config.async_update(
            latitude=call.data[ATTR_LATITUDE], longitude=call.data[ATTR_LONGITUDE]
        )

    hass.helpers.service.async_register_admin_service(
        ha.DOMAIN,
        SERVICE_SET_LOCATION,
        async_set_location,
        vol.Schema({ATTR_LATITUDE: cv.latitude, ATTR_LONGITUDE: cv.longitude}),
    )

    async def async_handle_reload_config_entry(call):
        """Service handler for reloading a config entry."""
        data = call.data
        reload_entries = set()
        if ATTR_CONFIG_ENTRY_ID in data:
            reload_entries.add(data[ATTR_CONFIG_ENTRY_ID])
        elif ATTR_DOMAIN in data:
            domain = data[ATTR_DOMAIN]
            config_entries = hass.config_entries.async_entries(domain)
            if not config_entries:
                raise ValueError(f"{domain} has no config entries")
            reload_entries.update(entry.entry_id for entry in config_entries)
        elif ATTR_ENTITY_ID:
            referenced = await async_extract_referenced_entity_ids(hass, call)
            ent_reg = entity_registry.async_get(hass)
<<<<<<< HEAD
            for entity_id in referenced.referenced:
=======
            for entity_id in referenced.referenced | referenced.indirectly_referenced:
>>>>>>> 886de461
                entry = ent_reg.async_get(entity_id)
                if entry is None:
                    raise ValueError("{entity_id} was not found in the entity registry")
                reload_entries.add(entry.config_entry_id)
<<<<<<< HEAD
            for entity_id in referenced.indirectly_referenced:
                entry = ent_reg.async_get(entity_id)
                if entry is not None:
                    reload_entries.add(entry.config_entry_id)
=======
>>>>>>> 886de461
        await asyncio.gather(
            *[
                hass.config_entries.async_reload(config_entry_id)
                for config_entry_id in reload_entries
            ]
        )

    hass.helpers.service.async_register_admin_service(
        ha.DOMAIN,
        SERVICE_RELOAD_CONFIG_ENTRY,
        async_handle_reload_config_entry,
        schema=SCHEMA_RELOAD_CONFIG_ENTRY,
    )

    return True<|MERGE_RESOLUTION|>--- conflicted
+++ resolved
@@ -232,22 +232,11 @@
         elif ATTR_ENTITY_ID:
             referenced = await async_extract_referenced_entity_ids(hass, call)
             ent_reg = entity_registry.async_get(hass)
-<<<<<<< HEAD
-            for entity_id in referenced.referenced:
-=======
             for entity_id in referenced.referenced | referenced.indirectly_referenced:
->>>>>>> 886de461
                 entry = ent_reg.async_get(entity_id)
                 if entry is None:
                     raise ValueError("{entity_id} was not found in the entity registry")
                 reload_entries.add(entry.config_entry_id)
-<<<<<<< HEAD
-            for entity_id in referenced.indirectly_referenced:
-                entry = ent_reg.async_get(entity_id)
-                if entry is not None:
-                    reload_entries.add(entry.config_entry_id)
-=======
->>>>>>> 886de461
         await asyncio.gather(
             *[
                 hass.config_entries.async_reload(config_entry_id)
