--- conflicted
+++ resolved
@@ -168,14 +168,9 @@
         if call.service == SERVICE_HOMEASSISTANT_RESTART:
             # We delay the restart by WEBSOCKET_RECEIVE_DELAY to ensure the frontend
             # can receive the response before the webserver shuts down
-<<<<<<< HEAD
-            async def _async_stop_with_code(_):
-                await hass.async_stop(RESTART_EXIT_CODE)
-=======
             @ha.callback
             def _async_stop_with_code(_):
                 hass.async_create_task(hass.async_stop(RESTART_EXIT_CODE))
->>>>>>> 9ed32add
 
             async_call_later(
                 hass,
