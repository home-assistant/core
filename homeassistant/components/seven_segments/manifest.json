{
  "domain": "seven_segments",
  "name": "Seven Segments OCR",
  "documentation": "https://www.home-assistant.io/integrations/seven_segments",
<<<<<<< HEAD
  "requirements": ["pillow==8.1.1"],
=======
  "requirements": ["pillow==8.1.2"],
>>>>>>> 3ae94601
  "codeowners": ["@fabaff"]
}<|MERGE_RESOLUTION|>--- conflicted
+++ resolved
@@ -2,10 +2,6 @@
   "domain": "seven_segments",
   "name": "Seven Segments OCR",
   "documentation": "https://www.home-assistant.io/integrations/seven_segments",
-<<<<<<< HEAD
-  "requirements": ["pillow==8.1.1"],
-=======
   "requirements": ["pillow==8.1.2"],
->>>>>>> 3ae94601
   "codeowners": ["@fabaff"]
 }