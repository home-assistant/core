{
  "domain": "unifiprotect",
  "name": "UniFi Protect",
  "codeowners": ["@RaHehl"],
  "config_flow": true,
  "dependencies": ["http", "repairs"],
  "dhcp": [
    {
      "macaddress": "B4FBE4*"
    },
    {
      "macaddress": "802AA8*"
    },
    {
      "macaddress": "F09FC2*"
    },
    {
      "macaddress": "68D79A*"
    },
    {
      "macaddress": "18E829*"
    },
    {
      "macaddress": "245A4C*"
    },
    {
      "macaddress": "784558*"
    },
    {
      "macaddress": "E063DA*"
    },
    {
      "macaddress": "265A4C*"
    },
    {
      "macaddress": "74ACB9*"
    }
  ],
  "documentation": "https://www.home-assistant.io/integrations/unifiprotect",
  "integration_type": "hub",
  "iot_class": "local_push",
  "loggers": ["uiprotect", "unifi_discovery"],
<<<<<<< HEAD
  "requirements": ["uiprotect==7.11.0", "unifi-discovery==1.2.0"],
=======
  "requirements": ["uiprotect==7.14.2", "unifi-discovery==1.2.0"],
>>>>>>> 38e4e18f
  "ssdp": [
    {
      "manufacturer": "Ubiquiti Networks",
      "modelDescription": "UniFi Dream Machine"
    },
    {
      "manufacturer": "Ubiquiti Networks",
      "modelDescription": "UniFi Dream Machine Pro"
    },
    {
      "manufacturer": "Ubiquiti Networks",
      "modelDescription": "UniFi Dream Machine SE"
    },
    {
      "manufacturer": "Ubiquiti Networks",
      "modelDescription": "UniFi Dream Machine Pro Max"
    }
  ]
}<|MERGE_RESOLUTION|>--- conflicted
+++ resolved
@@ -39,12 +39,8 @@
   "documentation": "https://www.home-assistant.io/integrations/unifiprotect",
   "integration_type": "hub",
   "iot_class": "local_push",
-  "loggers": ["uiprotect", "unifi_discovery"],
-<<<<<<< HEAD
-  "requirements": ["uiprotect==7.11.0", "unifi-discovery==1.2.0"],
-=======
-  "requirements": ["uiprotect==7.14.2", "unifi-discovery==1.2.0"],
->>>>>>> 38e4e18f
+  "loggers": ["uiprotect", "unifi_discovery"]
+  "requirements": ["uiprotect==7.14.2", "unifi-discovery==1.2.0"]
   "ssdp": [
     {
       "manufacturer": "Ubiquiti Networks",
