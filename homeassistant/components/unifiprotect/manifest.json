--- conflicted
+++ resolved
@@ -39,13 +39,8 @@
   "documentation": "https://www.home-assistant.io/integrations/unifiprotect",
   "integration_type": "hub",
   "iot_class": "local_push",
-<<<<<<< HEAD
-  "loggers": ["uiprotect", "unifi_discovery"]
-  "requirements": ["uiprotect==7.14.2", "unifi-discovery==1.2.0"]
-=======
   "loggers": ["uiprotect", "unifi_discovery"],
   "requirements": ["uiprotect==7.20.0", "unifi-discovery==1.2.0"],
->>>>>>> 63216b77
   "ssdp": [
     {
       "manufacturer": "Ubiquiti Networks",
