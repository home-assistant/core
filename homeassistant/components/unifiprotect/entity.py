"""Shared Entity definition for UniFi Protect Integration."""
from __future__ import annotations

from collections.abc import Sequence
import logging

from pyunifiprotect.data import (
    Camera,
    Light,
    ModelType,
    ProtectAdoptableDeviceModel,
    Sensor,
    StateType,
    Viewer,
)
<<<<<<< HEAD
=======
from pyunifiprotect.data.nvr import NVR
>>>>>>> ff3b7489

from homeassistant.core import callback
import homeassistant.helpers.device_registry as dr
from homeassistant.helpers.entity import DeviceInfo, Entity, EntityDescription

from .const import DEFAULT_ATTRIBUTION, DEFAULT_BRAND, DOMAIN
from .data import ProtectData
from .models import ProtectRequiredKeysMixin
from .utils import get_nested_attr

_LOGGER = logging.getLogger(__name__)


@callback
def _async_device_entities(
    data: ProtectData,
    klass: type[ProtectDeviceEntity],
    model_type: ModelType,
    descs: Sequence[ProtectRequiredKeysMixin],
) -> list[ProtectDeviceEntity]:
    if len(descs) == 0:
        return []

    entities: list[ProtectDeviceEntity] = []
    for device in data.get_by_types({model_type}):
        assert isinstance(device, (Camera, Light, Sensor, Viewer))
        for description in descs:
            assert isinstance(description, EntityDescription)
            if description.ufp_required_field:
                required_field = get_nested_attr(device, description.ufp_required_field)
                if not required_field:
                    continue

            entities.append(
                klass(
                    data,
                    device=device,
                    description=description,
                )
            )
            _LOGGER.debug(
                "Adding %s entity %s for %s",
                klass.__name__,
                description.name,
                device.name,
            )

    return entities


@callback
def async_all_device_entities(
    data: ProtectData,
    klass: type[ProtectDeviceEntity],
    camera_descs: Sequence[ProtectRequiredKeysMixin] | None = None,
    light_descs: Sequence[ProtectRequiredKeysMixin] | None = None,
    sense_descs: Sequence[ProtectRequiredKeysMixin] | None = None,
    viewer_descs: Sequence[ProtectRequiredKeysMixin] | None = None,
    all_descs: Sequence[ProtectRequiredKeysMixin] | None = None,
) -> list[ProtectDeviceEntity]:
    """Generate a list of all the device entities."""
    all_descs = list(all_descs or [])
    camera_descs = list(camera_descs or []) + all_descs
    light_descs = list(light_descs or []) + all_descs
    sense_descs = list(sense_descs or []) + all_descs
    viewer_descs = list(viewer_descs or []) + all_descs

    return (
        _async_device_entities(data, klass, ModelType.CAMERA, camera_descs)
        + _async_device_entities(data, klass, ModelType.LIGHT, light_descs)
        + _async_device_entities(data, klass, ModelType.SENSOR, sense_descs)
        + _async_device_entities(data, klass, ModelType.VIEWPORT, viewer_descs)
    )


class ProtectDeviceEntity(Entity):
    """Base class for UniFi protect entities."""

    _attr_should_poll = False

    def __init__(
        self,
        data: ProtectData,
        device: ProtectAdoptableDeviceModel | None = None,
        description: EntityDescription | None = None,
    ) -> None:
        """Initialize the entity."""
        super().__init__()
        self.data: ProtectData = data

        if device and not hasattr(self, "device"):
            self.device: ProtectAdoptableDeviceModel = device

        if description and not hasattr(self, "entity_description"):
            self.entity_description = description
        elif hasattr(self, "entity_description"):
            description = self.entity_description

        if description is None:
            self._attr_unique_id = f"{self.device.id}"
            self._attr_name = f"{self.device.name}"
        else:
            self._attr_unique_id = f"{self.device.id}_{description.key}"
            name = description.name or ""
            self._attr_name = f"{self.device.name} {name.title()}"

        self._attr_attribution = DEFAULT_ATTRIBUTION
        self._async_set_device_info()
        self._async_update_device_from_protect()

    async def async_update(self) -> None:
        """Update the entity.

        Only used by the generic entity update service.
        """
        await self.data.async_refresh()

    @callback
    def _async_set_device_info(self) -> None:
        self._attr_device_info = DeviceInfo(
            name=self.device.name,
            manufacturer=DEFAULT_BRAND,
            model=self.device.type,
            via_device=(DOMAIN, self.data.api.bootstrap.nvr.mac),
            sw_version=self.device.firmware_version,
            connections={(dr.CONNECTION_NETWORK_MAC, self.device.mac)},
            configuration_url=self.device.protect_url,
        )

    @callback
    def _async_update_device_from_protect(self) -> None:
        """Update Entity object from Protect device."""
        if self.data.last_update_success:
            assert self.device.model
            devices = getattr(self.data.api.bootstrap, f"{self.device.model.value}s")
            self.device = devices[self.device.id]

        self._attr_available = (
            self.data.last_update_success and self.device.state == StateType.CONNECTED
        )

    @callback
    def _async_updated_event(self) -> None:
        """Call back for incoming data."""
        self._async_update_device_from_protect()
        self.async_write_ha_state()

    async def async_added_to_hass(self) -> None:
        """When entity is added to hass."""
        await super().async_added_to_hass()
        self.async_on_remove(
            self.data.async_subscribe_device_id(
                self.device.id, self._async_updated_event
            )
        )


class ProtectNVREntity(ProtectDeviceEntity):
    """Base class for unifi protect entities."""

    def __init__(
        self,
        entry: ProtectData,
        device: NVR,
        description: EntityDescription | None = None,
    ) -> None:
        """Initialize the entity."""
        # ProtectNVREntity is intentionally a separate base class
        self.device: NVR = device  # type: ignore
        super().__init__(entry, description=description)

    @callback
    def _async_set_device_info(self) -> None:
        self._attr_device_info = DeviceInfo(
            connections={(dr.CONNECTION_NETWORK_MAC, self.device.mac)},
            identifiers={(DOMAIN, self.device.mac)},
            manufacturer=DEFAULT_BRAND,
            name=self.device.name,
            model=self.device.type,
            sw_version=str(self.device.version),
            configuration_url=self.device.api.base_url,
        )

    @callback
    def _async_update_device_from_protect(self) -> None:
        if self.data.last_update_success:
            self.device = self.data.api.bootstrap.nvr

        self._attr_available = self.data.last_update_success<|MERGE_RESOLUTION|>--- conflicted
+++ resolved
@@ -13,10 +13,7 @@
     StateType,
     Viewer,
 )
-<<<<<<< HEAD
-=======
 from pyunifiprotect.data.nvr import NVR
->>>>>>> ff3b7489
 
 from homeassistant.core import callback
 import homeassistant.helpers.device_registry as dr
