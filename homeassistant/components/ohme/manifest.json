{
  "domain": "ohme",
  "name": "Ohme",
  "codeowners": ["@dan-r"],
  "config_flow": true,
  "documentation": "https://www.home-assistant.io/integrations/ohme/",
  "integration_type": "device",
  "iot_class": "cloud_polling",
  "quality_scale": "silver",
<<<<<<< HEAD
  "requirements": ["ohme==1.5.0"]
=======
  "requirements": ["ohme==1.5.1"]
>>>>>>> 778a2891
}<|MERGE_RESOLUTION|>--- conflicted
+++ resolved
@@ -7,9 +7,5 @@
   "integration_type": "device",
   "iot_class": "cloud_polling",
   "quality_scale": "silver",
-<<<<<<< HEAD
-  "requirements": ["ohme==1.5.0"]
-=======
   "requirements": ["ohme==1.5.1"]
->>>>>>> 778a2891
 }