"""Sensors for National Weather Service (NWS)."""
from __future__ import annotations

from dataclasses import dataclass
from types import MappingProxyType
from typing import Any

from homeassistant.components.sensor import (
    SensorDeviceClass,
    SensorEntity,
    SensorEntityDescription,
    SensorStateClass,
)
from homeassistant.config_entries import ConfigEntry
from homeassistant.const import (
    CONF_LATITUDE,
    CONF_LONGITUDE,
    DEGREE,
    PERCENTAGE,
    UnitOfLength,
    UnitOfPressure,
    UnitOfSpeed,
    UnitOfTemperature,
)
from homeassistant.core import HomeAssistant
from homeassistant.helpers.entity_platform import AddEntitiesCallback
from homeassistant.helpers.update_coordinator import CoordinatorEntity
from homeassistant.util.dt import utcnow
from homeassistant.util.unit_conversion import (
    DistanceConverter,
    PressureConverter,
    SpeedConverter,
)
from homeassistant.util.unit_system import US_CUSTOMARY_SYSTEM

from . import NWSData, NwsDataUpdateCoordinator, base_unique_id, device_info
from .const import ATTRIBUTION, CONF_STATION, DOMAIN, OBSERVATION_VALID_TIME

PARALLEL_UPDATES = 0


@dataclass
class NWSSensorEntityDescription(SensorEntityDescription):
    """Class describing NWSSensor entities."""

    unit_convert: str | None = None


SENSOR_TYPES: tuple[NWSSensorEntityDescription, ...] = (
    NWSSensorEntityDescription(
        key="dewpoint",
        name="Dew Point",
        device_class=SensorDeviceClass.TEMPERATURE,
        state_class=SensorStateClass.MEASUREMENT,
        native_unit_of_measurement=UnitOfTemperature.CELSIUS,
        unit_convert=UnitOfTemperature.CELSIUS,
    ),
    NWSSensorEntityDescription(
        key="temperature",
        name="Temperature",
        device_class=SensorDeviceClass.TEMPERATURE,
        state_class=SensorStateClass.MEASUREMENT,
        native_unit_of_measurement=UnitOfTemperature.CELSIUS,
        unit_convert=UnitOfTemperature.CELSIUS,
    ),
    NWSSensorEntityDescription(
        key="windChill",
        name="Wind Chill",
        device_class=SensorDeviceClass.TEMPERATURE,
        state_class=SensorStateClass.MEASUREMENT,
        native_unit_of_measurement=UnitOfTemperature.CELSIUS,
        unit_convert=UnitOfTemperature.CELSIUS,
    ),
    NWSSensorEntityDescription(
        key="heatIndex",
        name="Heat Index",
        device_class=SensorDeviceClass.TEMPERATURE,
        state_class=SensorStateClass.MEASUREMENT,
        native_unit_of_measurement=UnitOfTemperature.CELSIUS,
        unit_convert=UnitOfTemperature.CELSIUS,
    ),
    NWSSensorEntityDescription(
        key="relativeHumidity",
        name="Relative Humidity",
        device_class=SensorDeviceClass.HUMIDITY,
        state_class=SensorStateClass.MEASUREMENT,
        native_unit_of_measurement=PERCENTAGE,
        unit_convert=PERCENTAGE,
    ),
    NWSSensorEntityDescription(
        key="windSpeed",
        name="Wind Speed",
        device_class=SensorDeviceClass.WIND_SPEED,
        state_class=SensorStateClass.MEASUREMENT,
        native_unit_of_measurement=UnitOfSpeed.KILOMETERS_PER_HOUR,
        unit_convert=UnitOfSpeed.MILES_PER_HOUR,
    ),
    NWSSensorEntityDescription(
        key="windGust",
        name="Wind Gust",
        device_class=SensorDeviceClass.WIND_SPEED,
        state_class=SensorStateClass.MEASUREMENT,
        native_unit_of_measurement=UnitOfSpeed.KILOMETERS_PER_HOUR,
        unit_convert=UnitOfSpeed.MILES_PER_HOUR,
    ),
    # statistics currently doesn't handle circular statistics
    NWSSensorEntityDescription(
        key="windDirection",
        name="Wind Direction",
        icon="mdi:compass-rose",
        native_unit_of_measurement=DEGREE,
        unit_convert=DEGREE,
    ),
    NWSSensorEntityDescription(
        key="barometricPressure",
        name="Barometric Pressure",
        device_class=SensorDeviceClass.PRESSURE,
        state_class=SensorStateClass.MEASUREMENT,
        native_unit_of_measurement=UnitOfPressure.PA,
        unit_convert=UnitOfPressure.INHG,
    ),
    NWSSensorEntityDescription(
        key="seaLevelPressure",
        name="Sea Level Pressure",
        device_class=SensorDeviceClass.PRESSURE,
        state_class=SensorStateClass.MEASUREMENT,
        native_unit_of_measurement=UnitOfPressure.PA,
        unit_convert=UnitOfPressure.INHG,
    ),
    NWSSensorEntityDescription(
        key="visibility",
        name="Visibility",
        icon="mdi:eye",
        state_class=SensorStateClass.MEASUREMENT,
        native_unit_of_measurement=UnitOfLength.METERS,
        unit_convert=UnitOfLength.MILES,
    ),
)


async def async_setup_entry(
    hass: HomeAssistant, entry: ConfigEntry, async_add_entities: AddEntitiesCallback
) -> None:
    """Set up the NWS weather platform."""
    nws_data: NWSData = hass.data[DOMAIN][entry.entry_id]
    station = entry.data[CONF_STATION]

    async_add_entities(
        NWSSensor(
            hass=hass,
            entry_data=entry.data,
            nws_data=nws_data,
            description=description,
            station=station,
        )
        for description in SENSOR_TYPES
    )


class NWSSensor(CoordinatorEntity[NwsDataUpdateCoordinator], SensorEntity):
    """An NWS Sensor Entity."""

    entity_description: NWSSensorEntityDescription
    _attr_entity_registry_enabled_default = False
    _attr_attribution = ATTRIBUTION
    _attr_entity_registry_enabled_default = False

    def __init__(
        self,
        hass: HomeAssistant,
        entry_data: MappingProxyType[str, Any],
        nws_data: NWSData,
        description: NWSSensorEntityDescription,
        station: str,
    ) -> None:
        """Initialise the platform with a data instance."""
        super().__init__(nws_data.coordinator_observation)
        self._nws = nws_data.api
        latitude = entry_data[CONF_LATITUDE]
        longitude = entry_data[CONF_LONGITUDE]
        self.entity_description = description

        self._attr_name = f"{station} {description.name}"
        if hass.config.units is US_CUSTOMARY_SYSTEM:
            self._attr_native_unit_of_measurement = description.unit_convert
        self._attr_device_info = device_info(latitude, longitude)
        self._attr_unique_id = (
            f"{base_unique_id(latitude, longitude)}_{description.key}"
        )

    @property
    def native_value(self) -> float | None:
        """Return the state."""
        if (
            not (observation := self._nws.observation)
            or (value := observation.get(self.entity_description.key)) is None
        ):
            return None

        # Set alias to unit property -> prevent unnecessary hasattr calls
        unit_of_measurement = self.native_unit_of_measurement
        if unit_of_measurement == UnitOfSpeed.MILES_PER_HOUR:
            return round(
                SpeedConverter.convert(
                    value, UnitOfSpeed.KILOMETERS_PER_HOUR, UnitOfSpeed.MILES_PER_HOUR
                )
            )
        if unit_of_measurement == UnitOfLength.MILES:
            return round(
                DistanceConverter.convert(
                    value, UnitOfLength.METERS, UnitOfLength.MILES
                )
            )
        if unit_of_measurement == UnitOfPressure.INHG:
            return round(
                PressureConverter.convert(
                    value, UnitOfPressure.PA, UnitOfPressure.INHG
                ),
                2,
            )
        if unit_of_measurement == UnitOfTemperature.CELSIUS:
            return round(value, 1)
        if unit_of_measurement == PERCENTAGE:
            return round(value)
        return value

    @property
    def available(self) -> bool:
        """Return if state is available."""
        if self.coordinator.last_update_success_time:
            last_success_time = (
                utcnow() - self.coordinator.last_update_success_time
                < OBSERVATION_VALID_TIME
            )
        else:
            last_success_time = False
<<<<<<< HEAD
        return self.coordinator.last_update_success or last_success_time

    @property
    def device_info(self) -> DeviceInfo:
        """Return device info."""
        return device_info(self._latitude, self._longitude)
=======
        return self.coordinator.last_update_success or last_success_time
>>>>>>> 69ac8a0a
<|MERGE_RESOLUTION|>--- conflicted
+++ resolved
@@ -234,13 +234,4 @@
             )
         else:
             last_success_time = False
-<<<<<<< HEAD
-        return self.coordinator.last_update_success or last_success_time
-
-    @property
-    def device_info(self) -> DeviceInfo:
-        """Return device info."""
-        return device_info(self._latitude, self._longitude)
-=======
-        return self.coordinator.last_update_success or last_success_time
->>>>>>> 69ac8a0a
+        return self.coordinator.last_update_success or last_success_time