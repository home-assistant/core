"""Support for NWS weather service."""

from __future__ import annotations

from functools import partial
from types import MappingProxyType
<<<<<<< HEAD
from typing import Any, Required, TypedDict, cast, overload

import voluptuous as vol
=======
from typing import TYPE_CHECKING, Any, Literal, cast
>>>>>>> ea571a69

from homeassistant.components.weather import (
    ATTR_CONDITION_CLEAR_NIGHT,
    ATTR_CONDITION_SUNNY,
    ATTR_FORECAST_CONDITION,
    ATTR_FORECAST_HUMIDITY,
    ATTR_FORECAST_IS_DAYTIME,
    ATTR_FORECAST_NATIVE_DEW_POINT,
    ATTR_FORECAST_NATIVE_TEMP,
    ATTR_FORECAST_NATIVE_WIND_SPEED,
    ATTR_FORECAST_PRECIPITATION_PROBABILITY,
    ATTR_FORECAST_TIME,
    ATTR_FORECAST_WIND_BEARING,
    DOMAIN as WEATHER_DOMAIN,
    CoordinatorWeatherEntity,
    Forecast,
    WeatherEntityFeature,
)
from homeassistant.const import (
    CONF_LATITUDE,
    CONF_LONGITUDE,
    UnitOfLength,
    UnitOfPressure,
    UnitOfSpeed,
    UnitOfTemperature,
)
from homeassistant.core import (
    HomeAssistant,
    ServiceResponse,
    SupportsResponse,
    callback,
)
from homeassistant.helpers import entity_platform, entity_registry as er
from homeassistant.helpers.entity_platform import AddEntitiesCallback
from homeassistant.helpers.update_coordinator import TimestampDataUpdateCoordinator
from homeassistant.util.unit_conversion import SpeedConverter, TemperatureConverter

from . import NWSConfigEntry, NWSData, base_unique_id, device_info
from .const import (
    ATTR_FORECAST_DETAILED_DESCRIPTION,
    ATTR_FORECAST_DEWPOINT,
    ATTRIBUTION,
    CONDITION_CLASSES,
    DAYNIGHT,
    DOMAIN,
    FORECAST_VALID_TIME,
    HOURLY,
)

PARALLEL_UPDATES = 0


def convert_condition(time: str, weather: tuple[tuple[str, int | None], ...]) -> str:
    """Convert NWS codes to HA condition.

    Choose first condition in CONDITION_CLASSES that exists in weather code.
    If no match is found, return first condition from NWS
    """
    conditions: list[str] = [w[0] for w in weather]

    # Choose condition with highest priority.
    cond = next(
        (
            key
            for key, value in CONDITION_CLASSES.items()
            if any(condition in value for condition in conditions)
        ),
        conditions[0],
    )

    if cond == "clear":
        if time == "day":
            return ATTR_CONDITION_SUNNY
        if time == "night":
            return ATTR_CONDITION_CLEAR_NIGHT
    return cond


async def async_setup_entry(
    hass: HomeAssistant, entry: NWSConfigEntry, async_add_entities: AddEntitiesCallback
) -> None:
    """Set up the NWS weather platform."""
    entity_registry = er.async_get(hass)
    nws_data = entry.runtime_data

    # Remove hourly entity from legacy config entries
    if entity_id := entity_registry.async_get_entity_id(
        WEATHER_DOMAIN,
        DOMAIN,
        _calculate_unique_id(entry.data, HOURLY),
    ):
        entity_registry.async_remove(entity_id)

    platform = entity_platform.async_get_current_platform()

    platform.async_register_entity_service(
        "get_forecasts_extra",
        {vol.Required("type"): vol.In(("hourly", "twice_daily"))},
        "async_get_forecasts_extra_service",
        supports_response=SupportsResponse.ONLY,
    )

    async_add_entities([NWSWeather(entry.data, nws_data)], False)


class ExtraForecast(TypedDict, total=False):
    """Forecast extra fields from  NWS."""

    # common attributes
    datetime: Required[str]
    is_daytime: bool | None
    # extra attributes
    detailed_description: str | None
    dewpoint: float | None


def _calculate_unique_id(entry_data: MappingProxyType[str, Any], mode: str) -> str:
    """Calculate unique ID."""
    latitude = entry_data[CONF_LATITUDE]
    longitude = entry_data[CONF_LONGITUDE]
    return f"{base_unique_id(latitude, longitude)}_{mode}"


class NWSWeather(CoordinatorWeatherEntity[TimestampDataUpdateCoordinator[None]]):
    """Representation of a weather condition."""

    _attr_attribution = ATTRIBUTION
    _attr_should_poll = False
    _attr_supported_features = (
        WeatherEntityFeature.FORECAST_HOURLY | WeatherEntityFeature.FORECAST_TWICE_DAILY
    )
    _attr_native_temperature_unit = UnitOfTemperature.CELSIUS
    _attr_native_pressure_unit = UnitOfPressure.PA
    _attr_native_wind_speed_unit = UnitOfSpeed.KILOMETERS_PER_HOUR
    _attr_native_visibility_unit = UnitOfLength.METERS

    def __init__(
        self,
        entry_data: MappingProxyType[str, Any],
        nws_data: NWSData,
    ) -> None:
        """Initialise the platform with a data instance and station name."""
        super().__init__(
            observation_coordinator=nws_data.coordinator_observation,
            hourly_coordinator=nws_data.coordinator_forecast_hourly,
            twice_daily_coordinator=nws_data.coordinator_forecast,
            hourly_forecast_valid=FORECAST_VALID_TIME,
            twice_daily_forecast_valid=FORECAST_VALID_TIME,
        )
        self.nws = nws_data.api
        latitude = entry_data[CONF_LATITUDE]
        longitude = entry_data[CONF_LONGITUDE]

        self.station = self.nws.station

        self._attr_unique_id = _calculate_unique_id(entry_data, DAYNIGHT)
        self._attr_device_info = device_info(latitude, longitude)
        self._attr_name = self.station

    async def async_added_to_hass(self) -> None:
        """When entity is added to hass."""
        await super().async_added_to_hass()
        self.async_on_remove(partial(self._remove_forecast_listener, "daily"))
        self.async_on_remove(partial(self._remove_forecast_listener, "hourly"))
        self.async_on_remove(partial(self._remove_forecast_listener, "twice_daily"))

        for forecast_type in ("twice_daily", "hourly"):
            if (coordinator := self.forecast_coordinators[forecast_type]) is None:
                continue
            if TYPE_CHECKING:
                forecast_type = cast(Literal["twice_daily", "hourly"], forecast_type)
            self.unsub_forecast[forecast_type] = coordinator.async_add_listener(
                partial(self._handle_forecast_update, forecast_type)
            )

    @property
    def native_temperature(self) -> float | None:
        """Return the current temperature."""
        if observation := self.nws.observation:
            return observation.get("temperature")
        return None

    @property
    def native_pressure(self) -> int | None:
        """Return the current pressure."""
        if observation := self.nws.observation:
            return observation.get("seaLevelPressure")
        return None

    @property
    def humidity(self) -> float | None:
        """Return the name of the sensor."""
        if observation := self.nws.observation:
            return observation.get("relativeHumidity")
        return None

    @property
    def native_wind_speed(self) -> float | None:
        """Return the current windspeed."""
        if observation := self.nws.observation:
            return observation.get("windSpeed")
        return None

    @property
    def wind_bearing(self) -> int | None:
        """Return the current wind bearing (degrees)."""
        if observation := self.nws.observation:
            return observation.get("windDirection")
        return None

    @property
    def condition(self) -> str | None:
        """Return current condition."""
        weather = None
        if observation := self.nws.observation:
            weather = observation.get("iconWeather")
            time = cast(str, observation.get("iconTime"))

        if weather:
            return convert_condition(time, weather)
        return None

    @property
    def native_visibility(self) -> int | None:
        """Return visibility."""
        if observation := self.nws.observation:
            return observation.get("visibility")
        return None

    @overload
    def _forecast(
        self,
        nws_forecast: list[dict[str, Any]],
        mode: str,
    ) -> list[Forecast]: ...

    @overload
    def _forecast(
        self,
        nws_forecast: None,
        mode: str,
    ) -> None: ...

    def _forecast(
        self,
        nws_forecast: list[dict[str, Any]] | None,
        mode: str,
    ) -> list[Forecast] | None:
        """Return forecast."""
        if nws_forecast is None:
            return None
        forecast: list[Forecast] = []
        for forecast_entry in nws_forecast:
            data: Forecast = {
                ATTR_FORECAST_TIME: cast(str, forecast_entry.get("startTime")),
            }

            if (temp := forecast_entry.get("temperature")) is not None:
                data[ATTR_FORECAST_NATIVE_TEMP] = TemperatureConverter.convert(
                    temp, UnitOfTemperature.FAHRENHEIT, UnitOfTemperature.CELSIUS
                )
            else:
                data[ATTR_FORECAST_NATIVE_TEMP] = None

            data[ATTR_FORECAST_PRECIPITATION_PROBABILITY] = forecast_entry.get(
                "probabilityOfPrecipitation"
            )

            if (dewp := forecast_entry.get("dewpoint")) is not None:
                data[ATTR_FORECAST_NATIVE_DEW_POINT] = TemperatureConverter.convert(
                    dewp, UnitOfTemperature.FAHRENHEIT, UnitOfTemperature.CELSIUS
                )
            else:
                data[ATTR_FORECAST_NATIVE_DEW_POINT] = None

            data[ATTR_FORECAST_HUMIDITY] = forecast_entry.get("relativeHumidity")

            if mode == DAYNIGHT:
                data[ATTR_FORECAST_IS_DAYTIME] = forecast_entry.get("isDaytime")

            time = forecast_entry.get("iconTime")
            weather = forecast_entry.get("iconWeather")
            data[ATTR_FORECAST_CONDITION] = (
                convert_condition(time, weather) if time and weather else None
            )

            data[ATTR_FORECAST_WIND_BEARING] = forecast_entry.get("windBearing")
            wind_speed = forecast_entry.get("windSpeedAvg")
            if wind_speed is not None:
                data[ATTR_FORECAST_NATIVE_WIND_SPEED] = SpeedConverter.convert(
                    wind_speed,
                    UnitOfSpeed.MILES_PER_HOUR,
                    UnitOfSpeed.KILOMETERS_PER_HOUR,
                )
            else:
                data[ATTR_FORECAST_NATIVE_WIND_SPEED] = None
            forecast.append(data)
        return forecast

    @overload
    def _forecast_extra(
        self,
        nws_forecast: None,
        mode: str,
    ) -> None: ...

    @overload
    def _forecast_extra(
        self,
        nws_forecast: list[dict[str, Any]],
        mode: str,
    ) -> list[ExtraForecast]: ...

    def _forecast_extra(
        self,
        nws_forecast: list[dict[str, Any]] | None,
        mode: str,
    ) -> list[ExtraForecast] | None:
        """Return forecast."""
        if nws_forecast is None:
            return None
        forecast: list[ExtraForecast] = []
        for forecast_entry in nws_forecast:
            data: ExtraForecast = {
                ATTR_FORECAST_TIME: cast(str, forecast_entry.get("startTime")),
            }
            if mode == DAYNIGHT:
                data[ATTR_FORECAST_IS_DAYTIME] = forecast_entry.get("isDaytime")

                data[ATTR_FORECAST_DETAILED_DESCRIPTION] = forecast_entry.get(
                    "detailedForecast"
                )
            data[ATTR_FORECAST_DEWPOINT] = forecast_entry.get("dewpoint")
            forecast.append(data)
        return forecast

    @callback
    def _async_forecast_hourly(self) -> list[Forecast] | None:
        """Return the hourly forecast in native units."""
        return self._forecast(self.nws.forecast_hourly, HOURLY)

    @callback
    def _async_forecast_twice_daily(self) -> list[Forecast] | None:
        """Return the twice daily forecast in native units."""
        return self._forecast(self.nws.forecast, DAYNIGHT)

    async def async_update(self) -> None:
        """Update the entity.

        Only used by the generic entity update service.
        """
        await self.coordinator.async_request_refresh()

        for forecast_type in ("twice_daily", "hourly"):
            if (coordinator := self.forecast_coordinators[forecast_type]) is not None:
                await coordinator.async_request_refresh()

    async def async_get_forecasts_extra_service(self, type) -> ServiceResponse:
        """Get extra weather forecast."""
        if type == "hourly":
            nws_forecast = self._forecast_extra(self.nws.forecast_hourly, HOURLY)
        else:
            nws_forecast = self._forecast_extra(self.nws.forecast, DAYNIGHT)
        if nws_forecast is None:
            nws_forecast = []

        return {
            "forecast": nws_forecast,
        }<|MERGE_RESOLUTION|>--- conflicted
+++ resolved
@@ -4,13 +4,9 @@
 
 from functools import partial
 from types import MappingProxyType
-<<<<<<< HEAD
-from typing import Any, Required, TypedDict, cast, overload
+from typing import TYPE_CHECKING, Any, Required, TypedDict, cast, overload
 
 import voluptuous as vol
-=======
-from typing import TYPE_CHECKING, Any, Literal, cast
->>>>>>> ea571a69
 
 from homeassistant.components.weather import (
     ATTR_CONDITION_CLEAR_NIGHT,
