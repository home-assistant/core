"""Data coordinators for the ring integration."""

from __future__ import annotations

from asyncio import TaskGroup
from collections.abc import Callable, Coroutine
from dataclasses import dataclass
import logging
from typing import Any

from ring_doorbell import (
    AuthenticationError,
    Ring,
    RingDevices,
    RingError,
    RingEvent,
    RingTimeout,
)
from ring_doorbell.listen import RingEventListener

from homeassistant.config_entries import ConfigEntry
from homeassistant.core import CALLBACK_TYPE, HomeAssistant, callback
from homeassistant.exceptions import ConfigEntryAuthFailed
from homeassistant.helpers.update_coordinator import (
    BaseDataUpdateCoordinatorProtocol,
    DataUpdateCoordinator,
    UpdateFailed,
)

from .const import DOMAIN, SCAN_INTERVAL

_LOGGER = logging.getLogger(__name__)


<<<<<<< HEAD
=======
@dataclass
class RingData:
    """Class to support type hinting of ring data collection."""

    api: Ring
    devices: RingDevices
    devices_coordinator: RingDataCoordinator
    listen_coordinator: RingListenCoordinator


type RingConfigEntry = ConfigEntry[RingData]


async def _call_api[*_Ts, _R](
    hass: HomeAssistant,
    target: Callable[[*_Ts], Coroutine[Any, Any, _R]],
    *args: *_Ts,
    msg_suffix: str = "",
) -> _R:
    try:
        return await target(*args)
    except AuthenticationError as err:
        # Raising ConfigEntryAuthFailed will cancel future updates
        # and start a config flow with SOURCE_REAUTH (async_step_reauth)
        raise ConfigEntryAuthFailed from err
    except RingTimeout as err:
        raise UpdateFailed(
            f"Timeout communicating with API{msg_suffix}: {err}"
        ) from err
    except RingError as err:
        raise UpdateFailed(f"Error communicating with API{msg_suffix}: {err}") from err


>>>>>>> 5d55dcf3
class RingDataCoordinator(DataUpdateCoordinator[RingDevices]):
    """Base class for device coordinators."""

    config_entry: RingConfigEntry

    def __init__(
        self,
        hass: HomeAssistant,
        config_entry: RingConfigEntry,
        ring_api: Ring,
    ) -> None:
        """Initialize my coordinator."""
        super().__init__(
            hass,
            name="devices",
            logger=_LOGGER,
            update_interval=SCAN_INTERVAL,
            config_entry=config_entry,
        )
        self.ring_api: Ring = ring_api
        self.first_call: bool = True

    async def _call_api[*_Ts, _R](
        self,
        target: Callable[[*_Ts], Coroutine[Any, Any, _R]],
        *args: *_Ts,
        func_name: str,
        device_name: str | None = None,
    ) -> _R:
        device_placeholder = {"device": device_name} if device_name else {}
        translation_prefix = "device_api_" if device_name else "api_"
        try:
            return await target(*args)
        except AuthenticationError as err:
            # Raising ConfigEntryAuthFailed will cancel future updates
            # and start a config flow with SOURCE_REAUTH (async_step_reauth)
            if self.last_update_success:
                self.logger.exception("Authentication error calling %s: ", func_name)
            raise ConfigEntryAuthFailed(
                translation_domain=DOMAIN,
                translation_key=f"{translation_prefix}authentication",
                translation_placeholders={
                    **device_placeholder,
                },
            ) from err
        except RingTimeout as err:
            if self.last_update_success:
                self.logger.exception("Timeout error calling %s: ", func_name)
            raise UpdateFailed(
                translation_domain=DOMAIN,
                translation_key=f"{translation_prefix}timeout",
                translation_placeholders={
                    **device_placeholder,
                },
            ) from err
        except RingError as err:
            if self.last_update_success:
                self.logger.exception("Error calling %s: ", func_name)
            raise UpdateFailed(
                translation_domain=DOMAIN,
                translation_key=f"{translation_prefix}error",
                translation_placeholders={
                    **device_placeholder,
                },
            ) from err

    async def _async_update_data(self) -> RingDevices:
        """Fetch data from API endpoint."""
        update_method: str = (
            "async_update_data" if self.first_call else "async_update_devices"
        )
        await self._call_api(
            getattr(self.ring_api, update_method), func_name=update_method
        )
        self.first_call = False
        devices: RingDevices = self.ring_api.devices()
        subscribed_device_ids = set(self.async_contexts())
        for device in devices.all_devices:
            # Don't update all devices in the ring api, only those that set
            # their device id as context when they subscribed.
            if device.id in subscribed_device_ids:
                try:
                    async with TaskGroup() as tg:
                        if device.has_capability("history"):
                            tg.create_task(
                                self._call_api(
                                    lambda device: device.async_history(limit=10),
                                    device,
                                    func_name="async_history",
                                    device_name=device.name,
                                )
                            )
                        tg.create_task(
                            self._call_api(
                                device.async_update_health_data,
                                func_name="async_update_health_data",
                                device_name=device.name,
                            )
                        )
                except ExceptionGroup as eg:
                    raise eg.exceptions[0]  # noqa: B904

        return devices


class RingListenCoordinator(BaseDataUpdateCoordinatorProtocol):
    """Global notifications coordinator."""

    config_entry: RingConfigEntry

    def __init__(
        self,
        hass: HomeAssistant,
        config_entry: RingConfigEntry,
        ring_api: Ring,
        listen_credentials: dict[str, Any] | None,
        listen_credentials_updater: Callable[[dict[str, Any]], None],
    ) -> None:
        """Initialize my coordinator."""
        self.hass = hass
        self.logger = _LOGGER
        self.ring_api: Ring = ring_api
        self.event_listener = RingEventListener(
            ring_api, listen_credentials, listen_credentials_updater
        )
        self._listeners: dict[CALLBACK_TYPE, tuple[CALLBACK_TYPE, object | None]] = {}
        self._listen_callback_id: int | None = None

        self.config_entry = config_entry
        self.start_timeout = 10
        self.config_entry.async_on_unload(self.async_shutdown)
        self.index_alerts()

    def index_alerts(self) -> None:
        "Index the active alerts."
        self.alerts = {
            (alert.doorbot_id, alert.kind): alert
            for alert in self.ring_api.active_alerts()
        }

    async def async_shutdown(self) -> None:
        """Cancel any scheduled call, and ignore new runs."""
        if self.event_listener.started:
            await self._async_stop_listen()

    async def _async_stop_listen(self) -> None:
        self.logger.debug("Stopped ring listener")
        await self.event_listener.stop()
        self.logger.debug("Stopped ring listener")

    async def _async_start_listen(self) -> None:
        """Start listening for realtime events."""
        self.logger.debug("Starting ring listener.")
        await self.event_listener.start(
            timeout=self.start_timeout,
        )
        if self.event_listener.started is True:
            self.logger.debug("Started ring listener")
        else:
            self.logger.warning(
                "Ring event listener failed to start after %s seconds",
                self.start_timeout,
            )
        self._listen_callback_id = self.event_listener.add_notification_callback(
            self._on_event
        )
        self.index_alerts()
        # Update the listeners so they switch from Unavailable to Unknown
        self._async_update_listeners()

    def _on_event(self, event: RingEvent) -> None:
        self.logger.debug("Ring event received: %s", event)
        self.index_alerts()
        self._async_update_listeners(event.doorbot_id)

    @callback
    def _async_update_listeners(self, doorbot_id: int | None = None) -> None:
        """Update all registered listeners."""
        for update_callback, device_api_id in list(self._listeners.values()):
            if not doorbot_id or device_api_id == doorbot_id:
                update_callback()

    @callback
    def async_add_listener(
        self, update_callback: CALLBACK_TYPE, context: Any = None
    ) -> Callable[[], None]:
        """Listen for data updates."""
        start_listen = not self._listeners

        @callback
        def remove_listener() -> None:
            """Remove update listener."""
            self._listeners.pop(remove_listener)
            if not self._listeners:
                self.config_entry.async_create_task(
                    self.hass,
                    self._async_stop_listen(),
                    "Ring event listener stop",
                    eager_start=True,
                )

        self._listeners[remove_listener] = (update_callback, context)

        # This is the first listener, start the event listener.
        if start_listen:
            self.config_entry.async_create_task(
                self.hass,
                self._async_start_listen(),
                "Ring event listener start",
                eager_start=True,
            )
        return remove_listener<|MERGE_RESOLUTION|>--- conflicted
+++ resolved
@@ -32,8 +32,6 @@
 _LOGGER = logging.getLogger(__name__)
 
 
-<<<<<<< HEAD
-=======
 @dataclass
 class RingData:
     """Class to support type hinting of ring data collection."""
@@ -47,27 +45,6 @@
 type RingConfigEntry = ConfigEntry[RingData]
 
 
-async def _call_api[*_Ts, _R](
-    hass: HomeAssistant,
-    target: Callable[[*_Ts], Coroutine[Any, Any, _R]],
-    *args: *_Ts,
-    msg_suffix: str = "",
-) -> _R:
-    try:
-        return await target(*args)
-    except AuthenticationError as err:
-        # Raising ConfigEntryAuthFailed will cancel future updates
-        # and start a config flow with SOURCE_REAUTH (async_step_reauth)
-        raise ConfigEntryAuthFailed from err
-    except RingTimeout as err:
-        raise UpdateFailed(
-            f"Timeout communicating with API{msg_suffix}: {err}"
-        ) from err
-    except RingError as err:
-        raise UpdateFailed(f"Error communicating with API{msg_suffix}: {err}") from err
-
-
->>>>>>> 5d55dcf3
 class RingDataCoordinator(DataUpdateCoordinator[RingDevices]):
     """Base class for device coordinators."""
 
