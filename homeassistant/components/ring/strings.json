{
  "config": {
    "step": {
      "user": {
        "title": "Sign-in with Ring account",
        "data": {
          "username": "[%key:common::config_flow::data::username%]",
          "password": "[%key:common::config_flow::data::password%]"
        }
      },
      "2fa": {
        "title": "Two-factor authentication",
        "data": {
          "2fa": "Two-factor code"
        }
      },
      "reauth_confirm": {
        "title": "[%key:common::config_flow::title::reauth%]",
        "description": "The Ring integration needs to re-authenticate your account {username}",
        "data": {
          "password": "[%key:common::config_flow::data::password%]"
        }
      }
    },
    "error": {
      "invalid_auth": "[%key:common::config_flow::error::invalid_auth%]",
      "unknown": "[%key:common::config_flow::error::unknown%]"
    },
    "abort": {
      "already_configured": "[%key:common::config_flow::abort::already_configured_account%]",
      "reauth_successful": "[%key:common::config_flow::abort::reauth_successful%]"
    }
  },
  "entity": {
    "binary_sensor": {
      "ding": {
        "name": "Ding"
      },
      "motion": {
        "name": "Motion"
      }
    },
    "event": {
      "ding": {
        "name": "Ding"
      },
      "intercom_unlock": {
        "name": "Intercom unlock"
      }
    },
    "button": {
      "open_door": {
        "name": "Open door"
      }
    },
    "light": {
      "light": {
        "name": "[%key:component::light::title%]"
      }
    },
    "number": {
      "volume": {
        "name": "Volume"
      },
      "doorbell_volume": {
        "name": "Doorbell volume"
      },
      "mic_volume": {
        "name": "Mic volume"
      },
      "voice_volume": {
        "name": "Voice volume"
      }
    },
    "siren": {
      "siren": {
        "name": "[%key:component::siren::title%]"
      }
    },
    "sensor": {
      "last_activity": {
        "name": "Last activity"
      },
      "last_ding": {
        "name": "Last ding"
      },
      "last_motion": {
        "name": "Last motion"
      },
      "volume": {
        "name": "Volume"
      },
      "doorbell_volume": {
        "name": "Doorbell volume"
      },
      "mic_volume": {
        "name": "Mic volume"
      },
      "voice_volume": {
        "name": "Voice volume"
      },
      "wifi_signal_category": {
        "name": "Wi-Fi signal category"
      },
      "wifi_signal_strength": {
        "name": "Wi-Fi signal strength"
      }
    },
    "switch": {
      "siren": {
        "name": "[%key:component::siren::title%]"
      },
<<<<<<< HEAD
      "motion_detection": {
        "name": "Motion detection"
=======
      "in_home_chime": {
        "name": "In-home chime"
>>>>>>> efdb1073
      }
    }
  },
  "issues": {
    "deprecated_entity": {
      "title": "Detected deprecated `{platform}` entity usage",
      "description": "We detected that entity `{entity}` is being used in `{info}`\n\nWe have created a new `{new_platform}` entity and you should migrate `{info}` to use this new entity.\n\nWhen you are done migrating `{info}` and are ready to have the deprecated `{entity}` entity removed, disable the entity and restart Home Assistant."
    }
  }
}<|MERGE_RESOLUTION|>--- conflicted
+++ resolved
@@ -110,13 +110,11 @@
       "siren": {
         "name": "[%key:component::siren::title%]"
       },
-<<<<<<< HEAD
+      "in_home_chime": {
+        "name": "In-home chime"
+      },
       "motion_detection": {
         "name": "Motion detection"
-=======
-      "in_home_chime": {
-        "name": "In-home chime"
->>>>>>> efdb1073
       }
     }
   },
