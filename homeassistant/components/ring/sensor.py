--- conflicted
+++ resolved
@@ -182,24 +182,14 @@
     RingSensorEntityDescription(
         key="last_activity",
         translation_key="last_activity",
-<<<<<<< HEAD
         category=["doorbots", "authorized_doorbots", "stickup_cams", "other"],
-        icon="mdi:history",
-=======
-        category=["doorbots", "authorized_doorbots", "stickup_cams"],
->>>>>>> d7e7dc96
         device_class=SensorDeviceClass.TIMESTAMP,
         cls=HistoryRingSensor,
     ),
     RingSensorEntityDescription(
         key="last_ding",
         translation_key="last_ding",
-<<<<<<< HEAD
         category=["doorbots", "authorized_doorbots", "other"],
-        icon="mdi:history",
-=======
-        category=["doorbots", "authorized_doorbots"],
->>>>>>> d7e7dc96
         kind="ding",
         device_class=SensorDeviceClass.TIMESTAMP,
         cls=HistoryRingSensor,
@@ -242,12 +232,7 @@
     RingSensorEntityDescription(
         key="wifi_signal_category",
         translation_key="wifi_signal_category",
-<<<<<<< HEAD
         category=["chimes", "doorbots", "authorized_doorbots", "stickup_cams", "other"],
-        icon="mdi:wifi",
-=======
-        category=["chimes", "doorbots", "authorized_doorbots", "stickup_cams"],
->>>>>>> d7e7dc96
         entity_category=EntityCategory.DIAGNOSTIC,
         cls=HealthDataRingSensor,
     ),
