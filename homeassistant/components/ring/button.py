--- conflicted
+++ resolved
@@ -20,6 +20,10 @@
 from .coordinator import RingDataCoordinator
 from .entity import RingDeviceT, RingEntity, RingEntityDescription, exception_wrap
 
+# Coordinator is used to centralize the data updates
+# Actions restricted to 1 at a time
+PARALLEL_UPDATES = 1
+
 
 @dataclass(frozen=True, kw_only=True)
 class RingButtonEntityDescription(
@@ -27,7 +31,6 @@
 ):
     """Describes a Ring button entity."""
 
-<<<<<<< HEAD
     press_fn: Callable[[RingDeviceT], Awaitable[Any]]
 
 
@@ -38,14 +41,6 @@
         exists_fn=lambda device: device.has_capability(RingCapability.OPEN),
         press_fn=lambda device: device.async_open_door(),
     ),
-=======
-# Coordinator is used to centralize the data updates
-# Actions restricted to 1 at a time
-PARALLEL_UPDATES = 1
-
-BUTTON_DESCRIPTION = ButtonEntityDescription(
-    key="open_door", translation_key="open_door"
->>>>>>> fc979cd5
 )
 
 
