--- conflicted
+++ resolved
@@ -96,13 +96,9 @@
 
     @callback
     def _handle_coordinator_update(self) -> None:
-<<<<<<< HEAD
         if self._removed:
             return
-        if alert := self._get_coordinator_alert():
-=======
         if (alert := self._get_coordinator_alert()) and not alert.is_update:
->>>>>>> d4318732
             self._async_handle_event(alert.kind)
         super()._handle_coordinator_update()
 
