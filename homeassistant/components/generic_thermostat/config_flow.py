--- conflicted
+++ resolved
@@ -129,11 +129,7 @@
 class ConfigFlowHandler(SchemaConfigFlowHandler, domain=DOMAIN):
     """Handle a config or options flow."""
 
-<<<<<<< HEAD
-    VERSION = 1
-=======
->>>>>>> 376f6ce4
-    MINOR_VERSION = 2
+    MINOR_VERSION = 3
 
     config_flow = CONFIG_FLOW
     options_flow = OPTIONS_FLOW
