"""The generic_thermostat component."""

import logging

from homeassistant.config_entries import ConfigEntry
from homeassistant.core import Event, HomeAssistant
from homeassistant.helpers import entity_registry as er
from homeassistant.helpers.device import (
    async_entity_id_to_device_id,
    async_remove_stale_devices_links_keep_entity_device,
)
from homeassistant.helpers.event import async_track_entity_registry_updated_event
from homeassistant.helpers.helper_integration import (
    async_handle_source_entity_changes,
    async_remove_helper_config_entry_from_source_device,
)

from .const import CONF_HEATER, CONF_SENSOR, PLATFORMS

<<<<<<< HEAD
from .const import CONF_DUR_COOLDOWN, CONF_HEATER, CONF_MIN_DUR, PLATFORMS

=======
>>>>>>> 376f6ce4
_LOGGER = logging.getLogger(__name__)


async def async_setup_entry(hass: HomeAssistant, entry: ConfigEntry) -> bool:
    """Set up from a config entry."""

    # This can be removed in HA Core 2026.2
    async_remove_stale_devices_links_keep_entity_device(
        hass,
        entry.entry_id,
        entry.options[CONF_HEATER],
    )

    def set_humidifier_entity_id_or_uuid(source_entity_id: str) -> None:
        hass.config_entries.async_update_entry(
            entry,
            options={**entry.options, CONF_HEATER: source_entity_id},
        )

    entry.async_on_unload(
        # We use async_handle_source_entity_changes to track changes to the heater, but
        # not the temperature sensor because the generic_hygrostat adds itself to the
        # heater's device.
        async_handle_source_entity_changes(
            hass,
            add_helper_config_entry_to_device=False,
            helper_config_entry_id=entry.entry_id,
            set_source_entity_id_or_uuid=set_humidifier_entity_id_or_uuid,
            source_device_id=async_entity_id_to_device_id(
                hass, entry.options[CONF_HEATER]
            ),
            source_entity_id_or_uuid=entry.options[CONF_HEATER],
        )
    )

    async def async_sensor_updated(
        event: Event[er.EventEntityRegistryUpdatedData],
    ) -> None:
        """Handle entity registry update."""
        data = event.data
        if data["action"] != "update":
            return
        if "entity_id" not in data["changes"]:
            return

        # Entity_id changed, update the config entry
        hass.config_entries.async_update_entry(
            entry,
            options={**entry.options, CONF_SENSOR: data["entity_id"]},
        )

    entry.async_on_unload(
        async_track_entity_registry_updated_event(
            hass, entry.options[CONF_SENSOR], async_sensor_updated
        )
    )

    await hass.config_entries.async_forward_entry_setups(entry, PLATFORMS)
    entry.async_on_unload(entry.add_update_listener(config_entry_update_listener))
    return True


<<<<<<< HEAD
async def async_migrate_entry(hass: HomeAssistant, entry: ConfigEntry) -> bool:
    """Migrate old config."""
    version = entry.version
    minor_version = entry.minor_version

    if version == 1 and minor_version == 1:
        data = {**entry.data}
        options = {**entry.options}

        _LOGGER.debug("Migrating from version %s.%s", version, minor_version)

        # Set `cycle_cooldown` to `min_cycle_duration` to mimic the old behavior
        options[CONF_DUR_COOLDOWN] = options[CONF_MIN_DUR]

        hass.config_entries.async_update_entry(
            entry, data=data, options=options, version=1, minor_version=2
        )

        _LOGGER.info(
            "Migration to version %s.%s successful", entry.version, entry.minor_version
        )
        return True

    return False
=======
async def async_migrate_entry(hass: HomeAssistant, config_entry: ConfigEntry) -> bool:
    """Migrate old entry."""
    _LOGGER.debug(
        "Migrating from version %s.%s", config_entry.version, config_entry.minor_version
    )

    if config_entry.version > 1:
        # This means the user has downgraded from a future version
        return False
    if config_entry.version == 1:
        options = {**config_entry.options}
        if config_entry.minor_version < 2:
            # Remove the generic_thermostat config entry from the source device
            if source_device_id := async_entity_id_to_device_id(
                hass, options[CONF_HEATER]
            ):
                async_remove_helper_config_entry_from_source_device(
                    hass,
                    helper_config_entry_id=config_entry.entry_id,
                    source_device_id=source_device_id,
                )
        hass.config_entries.async_update_entry(
            config_entry, options=options, minor_version=2
        )

    _LOGGER.debug(
        "Migration to version %s.%s successful",
        config_entry.version,
        config_entry.minor_version,
    )

    return True
>>>>>>> 376f6ce4


async def config_entry_update_listener(hass: HomeAssistant, entry: ConfigEntry) -> None:
    """Update listener, called when the config entry options are changed."""
    await hass.config_entries.async_reload(entry.entry_id)


async def async_unload_entry(hass: HomeAssistant, entry: ConfigEntry) -> bool:
    """Unload a config entry."""
    return await hass.config_entries.async_unload_platforms(entry, PLATFORMS)<|MERGE_RESOLUTION|>--- conflicted
+++ resolved
@@ -15,13 +15,8 @@
     async_remove_helper_config_entry_from_source_device,
 )
 
-from .const import CONF_HEATER, CONF_SENSOR, PLATFORMS
+from .const import CONF_DUR_COOLDOWN, CONF_HEATER, CONF_MIN_DUR, CONF_SENSOR, PLATFORMS
 
-<<<<<<< HEAD
-from .const import CONF_DUR_COOLDOWN, CONF_HEATER, CONF_MIN_DUR, PLATFORMS
-
-=======
->>>>>>> 376f6ce4
 _LOGGER = logging.getLogger(__name__)
 
 
@@ -84,32 +79,6 @@
     return True
 
 
-<<<<<<< HEAD
-async def async_migrate_entry(hass: HomeAssistant, entry: ConfigEntry) -> bool:
-    """Migrate old config."""
-    version = entry.version
-    minor_version = entry.minor_version
-
-    if version == 1 and minor_version == 1:
-        data = {**entry.data}
-        options = {**entry.options}
-
-        _LOGGER.debug("Migrating from version %s.%s", version, minor_version)
-
-        # Set `cycle_cooldown` to `min_cycle_duration` to mimic the old behavior
-        options[CONF_DUR_COOLDOWN] = options[CONF_MIN_DUR]
-
-        hass.config_entries.async_update_entry(
-            entry, data=data, options=options, version=1, minor_version=2
-        )
-
-        _LOGGER.info(
-            "Migration to version %s.%s successful", entry.version, entry.minor_version
-        )
-        return True
-
-    return False
-=======
 async def async_migrate_entry(hass: HomeAssistant, config_entry: ConfigEntry) -> bool:
     """Migrate old entry."""
     _LOGGER.debug(
@@ -131,8 +100,12 @@
                     helper_config_entry_id=config_entry.entry_id,
                     source_device_id=source_device_id,
                 )
+        if config_entry.minor_version < 3:
+            # Set `cycle_cooldown` to `min_cycle_duration` to mimic the old behavior
+            options[CONF_DUR_COOLDOWN] = options[CONF_MIN_DUR]
+
         hass.config_entries.async_update_entry(
-            config_entry, options=options, minor_version=2
+            config_entry, options=options, minor_version=3
         )
 
     _LOGGER.debug(
@@ -142,7 +115,6 @@
     )
 
     return True
->>>>>>> 376f6ce4
 
 
 async def config_entry_update_listener(hass: HomeAssistant, entry: ConfigEntry) -> None:
