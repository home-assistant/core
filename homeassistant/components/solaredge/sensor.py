--- conflicted
+++ resolved
@@ -31,19 +31,6 @@
     SolarEdgeOverviewDataService,
     SolarEdgePowerFlowDataService,
 )
-<<<<<<< HEAD
-from .models import SolarEdgeSensorEntityDescription
-from homeassistant.const import (
-    DEVICE_CLASS_ENERGY,
-    DEVICE_CLASS_POWER,
-    ENERGY_WATT_HOUR,
-    PERCENTAGE,
-    POWER_WATT,
-    ENERGY_KILO_WATT_HOUR,
-    POWER_KILO_WATT,
-    ENERGY_MEGA_WATT_HOUR
-)
-=======
 
 
 @dataclass
@@ -225,7 +212,6 @@
     ),
 ]
 
->>>>>>> d56b79a9
 
 async def async_setup_entry(
     hass: HomeAssistant,
