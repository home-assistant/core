"""Constants for the SolarEdge Monitoring API."""
from datetime import timedelta
import logging

<<<<<<< HEAD

from homeassistant.const import (
    DEVICE_CLASS_ENERGY,
    DEVICE_CLASS_POWER,
    ENERGY_WATT_HOUR,
    PERCENTAGE,
    POWER_WATT,
    ENERGY_KILO_WATT_HOUR, 
    POWER_KILO_WATT, 
    ENERGY_MEGA_WATT_HOUR
)
from homeassistant.components.sensor import SensorDeviceClass, SensorStateClass
from homeassistant.const import PERCENTAGE, UnitOfEnergy, UnitOfPower

from .models import SolarEdgeSensorEntityDescription

=======
>>>>>>> d56b79a9
DOMAIN = "solaredge"

LOGGER = logging.getLogger(__package__)

DATA_API_CLIENT = "api_client"

# Config for solaredge monitoring api requests.
CONF_SITE_ID = "site_id"
DEFAULT_NAME = "SolarEdge"

OVERVIEW_UPDATE_DELAY = timedelta(minutes=15)
DETAILS_UPDATE_DELAY = timedelta(hours=12)
INVENTORY_UPDATE_DELAY = timedelta(hours=12)
POWER_FLOW_UPDATE_DELAY = timedelta(minutes=15)
ENERGY_DETAILS_DELAY = timedelta(minutes=15)

<<<<<<< HEAD
SCAN_INTERVAL = timedelta(minutes=15)

# Supported overview sensor types:
# Key: ['json_key', 'name', unit, icon, default]

# Supported overview sensors
SENSOR_TYPES = [
    SolarEdgeSensorEntityDescription(
        key="lifetime_energy",
        json_key="lifeTimeData",
        name="Lifetime energy",
        icon="mdi:solar-power",
        state_class=SensorStateClass.TOTAL,
        native_unit_of_measurement=UnitOfEnergy.WATT_HOUR,
        device_class=SensorDeviceClass.ENERGY,
    ),
    SolarEdgeSensorEntityDescription(
        key="energy_this_year",
        json_key="lastYearData",
        name="Energy this year",
        entity_registry_enabled_default=False,
        icon="mdi:solar-power",
        native_unit_of_measurement=UnitOfEnergy.WATT_HOUR,
        device_class=SensorDeviceClass.ENERGY,
    ),
    SolarEdgeSensorEntityDescription(
        key="energy_this_month",
        json_key="lastMonthData",
        name="Energy this month",
        entity_registry_enabled_default=False,
        icon="mdi:solar-power",
        native_unit_of_measurement=UnitOfEnergy.WATT_HOUR,
        device_class=SensorDeviceClass.ENERGY,
    ),
    SolarEdgeSensorEntityDescription(
        key="energy_today",
        json_key="lastDayData",
        name="Energy today",
        entity_registry_enabled_default=False,
        icon="mdi:solar-power",
        native_unit_of_measurement=UnitOfEnergy.WATT_HOUR,
        device_class=SensorDeviceClass.ENERGY,
    ),
    SolarEdgeSensorEntityDescription(
        key="current_power",
        json_key="currentPower",
        name="Current Power",
        icon="mdi:solar-power",
        state_class=SensorStateClass.MEASUREMENT,
        native_unit_of_measurement=UnitOfPower.WATT,
        device_class=SensorDeviceClass.POWER,
    ),
    SolarEdgeSensorEntityDescription(
        key="site_details",
        json_key="status",
        name="Site details",
        entity_registry_enabled_default=False,
    ),
    SolarEdgeSensorEntityDescription(
        key="meters",
        json_key="meters",
        name="Meters",
        entity_registry_enabled_default=False,
    ),
    SolarEdgeSensorEntityDescription(
        key="sensors",
        json_key="sensors",
        name="Sensors",
        entity_registry_enabled_default=False,
    ),
    SolarEdgeSensorEntityDescription(
        key="gateways",
        json_key="gateways",
        name="Gateways",
        entity_registry_enabled_default=False,
    ),
    SolarEdgeSensorEntityDescription(
        key="batteries",
        json_key="batteries",
        name="Batteries",
        entity_registry_enabled_default=False,
    ),
    SolarEdgeSensorEntityDescription(
        key="inverters",
        json_key="inverters",
        name="Inverters",
        entity_registry_enabled_default=False,
    ),
    SolarEdgeSensorEntityDescription(
        key="power_consumption",
        json_key="LOAD",
        name="Power Consumption",
        entity_registry_enabled_default=False,
        icon="mdi:flash",
    ),
    SolarEdgeSensorEntityDescription(
        key="solar_power",
        json_key="PV",
        name="Solar Power",
        entity_registry_enabled_default=False,
        icon="mdi:solar-power",
    ),
    SolarEdgeSensorEntityDescription(
        key="grid_power",
        json_key="GRID",
        name="Grid Power",
        entity_registry_enabled_default=False,
        icon="mdi:power-plug",
    ),
    SolarEdgeSensorEntityDescription(
        key="storage_power",
        json_key="STORAGE",
        name="Storage Power",
        entity_registry_enabled_default=False,
        icon="mdi:car-battery",
    ),
    SolarEdgeSensorEntityDescription(
        key="purchased_energy",
        json_key="Purchased",
        name="Imported Energy",
        entity_registry_enabled_default=False,
        state_class=SensorStateClass.TOTAL_INCREASING,
        native_unit_of_measurement=UnitOfEnergy.WATT_HOUR,
        device_class=SensorDeviceClass.ENERGY,
    ),
    SolarEdgeSensorEntityDescription(
        key="production_energy",
        json_key="Production",
        name="Production Energy",
        entity_registry_enabled_default=False,
        state_class=SensorStateClass.TOTAL_INCREASING,
        native_unit_of_measurement=UnitOfEnergy.WATT_HOUR,
        device_class=SensorDeviceClass.ENERGY,
    ),
    SolarEdgeSensorEntityDescription(
        key="consumption_energy",
        json_key="Consumption",
        name="Consumption Energy",
        entity_registry_enabled_default=False,
        state_class=SensorStateClass.TOTAL_INCREASING,
        native_unit_of_measurement=UnitOfEnergy.WATT_HOUR,
        device_class=SensorDeviceClass.ENERGY,
    ),
    SolarEdgeSensorEntityDescription(
        key="selfconsumption_energy",
        json_key="SelfConsumption",
        name="SelfConsumption Energy",
        entity_registry_enabled_default=False,
        state_class=SensorStateClass.TOTAL_INCREASING,
        native_unit_of_measurement=UnitOfEnergy.WATT_HOUR,
        device_class=SensorDeviceClass.ENERGY,
    ),
    SolarEdgeSensorEntityDescription(
        key="feedin_energy",
        json_key="FeedIn",
        name="Exported Energy",
        entity_registry_enabled_default=False,
        state_class=SensorStateClass.TOTAL_INCREASING,
        native_unit_of_measurement=UnitOfEnergy.WATT_HOUR,
        device_class=SensorDeviceClass.ENERGY,
    ),
    SolarEdgeSensorEntityDescription(
        key="storage_level",
        json_key="STORAGE",
        name="Storage Level",
        entity_registry_enabled_default=False,
        state_class=SensorStateClass.MEASUREMENT,
        native_unit_of_measurement=PERCENTAGE,
    ),
]
=======
SCAN_INTERVAL = timedelta(minutes=15)
>>>>>>> d56b79a9
<|MERGE_RESOLUTION|>--- conflicted
+++ resolved
@@ -2,25 +2,6 @@
 from datetime import timedelta
 import logging
 
-<<<<<<< HEAD
-
-from homeassistant.const import (
-    DEVICE_CLASS_ENERGY,
-    DEVICE_CLASS_POWER,
-    ENERGY_WATT_HOUR,
-    PERCENTAGE,
-    POWER_WATT,
-    ENERGY_KILO_WATT_HOUR, 
-    POWER_KILO_WATT, 
-    ENERGY_MEGA_WATT_HOUR
-)
-from homeassistant.components.sensor import SensorDeviceClass, SensorStateClass
-from homeassistant.const import PERCENTAGE, UnitOfEnergy, UnitOfPower
-
-from .models import SolarEdgeSensorEntityDescription
-
-=======
->>>>>>> d56b79a9
 DOMAIN = "solaredge"
 
 LOGGER = logging.getLogger(__package__)
@@ -37,177 +18,4 @@
 POWER_FLOW_UPDATE_DELAY = timedelta(minutes=15)
 ENERGY_DETAILS_DELAY = timedelta(minutes=15)
 
-<<<<<<< HEAD
-SCAN_INTERVAL = timedelta(minutes=15)
-
-# Supported overview sensor types:
-# Key: ['json_key', 'name', unit, icon, default]
-
-# Supported overview sensors
-SENSOR_TYPES = [
-    SolarEdgeSensorEntityDescription(
-        key="lifetime_energy",
-        json_key="lifeTimeData",
-        name="Lifetime energy",
-        icon="mdi:solar-power",
-        state_class=SensorStateClass.TOTAL,
-        native_unit_of_measurement=UnitOfEnergy.WATT_HOUR,
-        device_class=SensorDeviceClass.ENERGY,
-    ),
-    SolarEdgeSensorEntityDescription(
-        key="energy_this_year",
-        json_key="lastYearData",
-        name="Energy this year",
-        entity_registry_enabled_default=False,
-        icon="mdi:solar-power",
-        native_unit_of_measurement=UnitOfEnergy.WATT_HOUR,
-        device_class=SensorDeviceClass.ENERGY,
-    ),
-    SolarEdgeSensorEntityDescription(
-        key="energy_this_month",
-        json_key="lastMonthData",
-        name="Energy this month",
-        entity_registry_enabled_default=False,
-        icon="mdi:solar-power",
-        native_unit_of_measurement=UnitOfEnergy.WATT_HOUR,
-        device_class=SensorDeviceClass.ENERGY,
-    ),
-    SolarEdgeSensorEntityDescription(
-        key="energy_today",
-        json_key="lastDayData",
-        name="Energy today",
-        entity_registry_enabled_default=False,
-        icon="mdi:solar-power",
-        native_unit_of_measurement=UnitOfEnergy.WATT_HOUR,
-        device_class=SensorDeviceClass.ENERGY,
-    ),
-    SolarEdgeSensorEntityDescription(
-        key="current_power",
-        json_key="currentPower",
-        name="Current Power",
-        icon="mdi:solar-power",
-        state_class=SensorStateClass.MEASUREMENT,
-        native_unit_of_measurement=UnitOfPower.WATT,
-        device_class=SensorDeviceClass.POWER,
-    ),
-    SolarEdgeSensorEntityDescription(
-        key="site_details",
-        json_key="status",
-        name="Site details",
-        entity_registry_enabled_default=False,
-    ),
-    SolarEdgeSensorEntityDescription(
-        key="meters",
-        json_key="meters",
-        name="Meters",
-        entity_registry_enabled_default=False,
-    ),
-    SolarEdgeSensorEntityDescription(
-        key="sensors",
-        json_key="sensors",
-        name="Sensors",
-        entity_registry_enabled_default=False,
-    ),
-    SolarEdgeSensorEntityDescription(
-        key="gateways",
-        json_key="gateways",
-        name="Gateways",
-        entity_registry_enabled_default=False,
-    ),
-    SolarEdgeSensorEntityDescription(
-        key="batteries",
-        json_key="batteries",
-        name="Batteries",
-        entity_registry_enabled_default=False,
-    ),
-    SolarEdgeSensorEntityDescription(
-        key="inverters",
-        json_key="inverters",
-        name="Inverters",
-        entity_registry_enabled_default=False,
-    ),
-    SolarEdgeSensorEntityDescription(
-        key="power_consumption",
-        json_key="LOAD",
-        name="Power Consumption",
-        entity_registry_enabled_default=False,
-        icon="mdi:flash",
-    ),
-    SolarEdgeSensorEntityDescription(
-        key="solar_power",
-        json_key="PV",
-        name="Solar Power",
-        entity_registry_enabled_default=False,
-        icon="mdi:solar-power",
-    ),
-    SolarEdgeSensorEntityDescription(
-        key="grid_power",
-        json_key="GRID",
-        name="Grid Power",
-        entity_registry_enabled_default=False,
-        icon="mdi:power-plug",
-    ),
-    SolarEdgeSensorEntityDescription(
-        key="storage_power",
-        json_key="STORAGE",
-        name="Storage Power",
-        entity_registry_enabled_default=False,
-        icon="mdi:car-battery",
-    ),
-    SolarEdgeSensorEntityDescription(
-        key="purchased_energy",
-        json_key="Purchased",
-        name="Imported Energy",
-        entity_registry_enabled_default=False,
-        state_class=SensorStateClass.TOTAL_INCREASING,
-        native_unit_of_measurement=UnitOfEnergy.WATT_HOUR,
-        device_class=SensorDeviceClass.ENERGY,
-    ),
-    SolarEdgeSensorEntityDescription(
-        key="production_energy",
-        json_key="Production",
-        name="Production Energy",
-        entity_registry_enabled_default=False,
-        state_class=SensorStateClass.TOTAL_INCREASING,
-        native_unit_of_measurement=UnitOfEnergy.WATT_HOUR,
-        device_class=SensorDeviceClass.ENERGY,
-    ),
-    SolarEdgeSensorEntityDescription(
-        key="consumption_energy",
-        json_key="Consumption",
-        name="Consumption Energy",
-        entity_registry_enabled_default=False,
-        state_class=SensorStateClass.TOTAL_INCREASING,
-        native_unit_of_measurement=UnitOfEnergy.WATT_HOUR,
-        device_class=SensorDeviceClass.ENERGY,
-    ),
-    SolarEdgeSensorEntityDescription(
-        key="selfconsumption_energy",
-        json_key="SelfConsumption",
-        name="SelfConsumption Energy",
-        entity_registry_enabled_default=False,
-        state_class=SensorStateClass.TOTAL_INCREASING,
-        native_unit_of_measurement=UnitOfEnergy.WATT_HOUR,
-        device_class=SensorDeviceClass.ENERGY,
-    ),
-    SolarEdgeSensorEntityDescription(
-        key="feedin_energy",
-        json_key="FeedIn",
-        name="Exported Energy",
-        entity_registry_enabled_default=False,
-        state_class=SensorStateClass.TOTAL_INCREASING,
-        native_unit_of_measurement=UnitOfEnergy.WATT_HOUR,
-        device_class=SensorDeviceClass.ENERGY,
-    ),
-    SolarEdgeSensorEntityDescription(
-        key="storage_level",
-        json_key="STORAGE",
-        name="Storage Level",
-        entity_registry_enabled_default=False,
-        state_class=SensorStateClass.MEASUREMENT,
-        native_unit_of_measurement=PERCENTAGE,
-    ),
-]
-=======
-SCAN_INTERVAL = timedelta(minutes=15)
->>>>>>> d56b79a9
+SCAN_INTERVAL = timedelta(minutes=15)