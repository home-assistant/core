"""Support for LIFX lights."""
from __future__ import annotations

import asyncio
from datetime import datetime, timedelta
from functools import partial
import math
from typing import Any

from aiolifx import products
import aiolifx_effects as aiolifx_effects_module
import voluptuous as vol

from homeassistant import util
from homeassistant.components.light import (
    ATTR_EFFECT,
    ATTR_TRANSITION,
    LIGHT_TURN_ON_SCHEMA,
    ColorMode,
    LightEntity,
    LightEntityFeature,
)
from homeassistant.config_entries import ConfigEntry
from homeassistant.const import ATTR_ENTITY_ID, ATTR_MODEL, ATTR_SW_VERSION
from homeassistant.core import CALLBACK_TYPE, HomeAssistant
from homeassistant.exceptions import HomeAssistantError
from homeassistant.helpers import entity_platform
import homeassistant.helpers.config_validation as cv
import homeassistant.helpers.device_registry as dr
from homeassistant.helpers.entity import DeviceInfo
from homeassistant.helpers.entity_platform import AddEntitiesCallback
from homeassistant.helpers.event import async_track_point_in_utc_time
from homeassistant.helpers.update_coordinator import CoordinatorEntity
import homeassistant.util.color as color_util

from . import DATA_LIFX_MANAGER
from .const import DOMAIN
from .coordinator import LIFXUpdateCoordinator
from .manager import (
    SERVICE_EFFECT_COLORLOOP,
    SERVICE_EFFECT_PULSE,
    SERVICE_EFFECT_STOP,
    LIFXManager,
)
from .util import (
    async_execute_lifx,
    convert_8_to_16,
    convert_16_to_8,
    find_hsbk,
    lifx_features,
    merge_hsbk,
)

SERVICE_LIFX_SET_STATE = "set_state"

ATTR_INFRARED = "infrared"
ATTR_ZONES = "zones"
ATTR_POWER = "power"

SERVICE_LIFX_SET_STATE = "set_state"

LIFX_SET_STATE_SCHEMA = cv.make_entity_service_schema(
    {
        **LIGHT_TURN_ON_SCHEMA,
        ATTR_INFRARED: vol.All(vol.Coerce(int), vol.Clamp(min=0, max=255)),
        ATTR_ZONES: vol.All(cv.ensure_list, [cv.positive_int]),
        ATTR_POWER: cv.boolean,
    }
)

HSBK_HUE = 0
HSBK_SATURATION = 1
HSBK_BRIGHTNESS = 2
HSBK_KELVIN = 3


async def async_setup_entry(
    hass: HomeAssistant,
    entry: ConfigEntry,
    async_add_entities: AddEntitiesCallback,
) -> None:
    """Set up LIFX from a config entry."""
    coordinator: LIFXUpdateCoordinator = hass.data[DOMAIN][entry.entry_id]
    manager: LIFXManager = hass.data[DATA_LIFX_MANAGER]
    device = coordinator.device
    platform = entity_platform.async_get_current_platform()
    platform.async_register_entity_service(
        SERVICE_LIFX_SET_STATE,
        LIFX_SET_STATE_SCHEMA,
        "set_state",
    )
    if lifx_features(device)["multizone"]:
        entity: LIFXLight = LIFXStrip(coordinator, manager, entry)
    elif lifx_features(device)["color"]:
        entity = LIFXColor(coordinator, manager, entry)
    else:
        entity = LIFXWhite(coordinator, manager, entry)
    async_add_entities([entity])


class LIFXLight(CoordinatorEntity[LIFXUpdateCoordinator], LightEntity):
    """Representation of a LIFX light."""

    _attr_supported_features = LightEntityFeature.TRANSITION | LightEntityFeature.EFFECT

    def __init__(
        self,
        coordinator: LIFXUpdateCoordinator,
        manager: LIFXManager,
        entry: ConfigEntry,
    ) -> None:
        """Initialize the light."""
        super().__init__(coordinator)
        bulb = coordinator.device
        self.mac_addr = bulb.mac_addr
        self.bulb = bulb
        self.manager = manager
        self.effects_conductor: aiolifx_effects_module.Conductor = (
            manager.effects_conductor
        )
        self.postponed_update: CALLBACK_TYPE | None = None
        self.entry = entry
        self._attr_unique_id = self.coordinator.internal_mac_address
        self._attr_name = self.bulb.label
        self._attr_min_mireds = math.floor(
            color_util.color_temperature_kelvin_to_mired(
                lifx_features(bulb)["max_kelvin"]
            )
        )
        self._attr_max_mireds = math.ceil(
            color_util.color_temperature_kelvin_to_mired(
                lifx_features(bulb)["min_kelvin"]
            )
        )
        info = DeviceInfo(
            identifiers={(DOMAIN, self.coordinator.internal_mac_address)},
            connections={
                (dr.CONNECTION_NETWORK_MAC, self.coordinator.physical_mac_address)
            },
            manufacturer="LIFX",
            name=self.name,
        )
        _map = products.product_map
        if (model := (_map.get(self.bulb.product) or self.bulb.product)) is not None:
            info[ATTR_MODEL] = str(model)
        if (version := self.bulb.host_firmware_version) is not None:
            info[ATTR_SW_VERSION] = version
        self._attr_device_info = info

    @property
    def color_mode(self) -> ColorMode:
        """Return the color mode of the light."""
        bulb_features = lifx_features(self.bulb)
        if bulb_features["min_kelvin"] != bulb_features["max_kelvin"]:
            return ColorMode.COLOR_TEMP
        return ColorMode.BRIGHTNESS

    @property
    def supported_color_modes(self) -> set[ColorMode]:
        """Flag supported color modes."""
        return {self.color_mode}

    @property
    def brightness(self) -> int:
        """Return the brightness of this light between 0..255."""
        fade = self.bulb.power_level / 65535
        return convert_16_to_8(int(fade * self.bulb.color[2]))

    @property
    def color_temp(self) -> int | None:
        """Return the color temperature."""
        _, sat, _, kelvin = self.bulb.color
        if sat:
            return None
        return color_util.color_temperature_kelvin_to_mired(kelvin)

    @property
    def is_on(self) -> bool:
        """Return true if light is on."""
        return bool(self.bulb.power_level != 0)

    @property
    def effect(self) -> str | None:
        """Return the name of the currently running effect."""
        if effect := self.effects_conductor.effect(self.bulb):
            return f"effect_{effect.name}"
        return None

    async def update_during_transition(self, when: int) -> None:
        """Update state at the start and end of a transition."""
        if self.postponed_update:
            self.postponed_update()
            self.postponed_update = None

        # Transition has started
        self.async_write_ha_state()

        # The state reply we get back may be stale so we also request
        # a refresh to get a fresh state
        # https://lan.developer.lifx.com/docs/changing-a-device
        await self.coordinator.async_request_refresh()

        # Transition has ended
        if when > 0:

            async def _async_refresh(now: datetime) -> None:
                """Refresh the state."""
                await self.coordinator.async_refresh()

            self.postponed_update = async_track_point_in_utc_time(
                self.hass,
                _async_refresh,
                util.dt.utcnow() + timedelta(milliseconds=when),
            )

    async def async_turn_on(self, **kwargs: Any) -> None:
        """Turn the light on."""
        await self.set_state(**{**kwargs, ATTR_POWER: True})

    async def async_turn_off(self, **kwargs: Any) -> None:
        """Turn the light off."""
        await self.set_state(**{ATTR_POWER: False})

    async def set_state(self, **kwargs: Any) -> None:
        """Set a color on the light and turn it on/off."""
        async with self.coordinator.lock:
            # Cancel any pending refreshes
            self.coordinator.async_set_updated_data(None)

            bulb = self.bulb

            await self.effects_conductor.stop([bulb])

            if ATTR_EFFECT in kwargs:
                await self.default_effect(**kwargs)
                return

            if ATTR_INFRARED in kwargs:
                bulb.set_infrared(convert_8_to_16(kwargs[ATTR_INFRARED]))

            if ATTR_TRANSITION in kwargs:
                fade = int(kwargs[ATTR_TRANSITION] * 1000)
            else:
                fade = 0

            # These are both False if ATTR_POWER is not set
            power_on = kwargs.get(ATTR_POWER, False)
            power_off = not kwargs.get(ATTR_POWER, True)

            hsbk = find_hsbk(self.hass, **kwargs)

            if not self.is_on:
                if power_off:
                    await self.set_power(False)
                # If fading on with color, set color immediately
                if hsbk and power_on:
                    await self.set_color(hsbk, kwargs)
                    await self.set_power(True, duration=fade)
                elif hsbk:
                    await self.set_color(hsbk, kwargs, duration=fade)
                elif power_on:
                    await self.set_power(True, duration=fade)
            else:
                if hsbk:
                    await self.set_color(hsbk, kwargs, duration=fade)
                    # The response from set_color will tell us if the
                    # bulb is actually on or not, so we don't need to
                    # call power_on if its already on
                    if power_on and self.bulb.power_level == 0:
                        await self.set_power(True)
                elif power_on:
                    await self.set_power(True)
                if power_off:
                    await self.set_power(False, duration=fade)

        # Update when the transition starts and ends
        await self.update_during_transition(fade)

    async def set_power(
        self,
        pwr: bool,
        duration: int = 0,
    ) -> None:
        """Send a power change to the bulb."""
        try:
            await async_execute_lifx(
                partial(self.bulb.set_power, pwr, duration=duration)
            )
        except asyncio.TimeoutError as ex:
            raise HomeAssistantError(f"Timeout setting power for {self.name}") from ex

    async def set_color(
        self,
        hsbk: list[float | int | None],
        kwargs: dict[str, Any],
        duration: int = 0,
    ) -> None:
        """Send a color change to the bulb."""
        merged_hsbk = merge_hsbk(self.bulb.color, hsbk)
        try:
            await async_execute_lifx(
                partial(self.bulb.set_color, merged_hsbk, duration=duration)
            )
        except asyncio.TimeoutError as ex:
            raise HomeAssistantError(f"Timeout setting color for {self.name}") from ex

    async def get_color(
        self,
    ) -> None:
        """Send a get color message to the bulb."""
        try:
            await async_execute_lifx(self.bulb.get_color)
        except asyncio.TimeoutError as ex:
            raise HomeAssistantError(
                f"Timeout setting getting color for {self.name}"
            ) from ex

    async def default_effect(self, **kwargs: Any) -> None:
        """Start an effect with default parameters."""
        service = kwargs[ATTR_EFFECT]
        data = {ATTR_ENTITY_ID: self.entity_id}
        await self.hass.services.async_call(
            DOMAIN, service, data, context=self._context
        )

    async def async_added_to_hass(self) -> None:
        """Register callbacks."""
        self.async_on_remove(
            self.manager.async_register_entity(self.entity_id, self.entry.entry_id)
        )
        return await super().async_added_to_hass()


class LIFXWhite(LIFXLight):
    """Representation of a white-only LIFX light."""

    @property
    def effect_list(self) -> list[str]:
        """Return the list of supported effects for this light."""
        return [SERVICE_EFFECT_PULSE, SERVICE_EFFECT_STOP]


class LIFXColor(LIFXLight):
    """Representation of a color LIFX light."""

    @property
    def color_mode(self) -> ColorMode:
        """Return the color mode of the light."""
        sat = self.bulb.color[1]
        if sat:
            return ColorMode.HS
        return ColorMode.COLOR_TEMP

    @property
    def supported_color_modes(self) -> set[ColorMode]:
        """Flag supported color modes."""
        return {ColorMode.COLOR_TEMP, ColorMode.HS}

    @property
    def effect_list(self) -> list[str]:
        """Return the list of supported effects for this light."""
        return [SERVICE_EFFECT_COLORLOOP, SERVICE_EFFECT_PULSE, SERVICE_EFFECT_STOP]

    @property
    def hs_color(self) -> tuple[float, float] | None:
        """Return the hs value."""
        hue, sat, _, _ = self.bulb.color
        hue = hue / 65535 * 360
        sat = sat / 65535 * 100
        return (hue, sat) if sat else None


class LIFXStrip(LIFXColor):
    """Representation of a LIFX light strip with multiple zones."""

    async def set_color(
        self,
        hsbk: list[float | int | None],
        kwargs: dict[str, Any],
        duration: int = 0,
    ) -> None:
        """Send a color change to the bulb."""
        bulb = self.bulb
        color_zones = bulb.color_zones
        num_zones = len(color_zones)

        # Zone brightness is not reported when powered off
        if not self.is_on and hsbk[HSBK_BRIGHTNESS] is None:
            await self.set_power(True)
            await self.update_color_zones()
            await self.set_power(False)

        if (zones := kwargs.get(ATTR_ZONES)) is None:
            # Fast track: setting all zones to the same brightness and color
            # can be treated as a single-zone bulb.
<<<<<<< HEAD
            if hsbk[HSBK_BRIGHTNESS] is not None and hsbk[HSBK_KELVIN] is not None:
=======
            first_zone_brighness = color_zones[0][HSBK_BRIGHTNESS]
            all_zones_have_same_brightness = all(
                color_zones[zone][HSBK_BRIGHTNESS] == first_zone_brighness
                for zone in range(num_zones)
            )
            if (
                hsbk[HSBK_BRIGHTNESS] is not None or all_zones_have_same_brightness
            ) and hsbk[HSBK_KELVIN] is not None:
>>>>>>> 4a365307
                await super().set_color(hsbk, kwargs, duration)
                return

            zones = list(range(0, num_zones))
        else:
            zones = [x for x in set(zones) if x < num_zones]

<<<<<<< HEAD
        # Zone brightness is not reported when powered off
        if not self.is_on and hsbk[HSBK_BRIGHTNESS] is None:
            await self.set_power(True)
            await self.get_color()
            await self.set_power(False)

=======
>>>>>>> 4a365307
        # Send new color to each zone
        for index, zone in enumerate(zones):
            zone_hsbk = merge_hsbk(color_zones[zone], hsbk)
            apply = 1 if (index == len(zones) - 1) else 0
            set_zone = partial(
                bulb.set_color_zones,
                start_index=zone,
                end_index=zone,
                color=zone_hsbk,
                duration=duration,
                apply=apply,
            )
            try:
                await async_execute_lifx(set_zone)
            except asyncio.TimeoutError as ex:
                raise HomeAssistantError(
                    f"Timeout setting color zones for {self.name}"
                ) from ex

        # set_color_zones does not update the
        # state of the bulb, so we need to do that
<<<<<<< HEAD
        await self.get_color()
=======
        await self.get_color()

    async def update_color_zones(
        self,
    ) -> None:
        """Send a get color zones message to the bulb."""
        try:
            await self.coordinator.update_color_zones()
        except asyncio.TimeoutError as ex:
            raise HomeAssistantError(
                f"Timeout setting updating color zones for {self.name}"
            ) from ex
>>>>>>> 4a365307
<|MERGE_RESOLUTION|>--- conflicted
+++ resolved
@@ -393,9 +393,6 @@
         if (zones := kwargs.get(ATTR_ZONES)) is None:
             # Fast track: setting all zones to the same brightness and color
             # can be treated as a single-zone bulb.
-<<<<<<< HEAD
-            if hsbk[HSBK_BRIGHTNESS] is not None and hsbk[HSBK_KELVIN] is not None:
-=======
             first_zone_brighness = color_zones[0][HSBK_BRIGHTNESS]
             all_zones_have_same_brightness = all(
                 color_zones[zone][HSBK_BRIGHTNESS] == first_zone_brighness
@@ -404,7 +401,6 @@
             if (
                 hsbk[HSBK_BRIGHTNESS] is not None or all_zones_have_same_brightness
             ) and hsbk[HSBK_KELVIN] is not None:
->>>>>>> 4a365307
                 await super().set_color(hsbk, kwargs, duration)
                 return
 
@@ -412,15 +408,6 @@
         else:
             zones = [x for x in set(zones) if x < num_zones]
 
-<<<<<<< HEAD
-        # Zone brightness is not reported when powered off
-        if not self.is_on and hsbk[HSBK_BRIGHTNESS] is None:
-            await self.set_power(True)
-            await self.get_color()
-            await self.set_power(False)
-
-=======
->>>>>>> 4a365307
         # Send new color to each zone
         for index, zone in enumerate(zones):
             zone_hsbk = merge_hsbk(color_zones[zone], hsbk)
@@ -442,9 +429,6 @@
 
         # set_color_zones does not update the
         # state of the bulb, so we need to do that
-<<<<<<< HEAD
-        await self.get_color()
-=======
         await self.get_color()
 
     async def update_color_zones(
@@ -456,5 +440,4 @@
         except asyncio.TimeoutError as ex:
             raise HomeAssistantError(
                 f"Timeout setting updating color zones for {self.name}"
-            ) from ex
->>>>>>> 4a365307
+            ) from ex