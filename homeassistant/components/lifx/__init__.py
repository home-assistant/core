--- conflicted
+++ resolved
@@ -176,7 +176,6 @@
 
 async def async_setup_entry(hass: HomeAssistant, entry: ConfigEntry) -> bool:
     """Set up LIFX from a config entry."""
-<<<<<<< HEAD
     if async_entry_is_legacy(entry):
         return True
 
@@ -202,10 +201,7 @@
     await coordinator.async_config_entry_first_refresh()
 
     hass.data[DOMAIN][entry.entry_id] = coordinator
-    hass.config_entries.async_setup_platforms(entry, PLATFORMS)
-=======
     await hass.config_entries.async_forward_entry_setups(entry, PLATFORMS)
->>>>>>> 7cac1ae6
     return True
 
 
