--- conflicted
+++ resolved
@@ -3,16 +3,6 @@
   "name": "LIFX",
   "codeowners": ["@bdraco", "@Djelibeybi"],
   "config_flow": true,
-<<<<<<< HEAD
-  "documentation": "https://www.home-assistant.io/integrations/lifx",
-  "requirements": [
-    "aiolifx==0.8.8",
-    "aiolifx_effects==0.3.1",
-    "aiolifx_themes==0.4.0"
-  ],
-  "quality_scale": "platinum",
-=======
->>>>>>> b93c135c
   "dependencies": ["network"],
   "dhcp": [
     {
@@ -51,7 +41,7 @@
   "loggers": ["aiolifx", "aiolifx_effects", "bitstring"],
   "quality_scale": "platinum",
   "requirements": [
-    "aiolifx==0.8.7",
+    "aiolifx==0.8.8",
     "aiolifx_effects==0.3.1",
     "aiolifx_themes==0.4.0"
   ]
