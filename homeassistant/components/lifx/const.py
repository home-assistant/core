"""Const for LIFX."""

<<<<<<< HEAD
=======
import logging

>>>>>>> 5c69cbe5
DOMAIN = "lifx"

TARGET_ANY = "00:00:00:00:00:00"

DISCOVERY_INTERVAL = 10
MESSAGE_TIMEOUT = 1.65
MESSAGE_RETRIES = 5
OVERALL_TIMEOUT = 9
UNAVAILABLE_GRACE = 90

<<<<<<< HEAD
CONF_SERIAL = "serial"
=======
CONF_SERIAL = "serial"

DATA_LIFX_MANAGER = "lifx_manager"

_LOGGER = logging.getLogger(__name__)
>>>>>>> 5c69cbe5
<|MERGE_RESOLUTION|>--- conflicted
+++ resolved
@@ -1,10 +1,7 @@
 """Const for LIFX."""
 
-<<<<<<< HEAD
-=======
 import logging
 
->>>>>>> 5c69cbe5
 DOMAIN = "lifx"
 
 TARGET_ANY = "00:00:00:00:00:00"
@@ -15,12 +12,8 @@
 OVERALL_TIMEOUT = 9
 UNAVAILABLE_GRACE = 90
 
-<<<<<<< HEAD
-CONF_SERIAL = "serial"
-=======
 CONF_SERIAL = "serial"
 
 DATA_LIFX_MANAGER = "lifx_manager"
 
-_LOGGER = logging.getLogger(__name__)
->>>>>>> 5c69cbe5
+_LOGGER = logging.getLogger(__name__)