--- conflicted
+++ resolved
@@ -24,18 +24,7 @@
 LOGGER = logging.getLogger(__name__)
 
 
-<<<<<<< HEAD
-@dataclass
-class HausbusConfig:
-    """Class for Hausbus ConfigEntry."""
-
-    gateway: HausbusGateway
-
-
 type HausbusConfigEntry = ConfigEntry[HausbusConfig]
-=======
-HausbusConfigEntry = ConfigEntry[HausbusGateway]
->>>>>>> 5b80a4bb
 
 
 async def async_setup_entry(hass: HomeAssistant, entry: HausbusConfigEntry) -> bool:
