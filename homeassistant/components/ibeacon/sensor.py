"""Support for iBeacon device sensors."""
from __future__ import annotations

from collections.abc import Callable
from dataclasses import dataclass
import logging

from ibeacon_ble import iBeaconAdvertisement

from homeassistant.components.sensor import (
    SensorDeviceClass,
    SensorEntity,
    SensorEntityDescription,
    SensorStateClass,
)
from homeassistant.config_entries import ConfigEntry
from homeassistant.const import LENGTH_METERS, SIGNAL_STRENGTH_DECIBELS_MILLIWATT
from homeassistant.core import HomeAssistant, callback
from homeassistant.helpers.dispatcher import async_dispatcher_connect
from homeassistant.helpers.entity_platform import AddEntitiesCallback

from .const import DOMAIN, SIGNAL_IBEACON_DEVICE_NEW
from .coordinator import IBeaconCoordinator
from .entity import IBeaconEntity

_LOGGER = logging.getLogger(__name__)


@dataclass
class IBeaconRequiredKeysMixin:
    """Mixin for required keys."""

    value_fn: Callable[[iBeaconAdvertisement], int | None]


@dataclass
class IBeaconSensorEntityDescription(SensorEntityDescription, IBeaconRequiredKeysMixin):
    """Describes iBeacon sensor entity."""


SENSOR_DESCRIPTIONS = (
    IBeaconSensorEntityDescription(
        key="rssi",
        name="Signal Strength",
        device_class=SensorDeviceClass.SIGNAL_STRENGTH,
        native_unit_of_measurement=SIGNAL_STRENGTH_DECIBELS_MILLIWATT,
        entity_registry_enabled_default=False,
        value_fn=lambda ibeacon_advertisement: ibeacon_advertisement.rssi,
        state_class=SensorStateClass.MEASUREMENT,
    ),
    IBeaconSensorEntityDescription(
        key="power",
        name="Power",
        device_class=SensorDeviceClass.SIGNAL_STRENGTH,
        native_unit_of_measurement=SIGNAL_STRENGTH_DECIBELS_MILLIWATT,
        entity_registry_enabled_default=False,
        value_fn=lambda ibeacon_advertisement: ibeacon_advertisement.power,
        state_class=SensorStateClass.MEASUREMENT,
    ),
    IBeaconSensorEntityDescription(
        key="estimated_distance",
        name="Estimated Distance",
        icon="mdi:signal-distance-variant",
        native_unit_of_measurement=LENGTH_METERS,
        value_fn=lambda ibeacon_advertisement: ibeacon_advertisement.distance,
        state_class=SensorStateClass.MEASUREMENT,
    ),
)


async def async_setup_entry(
    hass: HomeAssistant, entry: ConfigEntry, async_add_entities: AddEntitiesCallback
) -> None:
    """Set up sensors for iBeacon Tracker component."""
    coordinator: IBeaconCoordinator = hass.data[DOMAIN]

    @callback
    def _async_device_new(
        unique_id: str,
        identifier: str,
        ibeacon_advertisement: iBeaconAdvertisement,
    ) -> None:
        """Signal a new device."""
        async_add_entities(
            IBeaconSensorEntity(
                coordinator,
                description,
                identifier,
                unique_id,
                ibeacon_advertisement,
            )
            for description in SENSOR_DESCRIPTIONS
        )

    entry.async_on_unload(
        async_dispatcher_connect(hass, SIGNAL_IBEACON_DEVICE_NEW, _async_device_new)
    )


class IBeaconSensorEntity(IBeaconEntity, SensorEntity):
    """An iBeacon sensor entity."""

    entity_description: IBeaconSensorEntityDescription

    def __init__(
        self,
        coordinator: IBeaconCoordinator,
        description: IBeaconSensorEntityDescription,
        identifier: str,
        device_unique_id: str,
        ibeacon_advertisement: iBeaconAdvertisement,
    ) -> None:
        """Initialize an iBeacon sensor entity."""
        super().__init__(
            coordinator, identifier, device_unique_id, ibeacon_advertisement
        )
        self._attr_unique_id = f"{device_unique_id}_{description.key}"
        self.entity_description = description

    def __repr__(self) -> str:
        """Return the representation."""
        return f"<IBeaconSensorEntity {self.name} ({self.unique_id}): {self.state}>"

    @callback
    def _async_seen(
        self,
        ibeacon_advertisement: iBeaconAdvertisement,
    ) -> None:
        """Update state."""
        self._attr_available = True
<<<<<<< HEAD
        self._parsed = parsed
        _LOGGER.warning(
            "Update sensor: device_unique_id:%s = unique_id:%s => %s",
            self._device_unique_id,
            self.unique_id,
            parsed,
        )
=======
        self._ibeacon_advertisement = ibeacon_advertisement
>>>>>>> cc5c0a5a
        self.async_write_ha_state()

    @callback
    def _async_unavailable(self) -> None:
        """Update state."""
        self._attr_available = False
        self.async_write_ha_state()

    @property
    def native_value(self) -> int | None:
        """Return the state of the sensor."""
        return self.entity_description.value_fn(self._ibeacon_advertisement)<|MERGE_RESOLUTION|>--- conflicted
+++ resolved
@@ -128,17 +128,7 @@
     ) -> None:
         """Update state."""
         self._attr_available = True
-<<<<<<< HEAD
-        self._parsed = parsed
-        _LOGGER.warning(
-            "Update sensor: device_unique_id:%s = unique_id:%s => %s",
-            self._device_unique_id,
-            self.unique_id,
-            parsed,
-        )
-=======
         self._ibeacon_advertisement = ibeacon_advertisement
->>>>>>> cc5c0a5a
         self.async_write_ha_state()
 
     @callback
