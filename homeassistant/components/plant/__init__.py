--- conflicted
+++ resolved
@@ -34,12 +34,6 @@
     ATTR_MAX_BRIGHTNESS_HISTORY,
     ATTR_PROBLEM,
     ATTR_SENSORS,
-<<<<<<< HEAD
-    BATTERY_SENSOR,
-    BRIGHTNESS_SENSOR,
-    CONDUCTIVITY_SENSOR,
-=======
->>>>>>> b8abc135
     CONF_CHECK_DAYS,
     CONF_MAX_BRIGHTNESS,
     CONF_MAX_CONDUCTIVITY,
@@ -57,21 +51,6 @@
     DEFAULT_MIN_CONDUCTIVITY,
     DEFAULT_MIN_MOISTURE,
     DOMAIN,
-<<<<<<< HEAD
-    MOISTURE_SENSOR,
-    PROBLEM_NONE,
-    TEMPERATURE_SENSOR,
-)
-
-_LOGGER = logging.getLogger(__name__)
-
-
-CONF_SENSOR_BATTERY_LEVEL = BATTERY_SENSOR
-CONF_SENSOR_MOISTURE = MOISTURE_SENSOR
-CONF_SENSOR_CONDUCTIVITY = CONDUCTIVITY_SENSOR
-CONF_SENSOR_TEMPERATURE = TEMPERATURE_SENSOR
-CONF_SENSOR_BRIGHTNESS = BRIGHTNESS_SENSOR
-=======
     PROBLEM_NONE,
     READING_BATTERY,
     READING_BRIGHTNESS,
@@ -88,7 +67,6 @@
 CONF_SENSOR_TEMPERATURE = READING_TEMPERATURE
 CONF_SENSOR_BRIGHTNESS = READING_BRIGHTNESS
 
->>>>>>> b8abc135
 
 SCHEMA_SENSORS = vol.Schema(
     {
@@ -159,38 +137,38 @@
     _attr_should_poll = False
 
     READINGS = {
-        BATTERY_SENSOR: {
+        READING_BATTERY: {
             ATTR_UNIT_OF_MEASUREMENT: PERCENTAGE,
             "min": CONF_MIN_BATTERY_LEVEL,
         },
-        TEMPERATURE_SENSOR: {
+        READING_TEMPERATURE: {
             ATTR_UNIT_OF_MEASUREMENT: UnitOfTemperature.CELSIUS,
             "min": CONF_MIN_TEMPERATURE,
             "max": CONF_MAX_TEMPERATURE,
         },
-        MOISTURE_SENSOR: {
+        READING_MOISTURE: {
             ATTR_UNIT_OF_MEASUREMENT: PERCENTAGE,
             "min": CONF_MIN_MOISTURE,
             "max": CONF_MAX_MOISTURE,
         },
-        CONDUCTIVITY_SENSOR: {
+        READING_CONDUCTIVITY: {
             ATTR_UNIT_OF_MEASUREMENT: CONDUCTIVITY,
             "min": CONF_MIN_CONDUCTIVITY,
             "max": CONF_MAX_CONDUCTIVITY,
         },
-        BRIGHTNESS_SENSOR: {
+        READING_BRIGHTNESS: {
             ATTR_UNIT_OF_MEASUREMENT: LIGHT_LUX,
             "min": CONF_MIN_BRIGHTNESS,
             "max": CONF_MAX_BRIGHTNESS,
         },
     }
 
-    def __init__(self, name, config) -> None:
+    def __init__(self, name, config):
         """Initialize the Plant component."""
         self._config = config
         self._sensormap = {}
         self._readingmap = {}
-        self._unit_of_measurement: dict = {}
+        self._unit_of_measurement = {}
         for reading, entity_id in config["sensors"].items():
             self._sensormap[entity_id] = reading
             self._readingmap[reading] = entity_id
@@ -224,23 +202,23 @@
             return
 
         reading = self._sensormap[entity_id]
-        if reading == MOISTURE_SENSOR:
+        if reading == READING_MOISTURE:
             if value != STATE_UNAVAILABLE:
                 value = int(float(value))
             self._moisture = value
-        elif reading == BATTERY_SENSOR:
+        elif reading == READING_BATTERY:
             if value != STATE_UNAVAILABLE:
                 value = int(float(value))
             self._battery = value
-        elif reading == TEMPERATURE_SENSOR:
+        elif reading == READING_TEMPERATURE:
             if value != STATE_UNAVAILABLE:
                 value = float(value)
             self._temperature = value
-        elif reading == CONDUCTIVITY_SENSOR:
+        elif reading == READING_CONDUCTIVITY:
             if value != STATE_UNAVAILABLE:
                 value = int(float(value))
             self._conductivity = value
-        elif reading == BRIGHTNESS_SENSOR:
+        elif reading == READING_BRIGHTNESS:
             if value != STATE_UNAVAILABLE:
                 value = int(float(value))
             self._brightness = value
@@ -266,7 +244,7 @@
                 if value == STATE_UNAVAILABLE:
                     result.append(f"{sensor_name} unavailable")
                 else:
-                    if sensor_name == BRIGHTNESS_SENSOR:
+                    if sensor_name == READING_BRIGHTNESS:
                         result.append(
                             self._check_min(
                                 sensor_name, self._brightness_history.max, params
@@ -326,7 +304,7 @@
         """
 
         start_date = dt_util.utcnow() - timedelta(days=self._conf_check_days)
-        entity_id = self._readingmap.get(BRIGHTNESS_SENSOR)
+        entity_id = self._readingmap.get(READING_BRIGHTNESS)
         if entity_id is None:
             _LOGGER.debug(
                 "Not reading the history from the database as "
@@ -389,11 +367,11 @@
     At the moment only the maximum value per day is kept.
     """
 
-    def __init__(self, max_length) -> None:
+    def __init__(self, max_length):
         """Create new DailyHistory with a maximum length of the history."""
         self.max_length = max_length
         self._days = None
-        self._max_dict: dict = {}
+        self._max_dict = {}
         self.max = None
 
     def add_measurement(self, value, timestamp=None):
