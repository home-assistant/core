--- conflicted
+++ resolved
@@ -11,13 +11,9 @@
 import httpx
 import voluptuous as vol
 
-<<<<<<< HEAD
-from homeassistant import config_entries
 from homeassistant.components.zeroconf import ZeroconfServiceInfo
 from homeassistant.data_entry_flow import FlowResult
-=======
 from homeassistant.config_entries import ConfigEntry, ConfigFlow, ConfigFlowResult
->>>>>>> b39b2d16
 from homeassistant.exceptions import HomeAssistantError
 
 from .common import (
@@ -118,9 +114,7 @@
     # Panel selection variables
     _panels_schema: vol.Schema
     _panel_names: dict
-<<<<<<< HEAD
-    _entry: config_entries.ConfigEntry | None
-    _zeroconf_panel_api_uri: str
+    _entry: ConfigEntry | None
 
     async def async_step_user(
         self, user_input: dict[str, Any] | None = None
@@ -211,15 +205,6 @@
     async def async_step_direct(self, user_input: dict[str, Any]) -> FlowResult:
         """Handle the direct setup step."""
         self._selected_mode = CONF_ELMAX_MODE_CLOUD
-=======
-    _entry: ConfigEntry | None
-
-    async def async_step_user(
-        self, user_input: dict[str, Any] | None = None
-    ) -> ConfigFlowResult:
-        """Handle a flow initialized by the user."""
-        # When invokes without parameters, show the login form.
->>>>>>> b39b2d16
         if user_input is None:
             return self.async_show_form(
                 step_id=CONF_ELMAX_MODE_DIRECT,
