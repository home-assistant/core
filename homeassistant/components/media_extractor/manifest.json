--- conflicted
+++ resolved
@@ -3,11 +3,7 @@
   "name": "Media extractor",
   "documentation": "https://www.home-assistant.io/integrations/media_extractor",
   "requirements": [
-<<<<<<< HEAD
-    "youtube_dl>=2019.11.05"
-=======
     "youtube_dl==2019.11.28"
->>>>>>> 56718218
   ],
   "dependencies": [
     "media_player"
