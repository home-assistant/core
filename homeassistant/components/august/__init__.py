"""Support for August devices."""
import asyncio
import contextlib
from itertools import chain
import logging

from aiohttp import ClientError, ClientResponseError
from yalexs.exceptions import AugustApiAIOHTTPError
from yalexs.pubnub_activity import activities_from_pubnub_message
from yalexs.pubnub_async import AugustPubNub, async_create_pubnub

from homeassistant.config_entries import ConfigEntry
from homeassistant.const import CONF_PASSWORD
from homeassistant.core import HomeAssistant, callback
from homeassistant.exceptions import (
    ConfigEntryAuthFailed,
    ConfigEntryNotReady,
    HomeAssistantError,
)

from .activity import ActivityStream
from .const import DATA_AUGUST, DOMAIN, MIN_TIME_BETWEEN_DETAIL_UPDATES, PLATFORMS
from .exceptions import CannotConnect, InvalidAuth, RequireValidation
from .gateway import AugustGateway
from .subscriber import AugustSubscriberMixin

_LOGGER = logging.getLogger(__name__)

API_CACHED_ATTRS = (
    "door_state",
    "door_state_datetime",
    "lock_status",
    "lock_status_datetime",
)


async def async_setup_entry(hass: HomeAssistant, entry: ConfigEntry) -> bool:
    """Set up August from a config entry."""

    august_gateway = AugustGateway(hass)

    try:
        await august_gateway.async_setup(entry.data)
        return await async_setup_august(hass, entry, august_gateway)
    except (RequireValidation, InvalidAuth) as err:
        raise ConfigEntryAuthFailed from err
    except asyncio.TimeoutError as err:
        raise ConfigEntryNotReady("Timed out connecting to august api") from err
    except (ClientResponseError, CannotConnect) as err:
        raise ConfigEntryNotReady from err


async def async_unload_entry(hass: HomeAssistant, entry: ConfigEntry) -> bool:
    """Unload a config entry."""

    hass.data[DOMAIN][entry.entry_id][DATA_AUGUST].async_stop()

    unload_ok = await hass.config_entries.async_unload_platforms(entry, PLATFORMS)

    if unload_ok:
        hass.data[DOMAIN].pop(entry.entry_id)

    return unload_ok


async def async_setup_august(
    hass: HomeAssistant, config_entry: ConfigEntry, august_gateway: AugustGateway
) -> bool:
    """Set up the August component."""

    if CONF_PASSWORD in config_entry.data:
        # We no longer need to store passwords since we do not
        # support YAML anymore
        config_data = config_entry.data.copy()
        del config_data[CONF_PASSWORD]
        hass.config_entries.async_update_entry(config_entry, data=config_data)

    await august_gateway.async_authenticate()

    hass.data.setdefault(DOMAIN, {})
    data = hass.data[DOMAIN][config_entry.entry_id] = {
        DATA_AUGUST: AugustData(hass, august_gateway)
    }
    await data[DATA_AUGUST].async_setup()

    hass.config_entries.async_setup_platforms(config_entry, PLATFORMS)

    return True


class AugustData(AugustSubscriberMixin):
    """August data object."""

    def __init__(self, hass, august_gateway):
        """Init August data object."""
        super().__init__(hass, MIN_TIME_BETWEEN_DETAIL_UPDATES)
        self._hass = hass
        self._august_gateway = august_gateway
        self.activity_stream = None
        self._api = august_gateway.api
        self._device_detail_by_id = {}
        self._doorbells_by_id = {}
        self._locks_by_id = {}
        self._house_ids = set()
        self._pubnub_unsub = None

    async def async_setup(self):
        """Async setup of august device data and activities."""
        token = self._august_gateway.access_token
        user_data, locks, doorbells = await asyncio.gather(
            self._api.async_get_user(token),
            self._api.async_get_operable_locks(token),
            self._api.async_get_doorbells(token),
        )
        if not doorbells:
            doorbells = []
        if not locks:
            locks = []

        self._doorbells_by_id = {device.device_id: device for device in doorbells}
        self._locks_by_id = {device.device_id: device for device in locks}
        self._house_ids = {device.house_id for device in chain(locks, doorbells)}

        await self._async_refresh_device_detail_by_ids(
            [device.device_id for device in chain(locks, doorbells)]
        )

        # We remove all devices that we are missing
        # detail as we cannot determine if they are usable.
        # This also allows us to avoid checking for
        # detail being None all over the place
        self._remove_inoperative_locks()
        self._remove_inoperative_doorbells()

        pubnub = AugustPubNub()
        for device in self._device_detail_by_id.values():
            pubnub.register_device(device)

        self.activity_stream = ActivityStream(
            self._hass, self._api, self._august_gateway, self._house_ids, pubnub
        )
        await self.activity_stream.async_setup()
        pubnub.subscribe(self.async_pubnub_message)
        self._pubnub_unsub = async_create_pubnub(user_data["UserID"], pubnub)

        if self._locks_by_id:
            # Do not prevent setup as the sync can timeout
            # but it is not a fatal error as the lock
            # will recover automatically when it comes back online.
            asyncio.create_task(self._async_initial_sync())

    async def _async_initial_sync(self):
        """Attempt to request an initial sync."""
        # We don't care if this fails because we only want to wake
        # locks that are actually online anyways and they will be
        # awake when they come back online
<<<<<<< HEAD
        with contextlib.suppress(
            (asyncio.TimeoutError, ClientResponseError, CannotConnect)
        ):
            await asyncio.gather(
                *[
                    self.async_status_async(
                        device_id, bool(detail.bridge and detail.bridge.hyper_bridge)
                    )
                    for device_id, detail in self._device_detail_by_id.items()
                    if device_id in self._locks_by_id
                ]
            )
=======
        for result in await asyncio.gather(
            *[
                self.async_status_async(
                    device_id, bool(detail.bridge and detail.bridge.hyper_bridge)
                )
                for device_id, detail in self._device_detail_by_id.items()
                if device_id in self._locks_by_id
            ],
            return_exceptions=True,
        ):
            if isinstance(result, Exception) and not isinstance(
                result, (asyncio.TimeoutError, ClientResponseError, CannotConnect)
            ):
                _LOGGER.warning(
                    "Unexpected exception during initial sync: %s",
                    result,
                    exc_info=result,
                )
>>>>>>> c56dc7e0

    @callback
    def async_pubnub_message(self, device_id, date_time, message):
        """Process a pubnub message."""
        device = self.get_device_detail(device_id)
        activities = activities_from_pubnub_message(device, date_time, message)
        if activities:
            self.activity_stream.async_process_newer_device_activities(activities)
            self.async_signal_device_id_update(device.device_id)
        self.activity_stream.async_schedule_house_id_refresh(device.house_id)

    @callback
    def async_stop(self):
        """Stop the subscriptions."""
        self._pubnub_unsub()
        self.activity_stream.async_stop()

    @property
    def doorbells(self):
        """Return a list of py-august Doorbell objects."""
        return self._doorbells_by_id.values()

    @property
    def locks(self):
        """Return a list of py-august Lock objects."""
        return self._locks_by_id.values()

    def get_device_detail(self, device_id):
        """Return the py-august LockDetail or DoorbellDetail object for a device."""
        return self._device_detail_by_id[device_id]

    async def _async_refresh(self, time):
        await self._async_refresh_device_detail_by_ids(self._subscriptions.keys())

    async def _async_refresh_device_detail_by_ids(self, device_ids_list):
        await asyncio.gather(
            *(
                self._async_refresh_device_detail_by_id(device_id)
                for device_id in device_ids_list
            )
        )

    async def _async_refresh_device_detail_by_id(self, device_id):
        if device_id in self._locks_by_id:
            if self.activity_stream and self.activity_stream.pubnub.connected:
                saved_attrs = _save_live_attrs(self._device_detail_by_id[device_id])
            await self._async_update_device_detail(
                self._locks_by_id[device_id], self._api.async_get_lock_detail
            )
            if self.activity_stream and self.activity_stream.pubnub.connected:
                _restore_live_attrs(self._device_detail_by_id[device_id], saved_attrs)
            # keypads are always attached to locks
            if (
                device_id in self._device_detail_by_id
                and self._device_detail_by_id[device_id].keypad is not None
            ):
                keypad = self._device_detail_by_id[device_id].keypad
                self._device_detail_by_id[keypad.device_id] = keypad
        elif device_id in self._doorbells_by_id:
            await self._async_update_device_detail(
                self._doorbells_by_id[device_id],
                self._api.async_get_doorbell_detail,
            )
        _LOGGER.debug(
            "async_signal_device_id_update (from detail updates): %s", device_id
        )
        self.async_signal_device_id_update(device_id)

    async def _async_update_device_detail(self, device, api_call):
        _LOGGER.debug(
            "Started retrieving detail for %s (%s)",
            device.device_name,
            device.device_id,
        )

        try:
            self._device_detail_by_id[device.device_id] = await api_call(
                self._august_gateway.access_token, device.device_id
            )
        except ClientError as ex:
            _LOGGER.error(
                "Request error trying to retrieve %s details for %s. %s",
                device.device_id,
                device.device_name,
                ex,
            )
        _LOGGER.debug(
            "Completed retrieving detail for %s (%s)",
            device.device_name,
            device.device_id,
        )

    def _get_device_name(self, device_id):
        """Return doorbell or lock name as August has it stored."""
        if device_id in self._locks_by_id:
            return self._locks_by_id[device_id].device_name
        if device_id in self._doorbells_by_id:
            return self._doorbells_by_id[device_id].device_name

    async def async_lock(self, device_id):
        """Lock the device."""
        return await self._async_call_api_op_requires_bridge(
            device_id,
            self._api.async_lock_return_activities,
            self._august_gateway.access_token,
            device_id,
        )

    async def async_status_async(self, device_id, hyper_bridge):
        """Request status of the the device but do not wait for a response since it will come via pubnub."""
        return await self._async_call_api_op_requires_bridge(
            device_id,
            self._api.async_status_async,
            self._august_gateway.access_token,
            device_id,
            hyper_bridge,
        )

    async def async_lock_async(self, device_id, hyper_bridge):
        """Lock the device but do not wait for a response since it will come via pubnub."""
        return await self._async_call_api_op_requires_bridge(
            device_id,
            self._api.async_lock_async,
            self._august_gateway.access_token,
            device_id,
            hyper_bridge,
        )

    async def async_unlock(self, device_id):
        """Unlock the device."""
        return await self._async_call_api_op_requires_bridge(
            device_id,
            self._api.async_unlock_return_activities,
            self._august_gateway.access_token,
            device_id,
        )

    async def async_unlock_async(self, device_id, hyper_bridge):
        """Unlock the device but do not wait for a response since it will come via pubnub."""
        return await self._async_call_api_op_requires_bridge(
            device_id,
            self._api.async_unlock_async,
            self._august_gateway.access_token,
            device_id,
            hyper_bridge,
        )

    async def _async_call_api_op_requires_bridge(
        self, device_id, func, *args, **kwargs
    ):
        """Call an API that requires the bridge to be online and will change the device state."""
        ret = None
        try:
            ret = await func(*args, **kwargs)
        except AugustApiAIOHTTPError as err:
            device_name = self._get_device_name(device_id)
            if device_name is None:
                device_name = f"DeviceID: {device_id}"
            raise HomeAssistantError(f"{device_name}: {err}") from err

        return ret

    def _remove_inoperative_doorbells(self):
        for doorbell in list(self.doorbells):
            device_id = doorbell.device_id
            if self._device_detail_by_id.get(device_id):
                continue
            _LOGGER.info(
                "The doorbell %s could not be setup because the system could not fetch details about the doorbell",
                doorbell.device_name,
            )
            del self._doorbells_by_id[device_id]

    def _remove_inoperative_locks(self):
        # Remove non-operative locks as there must
        # be a bridge (August Connect) for them to
        # be usable
        for lock in list(self.locks):
            device_id = lock.device_id
            lock_detail = self._device_detail_by_id.get(device_id)
            if lock_detail is None:
                _LOGGER.info(
                    "The lock %s could not be setup because the system could not fetch details about the lock",
                    lock.device_name,
                )
            elif lock_detail.bridge is None:
                _LOGGER.info(
                    "The lock %s could not be setup because it does not have a bridge (Connect)",
                    lock.device_name,
                )
                del self._device_detail_by_id[device_id]
            # Bridge may come back online later so we still add the device since we will
            # have a pubnub subscription to tell use when it recovers
            else:
                continue
            del self._locks_by_id[device_id]


def _save_live_attrs(lock_detail):
    """Store the attributes that the lock detail api may have an invalid cache for.

    Since we are connected to pubnub we may have more current data
    then the api so we want to restore the most current data after
    updating battery state etc.
    """
    return {attr: getattr(lock_detail, attr) for attr in API_CACHED_ATTRS}


def _restore_live_attrs(lock_detail, attrs):
    """Restore the non-cache attributes after a cached update."""
    for attr, value in attrs.items():
        setattr(lock_detail, attr, value)<|MERGE_RESOLUTION|>--- conflicted
+++ resolved
@@ -1,6 +1,5 @@
 """Support for August devices."""
 import asyncio
-import contextlib
 from itertools import chain
 import logging
 
@@ -154,20 +153,6 @@
         # We don't care if this fails because we only want to wake
         # locks that are actually online anyways and they will be
         # awake when they come back online
-<<<<<<< HEAD
-        with contextlib.suppress(
-            (asyncio.TimeoutError, ClientResponseError, CannotConnect)
-        ):
-            await asyncio.gather(
-                *[
-                    self.async_status_async(
-                        device_id, bool(detail.bridge and detail.bridge.hyper_bridge)
-                    )
-                    for device_id, detail in self._device_detail_by_id.items()
-                    if device_id in self._locks_by_id
-                ]
-            )
-=======
         for result in await asyncio.gather(
             *[
                 self.async_status_async(
@@ -186,7 +171,6 @@
                     result,
                     exc_info=result,
                 )
->>>>>>> c56dc7e0
 
     @callback
     def async_pubnub_message(self, device_id, date_time, message):
