--- conflicted
+++ resolved
@@ -4,21 +4,14 @@
 
 from typing import Any
 
-<<<<<<< HEAD
-from pysmartthings.models import Attribute, Capability, Command
-=======
 from pysmartthings import Attribute, Capability, Command
->>>>>>> f1a6e949
 
 from homeassistant.components.lock import LockEntity
 from homeassistant.core import HomeAssistant
 from homeassistant.helpers.entity_platform import AddConfigEntryEntitiesCallback
 
 from . import SmartThingsConfigEntry
-<<<<<<< HEAD
-=======
 from .const import MAIN
->>>>>>> f1a6e949
 from .entity import SmartThingsEntity
 
 ST_STATE_LOCKED = "locked"
@@ -40,15 +33,9 @@
     """Add locks for a config entry."""
     entry_data = entry.runtime_data
     async_add_entities(
-<<<<<<< HEAD
-        SmartThingsLock(entry_data.client, device, [Capability.LOCK])
-        for device in entry_data.devices.values()
-        if Capability.LOCK in device.status["main"]
-=======
         SmartThingsLock(entry_data.client, device, entry_data.rooms, {Capability.LOCK})
         for device in entry_data.devices.values()
         if Capability.LOCK in device.status[MAIN]
->>>>>>> f1a6e949
     )
 
 
