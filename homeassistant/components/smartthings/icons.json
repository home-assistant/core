--- conflicted
+++ resolved
@@ -49,7 +49,15 @@
       }
     },
     "sensor": {
-<<<<<<< HEAD
+      "cooktop_operating_state": {
+        "default": "mdi:stove",
+        "state": {
+          "ready": "mdi:play-speed",
+          "run": "mdi:play",
+          "paused": "mdi:pause",
+          "finished": "mdi:food-turkey"
+        }
+      },
       "manual_level": {
         "default": "mdi:radiator",
         "state": {
@@ -66,15 +74,6 @@
           "defrost": "mdi:car-defrost-rear",
           "melt": "mdi:snowflake-melt",
           "simmer": "mdi:fire"
-=======
-      "cooktop_operating_state": {
-        "default": "mdi:stove",
-        "state": {
-          "ready": "mdi:play-speed",
-          "run": "mdi:play",
-          "paused": "mdi:pause",
-          "finished": "mdi:food-turkey"
->>>>>>> 7ee9f0af
         }
       }
     },
