{
  "entity": {
    "binary_sensor": {
      "dryer_wrinkle_prevent_active": {
        "default": "mdi:tumble-dryer",
        "state": {
          "on": "mdi:tumble-dryer-alert"
        }
      },
      "remote_control": {
        "default": "mdi:remote-off",
        "state": {
          "on": "mdi:remote"
        }
      },
      "child_lock": {
        "default": "mdi:lock-open",
        "state": {
          "on": "mdi:lock"
        }
      },
      "keep_fresh_mode": {
        "default": "mdi:creation"
      }
    },
    "button": {
      "reset_water_filter": {
        "default": "mdi:reload"
      },
      "stop": {
        "default": "mdi:stop"
      }
    },
    "number": {
      "washer_rinse_cycles": {
        "default": "mdi:waves-arrow-up"
      },
      "freezer_temperature": {
        "default": "mdi:snowflake-thermometer"
      }
    },
    "select": {
      "operating_state": {
        "state": {
          "run": "mdi:play",
          "pause": "mdi:pause",
          "stop": "mdi:stop"
        }
      },
      "lamp": {
        "default": "mdi:lightbulb",
        "state": {
          "on": "mdi:lightbulb-on",
          "off": "mdi:lightbulb-off"
        }
      },
      "detergent_amount": {
        "default": "mdi:car-coolant-level"
      },
      "flexible_detergent_amount": {
        "default": "mdi:car-coolant-level"
      }
    },
    "sensor": {
      "cooktop_operating_state": {
        "default": "mdi:stove",
        "state": {
          "ready": "mdi:play-speed",
          "run": "mdi:play",
          "paused": "mdi:pause",
          "finished": "mdi:food-turkey"
        }
      },
      "manual_level": {
        "default": "mdi:radiator",
        "state": {
          "0": "mdi:radiator-off"
        }
      },
      "heating_mode": {
        "state": {
          "off": "mdi:power",
          "manual": "mdi:cog",
          "boost": "mdi:flash",
          "keep_warm": "mdi:fire",
          "quick_preheat": "mdi:heat-wave",
          "defrost": "mdi:car-defrost-rear",
          "melt": "mdi:snowflake-melt",
          "simmer": "mdi:fire"
        }
      }
    },
    "switch": {
      "bubble_soak": {
        "default": "mdi:water-off",
        "state": {
          "on": "mdi:water"
        }
      },
      "wrinkle_prevent": {
        "default": "mdi:tumble-dryer",
        "state": {
          "off": "mdi:tumble-dryer-off"
        }
      },
      "keep_fresh_mode": {
        "default": "mdi:creation"
      },
      "ice_maker": {
        "default": "mdi:delete-variant"
      },
<<<<<<< HEAD
      "sanitize": {
        "default": "mdi:lotion"
=======
      "auto_cycle_link": {
        "default": "mdi:link-off",
        "state": {
          "on": "mdi:link"
        }
>>>>>>> 5619042f
      }
    }
  }
}<|MERGE_RESOLUTION|>--- conflicted
+++ resolved
@@ -109,16 +109,14 @@
       "ice_maker": {
         "default": "mdi:delete-variant"
       },
-<<<<<<< HEAD
       "sanitize": {
         "default": "mdi:lotion"
-=======
+      },
       "auto_cycle_link": {
         "default": "mdi:link-off",
         "state": {
           "on": "mdi:link"
         }
->>>>>>> 5619042f
       }
     }
   }
