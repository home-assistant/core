{
  "entity": {
    "binary_sensor": {
      "remote_control": {
        "default": "mdi:remote-off",
        "state": {
          "on": "mdi:remote"
        }
      },
      "child_lock": {
        "default": "mdi:lock-open",
        "state": {
          "on": "mdi:lock"
        }
      }
    },
<<<<<<< HEAD
    "switch": {
      "wrinkle_prevent": {
        "default": "mdi:tumble-dryer",
        "state": {
          "off": "mdi:tumble-dryer-off"
=======
    "select": {
      "operating_state": {
        "state": {
          "run": "mdi:play",
          "pause": "mdi:pause",
          "stop": "mdi:stop"
>>>>>>> 931ce895
        }
      }
    }
  }
}<|MERGE_RESOLUTION|>--- conflicted
+++ resolved
@@ -14,20 +14,20 @@
         }
       }
     },
-<<<<<<< HEAD
-    "switch": {
-      "wrinkle_prevent": {
-        "default": "mdi:tumble-dryer",
-        "state": {
-          "off": "mdi:tumble-dryer-off"
-=======
     "select": {
       "operating_state": {
         "state": {
           "run": "mdi:play",
           "pause": "mdi:pause",
           "stop": "mdi:stop"
->>>>>>> 931ce895
+        }
+      }
+    },
+    "switch": {
+      "wrinkle_prevent": {
+        "default": "mdi:tumble-dryer",
+        "state": {
+          "off": "mdi:tumble-dryer-off"
         }
       }
     }
