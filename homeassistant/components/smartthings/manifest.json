--- conflicted
+++ resolved
@@ -29,12 +29,6 @@
   "documentation": "https://www.home-assistant.io/integrations/smartthings",
   "iot_class": "cloud_push",
   "loggers": ["pysmartthings"],
-<<<<<<< HEAD
-  "requirements": [
-    "git+https://github.com/joostlek/pysmartthings.git@retry#python-tado==2.7.5"
-  ]
-=======
   "quality_scale": "bronze",
-  "requirements": ["pysmartthings==2.7.4"]
->>>>>>> fa526552
+  "requirements": ["pysmartthings==3.0.0"]
 }