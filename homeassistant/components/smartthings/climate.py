--- conflicted
+++ resolved
@@ -6,12 +6,7 @@
 import logging
 from typing import Any
 
-<<<<<<< HEAD
-from pysmartthings import SmartThings
-from pysmartthings.models import Attribute, Capability, Command
-=======
 from pysmartthings import Attribute, Capability, Command, SmartThings
->>>>>>> f84a4668
 
 from homeassistant.components.climate import (
     ATTR_HVAC_MODE,
@@ -31,10 +26,7 @@
 from homeassistant.helpers.entity_platform import AddConfigEntryEntitiesCallback
 
 from . import FullDevice, SmartThingsConfigEntry
-<<<<<<< HEAD
-=======
 from .const import MAIN
->>>>>>> f84a4668
 from .entity import SmartThingsEntity
 
 ATTR_OPERATION_STATE = "operation_state"
@@ -126,18 +118,6 @@
     """Add climate entities for a config entry."""
     entry_data = entry.runtime_data
     entities: list[ClimateEntity] = [
-<<<<<<< HEAD
-        SmartThingsAirConditioner(entry_data.client, device)
-        for device in entry_data.devices.values()
-        if all(capability in device.status["main"] for capability in AC_CAPABILITIES)
-    ]
-    entities.extend(
-        SmartThingsThermostat(entry_data.client, device)
-        for device in entry_data.devices.values()
-        if all(
-            capability in device.status["main"]
-            for capability in THERMOSTAT_CAPABILITIES
-=======
         SmartThingsAirConditioner(entry_data.client, entry_data.rooms, device)
         for device in entry_data.devices.values()
         if all(capability in device.status[MAIN] for capability in AC_CAPABILITIES)
@@ -147,7 +127,6 @@
         for device in entry_data.devices.values()
         if all(
             capability in device.status[MAIN] for capability in THERMOSTAT_CAPABILITIES
->>>>>>> f84a4668
         )
     )
     async_add_entities(entities)
@@ -156,25 +135,17 @@
 class SmartThingsThermostat(SmartThingsEntity, ClimateEntity):
     """Define a SmartThings climate entities."""
 
-<<<<<<< HEAD
-    def __init__(self, client: SmartThings, device: FullDevice) -> None:
-=======
     _attr_name = None
 
     def __init__(
         self, client: SmartThings, rooms: dict[str, str], device: FullDevice
     ) -> None:
->>>>>>> f84a4668
         """Init the class."""
         super().__init__(
             client,
             device,
-<<<<<<< HEAD
-            [
-=======
             rooms,
             {
->>>>>>> f84a4668
                 Capability.THERMOSTAT_FAN_MODE,
                 Capability.THERMOSTAT_MODE,
                 Capability.TEMPERATURE_MEASUREMENT,
@@ -182,11 +153,7 @@
                 Capability.THERMOSTAT_OPERATING_STATE,
                 Capability.THERMOSTAT_COOLING_SETPOINT,
                 Capability.RELATIVE_HUMIDITY_MEASUREMENT,
-<<<<<<< HEAD
-            ],
-=======
             },
->>>>>>> f84a4668
         )
         self._attr_supported_features = self._determine_features()
 
@@ -197,13 +164,7 @@
             | ClimateEntityFeature.TURN_OFF
             | ClimateEntityFeature.TURN_ON
         )
-<<<<<<< HEAD
-        if self.get_attribute_value(
-            Capability.THERMOSTAT_FAN_MODE, Attribute.THERMOSTAT_FAN_MODE
-        ):
-=======
         if self.supports_capability(Capability.THERMOSTAT_FAN_MODE):
->>>>>>> f84a4668
             flags |= ClimateEntityFeature.FAN_MODE
         return flags
 
@@ -314,13 +275,6 @@
     @property
     def hvac_modes(self) -> list[HVACMode]:
         """Return the list of available operation modes."""
-<<<<<<< HEAD
-        return [
-            state
-            for mode in self.get_attribute_value(
-                Capability.THERMOSTAT_MODE, Attribute.SUPPORTED_THERMOSTAT_MODES
-            )
-=======
         if (
             supported_thermostat_modes := self.get_attribute_value(
                 Capability.THERMOSTAT_MODE, Attribute.SUPPORTED_THERMOSTAT_MODES
@@ -330,7 +284,6 @@
         return [
             state
             for mode in supported_thermostat_modes
->>>>>>> f84a4668
             if (state := AC_MODE_TO_STATE.get(mode)) is not None
         ]
 
@@ -368,12 +321,6 @@
     @property
     def temperature_unit(self) -> str:
         """Return the unit of measurement."""
-<<<<<<< HEAD
-        unit = self._internal_state[Capability.TEMPERATURE_MEASUREMENT][
-            Attribute.TEMPERATURE
-        ].unit
-        assert unit
-=======
         # Offline third party thermostats may not have a unit
         # Since climate always requires a unit, default to Celsius
         if (
@@ -382,35 +329,24 @@
             ].unit
         ) is None:
             return UnitOfTemperature.CELSIUS
->>>>>>> f84a4668
         return UNIT_MAP[unit]
 
 
 class SmartThingsAirConditioner(SmartThingsEntity, ClimateEntity):
     """Define a SmartThings Air Conditioner."""
 
-<<<<<<< HEAD
-    _attr_preset_mode = None
-
-    def __init__(self, client: SmartThings, device: FullDevice) -> None:
-=======
     _attr_name = None
     _attr_preset_mode = None
 
     def __init__(
         self, client: SmartThings, rooms: dict[str, str], device: FullDevice
     ) -> None:
->>>>>>> f84a4668
         """Init the class."""
         super().__init__(
             client,
             device,
-<<<<<<< HEAD
-            [
-=======
             rooms,
             {
->>>>>>> f84a4668
                 Capability.AIR_CONDITIONER_MODE,
                 Capability.SWITCH,
                 Capability.FAN_OSCILLATION_MODE,
@@ -419,11 +355,7 @@
                 Capability.TEMPERATURE_MEASUREMENT,
                 Capability.CUSTOM_AIR_CONDITIONER_OPTIONAL_MODE,
                 Capability.DEMAND_RESPONSE_LOAD_CONTROL,
-<<<<<<< HEAD
-            ],
-=======
             },
->>>>>>> f84a4668
         )
         self._attr_hvac_modes = self._determine_hvac_modes()
         self._attr_preset_modes = self._determine_preset_modes()
@@ -533,12 +465,9 @@
         Include attributes from the Demand Response Load Control (drlc)
         and Power Consumption capabilities.
         """
-<<<<<<< HEAD
-=======
         if not self.supports_capability(Capability.DEMAND_RESPONSE_LOAD_CONTROL):
             return None
 
->>>>>>> f84a4668
         drlc_status = self.get_attribute_value(
             Capability.DEMAND_RESPONSE_LOAD_CONTROL,
             Attribute.DEMAND_RESPONSE_LOAD_CONTROL_STATUS,
@@ -642,15 +571,6 @@
     def _determine_hvac_modes(self) -> list[HVACMode]:
         """Determine the supported HVAC modes."""
         modes = [HVACMode.OFF]
-<<<<<<< HEAD
-        modes.extend(
-            state
-            for mode in self.get_attribute_value(
-                Capability.AIR_CONDITIONER_MODE, Attribute.SUPPORTED_AC_MODES
-            )
-            if (state := AC_MODE_TO_STATE.get(mode)) is not None
-        )
-=======
         if (
             ac_modes := self.get_attribute_value(
                 Capability.AIR_CONDITIONER_MODE, Attribute.SUPPORTED_AC_MODES
@@ -662,5 +582,4 @@
                 if (state := AC_MODE_TO_STATE.get(mode)) is not None
                 if state not in modes
             )
->>>>>>> f84a4668
         return modes