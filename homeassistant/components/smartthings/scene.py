"""Support for scenes through the SmartThings cloud API."""

from typing import Any

<<<<<<< HEAD
from pysmartthings import SmartThings
from pysmartthings.models import Scene as STScene
=======
from pysmartthings import Scene as STScene, SmartThings
>>>>>>> f84a4668

from homeassistant.components.scene import Scene
from homeassistant.core import HomeAssistant
from homeassistant.helpers.entity_platform import AddConfigEntryEntitiesCallback

from . import SmartThingsConfigEntry


async def async_setup_entry(
    hass: HomeAssistant,
    entry: SmartThingsConfigEntry,
    async_add_entities: AddConfigEntryEntitiesCallback,
) -> None:
    """Add lights for a config entry."""
    client = entry.runtime_data.client
    scenes = entry.runtime_data.scenes
    async_add_entities(SmartThingsScene(scene, client) for scene in scenes.values())


class SmartThingsScene(Scene):
    """Define a SmartThings scene."""

    def __init__(self, scene: STScene, client: SmartThings) -> None:
        """Init the scene class."""
        self.client = client
        self._scene = scene
        self._attr_name = scene.name
        self._attr_unique_id = scene.scene_id

    async def async_activate(self, **kwargs: Any) -> None:
        """Activate scene."""
        await self.client.execute_scene(self._scene.scene_id)

    @property
    def extra_state_attributes(self) -> dict[str, Any]:
        """Get attributes about the state."""
        return {
            "icon": self._scene.icon,
            "color": self._scene.color,
            "location_id": self._scene.location_id,
        }<|MERGE_RESOLUTION|>--- conflicted
+++ resolved
@@ -2,12 +2,7 @@
 
 from typing import Any
 
-<<<<<<< HEAD
-from pysmartthings import SmartThings
-from pysmartthings.models import Scene as STScene
-=======
 from pysmartthings import Scene as STScene, SmartThings
->>>>>>> f84a4668
 
 from homeassistant.components.scene import Scene
 from homeassistant.core import HomeAssistant
