--- conflicted
+++ resolved
@@ -86,11 +86,8 @@
     Platform.FAN,
     Platform.LIGHT,
     Platform.LOCK,
-<<<<<<< HEAD
     Platform.MEDIA_PLAYER,
-=======
     Platform.NUMBER,
->>>>>>> 358f78c7
     Platform.SCENE,
     Platform.SELECT,
     Platform.SENSOR,
