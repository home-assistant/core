--- conflicted
+++ resolved
@@ -2,20 +2,6 @@
 
 from __future__ import annotations
 
-<<<<<<< HEAD
-from dataclasses import dataclass
-import logging
-from typing import TYPE_CHECKING
-
-from aiohttp import ClientError
-from pysmartthings import Attribute, Capability, Device, Scene, SmartThings, Status
-from pysmartthings.exceptions import SmartThingsAuthenticationFailedError
-
-from homeassistant.config_entries import ConfigEntry
-from homeassistant.const import CONF_ACCESS_TOKEN, CONF_TOKEN, Platform
-from homeassistant.core import HomeAssistant
-from homeassistant.exceptions import ConfigEntryAuthFailed, ConfigEntryNotReady
-=======
 from collections.abc import Callable
 from dataclasses import dataclass
 import logging
@@ -44,16 +30,11 @@
 from homeassistant.core import Event, HomeAssistant
 from homeassistant.exceptions import ConfigEntryAuthFailed, ConfigEntryNotReady
 from homeassistant.helpers import device_registry as dr
->>>>>>> f84a4668
 from homeassistant.helpers.aiohttp_client import async_get_clientsession
 from homeassistant.helpers.config_entry_oauth2_flow import (
     OAuth2Session,
     async_get_config_entry_implementation,
 )
-<<<<<<< HEAD
-
-from .const import CONF_INSTALLED_APP_ID, CONF_LOCATION_ID
-=======
 
 from .const import (
     CONF_INSTALLED_APP_ID,
@@ -84,57 +65,8 @@
 
     device: Device
     status: dict[str, dict[Capability | str, dict[Attribute | str, Status]]]
->>>>>>> f84a4668
-
-_LOGGER = logging.getLogger(__name__)
-
-<<<<<<< HEAD
-
-@dataclass
-class SmartThingsData:
-    """Define an object to hold SmartThings data."""
-
-    devices: dict[str, FullDevice]
-    scenes: dict[str, Scene]
-    client: SmartThings
-
-
-@dataclass
-class FullDevice:
-    """Define an object to hold device data."""
-
-    device: Device
-    status: dict[str, dict[Capability, dict[Attribute, Status]]]
-
-
-type SmartThingsConfigEntry = ConfigEntry[SmartThingsData]
-
-PLATFORMS = [
-    Platform.BINARY_SENSOR,
-    Platform.CLIMATE,
-    Platform.COVER,
-    Platform.FAN,
-    Platform.LIGHT,
-    Platform.LOCK,
-    Platform.SCENE,
-    Platform.SENSOR,
-    Platform.SWITCH,
-    Platform.UPDATE,
-]
-
-
-async def async_setup_entry(hass: HomeAssistant, entry: SmartThingsConfigEntry) -> bool:
-    """Initialize config entry which represents an installed SmartApp."""
-    implementation = await async_get_config_entry_implementation(hass, entry)
-    session = OAuth2Session(hass, entry, implementation)
-
-    try:
-        await session.async_ensure_token_valid()
-    except ClientError as err:
-        raise ConfigEntryNotReady from err
-
-    client = SmartThings(session=async_get_clientsession(hass))
-=======
+
+
 type SmartThingsConfigEntry = ConfigEntry[SmartThingsData]
 
 PLATFORMS = [
@@ -330,55 +262,8 @@
     if (subscription_id := entry.data.get(CONF_SUBSCRIPTION_ID)) is not None:
         await client.delete_subscription(subscription_id)
     return await hass.config_entries.async_unload_platforms(entry, PLATFORMS)
->>>>>>> f84a4668
-
-    async def _refresh_token() -> str:
-        await session.async_ensure_token_valid()
-        token = session.token[CONF_ACCESS_TOKEN]
-        if TYPE_CHECKING:
-            assert isinstance(token, str)
-        return token
-
-<<<<<<< HEAD
-    client.refresh_token_function = _refresh_token
-
-    device_status: dict[str, FullDevice] = {}
-    try:
-        devices = await client.get_devices()
-        for device in devices:
-            status = await client.get_device_status(device.device_id)
-            device_status[device.device_id] = FullDevice(device=device, status=status)
-    except SmartThingsAuthenticationFailedError as err:
-        raise ConfigEntryAuthFailed from err
-
-    scenes = {
-        scene.scene_id: scene
-        for scene in await client.get_scenes(location_id=entry.data[CONF_LOCATION_ID])
-    }
-
-    entry.runtime_data = SmartThingsData(
-        devices=device_status,
-        client=client,
-        scenes=scenes,
-    )
-
-    hass.loop.create_task(
-        client.subscribe(
-            entry.data[CONF_LOCATION_ID], entry.data[CONF_TOKEN][CONF_INSTALLED_APP_ID]
-        )
-    )
-
-    await hass.config_entries.async_forward_entry_setups(entry, PLATFORMS)
-
-    return True
-
-
-async def async_unload_entry(
-    hass: HomeAssistant, entry: SmartThingsConfigEntry
-) -> bool:
-    """Unload a config entry."""
-    return await hass.config_entries.async_unload_platforms(entry, PLATFORMS)
-=======
+
+
 async def async_migrate_entry(hass: HomeAssistant, entry: ConfigEntry) -> bool:
     """Handle config entry migration."""
 
@@ -426,5 +311,4 @@
                     or not KEEP_CAPABILITY_QUIRK[capability](main_component[capability])
                 ):
                     del main_component[capability]
-    return status
->>>>>>> f84a4668
+    return status