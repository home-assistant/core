"""Support for SmartThings Cloud."""

from __future__ import annotations

from typing import Any

<<<<<<< HEAD
from pysmartthings import SmartThings
from pysmartthings.models import Attribute, Capability, Command
=======
from pysmartthings import (
    Attribute,
    Capability,
    Command,
    DeviceEvent,
    SmartThings,
    Status,
)
>>>>>>> f84a4668

from homeassistant.helpers.device_registry import DeviceInfo
from homeassistant.helpers.entity import Entity

from . import FullDevice
<<<<<<< HEAD
from .const import DOMAIN
=======
from .const import DOMAIN, MAIN
>>>>>>> f84a4668


class SmartThingsEntity(Entity):
    """Defines a SmartThings entity."""

    _attr_should_poll = False
    _attr_has_entity_name = True

    def __init__(
<<<<<<< HEAD
        self, client: SmartThings, device: FullDevice, capabilities: list[Capability]
=======
        self,
        client: SmartThings,
        device: FullDevice,
        rooms: dict[str, str],
        capabilities: set[Capability],
        *,
        component: str = MAIN,
>>>>>>> f84a4668
    ) -> None:
        """Initialize the instance."""
        self.client = client
        self.capabilities = capabilities
<<<<<<< HEAD
        self._internal_state = {
            capability: device.status["main"][capability]
            for capability in capabilities
            if capability in device.status["main"]
        }
        self.device = device
        self._attr_name = device.device.label
=======
        self.component = component
        self._internal_state: dict[Capability | str, dict[Attribute | str, Status]] = {
            capability: device.status[component][capability]
            for capability in capabilities
            if capability in device.status[component]
        }
        self.device = device
>>>>>>> f84a4668
        self._attr_unique_id = device.device.device_id
        self._attr_device_info = DeviceInfo(
            configuration_url="https://account.smartthings.com",
            identifiers={(DOMAIN, device.device.device_id)},
            name=device.device.label,
<<<<<<< HEAD
=======
            suggested_area=(
                rooms.get(device.device.room_id) if device.device.room_id else None
            ),
>>>>>>> f84a4668
        )
        if device.device.parent_device_id:
            self._attr_device_info["via_device"] = (
                DOMAIN,
                device.device.parent_device_id,
            )
        if (ocf := device.device.ocf) is not None:
            self._attr_device_info.update(
                {
                    "manufacturer": ocf.manufacturer_name,
                    "model": (
                        (ocf.model_number.split("|")[0]) if ocf.model_number else None
                    ),
                    "hw_version": ocf.hardware_version,
                    "sw_version": ocf.firmware_version,
                }
            )
        if (viper := device.device.viper) is not None:
            self._attr_device_info.update(
                {
                    "manufacturer": viper.manufacturer_name,
                    "model": viper.model_name,
                    "hw_version": viper.hardware_version,
                    "sw_version": viper.software_version,
                }
            )

    async def async_added_to_hass(self) -> None:
        """Subscribe to updates."""
        await super().async_added_to_hass()
        for capability in self._internal_state:
            self.async_on_remove(
<<<<<<< HEAD
                self.client.add_device_event_listener(
                    self.device.device.device_id,
                    "main",
=======
                self.client.add_device_capability_event_listener(
                    self.device.device.device_id,
                    self.component,
>>>>>>> f84a4668
                    capability,
                    self._update_handler,
                )
            )
        self._update_attr()

<<<<<<< HEAD
    def _update_handler(
        self,
        capability: Capability,
        attribute: Attribute,
        value: str | float | dict[str, Any] | list[Any] | None,
        data: dict[str, Any] | None,
    ) -> None:
        self._internal_state[capability][attribute].value = value
        self._internal_state[capability][attribute].data = data
=======
    def _update_handler(self, event: DeviceEvent) -> None:
        self._internal_state[event.capability][event.attribute].value = event.value
        self._internal_state[event.capability][event.attribute].data = event.data
>>>>>>> f84a4668
        self._handle_update()

    def supports_capability(self, capability: Capability) -> bool:
        """Test if device supports a capability."""
<<<<<<< HEAD
        return capability in self.device.status["main"]
=======
        return capability in self.device.status[self.component]
>>>>>>> f84a4668

    def get_attribute_value(self, capability: Capability, attribute: Attribute) -> Any:
        """Get the value of a device attribute."""
        return self._internal_state[capability][attribute].value

    def _update_attr(self) -> None:
        """Update the attributes."""

    def _handle_update(self) -> None:
        """Handle updated data from the coordinator."""
        self._update_attr()
        self.async_write_ha_state()

    async def execute_device_command(
        self,
        capability: Capability,
        command: Command,
        argument: int | str | list[Any] | dict[str, Any] | None = None,
    ) -> None:
        """Execute a command on the device."""
        kwargs = {}
        if argument is not None:
            kwargs["argument"] = argument
        await self.client.execute_device_command(
<<<<<<< HEAD
            self.device.device.device_id, capability, command, "main", **kwargs
=======
            self.device.device.device_id, capability, command, self.component, **kwargs
>>>>>>> f84a4668
        )<|MERGE_RESOLUTION|>--- conflicted
+++ resolved
@@ -4,10 +4,6 @@
 
 from typing import Any
 
-<<<<<<< HEAD
-from pysmartthings import SmartThings
-from pysmartthings.models import Attribute, Capability, Command
-=======
 from pysmartthings import (
     Attribute,
     Capability,
@@ -16,17 +12,12 @@
     SmartThings,
     Status,
 )
->>>>>>> f84a4668
 
 from homeassistant.helpers.device_registry import DeviceInfo
 from homeassistant.helpers.entity import Entity
 
 from . import FullDevice
-<<<<<<< HEAD
-from .const import DOMAIN
-=======
 from .const import DOMAIN, MAIN
->>>>>>> f84a4668
 
 
 class SmartThingsEntity(Entity):
@@ -36,9 +27,6 @@
     _attr_has_entity_name = True
 
     def __init__(
-<<<<<<< HEAD
-        self, client: SmartThings, device: FullDevice, capabilities: list[Capability]
-=======
         self,
         client: SmartThings,
         device: FullDevice,
@@ -46,20 +34,10 @@
         capabilities: set[Capability],
         *,
         component: str = MAIN,
->>>>>>> f84a4668
     ) -> None:
         """Initialize the instance."""
         self.client = client
         self.capabilities = capabilities
-<<<<<<< HEAD
-        self._internal_state = {
-            capability: device.status["main"][capability]
-            for capability in capabilities
-            if capability in device.status["main"]
-        }
-        self.device = device
-        self._attr_name = device.device.label
-=======
         self.component = component
         self._internal_state: dict[Capability | str, dict[Attribute | str, Status]] = {
             capability: device.status[component][capability]
@@ -67,18 +45,14 @@
             if capability in device.status[component]
         }
         self.device = device
->>>>>>> f84a4668
         self._attr_unique_id = device.device.device_id
         self._attr_device_info = DeviceInfo(
             configuration_url="https://account.smartthings.com",
             identifiers={(DOMAIN, device.device.device_id)},
             name=device.device.label,
-<<<<<<< HEAD
-=======
             suggested_area=(
                 rooms.get(device.device.room_id) if device.device.room_id else None
             ),
->>>>>>> f84a4668
         )
         if device.device.parent_device_id:
             self._attr_device_info["via_device"] = (
@@ -111,45 +85,23 @@
         await super().async_added_to_hass()
         for capability in self._internal_state:
             self.async_on_remove(
-<<<<<<< HEAD
-                self.client.add_device_event_listener(
-                    self.device.device.device_id,
-                    "main",
-=======
                 self.client.add_device_capability_event_listener(
                     self.device.device.device_id,
                     self.component,
->>>>>>> f84a4668
                     capability,
                     self._update_handler,
                 )
             )
         self._update_attr()
 
-<<<<<<< HEAD
-    def _update_handler(
-        self,
-        capability: Capability,
-        attribute: Attribute,
-        value: str | float | dict[str, Any] | list[Any] | None,
-        data: dict[str, Any] | None,
-    ) -> None:
-        self._internal_state[capability][attribute].value = value
-        self._internal_state[capability][attribute].data = data
-=======
     def _update_handler(self, event: DeviceEvent) -> None:
         self._internal_state[event.capability][event.attribute].value = event.value
         self._internal_state[event.capability][event.attribute].data = event.data
->>>>>>> f84a4668
         self._handle_update()
 
     def supports_capability(self, capability: Capability) -> bool:
         """Test if device supports a capability."""
-<<<<<<< HEAD
-        return capability in self.device.status["main"]
-=======
         return capability in self.device.status[self.component]
->>>>>>> f84a4668
 
     def get_attribute_value(self, capability: Capability, attribute: Attribute) -> Any:
         """Get the value of a device attribute."""
@@ -174,9 +126,5 @@
         if argument is not None:
             kwargs["argument"] = argument
         await self.client.execute_device_command(
-<<<<<<< HEAD
-            self.device.device.device_id, capability, command, "main", **kwargs
-=======
             self.device.device.device_id, capability, command, self.component, **kwargs
->>>>>>> f84a4668
         )