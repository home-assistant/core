--- conflicted
+++ resolved
@@ -5,12 +5,7 @@
 import math
 from typing import Any
 
-<<<<<<< HEAD
-from pysmartthings import SmartThings
-from pysmartthings.models import Attribute, Capability, Command
-=======
 from pysmartthings import Attribute, Capability, Command, SmartThings
->>>>>>> f1a6e949
 
 from homeassistant.components.fan import FanEntity, FanEntityFeature
 from homeassistant.core import HomeAssistant
@@ -22,10 +17,7 @@
 from homeassistant.util.scaling import int_states_in_range
 
 from . import FullDevice, SmartThingsConfigEntry
-<<<<<<< HEAD
-=======
 from .const import MAIN
->>>>>>> f1a6e949
 from .entity import SmartThingsEntity
 
 SPEED_RANGE = (1, 3)  # off is not included
@@ -39,29 +31,17 @@
     """Add fans for a config entry."""
     entry_data = entry.runtime_data
     async_add_entities(
-<<<<<<< HEAD
-        SmartThingsFan(entry_data.client, device)
-        for device in entry_data.devices.values()
-        if Capability.SWITCH in device.status["main"]
-        and any(
-            capability in device.status["main"]
-=======
         SmartThingsFan(entry_data.client, entry_data.rooms, device)
         for device in entry_data.devices.values()
         if Capability.SWITCH in device.status[MAIN]
         and any(
             capability in device.status[MAIN]
->>>>>>> f1a6e949
             for capability in (
                 Capability.FAN_SPEED,
                 Capability.AIR_CONDITIONER_FAN_MODE,
             )
         )
-<<<<<<< HEAD
-        and Capability.THERMOSTAT_COOLING_SETPOINT not in device.status["main"]
-=======
         and Capability.THERMOSTAT_COOLING_SETPOINT not in device.status[MAIN]
->>>>>>> f1a6e949
     )
 
 
@@ -71,31 +51,19 @@
     _attr_name = None
     _attr_speed_count = int_states_in_range(SPEED_RANGE)
 
-<<<<<<< HEAD
-    def __init__(self, client: SmartThings, device: FullDevice) -> None:
-=======
     def __init__(
         self, client: SmartThings, rooms: dict[str, str], device: FullDevice
     ) -> None:
->>>>>>> f1a6e949
         """Init the class."""
         super().__init__(
             client,
             device,
-<<<<<<< HEAD
-            [
-                Capability.SWITCH,
-                Capability.FAN_SPEED,
-                Capability.AIR_CONDITIONER_FAN_MODE,
-            ],
-=======
             rooms,
             {
                 Capability.SWITCH,
                 Capability.FAN_SPEED,
                 Capability.AIR_CONDITIONER_FAN_MODE,
             },
->>>>>>> f1a6e949
         )
         self._attr_supported_features = self._determine_features()
 
@@ -116,13 +84,8 @@
         else:
             value = math.ceil(percentage_to_ranged_value(SPEED_RANGE, percentage))
             await self.execute_device_command(
-<<<<<<< HEAD
-                Capability.SWITCH,
-                Command.OFF,
-=======
                 Capability.FAN_SPEED,
                 Command.SET_FAN_SPEED,
->>>>>>> f1a6e949
                 argument=value,
             )
 
@@ -156,11 +119,7 @@
     @property
     def is_on(self) -> bool:
         """Return true if fan is on."""
-<<<<<<< HEAD
-        return self.get_attribute_value(Capability.SWITCH, Attribute.SWITCH)
-=======
         return self.get_attribute_value(Capability.SWITCH, Attribute.SWITCH) == "on"
->>>>>>> f1a6e949
 
     @property
     def percentage(self) -> int | None:
@@ -176,11 +135,8 @@
 
         Requires FanEntityFeature.PRESET_MODE.
         """
-<<<<<<< HEAD
-=======
         if not self.supports_capability(Capability.AIR_CONDITIONER_FAN_MODE):
             return None
->>>>>>> f1a6e949
         return self.get_attribute_value(
             Capability.AIR_CONDITIONER_FAN_MODE, Attribute.FAN_MODE
         )
@@ -191,11 +147,8 @@
 
         Requires FanEntityFeature.PRESET_MODE.
         """
-<<<<<<< HEAD
-=======
         if not self.supports_capability(Capability.AIR_CONDITIONER_FAN_MODE):
             return None
->>>>>>> f1a6e949
         return self.get_attribute_value(
             Capability.AIR_CONDITIONER_FAN_MODE, Attribute.SUPPORTED_AC_FAN_MODES
         )