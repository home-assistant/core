"""Support for binary sensors through the SmartThings cloud API."""

from __future__ import annotations

from dataclasses import dataclass

<<<<<<< HEAD
from pysmartthings import SmartThings
from pysmartthings.models import Attribute, Capability
=======
from pysmartthings import Attribute, Capability, SmartThings
>>>>>>> f1a6e949

from homeassistant.components.binary_sensor import (
    BinarySensorDeviceClass,
    BinarySensorEntity,
    BinarySensorEntityDescription,
)
from homeassistant.const import EntityCategory
from homeassistant.core import HomeAssistant
from homeassistant.helpers.entity_platform import AddConfigEntryEntitiesCallback

from . import FullDevice, SmartThingsConfigEntry
<<<<<<< HEAD
=======
from .const import MAIN
>>>>>>> f1a6e949
from .entity import SmartThingsEntity


@dataclass(frozen=True, kw_only=True)
class SmartThingsBinarySensorEntityDescription(BinarySensorEntityDescription):
    """Describe a SmartThings binary sensor entity."""

    is_on_key: str


CAPABILITY_TO_SENSORS: dict[
<<<<<<< HEAD
    Capability, dict[Attribute, list[SmartThingsBinarySensorEntityDescription]]
] = {
    Capability.ACCELERATION_SENSOR: {
        Attribute.ACCELERATION: [
            SmartThingsBinarySensorEntityDescription(
                key=Attribute.ACCELERATION,
                device_class=BinarySensorDeviceClass.MOVING,
                is_on_key="active",
            )
        ]
    },
    Capability.CONTACT_SENSOR: {
        Attribute.CONTACT: [
            SmartThingsBinarySensorEntityDescription(
                key=Attribute.CONTACT,
                device_class=BinarySensorDeviceClass.DOOR,
                is_on_key="open",
            )
        ]
    },
    Capability.FILTER_STATUS: {
        Attribute.FILTER_STATUS: [
            SmartThingsBinarySensorEntityDescription(
                key=Attribute.FILTER_STATUS,
                device_class=BinarySensorDeviceClass.PROBLEM,
                is_on_key="replace",
            )
        ]
    },
    Capability.MOTION_SENSOR: {
        Attribute.MOTION: [
            SmartThingsBinarySensorEntityDescription(
                key=Attribute.MOTION,
                device_class=BinarySensorDeviceClass.MOTION,
                is_on_key="active",
            )
        ]
    },
    Capability.PRESENCE_SENSOR: {
        Attribute.PRESENCE: [
            SmartThingsBinarySensorEntityDescription(
                key=Attribute.PRESENCE,
                device_class=BinarySensorDeviceClass.PRESENCE,
                is_on_key="present",
            )
        ]
    },
    Capability.SOUND_SENSOR: {
        Attribute.SOUND: [
            SmartThingsBinarySensorEntityDescription(
                key=Attribute.SOUND,
                device_class=BinarySensorDeviceClass.SOUND,
                is_on_key="detected",
            )
        ]
    },
    Capability.TAMPER_ALERT: {
        Attribute.TAMPER: [
            SmartThingsBinarySensorEntityDescription(
                key=Attribute.TAMPER,
                device_class=BinarySensorDeviceClass.PROBLEM,
                is_on_key="detected",
                entity_category=EntityCategory.DIAGNOSTIC,
            )
        ]
    },
    Capability.VALVE: {
        Attribute.VALVE: [
            SmartThingsBinarySensorEntityDescription(
                key=Attribute.VALVE,
                device_class=BinarySensorDeviceClass.OPENING,
                is_on_key="open",
            )
        ]
    },
    Capability.WATER_SENSOR: {
        Attribute.WATER: [
            SmartThingsBinarySensorEntityDescription(
                key=Attribute.WATER,
                device_class=BinarySensorDeviceClass.MOISTURE,
                is_on_key="wet",
            )
        ]
=======
    Capability, dict[Attribute, SmartThingsBinarySensorEntityDescription]
] = {
    Capability.ACCELERATION_SENSOR: {
        Attribute.ACCELERATION: SmartThingsBinarySensorEntityDescription(
            key=Attribute.ACCELERATION,
            translation_key="acceleration",
            device_class=BinarySensorDeviceClass.MOVING,
            is_on_key="active",
        )
    },
    Capability.CONTACT_SENSOR: {
        Attribute.CONTACT: SmartThingsBinarySensorEntityDescription(
            key=Attribute.CONTACT,
            device_class=BinarySensorDeviceClass.DOOR,
            is_on_key="open",
        )
    },
    Capability.FILTER_STATUS: {
        Attribute.FILTER_STATUS: SmartThingsBinarySensorEntityDescription(
            key=Attribute.FILTER_STATUS,
            translation_key="filter_status",
            device_class=BinarySensorDeviceClass.PROBLEM,
            is_on_key="replace",
        )
    },
    Capability.MOTION_SENSOR: {
        Attribute.MOTION: SmartThingsBinarySensorEntityDescription(
            key=Attribute.MOTION,
            device_class=BinarySensorDeviceClass.MOTION,
            is_on_key="active",
        )
    },
    Capability.PRESENCE_SENSOR: {
        Attribute.PRESENCE: SmartThingsBinarySensorEntityDescription(
            key=Attribute.PRESENCE,
            device_class=BinarySensorDeviceClass.PRESENCE,
            is_on_key="present",
        )
    },
    Capability.SOUND_SENSOR: {
        Attribute.SOUND: SmartThingsBinarySensorEntityDescription(
            key=Attribute.SOUND,
            device_class=BinarySensorDeviceClass.SOUND,
            is_on_key="detected",
        )
    },
    Capability.TAMPER_ALERT: {
        Attribute.TAMPER: SmartThingsBinarySensorEntityDescription(
            key=Attribute.TAMPER,
            device_class=BinarySensorDeviceClass.TAMPER,
            is_on_key="detected",
            entity_category=EntityCategory.DIAGNOSTIC,
        )
    },
    Capability.VALVE: {
        Attribute.VALVE: SmartThingsBinarySensorEntityDescription(
            key=Attribute.VALVE,
            translation_key="valve",
            device_class=BinarySensorDeviceClass.OPENING,
            is_on_key="open",
        )
    },
    Capability.WATER_SENSOR: {
        Attribute.WATER: SmartThingsBinarySensorEntityDescription(
            key=Attribute.WATER,
            device_class=BinarySensorDeviceClass.MOISTURE,
            is_on_key="wet",
        )
>>>>>>> f1a6e949
    },
}


async def async_setup_entry(
    hass: HomeAssistant,
    entry: SmartThingsConfigEntry,
    async_add_entities: AddConfigEntryEntitiesCallback,
) -> None:
    """Add binary sensors for a config entry."""
    entry_data = entry.runtime_data
    async_add_entities(
        SmartThingsBinarySensor(
<<<<<<< HEAD
            entry_data.client, device, description, capability, attribute
        )
        for device in entry_data.devices.values()
        for capability, attributes in device.status["main"].items()
        if capability in CAPABILITY_TO_SENSORS
        for attribute in attributes
        for description in CAPABILITY_TO_SENSORS[capability].get(attribute, [])
=======
            entry_data.client,
            device,
            description,
            entry_data.rooms,
            capability,
            attribute,
        )
        for device in entry_data.devices.values()
        for capability, attribute_map in CAPABILITY_TO_SENSORS.items()
        if capability in device.status[MAIN]
        for attribute, description in attribute_map.items()
>>>>>>> f1a6e949
    )


class SmartThingsBinarySensor(SmartThingsEntity, BinarySensorEntity):
    """Define a SmartThings Binary Sensor."""

    entity_description: SmartThingsBinarySensorEntityDescription

    def __init__(
        self,
        client: SmartThings,
        device: FullDevice,
        entity_description: SmartThingsBinarySensorEntityDescription,
<<<<<<< HEAD
=======
        rooms: dict[str, str],
>>>>>>> f1a6e949
        capability: Capability,
        attribute: Attribute,
    ) -> None:
        """Init the class."""
<<<<<<< HEAD
        super().__init__(client, device, [capability])
        self._attribute = attribute
        self.capability = capability
        self.entity_description = entity_description
        self._attr_name = f"{device.device.label} {attribute}"
=======
        super().__init__(client, device, rooms, {capability})
        self._attribute = attribute
        self.capability = capability
        self.entity_description = entity_description
>>>>>>> f1a6e949
        self._attr_unique_id = f"{device.device.device_id}.{attribute}"

    @property
    def is_on(self) -> bool:
        """Return true if the binary sensor is on."""
        return (
            self.get_attribute_value(self.capability, self._attribute)
            == self.entity_description.is_on_key
        )<|MERGE_RESOLUTION|>--- conflicted
+++ resolved
@@ -4,12 +4,7 @@
 
 from dataclasses import dataclass
 
-<<<<<<< HEAD
-from pysmartthings import SmartThings
-from pysmartthings.models import Attribute, Capability
-=======
 from pysmartthings import Attribute, Capability, SmartThings
->>>>>>> f1a6e949
 
 from homeassistant.components.binary_sensor import (
     BinarySensorDeviceClass,
@@ -21,10 +16,7 @@
 from homeassistant.helpers.entity_platform import AddConfigEntryEntitiesCallback
 
 from . import FullDevice, SmartThingsConfigEntry
-<<<<<<< HEAD
-=======
 from .const import MAIN
->>>>>>> f1a6e949
 from .entity import SmartThingsEntity
 
 
@@ -36,91 +28,6 @@
 
 
 CAPABILITY_TO_SENSORS: dict[
-<<<<<<< HEAD
-    Capability, dict[Attribute, list[SmartThingsBinarySensorEntityDescription]]
-] = {
-    Capability.ACCELERATION_SENSOR: {
-        Attribute.ACCELERATION: [
-            SmartThingsBinarySensorEntityDescription(
-                key=Attribute.ACCELERATION,
-                device_class=BinarySensorDeviceClass.MOVING,
-                is_on_key="active",
-            )
-        ]
-    },
-    Capability.CONTACT_SENSOR: {
-        Attribute.CONTACT: [
-            SmartThingsBinarySensorEntityDescription(
-                key=Attribute.CONTACT,
-                device_class=BinarySensorDeviceClass.DOOR,
-                is_on_key="open",
-            )
-        ]
-    },
-    Capability.FILTER_STATUS: {
-        Attribute.FILTER_STATUS: [
-            SmartThingsBinarySensorEntityDescription(
-                key=Attribute.FILTER_STATUS,
-                device_class=BinarySensorDeviceClass.PROBLEM,
-                is_on_key="replace",
-            )
-        ]
-    },
-    Capability.MOTION_SENSOR: {
-        Attribute.MOTION: [
-            SmartThingsBinarySensorEntityDescription(
-                key=Attribute.MOTION,
-                device_class=BinarySensorDeviceClass.MOTION,
-                is_on_key="active",
-            )
-        ]
-    },
-    Capability.PRESENCE_SENSOR: {
-        Attribute.PRESENCE: [
-            SmartThingsBinarySensorEntityDescription(
-                key=Attribute.PRESENCE,
-                device_class=BinarySensorDeviceClass.PRESENCE,
-                is_on_key="present",
-            )
-        ]
-    },
-    Capability.SOUND_SENSOR: {
-        Attribute.SOUND: [
-            SmartThingsBinarySensorEntityDescription(
-                key=Attribute.SOUND,
-                device_class=BinarySensorDeviceClass.SOUND,
-                is_on_key="detected",
-            )
-        ]
-    },
-    Capability.TAMPER_ALERT: {
-        Attribute.TAMPER: [
-            SmartThingsBinarySensorEntityDescription(
-                key=Attribute.TAMPER,
-                device_class=BinarySensorDeviceClass.PROBLEM,
-                is_on_key="detected",
-                entity_category=EntityCategory.DIAGNOSTIC,
-            )
-        ]
-    },
-    Capability.VALVE: {
-        Attribute.VALVE: [
-            SmartThingsBinarySensorEntityDescription(
-                key=Attribute.VALVE,
-                device_class=BinarySensorDeviceClass.OPENING,
-                is_on_key="open",
-            )
-        ]
-    },
-    Capability.WATER_SENSOR: {
-        Attribute.WATER: [
-            SmartThingsBinarySensorEntityDescription(
-                key=Attribute.WATER,
-                device_class=BinarySensorDeviceClass.MOISTURE,
-                is_on_key="wet",
-            )
-        ]
-=======
     Capability, dict[Attribute, SmartThingsBinarySensorEntityDescription]
 ] = {
     Capability.ACCELERATION_SENSOR: {
@@ -189,7 +96,6 @@
             device_class=BinarySensorDeviceClass.MOISTURE,
             is_on_key="wet",
         )
->>>>>>> f1a6e949
     },
 }
 
@@ -203,15 +109,6 @@
     entry_data = entry.runtime_data
     async_add_entities(
         SmartThingsBinarySensor(
-<<<<<<< HEAD
-            entry_data.client, device, description, capability, attribute
-        )
-        for device in entry_data.devices.values()
-        for capability, attributes in device.status["main"].items()
-        if capability in CAPABILITY_TO_SENSORS
-        for attribute in attributes
-        for description in CAPABILITY_TO_SENSORS[capability].get(attribute, [])
-=======
             entry_data.client,
             device,
             description,
@@ -223,7 +120,6 @@
         for capability, attribute_map in CAPABILITY_TO_SENSORS.items()
         if capability in device.status[MAIN]
         for attribute, description in attribute_map.items()
->>>>>>> f1a6e949
     )
 
 
@@ -237,26 +133,15 @@
         client: SmartThings,
         device: FullDevice,
         entity_description: SmartThingsBinarySensorEntityDescription,
-<<<<<<< HEAD
-=======
         rooms: dict[str, str],
->>>>>>> f1a6e949
         capability: Capability,
         attribute: Attribute,
     ) -> None:
         """Init the class."""
-<<<<<<< HEAD
-        super().__init__(client, device, [capability])
-        self._attribute = attribute
-        self.capability = capability
-        self.entity_description = entity_description
-        self._attr_name = f"{device.device.label} {attribute}"
-=======
         super().__init__(client, device, rooms, {capability})
         self._attribute = attribute
         self.capability = capability
         self.entity_description = entity_description
->>>>>>> f1a6e949
         self._attr_unique_id = f"{device.device.device_id}.{attribute}"
 
     @property
