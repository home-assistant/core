--- conflicted
+++ resolved
@@ -4,12 +4,7 @@
 
 from dataclasses import dataclass
 
-<<<<<<< HEAD
-from pysmartthings import SmartThings
-from pysmartthings.models import Attribute, Capability
-=======
 from pysmartthings import Attribute, Capability, SmartThings
->>>>>>> f84a4668
 
 from homeassistant.components.automation import automations_with_entity
 from homeassistant.components.binary_sensor import (
@@ -17,10 +12,7 @@
     BinarySensorEntity,
     BinarySensorEntityDescription,
 )
-<<<<<<< HEAD
-=======
 from homeassistant.components.script import scripts_with_entity
->>>>>>> f84a4668
 from homeassistant.const import EntityCategory
 from homeassistant.core import HomeAssistant
 from homeassistant.helpers import entity_registry as er
@@ -32,10 +24,7 @@
 )
 
 from . import FullDevice, SmartThingsConfigEntry
-<<<<<<< HEAD
-=======
 from .const import DOMAIN, MAIN
->>>>>>> f84a4668
 from .entity import SmartThingsEntity
 
 
@@ -47,91 +36,6 @@
 
 
 CAPABILITY_TO_SENSORS: dict[
-<<<<<<< HEAD
-    Capability, dict[Attribute, list[SmartThingsBinarySensorEntityDescription]]
-] = {
-    Capability.ACCELERATION_SENSOR: {
-        Attribute.ACCELERATION: [
-            SmartThingsBinarySensorEntityDescription(
-                key=Attribute.ACCELERATION,
-                device_class=BinarySensorDeviceClass.MOVING,
-                is_on_key="active",
-            )
-        ]
-    },
-    Capability.CONTACT_SENSOR: {
-        Attribute.CONTACT: [
-            SmartThingsBinarySensorEntityDescription(
-                key=Attribute.CONTACT,
-                device_class=BinarySensorDeviceClass.DOOR,
-                is_on_key="open",
-            )
-        ]
-    },
-    Capability.FILTER_STATUS: {
-        Attribute.FILTER_STATUS: [
-            SmartThingsBinarySensorEntityDescription(
-                key=Attribute.FILTER_STATUS,
-                device_class=BinarySensorDeviceClass.PROBLEM,
-                is_on_key="replace",
-            )
-        ]
-    },
-    Capability.MOTION_SENSOR: {
-        Attribute.MOTION: [
-            SmartThingsBinarySensorEntityDescription(
-                key=Attribute.MOTION,
-                device_class=BinarySensorDeviceClass.MOTION,
-                is_on_key="active",
-            )
-        ]
-    },
-    Capability.PRESENCE_SENSOR: {
-        Attribute.PRESENCE: [
-            SmartThingsBinarySensorEntityDescription(
-                key=Attribute.PRESENCE,
-                device_class=BinarySensorDeviceClass.PRESENCE,
-                is_on_key="present",
-            )
-        ]
-    },
-    Capability.SOUND_SENSOR: {
-        Attribute.SOUND: [
-            SmartThingsBinarySensorEntityDescription(
-                key=Attribute.SOUND,
-                device_class=BinarySensorDeviceClass.SOUND,
-                is_on_key="detected",
-            )
-        ]
-    },
-    Capability.TAMPER_ALERT: {
-        Attribute.TAMPER: [
-            SmartThingsBinarySensorEntityDescription(
-                key=Attribute.TAMPER,
-                device_class=BinarySensorDeviceClass.PROBLEM,
-                is_on_key="detected",
-                entity_category=EntityCategory.DIAGNOSTIC,
-            )
-        ]
-    },
-    Capability.VALVE: {
-        Attribute.VALVE: [
-            SmartThingsBinarySensorEntityDescription(
-                key=Attribute.VALVE,
-                device_class=BinarySensorDeviceClass.OPENING,
-                is_on_key="open",
-            )
-        ]
-    },
-    Capability.WATER_SENSOR: {
-        Attribute.WATER: [
-            SmartThingsBinarySensorEntityDescription(
-                key=Attribute.WATER,
-                device_class=BinarySensorDeviceClass.MOISTURE,
-                is_on_key="wet",
-            )
-        ]
-=======
     Capability, dict[Attribute, SmartThingsBinarySensorEntityDescription]
 ] = {
     Capability.ACCELERATION_SENSOR: {
@@ -214,7 +118,6 @@
             device_class=BinarySensorDeviceClass.MOISTURE,
             is_on_key="wet",
         )
->>>>>>> f84a4668
     },
 }
 
@@ -228,15 +131,6 @@
     entry_data = entry.runtime_data
     async_add_entities(
         SmartThingsBinarySensor(
-<<<<<<< HEAD
-            entry_data.client, device, description, capability, attribute
-        )
-        for device in entry_data.devices.values()
-        for capability, attributes in device.status["main"].items()
-        if capability in CAPABILITY_TO_SENSORS
-        for attribute in attributes
-        for description in CAPABILITY_TO_SENSORS[capability].get(attribute, [])
-=======
             entry_data.client,
             device,
             description,
@@ -248,7 +142,6 @@
         for capability, attribute_map in CAPABILITY_TO_SENSORS.items()
         if capability in device.status[MAIN]
         for attribute, description in attribute_map.items()
->>>>>>> f84a4668
     )
 
 
@@ -262,26 +155,15 @@
         client: SmartThings,
         device: FullDevice,
         entity_description: SmartThingsBinarySensorEntityDescription,
-<<<<<<< HEAD
-=======
         rooms: dict[str, str],
->>>>>>> f84a4668
         capability: Capability,
         attribute: Attribute,
     ) -> None:
         """Init the class."""
-<<<<<<< HEAD
-        super().__init__(client, device, [capability])
-        self._attribute = attribute
-        self.capability = capability
-        self.entity_description = entity_description
-        self._attr_name = f"{device.device.label} {attribute}"
-=======
         super().__init__(client, device, rooms, {capability})
         self._attribute = attribute
         self.capability = capability
         self.entity_description = entity_description
->>>>>>> f84a4668
         self._attr_unique_id = f"{device.device.device_id}.{attribute}"
 
     @property
@@ -290,8 +172,6 @@
         return (
             self.get_attribute_value(self.capability, self._attribute)
             == self.entity_description.is_on_key
-<<<<<<< HEAD
-=======
         )
 
     async def async_added_to_hass(self) -> None:
@@ -344,5 +224,4 @@
         await super().async_will_remove_from_hass()
         async_delete_issue(
             self.hass, DOMAIN, f"deprecated_binary_valve_{self.entity_id}"
->>>>>>> f84a4668
         )