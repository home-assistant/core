"""Support for binary sensors through the SmartThings cloud API."""

from __future__ import annotations

from dataclasses import dataclass

from pysmartthings import Attribute, Capability, Category, SmartThings

from homeassistant.components.automation import automations_with_entity
from homeassistant.components.binary_sensor import (
    BinarySensorDeviceClass,
    BinarySensorEntity,
    BinarySensorEntityDescription,
)
from homeassistant.components.script import scripts_with_entity
from homeassistant.const import EntityCategory
from homeassistant.core import HomeAssistant
from homeassistant.helpers import entity_registry as er
from homeassistant.helpers.entity_platform import AddConfigEntryEntitiesCallback
from homeassistant.helpers.issue_registry import (
    IssueSeverity,
    async_create_issue,
    async_delete_issue,
)

from . import FullDevice, SmartThingsConfigEntry
from .const import DOMAIN, MAIN
from .entity import SmartThingsEntity


@dataclass(frozen=True, kw_only=True)
class SmartThingsBinarySensorEntityDescription(BinarySensorEntityDescription):
    """Describe a SmartThings binary sensor entity."""

    is_on_key: str
<<<<<<< HEAD
    category_device_class: dict[Category | str, BinarySensorDeviceClass] | None = None
=======
    category: set[Category] | None = None
>>>>>>> 1b8b348e


CAPABILITY_TO_SENSORS: dict[
    Capability, dict[Attribute, SmartThingsBinarySensorEntityDescription]
] = {
    Capability.ACCELERATION_SENSOR: {
        Attribute.ACCELERATION: SmartThingsBinarySensorEntityDescription(
            key=Attribute.ACCELERATION,
            translation_key="acceleration",
            device_class=BinarySensorDeviceClass.MOVING,
            is_on_key="active",
        )
    },
    Capability.CONTACT_SENSOR: {
        Attribute.CONTACT: SmartThingsBinarySensorEntityDescription(
            key=Attribute.CONTACT,
            device_class=BinarySensorDeviceClass.DOOR,
            is_on_key="open",
            category_device_class={
                Category.GARAGE_DOOR: BinarySensorDeviceClass.GARAGE_DOOR,
                Category.DOOR: BinarySensorDeviceClass.DOOR,
                Category.WINDOW: BinarySensorDeviceClass.WINDOW,
            },
        )
    },
    Capability.FILTER_STATUS: {
        Attribute.FILTER_STATUS: SmartThingsBinarySensorEntityDescription(
            key=Attribute.FILTER_STATUS,
            translation_key="filter_status",
            device_class=BinarySensorDeviceClass.PROBLEM,
            is_on_key="replace",
        )
    },
    Capability.SAMSUNG_CE_KIDS_LOCK: {
        Attribute.LOCK_STATE: SmartThingsBinarySensorEntityDescription(
            key=Attribute.LOCK_STATE,
            translation_key="child_lock",
            is_on_key="locked",
        )
    },
    Capability.MOTION_SENSOR: {
        Attribute.MOTION: SmartThingsBinarySensorEntityDescription(
            key=Attribute.MOTION,
            device_class=BinarySensorDeviceClass.MOTION,
            is_on_key="active",
        )
    },
    Capability.PRESENCE_SENSOR: {
        Attribute.PRESENCE: SmartThingsBinarySensorEntityDescription(
            key=Attribute.PRESENCE,
            device_class=BinarySensorDeviceClass.PRESENCE,
            is_on_key="present",
        )
    },
    Capability.REMOTE_CONTROL_STATUS: {
        Attribute.REMOTE_CONTROL_ENABLED: SmartThingsBinarySensorEntityDescription(
            key=Attribute.REMOTE_CONTROL_ENABLED,
            translation_key="remote_control",
            is_on_key="true",
        )
    },
    Capability.SOUND_SENSOR: {
        Attribute.SOUND: SmartThingsBinarySensorEntityDescription(
            key=Attribute.SOUND,
            device_class=BinarySensorDeviceClass.SOUND,
            is_on_key="detected",
        )
    },
    Capability.SWITCH: {
        Attribute.SWITCH: SmartThingsBinarySensorEntityDescription(
            key=Attribute.SWITCH,
            device_class=BinarySensorDeviceClass.POWER,
            is_on_key="on",
            category={Category.DRYER, Category.WASHER},
        )
    },
    Capability.TAMPER_ALERT: {
        Attribute.TAMPER: SmartThingsBinarySensorEntityDescription(
            key=Attribute.TAMPER,
            device_class=BinarySensorDeviceClass.TAMPER,
            is_on_key="detected",
            entity_category=EntityCategory.DIAGNOSTIC,
        )
    },
    Capability.VALVE: {
        Attribute.VALVE: SmartThingsBinarySensorEntityDescription(
            key=Attribute.VALVE,
            translation_key="valve",
            device_class=BinarySensorDeviceClass.OPENING,
            is_on_key="open",
        )
    },
    Capability.WATER_SENSOR: {
        Attribute.WATER: SmartThingsBinarySensorEntityDescription(
            key=Attribute.WATER,
            device_class=BinarySensorDeviceClass.MOISTURE,
            is_on_key="wet",
        )
    },
}


def get_main_component_category(
    device: FullDevice,
) -> Category | str:
    """Get the main component of a device."""
    main = next(
        component for component in device.device.components if component.id == MAIN
    )
    return main.user_category or main.manufacturer_category


async def async_setup_entry(
    hass: HomeAssistant,
    entry: SmartThingsConfigEntry,
    async_add_entities: AddConfigEntryEntitiesCallback,
) -> None:
    """Add binary sensors for a config entry."""
    entry_data = entry.runtime_data
    async_add_entities(
        SmartThingsBinarySensor(
            entry_data.client,
            device,
            description,
            capability,
            attribute,
        )
        for device in entry_data.devices.values()
        for capability, attribute_map in CAPABILITY_TO_SENSORS.items()
        if capability in device.status[MAIN]
        for attribute, description in attribute_map.items()
        if (
            not description.category
            or get_main_component_category(device) in description.category
        )
    )


class SmartThingsBinarySensor(SmartThingsEntity, BinarySensorEntity):
    """Define a SmartThings Binary Sensor."""

    entity_description: SmartThingsBinarySensorEntityDescription

    def __init__(
        self,
        client: SmartThings,
        device: FullDevice,
        entity_description: SmartThingsBinarySensorEntityDescription,
        capability: Capability,
        attribute: Attribute,
    ) -> None:
        """Init the class."""
        super().__init__(client, device, {capability})
        self._attribute = attribute
        self.capability = capability
        self.entity_description = entity_description
        self._attr_unique_id = f"{device.device.device_id}.{attribute}"
        if (
            entity_description.category_device_class
            and (
                main_component := next(
                    (
                        component
                        for component in device.device.components
                        if component.id == MAIN
                    ),
                    None,
                )
            )
            is not None
        ):
            category = (
                main_component.user_category or main_component.manufacturer_category
            )
            if category in entity_description.category_device_class:
                self._attr_device_class = entity_description.category_device_class[
                    category
                ]
                self._attr_name = None

    @property
    def is_on(self) -> bool:
        """Return true if the binary sensor is on."""
        return (
            self.get_attribute_value(self.capability, self._attribute)
            == self.entity_description.is_on_key
        )

    async def async_added_to_hass(self) -> None:
        """Call when entity is added to hass."""
        await super().async_added_to_hass()
        if self.capability is not Capability.VALVE:
            return
        automations = automations_with_entity(self.hass, self.entity_id)
        scripts = scripts_with_entity(self.hass, self.entity_id)
        items = automations + scripts
        if not items:
            return

        entity_reg: er.EntityRegistry = er.async_get(self.hass)
        entity_automations = [
            automation_entity
            for automation_id in automations
            if (automation_entity := entity_reg.async_get(automation_id))
        ]
        entity_scripts = [
            script_entity
            for script_id in scripts
            if (script_entity := entity_reg.async_get(script_id))
        ]

        items_list = [
            f"- [{item.original_name}](/config/automation/edit/{item.unique_id})"
            for item in entity_automations
        ] + [
            f"- [{item.original_name}](/config/script/edit/{item.unique_id})"
            for item in entity_scripts
        ]

        async_create_issue(
            self.hass,
            DOMAIN,
            f"deprecated_binary_valve_{self.entity_id}",
            breaks_in_ha_version="2025.10.0",
            is_fixable=False,
            severity=IssueSeverity.WARNING,
            translation_key="deprecated_binary_valve",
            translation_placeholders={
                "entity": self.entity_id,
                "items": "\n".join(items_list),
            },
        )

    async def async_will_remove_from_hass(self) -> None:
        """Call when entity will be removed from hass."""
        await super().async_will_remove_from_hass()
        async_delete_issue(
            self.hass, DOMAIN, f"deprecated_binary_valve_{self.entity_id}"
        )<|MERGE_RESOLUTION|>--- conflicted
+++ resolved
@@ -33,11 +33,8 @@
     """Describe a SmartThings binary sensor entity."""
 
     is_on_key: str
-<<<<<<< HEAD
     category_device_class: dict[Category | str, BinarySensorDeviceClass] | None = None
-=======
     category: set[Category] | None = None
->>>>>>> 1b8b348e
 
 
 CAPABILITY_TO_SENSORS: dict[
