"""Support for switches through the SmartThings cloud API."""

from __future__ import annotations

from dataclasses import dataclass
from typing import Any

from pysmartthings import Attribute, Capability, Command, SmartThings

from homeassistant.components.switch import SwitchEntity, SwitchEntityDescription
from homeassistant.core import HomeAssistant
from homeassistant.helpers.entity_platform import AddConfigEntryEntitiesCallback

from . import FullDevice, SmartThingsConfigEntry
from .const import MAIN
from .entity import SmartThingsEntity

CAPABILITIES = (
    Capability.SWITCH_LEVEL,
    Capability.COLOR_CONTROL,
    Capability.COLOR_TEMPERATURE,
    Capability.FAN_SPEED,
)

AC_CAPABILITIES = (
    Capability.AIR_CONDITIONER_MODE,
    Capability.AIR_CONDITIONER_FAN_MODE,
    Capability.TEMPERATURE_MEASUREMENT,
    Capability.THERMOSTAT_COOLING_SETPOINT,
)


@dataclass(frozen=True, kw_only=True)
class SmartThingsSwitchEntityDescription(SwitchEntityDescription):
    """Describe a SmartThings switch entity."""

    status_attribute: Attribute


@dataclass(frozen=True, kw_only=True)
class SmartThingsCommandSwitchEntityDescription(SmartThingsSwitchEntityDescription):
    """Describe a SmartThings switch entity."""

    command: Command


SWITCH = SmartThingsSwitchEntityDescription(
    key=Capability.SWITCH,
    status_attribute=Attribute.SWITCH,
    name=None,
)
CAPABILITY_TO_COMMAND_SWITCHES: dict[
    Capability | str, SmartThingsCommandSwitchEntityDescription
] = {
    Capability.CUSTOM_DRYER_WRINKLE_PREVENT: SmartThingsCommandSwitchEntityDescription(
        key=Capability.CUSTOM_DRYER_WRINKLE_PREVENT,
        translation_key="wrinkle_prevent",
        status_attribute=Attribute.DRYER_WRINKLE_PREVENT,
        command=Command.SET_DRYER_WRINKLE_PREVENT,
    )
}
CAPABILITY_TO_SWITCHES: dict[Capability | str, SmartThingsSwitchEntityDescription] = {
<<<<<<< HEAD
    Capability.SAMSUNG_CE_SABBATH_MODE: SmartThingsSwitchEntityDescription(
        key=Capability.SAMSUNG_CE_SABBATH_MODE,
        translation_key="sabbath_mode",
=======
    Capability.SAMSUNG_CE_WASHER_BUBBLE_SOAK: SmartThingsSwitchEntityDescription(
        key=Capability.SAMSUNG_CE_WASHER_BUBBLE_SOAK,
        translation_key="bubble_soak",
>>>>>>> e96e95c3
        status_attribute=Attribute.STATUS,
    )
}


async def async_setup_entry(
    hass: HomeAssistant,
    entry: SmartThingsConfigEntry,
    async_add_entities: AddConfigEntryEntitiesCallback,
) -> None:
    """Add switches for a config entry."""
    entry_data = entry.runtime_data
    entities: list[SmartThingsEntity] = [
        SmartThingsSwitch(entry_data.client, device, SWITCH, Capability.SWITCH)
        for device in entry_data.devices.values()
        if Capability.SWITCH in device.status[MAIN]
        and not any(capability in device.status[MAIN] for capability in CAPABILITIES)
        and not all(capability in device.status[MAIN] for capability in AC_CAPABILITIES)
    ]
    entities.extend(
        SmartThingsCommandSwitch(
            entry_data.client,
            device,
            description,
            Capability(capability),
        )
        for device in entry_data.devices.values()
        for capability, description in CAPABILITY_TO_COMMAND_SWITCHES.items()
        if capability in device.status[MAIN]
    )
    entities.extend(
        SmartThingsSwitch(
            entry_data.client,
            device,
            description,
            Capability(capability),
        )
        for device in entry_data.devices.values()
        for capability, description in CAPABILITY_TO_SWITCHES.items()
        if capability in device.status[MAIN]
    )
    async_add_entities(entities)


class SmartThingsSwitch(SmartThingsEntity, SwitchEntity):
    """Define a SmartThings switch."""

    entity_description: SmartThingsSwitchEntityDescription

    def __init__(
        self,
        client: SmartThings,
        device: FullDevice,
        entity_description: SmartThingsSwitchEntityDescription,
        capability: Capability,
    ) -> None:
        """Initialize the switch."""
        super().__init__(client, device, {capability})
        self.entity_description = entity_description
        self.switch_capability = capability
        self._attr_unique_id = device.device.device_id
        if capability is not Capability.SWITCH:
            self._attr_unique_id = f"{device.device.device_id}_{MAIN}_{capability}"

    async def async_turn_off(self, **kwargs: Any) -> None:
        """Turn the switch off."""
        await self.execute_device_command(
            self.switch_capability,
            Command.OFF,
        )

    async def async_turn_on(self, **kwargs: Any) -> None:
        """Turn the switch on."""
        await self.execute_device_command(
            self.switch_capability,
            Command.ON,
        )

    @property
    def is_on(self) -> bool:
        """Return true if switch is on."""
        return (
            self.get_attribute_value(
                self.switch_capability, self.entity_description.status_attribute
            )
            == "on"
        )


class SmartThingsCommandSwitch(SmartThingsSwitch):
    """Define a SmartThings command switch."""

    entity_description: SmartThingsCommandSwitchEntityDescription

    async def async_turn_off(self, **kwargs: Any) -> None:
        """Turn the switch off."""
        await self.execute_device_command(
            self.switch_capability,
            self.entity_description.command,
            "off",
        )

    async def async_turn_on(self, **kwargs: Any) -> None:
        """Turn the switch on."""
        await self.execute_device_command(
            self.switch_capability,
            self.entity_description.command,
            "on",
        )<|MERGE_RESOLUTION|>--- conflicted
+++ resolved
@@ -60,17 +60,16 @@
     )
 }
 CAPABILITY_TO_SWITCHES: dict[Capability | str, SmartThingsSwitchEntityDescription] = {
-<<<<<<< HEAD
+    Capability.SAMSUNG_CE_WASHER_BUBBLE_SOAK: SmartThingsSwitchEntityDescription(
+        key=Capability.SAMSUNG_CE_WASHER_BUBBLE_SOAK,
+        translation_key="bubble_soak",
+        status_attribute=Attribute.STATUS,
+    ),
     Capability.SAMSUNG_CE_SABBATH_MODE: SmartThingsSwitchEntityDescription(
         key=Capability.SAMSUNG_CE_SABBATH_MODE,
         translation_key="sabbath_mode",
-=======
-    Capability.SAMSUNG_CE_WASHER_BUBBLE_SOAK: SmartThingsSwitchEntityDescription(
-        key=Capability.SAMSUNG_CE_WASHER_BUBBLE_SOAK,
-        translation_key="bubble_soak",
->>>>>>> e96e95c3
         status_attribute=Attribute.STATUS,
-    )
+    ),
 }
 
 
