"""Support for switches through the SmartThings cloud API."""

from __future__ import annotations

from dataclasses import dataclass
from typing import Any

from pysmartthings import Attribute, Capability, Command, SmartThings

from homeassistant.components.switch import (
    DOMAIN as SWITCH_DOMAIN,
    SwitchEntity,
    SwitchEntityDescription,
)
from homeassistant.const import EntityCategory
from homeassistant.core import HomeAssistant
from homeassistant.helpers import entity_registry as er
from homeassistant.helpers.entity_platform import AddConfigEntryEntitiesCallback

from . import FullDevice, SmartThingsConfigEntry
from .const import INVALID_SWITCH_CATEGORIES, MAIN
from .entity import SmartThingsEntity
from .util import deprecate_entity

CAPABILITIES = (
    Capability.SWITCH_LEVEL,
    Capability.COLOR_CONTROL,
    Capability.COLOR_TEMPERATURE,
    Capability.FAN_SPEED,
)

AC_CAPABILITIES = (
    Capability.AIR_CONDITIONER_MODE,
    Capability.AIR_CONDITIONER_FAN_MODE,
    Capability.TEMPERATURE_MEASUREMENT,
    Capability.THERMOSTAT_COOLING_SETPOINT,
)

MEDIA_PLAYER_CAPABILITIES = (
    Capability.AUDIO_MUTE,
    Capability.AUDIO_VOLUME,
)


@dataclass(frozen=True, kw_only=True)
class SmartThingsSwitchEntityDescription(SwitchEntityDescription):
    """Describe a SmartThings switch entity."""

    status_attribute: Attribute
    component_translation_key: dict[str, str] | None = None


@dataclass(frozen=True, kw_only=True)
class SmartThingsCommandSwitchEntityDescription(SmartThingsSwitchEntityDescription):
    """Describe a SmartThings switch entity."""

    command: Command


SWITCH = SmartThingsSwitchEntityDescription(
    key=Capability.SWITCH,
    status_attribute=Attribute.SWITCH,
    name=None,
)
CAPABILITY_TO_COMMAND_SWITCHES: dict[
    Capability | str, SmartThingsCommandSwitchEntityDescription
] = {
    Capability.CUSTOM_DRYER_WRINKLE_PREVENT: SmartThingsCommandSwitchEntityDescription(
        key=Capability.CUSTOM_DRYER_WRINKLE_PREVENT,
        translation_key="wrinkle_prevent",
        status_attribute=Attribute.DRYER_WRINKLE_PREVENT,
        command=Command.SET_DRYER_WRINKLE_PREVENT,
        entity_category=EntityCategory.CONFIG,
    )
}
CAPABILITY_TO_SWITCHES: dict[Capability | str, SmartThingsSwitchEntityDescription] = {
    Capability.SAMSUNG_CE_WASHER_BUBBLE_SOAK: SmartThingsSwitchEntityDescription(
        key=Capability.SAMSUNG_CE_WASHER_BUBBLE_SOAK,
        translation_key="bubble_soak",
        status_attribute=Attribute.STATUS,
        entity_category=EntityCategory.CONFIG,
    ),
    Capability.SWITCH: SmartThingsSwitchEntityDescription(
        key=Capability.SWITCH,
        status_attribute=Attribute.SWITCH,
        component_translation_key={
            "icemaker": "ice_maker",
        },
    ),
    Capability.SAMSUNG_CE_SABBATH_MODE: SmartThingsSwitchEntityDescription(
        key=Capability.SAMSUNG_CE_SABBATH_MODE,
        translation_key="sabbath_mode",
        status_attribute=Attribute.STATUS,
    ),
<<<<<<< HEAD
    Capability.SAMSUNG_CE_STEAM_CLOSET_SANITIZE_MODE: SmartThingsSwitchEntityDescription(
        key=Capability.SAMSUNG_CE_STEAM_CLOSET_SANITIZE_MODE,
        translation_key="sanitize",
=======
    Capability.SAMSUNG_CE_STEAM_CLOSET_KEEP_FRESH_MODE: SmartThingsSwitchEntityDescription(
        key=Capability.SAMSUNG_CE_STEAM_CLOSET_KEEP_FRESH_MODE,
        translation_key="keep_fresh_mode",
>>>>>>> 67b3428b
        status_attribute=Attribute.STATUS,
        entity_category=EntityCategory.CONFIG,
    ),
}


async def async_setup_entry(
    hass: HomeAssistant,
    entry: SmartThingsConfigEntry,
    async_add_entities: AddConfigEntryEntitiesCallback,
) -> None:
    """Add switches for a config entry."""
    entry_data = entry.runtime_data
    entities: list[SmartThingsEntity] = [
        SmartThingsCommandSwitch(
            entry_data.client,
            device,
            description,
            Capability(capability),
        )
        for device in entry_data.devices.values()
        for capability, description in CAPABILITY_TO_COMMAND_SWITCHES.items()
        if capability in device.status[MAIN]
    ]
    entities.extend(
        SmartThingsSwitch(
            entry_data.client,
            device,
            description,
            Capability(capability),
            component,
        )
        for device in entry_data.devices.values()
        for capability, description in CAPABILITY_TO_SWITCHES.items()
        for component in device.status
        if capability in device.status[component]
        and (
            (description.component_translation_key is None and component == MAIN)
            or (
                description.component_translation_key is not None
                and component in description.component_translation_key
            )
        )
    )
    entity_registry = er.async_get(hass)
    for device in entry_data.devices.values():
        if (
            Capability.SWITCH in device.status[MAIN]
            and not any(
                capability in device.status[MAIN] for capability in CAPABILITIES
            )
            and not all(
                capability in device.status[MAIN] for capability in AC_CAPABILITIES
            )
        ):
            media_player = all(
                capability in device.status[MAIN]
                for capability in MEDIA_PLAYER_CAPABILITIES
            )
            appliance = (
                device.device.components[MAIN].manufacturer_category
                in INVALID_SWITCH_CATEGORIES
            )
            dhw = Capability.SAMSUNG_CE_EHS_FSV_SETTINGS in device.status[MAIN]
            if media_player or appliance or dhw:
                if appliance:
                    issue = "appliance"
                    version = "2025.10.0"
                elif media_player:
                    issue = "media_player"
                    version = "2025.10.0"
                else:
                    issue = "dhw"
                    version = "2025.12.0"
                if deprecate_entity(
                    hass,
                    entity_registry,
                    SWITCH_DOMAIN,
                    f"{device.device.device_id}_{MAIN}_{Capability.SWITCH}_{Attribute.SWITCH}_{Attribute.SWITCH}",
                    f"deprecated_switch_{issue}",
                    version,
                ):
                    entities.append(
                        SmartThingsSwitch(
                            entry_data.client,
                            device,
                            SWITCH,
                            Capability.SWITCH,
                        )
                    )
                continue
            entities.append(
                SmartThingsSwitch(
                    entry_data.client,
                    device,
                    SWITCH,
                    Capability.SWITCH,
                )
            )
    async_add_entities(entities)


class SmartThingsSwitch(SmartThingsEntity, SwitchEntity):
    """Define a SmartThings switch."""

    entity_description: SmartThingsSwitchEntityDescription

    def __init__(
        self,
        client: SmartThings,
        device: FullDevice,
        entity_description: SmartThingsSwitchEntityDescription,
        capability: Capability,
        component: str = MAIN,
    ) -> None:
        """Initialize the switch."""
        super().__init__(client, device, {capability}, component=component)
        self.entity_description = entity_description
        self.switch_capability = capability
        self._attr_unique_id = f"{device.device.device_id}_{component}_{capability}_{entity_description.status_attribute}_{entity_description.status_attribute}"
        if (
            translation_keys := entity_description.component_translation_key
        ) is not None and (
            translation_key := translation_keys.get(component)
        ) is not None:
            self._attr_translation_key = translation_key

    async def async_turn_off(self, **kwargs: Any) -> None:
        """Turn the switch off."""
        await self.execute_device_command(
            self.switch_capability,
            Command.OFF,
        )

    async def async_turn_on(self, **kwargs: Any) -> None:
        """Turn the switch on."""
        await self.execute_device_command(
            self.switch_capability,
            Command.ON,
        )

    @property
    def is_on(self) -> bool:
        """Return true if switch is on."""
        return (
            self.get_attribute_value(
                self.switch_capability, self.entity_description.status_attribute
            )
            == "on"
        )


class SmartThingsCommandSwitch(SmartThingsSwitch):
    """Define a SmartThings command switch."""

    entity_description: SmartThingsCommandSwitchEntityDescription

    async def async_turn_off(self, **kwargs: Any) -> None:
        """Turn the switch off."""
        await self.execute_device_command(
            self.switch_capability,
            self.entity_description.command,
            "off",
        )

    async def async_turn_on(self, **kwargs: Any) -> None:
        """Turn the switch on."""
        await self.execute_device_command(
            self.switch_capability,
            self.entity_description.command,
            "on",
        )<|MERGE_RESOLUTION|>--- conflicted
+++ resolved
@@ -92,15 +92,15 @@
         translation_key="sabbath_mode",
         status_attribute=Attribute.STATUS,
     ),
-<<<<<<< HEAD
     Capability.SAMSUNG_CE_STEAM_CLOSET_SANITIZE_MODE: SmartThingsSwitchEntityDescription(
         key=Capability.SAMSUNG_CE_STEAM_CLOSET_SANITIZE_MODE,
         translation_key="sanitize",
-=======
+        status_attribute=Attribute.STATUS,
+        entity_category=EntityCategory.CONFIG,
+    ),
     Capability.SAMSUNG_CE_STEAM_CLOSET_KEEP_FRESH_MODE: SmartThingsSwitchEntityDescription(
         key=Capability.SAMSUNG_CE_STEAM_CLOSET_KEEP_FRESH_MODE,
         translation_key="keep_fresh_mode",
->>>>>>> 67b3428b
         status_attribute=Attribute.STATUS,
         entity_category=EntityCategory.CONFIG,
     ),
