"""Support for switches through the SmartThings cloud API."""

from __future__ import annotations

from dataclasses import dataclass
from typing import Any

from pysmartthings import Attribute, Capability, Category, Command, SmartThings

from homeassistant.components.automation import automations_with_entity
from homeassistant.components.script import scripts_with_entity
from homeassistant.components.switch import SwitchEntity, SwitchEntityDescription
from homeassistant.core import HomeAssistant
from homeassistant.helpers import entity_registry as er
from homeassistant.helpers.entity_platform import AddConfigEntryEntitiesCallback
from homeassistant.helpers.issue_registry import (
    IssueSeverity,
    async_create_issue,
    async_delete_issue,
)

from . import FullDevice, SmartThingsConfigEntry
from .const import DOMAIN, MAIN
from .entity import SmartThingsEntity

CAPABILITIES = (
    Capability.SWITCH_LEVEL,
    Capability.COLOR_CONTROL,
    Capability.COLOR_TEMPERATURE,
    Capability.FAN_SPEED,
)

AC_CAPABILITIES = (
    Capability.AIR_CONDITIONER_MODE,
    Capability.AIR_CONDITIONER_FAN_MODE,
    Capability.TEMPERATURE_MEASUREMENT,
    Capability.THERMOSTAT_COOLING_SETPOINT,
)


@dataclass(frozen=True, kw_only=True)
class SmartThingsSwitchEntityDescription(SwitchEntityDescription):
    """Describe a SmartThings switch entity."""

    status_attribute: Attribute
    component_translation_key: dict[str, str] | None = None


@dataclass(frozen=True, kw_only=True)
class SmartThingsCommandSwitchEntityDescription(SmartThingsSwitchEntityDescription):
    """Describe a SmartThings switch entity."""

    command: Command


SWITCH = SmartThingsSwitchEntityDescription(
    key=Capability.SWITCH,
    status_attribute=Attribute.SWITCH,
    name=None,
)
CAPABILITY_TO_COMMAND_SWITCHES: dict[
    Capability | str, SmartThingsCommandSwitchEntityDescription
] = {
    Capability.CUSTOM_DRYER_WRINKLE_PREVENT: SmartThingsCommandSwitchEntityDescription(
        key=Capability.CUSTOM_DRYER_WRINKLE_PREVENT,
        translation_key="wrinkle_prevent",
        status_attribute=Attribute.DRYER_WRINKLE_PREVENT,
        command=Command.SET_DRYER_WRINKLE_PREVENT,
    )
}
CAPABILITY_TO_SWITCHES: dict[Capability | str, SmartThingsSwitchEntityDescription] = {
    Capability.SAMSUNG_CE_WASHER_BUBBLE_SOAK: SmartThingsSwitchEntityDescription(
        key=Capability.SAMSUNG_CE_WASHER_BUBBLE_SOAK,
        translation_key="bubble_soak",
        status_attribute=Attribute.STATUS,
    ),
    Capability.SWITCH: SmartThingsSwitchEntityDescription(
        key=Capability.SWITCH,
        status_attribute=Attribute.SWITCH,
        component_translation_key={
            "icemaker": "ice_maker",
        },
    ),
}


async def async_setup_entry(
    hass: HomeAssistant,
    entry: SmartThingsConfigEntry,
    async_add_entities: AddConfigEntryEntitiesCallback,
) -> None:
    """Add switches for a config entry."""
    entry_data = entry.runtime_data
    entities: list[SmartThingsEntity] = [
        SmartThingsSwitch(entry_data.client, device, SWITCH, Capability.SWITCH)
        for device in entry_data.devices.values()
        if Capability.SWITCH in device.status[MAIN]
        and not any(capability in device.status[MAIN] for capability in CAPABILITIES)
        and not all(capability in device.status[MAIN] for capability in AC_CAPABILITIES)
    ]
    entities.extend(
        SmartThingsCommandSwitch(
            entry_data.client,
            device,
            description,
            Capability(capability),
        )
        for device in entry_data.devices.values()
        for capability, description in CAPABILITY_TO_COMMAND_SWITCHES.items()
        if capability in device.status[MAIN]
    )
    entities.extend(
        SmartThingsSwitch(
            entry_data.client,
            device,
            description,
            Capability(capability),
            component,
        )
        for device in entry_data.devices.values()
        for capability, description in CAPABILITY_TO_SWITCHES.items()
        for component in device.status
        if capability in device.status[component]
        and (
            (description.component_translation_key is None and component == MAIN)
            or (
                description.component_translation_key is not None
                and component in description.component_translation_key
            )
        )
    )
    async_add_entities(entities)


class SmartThingsSwitch(SmartThingsEntity, SwitchEntity):
    """Define a SmartThings switch."""

    entity_description: SmartThingsSwitchEntityDescription
    created_issue: bool = False

    def __init__(
        self,
        client: SmartThings,
        device: FullDevice,
        entity_description: SmartThingsSwitchEntityDescription,
        capability: Capability,
        component: str = MAIN,
    ) -> None:
        """Initialize the switch."""
        super().__init__(client, device, {capability}, component=component)
        self.entity_description = entity_description
        self.switch_capability = capability
        self._attr_unique_id = f"{device.device.device_id}_{component}_{capability}_{entity_description.status_attribute}_{entity_description.status_attribute}"
        if (
            translation_keys := entity_description.component_translation_key
        ) is not None and (
            translation_key := translation_keys.get(component)
        ) is not None:
            self._attr_translation_key = translation_key

    async def async_turn_off(self, **kwargs: Any) -> None:
        """Turn the switch off."""
        await self.execute_device_command(
            self.switch_capability,
            Command.OFF,
        )

    async def async_turn_on(self, **kwargs: Any) -> None:
        """Turn the switch on."""
        await self.execute_device_command(
            self.switch_capability,
            Command.ON,
        )

    @property
    def is_on(self) -> bool:
        """Return true if switch is on."""
        return (
            self.get_attribute_value(
                self.switch_capability, self.entity_description.status_attribute
            )
            == "on"
        )

    async def async_added_to_hass(self) -> None:
        """Call when entity is added to hass."""
        await super().async_added_to_hass()
<<<<<<< HEAD
        media_player = all(
            capability in self.device.status[MAIN]
            for capability in (
                Capability.AUDIO_MUTE,
                Capability.AUDIO_VOLUME,
                Capability.MEDIA_PLAYBACK,
            )
        )
        if (
            self.entity_description != SWITCH
            and self.device.device.components[MAIN].manufacturer_category
            not in {
                Category.DRYER,
                Category.WASHER,
                Category.MICROWAVE,
                Category.DISHWASHER,
            }
        ) or (self.entity_description != SWITCH and not media_player):
=======
        if self.entity_description != SWITCH or self.device.device.components[
            MAIN
        ].manufacturer_category not in {
            Category.CLOTHING_CARE_MACHINE,
            Category.DRYER,
            Category.WASHER,
            Category.MICROWAVE,
            Category.DISHWASHER,
        }:
>>>>>>> 7a4ca6dc
            return
        automations = automations_with_entity(self.hass, self.entity_id)
        scripts = scripts_with_entity(self.hass, self.entity_id)
        if not automations and not scripts:
            return

        entity_reg: er.EntityRegistry = er.async_get(self.hass)
        items_list = [
            f"- [{item.original_name}](/config/{integration}/edit/{item.unique_id})"
            for integration, entities in (
                ("automation", automations),
                ("script", scripts),
            )
            for entity_id in entities
            if (item := entity_reg.async_get(entity_id))
        ]

        identifier = "media_player" if media_player else "appliance"

        self.created_issue = True
        async_create_issue(
            self.hass,
            DOMAIN,
            f"deprecated_switch_{self.entity_id}",
            breaks_in_ha_version="2025.10.0",
            is_fixable=False,
            severity=IssueSeverity.WARNING,
            translation_key=f"deprecated_switch_{identifier}",
            translation_placeholders={
                "entity": self.entity_id,
                "items": "\n".join(items_list),
            },
        )

    async def async_will_remove_from_hass(self) -> None:
        """Call when entity will be removed from hass."""
        await super().async_will_remove_from_hass()
<<<<<<< HEAD
        if not self.created_issue:
=======
        if self.entity_description != SWITCH or self.device.device.components[
            MAIN
        ].manufacturer_category not in {
            Category.CLOTHING_CARE_MACHINE,
            Category.DRYER,
            Category.WASHER,
            Category.MICROWAVE,
            Category.DISHWASHER,
        }:
>>>>>>> 7a4ca6dc
            return
        async_delete_issue(self.hass, DOMAIN, f"deprecated_switch_{self.entity_id}")


class SmartThingsCommandSwitch(SmartThingsSwitch):
    """Define a SmartThings command switch."""

    entity_description: SmartThingsCommandSwitchEntityDescription

    async def async_turn_off(self, **kwargs: Any) -> None:
        """Turn the switch off."""
        await self.execute_device_command(
            self.switch_capability,
            self.entity_description.command,
            "off",
        )

    async def async_turn_on(self, **kwargs: Any) -> None:
        """Turn the switch on."""
        await self.execute_device_command(
            self.switch_capability,
            self.entity_description.command,
            "on",
        )<|MERGE_RESOLUTION|>--- conflicted
+++ resolved
@@ -185,7 +185,6 @@
     async def async_added_to_hass(self) -> None:
         """Call when entity is added to hass."""
         await super().async_added_to_hass()
-<<<<<<< HEAD
         media_player = all(
             capability in self.device.status[MAIN]
             for capability in (
@@ -198,23 +197,13 @@
             self.entity_description != SWITCH
             and self.device.device.components[MAIN].manufacturer_category
             not in {
+                Category.CLOTHING_CARE_MACHINE,
                 Category.DRYER,
                 Category.WASHER,
                 Category.MICROWAVE,
                 Category.DISHWASHER,
             }
         ) or (self.entity_description != SWITCH and not media_player):
-=======
-        if self.entity_description != SWITCH or self.device.device.components[
-            MAIN
-        ].manufacturer_category not in {
-            Category.CLOTHING_CARE_MACHINE,
-            Category.DRYER,
-            Category.WASHER,
-            Category.MICROWAVE,
-            Category.DISHWASHER,
-        }:
->>>>>>> 7a4ca6dc
             return
         automations = automations_with_entity(self.hass, self.entity_id)
         scripts = scripts_with_entity(self.hass, self.entity_id)
@@ -252,19 +241,7 @@
     async def async_will_remove_from_hass(self) -> None:
         """Call when entity will be removed from hass."""
         await super().async_will_remove_from_hass()
-<<<<<<< HEAD
         if not self.created_issue:
-=======
-        if self.entity_description != SWITCH or self.device.device.components[
-            MAIN
-        ].manufacturer_category not in {
-            Category.CLOTHING_CARE_MACHINE,
-            Category.DRYER,
-            Category.WASHER,
-            Category.MICROWAVE,
-            Category.DISHWASHER,
-        }:
->>>>>>> 7a4ca6dc
             return
         async_delete_issue(self.hass, DOMAIN, f"deprecated_switch_{self.entity_id}")
 
