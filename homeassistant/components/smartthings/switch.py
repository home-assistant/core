"""Support for switches through the SmartThings cloud API."""

from __future__ import annotations

from dataclasses import dataclass
from typing import Any

from pysmartthings import Attribute, Capability, Command, SmartThings

from homeassistant.components.switch import SwitchEntity, SwitchEntityDescription
from homeassistant.core import HomeAssistant
from homeassistant.helpers.entity_platform import AddConfigEntryEntitiesCallback

from . import FullDevice, SmartThingsConfigEntry
from .const import MAIN
from .entity import SmartThingsEntity

CAPABILITIES = (
    Capability.SWITCH_LEVEL,
    Capability.COLOR_CONTROL,
    Capability.COLOR_TEMPERATURE,
    Capability.FAN_SPEED,
)

AC_CAPABILITIES = (
    Capability.AIR_CONDITIONER_MODE,
    Capability.AIR_CONDITIONER_FAN_MODE,
    Capability.TEMPERATURE_MEASUREMENT,
    Capability.THERMOSTAT_COOLING_SETPOINT,
)


@dataclass(frozen=True, kw_only=True)
class SmartThingsSwitchEntityDescription(SwitchEntityDescription):
    """Describe a SmartThings switch entity."""

    status_attribute: Attribute


<<<<<<< HEAD
=======
@dataclass(frozen=True, kw_only=True)
class SmartThingsCommandSwitchEntityDescription(SmartThingsSwitchEntityDescription):
    """Describe a SmartThings switch entity."""

    command: Command


>>>>>>> c56b087d
SWITCH = SmartThingsSwitchEntityDescription(
    key=Capability.SWITCH,
    status_attribute=Attribute.SWITCH,
    name=None,
)
<<<<<<< HEAD
CAPABILITY_TO_SWITCHES: dict[Capability | str, SmartThingsSwitchEntityDescription] = {
    Capability.SAMSUNG_CE_SABBATH_MODE: SmartThingsSwitchEntityDescription(
        key=Capability.SAMSUNG_CE_SABBATH_MODE,
        translation_key="sabbath_mode",
        status_attribute=Attribute.STATUS,
=======
CAPABILITY_TO_COMMAND_SWITCHES: dict[
    Capability | str, SmartThingsCommandSwitchEntityDescription
] = {
    Capability.CUSTOM_DRYER_WRINKLE_PREVENT: SmartThingsCommandSwitchEntityDescription(
        key=Capability.CUSTOM_DRYER_WRINKLE_PREVENT,
        translation_key="wrinkle_prevent",
        status_attribute=Attribute.DRYER_WRINKLE_PREVENT,
        command=Command.SET_DRYER_WRINKLE_PREVENT,
>>>>>>> c56b087d
    )
}


async def async_setup_entry(
    hass: HomeAssistant,
    entry: SmartThingsConfigEntry,
    async_add_entities: AddConfigEntryEntitiesCallback,
) -> None:
    """Add switches for a config entry."""
    entry_data = entry.runtime_data
    entities: list[SmartThingsEntity] = [
        SmartThingsSwitch(entry_data.client, device, SWITCH, Capability.SWITCH)
        for device in entry_data.devices.values()
        if Capability.SWITCH in device.status[MAIN]
        and not any(capability in device.status[MAIN] for capability in CAPABILITIES)
        and not all(capability in device.status[MAIN] for capability in AC_CAPABILITIES)
    ]
    entities.extend(
<<<<<<< HEAD
        SmartThingsSwitch(
=======
        SmartThingsCommandSwitch(
>>>>>>> c56b087d
            entry_data.client,
            device,
            description,
            Capability(capability),
        )
        for device in entry_data.devices.values()
<<<<<<< HEAD
        for capability, description in CAPABILITY_TO_SWITCHES.items()
=======
        for capability, description in CAPABILITY_TO_COMMAND_SWITCHES.items()
>>>>>>> c56b087d
        if capability in device.status[MAIN]
    )
    async_add_entities(entities)


class SmartThingsSwitch(SmartThingsEntity, SwitchEntity):
    """Define a SmartThings switch."""

    entity_description: SmartThingsSwitchEntityDescription

    def __init__(
        self,
        client: SmartThings,
        device: FullDevice,
        entity_description: SmartThingsSwitchEntityDescription,
        capability: Capability,
    ) -> None:
        """Initialize the switch."""
        super().__init__(client, device, {capability})
        self.entity_description = entity_description
        self.switch_capability = capability
        self._attr_unique_id = device.device.device_id
        if capability is not Capability.SWITCH:
            self._attr_unique_id = f"{device.device.device_id}_{MAIN}_{capability}"

    async def async_turn_off(self, **kwargs: Any) -> None:
        """Turn the switch off."""
        await self.execute_device_command(
            self.switch_capability,
            Command.OFF,
        )

    async def async_turn_on(self, **kwargs: Any) -> None:
        """Turn the switch on."""
        await self.execute_device_command(
            self.switch_capability,
            Command.ON,
        )

    @property
    def is_on(self) -> bool:
        """Return true if switch is on."""
        return (
            self.get_attribute_value(
                self.switch_capability, self.entity_description.status_attribute
            )
            == "on"
<<<<<<< HEAD
=======
        )


class SmartThingsCommandSwitch(SmartThingsSwitch):
    """Define a SmartThings command switch."""

    entity_description: SmartThingsCommandSwitchEntityDescription

    async def async_turn_off(self, **kwargs: Any) -> None:
        """Turn the switch off."""
        await self.execute_device_command(
            self.switch_capability,
            self.entity_description.command,
            "off",
        )

    async def async_turn_on(self, **kwargs: Any) -> None:
        """Turn the switch on."""
        await self.execute_device_command(
            self.switch_capability,
            self.entity_description.command,
            "on",
>>>>>>> c56b087d
        )<|MERGE_RESOLUTION|>--- conflicted
+++ resolved
@@ -37,8 +37,6 @@
     status_attribute: Attribute
 
 
-<<<<<<< HEAD
-=======
 @dataclass(frozen=True, kw_only=True)
 class SmartThingsCommandSwitchEntityDescription(SmartThingsSwitchEntityDescription):
     """Describe a SmartThings switch entity."""
@@ -46,19 +44,11 @@
     command: Command
 
 
->>>>>>> c56b087d
 SWITCH = SmartThingsSwitchEntityDescription(
     key=Capability.SWITCH,
     status_attribute=Attribute.SWITCH,
     name=None,
 )
-<<<<<<< HEAD
-CAPABILITY_TO_SWITCHES: dict[Capability | str, SmartThingsSwitchEntityDescription] = {
-    Capability.SAMSUNG_CE_SABBATH_MODE: SmartThingsSwitchEntityDescription(
-        key=Capability.SAMSUNG_CE_SABBATH_MODE,
-        translation_key="sabbath_mode",
-        status_attribute=Attribute.STATUS,
-=======
 CAPABILITY_TO_COMMAND_SWITCHES: dict[
     Capability | str, SmartThingsCommandSwitchEntityDescription
 ] = {
@@ -67,7 +57,13 @@
         translation_key="wrinkle_prevent",
         status_attribute=Attribute.DRYER_WRINKLE_PREVENT,
         command=Command.SET_DRYER_WRINKLE_PREVENT,
->>>>>>> c56b087d
+    )
+}
+CAPABILITY_TO_SWITCHES: dict[Capability | str, SmartThingsSwitchEntityDescription] = {
+    Capability.SAMSUNG_CE_SABBATH_MODE: SmartThingsSwitchEntityDescription(
+        key=Capability.SAMSUNG_CE_SABBATH_MODE,
+        translation_key="sabbath_mode",
+        status_attribute=Attribute.STATUS,
     )
 }
 
@@ -87,22 +83,25 @@
         and not all(capability in device.status[MAIN] for capability in AC_CAPABILITIES)
     ]
     entities.extend(
-<<<<<<< HEAD
-        SmartThingsSwitch(
-=======
         SmartThingsCommandSwitch(
->>>>>>> c56b087d
             entry_data.client,
             device,
             description,
             Capability(capability),
         )
         for device in entry_data.devices.values()
-<<<<<<< HEAD
+        for capability, description in CAPABILITY_TO_COMMAND_SWITCHES.items()
+        if capability in device.status[MAIN]
+    )
+    entities.extend(
+        SmartThingsSwitch(
+            entry_data.client,
+            device,
+            description,
+            Capability(capability),
+        )
+        for device in entry_data.devices.values()
         for capability, description in CAPABILITY_TO_SWITCHES.items()
-=======
-        for capability, description in CAPABILITY_TO_COMMAND_SWITCHES.items()
->>>>>>> c56b087d
         if capability in device.status[MAIN]
     )
     async_add_entities(entities)
@@ -150,8 +149,6 @@
                 self.switch_capability, self.entity_description.status_attribute
             )
             == "on"
-<<<<<<< HEAD
-=======
         )
 
 
@@ -174,5 +171,4 @@
             self.switch_capability,
             self.entity_description.command,
             "on",
->>>>>>> c56b087d
         )