"""Support for switches through the SmartThings cloud API."""

from __future__ import annotations

from collections.abc import Callable
from dataclasses import dataclass
from typing import Any

from pysmartthings import Attribute, Capability, Command, SmartThings, Status

from homeassistant.components.switch import SwitchEntity, SwitchEntityDescription
from homeassistant.core import HomeAssistant
from homeassistant.helpers.entity_platform import AddConfigEntryEntitiesCallback

from . import FullDevice, SmartThingsConfigEntry
from .const import MAIN
from .entity import SmartThingsEntity

CAPABILITIES = (
    Capability.SWITCH_LEVEL,
    Capability.COLOR_CONTROL,
    Capability.COLOR_TEMPERATURE,
    Capability.FAN_SPEED,
)

AC_CAPABILITIES = (
    Capability.AIR_CONDITIONER_MODE,
    Capability.AIR_CONDITIONER_FAN_MODE,
    Capability.TEMPERATURE_MEASUREMENT,
    Capability.THERMOSTAT_COOLING_SETPOINT,
)


@dataclass(frozen=True, kw_only=True)
class SmartThingsSwitchEntityDescription(SwitchEntityDescription):
    """Describe a SmartThings switch entity."""

    status_attribute: Attribute
    exists_fn: Callable[[dict[Attribute | str, Status]], bool] = lambda _: True


SWITCH = SmartThingsSwitchEntityDescription(
    key=Capability.SWITCH,
    status_attribute=Attribute.SWITCH,
    name=None,
)
CAPABILITY_TO_SWITCHES: dict[Capability | str, SmartThingsSwitchEntityDescription] = {
    Capability.SAMSUNG_CE_AIR_CONDITIONER_LIGHTING: SmartThingsSwitchEntityDescription(
        key=Capability.SAMSUNG_CE_AIR_CONDITIONER_LIGHTING,
        translation_key="light",
        status_attribute=Attribute.LIGHTING,
        exists_fn=lambda status: (
            status[Attribute.SUPPORTED_LIGHTING_LEVELS].value == ["on", "off"]
        ),
    )
}


async def async_setup_entry(
    hass: HomeAssistant,
    entry: SmartThingsConfigEntry,
    async_add_entities: AddConfigEntryEntitiesCallback,
) -> None:
    """Add switches for a config entry."""
    entry_data = entry.runtime_data
<<<<<<< HEAD
    entities: list[SmartThingsEntity] = [
        SmartThingsSwitch(
            entry_data.client, device, SWITCH, entry_data.rooms, Capability.SWITCH
        )
=======
    async_add_entities(
        SmartThingsSwitch(entry_data.client, device, {Capability.SWITCH})
>>>>>>> 276e2e8f
        for device in entry_data.devices.values()
        if Capability.SWITCH in device.status[MAIN]
        and not any(capability in device.status[MAIN] for capability in CAPABILITIES)
        and not all(capability in device.status[MAIN] for capability in AC_CAPABILITIES)
    ]
    entities.extend(
        SmartThingsSwitch(
            entry_data.client,
            device,
            description,
            entry_data.rooms,
            Capability(capability),
        )
        for device in entry_data.devices.values()
        for capability, description in CAPABILITY_TO_SWITCHES.items()
        if capability in device.status[MAIN]
        if description.exists_fn(device.status[MAIN][capability])
    )
    async_add_entities(entities)


class SmartThingsSwitch(SmartThingsEntity, SwitchEntity):
    """Define a SmartThings switch."""

    entity_description: SmartThingsSwitchEntityDescription

    def __init__(
        self,
        client: SmartThings,
        device: FullDevice,
        entity_description: SmartThingsSwitchEntityDescription,
        rooms: dict[str, str],
        capability: Capability,
    ) -> None:
        """Initialize the switch."""
        super().__init__(client, device, rooms, {capability})
        self.entity_description = entity_description
        self.switch_capability = capability
        self._attr_unique_id = device.device.device_id
        if capability is not Capability.SWITCH:
            self._attr_unique_id = f"{device.device.device_id}_{capability}"

    async def async_turn_off(self, **kwargs: Any) -> None:
        """Turn the switch off."""
        await self.execute_device_command(
            self.switch_capability,
            Command.OFF,
        )

    async def async_turn_on(self, **kwargs: Any) -> None:
        """Turn the switch on."""
        await self.execute_device_command(
            self.switch_capability,
            Command.ON,
        )

    @property
    def is_on(self) -> bool:
        """Return true if switch is on."""
        return (
            self.get_attribute_value(
                self.switch_capability, self.entity_description.status_attribute
            )
            == "on"
        )<|MERGE_RESOLUTION|>--- conflicted
+++ resolved
@@ -63,15 +63,8 @@
 ) -> None:
     """Add switches for a config entry."""
     entry_data = entry.runtime_data
-<<<<<<< HEAD
     entities: list[SmartThingsEntity] = [
-        SmartThingsSwitch(
-            entry_data.client, device, SWITCH, entry_data.rooms, Capability.SWITCH
-        )
-=======
-    async_add_entities(
-        SmartThingsSwitch(entry_data.client, device, {Capability.SWITCH})
->>>>>>> 276e2e8f
+        SmartThingsSwitch(entry_data.client, device, SWITCH, Capability.SWITCH)
         for device in entry_data.devices.values()
         if Capability.SWITCH in device.status[MAIN]
         and not any(capability in device.status[MAIN] for capability in CAPABILITIES)
@@ -82,7 +75,6 @@
             entry_data.client,
             device,
             description,
-            entry_data.rooms,
             Capability(capability),
         )
         for device in entry_data.devices.values()
@@ -103,11 +95,10 @@
         client: SmartThings,
         device: FullDevice,
         entity_description: SmartThingsSwitchEntityDescription,
-        rooms: dict[str, str],
         capability: Capability,
     ) -> None:
         """Initialize the switch."""
-        super().__init__(client, device, rooms, {capability})
+        super().__init__(client, device, {capability})
         self.entity_description = entity_description
         self.switch_capability = capability
         self._attr_unique_id = device.device.device_id
