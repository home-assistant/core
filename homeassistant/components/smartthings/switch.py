--- conflicted
+++ resolved
@@ -4,31 +4,21 @@
 
 from typing import Any
 
-<<<<<<< HEAD
-from pysmartthings.models import Attribute, Capability, Command
-=======
 from pysmartthings import Attribute, Capability, Command
->>>>>>> f1a6e949
 
 from homeassistant.components.switch import SwitchEntity
 from homeassistant.core import HomeAssistant
 from homeassistant.helpers.entity_platform import AddConfigEntryEntitiesCallback
 
 from . import SmartThingsConfigEntry
-<<<<<<< HEAD
-=======
 from .const import MAIN
->>>>>>> f1a6e949
 from .entity import SmartThingsEntity
 
 CAPABILITIES = (
     Capability.SWITCH_LEVEL,
     Capability.COLOR_CONTROL,
     Capability.COLOR_TEMPERATURE,
-<<<<<<< HEAD
-=======
     Capability.FAN_SPEED,
->>>>>>> f1a6e949
 )
 
 AC_CAPABILITIES = (
@@ -47,15 +37,6 @@
     """Add switches for a config entry."""
     entry_data = entry.runtime_data
     async_add_entities(
-<<<<<<< HEAD
-        SmartThingsSwitch(entry_data.client, device, [Capability.SWITCH])
-        for device in entry_data.devices.values()
-        if Capability.SWITCH in device.status["main"]
-        and not any(capability in device.status["main"] for capability in CAPABILITIES)
-        and not all(
-            capability in device.status["main"] for capability in AC_CAPABILITIES
-        )
-=======
         SmartThingsSwitch(
             entry_data.client, device, entry_data.rooms, {Capability.SWITCH}
         )
@@ -63,7 +44,6 @@
         if Capability.SWITCH in device.status[MAIN]
         and not any(capability in device.status[MAIN] for capability in CAPABILITIES)
         and not all(capability in device.status[MAIN] for capability in AC_CAPABILITIES)
->>>>>>> f1a6e949
     )
 
 
