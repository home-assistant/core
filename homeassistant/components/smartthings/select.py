--- conflicted
+++ resolved
@@ -20,7 +20,6 @@
     "extraHigh": "extra_high",
 }
 
-<<<<<<< HEAD
 WASHER_SOIL_LEVEL_TO_HA = {
     "none": "none",
     "heavy": "heavy",
@@ -30,7 +29,8 @@
     "extraHeavy": "extra_heavy",
     "up": "up",
     "down": "down",
-=======
+}
+
 WASHER_SPIN_LEVEL_TO_HA = {
     "none": "none",
     "rinseHold": "rinse_hold",
@@ -49,7 +49,6 @@
     "1200": "1200",
     "1400": "1400",
     "1600": "1600",
->>>>>>> b3ba506e
 }
 
 
