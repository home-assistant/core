"""Config flow to configure SmartThings."""

from collections.abc import Mapping
import logging
from typing import Any

from pysmartthings import SmartThings

from homeassistant.config_entries import SOURCE_REAUTH, ConfigFlowResult
from homeassistant.const import CONF_ACCESS_TOKEN, CONF_TOKEN
from homeassistant.helpers.aiohttp_client import async_get_clientsession
from homeassistant.helpers.config_entry_oauth2_flow import AbstractOAuth2FlowHandler

<<<<<<< HEAD
from .const import CONF_INSTALLED_APP_ID, CONF_LOCATION_ID, DOMAIN, SCOPES
=======
from .const import CONF_LOCATION_ID, DOMAIN, OLD_DATA, REQUESTED_SCOPES, SCOPES
>>>>>>> f1a6e949

_LOGGER = logging.getLogger(__name__)


class SmartThingsConfigFlow(AbstractOAuth2FlowHandler, domain=DOMAIN):
    """Handle configuration of SmartThings integrations."""

    VERSION = 3
    DOMAIN = DOMAIN

    @property
    def logger(self) -> logging.Logger:
        """Return logger."""
        return logging.getLogger(__name__)

    @property
    def extra_authorize_data(self) -> dict[str, Any]:
        """Extra data that needs to be appended to the authorize url."""
<<<<<<< HEAD
        return {"scope": " ".join(SCOPES)}

    async def async_oauth_create_entry(self, data: dict[str, Any]) -> ConfigFlowResult:
        """Create an entry for SmartThings."""
        await self.async_set_unique_id(data[CONF_TOKEN][CONF_INSTALLED_APP_ID])
        if self.source != SOURCE_REAUTH:
            client = SmartThings(session=async_get_clientsession(self.hass))
            client.authenticate(data[CONF_TOKEN][CONF_ACCESS_TOKEN])
            locations = await client.get_locations()
            location = locations[0]
=======
        return {"scope": " ".join(REQUESTED_SCOPES)}

    async def async_step_user(
        self, user_input: dict[str, Any] | None = None
    ) -> ConfigFlowResult:
        """Check we have the cloud integration set up."""
        if "cloud" not in self.hass.config.components:
            return self.async_abort(
                reason="cloud_not_enabled",
                description_placeholders={"default_config": "default_config"},
            )
        return await super().async_step_user(user_input)

    async def async_oauth_create_entry(self, data: dict[str, Any]) -> ConfigFlowResult:
        """Create an entry for SmartThings."""
        if not set(data[CONF_TOKEN]["scope"].split()) >= set(SCOPES):
            return self.async_abort(reason="missing_scopes")
        client = SmartThings(session=async_get_clientsession(self.hass))
        client.authenticate(data[CONF_TOKEN][CONF_ACCESS_TOKEN])
        locations = await client.get_locations()
        location = locations[0]
        # We pick to use the location id as unique id rather than the installed app id
        # as the installed app id could change with the right settings in the SmartApp
        # or the app used to sign in changed for any reason.
        await self.async_set_unique_id(location.location_id)
        if self.source != SOURCE_REAUTH:
>>>>>>> f1a6e949
            self._abort_if_unique_id_configured()

            return self.async_create_entry(
                title=location.name,
                data={**data, CONF_LOCATION_ID: location.location_id},
            )

<<<<<<< HEAD
=======
        if (entry := self._get_reauth_entry()) and CONF_TOKEN not in entry.data:
            if entry.data[OLD_DATA][CONF_LOCATION_ID] != location.location_id:
                return self.async_abort(reason="reauth_location_mismatch")
            return self.async_update_reload_and_abort(
                self._get_reauth_entry(),
                data_updates={
                    **data,
                    CONF_LOCATION_ID: location.location_id,
                },
                unique_id=location.location_id,
            )
>>>>>>> f1a6e949
        self._abort_if_unique_id_mismatch(reason="reauth_account_mismatch")
        return self.async_update_reload_and_abort(
            self._get_reauth_entry(), data_updates=data
        )

    async def async_step_reauth(
        self, entry_data: Mapping[str, Any]
    ) -> ConfigFlowResult:
        """Perform reauth upon migration of old entries."""
        return await self.async_step_reauth_confirm()

    async def async_step_reauth_confirm(
        self, user_input: dict[str, Any] | None = None
    ) -> ConfigFlowResult:
        """Confirm reauth dialog."""
        if user_input is None:
            return self.async_show_form(
                step_id="reauth_confirm",
            )
        return await self.async_step_user()<|MERGE_RESOLUTION|>--- conflicted
+++ resolved
@@ -11,11 +11,7 @@
 from homeassistant.helpers.aiohttp_client import async_get_clientsession
 from homeassistant.helpers.config_entry_oauth2_flow import AbstractOAuth2FlowHandler
 
-<<<<<<< HEAD
-from .const import CONF_INSTALLED_APP_ID, CONF_LOCATION_ID, DOMAIN, SCOPES
-=======
 from .const import CONF_LOCATION_ID, DOMAIN, OLD_DATA, REQUESTED_SCOPES, SCOPES
->>>>>>> f1a6e949
 
 _LOGGER = logging.getLogger(__name__)
 
@@ -34,18 +30,6 @@
     @property
     def extra_authorize_data(self) -> dict[str, Any]:
         """Extra data that needs to be appended to the authorize url."""
-<<<<<<< HEAD
-        return {"scope": " ".join(SCOPES)}
-
-    async def async_oauth_create_entry(self, data: dict[str, Any]) -> ConfigFlowResult:
-        """Create an entry for SmartThings."""
-        await self.async_set_unique_id(data[CONF_TOKEN][CONF_INSTALLED_APP_ID])
-        if self.source != SOURCE_REAUTH:
-            client = SmartThings(session=async_get_clientsession(self.hass))
-            client.authenticate(data[CONF_TOKEN][CONF_ACCESS_TOKEN])
-            locations = await client.get_locations()
-            location = locations[0]
-=======
         return {"scope": " ".join(REQUESTED_SCOPES)}
 
     async def async_step_user(
@@ -72,7 +56,6 @@
         # or the app used to sign in changed for any reason.
         await self.async_set_unique_id(location.location_id)
         if self.source != SOURCE_REAUTH:
->>>>>>> f1a6e949
             self._abort_if_unique_id_configured()
 
             return self.async_create_entry(
@@ -80,8 +63,6 @@
                 data={**data, CONF_LOCATION_ID: location.location_id},
             )
 
-<<<<<<< HEAD
-=======
         if (entry := self._get_reauth_entry()) and CONF_TOKEN not in entry.data:
             if entry.data[OLD_DATA][CONF_LOCATION_ID] != location.location_id:
                 return self.async_abort(reason="reauth_location_mismatch")
@@ -93,7 +74,6 @@
                 },
                 unique_id=location.location_id,
             )
->>>>>>> f1a6e949
         self._abort_if_unique_id_mismatch(reason="reauth_account_mismatch")
         return self.async_update_reload_and_abort(
             self._get_reauth_entry(), data_updates=data
