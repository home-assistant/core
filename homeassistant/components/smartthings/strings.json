{
  "config": {
    "step": {
      "pick_implementation": {
        "title": "[%key:common::config_flow::title::oauth2_pick_implementation%]"
      },
      "reauth_confirm": {
        "title": "[%key:common::config_flow::title::reauth%]",
        "description": "The SmartThings integration needs to re-authenticate your account"
      }
    },
    "error": {
      "already_configured": "[%key:common::config_flow::abort::already_configured_account%]"
    },
    "abort": {
      "authorize_url_timeout": "[%key:common::config_flow::abort::oauth2_authorize_url_timeout%]",
      "missing_configuration": "[%key:common::config_flow::abort::oauth2_missing_configuration%]",
      "already_configured": "[%key:common::config_flow::abort::already_configured_account%]",
      "no_url_available": "[%key:common::config_flow::abort::oauth2_no_url_available%]",
      "oauth_error": "[%key:common::config_flow::abort::oauth2_error%]",
      "oauth_timeout": "[%key:common::config_flow::abort::oauth2_timeout%]",
      "oauth_unauthorized": "[%key:common::config_flow::abort::oauth2_unauthorized%]",
      "oauth_failed": "[%key:common::config_flow::abort::oauth2_failed%]",
      "reauth_successful": "[%key:common::config_flow::abort::reauth_successful%]",
      "reauth_account_mismatch": "Authenticated account does not match the account to be reauthenticated. Please log in with the correct account and pick the right location.",
      "reauth_location_mismatch": "Authenticated location does not match the location to be reauthenticated. Please log in with the correct account and pick the right location.",
      "missing_scopes": "Authentication failed. Please make sure you have granted all required permissions.",
      "cloud_not_enabled": "Please make sure you run Home Assistant with `{default_config}` enabled in your configuration.yaml."
    }
  },
  "entity": {
    "binary_sensor": {
      "acceleration": {
        "name": "Acceleration"
      },
      "filter_status": {
        "name": "Filter status"
      },
<<<<<<< HEAD
      "child_lock": {
        "name": "Child lock"
=======
      "remote_control": {
        "name": "Remote control"
>>>>>>> 858f0e66
      },
      "valve": {
        "name": "Valve"
      }
    },
    "sensor": {
      "lighting_mode": {
        "name": "Activity lighting mode"
      },
      "air_conditioner_mode": {
        "name": "Air conditioner mode"
      },
      "air_quality": {
        "name": "Air quality"
      },
      "alarm": {
        "name": "Alarm",
        "state": {
          "both": "Strobe and siren",
          "strobe": "Strobe",
          "siren": "Siren",
          "off": "[%key:common::state::off%]"
        }
      },
      "audio_volume": {
        "name": "Volume"
      },
      "body_mass_index": {
        "name": "Body mass index"
      },
      "body_weight": {
        "name": "Body weight"
      },
      "carbon_monoxide_detector": {
        "name": "Carbon monoxide detector",
        "state": {
          "detected": "Detected",
          "clear": "Clear",
          "tested": "Tested"
        }
      },
      "dishwasher_machine_state": {
        "name": "Machine state",
        "state": {
          "pause": "[%key:common::state::paused%]",
          "run": "Running",
          "stop": "Stopped"
        }
      },
      "dishwasher_job_state": {
        "name": "Job state",
        "state": {
          "air_wash": "Air wash",
          "cooling": "Cooling",
          "drying": "Drying",
          "finish": "Finish",
          "pre_drain": "Pre-drain",
          "pre_wash": "Pre-wash",
          "rinse": "Rinse",
          "spin": "Spin",
          "wash": "Wash",
          "wrinkle_prevent": "Wrinkle prevention"
        }
      },
      "completion_time": {
        "name": "Completion time"
      },
      "dryer_mode": {
        "name": "Dryer mode"
      },
      "dryer_machine_state": {
        "name": "[%key:component::smartthings::entity::sensor::dishwasher_machine_state::name%]",
        "state": {
          "pause": "[%key:common::state::paused%]",
          "run": "[%key:component::smartthings::entity::sensor::dishwasher_machine_state::state::run%]",
          "stop": "[%key:component::smartthings::entity::sensor::dishwasher_machine_state::state::stop%]"
        }
      },
      "dryer_job_state": {
        "name": "[%key:component::smartthings::entity::sensor::dishwasher_job_state::name%]",
        "state": {
          "cooling": "[%key:component::smartthings::entity::sensor::dishwasher_job_state::state::cooling%]",
          "delay_wash": "[%key:component::smartthings::entity::sensor::washer_job_state::state::delay_wash%]",
          "drying": "[%key:component::smartthings::entity::sensor::dishwasher_job_state::state::drying%]",
          "finished": "[%key:component::smartthings::entity::sensor::oven_job_state::state::finished%]",
          "none": "[%key:component::smartthings::entity::sensor::washer_job_state::state::none%]",
          "refreshing": "Refreshing",
          "weight_sensing": "[%key:component::smartthings::entity::sensor::washer_job_state::state::weight_sensing%]",
          "wrinkle_prevent": "[%key:component::smartthings::entity::sensor::dishwasher_job_state::state::wrinkle_prevent%]",
          "dehumidifying": "Dehumidifying",
          "ai_drying": "AI drying",
          "sanitizing": "Sanitizing",
          "internal_care": "Internal care",
          "freeze_protection": "Freeze protection",
          "continuous_dehumidifying": "Continuous dehumidifying",
          "thawing_frozen_inside": "Thawing frozen inside"
        }
      },
      "equivalent_carbon_dioxide": {
        "name": "Equivalent carbon dioxide"
      },
      "formaldehyde": {
        "name": "Formaldehyde"
      },
      "gas_meter": {
        "name": "Gas meter"
      },
      "gas_meter_calorific": {
        "name": "Gas meter calorific"
      },
      "gas_meter_time": {
        "name": "Gas meter time"
      },
      "infrared_level": {
        "name": "Infrared level"
      },
      "media_input_source": {
        "name": "Media input source",
        "state": {
          "am": "AM",
          "fm": "FM",
          "cd": "CD",
          "hdmi": "HDMI",
          "hdmi1": "HDMI 1",
          "hdmi2": "HDMI 2",
          "hdmi3": "HDMI 3",
          "hdmi4": "HDMI 4",
          "hdmi5": "HDMI 5",
          "hdmi6": "HDMI 6",
          "digitaltv": "Digital TV",
          "usb": "USB",
          "youtube": "YouTube",
          "aux": "AUX",
          "bluetooth": "Bluetooth",
          "digital": "Digital",
          "melon": "Melon",
          "wifi": "Wi-Fi",
          "network": "Network",
          "optical": "Optical",
          "coaxial": "Coaxial",
          "analog1": "Analog 1",
          "analog2": "Analog 2",
          "analog3": "Analog 3",
          "phono": "Phono"
        }
      },
      "media_playback_repeat": {
        "name": "Media playback repeat"
      },
      "media_playback_shuffle": {
        "name": "Media playback shuffle"
      },
      "media_playback_status": {
        "name": "Media playback status"
      },
      "odor_sensor": {
        "name": "Odor sensor"
      },
      "oven_mode": {
        "name": "Oven mode",
        "state": {
          "heating": "Heating",
          "grill": "Grill",
          "warming": "Warming",
          "defrosting": "Defrosting",
          "conventional": "Conventional",
          "bake": "Bake",
          "bottom_heat": "Bottom heat",
          "convection_bake": "Convection bake",
          "convection_roast": "Convection roast",
          "broil": "Broil",
          "convection_broil": "Convection broil",
          "steam_cook": "Steam cook",
          "steam_bake": "Steam bake",
          "steam_roast": "Steam roast",
          "steam_bottom_heat_plus_convection": "Steam bottom heat plus convection",
          "microwave": "Microwave",
          "microwave_plus_grill": "Microwave plus grill",
          "microwave_plus_convection": "Microwave plus convection",
          "microwave_plus_hot_blast": "Microwave plus hot blast",
          "microwave_plus_hot_blast_2": "Microwave plus hot blast 2",
          "slim_middle": "Slim middle",
          "slim_strong": "Slim strong",
          "slow_cook": "Slow cook",
          "proof": "Proof",
          "dehydrate": "Dehydrate",
          "others": "Others",
          "strong_steam": "Strong steam",
          "descale": "Descale",
          "rinse": "Rinse"
        }
      },
      "oven_machine_state": {
        "name": "[%key:component::smartthings::entity::sensor::dishwasher_machine_state::name%]",
        "state": {
          "ready": "Ready",
          "running": "[%key:component::smartthings::entity::sensor::dishwasher_machine_state::state::run%]",
          "paused": "[%key:common::state::paused%]"
        }
      },
      "oven_job_state": {
        "name": "[%key:component::smartthings::entity::sensor::dishwasher_job_state::name%]",
        "state": {
          "cleaning": "Cleaning",
          "cooking": "Cooking",
          "cooling": "Cooling",
          "draining": "Draining",
          "preheat": "Preheat",
          "ready": "Ready",
          "rinsing": "Rinsing",
          "finished": "Finished",
          "scheduled_start": "Scheduled start",
          "warming": "Warming",
          "defrosting": "Defrosting",
          "sensing": "Sensing",
          "searing": "Searing",
          "fast_preheat": "Fast preheat",
          "scheduled_end": "Scheduled end",
          "stone_heating": "Stone heating",
          "time_hold_preheat": "Time hold preheat"
        }
      },
      "oven_setpoint": {
        "name": "Set point"
      },
      "energy_difference": {
        "name": "Energy difference"
      },
      "power_energy": {
        "name": "Power energy"
      },
      "energy_saved": {
        "name": "Energy saved"
      },
      "power_source": {
        "name": "Power source"
      },
      "refrigeration_setpoint": {
        "name": "[%key:component::smartthings::entity::sensor::oven_setpoint::name%]"
      },
      "robot_cleaner_cleaning_mode": {
        "name": "Cleaning mode",
        "state": {
          "auto": "Auto",
          "part": "Partial",
          "repeat": "Repeat",
          "manual": "Manual",
          "stop": "[%key:common::action::stop%]",
          "map": "Map"
        }
      },
      "robot_cleaner_movement": {
        "name": "Movement",
        "state": {
          "homing": "Homing",
          "idle": "[%key:common::state::idle%]",
          "charging": "[%key:common::state::charging%]",
          "alarm": "Alarm",
          "off": "[%key:common::state::off%]",
          "reserve": "Reserve",
          "point": "Point",
          "after": "After",
          "cleaning": "Cleaning",
          "pause": "[%key:common::state::paused%]"
        }
      },
      "robot_cleaner_turbo_mode": {
        "name": "Turbo mode",
        "state": {
          "on": "[%key:common::state::on%]",
          "off": "[%key:common::state::off%]",
          "silence": "Silent",
          "extra_silence": "Extra silent"
        }
      },
      "link_quality": {
        "name": "Link quality"
      },
      "smoke_detector": {
        "name": "Smoke detector",
        "state": {
          "detected": "[%key:component::smartthings::entity::sensor::carbon_monoxide_detector::state::detected%]",
          "clear": "[%key:component::smartthings::entity::sensor::carbon_monoxide_detector::state::clear%]",
          "tested": "[%key:component::smartthings::entity::sensor::carbon_monoxide_detector::state::tested%]"
        }
      },
      "thermostat_cooling_setpoint": {
        "name": "Cooling set point"
      },
      "thermostat_fan_mode": {
        "name": "Fan mode"
      },
      "thermostat_heating_setpoint": {
        "name": "Heating set point"
      },
      "thermostat_mode": {
        "name": "Mode"
      },
      "thermostat_operating_state": {
        "name": "Operating state"
      },
      "thermostat_setpoint": {
        "name": "[%key:component::smartthings::entity::sensor::oven_setpoint::name%]"
      },
      "x_coordinate": {
        "name": "X coordinate"
      },
      "y_coordinate": {
        "name": "Y coordinate"
      },
      "z_coordinate": {
        "name": "Z coordinate"
      },
      "tv_channel": {
        "name": "TV channel"
      },
      "tv_channel_name": {
        "name": "TV channel name"
      },
      "uv_index": {
        "name": "UV index"
      },
      "washer_mode": {
        "name": "Washer mode"
      },
      "washer_machine_state": {
        "name": "[%key:component::smartthings::entity::sensor::dishwasher_machine_state::name%]",
        "state": {
          "pause": "[%key:common::state::paused%]",
          "run": "[%key:component::smartthings::entity::sensor::dishwasher_machine_state::state::run%]",
          "stop": "[%key:component::smartthings::entity::sensor::dishwasher_machine_state::state::stop%]"
        }
      },
      "washer_job_state": {
        "name": "[%key:component::smartthings::entity::sensor::dishwasher_job_state::name%]",
        "state": {
          "air_wash": "[%key:component::smartthings::entity::sensor::dishwasher_job_state::state::air_wash%]",
          "ai_rinse": "AI rinse",
          "ai_spin": "AI spin",
          "ai_wash": "AI wash",
          "cooling": "[%key:component::smartthings::entity::sensor::dishwasher_job_state::state::cooling%]",
          "delay_wash": "Delay wash",
          "drying": "[%key:component::smartthings::entity::sensor::dishwasher_job_state::state::drying%]",
          "finish": "[%key:component::smartthings::entity::sensor::dishwasher_job_state::state::finish%]",
          "none": "None",
          "pre_wash": "[%key:component::smartthings::entity::sensor::dishwasher_job_state::state::pre_wash%]",
          "rinse": "[%key:component::smartthings::entity::sensor::dishwasher_job_state::state::rinse%]",
          "spin": "[%key:component::smartthings::entity::sensor::dishwasher_job_state::state::spin%]",
          "wash": "[%key:component::smartthings::entity::sensor::dishwasher_job_state::state::wash%]",
          "weight_sensing": "Weight sensing",
          "wrinkle_prevent": "[%key:component::smartthings::entity::sensor::dishwasher_job_state::state::wrinkle_prevent%]",
          "freeze_protection": "Freeze protection"
        }
      }
    }
  },
  "issues": {
    "deprecated_binary_valve": {
      "title": "Deprecated valve binary sensor detected in some automations or scripts",
      "description": "The valve binary sensor `{entity}` is deprecated and is used in the following automations or scripts:\n{items}\n\nA valve entity with controls is available and should be used going forward; Please use it on the above automations or scripts to fix this issue."
    }
  }
}<|MERGE_RESOLUTION|>--- conflicted
+++ resolved
@@ -36,13 +36,11 @@
       "filter_status": {
         "name": "Filter status"
       },
-<<<<<<< HEAD
+      "remote_control": {
+        "name": "Remote control"
+      },
       "child_lock": {
         "name": "Child lock"
-=======
-      "remote_control": {
-        "name": "Remote control"
->>>>>>> 858f0e66
       },
       "valve": {
         "name": "Valve"
