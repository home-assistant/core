--- conflicted
+++ resolved
@@ -7,24 +7,6 @@
       "reauth_confirm": {
         "title": "[%key:common::config_flow::title::reauth%]",
         "description": "The SmartThings integration needs to re-authenticate your account"
-<<<<<<< HEAD
-      }
-    },
-    "error": {
-      "already_configured": "[%key:common::config_flow::abort::already_configured_account%]"
-    },
-    "abort": {
-      "authorize_url_timeout": "[%key:common::config_flow::abort::oauth2_authorize_url_timeout%]",
-      "missing_configuration": "[%key:common::config_flow::abort::oauth2_missing_configuration%]",
-      "already_configured": "[%key:common::config_flow::abort::already_configured_account%]",
-      "no_url_available": "[%key:common::config_flow::abort::oauth2_no_url_available%]",
-      "oauth_error": "[%key:common::config_flow::abort::oauth2_error%]",
-      "oauth_timeout": "[%key:common::config_flow::abort::oauth2_timeout%]",
-      "oauth_unauthorized": "[%key:common::config_flow::abort::oauth2_unauthorized%]",
-      "oauth_failed": "[%key:common::config_flow::abort::oauth2_failed%]",
-      "reauth_successful": "[%key:common::config_flow::abort::reauth_successful%]",
-      "reauth_account_mismatch": "Authenticated account does not match the account to be reauthenticated. Please log in with the correct account and pick the right location."
-=======
       }
     },
     "error": {
@@ -451,7 +433,6 @@
     "deprecated_binary_valve": {
       "title": "Deprecated valve binary sensor detected in some automations or scripts",
       "description": "The valve binary sensor `{entity}` is deprecated and is used in the following automations or scripts:\n{items}\n\nA valve entity with controls is available and should be used going forward; Please use it on the above automations or scripts to fix this issue."
->>>>>>> f84a4668
     }
   }
 }