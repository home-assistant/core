--- conflicted
+++ resolved
@@ -493,19 +493,15 @@
     },
     "deprecated_switch_appliance": {
       "title": "Deprecated switch detected in some automations or scripts",
-<<<<<<< HEAD
       "description": "The switch `{entity}` is deprecated because the actions did not work, so it has been replaced with a binary sensor instead.\n\nThe switch was used in the following automations or scripts:\n{items}\n\nPlease use it in the above automations or scripts to fix this issue."
     },
     "deprecated_switch_media_player": {
       "title": "[%key:component::smartthings::issues::deprecated_switch_appliance::title%]",
       "description": "The switch `{entity}` is deprecated and a media player entity has been added to replace it.\n\nThe switch was used in the following automations or scripts:\n{items}\n\nPlease use it in the above automations or scripts to fix this issue."
-=======
-      "description": "The switch `{entity}` is deprecated because the actions did not work, so it has been replaced with a binary sensor instead.\n\nThe switch was used in the following automations or scripts:\n{items}\n\nPlease use them in the above automations or scripts to fix this issue."
     },
     "deprecated_media_player": {
       "title": "Deprecated sensor detected in some automations or scripts",
       "description": "The sensor `{entity}` is deprecated because it has been replaced with a media player entity.\n\nThe sensor was used in the following automations or scripts:\n{items}\n\nPlease use the media player entity in the above automations or scripts to fix this issue."
->>>>>>> fe99c39e
     }
   }
 }