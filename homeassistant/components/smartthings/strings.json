{
  "config": {
    "step": {
      "pick_implementation": {
        "title": "[%key:common::config_flow::title::oauth2_pick_implementation%]"
      },
      "reauth_confirm": {
        "title": "[%key:common::config_flow::title::reauth%]",
        "description": "The SmartThings integration needs to re-authenticate your account"
      }
    },
    "error": {
      "already_configured": "[%key:common::config_flow::abort::already_configured_account%]"
    },
    "abort": {
      "authorize_url_timeout": "[%key:common::config_flow::abort::oauth2_authorize_url_timeout%]",
      "missing_configuration": "[%key:common::config_flow::abort::oauth2_missing_configuration%]",
      "already_configured": "[%key:common::config_flow::abort::already_configured_account%]",
      "no_url_available": "[%key:common::config_flow::abort::oauth2_no_url_available%]",
      "oauth_error": "[%key:common::config_flow::abort::oauth2_error%]",
      "oauth_timeout": "[%key:common::config_flow::abort::oauth2_timeout%]",
      "oauth_unauthorized": "[%key:common::config_flow::abort::oauth2_unauthorized%]",
      "oauth_failed": "[%key:common::config_flow::abort::oauth2_failed%]",
      "reauth_successful": "[%key:common::config_flow::abort::reauth_successful%]",
      "reauth_account_mismatch": "Authenticated account does not match the account to be reauthenticated. Please log in with the correct account and pick the right location.",
      "reauth_location_mismatch": "Authenticated location does not match the location to be reauthenticated. Please log in with the correct account and pick the right location.",
      "missing_scopes": "Authentication failed. Please make sure you have granted all required permissions.",
      "cloud_not_enabled": "Please make sure you run Home Assistant with `{default_config}` enabled in your configuration.yaml."
    }
  },
  "entity": {
    "binary_sensor": {
      "acceleration": {
        "name": "Acceleration"
      },
      "door": {
        "name": "[%key:component::binary_sensor::entity_component::door::name%]"
      },
      "dryer_wrinkle_prevent_active": {
        "name": "Wrinkle prevent active"
      },
      "filter_status": {
        "name": "Filter status"
      },
      "freezer_door": {
        "name": "Freezer door"
      },
      "cooler_door": {
        "name": "Cooler door"
      },
      "remote_control": {
        "name": "Remote control"
      },
      "child_lock": {
        "name": "Child lock"
      },
      "valve": {
        "name": "Valve"
      }
    },
    "button": {
      "stop": {
        "name": "[%key:common::action::stop%]"
      }
    },
    "event": {
      "button": {
        "state": {
          "pushed": "Pushed",
          "held": "Held",
          "double": "Double",
          "pushed_2x": "Pushed 2x",
          "pushed_3x": "Pushed 3x",
          "pushed_4x": "Pushed 4x",
          "pushed_5x": "Pushed 5x",
          "pushed_6x": "Pushed 6x",
          "down": "Down",
          "down_2x": "Down 2x",
          "down_3x": "Down 3x",
          "down_4x": "Down 4x",
          "down_5x": "Down 5x",
          "down_6x": "Down 6x",
          "down_hold": "Down hold",
          "up": "Up",
          "up_2x": "Up 2x",
          "up_3x": "Up 3x",
          "up_4x": "Up 4x",
          "up_5x": "Up 5x",
          "up_6x": "Up 6x",
          "up_hold": "Up hold",
          "swipe_up": "Swipe up",
          "swipe_down": "Swipe down",
          "swipe_left": "Swipe left",
          "swipe_right": "Swipe right"
        }
      }
    },
    "number": {
      "washer_rinse_cycles": {
        "name": "Rinse cycles",
        "unit_of_measurement": "cycles"
      }
    },
    "select": {
      "operating_state": {
        "state": {
          "run": "[%key:component::smartthings::entity::sensor::dishwasher_machine_state::state::run%]",
          "pause": "[%key:common::state::paused%]",
          "stop": "[%key:component::smartthings::entity::sensor::dishwasher_machine_state::state::stop%]"
        }
      }
    },
    "sensor": {
      "lighting_mode": {
        "name": "Activity lighting mode"
      },
      "air_conditioner_mode": {
        "name": "Air conditioner mode"
      },
      "air_quality": {
        "name": "Air quality"
      },
      "alarm": {
        "name": "Alarm",
        "state": {
          "both": "Strobe and siren",
          "strobe": "Strobe",
          "siren": "Siren",
          "off": "[%key:common::state::off%]"
        }
      },
      "audio_volume": {
        "name": "Volume"
      },
      "body_mass_index": {
        "name": "Body mass index"
      },
      "body_weight": {
        "name": "Body weight"
      },
      "carbon_monoxide_detector": {
        "name": "Carbon monoxide detector",
        "state": {
          "detected": "Detected",
          "clear": "Clear",
          "tested": "Tested"
        }
      },
      "dishwasher_machine_state": {
        "name": "Machine state",
        "state": {
          "pause": "[%key:common::state::paused%]",
          "run": "Running",
          "stop": "Stopped"
        }
      },
      "dishwasher_job_state": {
        "name": "Job state",
        "state": {
          "air_wash": "Air wash",
          "cooling": "Cooling",
          "drying": "Drying",
          "finish": "Finish",
          "pre_drain": "Pre-drain",
          "pre_wash": "Pre-wash",
          "rinse": "Rinse",
          "spin": "Spin",
          "wash": "Wash",
          "wrinkle_prevent": "Wrinkle prevention"
        }
      },
      "completion_time": {
        "name": "Completion time"
      },
      "dryer_mode": {
        "name": "Dryer mode"
      },
      "dryer_machine_state": {
        "name": "[%key:component::smartthings::entity::sensor::dishwasher_machine_state::name%]",
        "state": {
          "pause": "[%key:common::state::paused%]",
          "run": "[%key:component::smartthings::entity::sensor::dishwasher_machine_state::state::run%]",
          "stop": "[%key:component::smartthings::entity::sensor::dishwasher_machine_state::state::stop%]"
        }
      },
      "dryer_job_state": {
        "name": "[%key:component::smartthings::entity::sensor::dishwasher_job_state::name%]",
        "state": {
          "cooling": "[%key:component::smartthings::entity::sensor::dishwasher_job_state::state::cooling%]",
          "delay_wash": "[%key:component::smartthings::entity::sensor::washer_job_state::state::delay_wash%]",
          "drying": "[%key:component::smartthings::entity::sensor::dishwasher_job_state::state::drying%]",
          "finished": "[%key:component::smartthings::entity::sensor::oven_job_state::state::finished%]",
          "none": "[%key:component::smartthings::entity::sensor::washer_job_state::state::none%]",
          "refreshing": "Refreshing",
          "weight_sensing": "[%key:component::smartthings::entity::sensor::washer_job_state::state::weight_sensing%]",
          "wrinkle_prevent": "[%key:component::smartthings::entity::sensor::dishwasher_job_state::state::wrinkle_prevent%]",
          "dehumidifying": "Dehumidifying",
          "ai_drying": "AI drying",
          "sanitizing": "Sanitizing",
          "internal_care": "Internal care",
          "freeze_protection": "Freeze protection",
          "continuous_dehumidifying": "Continuous dehumidifying",
          "thawing_frozen_inside": "Thawing frozen inside"
        }
      },
      "equivalent_carbon_dioxide": {
        "name": "Equivalent carbon dioxide"
      },
      "formaldehyde": {
        "name": "Formaldehyde"
      },
      "gas_meter": {
        "name": "Gas meter"
      },
      "gas_meter_calorific": {
        "name": "Gas meter calorific"
      },
      "gas_meter_time": {
        "name": "Gas meter time"
      },
      "infrared_level": {
        "name": "Infrared level"
      },
      "media_input_source": {
        "name": "Media input source",
        "state": {
          "am": "AM",
          "fm": "FM",
          "cd": "CD",
          "hdmi": "HDMI",
          "hdmi1": "HDMI 1",
          "hdmi2": "HDMI 2",
          "hdmi3": "HDMI 3",
          "hdmi4": "HDMI 4",
          "hdmi5": "HDMI 5",
          "hdmi6": "HDMI 6",
          "digitaltv": "Digital TV",
          "usb": "USB",
          "youtube": "YouTube",
          "aux": "AUX",
          "bluetooth": "Bluetooth",
          "digital": "Digital",
          "melon": "Melon",
          "wifi": "Wi-Fi",
          "network": "Network",
          "optical": "Optical",
          "coaxial": "Coaxial",
          "analog1": "Analog 1",
          "analog2": "Analog 2",
          "analog3": "Analog 3",
          "phono": "Phono"
        }
      },
      "media_playback_repeat": {
        "name": "Media playback repeat"
      },
      "media_playback_shuffle": {
        "name": "Media playback shuffle"
      },
      "media_playback_status": {
        "name": "Media playback status"
      },
      "odor_sensor": {
        "name": "Odor sensor"
      },
      "oven_mode": {
        "name": "Oven mode",
        "state": {
          "heating": "Heating",
          "grill": "Grill",
          "warming": "Warming",
          "defrosting": "Defrosting",
          "conventional": "Conventional",
          "bake": "Bake",
          "bottom_heat": "Bottom heat",
          "convection_bake": "Convection bake",
          "convection_roast": "Convection roast",
          "broil": "Broil",
          "convection_broil": "Convection broil",
          "steam_cook": "Steam cook",
          "steam_bake": "Steam bake",
          "steam_roast": "Steam roast",
          "steam_bottom_heat_plus_convection": "Steam bottom heat plus convection",
          "microwave": "Microwave",
          "microwave_plus_grill": "Microwave plus grill",
          "microwave_plus_convection": "Microwave plus convection",
          "microwave_plus_hot_blast": "Microwave plus hot blast",
          "microwave_plus_hot_blast_2": "Microwave plus hot blast 2",
          "slim_middle": "Slim middle",
          "slim_strong": "Slim strong",
          "slow_cook": "Slow cook",
          "proof": "Proof",
          "dehydrate": "Dehydrate",
          "others": "Others",
          "strong_steam": "Strong steam",
          "descale": "Descale",
          "rinse": "Rinse"
        }
      },
      "oven_machine_state": {
        "name": "[%key:component::smartthings::entity::sensor::dishwasher_machine_state::name%]",
        "state": {
          "ready": "Ready",
          "running": "[%key:component::smartthings::entity::sensor::dishwasher_machine_state::state::run%]",
          "paused": "[%key:common::state::paused%]"
        }
      },
      "oven_job_state": {
        "name": "[%key:component::smartthings::entity::sensor::dishwasher_job_state::name%]",
        "state": {
          "cleaning": "Cleaning",
          "cooking": "Cooking",
          "cooling": "Cooling",
          "draining": "Draining",
          "preheat": "Preheat",
          "ready": "Ready",
          "rinsing": "Rinsing",
          "finished": "Finished",
          "scheduled_start": "Scheduled start",
          "warming": "Warming",
          "defrosting": "Defrosting",
          "sensing": "Sensing",
          "searing": "Searing",
          "fast_preheat": "Fast preheat",
          "scheduled_end": "Scheduled end",
          "stone_heating": "Stone heating",
          "time_hold_preheat": "Time hold preheat"
        }
      },
      "oven_setpoint": {
        "name": "Set point"
      },
      "energy_difference": {
        "name": "Energy difference"
      },
      "power_energy": {
        "name": "Power energy"
      },
      "energy_saved": {
        "name": "Energy saved"
      },
      "power_source": {
        "name": "Power source"
      },
      "refrigeration_setpoint": {
        "name": "[%key:component::smartthings::entity::sensor::oven_setpoint::name%]"
      },
      "brightness_intensity": {
        "name": "Brightness intensity"
      },
      "robot_cleaner_cleaning_mode": {
        "name": "Cleaning mode",
        "state": {
          "auto": "Auto",
          "part": "Partial",
          "repeat": "Repeat",
          "manual": "Manual",
          "stop": "[%key:common::action::stop%]",
          "map": "Map"
        }
      },
      "robot_cleaner_movement": {
        "name": "Movement",
        "state": {
          "homing": "Homing",
          "idle": "[%key:common::state::idle%]",
          "charging": "[%key:common::state::charging%]",
          "alarm": "Alarm",
          "off": "[%key:common::state::off%]",
          "reserve": "Reserve",
          "point": "Point",
          "after": "After",
          "cleaning": "Cleaning",
          "pause": "[%key:common::state::paused%]"
        }
      },
      "robot_cleaner_turbo_mode": {
        "name": "Turbo mode",
        "state": {
          "on": "[%key:common::state::on%]",
          "off": "[%key:common::state::off%]",
          "silence": "Silent",
          "extra_silence": "Extra silent"
        }
      },
      "link_quality": {
        "name": "Link quality"
      },
      "smoke_detector": {
        "name": "Smoke detector",
        "state": {
          "detected": "[%key:component::smartthings::entity::sensor::carbon_monoxide_detector::state::detected%]",
          "clear": "[%key:component::smartthings::entity::sensor::carbon_monoxide_detector::state::clear%]",
          "tested": "[%key:component::smartthings::entity::sensor::carbon_monoxide_detector::state::tested%]"
        }
      },
      "thermostat_cooling_setpoint": {
        "name": "Cooling set point"
      },
      "thermostat_fan_mode": {
        "name": "Fan mode"
      },
      "thermostat_heating_setpoint": {
        "name": "Heating set point"
      },
      "thermostat_mode": {
        "name": "Mode"
      },
      "thermostat_operating_state": {
        "name": "Operating state"
      },
      "thermostat_setpoint": {
        "name": "[%key:component::smartthings::entity::sensor::oven_setpoint::name%]"
      },
      "x_coordinate": {
        "name": "X coordinate"
      },
      "y_coordinate": {
        "name": "Y coordinate"
      },
      "z_coordinate": {
        "name": "Z coordinate"
      },
      "tv_channel": {
        "name": "TV channel"
      },
      "tv_channel_name": {
        "name": "TV channel name"
      },
      "uv_index": {
        "name": "UV index"
      },
      "washer_mode": {
        "name": "Washer mode"
      },
      "washer_machine_state": {
        "name": "[%key:component::smartthings::entity::sensor::dishwasher_machine_state::name%]",
        "state": {
          "pause": "[%key:common::state::paused%]",
          "run": "[%key:component::smartthings::entity::sensor::dishwasher_machine_state::state::run%]",
          "stop": "[%key:component::smartthings::entity::sensor::dishwasher_machine_state::state::stop%]"
        }
      },
      "washer_job_state": {
        "name": "[%key:component::smartthings::entity::sensor::dishwasher_job_state::name%]",
        "state": {
          "air_wash": "[%key:component::smartthings::entity::sensor::dishwasher_job_state::state::air_wash%]",
          "ai_rinse": "AI rinse",
          "ai_spin": "AI spin",
          "ai_wash": "AI wash",
          "cooling": "[%key:component::smartthings::entity::sensor::dishwasher_job_state::state::cooling%]",
          "delay_wash": "Delay wash",
          "drying": "[%key:component::smartthings::entity::sensor::dishwasher_job_state::state::drying%]",
          "finish": "[%key:component::smartthings::entity::sensor::dishwasher_job_state::state::finish%]",
          "none": "None",
          "pre_wash": "[%key:component::smartthings::entity::sensor::dishwasher_job_state::state::pre_wash%]",
          "rinse": "[%key:component::smartthings::entity::sensor::dishwasher_job_state::state::rinse%]",
          "spin": "[%key:component::smartthings::entity::sensor::dishwasher_job_state::state::spin%]",
          "wash": "[%key:component::smartthings::entity::sensor::dishwasher_job_state::state::wash%]",
          "weight_sensing": "Weight sensing",
          "wrinkle_prevent": "[%key:component::smartthings::entity::sensor::dishwasher_job_state::state::wrinkle_prevent%]",
          "freeze_protection": "Freeze protection"
        }
      }
    },
    "switch": {
      "bubble_soak": {
        "name": "Bubble Soak"
      },
      "wrinkle_prevent": {
        "name": "Wrinkle prevent"
      }
    }
  },
  "issues": {
    "deprecated_binary_valve": {
      "title": "Deprecated valve binary sensor detected in some automations or scripts",
      "description": "The valve binary sensor `{entity}` is deprecated and is used in the following automations or scripts:\n{items}\n\nA valve entity with controls is available and should be used going forward. Please use it in the above automations or scripts to fix this issue."
    },
    "deprecated_binary_fridge_door": {
      "title": "Deprecated refrigerator door binary sensor detected in some automations or scripts",
      "description": "The refrigerator door binary sensor `{entity}` is deprecated and is used in the following automations or scripts:\n{items}\n\nSeparate entities for cooler and freezer door are available and should be used going forward. Please use them in the above automations or scripts to fix this issue."
    },
<<<<<<< HEAD
    "deprecated_machine_state": {
      "title": "Deprecated machine state sensor detected in some automations or scripts",
      "description": "The machine state sensor `{entity}` is deprecated and is used in the following automations or scripts:\n{items}\n\nA select entity is now available for the machine state and should be used going forward. Please use them in the above automations or scripts to fix this issue."
=======
    "deprecated_switch_appliance": {
      "title": "Deprecated switch detected in some automations or scripts",
      "description": "The switch `{entity}` is deprecated because the actions did not work, so it has been replaced with a binary sensor instead.\n\nThe switch was used in the following automations or scripts:\n{items}\n\nPlease use them in the above automations or scripts to fix this issue."
>>>>>>> f4fa4056
    }
  }
}<|MERGE_RESOLUTION|>--- conflicted
+++ resolved
@@ -481,15 +481,13 @@
       "title": "Deprecated refrigerator door binary sensor detected in some automations or scripts",
       "description": "The refrigerator door binary sensor `{entity}` is deprecated and is used in the following automations or scripts:\n{items}\n\nSeparate entities for cooler and freezer door are available and should be used going forward. Please use them in the above automations or scripts to fix this issue."
     },
-<<<<<<< HEAD
     "deprecated_machine_state": {
       "title": "Deprecated machine state sensor detected in some automations or scripts",
       "description": "The machine state sensor `{entity}` is deprecated and is used in the following automations or scripts:\n{items}\n\nA select entity is now available for the machine state and should be used going forward. Please use them in the above automations or scripts to fix this issue."
-=======
+    },
     "deprecated_switch_appliance": {
       "title": "Deprecated switch detected in some automations or scripts",
       "description": "The switch `{entity}` is deprecated because the actions did not work, so it has been replaced with a binary sensor instead.\n\nThe switch was used in the following automations or scripts:\n{items}\n\nPlease use them in the above automations or scripts to fix this issue."
->>>>>>> f4fa4056
     }
   }
 }