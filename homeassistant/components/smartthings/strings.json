--- conflicted
+++ resolved
@@ -364,11 +364,7 @@
       "washer_job_state": {
         "name": "[%key:component::smartthings::entity::sensor::dishwasher_job_state::name%]",
         "state": {
-<<<<<<< HEAD
-          "airwash": "[%key:component::smartthings::entity::sensor::dishwasher_job_state::state::airwash%]",
-=======
           "air_wash": "[%key:component::smartthings::entity::sensor::dishwasher_job_state::state::air_wash%]",
->>>>>>> 26948284
           "ai_rise": "AI rise",
           "ai_spin": "AI spin",
           "ai_wash": "AI wash",
