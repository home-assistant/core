{
  "config": {
    "step": {
      "pick_implementation": {
        "title": "[%key:common::config_flow::title::oauth2_pick_implementation%]"
      },
      "reauth_confirm": {
        "title": "[%key:common::config_flow::title::reauth%]",
        "description": "The SmartThings integration needs to re-authenticate your account"
      }
    },
    "error": {
      "already_configured": "[%key:common::config_flow::abort::already_configured_account%]"
    },
    "abort": {
      "authorize_url_timeout": "[%key:common::config_flow::abort::oauth2_authorize_url_timeout%]",
      "missing_configuration": "[%key:common::config_flow::abort::oauth2_missing_configuration%]",
      "already_configured": "[%key:common::config_flow::abort::already_configured_account%]",
      "no_url_available": "[%key:common::config_flow::abort::oauth2_no_url_available%]",
      "oauth_error": "[%key:common::config_flow::abort::oauth2_error%]",
      "oauth_timeout": "[%key:common::config_flow::abort::oauth2_timeout%]",
      "oauth_unauthorized": "[%key:common::config_flow::abort::oauth2_unauthorized%]",
      "oauth_failed": "[%key:common::config_flow::abort::oauth2_failed%]",
      "reauth_successful": "[%key:common::config_flow::abort::reauth_successful%]",
      "reauth_account_mismatch": "Authenticated account does not match the account to be reauthenticated. Please log in with the correct account and pick the right location.",
      "reauth_location_mismatch": "Authenticated location does not match the location to be reauthenticated. Please log in with the correct account and pick the right location.",
      "missing_scopes": "Authentication failed. Please make sure you have granted all required permissions.",
      "cloud_not_enabled": "Please make sure you run Home Assistant with `{default_config}` enabled in your configuration.yaml."
    }
  },
  "entity": {
    "binary_sensor": {
      "acceleration": {
        "name": "Acceleration"
      },
      "door": {
        "name": "[%key:component::binary_sensor::entity_component::door::name%]"
      },
      "dryer_wrinkle_prevent_active": {
        "name": "Wrinkle prevent active"
      },
      "keep_fresh_mode_active": {
        "name": "Keep fresh mode active"
      },
      "filter_status": {
        "name": "Filter status"
      },
      "freezer_door": {
        "name": "Freezer door"
      },
      "cooler_door": {
        "name": "Cooler door"
      },
      "cool_select_plus_door": {
        "name": "CoolSelect+ door"
      },
      "remote_control": {
        "name": "Remote control"
      },
      "child_lock": {
        "name": "Child lock"
      },
      "valve": {
        "name": "Valve"
      }
    },
    "button": {
      "reset_water_filter": {
        "name": "Reset water filter"
      },
      "stop": {
        "name": "[%key:common::action::stop%]"
      }
    },
    "event": {
      "button": {
        "state": {
          "pushed": "Pushed",
          "held": "Held",
          "double": "Double",
          "pushed_2x": "Pushed 2x",
          "pushed_3x": "Pushed 3x",
          "pushed_4x": "Pushed 4x",
          "pushed_5x": "Pushed 5x",
          "pushed_6x": "Pushed 6x",
          "down": "Down",
          "down_2x": "Down 2x",
          "down_3x": "Down 3x",
          "down_4x": "Down 4x",
          "down_5x": "Down 5x",
          "down_6x": "Down 6x",
          "down_hold": "Down hold",
          "up": "Up",
          "up_2x": "Up 2x",
          "up_3x": "Up 3x",
          "up_4x": "Up 4x",
          "up_5x": "Up 5x",
          "up_6x": "Up 6x",
          "up_hold": "Up hold",
          "swipe_up": "Swipe up",
          "swipe_down": "Swipe down",
          "swipe_left": "Swipe left",
          "swipe_right": "Swipe right"
        }
      }
    },
    "number": {
      "washer_rinse_cycles": {
        "name": "Rinse cycles",
        "unit_of_measurement": "cycles"
      },
      "hood_fan_speed": {
        "name": "Fan speed"
      },
      "freezer_temperature": {
        "name": "Freezer temperature"
      },
      "cooler_temperature": {
        "name": "Cooler temperature"
      },
      "cool_select_plus_temperature": {
        "name": "CoolSelect+ temperature"
      }
    },
    "select": {
      "operating_state": {
        "state": {
          "run": "[%key:component::smartthings::entity::sensor::dishwasher_machine_state::state::run%]",
          "pause": "[%key:common::state::paused%]",
          "stop": "[%key:common::state::stopped%]"
        }
      },
      "lamp": {
        "name": "Lamp",
        "state": {
          "off": "[%key:common::state::off%]",
          "on": "[%key:common::state::on%]",
          "low": "Low",
          "mid": "Mid",
          "high": "High",
          "extra_high": "Extra high"
        }
      },
      "detergent_amount": {
        "name": "Detergent dispense amount",
        "state": {
          "none": "[%key:common::state::off%]",
          "less": "Less",
          "standard": "Standard",
          "extra": "Extra",
          "custom": "Custom"
        }
      },
      "flexible_detergent_amount": {
        "name": "Flexible compartment dispense amount",
        "state": {
          "none": "[%key:common::state::off%]",
          "less": "[%key:component::smartthings::entity::select::detergent_amount::state::less%]",
          "standard": "[%key:component::smartthings::entity::select::detergent_amount::state::standard%]",
          "extra": "[%key:component::smartthings::entity::select::detergent_amount::state::extra%]",
          "custom": "[%key:component::smartthings::entity::select::detergent_amount::state::custom%]"
        }
      }
    },
    "sensor": {
      "lighting_mode": {
        "name": "Activity lighting mode"
      },
      "air_conditioner_mode": {
        "name": "Air conditioner mode"
      },
      "air_quality": {
        "name": "Air quality"
      },
      "alarm": {
        "name": "Alarm",
        "state": {
          "both": "Strobe and siren",
          "strobe": "Strobe",
          "siren": "Siren",
          "off": "[%key:common::state::off%]"
        }
      },
      "audio_volume": {
        "name": "Volume"
      },
      "body_mass_index": {
        "name": "Body mass index"
      },
      "body_weight": {
        "name": "Body weight"
      },
      "carbon_monoxide_detector": {
        "name": "Carbon monoxide detector",
        "state": {
          "detected": "Detected",
          "clear": "Clear",
          "tested": "Tested"
        }
      },
      "cooktop_operating_state": {
        "name": "Operating state",
        "state": {
          "ready": "[%key:component::smartthings::entity::sensor::oven_machine_state::state::ready%]",
          "run": "[%key:component::smartthings::entity::sensor::dishwasher_machine_state::state::run%]",
          "paused": "[%key:common::state::paused%]",
          "finished": "[%key:component::smartthings::entity::sensor::oven_job_state::state::finished%]"
        }
      },
      "manual_level": {
        "name": "Burner {burner_id} level"
      },
      "heating_mode": {
        "name": "Burner {burner_id} heating mode",
        "state": {
          "off": "[%key:common::state::off%]",
          "manual": "[%key:common::state::manual%]",
          "boost": "Boost",
          "keep_warm": "Keep warm",
          "quick_preheat": "Quick preheat",
          "defrost": "Defrost",
          "melt": "Melt",
          "simmer": "Simmer"
        }
      },
      "dishwasher_machine_state": {
        "name": "Machine state",
        "state": {
          "pause": "[%key:common::state::paused%]",
          "run": "Running",
          "stop": "[%key:common::state::stopped%]"
        }
      },
      "dishwasher_job_state": {
        "name": "Job state",
        "state": {
          "air_wash": "Air wash",
          "cooling": "Cooling",
          "drying": "Drying",
          "finish": "Finish",
          "pre_drain": "Pre-drain",
          "pre_wash": "Pre-wash",
          "rinse": "Rinse",
          "spin": "Spin",
          "wash": "Wash",
          "wrinkle_prevent": "Wrinkle prevention"
        }
      },
      "completion_time": {
        "name": "Completion time"
      },
      "dryer_mode": {
        "name": "Dryer mode"
      },
      "dryer_machine_state": {
        "name": "[%key:component::smartthings::entity::sensor::dishwasher_machine_state::name%]",
        "state": {
          "pause": "[%key:common::state::paused%]",
          "run": "[%key:component::smartthings::entity::sensor::dishwasher_machine_state::state::run%]",
          "stop": "[%key:common::state::stopped%]"
        }
      },
      "dryer_job_state": {
        "name": "[%key:component::smartthings::entity::sensor::dishwasher_job_state::name%]",
        "state": {
          "cooling": "[%key:component::smartthings::entity::sensor::dishwasher_job_state::state::cooling%]",
          "delay_wash": "[%key:component::smartthings::entity::sensor::washer_job_state::state::delay_wash%]",
          "drying": "[%key:component::smartthings::entity::sensor::dishwasher_job_state::state::drying%]",
          "finished": "[%key:component::smartthings::entity::sensor::oven_job_state::state::finished%]",
          "none": "[%key:component::smartthings::entity::sensor::washer_job_state::state::none%]",
          "refreshing": "Refreshing",
          "weight_sensing": "[%key:component::smartthings::entity::sensor::washer_job_state::state::weight_sensing%]",
          "wrinkle_prevent": "[%key:component::smartthings::entity::sensor::dishwasher_job_state::state::wrinkle_prevent%]",
          "dehumidifying": "Dehumidifying",
          "ai_drying": "AI drying",
          "sanitizing": "Sanitizing",
          "internal_care": "Internal care",
          "freeze_protection": "Freeze protection",
          "continuous_dehumidifying": "Continuous dehumidifying",
          "thawing_frozen_inside": "Thawing frozen inside"
        }
      },
      "equivalent_carbon_dioxide": {
        "name": "Equivalent carbon dioxide"
      },
      "formaldehyde": {
        "name": "Formaldehyde"
      },
      "gas_meter": {
        "name": "Gas meter"
      },
      "gas_meter_calorific": {
        "name": "Gas meter calorific"
      },
      "gas_meter_time": {
        "name": "Gas meter time"
      },
      "infrared_level": {
        "name": "Infrared level"
      },
      "media_input_source": {
        "name": "Media input source",
        "state": {
          "am": "AM",
          "fm": "FM",
          "cd": "CD",
          "hdmi": "HDMI",
          "hdmi1": "HDMI 1",
          "hdmi2": "HDMI 2",
          "hdmi3": "HDMI 3",
          "hdmi4": "HDMI 4",
          "hdmi5": "HDMI 5",
          "hdmi6": "HDMI 6",
          "digitaltv": "Digital TV",
          "usb": "USB",
          "youtube": "YouTube",
          "aux": "AUX",
          "bluetooth": "Bluetooth",
          "digital": "Digital",
          "melon": "Melon",
          "wifi": "Wi-Fi",
          "network": "Network",
          "optical": "Optical",
          "coaxial": "Coaxial",
          "analog1": "Analog 1",
          "analog2": "Analog 2",
          "analog3": "Analog 3",
          "phono": "Phono"
        }
      },
      "media_playback_repeat": {
        "name": "Media playback repeat"
      },
      "media_playback_shuffle": {
        "name": "Media playback shuffle"
      },
      "media_playback_status": {
        "name": "Media playback status"
      },
      "odor_sensor": {
        "name": "Odor sensor"
      },
      "oven_mode": {
        "name": "Oven mode",
        "state": {
          "heating": "Heating",
          "grill": "Grill",
          "warming": "Warming",
          "defrosting": "Defrosting",
          "conventional": "Conventional",
          "bake": "Bake",
          "bottom_heat": "Bottom heat",
          "convection_bake": "Convection bake",
          "convection_roast": "Convection roast",
          "broil": "Broil",
          "convection_broil": "Convection broil",
          "steam_cook": "Steam cook",
          "steam_bake": "Steam bake",
          "steam_roast": "Steam roast",
          "steam_bottom_heat_plus_convection": "Steam bottom heat plus convection",
          "microwave": "Microwave",
          "microwave_plus_grill": "Microwave plus grill",
          "microwave_plus_convection": "Microwave plus convection",
          "microwave_plus_hot_blast": "Microwave plus hot blast",
          "microwave_plus_hot_blast_2": "Microwave plus hot blast 2",
          "slim_middle": "Slim middle",
          "slim_strong": "Slim strong",
          "slow_cook": "Slow cook",
          "proof": "Proof",
          "dehydrate": "Dehydrate",
          "others": "Others",
          "strong_steam": "Strong steam",
          "descale": "Descale",
          "rinse": "Rinse"
        }
      },
      "oven_machine_state": {
        "name": "[%key:component::smartthings::entity::sensor::dishwasher_machine_state::name%]",
        "state": {
          "ready": "Ready",
          "running": "[%key:component::smartthings::entity::sensor::dishwasher_machine_state::state::run%]",
          "paused": "[%key:common::state::paused%]"
        }
      },
      "oven_job_state": {
        "name": "[%key:component::smartthings::entity::sensor::dishwasher_job_state::name%]",
        "state": {
          "cleaning": "Cleaning",
          "cooking": "Cooking",
          "cooling": "Cooling",
          "draining": "Draining",
          "preheat": "Preheat",
          "ready": "Ready",
          "rinsing": "Rinsing",
          "finished": "Finished",
          "scheduled_start": "Scheduled start",
          "warming": "Warming",
          "defrosting": "Defrosting",
          "sensing": "Sensing",
          "searing": "Searing",
          "fast_preheat": "Fast preheat",
          "scheduled_end": "Scheduled end",
          "stone_heating": "Stone heating",
          "time_hold_preheat": "Time hold preheat"
        }
      },
      "oven_setpoint": {
        "name": "Set point"
      },
      "energy_difference": {
        "name": "Energy difference"
      },
      "power_energy": {
        "name": "Power energy"
      },
      "energy_saved": {
        "name": "Energy saved"
      },
      "power_source": {
        "name": "Power source"
      },
      "refrigeration_setpoint": {
        "name": "[%key:component::smartthings::entity::sensor::oven_setpoint::name%]"
      },
      "brightness_intensity": {
        "name": "Brightness intensity"
      },
      "robot_cleaner_cleaning_mode": {
        "name": "Cleaning mode",
        "state": {
          "stop": "[%key:common::action::stop%]",
          "auto": "[%key:common::state::auto%]",
          "manual": "[%key:common::state::manual%]",
          "part": "Partial",
          "repeat": "Repeat",
          "map": "Map"
        }
      },
      "robot_cleaner_movement": {
        "name": "Movement",
        "state": {
          "homing": "Homing",
          "idle": "[%key:common::state::idle%]",
          "charging": "[%key:common::state::charging%]",
          "alarm": "Alarm",
          "off": "[%key:common::state::off%]",
          "reserve": "Reserve",
          "point": "Point",
          "after": "After",
          "cleaning": "Cleaning",
          "pause": "[%key:common::state::paused%]"
        }
      },
      "robot_cleaner_turbo_mode": {
        "name": "Turbo mode",
        "state": {
          "on": "[%key:common::state::on%]",
          "off": "[%key:common::state::off%]",
          "silence": "Silent",
          "extra_silence": "Extra silent"
        }
      },
      "link_quality": {
        "name": "Link quality"
      },
      "smoke_detector": {
        "name": "Smoke detector",
        "state": {
          "detected": "[%key:component::smartthings::entity::sensor::carbon_monoxide_detector::state::detected%]",
          "clear": "[%key:component::smartthings::entity::sensor::carbon_monoxide_detector::state::clear%]",
          "tested": "[%key:component::smartthings::entity::sensor::carbon_monoxide_detector::state::tested%]"
        }
      },
      "thermostat_cooling_setpoint": {
        "name": "Cooling set point"
      },
      "thermostat_fan_mode": {
        "name": "Fan mode"
      },
      "thermostat_heating_setpoint": {
        "name": "Heating set point"
      },
      "thermostat_mode": {
        "name": "Mode"
      },
      "thermostat_operating_state": {
        "name": "Operating state"
      },
      "thermostat_setpoint": {
        "name": "[%key:component::smartthings::entity::sensor::oven_setpoint::name%]"
      },
      "x_coordinate": {
        "name": "X coordinate"
      },
      "y_coordinate": {
        "name": "Y coordinate"
      },
      "z_coordinate": {
        "name": "Z coordinate"
      },
      "tv_channel": {
        "name": "TV channel"
      },
      "tv_channel_name": {
        "name": "TV channel name"
      },
      "uv_index": {
        "name": "UV index"
      },
      "washer_mode": {
        "name": "Washer mode"
      },
      "washer_machine_state": {
        "name": "[%key:component::smartthings::entity::sensor::dishwasher_machine_state::name%]",
        "state": {
          "pause": "[%key:common::state::paused%]",
          "run": "[%key:component::smartthings::entity::sensor::dishwasher_machine_state::state::run%]",
          "stop": "[%key:common::state::stopped%]"
        }
      },
      "washer_job_state": {
        "name": "[%key:component::smartthings::entity::sensor::dishwasher_job_state::name%]",
        "state": {
          "air_wash": "[%key:component::smartthings::entity::sensor::dishwasher_job_state::state::air_wash%]",
          "ai_rinse": "AI rinse",
          "ai_spin": "AI spin",
          "ai_wash": "AI wash",
          "cooling": "[%key:component::smartthings::entity::sensor::dishwasher_job_state::state::cooling%]",
          "delay_wash": "Delay wash",
          "drying": "[%key:component::smartthings::entity::sensor::dishwasher_job_state::state::drying%]",
          "finish": "[%key:component::smartthings::entity::sensor::dishwasher_job_state::state::finish%]",
          "none": "None",
          "pre_wash": "[%key:component::smartthings::entity::sensor::dishwasher_job_state::state::pre_wash%]",
          "rinse": "[%key:component::smartthings::entity::sensor::dishwasher_job_state::state::rinse%]",
          "spin": "[%key:component::smartthings::entity::sensor::dishwasher_job_state::state::spin%]",
          "wash": "[%key:component::smartthings::entity::sensor::dishwasher_job_state::state::wash%]",
          "weight_sensing": "Weight sensing",
          "wrinkle_prevent": "[%key:component::smartthings::entity::sensor::dishwasher_job_state::state::wrinkle_prevent%]",
          "freeze_protection": "Freeze protection"
        }
      },
      "water_consumption": {
        "name": "Water consumption"
      }
    },
    "switch": {
      "bubble_soak": {
        "name": "Bubble Soak"
      },
      "wrinkle_prevent": {
        "name": "Wrinkle prevent"
      },
      "ice_maker": {
        "name": "Ice maker"
      },
      "sabbath_mode": {
        "name": "Sabbath mode"
      },
<<<<<<< HEAD
      "sanitize": {
        "name": "Sanitize"
=======
      "auto_cycle_link": {
        "name": "Auto cycle link"
>>>>>>> 5619042f
      },
      "keep_fresh_mode": {
        "name": "Keep fresh mode"
      }
    },
    "water_heater": {
      "water_heater": {
        "state": {
          "standard": "Standard",
          "force": "Forced",
          "power": "Power"
        }
      }
    }
  },
  "issues": {
    "deprecated_binary_valve": {
      "title": "Valve binary sensor deprecated",
      "description": "The valve binary sensor {entity_name} (`{entity_id}`) is deprecated and will be removed in the future. A valve entity with controls is available and should be used going forward. Please update your dashboards, templates accordingly and disable the entity to fix this issue."
    },
    "deprecated_binary_valve_scripts": {
      "title": "[%key:component::smartthings::issues::deprecated_binary_valve::title%]",
      "description": "The valve binary sensor {entity_name} (`{entity_id}`) is deprecated and will be removed in the future. The entity is used in the following automations or scripts:\n{items}\n\nA valve entity with controls is available and should be used going forward. Please use the new valve entity in the above automations or scripts and disable the entity to fix this issue."
    },
    "deprecated_binary_fridge_door": {
      "title": "Refrigerator door binary sensor deprecated",
      "description": "The refrigerator door binary sensor {entity_name} (`{entity_id}`) is deprecated and will be removed in the future. Separate entities for cooler and freezer door are available and should be used going forward. Please update your dashboards, templates accordingly and disable the entity to fix this issue."
    },
    "deprecated_binary_fridge_door_scripts": {
      "title": "[%key:component::smartthings::issues::deprecated_binary_fridge_door::title%]",
      "description": "The refrigerator door binary sensor {entity_name} (`{entity_id}`) is deprecated and will be removed in the future. The entity is used in the following automations or scripts:\n{items}\n\nSeparate entities for cooler and freezer door are available and should be used going forward. Please use them in the above automations or scripts and disable the entity to fix this issue."
    },
    "deprecated_switch_appliance": {
      "title": "Appliance switch deprecated",
      "description": "The switch `{entity_id}` is deprecated because the actions did not work, so it has been replaced with a binary sensor instead.\n\nPlease update your dashboards, templates accordingly and disable the entity to fix this issue."
    },
    "deprecated_switch_appliance_scripts": {
      "title": "[%key:component::smartthings::issues::deprecated_switch_appliance::title%]",
      "description": "The switch `{entity_id}` is deprecated because the actions did not work, so it has been replaced with a binary sensor instead.\n\nThe switch was used in the following automations or scripts:\n{items}\n\nPlease use the new binary sensor in the above automations or scripts and disable the switch to fix this issue."
    },
    "deprecated_switch_media_player": {
      "title": "[%key:component::smartthings::issues::deprecated_switch_appliance::title%]",
      "description": "The switch `{entity_id}` is deprecated and a media player entity has been added to replace it.\n\nPlease update your dashboards and templates accordingly and disable the switch to fix this issue."
    },
    "deprecated_switch_media_player_scripts": {
      "title": "[%key:component::smartthings::issues::deprecated_switch_appliance::title%]",
      "description": "The switch `{entity_id}` is deprecated and a media player entity has been added to replace it.\n\nThe switch was used in the following automations or scripts:\n{items}\n\nPlease use the new media player entity in the above automations or scripts and disable the switch to fix this issue."
    },
    "deprecated_switch_dhw": {
      "title": "Heat pump switch deprecated",
      "description": "The switch `{entity_id}` is deprecated and a water heater entity has been added to replace it.\n\nPlease update your dashboards and templates accordingly and disable the switch to fix this issue."
    },
    "deprecated_switch_dhw_scripts": {
      "title": "[%key:component::smartthings::issues::deprecated_switch_dhw::title%]",
      "description": "The switch `{entity_id}` is deprecated and a water heater entity has been added to replace it.\n\nThe switch was used in the following automations or scripts:\n{items}\n\nPlease use the new water heater entity in the above automations or scripts and disable the switch to fix this issue."
    },
    "deprecated_media_player": {
      "title": "Media player sensors deprecated",
      "description": "The sensor {entity_name} (`{entity_id}`) is deprecated because it has been replaced with a media player entity.\n\nPlease update your dashboards and templates to use the new media player entity and disable the sensor to fix this issue."
    },
    "deprecated_media_player_scripts": {
      "title": "Deprecated sensor detected in some automations or scripts",
      "description": "The sensor {entity_name} (`{entity_id}`) is deprecated because it has been replaced with a media player entity.\n\nThe sensor was used in the following automations or scripts:\n{items}\n\nPlease update the above automations or scripts to use the new media player entity and disable the sensor to fix this issue."
    },
    "deprecated_dhw": {
      "title": "Water heater sensors deprecated",
      "description": "The sensor {entity_name} (`{entity_id}`) is deprecated because it has been replaced with a water heater entity.\n\nPlease update your dashboards and templates to use the new water heater entity and disable the sensor to fix this issue."
    },
    "deprecated_dhw_scripts": {
      "title": "[%key:component::smartthings::issues::deprecated_dhw::title%]",
      "description": "The sensor {entity_name} (`{entity_id}`) is deprecated because it has been replaced with a water heater entity.\n\nThe sensor was used in the following automations or scripts:\n{items}\n\nPlease update the above automations or scripts to use the new water heater entity and disable the sensor to fix this issue."
    }
  }
}<|MERGE_RESOLUTION|>--- conflicted
+++ resolved
@@ -556,13 +556,11 @@
       "sabbath_mode": {
         "name": "Sabbath mode"
       },
-<<<<<<< HEAD
+      "auto_cycle_link": {
+        "name": "Auto cycle link"
+      },
       "sanitize": {
         "name": "Sanitize"
-=======
-      "auto_cycle_link": {
-        "name": "Auto cycle link"
->>>>>>> 5619042f
       },
       "keep_fresh_mode": {
         "name": "Keep fresh mode"
