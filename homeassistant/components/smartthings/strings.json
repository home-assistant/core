{
  "config": {
    "step": {
      "pick_implementation": {
        "title": "[%key:common::config_flow::title::oauth2_pick_implementation%]"
      },
      "reauth_confirm": {
        "title": "[%key:common::config_flow::title::reauth%]",
        "description": "The SmartThings integration needs to re-authenticate your account"
      }
    },
    "error": {
      "already_configured": "[%key:common::config_flow::abort::already_configured_account%]"
    },
    "abort": {
      "authorize_url_timeout": "[%key:common::config_flow::abort::oauth2_authorize_url_timeout%]",
      "missing_configuration": "[%key:common::config_flow::abort::oauth2_missing_configuration%]",
      "already_configured": "[%key:common::config_flow::abort::already_configured_account%]",
      "no_url_available": "[%key:common::config_flow::abort::oauth2_no_url_available%]",
      "oauth_error": "[%key:common::config_flow::abort::oauth2_error%]",
      "oauth_timeout": "[%key:common::config_flow::abort::oauth2_timeout%]",
      "oauth_unauthorized": "[%key:common::config_flow::abort::oauth2_unauthorized%]",
      "oauth_failed": "[%key:common::config_flow::abort::oauth2_failed%]",
      "reauth_successful": "[%key:common::config_flow::abort::reauth_successful%]",
      "reauth_account_mismatch": "Authenticated account does not match the account to be reauthenticated. Please log in with the correct account and pick the right location.",
      "reauth_location_mismatch": "Authenticated location does not match the location to be reauthenticated. Please log in with the correct account and pick the right location.",
      "missing_scopes": "Authentication failed. Please make sure you have granted all required permissions.",
      "cloud_not_enabled": "Please make sure you run Home Assistant with `{default_config}` enabled in your configuration.yaml."
    }
  },
  "entity": {
    "binary_sensor": {
      "acceleration": {
        "name": "Acceleration"
      },
      "filter_status": {
        "name": "Filter status"
      },
      "remote_control": {
        "name": "Remote control"
      },
      "child_lock": {
        "name": "Child lock"
      },
      "valve": {
        "name": "Valve"
      }
    },
    "event": {
      "button": {
        "state": {
          "pushed": "Pushed",
          "held": "Held",
          "double": "Double",
          "pushed_2x": "Pushed 2x",
          "pushed_3x": "Pushed 3x",
          "pushed_4x": "Pushed 4x",
          "pushed_5x": "Pushed 5x",
          "pushed_6x": "Pushed 6x",
          "down": "Down",
          "down_2x": "Down 2x",
          "down_3x": "Down 3x",
          "down_4x": "Down 4x",
          "down_5x": "Down 5x",
          "down_6x": "Down 6x",
          "down_hold": "Down hold",
          "up": "Up",
          "up_2x": "Up 2x",
          "up_3x": "Up 3x",
          "up_4x": "Up 4x",
          "up_5x": "Up 5x",
          "up_6x": "Up 6x",
          "up_hold": "Up hold",
          "swipe_up": "Swipe up",
          "swipe_down": "Swipe down",
          "swipe_left": "Swipe left",
          "swipe_right": "Swipe right"
        }
      }
    },
    "number": {
      "washer_rinse_cycles": {
        "name": "Rinse cycles",
        "unit_of_measurement": "cycles"
      }
    },
    "select": {
      "operating_state": {
        "state": {
          "run": "[%key:component::smartthings::entity::sensor::dishwasher_machine_state::state::run%]",
          "pause": "[%key:common::state::paused%]",
          "stop": "[%key:component::smartthings::entity::sensor::dishwasher_machine_state::state::stop%]"
        }
      }
    },
    "sensor": {
      "lighting_mode": {
        "name": "Activity lighting mode"
      },
      "air_conditioner_mode": {
        "name": "Air conditioner mode"
      },
      "air_quality": {
        "name": "Air quality"
      },
      "alarm": {
        "name": "Alarm",
        "state": {
          "both": "Strobe and siren",
          "strobe": "Strobe",
          "siren": "Siren",
          "off": "[%key:common::state::off%]"
        }
      },
      "audio_volume": {
        "name": "Volume"
      },
      "body_mass_index": {
        "name": "Body mass index"
      },
      "body_weight": {
        "name": "Body weight"
      },
      "carbon_monoxide_detector": {
        "name": "Carbon monoxide detector",
        "state": {
          "detected": "Detected",
          "clear": "Clear",
          "tested": "Tested"
        }
      },
      "dishwasher_machine_state": {
        "name": "Machine state",
        "state": {
          "pause": "[%key:common::state::paused%]",
          "run": "Running",
          "stop": "Stopped"
        }
      },
      "dishwasher_job_state": {
        "name": "Job state",
        "state": {
          "air_wash": "Air wash",
          "cooling": "Cooling",
          "drying": "Drying",
          "finish": "Finish",
          "pre_drain": "Pre-drain",
          "pre_wash": "Pre-wash",
          "rinse": "Rinse",
          "spin": "Spin",
          "wash": "Wash",
          "wrinkle_prevent": "Wrinkle prevention"
        }
      },
      "completion_time": {
        "name": "Completion time"
      },
      "dryer_mode": {
        "name": "Dryer mode"
      },
      "dryer_machine_state": {
        "name": "[%key:component::smartthings::entity::sensor::dishwasher_machine_state::name%]",
        "state": {
          "pause": "[%key:common::state::paused%]",
          "run": "[%key:component::smartthings::entity::sensor::dishwasher_machine_state::state::run%]",
          "stop": "[%key:component::smartthings::entity::sensor::dishwasher_machine_state::state::stop%]"
        }
      },
      "dryer_job_state": {
        "name": "[%key:component::smartthings::entity::sensor::dishwasher_job_state::name%]",
        "state": {
          "cooling": "[%key:component::smartthings::entity::sensor::dishwasher_job_state::state::cooling%]",
          "delay_wash": "[%key:component::smartthings::entity::sensor::washer_job_state::state::delay_wash%]",
          "drying": "[%key:component::smartthings::entity::sensor::dishwasher_job_state::state::drying%]",
          "finished": "[%key:component::smartthings::entity::sensor::oven_job_state::state::finished%]",
          "none": "[%key:component::smartthings::entity::sensor::washer_job_state::state::none%]",
          "refreshing": "Refreshing",
          "weight_sensing": "[%key:component::smartthings::entity::sensor::washer_job_state::state::weight_sensing%]",
          "wrinkle_prevent": "[%key:component::smartthings::entity::sensor::dishwasher_job_state::state::wrinkle_prevent%]",
          "dehumidifying": "Dehumidifying",
          "ai_drying": "AI drying",
          "sanitizing": "Sanitizing",
          "internal_care": "Internal care",
          "freeze_protection": "Freeze protection",
          "continuous_dehumidifying": "Continuous dehumidifying",
          "thawing_frozen_inside": "Thawing frozen inside"
        }
      },
      "equivalent_carbon_dioxide": {
        "name": "Equivalent carbon dioxide"
      },
      "formaldehyde": {
        "name": "Formaldehyde"
      },
      "gas_meter": {
        "name": "Gas meter"
      },
      "gas_meter_calorific": {
        "name": "Gas meter calorific"
      },
      "gas_meter_time": {
        "name": "Gas meter time"
      },
      "infrared_level": {
        "name": "Infrared level"
      },
      "media_input_source": {
        "name": "Media input source",
        "state": {
          "am": "AM",
          "fm": "FM",
          "cd": "CD",
          "hdmi": "HDMI",
          "hdmi1": "HDMI 1",
          "hdmi2": "HDMI 2",
          "hdmi3": "HDMI 3",
          "hdmi4": "HDMI 4",
          "hdmi5": "HDMI 5",
          "hdmi6": "HDMI 6",
          "digitaltv": "Digital TV",
          "usb": "USB",
          "youtube": "YouTube",
          "aux": "AUX",
          "bluetooth": "Bluetooth",
          "digital": "Digital",
          "melon": "Melon",
          "wifi": "Wi-Fi",
          "network": "Network",
          "optical": "Optical",
          "coaxial": "Coaxial",
          "analog1": "Analog 1",
          "analog2": "Analog 2",
          "analog3": "Analog 3",
          "phono": "Phono"
        }
      },
      "media_playback_repeat": {
        "name": "Media playback repeat"
      },
      "media_playback_shuffle": {
        "name": "Media playback shuffle"
      },
      "media_playback_status": {
        "name": "Media playback status"
      },
      "odor_sensor": {
        "name": "Odor sensor"
      },
      "oven_mode": {
        "name": "Oven mode",
        "state": {
          "heating": "Heating",
          "grill": "Grill",
          "warming": "Warming",
          "defrosting": "Defrosting",
          "conventional": "Conventional",
          "bake": "Bake",
          "bottom_heat": "Bottom heat",
          "convection_bake": "Convection bake",
          "convection_roast": "Convection roast",
          "broil": "Broil",
          "convection_broil": "Convection broil",
          "steam_cook": "Steam cook",
          "steam_bake": "Steam bake",
          "steam_roast": "Steam roast",
          "steam_bottom_heat_plus_convection": "Steam bottom heat plus convection",
          "microwave": "Microwave",
          "microwave_plus_grill": "Microwave plus grill",
          "microwave_plus_convection": "Microwave plus convection",
          "microwave_plus_hot_blast": "Microwave plus hot blast",
          "microwave_plus_hot_blast_2": "Microwave plus hot blast 2",
          "slim_middle": "Slim middle",
          "slim_strong": "Slim strong",
          "slow_cook": "Slow cook",
          "proof": "Proof",
          "dehydrate": "Dehydrate",
          "others": "Others",
          "strong_steam": "Strong steam",
          "descale": "Descale",
          "rinse": "Rinse"
        }
      },
      "oven_machine_state": {
        "name": "[%key:component::smartthings::entity::sensor::dishwasher_machine_state::name%]",
        "state": {
          "ready": "Ready",
          "running": "[%key:component::smartthings::entity::sensor::dishwasher_machine_state::state::run%]",
          "paused": "[%key:common::state::paused%]"
        }
      },
      "oven_job_state": {
        "name": "[%key:component::smartthings::entity::sensor::dishwasher_job_state::name%]",
        "state": {
          "cleaning": "Cleaning",
          "cooking": "Cooking",
          "cooling": "Cooling",
          "draining": "Draining",
          "preheat": "Preheat",
          "ready": "Ready",
          "rinsing": "Rinsing",
          "finished": "Finished",
          "scheduled_start": "Scheduled start",
          "warming": "Warming",
          "defrosting": "Defrosting",
          "sensing": "Sensing",
          "searing": "Searing",
          "fast_preheat": "Fast preheat",
          "scheduled_end": "Scheduled end",
          "stone_heating": "Stone heating",
          "time_hold_preheat": "Time hold preheat"
        }
      },
      "oven_setpoint": {
        "name": "Set point"
      },
      "energy_difference": {
        "name": "Energy difference"
      },
      "power_energy": {
        "name": "Power energy"
      },
      "energy_saved": {
        "name": "Energy saved"
      },
      "power_source": {
        "name": "Power source"
      },
      "refrigeration_setpoint": {
        "name": "[%key:component::smartthings::entity::sensor::oven_setpoint::name%]"
      },
      "robot_cleaner_cleaning_mode": {
        "name": "Cleaning mode",
        "state": {
          "auto": "Auto",
          "part": "Partial",
          "repeat": "Repeat",
          "manual": "Manual",
          "stop": "[%key:common::action::stop%]",
          "map": "Map"
        }
      },
      "robot_cleaner_movement": {
        "name": "Movement",
        "state": {
          "homing": "Homing",
          "idle": "[%key:common::state::idle%]",
          "charging": "[%key:common::state::charging%]",
          "alarm": "Alarm",
          "off": "[%key:common::state::off%]",
          "reserve": "Reserve",
          "point": "Point",
          "after": "After",
          "cleaning": "Cleaning",
          "pause": "[%key:common::state::paused%]"
        }
      },
      "robot_cleaner_turbo_mode": {
        "name": "Turbo mode",
        "state": {
          "on": "[%key:common::state::on%]",
          "off": "[%key:common::state::off%]",
          "silence": "Silent",
          "extra_silence": "Extra silent"
        }
      },
      "link_quality": {
        "name": "Link quality"
      },
      "smoke_detector": {
        "name": "Smoke detector",
        "state": {
          "detected": "[%key:component::smartthings::entity::sensor::carbon_monoxide_detector::state::detected%]",
          "clear": "[%key:component::smartthings::entity::sensor::carbon_monoxide_detector::state::clear%]",
          "tested": "[%key:component::smartthings::entity::sensor::carbon_monoxide_detector::state::tested%]"
        }
      },
      "thermostat_cooling_setpoint": {
        "name": "Cooling set point"
      },
      "thermostat_fan_mode": {
        "name": "Fan mode"
      },
      "thermostat_heating_setpoint": {
        "name": "Heating set point"
      },
      "thermostat_mode": {
        "name": "Mode"
      },
      "thermostat_operating_state": {
        "name": "Operating state"
      },
      "thermostat_setpoint": {
        "name": "[%key:component::smartthings::entity::sensor::oven_setpoint::name%]"
      },
      "x_coordinate": {
        "name": "X coordinate"
      },
      "y_coordinate": {
        "name": "Y coordinate"
      },
      "z_coordinate": {
        "name": "Z coordinate"
      },
      "tv_channel": {
        "name": "TV channel"
      },
      "tv_channel_name": {
        "name": "TV channel name"
      },
      "uv_index": {
        "name": "UV index"
      },
      "washer_mode": {
        "name": "Washer mode"
      },
      "washer_machine_state": {
        "name": "[%key:component::smartthings::entity::sensor::dishwasher_machine_state::name%]",
        "state": {
          "pause": "[%key:common::state::paused%]",
          "run": "[%key:component::smartthings::entity::sensor::dishwasher_machine_state::state::run%]",
          "stop": "[%key:component::smartthings::entity::sensor::dishwasher_machine_state::state::stop%]"
        }
      },
      "washer_job_state": {
        "name": "[%key:component::smartthings::entity::sensor::dishwasher_job_state::name%]",
        "state": {
          "air_wash": "[%key:component::smartthings::entity::sensor::dishwasher_job_state::state::air_wash%]",
          "ai_rinse": "AI rinse",
          "ai_spin": "AI spin",
          "ai_wash": "AI wash",
          "cooling": "[%key:component::smartthings::entity::sensor::dishwasher_job_state::state::cooling%]",
          "delay_wash": "Delay wash",
          "drying": "[%key:component::smartthings::entity::sensor::dishwasher_job_state::state::drying%]",
          "finish": "[%key:component::smartthings::entity::sensor::dishwasher_job_state::state::finish%]",
          "none": "None",
          "pre_wash": "[%key:component::smartthings::entity::sensor::dishwasher_job_state::state::pre_wash%]",
          "rinse": "[%key:component::smartthings::entity::sensor::dishwasher_job_state::state::rinse%]",
          "spin": "[%key:component::smartthings::entity::sensor::dishwasher_job_state::state::spin%]",
          "wash": "[%key:component::smartthings::entity::sensor::dishwasher_job_state::state::wash%]",
          "weight_sensing": "Weight sensing",
          "wrinkle_prevent": "[%key:component::smartthings::entity::sensor::dishwasher_job_state::state::wrinkle_prevent%]",
          "freeze_protection": "Freeze protection"
        }
      }
    },
    "switch": {
<<<<<<< HEAD
      "sabbath_mode": {
        "name": "Sabbath mode"
=======
      "wrinkle_prevent": {
        "name": "Wrinkle prevent"
>>>>>>> c56b087d
      }
    }
  },
  "issues": {
    "deprecated_binary_valve": {
      "title": "Deprecated valve binary sensor detected in some automations or scripts",
      "description": "The valve binary sensor `{entity}` is deprecated and is used in the following automations or scripts:\n{items}\n\nA valve entity with controls is available and should be used going forward; Please use it on the above automations or scripts to fix this issue."
    }
  }
}<|MERGE_RESOLUTION|>--- conflicted
+++ resolved
@@ -444,13 +444,11 @@
       }
     },
     "switch": {
-<<<<<<< HEAD
+      "wrinkle_prevent": {
+        "name": "Wrinkle prevent"
+      },
       "sabbath_mode": {
         "name": "Sabbath mode"
-=======
-      "wrinkle_prevent": {
-        "name": "Wrinkle prevent"
->>>>>>> c56b087d
       }
     }
   },
