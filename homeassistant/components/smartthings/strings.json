{
  "config": {
    "step": {
      "pick_implementation": {
        "title": "[%key:common::config_flow::title::oauth2_pick_implementation%]"
      },
      "reauth_confirm": {
        "title": "[%key:common::config_flow::title::reauth%]",
        "description": "The SmartThings integration needs to re-authenticate your account"
      }
    },
    "error": {
      "already_configured": "[%key:common::config_flow::abort::already_configured_account%]"
    },
    "abort": {
      "authorize_url_timeout": "[%key:common::config_flow::abort::oauth2_authorize_url_timeout%]",
      "missing_configuration": "[%key:common::config_flow::abort::oauth2_missing_configuration%]",
      "already_configured": "[%key:common::config_flow::abort::already_configured_account%]",
      "no_url_available": "[%key:common::config_flow::abort::oauth2_no_url_available%]",
      "oauth_error": "[%key:common::config_flow::abort::oauth2_error%]",
      "oauth_timeout": "[%key:common::config_flow::abort::oauth2_timeout%]",
      "oauth_unauthorized": "[%key:common::config_flow::abort::oauth2_unauthorized%]",
      "oauth_failed": "[%key:common::config_flow::abort::oauth2_failed%]",
      "reauth_successful": "[%key:common::config_flow::abort::reauth_successful%]",
      "reauth_account_mismatch": "Authenticated account does not match the account to be reauthenticated. Please log in with the correct account and pick the right location.",
      "reauth_location_mismatch": "Authenticated location does not match the location to be reauthenticated. Please log in with the correct account and pick the right location.",
      "missing_scopes": "Authentication failed. Please make sure you have granted all required permissions.",
      "cloud_not_enabled": "Please make sure you run Home Assistant with `{default_config}` enabled in your configuration.yaml."
    }
  },
  "entity": {
    "binary_sensor": {
      "acceleration": {
        "name": "Acceleration"
      },
      "filter_status": {
        "name": "Filter status"
      },
      "remote_control": {
        "name": "Remote control"
      },
      "child_lock": {
        "name": "Child lock"
      },
      "valve": {
        "name": "Valve"
      }
    },
    "event": {
      "button": {
        "state": {
          "pushed": "Pushed",
          "held": "Held",
          "double": "Double",
          "pushed_2x": "Pushed 2x",
          "pushed_3x": "Pushed 3x",
          "pushed_4x": "Pushed 4x",
          "pushed_5x": "Pushed 5x",
          "pushed_6x": "Pushed 6x",
          "down": "Down",
          "down_2x": "Down 2x",
          "down_3x": "Down 3x",
          "down_4x": "Down 4x",
          "down_5x": "Down 5x",
          "down_6x": "Down 6x",
          "down_hold": "Down hold",
          "up": "Up",
          "up_2x": "Up 2x",
          "up_3x": "Up 3x",
          "up_4x": "Up 4x",
          "up_5x": "Up 5x",
          "up_6x": "Up 6x",
          "up_hold": "Up hold",
          "swipe_up": "Swipe up",
          "swipe_down": "Swipe down",
          "swipe_left": "Swipe left",
          "swipe_right": "Swipe right"
        }
      }
    },
<<<<<<< HEAD
    "number": {
      "washer_rinse_cycles": {
        "name": "Rinse cycles",
        "unit_of_measurement": "cycles"
=======
    "select": {
      "operating_state": {
        "state": {
          "run": "[%key:component::smartthings::entity::sensor::dishwasher_machine_state::state::run%]",
          "pause": "[%key:common::state::paused%]",
          "stop": "[%key:component::smartthings::entity::sensor::dishwasher_machine_state::state::stop%]"
        }
>>>>>>> 931ce895
      }
    },
    "sensor": {
      "lighting_mode": {
        "name": "Activity lighting mode"
      },
      "air_conditioner_mode": {
        "name": "Air conditioner mode"
      },
      "air_quality": {
        "name": "Air quality"
      },
      "alarm": {
        "name": "Alarm",
        "state": {
          "both": "Strobe and siren",
          "strobe": "Strobe",
          "siren": "Siren",
          "off": "[%key:common::state::off%]"
        }
      },
      "audio_volume": {
        "name": "Volume"
      },
      "body_mass_index": {
        "name": "Body mass index"
      },
      "body_weight": {
        "name": "Body weight"
      },
      "carbon_monoxide_detector": {
        "name": "Carbon monoxide detector",
        "state": {
          "detected": "Detected",
          "clear": "Clear",
          "tested": "Tested"
        }
      },
      "dishwasher_machine_state": {
        "name": "Machine state",
        "state": {
          "pause": "[%key:common::state::paused%]",
          "run": "Running",
          "stop": "Stopped"
        }
      },
      "dishwasher_job_state": {
        "name": "Job state",
        "state": {
          "air_wash": "Air wash",
          "cooling": "Cooling",
          "drying": "Drying",
          "finish": "Finish",
          "pre_drain": "Pre-drain",
          "pre_wash": "Pre-wash",
          "rinse": "Rinse",
          "spin": "Spin",
          "wash": "Wash",
          "wrinkle_prevent": "Wrinkle prevention"
        }
      },
      "completion_time": {
        "name": "Completion time"
      },
      "dryer_mode": {
        "name": "Dryer mode"
      },
      "dryer_machine_state": {
        "name": "[%key:component::smartthings::entity::sensor::dishwasher_machine_state::name%]",
        "state": {
          "pause": "[%key:common::state::paused%]",
          "run": "[%key:component::smartthings::entity::sensor::dishwasher_machine_state::state::run%]",
          "stop": "[%key:component::smartthings::entity::sensor::dishwasher_machine_state::state::stop%]"
        }
      },
      "dryer_job_state": {
        "name": "[%key:component::smartthings::entity::sensor::dishwasher_job_state::name%]",
        "state": {
          "cooling": "[%key:component::smartthings::entity::sensor::dishwasher_job_state::state::cooling%]",
          "delay_wash": "[%key:component::smartthings::entity::sensor::washer_job_state::state::delay_wash%]",
          "drying": "[%key:component::smartthings::entity::sensor::dishwasher_job_state::state::drying%]",
          "finished": "[%key:component::smartthings::entity::sensor::oven_job_state::state::finished%]",
          "none": "[%key:component::smartthings::entity::sensor::washer_job_state::state::none%]",
          "refreshing": "Refreshing",
          "weight_sensing": "[%key:component::smartthings::entity::sensor::washer_job_state::state::weight_sensing%]",
          "wrinkle_prevent": "[%key:component::smartthings::entity::sensor::dishwasher_job_state::state::wrinkle_prevent%]",
          "dehumidifying": "Dehumidifying",
          "ai_drying": "AI drying",
          "sanitizing": "Sanitizing",
          "internal_care": "Internal care",
          "freeze_protection": "Freeze protection",
          "continuous_dehumidifying": "Continuous dehumidifying",
          "thawing_frozen_inside": "Thawing frozen inside"
        }
      },
      "equivalent_carbon_dioxide": {
        "name": "Equivalent carbon dioxide"
      },
      "formaldehyde": {
        "name": "Formaldehyde"
      },
      "gas_meter": {
        "name": "Gas meter"
      },
      "gas_meter_calorific": {
        "name": "Gas meter calorific"
      },
      "gas_meter_time": {
        "name": "Gas meter time"
      },
      "infrared_level": {
        "name": "Infrared level"
      },
      "media_input_source": {
        "name": "Media input source",
        "state": {
          "am": "AM",
          "fm": "FM",
          "cd": "CD",
          "hdmi": "HDMI",
          "hdmi1": "HDMI 1",
          "hdmi2": "HDMI 2",
          "hdmi3": "HDMI 3",
          "hdmi4": "HDMI 4",
          "hdmi5": "HDMI 5",
          "hdmi6": "HDMI 6",
          "digitaltv": "Digital TV",
          "usb": "USB",
          "youtube": "YouTube",
          "aux": "AUX",
          "bluetooth": "Bluetooth",
          "digital": "Digital",
          "melon": "Melon",
          "wifi": "Wi-Fi",
          "network": "Network",
          "optical": "Optical",
          "coaxial": "Coaxial",
          "analog1": "Analog 1",
          "analog2": "Analog 2",
          "analog3": "Analog 3",
          "phono": "Phono"
        }
      },
      "media_playback_repeat": {
        "name": "Media playback repeat"
      },
      "media_playback_shuffle": {
        "name": "Media playback shuffle"
      },
      "media_playback_status": {
        "name": "Media playback status"
      },
      "odor_sensor": {
        "name": "Odor sensor"
      },
      "oven_mode": {
        "name": "Oven mode",
        "state": {
          "heating": "Heating",
          "grill": "Grill",
          "warming": "Warming",
          "defrosting": "Defrosting",
          "conventional": "Conventional",
          "bake": "Bake",
          "bottom_heat": "Bottom heat",
          "convection_bake": "Convection bake",
          "convection_roast": "Convection roast",
          "broil": "Broil",
          "convection_broil": "Convection broil",
          "steam_cook": "Steam cook",
          "steam_bake": "Steam bake",
          "steam_roast": "Steam roast",
          "steam_bottom_heat_plus_convection": "Steam bottom heat plus convection",
          "microwave": "Microwave",
          "microwave_plus_grill": "Microwave plus grill",
          "microwave_plus_convection": "Microwave plus convection",
          "microwave_plus_hot_blast": "Microwave plus hot blast",
          "microwave_plus_hot_blast_2": "Microwave plus hot blast 2",
          "slim_middle": "Slim middle",
          "slim_strong": "Slim strong",
          "slow_cook": "Slow cook",
          "proof": "Proof",
          "dehydrate": "Dehydrate",
          "others": "Others",
          "strong_steam": "Strong steam",
          "descale": "Descale",
          "rinse": "Rinse"
        }
      },
      "oven_machine_state": {
        "name": "[%key:component::smartthings::entity::sensor::dishwasher_machine_state::name%]",
        "state": {
          "ready": "Ready",
          "running": "[%key:component::smartthings::entity::sensor::dishwasher_machine_state::state::run%]",
          "paused": "[%key:common::state::paused%]"
        }
      },
      "oven_job_state": {
        "name": "[%key:component::smartthings::entity::sensor::dishwasher_job_state::name%]",
        "state": {
          "cleaning": "Cleaning",
          "cooking": "Cooking",
          "cooling": "Cooling",
          "draining": "Draining",
          "preheat": "Preheat",
          "ready": "Ready",
          "rinsing": "Rinsing",
          "finished": "Finished",
          "scheduled_start": "Scheduled start",
          "warming": "Warming",
          "defrosting": "Defrosting",
          "sensing": "Sensing",
          "searing": "Searing",
          "fast_preheat": "Fast preheat",
          "scheduled_end": "Scheduled end",
          "stone_heating": "Stone heating",
          "time_hold_preheat": "Time hold preheat"
        }
      },
      "oven_setpoint": {
        "name": "Set point"
      },
      "energy_difference": {
        "name": "Energy difference"
      },
      "power_energy": {
        "name": "Power energy"
      },
      "energy_saved": {
        "name": "Energy saved"
      },
      "power_source": {
        "name": "Power source"
      },
      "refrigeration_setpoint": {
        "name": "[%key:component::smartthings::entity::sensor::oven_setpoint::name%]"
      },
      "robot_cleaner_cleaning_mode": {
        "name": "Cleaning mode",
        "state": {
          "auto": "Auto",
          "part": "Partial",
          "repeat": "Repeat",
          "manual": "Manual",
          "stop": "[%key:common::action::stop%]",
          "map": "Map"
        }
      },
      "robot_cleaner_movement": {
        "name": "Movement",
        "state": {
          "homing": "Homing",
          "idle": "[%key:common::state::idle%]",
          "charging": "[%key:common::state::charging%]",
          "alarm": "Alarm",
          "off": "[%key:common::state::off%]",
          "reserve": "Reserve",
          "point": "Point",
          "after": "After",
          "cleaning": "Cleaning",
          "pause": "[%key:common::state::paused%]"
        }
      },
      "robot_cleaner_turbo_mode": {
        "name": "Turbo mode",
        "state": {
          "on": "[%key:common::state::on%]",
          "off": "[%key:common::state::off%]",
          "silence": "Silent",
          "extra_silence": "Extra silent"
        }
      },
      "link_quality": {
        "name": "Link quality"
      },
      "smoke_detector": {
        "name": "Smoke detector",
        "state": {
          "detected": "[%key:component::smartthings::entity::sensor::carbon_monoxide_detector::state::detected%]",
          "clear": "[%key:component::smartthings::entity::sensor::carbon_monoxide_detector::state::clear%]",
          "tested": "[%key:component::smartthings::entity::sensor::carbon_monoxide_detector::state::tested%]"
        }
      },
      "thermostat_cooling_setpoint": {
        "name": "Cooling set point"
      },
      "thermostat_fan_mode": {
        "name": "Fan mode"
      },
      "thermostat_heating_setpoint": {
        "name": "Heating set point"
      },
      "thermostat_mode": {
        "name": "Mode"
      },
      "thermostat_operating_state": {
        "name": "Operating state"
      },
      "thermostat_setpoint": {
        "name": "[%key:component::smartthings::entity::sensor::oven_setpoint::name%]"
      },
      "x_coordinate": {
        "name": "X coordinate"
      },
      "y_coordinate": {
        "name": "Y coordinate"
      },
      "z_coordinate": {
        "name": "Z coordinate"
      },
      "tv_channel": {
        "name": "TV channel"
      },
      "tv_channel_name": {
        "name": "TV channel name"
      },
      "uv_index": {
        "name": "UV index"
      },
      "washer_mode": {
        "name": "Washer mode"
      },
      "washer_machine_state": {
        "name": "[%key:component::smartthings::entity::sensor::dishwasher_machine_state::name%]",
        "state": {
          "pause": "[%key:common::state::paused%]",
          "run": "[%key:component::smartthings::entity::sensor::dishwasher_machine_state::state::run%]",
          "stop": "[%key:component::smartthings::entity::sensor::dishwasher_machine_state::state::stop%]"
        }
      },
      "washer_job_state": {
        "name": "[%key:component::smartthings::entity::sensor::dishwasher_job_state::name%]",
        "state": {
          "air_wash": "[%key:component::smartthings::entity::sensor::dishwasher_job_state::state::air_wash%]",
          "ai_rinse": "AI rinse",
          "ai_spin": "AI spin",
          "ai_wash": "AI wash",
          "cooling": "[%key:component::smartthings::entity::sensor::dishwasher_job_state::state::cooling%]",
          "delay_wash": "Delay wash",
          "drying": "[%key:component::smartthings::entity::sensor::dishwasher_job_state::state::drying%]",
          "finish": "[%key:component::smartthings::entity::sensor::dishwasher_job_state::state::finish%]",
          "none": "None",
          "pre_wash": "[%key:component::smartthings::entity::sensor::dishwasher_job_state::state::pre_wash%]",
          "rinse": "[%key:component::smartthings::entity::sensor::dishwasher_job_state::state::rinse%]",
          "spin": "[%key:component::smartthings::entity::sensor::dishwasher_job_state::state::spin%]",
          "wash": "[%key:component::smartthings::entity::sensor::dishwasher_job_state::state::wash%]",
          "weight_sensing": "Weight sensing",
          "wrinkle_prevent": "[%key:component::smartthings::entity::sensor::dishwasher_job_state::state::wrinkle_prevent%]",
          "freeze_protection": "Freeze protection"
        }
      }
    }
  },
  "issues": {
    "deprecated_binary_valve": {
      "title": "Deprecated valve binary sensor detected in some automations or scripts",
      "description": "The valve binary sensor `{entity}` is deprecated and is used in the following automations or scripts:\n{items}\n\nA valve entity with controls is available and should be used going forward; Please use it on the above automations or scripts to fix this issue."
    }
  }
}<|MERGE_RESOLUTION|>--- conflicted
+++ resolved
@@ -78,12 +78,12 @@
         }
       }
     },
-<<<<<<< HEAD
     "number": {
       "washer_rinse_cycles": {
         "name": "Rinse cycles",
         "unit_of_measurement": "cycles"
-=======
+      }
+    },
     "select": {
       "operating_state": {
         "state": {
@@ -91,7 +91,6 @@
           "pause": "[%key:common::state::paused%]",
           "stop": "[%key:component::smartthings::entity::sensor::dishwasher_machine_state::state::stop%]"
         }
->>>>>>> 931ce895
       }
     },
     "sensor": {
