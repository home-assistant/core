{
  "config": {
    "step": {
      "pick_implementation": {
        "title": "[%key:common::config_flow::title::oauth2_pick_implementation%]"
      },
      "reauth_confirm": {
        "title": "[%key:common::config_flow::title::reauth%]",
        "description": "The SmartThings integration needs to re-authenticate your account"
      }
    },
    "error": {
      "already_configured": "[%key:common::config_flow::abort::already_configured_account%]"
    },
    "abort": {
      "authorize_url_timeout": "[%key:common::config_flow::abort::oauth2_authorize_url_timeout%]",
      "missing_configuration": "[%key:common::config_flow::abort::oauth2_missing_configuration%]",
      "already_configured": "[%key:common::config_flow::abort::already_configured_account%]",
      "no_url_available": "[%key:common::config_flow::abort::oauth2_no_url_available%]",
      "oauth_error": "[%key:common::config_flow::abort::oauth2_error%]",
      "oauth_timeout": "[%key:common::config_flow::abort::oauth2_timeout%]",
      "oauth_unauthorized": "[%key:common::config_flow::abort::oauth2_unauthorized%]",
      "oauth_failed": "[%key:common::config_flow::abort::oauth2_failed%]",
      "reauth_successful": "[%key:common::config_flow::abort::reauth_successful%]",
<<<<<<< HEAD
      "reauth_account_mismatch": "Authenticated account does not match the account to be reauthenticated. Please log in with the correct account and pick the right location."
=======
      "reauth_account_mismatch": "Authenticated account does not match the account to be reauthenticated. Please log in with the correct account and pick the right location.",
      "reauth_location_mismatch": "Authenticated location does not match the location to be reauthenticated. Please log in with the correct account and pick the right location.",
      "missing_scopes": "Authentication failed. Please make sure you have granted all required permissions.",
      "cloud_not_enabled": "Please make sure you run Home Assistant with `{default_config}` enabled in your configuration.yaml."
    }
  },
  "entity": {
    "binary_sensor": {
      "acceleration": {
        "name": "Acceleration"
      },
      "filter_status": {
        "name": "Filter status"
      },
      "valve": {
        "name": "Valve"
      }
    },
    "sensor": {
      "lighting_mode": {
        "name": "Activity lighting mode"
      },
      "air_conditioner_mode": {
        "name": "Air conditioner mode"
      },
      "air_quality": {
        "name": "Air quality"
      },
      "alarm": {
        "name": "Alarm",
        "state": {
          "both": "Strobe and siren",
          "strobe": "Strobe",
          "siren": "Siren",
          "off": "[%key:common::state::off%]"
        }
      },
      "audio_volume": {
        "name": "Volume"
      },
      "body_mass_index": {
        "name": "Body mass index"
      },
      "body_weight": {
        "name": "Body weight"
      },
      "carbon_monoxide_detector": {
        "name": "Carbon monoxide detector",
        "state": {
          "detected": "Detected",
          "clear": "Clear",
          "tested": "Tested"
        }
      },
      "dishwasher_machine_state": {
        "name": "Machine state",
        "state": {
          "pause": "[%key:common::state::paused%]",
          "run": "Running",
          "stop": "Stopped"
        }
      },
      "dishwasher_job_state": {
        "name": "Job state",
        "state": {
          "air_wash": "Air wash",
          "cooling": "Cooling",
          "drying": "Drying",
          "finish": "Finish",
          "pre_drain": "Pre-drain",
          "pre_wash": "Pre-wash",
          "rinse": "Rinse",
          "spin": "Spin",
          "wash": "Wash",
          "wrinkle_prevent": "Wrinkle prevention"
        }
      },
      "completion_time": {
        "name": "Completion time"
      },
      "dryer_mode": {
        "name": "Dryer mode"
      },
      "dryer_machine_state": {
        "name": "[%key:component::smartthings::entity::sensor::dishwasher_machine_state::name%]",
        "state": {
          "pause": "[%key:common::state::paused%]",
          "run": "[%key:component::smartthings::entity::sensor::dishwasher_machine_state::state::run%]",
          "stop": "[%key:component::smartthings::entity::sensor::dishwasher_machine_state::state::stop%]"
        }
      },
      "dryer_job_state": {
        "name": "[%key:component::smartthings::entity::sensor::dishwasher_job_state::name%]",
        "state": {
          "cooling": "[%key:component::smartthings::entity::sensor::dishwasher_job_state::state::cooling%]",
          "delay_wash": "[%key:component::smartthings::entity::sensor::washer_job_state::state::delay_wash%]",
          "drying": "[%key:component::smartthings::entity::sensor::dishwasher_job_state::state::drying%]",
          "finished": "[%key:component::smartthings::entity::sensor::oven_job_state::state::finished%]",
          "none": "[%key:component::smartthings::entity::sensor::washer_job_state::state::none%]",
          "refreshing": "Refreshing",
          "weight_sensing": "[%key:component::smartthings::entity::sensor::washer_job_state::state::weight_sensing%]",
          "wrinkle_prevent": "[%key:component::smartthings::entity::sensor::dishwasher_job_state::state::wrinkle_prevent%]",
          "dehumidifying": "Dehumidifying",
          "ai_drying": "AI drying",
          "sanitizing": "Sanitizing",
          "internal_care": "Internal care",
          "freeze_protection": "Freeze protection",
          "continuous_dehumidifying": "Continuous dehumidifying",
          "thawing_frozen_inside": "Thawing frozen inside"
        }
      },
      "equivalent_carbon_dioxide": {
        "name": "Equivalent carbon dioxide"
      },
      "formaldehyde": {
        "name": "Formaldehyde"
      },
      "gas_meter": {
        "name": "Gas meter"
      },
      "gas_meter_calorific": {
        "name": "Gas meter calorific"
      },
      "gas_meter_time": {
        "name": "Gas meter time"
      },
      "infrared_level": {
        "name": "Infrared level"
      },
      "media_input_source": {
        "name": "Media input source",
        "state": {
          "am": "AM",
          "fm": "FM",
          "cd": "CD",
          "hdmi": "HDMI",
          "hdmi1": "HDMI 1",
          "hdmi2": "HDMI 2",
          "hdmi3": "HDMI 3",
          "hdmi4": "HDMI 4",
          "hdmi5": "HDMI 5",
          "hdmi6": "HDMI 6",
          "digitaltv": "Digital TV",
          "usb": "USB",
          "youtube": "YouTube",
          "aux": "AUX",
          "bluetooth": "Bluetooth",
          "digital": "Digital",
          "melon": "Melon",
          "wifi": "Wi-Fi",
          "network": "Network",
          "optical": "Optical",
          "coaxial": "Coaxial",
          "analog1": "Analog 1",
          "analog2": "Analog 2",
          "analog3": "Analog 3",
          "phono": "Phono"
        }
      },
      "media_playback_repeat": {
        "name": "Media playback repeat"
      },
      "media_playback_shuffle": {
        "name": "Media playback shuffle"
      },
      "media_playback_status": {
        "name": "Media playback status"
      },
      "odor_sensor": {
        "name": "Odor sensor"
      },
      "oven_mode": {
        "name": "Oven mode",
        "state": {
          "heating": "Heating",
          "grill": "Grill",
          "warming": "Warming",
          "defrosting": "Defrosting",
          "conventional": "Conventional",
          "bake": "Bake",
          "bottom_heat": "Bottom heat",
          "convection_bake": "Convection bake",
          "convection_roast": "Convection roast",
          "broil": "Broil",
          "convection_broil": "Convection broil",
          "steam_cook": "Steam cook",
          "steam_bake": "Steam bake",
          "steam_roast": "Steam roast",
          "steam_bottom_heat_plus_convection": "Steam bottom heat plus convection",
          "microwave": "Microwave",
          "microwave_plus_grill": "Microwave plus grill",
          "microwave_plus_convection": "Microwave plus convection",
          "microwave_plus_hot_blast": "Microwave plus hot blast",
          "microwave_plus_hot_blast_2": "Microwave plus hot blast 2",
          "slim_middle": "Slim middle",
          "slim_strong": "Slim strong",
          "slow_cook": "Slow cook",
          "proof": "Proof",
          "dehydrate": "Dehydrate",
          "others": "Others",
          "strong_steam": "Strong steam",
          "descale": "Descale",
          "rinse": "Rinse"
        }
      },
      "oven_machine_state": {
        "name": "[%key:component::smartthings::entity::sensor::dishwasher_machine_state::name%]",
        "state": {
          "ready": "Ready",
          "running": "[%key:component::smartthings::entity::sensor::dishwasher_machine_state::state::run%]",
          "paused": "[%key:common::state::paused%]"
        }
      },
      "oven_job_state": {
        "name": "[%key:component::smartthings::entity::sensor::dishwasher_job_state::name%]",
        "state": {
          "cleaning": "Cleaning",
          "cooking": "Cooking",
          "cooling": "Cooling",
          "draining": "Draining",
          "preheat": "Preheat",
          "ready": "Ready",
          "rinsing": "Rinsing",
          "finished": "Finished",
          "scheduled_start": "Scheduled start",
          "warming": "Warming",
          "defrosting": "Defrosting",
          "sensing": "Sensing",
          "searing": "Searing",
          "fast_preheat": "Fast preheat",
          "scheduled_end": "Scheduled end",
          "stone_heating": "Stone heating",
          "time_hold_preheat": "Time hold preheat"
        }
      },
      "oven_setpoint": {
        "name": "Set point"
      },
      "energy_difference": {
        "name": "Energy difference"
      },
      "power_energy": {
        "name": "Power energy"
      },
      "energy_saved": {
        "name": "Energy saved"
      },
      "power_source": {
        "name": "Power source"
      },
      "refrigeration_setpoint": {
        "name": "[%key:component::smartthings::entity::sensor::oven_setpoint::name%]"
      },
      "robot_cleaner_cleaning_mode": {
        "name": "Cleaning mode",
        "state": {
          "auto": "Auto",
          "part": "Partial",
          "repeat": "Repeat",
          "manual": "Manual",
          "stop": "[%key:common::action::stop%]",
          "map": "Map"
        }
      },
      "robot_cleaner_movement": {
        "name": "Movement",
        "state": {
          "homing": "Homing",
          "idle": "[%key:common::state::idle%]",
          "charging": "[%key:common::state::charging%]",
          "alarm": "Alarm",
          "off": "[%key:common::state::off%]",
          "reserve": "Reserve",
          "point": "Point",
          "after": "After",
          "cleaning": "Cleaning",
          "pause": "[%key:common::state::paused%]"
        }
      },
      "robot_cleaner_turbo_mode": {
        "name": "Turbo mode",
        "state": {
          "on": "[%key:common::state::on%]",
          "off": "[%key:common::state::off%]",
          "silence": "Silent",
          "extra_silence": "Extra silent"
        }
      },
      "link_quality": {
        "name": "Link quality"
      },
      "smoke_detector": {
        "name": "Smoke detector",
        "state": {
          "detected": "[%key:component::smartthings::entity::sensor::carbon_monoxide_detector::state::detected%]",
          "clear": "[%key:component::smartthings::entity::sensor::carbon_monoxide_detector::state::clear%]",
          "tested": "[%key:component::smartthings::entity::sensor::carbon_monoxide_detector::state::tested%]"
        }
      },
      "thermostat_cooling_setpoint": {
        "name": "Cooling set point"
      },
      "thermostat_fan_mode": {
        "name": "Fan mode"
      },
      "thermostat_heating_setpoint": {
        "name": "Heating set point"
      },
      "thermostat_mode": {
        "name": "Mode"
      },
      "thermostat_operating_state": {
        "name": "Operating state"
      },
      "thermostat_setpoint": {
        "name": "[%key:component::smartthings::entity::sensor::oven_setpoint::name%]"
      },
      "x_coordinate": {
        "name": "X coordinate"
      },
      "y_coordinate": {
        "name": "Y coordinate"
      },
      "z_coordinate": {
        "name": "Z coordinate"
      },
      "tv_channel": {
        "name": "TV channel"
      },
      "tv_channel_name": {
        "name": "TV channel name"
      },
      "uv_index": {
        "name": "UV index"
      },
      "washer_mode": {
        "name": "Washer mode"
      },
      "washer_machine_state": {
        "name": "[%key:component::smartthings::entity::sensor::dishwasher_machine_state::name%]",
        "state": {
          "pause": "[%key:common::state::paused%]",
          "run": "[%key:component::smartthings::entity::sensor::dishwasher_machine_state::state::run%]",
          "stop": "[%key:component::smartthings::entity::sensor::dishwasher_machine_state::state::stop%]"
        }
      },
      "washer_job_state": {
        "name": "[%key:component::smartthings::entity::sensor::dishwasher_job_state::name%]",
        "state": {
          "air_wash": "[%key:component::smartthings::entity::sensor::dishwasher_job_state::state::air_wash%]",
          "ai_rinse": "AI rinse",
          "ai_spin": "AI spin",
          "ai_wash": "AI wash",
          "cooling": "[%key:component::smartthings::entity::sensor::dishwasher_job_state::state::cooling%]",
          "delay_wash": "Delay wash",
          "drying": "[%key:component::smartthings::entity::sensor::dishwasher_job_state::state::drying%]",
          "finish": "[%key:component::smartthings::entity::sensor::dishwasher_job_state::state::finish%]",
          "none": "None",
          "pre_wash": "[%key:component::smartthings::entity::sensor::dishwasher_job_state::state::pre_wash%]",
          "rinse": "[%key:component::smartthings::entity::sensor::dishwasher_job_state::state::rinse%]",
          "spin": "[%key:component::smartthings::entity::sensor::dishwasher_job_state::state::spin%]",
          "wash": "[%key:component::smartthings::entity::sensor::dishwasher_job_state::state::wash%]",
          "weight_sensing": "Weight sensing",
          "wrinkle_prevent": "[%key:component::smartthings::entity::sensor::dishwasher_job_state::state::wrinkle_prevent%]",
          "freeze_protection": "Freeze protection"
        }
      }
>>>>>>> f1a6e949
    }
  }
}<|MERGE_RESOLUTION|>--- conflicted
+++ resolved
@@ -22,9 +22,6 @@
       "oauth_unauthorized": "[%key:common::config_flow::abort::oauth2_unauthorized%]",
       "oauth_failed": "[%key:common::config_flow::abort::oauth2_failed%]",
       "reauth_successful": "[%key:common::config_flow::abort::reauth_successful%]",
-<<<<<<< HEAD
-      "reauth_account_mismatch": "Authenticated account does not match the account to be reauthenticated. Please log in with the correct account and pick the right location."
-=======
       "reauth_account_mismatch": "Authenticated account does not match the account to be reauthenticated. Please log in with the correct account and pick the right location.",
       "reauth_location_mismatch": "Authenticated location does not match the location to be reauthenticated. Please log in with the correct account and pick the right location.",
       "missing_scopes": "Authentication failed. Please make sure you have granted all required permissions.",
@@ -392,7 +389,6 @@
           "freeze_protection": "Freeze protection"
         }
       }
->>>>>>> f1a6e949
     }
   }
 }