{
  "config": {
    "step": {
      "pick_implementation": {
        "title": "[%key:common::config_flow::title::oauth2_pick_implementation%]"
      },
      "reauth_confirm": {
        "title": "[%key:common::config_flow::title::reauth%]",
        "description": "The SmartThings integration needs to re-authenticate your account"
      }
    },
    "error": {
      "already_configured": "[%key:common::config_flow::abort::already_configured_account%]"
    },
    "abort": {
      "authorize_url_timeout": "[%key:common::config_flow::abort::oauth2_authorize_url_timeout%]",
      "missing_configuration": "[%key:common::config_flow::abort::oauth2_missing_configuration%]",
      "already_configured": "[%key:common::config_flow::abort::already_configured_account%]",
      "no_url_available": "[%key:common::config_flow::abort::oauth2_no_url_available%]",
      "oauth_error": "[%key:common::config_flow::abort::oauth2_error%]",
      "oauth_timeout": "[%key:common::config_flow::abort::oauth2_timeout%]",
      "oauth_unauthorized": "[%key:common::config_flow::abort::oauth2_unauthorized%]",
      "oauth_failed": "[%key:common::config_flow::abort::oauth2_failed%]",
      "reauth_successful": "[%key:common::config_flow::abort::reauth_successful%]",
      "reauth_account_mismatch": "Authenticated account does not match the account to be reauthenticated. Please log in with the correct account and pick the right location.",
      "reauth_location_mismatch": "Authenticated location does not match the location to be reauthenticated. Please log in with the correct account and pick the right location.",
      "missing_scopes": "Authentication failed. Please make sure you have granted all required permissions.",
      "cloud_not_enabled": "Please make sure you run Home Assistant with `{default_config}` enabled in your configuration.yaml."
    }
  },
  "entity": {
    "binary_sensor": {
      "acceleration": {
        "name": "Acceleration"
      },
      "door": {
        "name": "[%key:component::binary_sensor::entity_component::door::name%]"
      },
      "dryer_wrinkle_prevent_active": {
        "name": "Wrinkle prevent active"
      },
      "filter_status": {
        "name": "Filter status"
      },
      "freezer_door": {
        "name": "Freezer door"
      },
      "cooler_door": {
        "name": "Cooler door"
      },
      "remote_control": {
        "name": "Remote control"
      },
      "child_lock": {
        "name": "Child lock"
      },
      "valve": {
        "name": "Valve"
      }
    },
    "button": {
      "reset_water_filter": {
        "name": "Reset water filter"
      },
      "stop": {
        "name": "[%key:common::action::stop%]"
      }
    },
    "event": {
      "button": {
        "state": {
          "pushed": "Pushed",
          "held": "Held",
          "double": "Double",
          "pushed_2x": "Pushed 2x",
          "pushed_3x": "Pushed 3x",
          "pushed_4x": "Pushed 4x",
          "pushed_5x": "Pushed 5x",
          "pushed_6x": "Pushed 6x",
          "down": "Down",
          "down_2x": "Down 2x",
          "down_3x": "Down 3x",
          "down_4x": "Down 4x",
          "down_5x": "Down 5x",
          "down_6x": "Down 6x",
          "down_hold": "Down hold",
          "up": "Up",
          "up_2x": "Up 2x",
          "up_3x": "Up 3x",
          "up_4x": "Up 4x",
          "up_5x": "Up 5x",
          "up_6x": "Up 6x",
          "up_hold": "Up hold",
          "swipe_up": "Swipe up",
          "swipe_down": "Swipe down",
          "swipe_left": "Swipe left",
          "swipe_right": "Swipe right"
        }
      }
    },
    "number": {
      "washer_rinse_cycles": {
        "name": "Rinse cycles",
        "unit_of_measurement": "cycles"
      }
    },
    "select": {
      "operating_state": {
        "state": {
          "run": "[%key:component::smartthings::entity::sensor::dishwasher_machine_state::state::run%]",
          "pause": "[%key:common::state::paused%]",
          "stop": "[%key:common::state::stopped%]"
        }
      }
    },
    "sensor": {
      "lighting_mode": {
        "name": "Activity lighting mode"
      },
      "air_conditioner_mode": {
        "name": "Air conditioner mode"
      },
      "air_quality": {
        "name": "Air quality"
      },
      "alarm": {
        "name": "Alarm",
        "state": {
          "both": "Strobe and siren",
          "strobe": "Strobe",
          "siren": "Siren",
          "off": "[%key:common::state::off%]"
        }
      },
      "audio_volume": {
        "name": "Volume"
      },
      "body_mass_index": {
        "name": "Body mass index"
      },
      "body_weight": {
        "name": "Body weight"
      },
      "carbon_monoxide_detector": {
        "name": "Carbon monoxide detector",
        "state": {
          "detected": "Detected",
          "clear": "Clear",
          "tested": "Tested"
        }
      },
      "dishwasher_machine_state": {
        "name": "Machine state",
        "state": {
          "pause": "[%key:common::state::paused%]",
          "run": "Running",
          "stop": "[%key:common::state::stopped%]"
        }
      },
      "dishwasher_job_state": {
        "name": "Job state",
        "state": {
          "air_wash": "Air wash",
          "cooling": "Cooling",
          "drying": "Drying",
          "finish": "Finish",
          "pre_drain": "Pre-drain",
          "pre_wash": "Pre-wash",
          "rinse": "Rinse",
          "spin": "Spin",
          "wash": "Wash",
          "wrinkle_prevent": "Wrinkle prevention"
        }
      },
      "completion_time": {
        "name": "Completion time"
      },
      "dryer_mode": {
        "name": "Dryer mode"
      },
      "dryer_machine_state": {
        "name": "[%key:component::smartthings::entity::sensor::dishwasher_machine_state::name%]",
        "state": {
          "pause": "[%key:common::state::paused%]",
          "run": "[%key:component::smartthings::entity::sensor::dishwasher_machine_state::state::run%]",
          "stop": "[%key:common::state::stopped%]"
        }
      },
      "dryer_job_state": {
        "name": "[%key:component::smartthings::entity::sensor::dishwasher_job_state::name%]",
        "state": {
          "cooling": "[%key:component::smartthings::entity::sensor::dishwasher_job_state::state::cooling%]",
          "delay_wash": "[%key:component::smartthings::entity::sensor::washer_job_state::state::delay_wash%]",
          "drying": "[%key:component::smartthings::entity::sensor::dishwasher_job_state::state::drying%]",
          "finished": "[%key:component::smartthings::entity::sensor::oven_job_state::state::finished%]",
          "none": "[%key:component::smartthings::entity::sensor::washer_job_state::state::none%]",
          "refreshing": "Refreshing",
          "weight_sensing": "[%key:component::smartthings::entity::sensor::washer_job_state::state::weight_sensing%]",
          "wrinkle_prevent": "[%key:component::smartthings::entity::sensor::dishwasher_job_state::state::wrinkle_prevent%]",
          "dehumidifying": "Dehumidifying",
          "ai_drying": "AI drying",
          "sanitizing": "Sanitizing",
          "internal_care": "Internal care",
          "freeze_protection": "Freeze protection",
          "continuous_dehumidifying": "Continuous dehumidifying",
          "thawing_frozen_inside": "Thawing frozen inside"
        }
      },
      "equivalent_carbon_dioxide": {
        "name": "Equivalent carbon dioxide"
      },
      "formaldehyde": {
        "name": "Formaldehyde"
      },
      "gas_meter": {
        "name": "Gas meter"
      },
      "gas_meter_calorific": {
        "name": "Gas meter calorific"
      },
      "gas_meter_time": {
        "name": "Gas meter time"
      },
      "infrared_level": {
        "name": "Infrared level"
      },
      "media_input_source": {
        "name": "Media input source",
        "state": {
          "am": "AM",
          "fm": "FM",
          "cd": "CD",
          "hdmi": "HDMI",
          "hdmi1": "HDMI 1",
          "hdmi2": "HDMI 2",
          "hdmi3": "HDMI 3",
          "hdmi4": "HDMI 4",
          "hdmi5": "HDMI 5",
          "hdmi6": "HDMI 6",
          "digitaltv": "Digital TV",
          "usb": "USB",
          "youtube": "YouTube",
          "aux": "AUX",
          "bluetooth": "Bluetooth",
          "digital": "Digital",
          "melon": "Melon",
          "wifi": "Wi-Fi",
          "network": "Network",
          "optical": "Optical",
          "coaxial": "Coaxial",
          "analog1": "Analog 1",
          "analog2": "Analog 2",
          "analog3": "Analog 3",
          "phono": "Phono"
        }
      },
      "media_playback_repeat": {
        "name": "Media playback repeat"
      },
      "media_playback_shuffle": {
        "name": "Media playback shuffle"
      },
      "media_playback_status": {
        "name": "Media playback status"
      },
      "odor_sensor": {
        "name": "Odor sensor"
      },
      "oven_mode": {
        "name": "Oven mode",
        "state": {
          "heating": "Heating",
          "grill": "Grill",
          "warming": "Warming",
          "defrosting": "Defrosting",
          "conventional": "Conventional",
          "bake": "Bake",
          "bottom_heat": "Bottom heat",
          "convection_bake": "Convection bake",
          "convection_roast": "Convection roast",
          "broil": "Broil",
          "convection_broil": "Convection broil",
          "steam_cook": "Steam cook",
          "steam_bake": "Steam bake",
          "steam_roast": "Steam roast",
          "steam_bottom_heat_plus_convection": "Steam bottom heat plus convection",
          "microwave": "Microwave",
          "microwave_plus_grill": "Microwave plus grill",
          "microwave_plus_convection": "Microwave plus convection",
          "microwave_plus_hot_blast": "Microwave plus hot blast",
          "microwave_plus_hot_blast_2": "Microwave plus hot blast 2",
          "slim_middle": "Slim middle",
          "slim_strong": "Slim strong",
          "slow_cook": "Slow cook",
          "proof": "Proof",
          "dehydrate": "Dehydrate",
          "others": "Others",
          "strong_steam": "Strong steam",
          "descale": "Descale",
          "rinse": "Rinse"
        }
      },
      "oven_machine_state": {
        "name": "[%key:component::smartthings::entity::sensor::dishwasher_machine_state::name%]",
        "state": {
          "ready": "Ready",
          "running": "[%key:component::smartthings::entity::sensor::dishwasher_machine_state::state::run%]",
          "paused": "[%key:common::state::paused%]"
        }
      },
      "oven_job_state": {
        "name": "[%key:component::smartthings::entity::sensor::dishwasher_job_state::name%]",
        "state": {
          "cleaning": "Cleaning",
          "cooking": "Cooking",
          "cooling": "Cooling",
          "draining": "Draining",
          "preheat": "Preheat",
          "ready": "Ready",
          "rinsing": "Rinsing",
          "finished": "Finished",
          "scheduled_start": "Scheduled start",
          "warming": "Warming",
          "defrosting": "Defrosting",
          "sensing": "Sensing",
          "searing": "Searing",
          "fast_preheat": "Fast preheat",
          "scheduled_end": "Scheduled end",
          "stone_heating": "Stone heating",
          "time_hold_preheat": "Time hold preheat"
        }
      },
      "oven_setpoint": {
        "name": "Set point"
      },
      "energy_difference": {
        "name": "Energy difference"
      },
      "power_energy": {
        "name": "Power energy"
      },
      "energy_saved": {
        "name": "Energy saved"
      },
      "power_source": {
        "name": "Power source"
      },
      "refrigeration_setpoint": {
        "name": "[%key:component::smartthings::entity::sensor::oven_setpoint::name%]"
      },
      "brightness_intensity": {
        "name": "Brightness intensity"
      },
      "robot_cleaner_cleaning_mode": {
        "name": "Cleaning mode",
        "state": {
          "stop": "[%key:common::action::stop%]",
          "auto": "[%key:common::state::auto%]",
          "manual": "[%key:common::state::manual%]",
          "part": "Partial",
          "repeat": "Repeat",
          "map": "Map"
        }
      },
      "robot_cleaner_movement": {
        "name": "Movement",
        "state": {
          "homing": "Homing",
          "idle": "[%key:common::state::idle%]",
          "charging": "[%key:common::state::charging%]",
          "alarm": "Alarm",
          "off": "[%key:common::state::off%]",
          "reserve": "Reserve",
          "point": "Point",
          "after": "After",
          "cleaning": "Cleaning",
          "pause": "[%key:common::state::paused%]"
        }
      },
      "robot_cleaner_turbo_mode": {
        "name": "Turbo mode",
        "state": {
          "on": "[%key:common::state::on%]",
          "off": "[%key:common::state::off%]",
          "silence": "Silent",
          "extra_silence": "Extra silent"
        }
      },
      "link_quality": {
        "name": "Link quality"
      },
      "smoke_detector": {
        "name": "Smoke detector",
        "state": {
          "detected": "[%key:component::smartthings::entity::sensor::carbon_monoxide_detector::state::detected%]",
          "clear": "[%key:component::smartthings::entity::sensor::carbon_monoxide_detector::state::clear%]",
          "tested": "[%key:component::smartthings::entity::sensor::carbon_monoxide_detector::state::tested%]"
        }
      },
      "thermostat_cooling_setpoint": {
        "name": "Cooling set point"
      },
      "thermostat_fan_mode": {
        "name": "Fan mode"
      },
      "thermostat_heating_setpoint": {
        "name": "Heating set point"
      },
      "thermostat_mode": {
        "name": "Mode"
      },
      "thermostat_operating_state": {
        "name": "Operating state"
      },
      "thermostat_setpoint": {
        "name": "[%key:component::smartthings::entity::sensor::oven_setpoint::name%]"
      },
      "x_coordinate": {
        "name": "X coordinate"
      },
      "y_coordinate": {
        "name": "Y coordinate"
      },
      "z_coordinate": {
        "name": "Z coordinate"
      },
      "tv_channel": {
        "name": "TV channel"
      },
      "tv_channel_name": {
        "name": "TV channel name"
      },
      "uv_index": {
        "name": "UV index"
      },
      "washer_mode": {
        "name": "Washer mode"
      },
      "washer_machine_state": {
        "name": "[%key:component::smartthings::entity::sensor::dishwasher_machine_state::name%]",
        "state": {
          "pause": "[%key:common::state::paused%]",
          "run": "[%key:component::smartthings::entity::sensor::dishwasher_machine_state::state::run%]",
          "stop": "[%key:common::state::stopped%]"
        }
      },
      "washer_job_state": {
        "name": "[%key:component::smartthings::entity::sensor::dishwasher_job_state::name%]",
        "state": {
          "air_wash": "[%key:component::smartthings::entity::sensor::dishwasher_job_state::state::air_wash%]",
          "ai_rinse": "AI rinse",
          "ai_spin": "AI spin",
          "ai_wash": "AI wash",
          "cooling": "[%key:component::smartthings::entity::sensor::dishwasher_job_state::state::cooling%]",
          "delay_wash": "Delay wash",
          "drying": "[%key:component::smartthings::entity::sensor::dishwasher_job_state::state::drying%]",
          "finish": "[%key:component::smartthings::entity::sensor::dishwasher_job_state::state::finish%]",
          "none": "None",
          "pre_wash": "[%key:component::smartthings::entity::sensor::dishwasher_job_state::state::pre_wash%]",
          "rinse": "[%key:component::smartthings::entity::sensor::dishwasher_job_state::state::rinse%]",
          "spin": "[%key:component::smartthings::entity::sensor::dishwasher_job_state::state::spin%]",
          "wash": "[%key:component::smartthings::entity::sensor::dishwasher_job_state::state::wash%]",
          "weight_sensing": "Weight sensing",
          "wrinkle_prevent": "[%key:component::smartthings::entity::sensor::dishwasher_job_state::state::wrinkle_prevent%]",
          "freeze_protection": "Freeze protection"
        }
      }
    },
    "switch": {
      "bubble_soak": {
        "name": "Bubble Soak"
      },
      "wrinkle_prevent": {
        "name": "Wrinkle prevent"
      },
<<<<<<< HEAD
      "sabbath_mode": {
        "name": "Sabbath mode"
=======
      "ice_maker": {
        "name": "Ice maker"
>>>>>>> c3037bae
      }
    }
  },
  "issues": {
    "deprecated_binary_valve": {
      "title": "Valve binary sensor deprecated",
      "description": "The valve binary sensor {entity_name} (`{entity_id}`) is deprecated and will be removed in the future. A valve entity with controls is available and should be used going forward. Please update your dashboards, templates accordingly and disable the entity to fix this issue."
    },
    "deprecated_binary_valve_scripts": {
      "title": "[%key:component::smartthings::issues::deprecated_binary_valve::title%]",
      "description": "The valve binary sensor {entity_name} (`{entity_id}`) is deprecated and will be removed in the future. The entity is used in the following automations or scripts:\n{items}\n\nA valve entity with controls is available and should be used going forward. Please use the new valve entity in the above automations or scripts and disable the entity to fix this issue."
    },
    "deprecated_binary_fridge_door": {
      "title": "Refrigerator door binary sensor deprecated",
      "description": "The refrigerator door binary sensor {entity_name} (`{entity_id}`) is deprecated and will be removed in the future. Separate entities for cooler and freezer door are available and should be used going forward. Please update your dashboards, templates accordingly and disable the entity to fix this issue."
    },
    "deprecated_binary_fridge_door_scripts": {
      "title": "[%key:component::smartthings::issues::deprecated_binary_fridge_door::title%]",
      "description": "The refrigerator door binary sensor {entity_name} (`{entity_id}`) is deprecated and will be removed in the future. The entity is used in the following automations or scripts:\n{items}\n\nSeparate entities for cooler and freezer door are available and should be used going forward. Please use them in the above automations or scripts and disable the entity to fix this issue."
    },
    "deprecated_switch_appliance": {
      "title": "Appliance switch deprecated",
      "description": "The switch `{entity_id}` is deprecated because the actions did not work, so it has been replaced with a binary sensor instead.\n\nPlease update your dashboards, templates accordingly and disable the entity to fix this issue."
    },
    "deprecated_switch_appliance_scripts": {
      "title": "[%key:component::smartthings::issues::deprecated_switch_appliance::title%]",
      "description": "The switch `{entity_id}` is deprecated because the actions did not work, so it has been replaced with a binary sensor instead.\n\nThe switch was used in the following automations or scripts:\n{items}\n\nPlease use the new binary sensor in the above automations or scripts and disable the entity to fix this issue."
    },
    "deprecated_switch_media_player": {
      "title": "[%key:component::smartthings::issues::deprecated_switch_appliance::title%]",
      "description": "The switch `{entity_id}` is deprecated and a media player entity has been added to replace it.\n\nPlease use the new media player entity in the above automations or scripts and disable the entity to fix this issue."
    },
    "deprecated_switch_media_player_scripts": {
      "title": "[%key:component::smartthings::issues::deprecated_switch_appliance::title%]",
      "description": "The switch `{entity_id}` is deprecated and a media player entity has been added to replace it.\n\nThe switch was used in the following automations or scripts:\n{items}\n\nPlease use the new media player entity in the above automations or scripts and disable the entity to fix this issue."
    },
    "deprecated_media_player": {
      "title": "Media player sensors deprecated",
      "description": "The sensor {entity_name} (`{entity_id}`) is deprecated because it has been replaced with a media player entity.\n\nPlease update your dashboards, templates to use the new media player entity and disable the entity to fix this issue."
    },
    "deprecated_media_player_scripts": {
      "title": "Deprecated sensor detected in some automations or scripts",
      "description": "The sensor {entity_name} (`{entity_id}`) is deprecated because it has been replaced with a media player entity.\n\nThe sensor was used in the following automations or scripts:\n{items}\n\nPlease update the above automations or scripts to use the new media player entity and disable the entity to fix this issue."
    }
  }
}<|MERGE_RESOLUTION|>--- conflicted
+++ resolved
@@ -473,13 +473,11 @@
       "wrinkle_prevent": {
         "name": "Wrinkle prevent"
       },
-<<<<<<< HEAD
+      "ice_maker": {
+        "name": "Ice maker"
+      },
       "sabbath_mode": {
         "name": "Sabbath mode"
-=======
-      "ice_maker": {
-        "name": "Ice maker"
->>>>>>> c3037bae
       }
     }
   },
