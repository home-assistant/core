--- conflicted
+++ resolved
@@ -279,7 +279,6 @@
             )
         ]
     },
-<<<<<<< HEAD
     Capability.SAMSUNG_CE_COOKTOP_HEATING_POWER: {
         Attribute.MANUAL_LEVEL: [
             SmartThingsSensorEntityDescription(
@@ -304,7 +303,7 @@
                 component_fn=lambda component: component.startswith("burner-0"),
             )
         ],
-=======
+    },
     Capability.CUSTOM_COOKTOP_OPERATING_STATE: {
         Attribute.COOKTOP_OPERATING_STATE: [
             SmartThingsSensorEntityDescription(
@@ -314,7 +313,6 @@
                 options_attribute=Attribute.SUPPORTED_COOKTOP_OPERATING_STATE,
             )
         ]
->>>>>>> 7ee9f0af
     },
     Capability.DISHWASHER_OPERATING_STATE: {
         Attribute.MACHINE_STATE: [
