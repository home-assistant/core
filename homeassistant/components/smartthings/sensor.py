"""Support for sensors through the SmartThings cloud API."""

from __future__ import annotations

from collections.abc import Callable, Mapping
from dataclasses import dataclass
from datetime import datetime
from typing import Any

from pysmartthings import Attribute, Capability, SmartThings

from homeassistant.components.sensor import (
    SensorDeviceClass,
    SensorEntity,
    SensorEntityDescription,
    SensorStateClass,
)
from homeassistant.const import (
    CONCENTRATION_MICROGRAMS_PER_CUBIC_METER,
    CONCENTRATION_PARTS_PER_MILLION,
    LIGHT_LUX,
    PERCENTAGE,
    EntityCategory,
    UnitOfArea,
    UnitOfEnergy,
    UnitOfMass,
    UnitOfPower,
    UnitOfTemperature,
    UnitOfVolume,
)
from homeassistant.core import HomeAssistant
from homeassistant.helpers.entity_platform import AddConfigEntryEntitiesCallback
from homeassistant.util import dt as dt_util

from . import FullDevice, SmartThingsConfigEntry
from .const import MAIN
from .entity import SmartThingsEntity

THERMOSTAT_CAPABILITIES = {
    Capability.TEMPERATURE_MEASUREMENT,
    Capability.THERMOSTAT_HEATING_SETPOINT,
    Capability.THERMOSTAT_MODE,
}

JOB_STATE_MAP = {
<<<<<<< HEAD
    "airWash": "airwash",
    "aIRinse": "ai_rinse",
    "aiSpin": "ai_spin",
    "aIWash": "ai_wash",
    "aIDrying": "ai_drying",
    "internalCare": "internal_care",
    "continuousDehumidifying": "continuous_dehumidifying",
    "thawingFrozenInside": "thawing_frozen_inside",
=======
    "airWash": "air_wash",
    "airwash": "air_wash",
    "aIRinse": "ai_rinse",
    "aISpin": "ai_spin",
    "aIWash": "ai_wash",
>>>>>>> 26948284
    "delayWash": "delay_wash",
    "weightSensing": "weight_sensing",
    "freezeProtection": "freeze_protection",
    "preDrain": "pre_drain",
    "preWash": "pre_wash",
    "wrinklePrevent": "wrinkle_prevent",
    "unknown": None,
}

OVEN_JOB_STATE_MAP = {
    "scheduledStart": "scheduled_start",
    "fastPreheat": "fast_preheat",
    "scheduledEnd": "scheduled_end",
    "stone_heating": "stone_heating",
    "timeHoldPreheat": "time_hold_preheat",
}

MEDIA_PLAYBACK_STATE_MAP = {
    "fast forwarding": "fast_forwarding",
}

ROBOT_CLEANER_TURBO_MODE_STATE_MAP = {
    "extraSilence": "extra_silence",
}

ROBOT_CLEANER_MOVEMENT_MAP = {
    "powerOff": "off",
}

OVEN_MODE = {
    "Conventional": "conventional",
    "Bake": "bake",
    "BottomHeat": "bottom_heat",
    "ConvectionBake": "convection_bake",
    "ConvectionRoast": "convection_roast",
    "Broil": "broil",
    "ConvectionBroil": "convection_broil",
    "SteamCook": "steam_cook",
    "SteamBake": "steam_bake",
    "SteamRoast": "steam_roast",
    "SteamBottomHeatplusConvection": "steam_bottom_heat_plus_convection",
    "Microwave": "microwave",
    "MWplusGrill": "microwave_plus_grill",
    "MWplusConvection": "microwave_plus_convection",
    "MWplusHotBlast": "microwave_plus_hot_blast",
    "MWplusHotBlast2": "microwave_plus_hot_blast_2",
    "SlimMiddle": "slim_middle",
    "SlimStrong": "slim_strong",
    "SlowCook": "slow_cook",
    "Proof": "proof",
    "Dehydrate": "dehydrate",
    "Others": "others",
    "StrongSteam": "strong_steam",
    "Descale": "descale",
    "Rinse": "rinse",
}

WASHER_OPTIONS = ["pause", "run", "stop"]


def power_attributes(status: dict[str, Any]) -> dict[str, Any]:
    """Return the power attributes."""
    state = {}
    for attribute in ("start", "end"):
        if (value := status.get(attribute)) is not None:
            state[f"power_consumption_{attribute}"] = value
    return state


@dataclass(frozen=True, kw_only=True)
class SmartThingsSensorEntityDescription(SensorEntityDescription):
    """Describe a SmartThings sensor entity."""

    value_fn: Callable[[Any], str | float | int | datetime | None] = lambda value: value
    extra_state_attributes_fn: Callable[[Any], dict[str, Any]] | None = None
    unique_id_separator: str = "."
    capability_ignore_list: list[set[Capability]] | None = None
    options_attribute: Attribute | None = None


CAPABILITY_TO_SENSORS: dict[
    Capability, dict[Attribute, list[SmartThingsSensorEntityDescription]]
] = {
    # Haven't seen at devices yet
    Capability.ACTIVITY_LIGHTING_MODE: {
        Attribute.LIGHTING_MODE: [
            SmartThingsSensorEntityDescription(
                key=Attribute.LIGHTING_MODE,
                translation_key="lighting_mode",
                entity_category=EntityCategory.DIAGNOSTIC,
            )
        ]
    },
    Capability.AIR_CONDITIONER_MODE: {
        Attribute.AIR_CONDITIONER_MODE: [
            SmartThingsSensorEntityDescription(
                key=Attribute.AIR_CONDITIONER_MODE,
                translation_key="air_conditioner_mode",
                entity_category=EntityCategory.DIAGNOSTIC,
                capability_ignore_list=[
                    {
                        Capability.TEMPERATURE_MEASUREMENT,
                        Capability.THERMOSTAT_COOLING_SETPOINT,
                    }
                ],
            )
        ]
    },
    Capability.AIR_QUALITY_SENSOR: {
        Attribute.AIR_QUALITY: [
            SmartThingsSensorEntityDescription(
                key=Attribute.AIR_QUALITY,
                translation_key="air_quality",
                native_unit_of_measurement="CAQI",
                state_class=SensorStateClass.MEASUREMENT,
            )
        ]
    },
    Capability.ALARM: {
        Attribute.ALARM: [
            SmartThingsSensorEntityDescription(
                key=Attribute.ALARM,
                translation_key="alarm",
                options=["both", "strobe", "siren", "off"],
                device_class=SensorDeviceClass.ENUM,
            )
        ]
    },
    Capability.AUDIO_VOLUME: {
        Attribute.VOLUME: [
            SmartThingsSensorEntityDescription(
                key=Attribute.VOLUME,
                translation_key="audio_volume",
                native_unit_of_measurement=PERCENTAGE,
            )
        ]
    },
    Capability.BATTERY: {
        Attribute.BATTERY: [
            SmartThingsSensorEntityDescription(
                key=Attribute.BATTERY,
                native_unit_of_measurement=PERCENTAGE,
                device_class=SensorDeviceClass.BATTERY,
                entity_category=EntityCategory.DIAGNOSTIC,
            )
        ]
    },
    # Haven't seen at devices yet
    Capability.BODY_MASS_INDEX_MEASUREMENT: {
        Attribute.BMI_MEASUREMENT: [
            SmartThingsSensorEntityDescription(
                key=Attribute.BMI_MEASUREMENT,
                translation_key="body_mass_index",
                native_unit_of_measurement=f"{UnitOfMass.KILOGRAMS}/{UnitOfArea.SQUARE_METERS}",
                state_class=SensorStateClass.MEASUREMENT,
            )
        ]
    },
    # Haven't seen at devices yet
    Capability.BODY_WEIGHT_MEASUREMENT: {
        Attribute.BODY_WEIGHT_MEASUREMENT: [
            SmartThingsSensorEntityDescription(
                key=Attribute.BODY_WEIGHT_MEASUREMENT,
                translation_key="body_weight",
                native_unit_of_measurement=UnitOfMass.KILOGRAMS,
                device_class=SensorDeviceClass.WEIGHT,
                state_class=SensorStateClass.MEASUREMENT,
            )
        ]
    },
    # Haven't seen at devices yet
    Capability.CARBON_DIOXIDE_MEASUREMENT: {
        Attribute.CARBON_DIOXIDE: [
            SmartThingsSensorEntityDescription(
                key=Attribute.CARBON_DIOXIDE,
                native_unit_of_measurement=CONCENTRATION_PARTS_PER_MILLION,
                device_class=SensorDeviceClass.CO2,
                state_class=SensorStateClass.MEASUREMENT,
            )
        ]
    },
    # Haven't seen at devices yet
    Capability.CARBON_MONOXIDE_DETECTOR: {
        Attribute.CARBON_MONOXIDE: [
            SmartThingsSensorEntityDescription(
                key=Attribute.CARBON_MONOXIDE,
                translation_key="carbon_monoxide_detector",
                options=["detected", "clear", "tested"],
                device_class=SensorDeviceClass.ENUM,
            )
        ]
    },
    # Haven't seen at devices yet
    Capability.CARBON_MONOXIDE_MEASUREMENT: {
        Attribute.CARBON_MONOXIDE_LEVEL: [
            SmartThingsSensorEntityDescription(
                key=Attribute.CARBON_MONOXIDE_LEVEL,
                native_unit_of_measurement=CONCENTRATION_PARTS_PER_MILLION,
                device_class=SensorDeviceClass.CO,
                state_class=SensorStateClass.MEASUREMENT,
            )
        ]
    },
    Capability.DISHWASHER_OPERATING_STATE: {
        Attribute.MACHINE_STATE: [
            SmartThingsSensorEntityDescription(
                key=Attribute.MACHINE_STATE,
                translation_key="dishwasher_machine_state",
                options=WASHER_OPTIONS,
                device_class=SensorDeviceClass.ENUM,
            )
        ],
        Attribute.DISHWASHER_JOB_STATE: [
            SmartThingsSensorEntityDescription(
                key=Attribute.DISHWASHER_JOB_STATE,
                translation_key="dishwasher_job_state",
                options=[
                    "air_wash",
                    "cooling",
                    "drying",
                    "finish",
                    "pre_drain",
                    "pre_wash",
                    "rinse",
                    "spin",
                    "wash",
                    "wrinkle_prevent",
                ],
                device_class=SensorDeviceClass.ENUM,
                value_fn=lambda value: JOB_STATE_MAP.get(value, value),
            )
        ],
        Attribute.COMPLETION_TIME: [
            SmartThingsSensorEntityDescription(
                key=Attribute.COMPLETION_TIME,
                translation_key="completion_time",
                device_class=SensorDeviceClass.TIMESTAMP,
                value_fn=dt_util.parse_datetime,
            )
        ],
    },
    # part of the proposed spec, Haven't seen at devices yet
    Capability.DRYER_MODE: {
        Attribute.DRYER_MODE: [
            SmartThingsSensorEntityDescription(
                key=Attribute.DRYER_MODE,
                translation_key="dryer_mode",
                entity_category=EntityCategory.DIAGNOSTIC,
            )
        ]
    },
    Capability.DRYER_OPERATING_STATE: {
        Attribute.MACHINE_STATE: [
            SmartThingsSensorEntityDescription(
                key=Attribute.MACHINE_STATE,
                translation_key="dryer_machine_state",
            )
        ],
        Attribute.DRYER_JOB_STATE: [
            SmartThingsSensorEntityDescription(
                key=Attribute.DRYER_JOB_STATE,
                translation_key="dryer_job_state",
                options=[
                    "cooling",
                    "delay_wash",
                    "drying",
                    "finished",
                    "none",
                    "refreshing",
                    "weight_sensing",
                    "wrinkle_prevent",
                    "dehumidifying",
                    "ai_drying",
                    "sanitizing",
                    "internal_care",
                    "freeze_protection",
                    "continuous_dehumidifying",
                    "thawing_frozen_inside",
                ],
                device_class=SensorDeviceClass.ENUM,
                value_fn=lambda value: JOB_STATE_MAP.get(value, value),
            )
        ],
        Attribute.COMPLETION_TIME: [
            SmartThingsSensorEntityDescription(
                key=Attribute.COMPLETION_TIME,
                translation_key="completion_time",
                device_class=SensorDeviceClass.TIMESTAMP,
                value_fn=dt_util.parse_datetime,
            )
        ],
    },
    Capability.DUST_SENSOR: {
        Attribute.DUST_LEVEL: [
            SmartThingsSensorEntityDescription(
                key=Attribute.DUST_LEVEL,
                device_class=SensorDeviceClass.PM10,
                native_unit_of_measurement=CONCENTRATION_MICROGRAMS_PER_CUBIC_METER,
                state_class=SensorStateClass.MEASUREMENT,
            )
        ],
        Attribute.FINE_DUST_LEVEL: [
            SmartThingsSensorEntityDescription(
                key=Attribute.FINE_DUST_LEVEL,
                device_class=SensorDeviceClass.PM25,
                native_unit_of_measurement=CONCENTRATION_MICROGRAMS_PER_CUBIC_METER,
                state_class=SensorStateClass.MEASUREMENT,
            )
        ],
    },
    Capability.ENERGY_METER: {
        Attribute.ENERGY: [
            SmartThingsSensorEntityDescription(
                key=Attribute.ENERGY,
                native_unit_of_measurement=UnitOfEnergy.KILO_WATT_HOUR,
                device_class=SensorDeviceClass.ENERGY,
                state_class=SensorStateClass.TOTAL_INCREASING,
            )
        ]
    },
    # Haven't seen at devices yet
    Capability.EQUIVALENT_CARBON_DIOXIDE_MEASUREMENT: {
        Attribute.EQUIVALENT_CARBON_DIOXIDE_MEASUREMENT: [
            SmartThingsSensorEntityDescription(
                key=Attribute.EQUIVALENT_CARBON_DIOXIDE_MEASUREMENT,
                translation_key="equivalent_carbon_dioxide",
                native_unit_of_measurement=CONCENTRATION_PARTS_PER_MILLION,
                device_class=SensorDeviceClass.CO2,
                state_class=SensorStateClass.MEASUREMENT,
            )
        ]
    },
    # Haven't seen at devices yet
    Capability.FORMALDEHYDE_MEASUREMENT: {
        Attribute.FORMALDEHYDE_LEVEL: [
            SmartThingsSensorEntityDescription(
                key=Attribute.FORMALDEHYDE_LEVEL,
                translation_key="formaldehyde",
                native_unit_of_measurement=CONCENTRATION_PARTS_PER_MILLION,
                state_class=SensorStateClass.MEASUREMENT,
            )
        ]
    },
    # Haven't seen at devices yet
    Capability.GAS_METER: {
        Attribute.GAS_METER: [
            SmartThingsSensorEntityDescription(
                key=Attribute.GAS_METER,
                translation_key="gas_meter",
                native_unit_of_measurement=UnitOfEnergy.KILO_WATT_HOUR,
                device_class=SensorDeviceClass.ENERGY,
                state_class=SensorStateClass.MEASUREMENT,
            )
        ],
        Attribute.GAS_METER_CALORIFIC: [
            SmartThingsSensorEntityDescription(
                key=Attribute.GAS_METER_CALORIFIC,
                translation_key="gas_meter_calorific",
            )
        ],
        Attribute.GAS_METER_TIME: [
            SmartThingsSensorEntityDescription(
                key=Attribute.GAS_METER_TIME,
                translation_key="gas_meter_time",
                device_class=SensorDeviceClass.TIMESTAMP,
                value_fn=dt_util.parse_datetime,
            )
        ],
        Attribute.GAS_METER_VOLUME: [
            SmartThingsSensorEntityDescription(
                key=Attribute.GAS_METER_VOLUME,
                native_unit_of_measurement=UnitOfVolume.CUBIC_METERS,
                device_class=SensorDeviceClass.GAS,
                state_class=SensorStateClass.MEASUREMENT,
            )
        ],
    },
    # Haven't seen at devices yet
    Capability.ILLUMINANCE_MEASUREMENT: {
        Attribute.ILLUMINANCE: [
            SmartThingsSensorEntityDescription(
                key=Attribute.ILLUMINANCE,
                native_unit_of_measurement=LIGHT_LUX,
                device_class=SensorDeviceClass.ILLUMINANCE,
                state_class=SensorStateClass.MEASUREMENT,
            )
        ]
    },
    # Haven't seen at devices yet
    Capability.INFRARED_LEVEL: {
        Attribute.INFRARED_LEVEL: [
            SmartThingsSensorEntityDescription(
                key=Attribute.INFRARED_LEVEL,
                translation_key="infrared_level",
                native_unit_of_measurement=PERCENTAGE,
                state_class=SensorStateClass.MEASUREMENT,
            )
        ]
    },
    Capability.MEDIA_INPUT_SOURCE: {
        Attribute.INPUT_SOURCE: [
            SmartThingsSensorEntityDescription(
                key=Attribute.INPUT_SOURCE,
                translation_key="media_input_source",
                device_class=SensorDeviceClass.ENUM,
                options_attribute=Attribute.SUPPORTED_INPUT_SOURCES,
                value_fn=lambda value: value.lower(),
            )
        ]
    },
    # part of the proposed spec, Haven't seen at devices yet
    Capability.MEDIA_PLAYBACK_REPEAT: {
        Attribute.PLAYBACK_REPEAT_MODE: [
            SmartThingsSensorEntityDescription(
                key=Attribute.PLAYBACK_REPEAT_MODE,
                translation_key="media_playback_repeat",
            )
        ]
    },
    # part of the proposed spec, Haven't seen at devices yet
    Capability.MEDIA_PLAYBACK_SHUFFLE: {
        Attribute.PLAYBACK_SHUFFLE: [
            SmartThingsSensorEntityDescription(
                key=Attribute.PLAYBACK_SHUFFLE,
                translation_key="media_playback_shuffle",
            )
        ]
    },
    Capability.MEDIA_PLAYBACK: {
        Attribute.PLAYBACK_STATUS: [
            SmartThingsSensorEntityDescription(
                key=Attribute.PLAYBACK_STATUS,
                translation_key="media_playback_status",
                options=[
                    "paused",
                    "playing",
                    "stopped",
                    "fast_forwarding",
                    "rewinding",
                    "buffering",
                ],
                device_class=SensorDeviceClass.ENUM,
                value_fn=lambda value: MEDIA_PLAYBACK_STATE_MAP.get(value, value),
            )
        ]
    },
    Capability.ODOR_SENSOR: {
        Attribute.ODOR_LEVEL: [
            SmartThingsSensorEntityDescription(
                key=Attribute.ODOR_LEVEL,
                translation_key="odor_sensor",
            )
        ]
    },
    Capability.OVEN_MODE: {
        Attribute.OVEN_MODE: [
            SmartThingsSensorEntityDescription(
                key=Attribute.OVEN_MODE,
                translation_key="oven_mode",
                entity_category=EntityCategory.DIAGNOSTIC,
                options=list(OVEN_MODE.values()),
                device_class=SensorDeviceClass.ENUM,
                value_fn=lambda value: OVEN_MODE.get(value, value),
            )
        ]
    },
    Capability.OVEN_OPERATING_STATE: {
        Attribute.MACHINE_STATE: [
            SmartThingsSensorEntityDescription(
                key=Attribute.MACHINE_STATE,
                translation_key="oven_machine_state",
                options=["ready", "running", "paused"],
                device_class=SensorDeviceClass.ENUM,
            )
        ],
        Attribute.OVEN_JOB_STATE: [
            SmartThingsSensorEntityDescription(
                key=Attribute.OVEN_JOB_STATE,
                translation_key="oven_job_state",
                options=[
                    "cleaning",
                    "cooking",
                    "cooling",
                    "draining",
                    "preheat",
                    "ready",
                    "rinsing",
                    "finished",
                    "scheduled_start",
                    "warming",
                    "defrosting",
                    "sensing",
                    "searing",
                    "fast_preheat",
                    "scheduled_end",
                    "stone_heating",
                    "time_hold_preheat",
                ],
                device_class=SensorDeviceClass.ENUM,
                value_fn=lambda value: OVEN_JOB_STATE_MAP.get(value, value),
            )
        ],
        Attribute.COMPLETION_TIME: [
            SmartThingsSensorEntityDescription(
                key=Attribute.COMPLETION_TIME,
                translation_key="completion_time",
            )
        ],
    },
    Capability.OVEN_SETPOINT: {
        Attribute.OVEN_SETPOINT: [
            SmartThingsSensorEntityDescription(
                key=Attribute.OVEN_SETPOINT,
                translation_key="oven_setpoint",
            )
        ]
    },
    Capability.POWER_CONSUMPTION_REPORT: {
        Attribute.POWER_CONSUMPTION: [
            SmartThingsSensorEntityDescription(
                key="energy_meter",
                state_class=SensorStateClass.TOTAL_INCREASING,
                device_class=SensorDeviceClass.ENERGY,
                native_unit_of_measurement=UnitOfEnergy.KILO_WATT_HOUR,
                value_fn=lambda value: value["energy"] / 1000,
            ),
            SmartThingsSensorEntityDescription(
                key="power_meter",
                state_class=SensorStateClass.MEASUREMENT,
                device_class=SensorDeviceClass.POWER,
                native_unit_of_measurement=UnitOfPower.WATT,
                value_fn=lambda value: value["power"],
                extra_state_attributes_fn=power_attributes,
            ),
            SmartThingsSensorEntityDescription(
                key="deltaEnergy_meter",
                translation_key="energy_difference",
                state_class=SensorStateClass.TOTAL_INCREASING,
                device_class=SensorDeviceClass.ENERGY,
                native_unit_of_measurement=UnitOfEnergy.KILO_WATT_HOUR,
                value_fn=lambda value: value["deltaEnergy"] / 1000,
            ),
            SmartThingsSensorEntityDescription(
                key="powerEnergy_meter",
                translation_key="power_energy",
                state_class=SensorStateClass.TOTAL_INCREASING,
                device_class=SensorDeviceClass.ENERGY,
                native_unit_of_measurement=UnitOfEnergy.KILO_WATT_HOUR,
                value_fn=lambda value: value["powerEnergy"] / 1000,
            ),
            SmartThingsSensorEntityDescription(
                key="energySaved_meter",
                translation_key="energy_saved",
                state_class=SensorStateClass.TOTAL_INCREASING,
                device_class=SensorDeviceClass.ENERGY,
                native_unit_of_measurement=UnitOfEnergy.KILO_WATT_HOUR,
                value_fn=lambda value: value["energySaved"] / 1000,
            ),
        ]
    },
    Capability.POWER_METER: {
        Attribute.POWER: [
            SmartThingsSensorEntityDescription(
                key=Attribute.POWER,
                native_unit_of_measurement=UnitOfPower.WATT,
                device_class=SensorDeviceClass.POWER,
                state_class=SensorStateClass.MEASUREMENT,
            )
        ]
    },
    # Haven't seen at devices yet
    Capability.POWER_SOURCE: {
        Attribute.POWER_SOURCE: [
            SmartThingsSensorEntityDescription(
                key=Attribute.POWER_SOURCE,
                translation_key="power_source",
                entity_category=EntityCategory.DIAGNOSTIC,
            )
        ]
    },
    # part of the proposed spec
    Capability.REFRIGERATION_SETPOINT: {
        Attribute.REFRIGERATION_SETPOINT: [
            SmartThingsSensorEntityDescription(
                key=Attribute.REFRIGERATION_SETPOINT,
                translation_key="refrigeration_setpoint",
                device_class=SensorDeviceClass.TEMPERATURE,
            )
        ]
    },
    Capability.RELATIVE_HUMIDITY_MEASUREMENT: {
        Attribute.HUMIDITY: [
            SmartThingsSensorEntityDescription(
                key=Attribute.HUMIDITY,
                native_unit_of_measurement=PERCENTAGE,
                device_class=SensorDeviceClass.HUMIDITY,
                state_class=SensorStateClass.MEASUREMENT,
            )
        ]
    },
    Capability.ROBOT_CLEANER_CLEANING_MODE: {
        Attribute.ROBOT_CLEANER_CLEANING_MODE: [
            SmartThingsSensorEntityDescription(
                key=Attribute.ROBOT_CLEANER_CLEANING_MODE,
                translation_key="robot_cleaner_cleaning_mode",
                options=["auto", "part", "repeat", "manual", "stop", "map"],
                device_class=SensorDeviceClass.ENUM,
                entity_category=EntityCategory.DIAGNOSTIC,
            )
        ],
    },
    Capability.ROBOT_CLEANER_MOVEMENT: {
        Attribute.ROBOT_CLEANER_MOVEMENT: [
            SmartThingsSensorEntityDescription(
                key=Attribute.ROBOT_CLEANER_MOVEMENT,
                translation_key="robot_cleaner_movement",
                options=[
                    "homing",
                    "idle",
                    "charging",
                    "alarm",
                    "off",
                    "reserve",
                    "point",
                    "after",
                    "cleaning",
                    "pause",
                ],
                device_class=SensorDeviceClass.ENUM,
                value_fn=lambda value: ROBOT_CLEANER_MOVEMENT_MAP.get(value, value),
            )
        ]
    },
    Capability.ROBOT_CLEANER_TURBO_MODE: {
        Attribute.ROBOT_CLEANER_TURBO_MODE: [
            SmartThingsSensorEntityDescription(
                key=Attribute.ROBOT_CLEANER_TURBO_MODE,
                translation_key="robot_cleaner_turbo_mode",
                options=["on", "off", "silence", "extra_silence"],
                device_class=SensorDeviceClass.ENUM,
                value_fn=lambda value: ROBOT_CLEANER_TURBO_MODE_STATE_MAP.get(
                    value, value
                ),
                entity_category=EntityCategory.DIAGNOSTIC,
            )
        ]
    },
    # Haven't seen at devices yet
    Capability.SIGNAL_STRENGTH: {
        Attribute.LQI: [
            SmartThingsSensorEntityDescription(
                key=Attribute.LQI,
                translation_key="link_quality",
                state_class=SensorStateClass.MEASUREMENT,
                entity_category=EntityCategory.DIAGNOSTIC,
            )
        ],
        Attribute.RSSI: [
            SmartThingsSensorEntityDescription(
                key=Attribute.RSSI,
                device_class=SensorDeviceClass.SIGNAL_STRENGTH,
                state_class=SensorStateClass.MEASUREMENT,
                entity_category=EntityCategory.DIAGNOSTIC,
            )
        ],
    },
    # Haven't seen at devices yet
    Capability.SMOKE_DETECTOR: {
        Attribute.SMOKE: [
            SmartThingsSensorEntityDescription(
                key=Attribute.SMOKE,
                translation_key="smoke_detector",
                options=["detected", "clear", "tested"],
                device_class=SensorDeviceClass.ENUM,
            )
        ]
    },
    Capability.TEMPERATURE_MEASUREMENT: {
        Attribute.TEMPERATURE: [
            SmartThingsSensorEntityDescription(
                key=Attribute.TEMPERATURE,
                device_class=SensorDeviceClass.TEMPERATURE,
                state_class=SensorStateClass.MEASUREMENT,
            )
        ]
    },
    Capability.THERMOSTAT_COOLING_SETPOINT: {
        Attribute.COOLING_SETPOINT: [
            SmartThingsSensorEntityDescription(
                key=Attribute.COOLING_SETPOINT,
                translation_key="thermostat_cooling_setpoint",
                device_class=SensorDeviceClass.TEMPERATURE,
                capability_ignore_list=[
                    {
                        Capability.AIR_CONDITIONER_FAN_MODE,
                        Capability.TEMPERATURE_MEASUREMENT,
                        Capability.AIR_CONDITIONER_MODE,
                    },
                    THERMOSTAT_CAPABILITIES,
                ],
            )
        ]
    },
    # Haven't seen at devices yet
    Capability.THERMOSTAT_FAN_MODE: {
        Attribute.THERMOSTAT_FAN_MODE: [
            SmartThingsSensorEntityDescription(
                key=Attribute.THERMOSTAT_FAN_MODE,
                translation_key="thermostat_fan_mode",
                entity_category=EntityCategory.DIAGNOSTIC,
                capability_ignore_list=[THERMOSTAT_CAPABILITIES],
            )
        ]
    },
    # Haven't seen at devices yet
    Capability.THERMOSTAT_HEATING_SETPOINT: {
        Attribute.HEATING_SETPOINT: [
            SmartThingsSensorEntityDescription(
                key=Attribute.HEATING_SETPOINT,
                translation_key="thermostat_heating_setpoint",
                device_class=SensorDeviceClass.TEMPERATURE,
                entity_category=EntityCategory.DIAGNOSTIC,
                capability_ignore_list=[THERMOSTAT_CAPABILITIES],
            )
        ]
    },
    # Haven't seen at devices yet
    Capability.THERMOSTAT_MODE: {
        Attribute.THERMOSTAT_MODE: [
            SmartThingsSensorEntityDescription(
                key=Attribute.THERMOSTAT_MODE,
                translation_key="thermostat_mode",
                entity_category=EntityCategory.DIAGNOSTIC,
                capability_ignore_list=[THERMOSTAT_CAPABILITIES],
            )
        ]
    },
    # Haven't seen at devices yet
    Capability.THERMOSTAT_OPERATING_STATE: {
        Attribute.THERMOSTAT_OPERATING_STATE: [
            SmartThingsSensorEntityDescription(
                key=Attribute.THERMOSTAT_OPERATING_STATE,
                translation_key="thermostat_operating_state",
                capability_ignore_list=[THERMOSTAT_CAPABILITIES],
            )
        ]
    },
    # deprecated capability
    Capability.THERMOSTAT_SETPOINT: {
        Attribute.THERMOSTAT_SETPOINT: [
            SmartThingsSensorEntityDescription(
                key=Attribute.THERMOSTAT_SETPOINT,
                translation_key="thermostat_setpoint",
                device_class=SensorDeviceClass.TEMPERATURE,
                entity_category=EntityCategory.DIAGNOSTIC,
            )
        ]
    },
    Capability.THREE_AXIS: {
        Attribute.THREE_AXIS: [
            SmartThingsSensorEntityDescription(
                key="X Coordinate",
                translation_key="x_coordinate",
                unique_id_separator=" ",
                value_fn=lambda value: value[0],
            ),
            SmartThingsSensorEntityDescription(
                key="Y Coordinate",
                translation_key="y_coordinate",
                unique_id_separator=" ",
                value_fn=lambda value: value[1],
            ),
            SmartThingsSensorEntityDescription(
                key="Z Coordinate",
                translation_key="z_coordinate",
                unique_id_separator=" ",
                value_fn=lambda value: value[2],
            ),
        ]
    },
    Capability.TV_CHANNEL: {
        Attribute.TV_CHANNEL: [
            SmartThingsSensorEntityDescription(
                key=Attribute.TV_CHANNEL,
                translation_key="tv_channel",
            )
        ],
        Attribute.TV_CHANNEL_NAME: [
            SmartThingsSensorEntityDescription(
                key=Attribute.TV_CHANNEL_NAME,
                translation_key="tv_channel_name",
            )
        ],
    },
    # Haven't seen at devices yet
    Capability.TVOC_MEASUREMENT: {
        Attribute.TVOC_LEVEL: [
            SmartThingsSensorEntityDescription(
                key=Attribute.TVOC_LEVEL,
                device_class=SensorDeviceClass.VOLATILE_ORGANIC_COMPOUNDS_PARTS,
                native_unit_of_measurement=CONCENTRATION_PARTS_PER_MILLION,
                state_class=SensorStateClass.MEASUREMENT,
            )
        ]
    },
    # Haven't seen at devices yet
    Capability.ULTRAVIOLET_INDEX: {
        Attribute.ULTRAVIOLET_INDEX: [
            SmartThingsSensorEntityDescription(
                key=Attribute.ULTRAVIOLET_INDEX,
                translation_key="uv_index",
                state_class=SensorStateClass.MEASUREMENT,
            )
        ]
    },
    Capability.VOLTAGE_MEASUREMENT: {
        Attribute.VOLTAGE: [
            SmartThingsSensorEntityDescription(
                key=Attribute.VOLTAGE,
                device_class=SensorDeviceClass.VOLTAGE,
                state_class=SensorStateClass.MEASUREMENT,
            )
        ]
    },
    # part of the proposed spec
    Capability.WASHER_MODE: {
        Attribute.WASHER_MODE: [
            SmartThingsSensorEntityDescription(
                key=Attribute.WASHER_MODE,
                translation_key="washer_mode",
                entity_category=EntityCategory.DIAGNOSTIC,
            )
        ]
    },
    Capability.WASHER_OPERATING_STATE: {
        Attribute.MACHINE_STATE: [
            SmartThingsSensorEntityDescription(
                key=Attribute.MACHINE_STATE,
                translation_key="washer_machine_state",
                options=WASHER_OPTIONS,
                device_class=SensorDeviceClass.ENUM,
            )
        ],
        Attribute.WASHER_JOB_STATE: [
            SmartThingsSensorEntityDescription(
                key=Attribute.WASHER_JOB_STATE,
                translation_key="washer_job_state",
                options=[
<<<<<<< HEAD
                    "airwash",
=======
                    "air_wash",
>>>>>>> 26948284
                    "ai_rinse",
                    "ai_spin",
                    "ai_wash",
                    "cooling",
                    "delay_wash",
                    "drying",
                    "finish",
                    "none",
                    "pre_wash",
                    "rinse",
                    "spin",
                    "wash",
                    "weight_sensing",
                    "wrinkle_prevent",
                    "freeze_protection",
                ],
                device_class=SensorDeviceClass.ENUM,
                value_fn=lambda value: JOB_STATE_MAP.get(value, value),
            )
        ],
        Attribute.COMPLETION_TIME: [
            SmartThingsSensorEntityDescription(
                key=Attribute.COMPLETION_TIME,
                translation_key="completion_time",
                device_class=SensorDeviceClass.TIMESTAMP,
                value_fn=dt_util.parse_datetime,
            )
        ],
    },
}


UNITS = {
    "C": UnitOfTemperature.CELSIUS,
    "F": UnitOfTemperature.FAHRENHEIT,
    "lux": LIGHT_LUX,
    "mG": None,
}


async def async_setup_entry(
    hass: HomeAssistant,
    entry: SmartThingsConfigEntry,
    async_add_entities: AddConfigEntryEntitiesCallback,
) -> None:
    """Add sensors for a config entry."""
    entry_data = entry.runtime_data
    async_add_entities(
        SmartThingsSensor(entry_data.client, device, description, capability, attribute)
        for device in entry_data.devices.values()
        for capability, attributes in device.status[MAIN].items()
        if capability in CAPABILITY_TO_SENSORS
        for attribute in attributes
        for description in CAPABILITY_TO_SENSORS[capability].get(attribute, [])
        if not description.capability_ignore_list
        or not any(
            all(capability in device.status[MAIN] for capability in capability_list)
            for capability_list in description.capability_ignore_list
        )
    )


class SmartThingsSensor(SmartThingsEntity, SensorEntity):
    """Define a SmartThings Sensor."""

    entity_description: SmartThingsSensorEntityDescription

    def __init__(
        self,
        client: SmartThings,
        device: FullDevice,
        entity_description: SmartThingsSensorEntityDescription,
        capability: Capability,
        attribute: Attribute,
    ) -> None:
        """Init the class."""
        super().__init__(client, device, {capability})
        self._attr_unique_id = f"{device.device.device_id}{entity_description.unique_id_separator}{entity_description.key}"
        self._attribute = attribute
        self.capability = capability
        self.entity_description = entity_description

    @property
    def native_value(self) -> str | float | datetime | int | None:
        """Return the state of the sensor."""
        res = self.get_attribute_value(self.capability, self._attribute)
        return self.entity_description.value_fn(res)

    @property
    def native_unit_of_measurement(self) -> str | None:
        """Return the unit this state is expressed in."""
        unit = self._internal_state[self.capability][self._attribute].unit
        return (
            UNITS.get(unit, unit)
            if unit
            else self.entity_description.native_unit_of_measurement
        )

    @property
    def extra_state_attributes(self) -> Mapping[str, Any] | None:
        """Return the state attributes."""
        if self.entity_description.extra_state_attributes_fn:
            return self.entity_description.extra_state_attributes_fn(
                self.get_attribute_value(self.capability, self._attribute)
            )
        return None

    @property
    def options(self) -> list[str] | None:
        """Return the options for this sensor."""
        if self.entity_description.options_attribute:
            options = self.get_attribute_value(
                self.capability, self.entity_description.options_attribute
            )
            return [option.lower() for option in options]
        return super().options<|MERGE_RESOLUTION|>--- conflicted
+++ resolved
@@ -43,22 +43,15 @@
 }
 
 JOB_STATE_MAP = {
-<<<<<<< HEAD
-    "airWash": "airwash",
+    "airWash": "air_wash",
+    "airwash": "air_wash",
     "aIRinse": "ai_rinse",
-    "aiSpin": "ai_spin",
+    "aISpin": "ai_spin",
     "aIWash": "ai_wash",
     "aIDrying": "ai_drying",
     "internalCare": "internal_care",
     "continuousDehumidifying": "continuous_dehumidifying",
     "thawingFrozenInside": "thawing_frozen_inside",
-=======
-    "airWash": "air_wash",
-    "airwash": "air_wash",
-    "aIRinse": "ai_rinse",
-    "aISpin": "ai_spin",
-    "aIWash": "ai_wash",
->>>>>>> 26948284
     "delayWash": "delay_wash",
     "weightSensing": "weight_sensing",
     "freezeProtection": "freeze_protection",
@@ -907,11 +900,7 @@
                 key=Attribute.WASHER_JOB_STATE,
                 translation_key="washer_job_state",
                 options=[
-<<<<<<< HEAD
-                    "airwash",
-=======
                     "air_wash",
->>>>>>> 26948284
                     "ai_rinse",
                     "ai_spin",
                     "ai_wash",
