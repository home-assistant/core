--- conflicted
+++ resolved
@@ -7,7 +7,7 @@
 from datetime import datetime
 from typing import Any, cast
 
-from pysmartthings import Attribute, Capability, SmartThings, Status, ComponentStatus
+from pysmartthings import Attribute, Capability, ComponentStatus, SmartThings, Status
 
 from homeassistant.components.automation import automations_with_entity
 from homeassistant.components.script import scripts_with_entity
@@ -140,7 +140,7 @@
     options_attribute: Attribute | None = None
     exists_fn: Callable[[Status], bool] | None = None
     use_temperature_unit: bool = False
-    deprecated: Callable[[ComponentStatus], str] | None = None
+    deprecated: Callable[[ComponentStatus], str | None] | None = None
 
 
 CAPABILITY_TO_SENSORS: dict[
@@ -197,7 +197,17 @@
                 key=Attribute.VOLUME,
                 translation_key="audio_volume",
                 native_unit_of_measurement=PERCENTAGE,
-                deprecated=(lambda status: "media_player" if all(capability in status for capability in (Capability.AUDIO_MUTE, Capability.MEDIA_PLAYBACK)) else None)
+                deprecated=(
+                    lambda status: "media_player"
+                    if all(
+                        capability in status
+                        for capability in (
+                            Capability.AUDIO_MUTE,
+                            Capability.MEDIA_PLAYBACK,
+                        )
+                    )
+                    else None
+                ),
             )
         ]
     },
@@ -321,7 +331,7 @@
                 translation_key="dryer_machine_state",
                 options=WASHER_OPTIONS,
                 device_class=SensorDeviceClass.ENUM,
-                deprecated=lambda _: "machine_state"
+                deprecated=lambda _: "machine_state",
             )
         ],
         Attribute.DRYER_JOB_STATE: [
@@ -473,7 +483,7 @@
                 device_class=SensorDeviceClass.ENUM,
                 options_attribute=Attribute.SUPPORTED_INPUT_SOURCES,
                 value_fn=lambda value: value.lower() if value else None,
-                deprecated=lambda _: "media_player"
+                deprecated=lambda _: "media_player",
             )
         ]
     },
@@ -482,7 +492,7 @@
             SmartThingsSensorEntityDescription(
                 key=Attribute.PLAYBACK_REPEAT_MODE,
                 translation_key="media_playback_repeat",
-                deprecated=lambda _: "media_player"
+                deprecated=lambda _: "media_player",
             )
         ]
     },
@@ -491,7 +501,7 @@
             SmartThingsSensorEntityDescription(
                 key=Attribute.PLAYBACK_SHUFFLE,
                 translation_key="media_playback_shuffle",
-                deprecated=lambda _: "media_player"
+                deprecated=lambda _: "media_player",
             )
         ]
     },
@@ -510,7 +520,7 @@
                 ],
                 device_class=SensorDeviceClass.ENUM,
                 value_fn=lambda value: MEDIA_PLAYBACK_STATE_MAP.get(value, value),
-                deprecated=lambda _: "media_player"
+                deprecated=lambda _: "media_player",
             )
         ]
     },
@@ -956,7 +966,7 @@
                 translation_key="washer_machine_state",
                 options=WASHER_OPTIONS,
                 device_class=SensorDeviceClass.ENUM,
-                deprecated=lambda _: "machine_state"
+                deprecated=lambda _: "machine_state",
             )
         ],
         Attribute.WASHER_JOB_STATE: [
@@ -1109,19 +1119,11 @@
     async def async_added_to_hass(self) -> None:
         """Call when entity is added to hass."""
         await super().async_added_to_hass()
-<<<<<<< HEAD
-        if not self.entity_description.deprecated or (reason := self.entity_description.deprecated(self.device.status[MAIN])) is None:
-=======
         if (
-            self.capability
-            not in {
-                Capability.DISHWASHER_OPERATING_STATE,
-                Capability.DRYER_OPERATING_STATE,
-                Capability.WASHER_OPERATING_STATE,
-            }
-            or self._attribute is not Attribute.MACHINE_STATE
+            not self.entity_description.deprecated
+            or (reason := self.entity_description.deprecated(self.device.status[MAIN]))
+            is None
         ):
->>>>>>> 21d5885d
             return
         automations = automations_with_entity(self.hass, self.entity_id)
         scripts = scripts_with_entity(self.hass, self.entity_id)
@@ -1156,20 +1158,10 @@
     async def async_will_remove_from_hass(self) -> None:
         """Call when entity will be removed from hass."""
         await super().async_will_remove_from_hass()
-<<<<<<< HEAD
-        if not self.entity_description.deprecated or (reason := self.entity_description.deprecated(self.device.status[MAIN])) is None:
-=======
         if (
-            self.capability
-            not in {
-                Capability.DISHWASHER_OPERATING_STATE,
-                Capability.DRYER_OPERATING_STATE,
-                Capability.WASHER_OPERATING_STATE,
-            }
-            or self._attribute is not Attribute.MACHINE_STATE
+            not self.entity_description.deprecated
+            or (reason := self.entity_description.deprecated(self.device.status[MAIN]))
+            is None
         ):
->>>>>>> 21d5885d
             return
-        async_delete_issue(
-            self.hass, DOMAIN, f"deprecated_{reason}_{self.entity_id}"
-        )+        async_delete_issue(self.hass, DOMAIN, f"deprecated_{reason}_{self.entity_id}")