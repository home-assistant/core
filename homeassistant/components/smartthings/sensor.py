"""Support for sensors through the SmartThings cloud API."""

from __future__ import annotations

from collections.abc import Callable, Mapping
from dataclasses import dataclass
from datetime import datetime
from typing import Any

from pysmartthings import Attribute, Capability, SmartThings

from homeassistant.components.sensor import (
    SensorDeviceClass,
    SensorEntity,
    SensorEntityDescription,
    SensorStateClass,
)
from homeassistant.const import (
    CONCENTRATION_MICROGRAMS_PER_CUBIC_METER,
    CONCENTRATION_PARTS_PER_MILLION,
    LIGHT_LUX,
    PERCENTAGE,
    EntityCategory,
    UnitOfArea,
    UnitOfEnergy,
    UnitOfMass,
    UnitOfPower,
    UnitOfTemperature,
    UnitOfVolume,
)
from homeassistant.core import HomeAssistant
from homeassistant.helpers.entity_platform import AddConfigEntryEntitiesCallback
from homeassistant.util import dt as dt_util

from . import FullDevice, SmartThingsConfigEntry
from .const import MAIN
from .entity import SmartThingsEntity

THERMOSTAT_CAPABILITIES = {
    Capability.TEMPERATURE_MEASUREMENT,
    Capability.THERMOSTAT_HEATING_SETPOINT,
    Capability.THERMOSTAT_MODE,
}

JOB_STATE_MAP = {
    "preDrain": "pre_drain",
    "preWash": "pre_wash",
    "wrinklePrevent": "wrinkle_prevent",
    "unknown": None,
}

OVEN_JOB_STATE_MAP = {
    "scheduledStart": "scheduled_start",
    "fastPreheat": "fast_preheat",
    "scheduledEnd": "scheduled_end",
    "stone_heating": "stone_heating",
    "timeHoldPreheat": "time_hold_preheat",
}

MEDIA_PLAYBACK_STATE_MAP = {
    "fast forwarding": "fast_forwarding",
}

<<<<<<< HEAD
ROBOT_CLEANER_TURBO_MODE_STATE_MAP = {
    "extraSilence": "extra_silence",
=======
ROBOT_CLEANER_MOVEMENT_MAP = {
    "powerOff": "off",
>>>>>>> 92268f89
}

OVEN_MODE = {
    "Conventional": "conventional",
    "Bake": "bake",
    "BottomHeat": "bottom_heat",
    "ConvectionBake": "convection_bake",
    "ConvectionRoast": "convection_roast",
    "Broil": "broil",
    "ConvectionBroil": "convection_broil",
    "SteamCook": "steam_cook",
    "SteamBake": "steam_bake",
    "SteamRoast": "steam_roast",
    "SteamBottomHeatplusConvection": "steam_bottom_heat_plus_convection",
    "Microwave": "microwave",
    "MWplusGrill": "microwave_plus_grill",
    "MWplusConvection": "microwave_plus_convection",
    "MWplusHotBlast": "microwave_plus_hot_blast",
    "MWplusHotBlast2": "microwave_plus_hot_blast_2",
    "SlimMiddle": "slim_middle",
    "SlimStrong": "slim_strong",
    "SlowCook": "slow_cook",
    "Proof": "proof",
    "Dehydrate": "dehydrate",
    "Others": "others",
    "StrongSteam": "strong_steam",
    "Descale": "descale",
    "Rinse": "rinse",
}

WASHER_OPTIONS = ["pause", "run", "stop"]


def power_attributes(status: dict[str, Any]) -> dict[str, Any]:
    """Return the power attributes."""
    state = {}
    for attribute in ("start", "end"):
        if (value := status.get(attribute)) is not None:
            state[f"power_consumption_{attribute}"] = value
    return state


@dataclass(frozen=True, kw_only=True)
class SmartThingsSensorEntityDescription(SensorEntityDescription):
    """Describe a SmartThings sensor entity."""

    value_fn: Callable[[Any], str | float | int | datetime | None] = lambda value: value
    extra_state_attributes_fn: Callable[[Any], dict[str, Any]] | None = None
    unique_id_separator: str = "."
    capability_ignore_list: list[set[Capability]] | None = None
    options_attribute: Attribute | None = None


CAPABILITY_TO_SENSORS: dict[
    Capability, dict[Attribute, list[SmartThingsSensorEntityDescription]]
] = {
    # Haven't seen at devices yet
    Capability.ACTIVITY_LIGHTING_MODE: {
        Attribute.LIGHTING_MODE: [
            SmartThingsSensorEntityDescription(
                key=Attribute.LIGHTING_MODE,
                translation_key="lighting_mode",
                entity_category=EntityCategory.DIAGNOSTIC,
            )
        ]
    },
    Capability.AIR_CONDITIONER_MODE: {
        Attribute.AIR_CONDITIONER_MODE: [
            SmartThingsSensorEntityDescription(
                key=Attribute.AIR_CONDITIONER_MODE,
                translation_key="air_conditioner_mode",
                entity_category=EntityCategory.DIAGNOSTIC,
                capability_ignore_list=[
                    {
                        Capability.TEMPERATURE_MEASUREMENT,
                        Capability.THERMOSTAT_COOLING_SETPOINT,
                    }
                ],
            )
        ]
    },
    Capability.AIR_QUALITY_SENSOR: {
        Attribute.AIR_QUALITY: [
            SmartThingsSensorEntityDescription(
                key=Attribute.AIR_QUALITY,
                translation_key="air_quality",
                native_unit_of_measurement="CAQI",
                state_class=SensorStateClass.MEASUREMENT,
            )
        ]
    },
    Capability.ALARM: {
        Attribute.ALARM: [
            SmartThingsSensorEntityDescription(
                key=Attribute.ALARM,
                translation_key="alarm",
                options=["both", "strobe", "siren", "off"],
                device_class=SensorDeviceClass.ENUM,
            )
        ]
    },
    Capability.AUDIO_VOLUME: {
        Attribute.VOLUME: [
            SmartThingsSensorEntityDescription(
                key=Attribute.VOLUME,
                translation_key="audio_volume",
                native_unit_of_measurement=PERCENTAGE,
            )
        ]
    },
    Capability.BATTERY: {
        Attribute.BATTERY: [
            SmartThingsSensorEntityDescription(
                key=Attribute.BATTERY,
                native_unit_of_measurement=PERCENTAGE,
                device_class=SensorDeviceClass.BATTERY,
                entity_category=EntityCategory.DIAGNOSTIC,
            )
        ]
    },
    # Haven't seen at devices yet
    Capability.BODY_MASS_INDEX_MEASUREMENT: {
        Attribute.BMI_MEASUREMENT: [
            SmartThingsSensorEntityDescription(
                key=Attribute.BMI_MEASUREMENT,
                translation_key="body_mass_index",
                native_unit_of_measurement=f"{UnitOfMass.KILOGRAMS}/{UnitOfArea.SQUARE_METERS}",
                state_class=SensorStateClass.MEASUREMENT,
            )
        ]
    },
    # Haven't seen at devices yet
    Capability.BODY_WEIGHT_MEASUREMENT: {
        Attribute.BODY_WEIGHT_MEASUREMENT: [
            SmartThingsSensorEntityDescription(
                key=Attribute.BODY_WEIGHT_MEASUREMENT,
                translation_key="body_weight",
                native_unit_of_measurement=UnitOfMass.KILOGRAMS,
                device_class=SensorDeviceClass.WEIGHT,
                state_class=SensorStateClass.MEASUREMENT,
            )
        ]
    },
    # Haven't seen at devices yet
    Capability.CARBON_DIOXIDE_MEASUREMENT: {
        Attribute.CARBON_DIOXIDE: [
            SmartThingsSensorEntityDescription(
                key=Attribute.CARBON_DIOXIDE,
                native_unit_of_measurement=CONCENTRATION_PARTS_PER_MILLION,
                device_class=SensorDeviceClass.CO2,
                state_class=SensorStateClass.MEASUREMENT,
            )
        ]
    },
    # Haven't seen at devices yet
    Capability.CARBON_MONOXIDE_DETECTOR: {
        Attribute.CARBON_MONOXIDE: [
            SmartThingsSensorEntityDescription(
                key=Attribute.CARBON_MONOXIDE,
                translation_key="carbon_monoxide_detector",
                options=["detected", "clear", "tested"],
                device_class=SensorDeviceClass.ENUM,
            )
        ]
    },
    # Haven't seen at devices yet
    Capability.CARBON_MONOXIDE_MEASUREMENT: {
        Attribute.CARBON_MONOXIDE_LEVEL: [
            SmartThingsSensorEntityDescription(
                key=Attribute.CARBON_MONOXIDE_LEVEL,
                native_unit_of_measurement=CONCENTRATION_PARTS_PER_MILLION,
                device_class=SensorDeviceClass.CO,
                state_class=SensorStateClass.MEASUREMENT,
            )
        ]
    },
    Capability.DISHWASHER_OPERATING_STATE: {
        Attribute.MACHINE_STATE: [
            SmartThingsSensorEntityDescription(
                key=Attribute.MACHINE_STATE,
                translation_key="dishwasher_machine_state",
                options=WASHER_OPTIONS,
                device_class=SensorDeviceClass.ENUM,
            )
        ],
        Attribute.DISHWASHER_JOB_STATE: [
            SmartThingsSensorEntityDescription(
                key=Attribute.DISHWASHER_JOB_STATE,
                translation_key="dishwasher_job_state",
                options=[
                    "airwash",
                    "cooling",
                    "drying",
                    "finish",
                    "pre_drain",
                    "pre_wash",
                    "rinse",
                    "spin",
                    "wash",
                    "wrinkle_prevent",
                ],
                device_class=SensorDeviceClass.ENUM,
                value_fn=lambda value: JOB_STATE_MAP.get(value, value),
            )
        ],
        Attribute.COMPLETION_TIME: [
            SmartThingsSensorEntityDescription(
                key=Attribute.COMPLETION_TIME,
                translation_key="completion_time",
                device_class=SensorDeviceClass.TIMESTAMP,
                value_fn=dt_util.parse_datetime,
            )
        ],
    },
    # part of the proposed spec, Haven't seen at devices yet
    Capability.DRYER_MODE: {
        Attribute.DRYER_MODE: [
            SmartThingsSensorEntityDescription(
                key=Attribute.DRYER_MODE,
                translation_key="dryer_mode",
                entity_category=EntityCategory.DIAGNOSTIC,
            )
        ]
    },
    Capability.DRYER_OPERATING_STATE: {
        Attribute.MACHINE_STATE: [
            SmartThingsSensorEntityDescription(
                key=Attribute.MACHINE_STATE,
                translation_key="dryer_machine_state",
            )
        ],
        Attribute.DRYER_JOB_STATE: [
            SmartThingsSensorEntityDescription(
                key=Attribute.DRYER_JOB_STATE,
                translation_key="dryer_job_state",
            )
        ],
        Attribute.COMPLETION_TIME: [
            SmartThingsSensorEntityDescription(
                key=Attribute.COMPLETION_TIME,
                translation_key="completion_time",
                device_class=SensorDeviceClass.TIMESTAMP,
                value_fn=dt_util.parse_datetime,
            )
        ],
    },
    Capability.DUST_SENSOR: {
        Attribute.DUST_LEVEL: [
            SmartThingsSensorEntityDescription(
                key=Attribute.DUST_LEVEL,
                device_class=SensorDeviceClass.PM10,
                native_unit_of_measurement=CONCENTRATION_MICROGRAMS_PER_CUBIC_METER,
                state_class=SensorStateClass.MEASUREMENT,
            )
        ],
        Attribute.FINE_DUST_LEVEL: [
            SmartThingsSensorEntityDescription(
                key=Attribute.FINE_DUST_LEVEL,
                device_class=SensorDeviceClass.PM25,
                native_unit_of_measurement=CONCENTRATION_MICROGRAMS_PER_CUBIC_METER,
                state_class=SensorStateClass.MEASUREMENT,
            )
        ],
    },
    Capability.ENERGY_METER: {
        Attribute.ENERGY: [
            SmartThingsSensorEntityDescription(
                key=Attribute.ENERGY,
                native_unit_of_measurement=UnitOfEnergy.KILO_WATT_HOUR,
                device_class=SensorDeviceClass.ENERGY,
                state_class=SensorStateClass.TOTAL_INCREASING,
            )
        ]
    },
    # Haven't seen at devices yet
    Capability.EQUIVALENT_CARBON_DIOXIDE_MEASUREMENT: {
        Attribute.EQUIVALENT_CARBON_DIOXIDE_MEASUREMENT: [
            SmartThingsSensorEntityDescription(
                key=Attribute.EQUIVALENT_CARBON_DIOXIDE_MEASUREMENT,
                translation_key="equivalent_carbon_dioxide",
                native_unit_of_measurement=CONCENTRATION_PARTS_PER_MILLION,
                device_class=SensorDeviceClass.CO2,
                state_class=SensorStateClass.MEASUREMENT,
            )
        ]
    },
    # Haven't seen at devices yet
    Capability.FORMALDEHYDE_MEASUREMENT: {
        Attribute.FORMALDEHYDE_LEVEL: [
            SmartThingsSensorEntityDescription(
                key=Attribute.FORMALDEHYDE_LEVEL,
                translation_key="formaldehyde",
                native_unit_of_measurement=CONCENTRATION_PARTS_PER_MILLION,
                state_class=SensorStateClass.MEASUREMENT,
            )
        ]
    },
    # Haven't seen at devices yet
    Capability.GAS_METER: {
        Attribute.GAS_METER: [
            SmartThingsSensorEntityDescription(
                key=Attribute.GAS_METER,
                translation_key="gas_meter",
                native_unit_of_measurement=UnitOfEnergy.KILO_WATT_HOUR,
                device_class=SensorDeviceClass.ENERGY,
                state_class=SensorStateClass.MEASUREMENT,
            )
        ],
        Attribute.GAS_METER_CALORIFIC: [
            SmartThingsSensorEntityDescription(
                key=Attribute.GAS_METER_CALORIFIC,
                translation_key="gas_meter_calorific",
            )
        ],
        Attribute.GAS_METER_TIME: [
            SmartThingsSensorEntityDescription(
                key=Attribute.GAS_METER_TIME,
                translation_key="gas_meter_time",
                device_class=SensorDeviceClass.TIMESTAMP,
                value_fn=dt_util.parse_datetime,
            )
        ],
        Attribute.GAS_METER_VOLUME: [
            SmartThingsSensorEntityDescription(
                key=Attribute.GAS_METER_VOLUME,
                native_unit_of_measurement=UnitOfVolume.CUBIC_METERS,
                device_class=SensorDeviceClass.GAS,
                state_class=SensorStateClass.MEASUREMENT,
            )
        ],
    },
    # Haven't seen at devices yet
    Capability.ILLUMINANCE_MEASUREMENT: {
        Attribute.ILLUMINANCE: [
            SmartThingsSensorEntityDescription(
                key=Attribute.ILLUMINANCE,
                native_unit_of_measurement=LIGHT_LUX,
                device_class=SensorDeviceClass.ILLUMINANCE,
                state_class=SensorStateClass.MEASUREMENT,
            )
        ]
    },
    # Haven't seen at devices yet
    Capability.INFRARED_LEVEL: {
        Attribute.INFRARED_LEVEL: [
            SmartThingsSensorEntityDescription(
                key=Attribute.INFRARED_LEVEL,
                translation_key="infrared_level",
                native_unit_of_measurement=PERCENTAGE,
                state_class=SensorStateClass.MEASUREMENT,
            )
        ]
    },
    Capability.MEDIA_INPUT_SOURCE: {
        Attribute.INPUT_SOURCE: [
            SmartThingsSensorEntityDescription(
                key=Attribute.INPUT_SOURCE,
                translation_key="media_input_source",
                device_class=SensorDeviceClass.ENUM,
                options_attribute=Attribute.SUPPORTED_INPUT_SOURCES,
                value_fn=lambda value: value.lower(),
            )
        ]
    },
    # part of the proposed spec, Haven't seen at devices yet
    Capability.MEDIA_PLAYBACK_REPEAT: {
        Attribute.PLAYBACK_REPEAT_MODE: [
            SmartThingsSensorEntityDescription(
                key=Attribute.PLAYBACK_REPEAT_MODE,
                translation_key="media_playback_repeat",
            )
        ]
    },
    # part of the proposed spec, Haven't seen at devices yet
    Capability.MEDIA_PLAYBACK_SHUFFLE: {
        Attribute.PLAYBACK_SHUFFLE: [
            SmartThingsSensorEntityDescription(
                key=Attribute.PLAYBACK_SHUFFLE,
                translation_key="media_playback_shuffle",
            )
        ]
    },
    Capability.MEDIA_PLAYBACK: {
        Attribute.PLAYBACK_STATUS: [
            SmartThingsSensorEntityDescription(
                key=Attribute.PLAYBACK_STATUS,
                translation_key="media_playback_status",
                options=[
                    "paused",
                    "playing",
                    "stopped",
                    "fast_forwarding",
                    "rewinding",
                    "buffering",
                ],
                device_class=SensorDeviceClass.ENUM,
                value_fn=lambda value: MEDIA_PLAYBACK_STATE_MAP.get(value, value),
            )
        ]
    },
    Capability.ODOR_SENSOR: {
        Attribute.ODOR_LEVEL: [
            SmartThingsSensorEntityDescription(
                key=Attribute.ODOR_LEVEL,
                translation_key="odor_sensor",
            )
        ]
    },
    Capability.OVEN_MODE: {
        Attribute.OVEN_MODE: [
            SmartThingsSensorEntityDescription(
                key=Attribute.OVEN_MODE,
                translation_key="oven_mode",
                entity_category=EntityCategory.DIAGNOSTIC,
                options=list(OVEN_MODE.values()),
                device_class=SensorDeviceClass.ENUM,
                value_fn=lambda value: OVEN_MODE.get(value, value),
            )
        ]
    },
    Capability.OVEN_OPERATING_STATE: {
        Attribute.MACHINE_STATE: [
            SmartThingsSensorEntityDescription(
                key=Attribute.MACHINE_STATE,
                translation_key="oven_machine_state",
                options=["ready", "running", "paused"],
                device_class=SensorDeviceClass.ENUM,
            )
        ],
        Attribute.OVEN_JOB_STATE: [
            SmartThingsSensorEntityDescription(
                key=Attribute.OVEN_JOB_STATE,
                translation_key="oven_job_state",
                options=[
                    "cleaning",
                    "cooking",
                    "cooling",
                    "draining",
                    "preheat",
                    "ready",
                    "rinsing",
                    "finished",
                    "scheduled_start",
                    "warming",
                    "defrosting",
                    "sensing",
                    "searing",
                    "fast_preheat",
                    "scheduled_end",
                    "stone_heating",
                    "time_hold_preheat",
                ],
                device_class=SensorDeviceClass.ENUM,
                value_fn=lambda value: OVEN_JOB_STATE_MAP.get(value, value),
            )
        ],
        Attribute.COMPLETION_TIME: [
            SmartThingsSensorEntityDescription(
                key=Attribute.COMPLETION_TIME,
                translation_key="completion_time",
            )
        ],
    },
    Capability.OVEN_SETPOINT: {
        Attribute.OVEN_SETPOINT: [
            SmartThingsSensorEntityDescription(
                key=Attribute.OVEN_SETPOINT,
                translation_key="oven_setpoint",
            )
        ]
    },
    Capability.POWER_CONSUMPTION_REPORT: {
        Attribute.POWER_CONSUMPTION: [
            SmartThingsSensorEntityDescription(
                key="energy_meter",
                state_class=SensorStateClass.TOTAL_INCREASING,
                device_class=SensorDeviceClass.ENERGY,
                native_unit_of_measurement=UnitOfEnergy.KILO_WATT_HOUR,
                value_fn=lambda value: value["energy"] / 1000,
            ),
            SmartThingsSensorEntityDescription(
                key="power_meter",
                state_class=SensorStateClass.MEASUREMENT,
                device_class=SensorDeviceClass.POWER,
                native_unit_of_measurement=UnitOfPower.WATT,
                value_fn=lambda value: value["power"],
                extra_state_attributes_fn=power_attributes,
            ),
            SmartThingsSensorEntityDescription(
                key="deltaEnergy_meter",
                translation_key="energy_difference",
                state_class=SensorStateClass.TOTAL_INCREASING,
                device_class=SensorDeviceClass.ENERGY,
                native_unit_of_measurement=UnitOfEnergy.KILO_WATT_HOUR,
                value_fn=lambda value: value["deltaEnergy"] / 1000,
            ),
            SmartThingsSensorEntityDescription(
                key="powerEnergy_meter",
                translation_key="power_energy",
                state_class=SensorStateClass.TOTAL_INCREASING,
                device_class=SensorDeviceClass.ENERGY,
                native_unit_of_measurement=UnitOfEnergy.KILO_WATT_HOUR,
                value_fn=lambda value: value["powerEnergy"] / 1000,
            ),
            SmartThingsSensorEntityDescription(
                key="energySaved_meter",
                translation_key="energy_saved",
                state_class=SensorStateClass.TOTAL_INCREASING,
                device_class=SensorDeviceClass.ENERGY,
                native_unit_of_measurement=UnitOfEnergy.KILO_WATT_HOUR,
                value_fn=lambda value: value["energySaved"] / 1000,
            ),
        ]
    },
    Capability.POWER_METER: {
        Attribute.POWER: [
            SmartThingsSensorEntityDescription(
                key=Attribute.POWER,
                native_unit_of_measurement=UnitOfPower.WATT,
                device_class=SensorDeviceClass.POWER,
                state_class=SensorStateClass.MEASUREMENT,
            )
        ]
    },
    # Haven't seen at devices yet
    Capability.POWER_SOURCE: {
        Attribute.POWER_SOURCE: [
            SmartThingsSensorEntityDescription(
                key=Attribute.POWER_SOURCE,
                translation_key="power_source",
                entity_category=EntityCategory.DIAGNOSTIC,
            )
        ]
    },
    # part of the proposed spec
    Capability.REFRIGERATION_SETPOINT: {
        Attribute.REFRIGERATION_SETPOINT: [
            SmartThingsSensorEntityDescription(
                key=Attribute.REFRIGERATION_SETPOINT,
                translation_key="refrigeration_setpoint",
                device_class=SensorDeviceClass.TEMPERATURE,
            )
        ]
    },
    Capability.RELATIVE_HUMIDITY_MEASUREMENT: {
        Attribute.HUMIDITY: [
            SmartThingsSensorEntityDescription(
                key=Attribute.HUMIDITY,
                native_unit_of_measurement=PERCENTAGE,
                device_class=SensorDeviceClass.HUMIDITY,
                state_class=SensorStateClass.MEASUREMENT,
            )
        ]
    },
    Capability.ROBOT_CLEANER_CLEANING_MODE: {
        Attribute.ROBOT_CLEANER_CLEANING_MODE: [
            SmartThingsSensorEntityDescription(
                key=Attribute.ROBOT_CLEANER_CLEANING_MODE,
                translation_key="robot_cleaner_cleaning_mode",
                options=["auto", "part", "repeat", "manual", "stop", "map"],
                device_class=SensorDeviceClass.ENUM,
                entity_category=EntityCategory.DIAGNOSTIC,
            )
        ],
    },
    Capability.ROBOT_CLEANER_MOVEMENT: {
        Attribute.ROBOT_CLEANER_MOVEMENT: [
            SmartThingsSensorEntityDescription(
                key=Attribute.ROBOT_CLEANER_MOVEMENT,
                translation_key="robot_cleaner_movement",
                options=[
                    "homing",
                    "idle",
                    "charging",
                    "alarm",
                    "off",
                    "reserve",
                    "point",
                    "after",
                    "cleaning",
                    "pause",
                ],
                device_class=SensorDeviceClass.ENUM,
                value_fn=lambda value: ROBOT_CLEANER_MOVEMENT_MAP.get(value, value),
            )
        ]
    },
    Capability.ROBOT_CLEANER_TURBO_MODE: {
        Attribute.ROBOT_CLEANER_TURBO_MODE: [
            SmartThingsSensorEntityDescription(
                key=Attribute.ROBOT_CLEANER_TURBO_MODE,
                translation_key="robot_cleaner_turbo_mode",
                options=["on", "off", "silence", "extra_silence"],
                device_class=SensorDeviceClass.ENUM,
                value_fn=lambda value: ROBOT_CLEANER_TURBO_MODE_STATE_MAP.get(
                    value, value
                ),
                entity_category=EntityCategory.DIAGNOSTIC,
            )
        ]
    },
    # Haven't seen at devices yet
    Capability.SIGNAL_STRENGTH: {
        Attribute.LQI: [
            SmartThingsSensorEntityDescription(
                key=Attribute.LQI,
                translation_key="link_quality",
                state_class=SensorStateClass.MEASUREMENT,
                entity_category=EntityCategory.DIAGNOSTIC,
            )
        ],
        Attribute.RSSI: [
            SmartThingsSensorEntityDescription(
                key=Attribute.RSSI,
                device_class=SensorDeviceClass.SIGNAL_STRENGTH,
                state_class=SensorStateClass.MEASUREMENT,
                entity_category=EntityCategory.DIAGNOSTIC,
            )
        ],
    },
    # Haven't seen at devices yet
    Capability.SMOKE_DETECTOR: {
        Attribute.SMOKE: [
            SmartThingsSensorEntityDescription(
                key=Attribute.SMOKE,
                translation_key="smoke_detector",
            )
        ]
    },
    Capability.TEMPERATURE_MEASUREMENT: {
        Attribute.TEMPERATURE: [
            SmartThingsSensorEntityDescription(
                key=Attribute.TEMPERATURE,
                device_class=SensorDeviceClass.TEMPERATURE,
                state_class=SensorStateClass.MEASUREMENT,
            )
        ]
    },
    Capability.THERMOSTAT_COOLING_SETPOINT: {
        Attribute.COOLING_SETPOINT: [
            SmartThingsSensorEntityDescription(
                key=Attribute.COOLING_SETPOINT,
                translation_key="thermostat_cooling_setpoint",
                device_class=SensorDeviceClass.TEMPERATURE,
                capability_ignore_list=[
                    {
                        Capability.AIR_CONDITIONER_FAN_MODE,
                        Capability.TEMPERATURE_MEASUREMENT,
                        Capability.AIR_CONDITIONER_MODE,
                    },
                    THERMOSTAT_CAPABILITIES,
                ],
            )
        ]
    },
    # Haven't seen at devices yet
    Capability.THERMOSTAT_FAN_MODE: {
        Attribute.THERMOSTAT_FAN_MODE: [
            SmartThingsSensorEntityDescription(
                key=Attribute.THERMOSTAT_FAN_MODE,
                translation_key="thermostat_fan_mode",
                entity_category=EntityCategory.DIAGNOSTIC,
                capability_ignore_list=[THERMOSTAT_CAPABILITIES],
            )
        ]
    },
    # Haven't seen at devices yet
    Capability.THERMOSTAT_HEATING_SETPOINT: {
        Attribute.HEATING_SETPOINT: [
            SmartThingsSensorEntityDescription(
                key=Attribute.HEATING_SETPOINT,
                translation_key="thermostat_heating_setpoint",
                device_class=SensorDeviceClass.TEMPERATURE,
                entity_category=EntityCategory.DIAGNOSTIC,
                capability_ignore_list=[THERMOSTAT_CAPABILITIES],
            )
        ]
    },
    # Haven't seen at devices yet
    Capability.THERMOSTAT_MODE: {
        Attribute.THERMOSTAT_MODE: [
            SmartThingsSensorEntityDescription(
                key=Attribute.THERMOSTAT_MODE,
                translation_key="thermostat_mode",
                entity_category=EntityCategory.DIAGNOSTIC,
                capability_ignore_list=[THERMOSTAT_CAPABILITIES],
            )
        ]
    },
    # Haven't seen at devices yet
    Capability.THERMOSTAT_OPERATING_STATE: {
        Attribute.THERMOSTAT_OPERATING_STATE: [
            SmartThingsSensorEntityDescription(
                key=Attribute.THERMOSTAT_OPERATING_STATE,
                translation_key="thermostat_operating_state",
                capability_ignore_list=[THERMOSTAT_CAPABILITIES],
            )
        ]
    },
    # deprecated capability
    Capability.THERMOSTAT_SETPOINT: {
        Attribute.THERMOSTAT_SETPOINT: [
            SmartThingsSensorEntityDescription(
                key=Attribute.THERMOSTAT_SETPOINT,
                translation_key="thermostat_setpoint",
                device_class=SensorDeviceClass.TEMPERATURE,
                entity_category=EntityCategory.DIAGNOSTIC,
            )
        ]
    },
    Capability.THREE_AXIS: {
        Attribute.THREE_AXIS: [
            SmartThingsSensorEntityDescription(
                key="X Coordinate",
                translation_key="x_coordinate",
                unique_id_separator=" ",
                value_fn=lambda value: value[0],
            ),
            SmartThingsSensorEntityDescription(
                key="Y Coordinate",
                translation_key="y_coordinate",
                unique_id_separator=" ",
                value_fn=lambda value: value[1],
            ),
            SmartThingsSensorEntityDescription(
                key="Z Coordinate",
                translation_key="z_coordinate",
                unique_id_separator=" ",
                value_fn=lambda value: value[2],
            ),
        ]
    },
    Capability.TV_CHANNEL: {
        Attribute.TV_CHANNEL: [
            SmartThingsSensorEntityDescription(
                key=Attribute.TV_CHANNEL,
                translation_key="tv_channel",
            )
        ],
        Attribute.TV_CHANNEL_NAME: [
            SmartThingsSensorEntityDescription(
                key=Attribute.TV_CHANNEL_NAME,
                translation_key="tv_channel_name",
            )
        ],
    },
    # Haven't seen at devices yet
    Capability.TVOC_MEASUREMENT: {
        Attribute.TVOC_LEVEL: [
            SmartThingsSensorEntityDescription(
                key=Attribute.TVOC_LEVEL,
                device_class=SensorDeviceClass.VOLATILE_ORGANIC_COMPOUNDS_PARTS,
                native_unit_of_measurement=CONCENTRATION_PARTS_PER_MILLION,
                state_class=SensorStateClass.MEASUREMENT,
            )
        ]
    },
    # Haven't seen at devices yet
    Capability.ULTRAVIOLET_INDEX: {
        Attribute.ULTRAVIOLET_INDEX: [
            SmartThingsSensorEntityDescription(
                key=Attribute.ULTRAVIOLET_INDEX,
                translation_key="uv_index",
                state_class=SensorStateClass.MEASUREMENT,
            )
        ]
    },
    Capability.VOLTAGE_MEASUREMENT: {
        Attribute.VOLTAGE: [
            SmartThingsSensorEntityDescription(
                key=Attribute.VOLTAGE,
                device_class=SensorDeviceClass.VOLTAGE,
                state_class=SensorStateClass.MEASUREMENT,
            )
        ]
    },
    # part of the proposed spec
    Capability.WASHER_MODE: {
        Attribute.WASHER_MODE: [
            SmartThingsSensorEntityDescription(
                key=Attribute.WASHER_MODE,
                translation_key="washer_mode",
                entity_category=EntityCategory.DIAGNOSTIC,
            )
        ]
    },
    Capability.WASHER_OPERATING_STATE: {
        Attribute.MACHINE_STATE: [
            SmartThingsSensorEntityDescription(
                key=Attribute.MACHINE_STATE,
                translation_key="washer_machine_state",
                options=WASHER_OPTIONS,
                device_class=SensorDeviceClass.ENUM,
            )
        ],
        Attribute.WASHER_JOB_STATE: [
            SmartThingsSensorEntityDescription(
                key=Attribute.WASHER_JOB_STATE,
                translation_key="washer_job_state",
            )
        ],
        Attribute.COMPLETION_TIME: [
            SmartThingsSensorEntityDescription(
                key=Attribute.COMPLETION_TIME,
                translation_key="completion_time",
                device_class=SensorDeviceClass.TIMESTAMP,
                value_fn=dt_util.parse_datetime,
            )
        ],
    },
}


UNITS = {
    "C": UnitOfTemperature.CELSIUS,
    "F": UnitOfTemperature.FAHRENHEIT,
    "lux": LIGHT_LUX,
    "mG": None,
}


async def async_setup_entry(
    hass: HomeAssistant,
    entry: SmartThingsConfigEntry,
    async_add_entities: AddConfigEntryEntitiesCallback,
) -> None:
    """Add sensors for a config entry."""
    entry_data = entry.runtime_data
    async_add_entities(
        SmartThingsSensor(entry_data.client, device, description, capability, attribute)
        for device in entry_data.devices.values()
        for capability, attributes in device.status[MAIN].items()
        if capability in CAPABILITY_TO_SENSORS
        for attribute in attributes
        for description in CAPABILITY_TO_SENSORS[capability].get(attribute, [])
        if not description.capability_ignore_list
        or not any(
            all(capability in device.status[MAIN] for capability in capability_list)
            for capability_list in description.capability_ignore_list
        )
    )


class SmartThingsSensor(SmartThingsEntity, SensorEntity):
    """Define a SmartThings Sensor."""

    entity_description: SmartThingsSensorEntityDescription

    def __init__(
        self,
        client: SmartThings,
        device: FullDevice,
        entity_description: SmartThingsSensorEntityDescription,
        capability: Capability,
        attribute: Attribute,
    ) -> None:
        """Init the class."""
        super().__init__(client, device, {capability})
        self._attr_unique_id = f"{device.device.device_id}{entity_description.unique_id_separator}{entity_description.key}"
        self._attribute = attribute
        self.capability = capability
        self.entity_description = entity_description

    @property
    def native_value(self) -> str | float | datetime | int | None:
        """Return the state of the sensor."""
        res = self.get_attribute_value(self.capability, self._attribute)
        return self.entity_description.value_fn(res)

    @property
    def native_unit_of_measurement(self) -> str | None:
        """Return the unit this state is expressed in."""
        unit = self._internal_state[self.capability][self._attribute].unit
        return (
            UNITS.get(unit, unit)
            if unit
            else self.entity_description.native_unit_of_measurement
        )

    @property
    def extra_state_attributes(self) -> Mapping[str, Any] | None:
        """Return the state attributes."""
        if self.entity_description.extra_state_attributes_fn:
            return self.entity_description.extra_state_attributes_fn(
                self.get_attribute_value(self.capability, self._attribute)
            )
        return None

    @property
    def options(self) -> list[str] | None:
        """Return the options for this sensor."""
        if self.entity_description.options_attribute:
            options = self.get_attribute_value(
                self.capability, self.entity_description.options_attribute
            )
            return [option.lower() for option in options]
        return super().options<|MERGE_RESOLUTION|>--- conflicted
+++ resolved
@@ -61,13 +61,12 @@
     "fast forwarding": "fast_forwarding",
 }
 
-<<<<<<< HEAD
 ROBOT_CLEANER_TURBO_MODE_STATE_MAP = {
     "extraSilence": "extra_silence",
-=======
+}
+
 ROBOT_CLEANER_MOVEMENT_MAP = {
     "powerOff": "off",
->>>>>>> 92268f89
 }
 
 OVEN_MODE = {
