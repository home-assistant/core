--- conflicted
+++ resolved
@@ -26,13 +26,10 @@
     FEED_ID,
     FEED_NAME,
     FEED_TAG,
-<<<<<<< HEAD
     LOGGER,
     SYNC_MODE,
     SYNC_MODE_AUTO,
     SYNC_MODE_MANUAL,
-=======
->>>>>>> 4e852911
 )
 
 
