{
  "config": {
    "abort": {
      "already_configured": "[%key:common::config_flow::abort::already_configured_device%]",
      "reauth_successful": "[%key:common::config_flow::abort::reauth_successful%]",
      "reconfigure_successful": "[%key:common::config_flow::abort::reconfigure_successful%]"
    },
    "error": {
      "cannot_connect": "[%key:common::config_flow::error::cannot_connect%]",
      "invalid_auth": "[%key:common::config_flow::error::invalid_auth%]",
      "timeout_connect": "[%key:common::config_flow::error::timeout_connect%]",
      "unknown": "[%key:common::config_flow::error::unknown%]"
    },
    "step": {
      "reauth_confirm": {
        "data": {
          "api_token": "[%key:common::config_flow::data::api_token%]"
        },
        "data_description": {
          "api_token": "The new API access token for authenticating with Portainer"
        },
        "description": "The access token for your Portainer instance needs to be re-authenticated. You can create a new access token in the Portainer UI. Go to **My account > Access tokens** and select **Add access token**"
      },
      "reconfigure": {
        "data": {
          "api_token": "[%key:common::config_flow::data::api_token%]",
          "url": "[%key:common::config_flow::data::url%]",
          "verify_ssl": "[%key:common::config_flow::data::verify_ssl%]"
        },
        "data_description": {
          "api_token": "[%key:component::portainer::config::step::user::data_description::api_token%]",
          "url": "[%key:component::portainer::config::step::user::data_description::url%]",
          "verify_ssl": "[%key:component::portainer::config::step::user::data_description::verify_ssl%]"
        },
        "description": "Use the following form to reconfigure your Portainer instance.",
        "title": "Reconfigure Portainer Integration"
      },
      "user": {
        "data": {
          "api_token": "[%key:common::config_flow::data::api_token%]",
          "url": "[%key:common::config_flow::data::url%]",
          "verify_ssl": "[%key:common::config_flow::data::verify_ssl%]"
        },
        "data_description": {
          "api_token": "The API access token for authenticating with Portainer",
          "url": "The URL, including the port, of your Portainer instance",
          "verify_ssl": "Whether to verify SSL certificates. Disable only if you have a self-signed certificate"
        },
        "description": "You can create an access token in the Portainer UI. Go to **My account > Access tokens** and select **Add access token**"
      }
    }
  },
  "device": {
    "unknown_container": {
      "name": "Unknown container"
    }
  },
  "entity": {
    "binary_sensor": {
      "status": {
        "name": "Status"
      }
    },
    "sensor": {
      "api_version": {
        "name": "API version"
      },
      "architecture": {
        "name": "Architecture"
      },
      "containers_count": {
        "name": "Container count"
      },
      "containers_paused": {
        "name": "Containers paused"
      },
      "containers_running": {
        "name": "Containers running"
      },
      "containers_stopped": {
        "name": "Containers stopped"
      },
      "cpu_total": {
        "name": "Total CPU"
      },
      "docker_version": {
        "name": "Docker version"
      },
      "image": {
        "name": "Image"
      },
      "images_count": {
        "name": "Image count"
      },
      "kernel_version": {
        "name": "Kernel version"
      },
      "memory_total": {
        "name": "Total memory"
      },
      "operating_system": {
        "name": "Operating system"
      },
<<<<<<< HEAD
      "cpu_total": {
        "name": "Total CPU"
      },
      "memory_limit": {
        "name": "Memory limit"
      },
      "memory_usage": {
        "name": "Memory usage"
      },
      "memory_usage_percentage": {
        "name": "Memory usage percentage"
      },
      "cpu_usage_total": {
        "name": "CPU usage total"
=======
      "operating_system_version": {
        "name": "Operating system version"
>>>>>>> 08e494ab
      }
    },
    "switch": {
      "container": {
        "name": "Container"
      }
    }
  },
  "exceptions": {
    "cannot_connect": {
      "message": "An error occurred while trying to connect to the Portainer instance: {error}"
    },
    "invalid_auth": {
      "message": "An error occurred while trying to authenticate: {error}"
    },
    "timeout_connect": {
      "message": "A timeout occurred while trying to connect to the Portainer instance: {error}"
    }
  }
}<|MERGE_RESOLUTION|>--- conflicted
+++ resolved
@@ -101,25 +101,8 @@
       "operating_system": {
         "name": "Operating system"
       },
-<<<<<<< HEAD
-      "cpu_total": {
-        "name": "Total CPU"
-      },
-      "memory_limit": {
-        "name": "Memory limit"
-      },
-      "memory_usage": {
-        "name": "Memory usage"
-      },
-      "memory_usage_percentage": {
-        "name": "Memory usage percentage"
-      },
-      "cpu_usage_total": {
-        "name": "CPU usage total"
-=======
       "operating_system_version": {
         "name": "Operating system version"
->>>>>>> 08e494ab
       }
     },
     "switch": {
