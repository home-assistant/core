--- conflicted
+++ resolved
@@ -18,14 +18,11 @@
 
 from .coordinator import PortainerCoordinator
 
-<<<<<<< HEAD
 _PLATFORMS: list[Platform] = [
     Platform.BINARY_SENSOR,
     Platform.SENSOR,
 ]
-=======
 _PLATFORMS: list[Platform] = [Platform.BINARY_SENSOR, Platform.SWITCH]
->>>>>>> 80a4115c
 
 type PortainerConfigEntry = ConfigEntry[PortainerCoordinator]
 
