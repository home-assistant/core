--- conflicted
+++ resolved
@@ -14,11 +14,13 @@
 import voluptuous as vol
 
 from homeassistant.config_entries import ConfigFlow, ConfigFlowResult
-<<<<<<< HEAD
-from homeassistant.const import CONF_API_TOKEN, CONF_URL
-=======
-from homeassistant.const import CONF_API_KEY, CONF_HOST, CONF_VERIFY_SSL
->>>>>>> fb93fed2
+from homeassistant.const import (
+    CONF_API_KEY,
+    CONF_API_TOKEN,
+    CONF_HOST,
+    CONF_URL,
+    CONF_VERIFY_SSL,
+)
 from homeassistant.core import HomeAssistant
 from homeassistant.exceptions import HomeAssistantError
 from homeassistant.helpers.aiohttp_client import async_get_clientsession
@@ -28,14 +30,11 @@
 _LOGGER = logging.getLogger(__name__)
 STEP_USER_DATA_SCHEMA = vol.Schema(
     {
-<<<<<<< HEAD
-        vol.Required(CONF_URL): str,
-        vol.Required(CONF_API_TOKEN): str,
-=======
         vol.Required(CONF_HOST): str,
         vol.Required(CONF_API_KEY): str,
         vol.Optional(CONF_VERIFY_SSL, default=True): bool,
->>>>>>> fb93fed2
+        vol.Required(CONF_URL): str,
+        vol.Required(CONF_API_TOKEN): str,
     }
 )
 
@@ -44,15 +43,9 @@
     """Validate the user input allows us to connect."""
 
     client = Portainer(
-<<<<<<< HEAD
         api_url=data[CONF_URL],
         api_key=data[CONF_API_TOKEN],
-        session=async_get_clientsession(hass),
-=======
-        api_url=data[CONF_HOST],
-        api_key=data[CONF_API_KEY],
         session=async_get_clientsession(hass=hass, verify_ssl=data[CONF_VERIFY_SSL]),
->>>>>>> fb93fed2
     )
     try:
         await client.get_endpoints()
