--- conflicted
+++ resolved
@@ -67,16 +67,6 @@
     async_add_entities: AddConfigEntryEntitiesCallback,
 ) -> None:
     """Set up Portainer buttons."""
-<<<<<<< HEAD
-    coordinator: PortainerCoordinator = entry.runtime_data
-
-    async_add_entities(
-        PortainerButton(
-            coordinator=coordinator,
-            entity_description=entity_description,
-            device_info=container,
-            via_device=endpoint,
-=======
     coordinator = entry.runtime_data
 
     def _async_add_new_containers(
@@ -92,7 +82,6 @@
             )
             for (endpoint, container) in containers
             for entity_description in BUTTONS
->>>>>>> ec25ead5
         )
         for endpoint in coordinator.data.values()
         for container in endpoint.containers.values()
