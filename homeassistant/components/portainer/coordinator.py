"""Data Update Coordinator for Portainer."""

from __future__ import annotations

<<<<<<< HEAD
=======
import asyncio
from collections.abc import Callable
>>>>>>> ec25ead5
from dataclasses import dataclass
from datetime import timedelta
import logging

from pyportainer import (
    Portainer,
    PortainerAuthenticationError,
    PortainerConnectionError,
    PortainerTimeoutError,
)
from pyportainer.models.docker import DockerContainer, DockerContainerStats
from pyportainer.models.docker_inspect import DockerInfo, DockerVersion
from pyportainer.models.portainer import Endpoint

from homeassistant.config_entries import ConfigEntry
from homeassistant.const import CONF_URL
from homeassistant.core import HomeAssistant
from homeassistant.exceptions import ConfigEntryAuthFailed, ConfigEntryNotReady
from homeassistant.helpers.update_coordinator import DataUpdateCoordinator, UpdateFailed

from .const import DOMAIN, ENDPOINT_STATUS_DOWN

type PortainerConfigEntry = ConfigEntry[PortainerCoordinator]

_LOGGER = logging.getLogger(__name__)

DEFAULT_SCAN_INTERVAL = timedelta(seconds=60)


@dataclass
class PortainerCoordinatorData:
    """Data class for Portainer Coordinator."""

    id: int
    name: str | None
    endpoint: Endpoint
    containers: dict[str, PortainerContainerData]
    docker_version: DockerVersion
    docker_info: DockerInfo


@dataclass(slots=True)
class PortainerContainerData:
    """Container data held by the Portainer coordinator."""

    container: DockerContainer
    stats: DockerContainerStats
    stats_pre: DockerContainerStats | None


class PortainerCoordinator(DataUpdateCoordinator[dict[int, PortainerCoordinatorData]]):
    """Data Update Coordinator for Portainer."""

    config_entry: PortainerConfigEntry

    def __init__(
        self,
        hass: HomeAssistant,
        config_entry: PortainerConfigEntry,
        portainer: Portainer,
    ) -> None:
        """Initialize the Portainer Data Update Coordinator."""
        super().__init__(
            hass,
            _LOGGER,
            config_entry=config_entry,
            name=DOMAIN,
            update_interval=DEFAULT_SCAN_INTERVAL,
        )
        self.portainer = portainer

<<<<<<< HEAD
=======
        self.known_endpoints: set[int] = set()
        self.known_containers: set[tuple[int, str]] = set()

        self.new_endpoints_callbacks: list[
            Callable[[list[PortainerCoordinatorData]], None]
        ] = []
        self.new_containers_callbacks: list[
            Callable[
                [list[tuple[PortainerCoordinatorData, PortainerContainerData]]], None
            ]
        ] = []

>>>>>>> ec25ead5
    async def _async_setup(self) -> None:
        """Set up the Portainer Data Update Coordinator."""
        try:
            await self.portainer.get_endpoints()
        except PortainerAuthenticationError as err:
            raise ConfigEntryAuthFailed(
                translation_domain=DOMAIN,
                translation_key="invalid_auth",
                translation_placeholders={"error": repr(err)},
            ) from err
        except PortainerConnectionError as err:
            raise ConfigEntryNotReady(
                translation_domain=DOMAIN,
                translation_key="cannot_connect",
                translation_placeholders={"error": repr(err)},
            ) from err
        except PortainerTimeoutError as err:
            raise ConfigEntryNotReady(
                translation_domain=DOMAIN,
                translation_key="timeout_connect",
                translation_placeholders={"error": repr(err)},
            ) from err

    async def _async_update_data(self) -> dict[int, PortainerCoordinatorData]:
        """Fetch data from Portainer API."""
        _LOGGER.debug(
            "Fetching data from Portainer API: %s", self.config_entry.data[CONF_URL]
        )

        try:
            endpoints = await self.portainer.get_endpoints()
        except PortainerAuthenticationError as err:
            _LOGGER.error("Authentication error: %s", repr(err))
            raise ConfigEntryAuthFailed(
                translation_domain=DOMAIN,
                translation_key="invalid_auth",
                translation_placeholders={"error": repr(err)},
            ) from err
        except PortainerConnectionError as err:
            raise UpdateFailed(
                translation_domain=DOMAIN,
                translation_key="cannot_connect",
                translation_placeholders={"error": repr(err)},
            ) from err

        mapped_endpoints: dict[int, PortainerCoordinatorData] = {}
        for endpoint in endpoints:
            if endpoint.status == ENDPOINT_STATUS_DOWN:
                _LOGGER.debug(
                    "Skipping offline endpoint: %s (ID: %d)",
                    endpoint.name,
                    endpoint.id,
                )
                continue

            try:
                containers = await self.portainer.get_containers(endpoint.id)
                docker_version = await self.portainer.docker_version(endpoint.id)
                docker_info = await self.portainer.docker_info(endpoint.id)

                container_map: dict[str, PortainerContainerData] = {}

                container_stats_task = [
                    (
                        container,
                        self.portainer.container_stats(
                            endpoint_id=endpoint.id,
                            container_id=container.id,
                        ),
                    )
                    for container in containers
                ]

                container_stats_gather = await asyncio.gather(
                    *[task for _, task in container_stats_task],
                )
                for (container, _), container_stats in zip(
                    container_stats_task, container_stats_gather, strict=False
                ):
                    container_name = container.names[0].replace("/", " ").strip()

                    # Store previous stats if available. This is used to calculate deltas for CPU and network usage
                    # In the first call it will be None, since it has nothing to compare with
                    # Added a walrus pattern to check if not None on prev_container, to keep mypy happy. :)
                    container_map[container_name] = PortainerContainerData(
                        container=container,
                        stats=container_stats,
                        stats_pre=(
                            prev_container.stats
                            if self.data
                            and (prev_data := self.data.get(endpoint.id)) is not None
                            and (
                                prev_container := prev_data.containers.get(
                                    container_name
                                )
                            )
                            is not None
                            else None
                        ),
                    )
            except PortainerConnectionError as err:
                _LOGGER.exception("Connection error")
                raise UpdateFailed(
                    translation_domain=DOMAIN,
                    translation_key="cannot_connect",
                    translation_placeholders={"error": repr(err)},
                ) from err
            except PortainerAuthenticationError as err:
                _LOGGER.exception("Authentication error")
                raise ConfigEntryAuthFailed(
                    translation_domain=DOMAIN,
                    translation_key="invalid_auth",
                    translation_placeholders={"error": repr(err)},
                ) from err

            mapped_endpoints[endpoint.id] = PortainerCoordinatorData(
                id=endpoint.id,
                name=endpoint.name,
                endpoint=endpoint,
                containers=container_map,
                docker_version=docker_version,
                docker_info=docker_info,
            )

<<<<<<< HEAD
        return mapped_endpoints
=======
        self._async_add_remove_endpoints(mapped_endpoints)

        return mapped_endpoints

    def _async_add_remove_endpoints(
        self, mapped_endpoints: dict[int, PortainerCoordinatorData]
    ) -> None:
        """Add new endpoints, remove non-existing endpoints."""
        current_endpoints = {endpoint.id for endpoint in mapped_endpoints.values()}
        new_endpoints = current_endpoints - self.known_endpoints
        if new_endpoints:
            _LOGGER.debug("New endpoints found: %s", new_endpoints)
            self.known_endpoints.update(new_endpoints)

        # Surprise, we also handle containers here :)
        current_containers = {
            (endpoint.id, container.container.id)
            for endpoint in mapped_endpoints.values()
            for container in endpoint.containers.values()
        }
        new_containers = current_containers - self.known_containers
        if new_containers:
            _LOGGER.debug("New containers found: %s", new_containers)
            self.known_containers.update(new_containers)
>>>>>>> ec25ead5
<|MERGE_RESOLUTION|>--- conflicted
+++ resolved
@@ -2,11 +2,8 @@
 
 from __future__ import annotations
 
-<<<<<<< HEAD
-=======
 import asyncio
 from collections.abc import Callable
->>>>>>> ec25ead5
 from dataclasses import dataclass
 from datetime import timedelta
 import logging
@@ -78,8 +75,6 @@
         )
         self.portainer = portainer
 
-<<<<<<< HEAD
-=======
         self.known_endpoints: set[int] = set()
         self.known_containers: set[tuple[int, str]] = set()
 
@@ -92,7 +87,6 @@
             ]
         ] = []
 
->>>>>>> ec25ead5
     async def _async_setup(self) -> None:
         """Set up the Portainer Data Update Coordinator."""
         try:
@@ -217,11 +211,6 @@
                 docker_info=docker_info,
             )
 
-<<<<<<< HEAD
-        return mapped_endpoints
-=======
-        self._async_add_remove_endpoints(mapped_endpoints)
-
         return mapped_endpoints
 
     def _async_add_remove_endpoints(
@@ -243,5 +232,4 @@
         new_containers = current_containers - self.known_containers
         if new_containers:
             _LOGGER.debug("New containers found: %s", new_containers)
-            self.known_containers.update(new_containers)
->>>>>>> ec25ead5
+            self.known_containers.update(new_containers)