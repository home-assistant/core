"""Support for Xiaomi Mi Air Quality Monitor (PM2.5) and Humidifier."""
from __future__ import annotations

from dataclasses import dataclass
import logging

from miio import AirQualityMonitor, DeviceException
from miio.gateway.gateway import (
    GATEWAY_MODEL_AC_V1,
    GATEWAY_MODEL_AC_V2,
    GATEWAY_MODEL_AC_V3,
    GATEWAY_MODEL_AQARA,
    GATEWAY_MODEL_EU,
    GatewayException,
)

from homeassistant.components.sensor import (
    STATE_CLASS_MEASUREMENT,
    STATE_CLASS_TOTAL_INCREASING,
    SensorEntity,
    SensorEntityDescription,
)
from homeassistant.const import (
    AREA_SQUARE_METERS,
    ATTR_BATTERY_LEVEL,
    ATTR_TEMPERATURE,
    CONCENTRATION_MICROGRAMS_PER_CUBIC_METER,
    CONCENTRATION_PARTS_PER_MILLION,
    CONF_HOST,
    CONF_TOKEN,
    DEVICE_CLASS_BATTERY,
    DEVICE_CLASS_CO2,
    DEVICE_CLASS_GAS,
    DEVICE_CLASS_HUMIDITY,
    DEVICE_CLASS_ILLUMINANCE,
    DEVICE_CLASS_PM25,
    DEVICE_CLASS_POWER,
    DEVICE_CLASS_PRESSURE,
    DEVICE_CLASS_TEMPERATURE,
    DEVICE_CLASS_TIMESTAMP,
    LIGHT_LUX,
    PERCENTAGE,
    POWER_WATT,
    PRESSURE_HPA,
    TEMP_CELSIUS,
    TIME_HOURS,
    TIME_SECONDS,
    VOLUME_CUBIC_METERS,
)

from . import VacuumCoordinatorDataAttributes
from .const import (
    CONF_DEVICE,
    CONF_FLOW_TYPE,
    CONF_GATEWAY,
    CONF_MODEL,
    DOMAIN,
    KEY_COORDINATOR,
    KEY_DEVICE,
    MODEL_AIRFRESH_VA2,
    MODEL_AIRHUMIDIFIER_CA1,
    MODEL_AIRHUMIDIFIER_CB1,
    MODEL_AIRPURIFIER_3C,
    MODEL_AIRPURIFIER_PRO,
    MODEL_AIRPURIFIER_PRO_V7,
    MODEL_AIRPURIFIER_V2,
    MODEL_AIRPURIFIER_V3,
    MODEL_FAN_P5,
    MODEL_FAN_V2,
    MODEL_FAN_V3,
    MODEL_FAN_ZA1,
    MODEL_FAN_ZA3,
    MODEL_FAN_ZA4,
    MODELS_AIR_QUALITY_MONITOR,
    MODELS_HUMIDIFIER_MIIO,
    MODELS_HUMIDIFIER_MIOT,
    MODELS_HUMIDIFIER_MJJSQ,
    MODELS_PURIFIER_MIIO,
    MODELS_PURIFIER_MIOT,
    MODELS_VACUUM,
)
from .device import XiaomiCoordinatedMiioEntity, XiaomiMiioEntity
from .gateway import XiaomiGatewayDevice

_LOGGER = logging.getLogger(__name__)

DEFAULT_NAME = "Xiaomi Miio Sensor"
UNIT_LUMEN = "lm"

ATTR_ACTUAL_SPEED = "actual_speed"
ATTR_AIR_QUALITY = "air_quality"
ATTR_AQI = "aqi"
ATTR_BATTERY = "battery"
ATTR_CARBON_DIOXIDE = "co2"
ATTR_CHARGING = "charging"
ATTR_DISPLAY_CLOCK = "display_clock"
ATTR_FILTER_LIFE_REMAINING = "filter_life_remaining"
ATTR_FILTER_HOURS_USED = "filter_hours_used"
ATTR_FILTER_USE = "filter_use"
ATTR_HUMIDITY = "humidity"
ATTR_ILLUMINANCE = "illuminance"
ATTR_ILLUMINANCE_LUX = "illuminance_lux"
ATTR_LOAD_POWER = "load_power"
ATTR_MOTOR2_SPEED = "motor2_speed"
ATTR_MOTOR_SPEED = "motor_speed"
ATTR_NIGHT_MODE = "night_mode"
ATTR_NIGHT_TIME_BEGIN = "night_time_begin"
ATTR_NIGHT_TIME_END = "night_time_end"
ATTR_PM25 = "pm25"
ATTR_POWER = "power"
ATTR_PRESSURE = "pressure"
ATTR_PURIFY_VOLUME = "purify_volume"
ATTR_SENSOR_STATE = "sensor_state"
ATTR_WATER_LEVEL = "water_level"
ATTR_DND_START = "start"
ATTR_DND_END = "end"
ATTR_LAST_CLEAN_TIME = "duration"
ATTR_LAST_CLEAN_AREA = "area"
ATTR_LAST_CLEAN_START = "start"
ATTR_LAST_CLEAN_END = "end"
ATTR_CLEAN_HISTORY_TOTAL_DURATION = "total_duration"
ATTR_CLEAN_HISTORY_TOTAL_AREA = "total_area"
ATTR_CLEAN_HISTORY_COUNT = "count"
ATTR_CLEAN_HISTORY_DUST_COLLECTION_COUNT = "dust_collection_count"
ATTR_CONSUMABLE_STATUS_MAIN_BRUSH_LEFT = "main_brush_left"
ATTR_CONSUMABLE_STATUS_SIDE_BRUSH_LEFT = "side_brush_left"
ATTR_CONSUMABLE_STATUS_FILTER_LEFT = "filter_left"
ATTR_CONSUMABLE_STATUS_SENSOR_DIRTY_LEFT = "sensor_dirty_left"


@dataclass
class XiaomiMiioSensorDescription(SensorEntityDescription):
    """Class that holds device specific info for a xiaomi aqara or humidifier sensor."""

    attributes: tuple = ()
    parent_key: str | None = None


SENSOR_TYPES = {
    ATTR_TEMPERATURE: XiaomiMiioSensorDescription(
        key=ATTR_TEMPERATURE,
        name="Temperature",
        native_unit_of_measurement=TEMP_CELSIUS,
        device_class=DEVICE_CLASS_TEMPERATURE,
        state_class=STATE_CLASS_MEASUREMENT,
    ),
    ATTR_HUMIDITY: XiaomiMiioSensorDescription(
        key=ATTR_HUMIDITY,
        name="Humidity",
        native_unit_of_measurement=PERCENTAGE,
        device_class=DEVICE_CLASS_HUMIDITY,
        state_class=STATE_CLASS_MEASUREMENT,
    ),
    ATTR_PRESSURE: XiaomiMiioSensorDescription(
        key=ATTR_PRESSURE,
        name="Pressure",
        native_unit_of_measurement=PRESSURE_HPA,
        device_class=DEVICE_CLASS_PRESSURE,
        state_class=STATE_CLASS_MEASUREMENT,
    ),
    ATTR_LOAD_POWER: XiaomiMiioSensorDescription(
        key=ATTR_LOAD_POWER,
        name="Load Power",
        native_unit_of_measurement=POWER_WATT,
        device_class=DEVICE_CLASS_POWER,
    ),
    ATTR_WATER_LEVEL: XiaomiMiioSensorDescription(
        key=ATTR_WATER_LEVEL,
        name="Water Level",
        native_unit_of_measurement=PERCENTAGE,
        icon="mdi:water-check",
        state_class=STATE_CLASS_MEASUREMENT,
    ),
    ATTR_ACTUAL_SPEED: XiaomiMiioSensorDescription(
        key=ATTR_ACTUAL_SPEED,
        name="Actual Speed",
        native_unit_of_measurement="rpm",
        icon="mdi:fast-forward",
        state_class=STATE_CLASS_MEASUREMENT,
    ),
    ATTR_MOTOR_SPEED: XiaomiMiioSensorDescription(
        key=ATTR_MOTOR_SPEED,
        name="Motor Speed",
        native_unit_of_measurement="rpm",
        icon="mdi:fast-forward",
        state_class=STATE_CLASS_MEASUREMENT,
    ),
    ATTR_MOTOR2_SPEED: XiaomiMiioSensorDescription(
        key=ATTR_MOTOR2_SPEED,
        name="Second Motor Speed",
        native_unit_of_measurement="rpm",
        icon="mdi:fast-forward",
        state_class=STATE_CLASS_MEASUREMENT,
    ),
    ATTR_ILLUMINANCE: XiaomiMiioSensorDescription(
        key=ATTR_ILLUMINANCE,
        name="Illuminance",
        native_unit_of_measurement=UNIT_LUMEN,
        device_class=DEVICE_CLASS_ILLUMINANCE,
        state_class=STATE_CLASS_MEASUREMENT,
    ),
    ATTR_ILLUMINANCE_LUX: XiaomiMiioSensorDescription(
        key=ATTR_ILLUMINANCE,
        name="Illuminance",
        native_unit_of_measurement=LIGHT_LUX,
        device_class=DEVICE_CLASS_ILLUMINANCE,
        state_class=STATE_CLASS_MEASUREMENT,
    ),
    ATTR_AIR_QUALITY: XiaomiMiioSensorDescription(
        key=ATTR_AIR_QUALITY,
        native_unit_of_measurement="AQI",
        icon="mdi:cloud",
        state_class=STATE_CLASS_MEASUREMENT,
    ),
    ATTR_PM25: XiaomiMiioSensorDescription(
        key=ATTR_AQI,
        name="PM2.5",
        native_unit_of_measurement=CONCENTRATION_MICROGRAMS_PER_CUBIC_METER,
        device_class=DEVICE_CLASS_PM25,
        state_class=STATE_CLASS_MEASUREMENT,
    ),
    ATTR_FILTER_LIFE_REMAINING: XiaomiMiioSensorDescription(
        key=ATTR_FILTER_LIFE_REMAINING,
        name="Filter Life Remaining",
        native_unit_of_measurement=PERCENTAGE,
        icon="mdi:air-filter",
        state_class=STATE_CLASS_MEASUREMENT,
        attributes=("filter_type",),
    ),
    ATTR_FILTER_USE: XiaomiMiioSensorDescription(
        key=ATTR_FILTER_HOURS_USED,
        name="Filter Use",
        native_unit_of_measurement=TIME_HOURS,
        icon="mdi:clock-outline",
        state_class=STATE_CLASS_MEASUREMENT,
    ),
    ATTR_CARBON_DIOXIDE: XiaomiMiioSensorDescription(
        key=ATTR_CARBON_DIOXIDE,
        name="Carbon Dioxide",
        native_unit_of_measurement=CONCENTRATION_PARTS_PER_MILLION,
        device_class=DEVICE_CLASS_CO2,
        state_class=STATE_CLASS_MEASUREMENT,
    ),
    ATTR_PURIFY_VOLUME: XiaomiMiioSensorDescription(
        key=ATTR_PURIFY_VOLUME,
        name="Purify Volume",
        native_unit_of_measurement=VOLUME_CUBIC_METERS,
        device_class=DEVICE_CLASS_GAS,
        state_class=STATE_CLASS_TOTAL_INCREASING,
        entity_registry_enabled_default=False,
    ),
    ATTR_BATTERY: XiaomiMiioSensorDescription(
        key=ATTR_BATTERY,
        name="Battery",
        native_unit_of_measurement=PERCENTAGE,
        device_class=DEVICE_CLASS_BATTERY,
        state_class=STATE_CLASS_MEASUREMENT,
    ),
}

HUMIDIFIER_MIIO_SENSORS = (ATTR_HUMIDITY, ATTR_TEMPERATURE, ATTR_WATER_LEVEL)
HUMIDIFIER_CA1_CB1_SENSORS = (
    ATTR_HUMIDITY,
    ATTR_TEMPERATURE,
    ATTR_MOTOR_SPEED,
    ATTR_WATER_LEVEL,
)
HUMIDIFIER_MIOT_SENSORS = (
    ATTR_ACTUAL_SPEED,
    ATTR_HUMIDITY,
    ATTR_TEMPERATURE,
    ATTR_WATER_LEVEL,
)
HUMIDIFIER_MJJSQ_SENSORS = (ATTR_HUMIDITY, ATTR_TEMPERATURE)

PURIFIER_MIIO_SENSORS = (
    ATTR_FILTER_LIFE_REMAINING,
    ATTR_FILTER_USE,
    ATTR_HUMIDITY,
    ATTR_MOTOR_SPEED,
    ATTR_PM25,
    ATTR_TEMPERATURE,
)
PURIFIER_MIOT_SENSORS = (
    ATTR_FILTER_LIFE_REMAINING,
    ATTR_FILTER_USE,
    ATTR_HUMIDITY,
    ATTR_MOTOR_SPEED,
    ATTR_PM25,
    ATTR_PURIFY_VOLUME,
    ATTR_TEMPERATURE,
)
PURIFIER_3C_SENSORS = (
    ATTR_FILTER_LIFE_REMAINING,
    ATTR_FILTER_USE,
    ATTR_MOTOR_SPEED,
    ATTR_PM25,
)
PURIFIER_V2_SENSORS = (
    ATTR_FILTER_LIFE_REMAINING,
    ATTR_FILTER_USE,
    ATTR_HUMIDITY,
    ATTR_MOTOR_SPEED,
    ATTR_PM25,
    ATTR_PURIFY_VOLUME,
    ATTR_TEMPERATURE,
)
PURIFIER_V3_SENSORS = (
    ATTR_FILTER_LIFE_REMAINING,
    ATTR_FILTER_USE,
    ATTR_ILLUMINANCE_LUX,
    ATTR_MOTOR2_SPEED,
    ATTR_MOTOR_SPEED,
    ATTR_PM25,
    ATTR_PURIFY_VOLUME,
)
PURIFIER_PRO_SENSORS = (
    ATTR_FILTER_LIFE_REMAINING,
    ATTR_FILTER_USE,
    ATTR_HUMIDITY,
    ATTR_ILLUMINANCE_LUX,
    ATTR_MOTOR2_SPEED,
    ATTR_MOTOR_SPEED,
    ATTR_PM25,
    ATTR_PURIFY_VOLUME,
    ATTR_TEMPERATURE,
)
PURIFIER_PRO_V7_SENSORS = (
    ATTR_FILTER_LIFE_REMAINING,
    ATTR_FILTER_USE,
    ATTR_HUMIDITY,
    ATTR_ILLUMINANCE_LUX,
    ATTR_MOTOR2_SPEED,
    ATTR_MOTOR_SPEED,
    ATTR_PM25,
    ATTR_TEMPERATURE,
)
AIRFRESH_SENSORS = (
    ATTR_CARBON_DIOXIDE,
    ATTR_FILTER_LIFE_REMAINING,
    ATTR_FILTER_USE,
    ATTR_HUMIDITY,
    ATTR_ILLUMINANCE_LUX,
    ATTR_PM25,
    ATTR_TEMPERATURE,
)
FAN_V2_V3_SENSORS = (
    ATTR_BATTERY,
    ATTR_HUMIDITY,
    ATTR_TEMPERATURE,
)

MODEL_TO_SENSORS_MAP = {
    MODEL_AIRFRESH_VA2: AIRFRESH_SENSORS,
    MODEL_AIRHUMIDIFIER_CA1: HUMIDIFIER_CA1_CB1_SENSORS,
    MODEL_AIRHUMIDIFIER_CB1: HUMIDIFIER_CA1_CB1_SENSORS,
    MODEL_AIRPURIFIER_3C: PURIFIER_3C_SENSORS,
    MODEL_AIRPURIFIER_PRO: PURIFIER_PRO_SENSORS,
    MODEL_AIRPURIFIER_PRO_V7: PURIFIER_PRO_V7_SENSORS,
    MODEL_AIRPURIFIER_V2: PURIFIER_V2_SENSORS,
    MODEL_AIRPURIFIER_V3: PURIFIER_V3_SENSORS,
    MODEL_FAN_V2: FAN_V2_V3_SENSORS,
    MODEL_FAN_V3: FAN_V2_V3_SENSORS,
}

VACUUM_SENSORS = {
    ATTR_DND_START: XiaomiMiioSensorDescription(
        key=ATTR_DND_START,
        icon="mdi:minus-circle-off",
        name="DnD Start",
        device_class=DEVICE_CLASS_TIMESTAMP,
        parent_key=VacuumCoordinatorDataAttributes.dnd_status,
        entity_registry_enabled_default=False,
    ),
    ATTR_DND_END: XiaomiMiioSensorDescription(
        key=ATTR_DND_END,
        icon="mdi:minus-circle-off",
        name="DnD End",
        device_class=DEVICE_CLASS_TIMESTAMP,
        parent_key=VacuumCoordinatorDataAttributes.dnd_status,
        entity_registry_enabled_default=False,
    ),
    ATTR_LAST_CLEAN_START: XiaomiMiioSensorDescription(
        key=ATTR_LAST_CLEAN_START,
        icon="mdi:clock-time-twelve",
        name="Last Clean Start",
        device_class=DEVICE_CLASS_TIMESTAMP,
        parent_key=VacuumCoordinatorDataAttributes.last_clean_details,
    ),
    ATTR_LAST_CLEAN_END: XiaomiMiioSensorDescription(
        key=ATTR_LAST_CLEAN_END,
        icon="mdi:clock-time-twelve",
        device_class=DEVICE_CLASS_TIMESTAMP,
        parent_key=VacuumCoordinatorDataAttributes.last_clean_details,
        name="Last Clean End",
    ),
    ATTR_LAST_CLEAN_TIME: XiaomiMiioSensorDescription(
        native_unit_of_measurement=TIME_SECONDS,
        icon="mdi:timer-sand",
        key=ATTR_LAST_CLEAN_TIME,
        parent_key=VacuumCoordinatorDataAttributes.last_clean_details,
        name="Last Clean Duration",
    ),
    ATTR_LAST_CLEAN_AREA: XiaomiMiioSensorDescription(
        native_unit_of_measurement=AREA_SQUARE_METERS,
        icon="mdi:texture-box",
        key=ATTR_LAST_CLEAN_AREA,
        parent_key=VacuumCoordinatorDataAttributes.last_clean_details,
        name="Last Clean Area",
    ),
    ATTR_CLEAN_HISTORY_TOTAL_DURATION: XiaomiMiioSensorDescription(
        native_unit_of_measurement=TIME_SECONDS,
        icon="mdi:timer-sand",
        key=ATTR_CLEAN_HISTORY_TOTAL_DURATION,
        parent_key=VacuumCoordinatorDataAttributes.clean_history_status,
        name="Clean history total duration",
        entity_registry_enabled_default=False,
    ),
    ATTR_CLEAN_HISTORY_TOTAL_AREA: XiaomiMiioSensorDescription(
        native_unit_of_measurement=AREA_SQUARE_METERS,
        icon="mdi:texture-box",
        key=ATTR_CLEAN_HISTORY_TOTAL_AREA,
        parent_key=VacuumCoordinatorDataAttributes.clean_history_status,
        name="Total Clean Area",
        entity_registry_enabled_default=False,
    ),
    ATTR_CLEAN_HISTORY_COUNT: XiaomiMiioSensorDescription(
        native_unit_of_measurement="",
        icon="mdi:counter",
        state_class=STATE_CLASS_TOTAL_INCREASING,
        key=ATTR_CLEAN_HISTORY_COUNT,
        parent_key=VacuumCoordinatorDataAttributes.clean_history_status,
        name="Total Clean Count",
        entity_registry_enabled_default=False,
    ),
    ATTR_CLEAN_HISTORY_DUST_COLLECTION_COUNT: XiaomiMiioSensorDescription(
        native_unit_of_measurement="",
        icon="mdi:counter",
        state_class="total_increasing",
        key=ATTR_CLEAN_HISTORY_DUST_COLLECTION_COUNT,
        parent_key=VacuumCoordinatorDataAttributes.clean_history_status,
        name="Total Dust Collection Count",
        entity_registry_enabled_default=False,
    ),
    ATTR_CONSUMABLE_STATUS_MAIN_BRUSH_LEFT: XiaomiMiioSensorDescription(
        native_unit_of_measurement=TIME_SECONDS,
        icon="mdi:brush",
        key=ATTR_CONSUMABLE_STATUS_MAIN_BRUSH_LEFT,
        parent_key=VacuumCoordinatorDataAttributes.consumable_status,
        name="Main Brush Left",
        entity_registry_enabled_default=False,
    ),
    ATTR_CONSUMABLE_STATUS_SIDE_BRUSH_LEFT: XiaomiMiioSensorDescription(
        native_unit_of_measurement=TIME_SECONDS,
        icon="mdi:brush",
        key=ATTR_CONSUMABLE_STATUS_SIDE_BRUSH_LEFT,
        parent_key=VacuumCoordinatorDataAttributes.consumable_status,
        name="Side Brush Left",
        entity_registry_enabled_default=False,
    ),
    ATTR_CONSUMABLE_STATUS_FILTER_LEFT: XiaomiMiioSensorDescription(
        native_unit_of_measurement=TIME_SECONDS,
        icon="mdi:air-filter",
        key=ATTR_CONSUMABLE_STATUS_FILTER_LEFT,
        parent_key=VacuumCoordinatorDataAttributes.consumable_status,
        name="Filter Left",
        entity_registry_enabled_default=False,
    ),
    ATTR_CONSUMABLE_STATUS_SENSOR_DIRTY_LEFT: XiaomiMiioSensorDescription(
        native_unit_of_measurement=TIME_SECONDS,
        icon="mdi:eye-outline",
        key=ATTR_CONSUMABLE_STATUS_SENSOR_DIRTY_LEFT,
        parent_key=VacuumCoordinatorDataAttributes.consumable_status,
        name="Sensor Dirty Left",
        entity_registry_enabled_default=False,
    ),
}


def _setup_vacuum_sensors(hass, config_entry, async_add_entities):
    device = hass.data[DOMAIN][config_entry.entry_id].get(KEY_DEVICE)
    entities = []

    for sensor, description in VACUUM_SENSORS.items():
        entities.append(
            XiaomiGenericSensor(
                f"{config_entry.title} {description.name}",
                device,
                config_entry,
                f"{sensor}_{config_entry.unique_id}",
                hass.data[DOMAIN][config_entry.entry_id][KEY_COORDINATOR],
                description,
            )
        )

    async_add_entities(entities)


async def async_setup_entry(hass, config_entry, async_add_entities):
    """Set up the Xiaomi sensor from a config entry."""
    entities = []

    if config_entry.data[CONF_FLOW_TYPE] == CONF_GATEWAY:
        gateway = hass.data[DOMAIN][config_entry.entry_id][CONF_GATEWAY]
        # Gateway illuminance sensor
        if gateway.model not in [
            GATEWAY_MODEL_AC_V1,
            GATEWAY_MODEL_AC_V2,
            GATEWAY_MODEL_AC_V3,
            GATEWAY_MODEL_AQARA,
            GATEWAY_MODEL_EU,
        ]:
            description = SENSOR_TYPES[ATTR_ILLUMINANCE]
            entities.append(
                XiaomiGatewayIlluminanceSensor(
                    gateway, config_entry.title, config_entry.unique_id, description
                )
            )
        # Gateway sub devices
        sub_devices = gateway.devices
        coordinator = hass.data[DOMAIN][config_entry.entry_id][KEY_COORDINATOR]
        for sub_device in sub_devices.values():
            for sensor, description in SENSOR_TYPES.items():
                if sensor not in sub_device.status:
                    continue
                entities.append(
                    XiaomiGatewaySensor(
                        coordinator, sub_device, config_entry, description
                    )
                )
    elif config_entry.data[CONF_FLOW_TYPE] == CONF_DEVICE:
        host = config_entry.data[CONF_HOST]
        token = config_entry.data[CONF_TOKEN]
        model = config_entry.data[CONF_MODEL]

        if model in (MODEL_FAN_ZA1, MODEL_FAN_ZA3, MODEL_FAN_ZA4, MODEL_FAN_P5):
            return
<<<<<<< HEAD
        if model in MODEL_TO_SENSORS_MAP:
            sensors = MODEL_TO_SENSORS_MAP[model]
        elif model in MODELS_HUMIDIFIER_MIOT:
            sensors = HUMIDIFIER_MIOT_SENSORS
        elif model in MODELS_HUMIDIFIER_MJJSQ:
            sensors = HUMIDIFIER_MJJSQ_SENSORS
        elif model in MODELS_HUMIDIFIER_MIIO:
            sensors = HUMIDIFIER_MIIO_SENSORS
        elif model in MODELS_PURIFIER_MIIO:
            sensors = PURIFIER_MIIO_SENSORS
        elif model in MODELS_PURIFIER_MIOT:
            sensors = PURIFIER_MIOT_SENSORS
        elif model in MODELS_VACUUM:
            return _setup_vacuum_sensors(hass, config_entry, async_add_entities)
        else:
=======

        if model in MODELS_AIR_QUALITY_MONITOR:
>>>>>>> fabf5204
            unique_id = config_entry.unique_id
            name = config_entry.title
            _LOGGER.debug("Initializing with host %s (token %s...)", host, token[:5])

            device = AirQualityMonitor(host, token)
            description = SENSOR_TYPES[ATTR_AIR_QUALITY]
            entities.append(
                XiaomiAirQualityMonitor(
                    name, device, config_entry, unique_id, description
                )
            )
        else:
            device = hass.data[DOMAIN][config_entry.entry_id][KEY_DEVICE]
            sensors = []
            if model in MODEL_TO_SENSORS_MAP:
                sensors = MODEL_TO_SENSORS_MAP[model]
            elif model in MODELS_HUMIDIFIER_MIOT:
                sensors = HUMIDIFIER_MIOT_SENSORS
            elif model in MODELS_HUMIDIFIER_MJJSQ:
                sensors = HUMIDIFIER_MJJSQ_SENSORS
            elif model in MODELS_HUMIDIFIER_MIIO:
                sensors = HUMIDIFIER_MIIO_SENSORS
            elif model in MODELS_PURIFIER_MIIO:
                sensors = PURIFIER_MIIO_SENSORS
            elif model in MODELS_PURIFIER_MIOT:
                sensors = PURIFIER_MIOT_SENSORS

            for sensor, description in SENSOR_TYPES.items():
                if sensor not in sensors:
                    continue
                entities.append(
                    XiaomiGenericSensor(
                        f"{config_entry.title} {description.name}",
                        device,
                        config_entry,
                        f"{sensor}_{config_entry.unique_id}",
                        hass.data[DOMAIN][config_entry.entry_id][KEY_COORDINATOR],
                        description,
                    )
                )

    async_add_entities(entities)


class XiaomiGenericSensor(XiaomiCoordinatedMiioEntity, SensorEntity):
    """Representation of a Xiaomi generic sensor."""

    def __init__(
        self,
        name,
        device,
        entry,
        unique_id,
        coordinator,
        description: XiaomiMiioSensorDescription,
    ):
        """Initialize the entity."""
        super().__init__(name, device, entry, unique_id, coordinator)
        self._attr_unique_id = unique_id
        self.entity_description: XiaomiMiioSensorDescription = description

    @property
    def native_value(self):
        """Return the state of the device."""
        if self.entity_description.parent_key is not None:
            return self._extract_value_from_attribute(
                getattr(self.coordinator.data, self.entity_description.parent_key),
                self.entity_description.key,
            )

        return self._extract_value_from_attribute(
            self.coordinator.data, self.entity_description.key
        )

    @property
    def extra_state_attributes(self):
        """Return the state attributes."""
        return {
            attr: self._extract_value_from_attribute(self.coordinator.data, attr)
            for attr in self.entity_description.attributes
            if hasattr(self.coordinator.data, attr)
        }


class XiaomiAirQualityMonitor(XiaomiMiioEntity, SensorEntity):
    """Representation of a Xiaomi Air Quality Monitor."""

    def __init__(self, name, device, entry, unique_id, description):
        """Initialize the entity."""
        super().__init__(name, device, entry, unique_id)

        self._available = None
        self._state = None
        self._state_attrs = {
            ATTR_POWER: None,
            ATTR_BATTERY_LEVEL: None,
            ATTR_CHARGING: None,
            ATTR_DISPLAY_CLOCK: None,
            ATTR_NIGHT_MODE: None,
            ATTR_NIGHT_TIME_BEGIN: None,
            ATTR_NIGHT_TIME_END: None,
            ATTR_SENSOR_STATE: None,
        }
        self.entity_description = description

    @property
    def available(self):
        """Return true when state is known."""
        return self._available

    @property
    def native_value(self):
        """Return the state of the device."""
        return self._state

    @property
    def extra_state_attributes(self):
        """Return the state attributes of the device."""
        return self._state_attrs

    async def async_update(self):
        """Fetch state from the miio device."""
        try:
            state = await self.hass.async_add_executor_job(self._device.status)
            _LOGGER.debug("Got new state: %s", state)

            self._available = True
            self._state = state.aqi
            self._state_attrs.update(
                {
                    ATTR_POWER: state.power,
                    ATTR_CHARGING: state.usb_power,
                    ATTR_BATTERY_LEVEL: state.battery,
                    ATTR_DISPLAY_CLOCK: state.display_clock,
                    ATTR_NIGHT_MODE: state.night_mode,
                    ATTR_NIGHT_TIME_BEGIN: state.night_time_begin,
                    ATTR_NIGHT_TIME_END: state.night_time_end,
                    ATTR_SENSOR_STATE: state.sensor_state,
                }
            )

        except DeviceException as ex:
            if self._available:
                self._available = False
                _LOGGER.error("Got exception while fetching the state: %s", ex)


class XiaomiGatewaySensor(XiaomiGatewayDevice, SensorEntity):
    """Representation of a XiaomiGatewaySensor."""

    def __init__(self, coordinator, sub_device, entry, description):
        """Initialize the XiaomiSensor."""
        super().__init__(coordinator, sub_device, entry)
        self._unique_id = f"{sub_device.sid}-{description.key}"
        self._name = f"{description.key} ({sub_device.sid})".capitalize()
        self.entity_description = description

    @property
    def native_value(self):
        """Return the state of the sensor."""
        return self._sub_device.status[self.entity_description.key]


class XiaomiGatewayIlluminanceSensor(SensorEntity):
    """Representation of the gateway device's illuminance sensor."""

    def __init__(self, gateway_device, gateway_name, gateway_device_id, description):
        """Initialize the entity."""

        self._attr_name = f"{gateway_name} {description.name}"
        self._attr_unique_id = f"{gateway_device_id}-{description.key}"
        self._attr_device_info = {"identifiers": {(DOMAIN, gateway_device_id)}}
        self._gateway = gateway_device
        self.entity_description = description
        self._available = False
        self._state = None

    @property
    def available(self):
        """Return true when state is known."""
        return self._available

    @property
    def native_value(self):
        """Return the state of the device."""
        return self._state

    async def async_update(self):
        """Fetch state from the device."""
        try:
            self._state = await self.hass.async_add_executor_job(
                self._gateway.get_illumination
            )
            self._available = True
        except GatewayException as ex:
            if self._available:
                self._available = False
                _LOGGER.error(
                    "Got exception while fetching the gateway illuminance state: %s", ex
                )<|MERGE_RESOLUTION|>--- conflicted
+++ resolved
@@ -535,26 +535,8 @@
 
         if model in (MODEL_FAN_ZA1, MODEL_FAN_ZA3, MODEL_FAN_ZA4, MODEL_FAN_P5):
             return
-<<<<<<< HEAD
-        if model in MODEL_TO_SENSORS_MAP:
-            sensors = MODEL_TO_SENSORS_MAP[model]
-        elif model in MODELS_HUMIDIFIER_MIOT:
-            sensors = HUMIDIFIER_MIOT_SENSORS
-        elif model in MODELS_HUMIDIFIER_MJJSQ:
-            sensors = HUMIDIFIER_MJJSQ_SENSORS
-        elif model in MODELS_HUMIDIFIER_MIIO:
-            sensors = HUMIDIFIER_MIIO_SENSORS
-        elif model in MODELS_PURIFIER_MIIO:
-            sensors = PURIFIER_MIIO_SENSORS
-        elif model in MODELS_PURIFIER_MIOT:
-            sensors = PURIFIER_MIOT_SENSORS
-        elif model in MODELS_VACUUM:
-            return _setup_vacuum_sensors(hass, config_entry, async_add_entities)
-        else:
-=======
 
         if model in MODELS_AIR_QUALITY_MONITOR:
->>>>>>> fabf5204
             unique_id = config_entry.unique_id
             name = config_entry.title
             _LOGGER.debug("Initializing with host %s (token %s...)", host, token[:5])
@@ -581,6 +563,8 @@
                 sensors = PURIFIER_MIIO_SENSORS
             elif model in MODELS_PURIFIER_MIOT:
                 sensors = PURIFIER_MIOT_SENSORS
+            elif model in MODELS_VACUUM:
+                return _setup_vacuum_sensors(hass, config_entry, async_add_entities)
 
             for sensor, description in SENSOR_TYPES.items():
                 if sensor not in sensors:
