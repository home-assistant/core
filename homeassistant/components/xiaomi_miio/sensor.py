"""Support for Xiaomi Mi Air Quality Monitor (PM2.5)."""
from dataclasses import dataclass
import logging

from miio import (
    AirPurifier,
    AirPurifierMB4,
    AirPurifierMiot,
    AirQualityMonitor,
    DeviceException,
)
from miio.gateway.gateway import (
    GATEWAY_MODEL_AC_V1,
    GATEWAY_MODEL_AC_V2,
    GATEWAY_MODEL_AC_V3,
    GATEWAY_MODEL_EU,
    GatewayException,
)
import voluptuous as vol

from homeassistant.components.sensor import PLATFORM_SCHEMA, SensorEntity
from homeassistant.config_entries import SOURCE_IMPORT
from homeassistant.const import (
    ATTR_BATTERY_LEVEL,
    CONF_HOST,
    CONF_NAME,
    CONF_TOKEN,
    DEVICE_CLASS_HUMIDITY,
    DEVICE_CLASS_ILLUMINANCE,
    DEVICE_CLASS_POWER,
    DEVICE_CLASS_PRESSURE,
    DEVICE_CLASS_TEMPERATURE,
    PERCENTAGE,
    POWER_WATT,
    PRESSURE_HPA,
    TEMP_CELSIUS,
)
import homeassistant.helpers.config_validation as cv

from .const import (
    CONF_DEVICE,
    CONF_FLOW_TYPE,
    CONF_GATEWAY,
    DOMAIN,
    KEY_COORDINATOR,
    MODEL_AIRPURIFIER_3C,
    MODELS_PURIFIER_MIOT,
)
from .device import XiaomiMiioEntity
from .gateway import XiaomiGatewayDevice

_LOGGER = logging.getLogger(__name__)

DEFAULT_NAME = "Xiaomi Miio Sensor"
UNIT_LUMEN = "lm"

CONF_MODEL = "model"

PLATFORM_SCHEMA = PLATFORM_SCHEMA.extend(
    {
        vol.Required(CONF_HOST): cv.string,
        vol.Required(CONF_TOKEN): vol.All(cv.string, vol.Length(min=32, max=32)),
        vol.Optional(CONF_NAME, default=DEFAULT_NAME): cv.string,
    }
)

NAME_FILTER_LIFE_REMAINING = "Filter life remaining"
NAME_FILTER_HOURS_USED = "Filter hours used"
NAME_AIR_QUALITY_INDEX = "Air quality"

ATTR_POWER = "power"
ATTR_CHARGING = "charging"
ATTR_DISPLAY_CLOCK = "display_clock"
ATTR_NIGHT_MODE = "night_mode"
ATTR_NIGHT_TIME_BEGIN = "night_time_begin"
ATTR_NIGHT_TIME_END = "night_time_end"
ATTR_SENSOR_STATE = "sensor_state"

SUCCESS = ["ok"]


@dataclass
class SensorType:
    """Class that holds device specific info for a xiaomi aqara sensor."""

    unit: str = None
    icon: str = None
    device_class: str = None


GATEWAY_SENSOR_TYPES = {
    "temperature": SensorType(
        unit=TEMP_CELSIUS, icon=None, device_class=DEVICE_CLASS_TEMPERATURE
    ),
    "humidity": SensorType(
        unit=PERCENTAGE, icon=None, device_class=DEVICE_CLASS_HUMIDITY
    ),
    "pressure": SensorType(
        unit=PRESSURE_HPA, icon=None, device_class=DEVICE_CLASS_PRESSURE
    ),
    "load_power": SensorType(
        unit=POWER_WATT, icon=None, device_class=DEVICE_CLASS_POWER
    ),
}


async def async_setup_platform(hass, config, async_add_entities, discovery_info=None):
    """Import Miio configuration from YAML."""
    _LOGGER.warning(
        "Loading Xiaomi Miio Sensor via platform setup is deprecated. "
        "Please remove it from your configuration"
    )
    hass.async_create_task(
        hass.config_entries.flow.async_init(
            DOMAIN,
            context={"source": SOURCE_IMPORT},
            data=config,
        )
    )


async def async_setup_entry(hass, config_entry, async_add_entities):
    """Set up the Xiaomi sensor from a config entry."""
    entities = []

    if config_entry.data[CONF_FLOW_TYPE] == CONF_GATEWAY:
        gateway = hass.data[DOMAIN][config_entry.entry_id][CONF_GATEWAY]
        # Gateway illuminance sensor
        if gateway.model not in [
            GATEWAY_MODEL_AC_V1,
            GATEWAY_MODEL_AC_V2,
            GATEWAY_MODEL_AC_V3,
            GATEWAY_MODEL_EU,
        ]:
            entities.append(
                XiaomiGatewayIlluminanceSensor(
                    gateway, config_entry.title, config_entry.unique_id
                )
            )
        # Gateway sub devices
        sub_devices = gateway.devices
        coordinator = hass.data[DOMAIN][config_entry.entry_id][KEY_COORDINATOR]
        for sub_device in sub_devices.values():
            sensor_variables = set(sub_device.status) & set(GATEWAY_SENSOR_TYPES)
            if sensor_variables:
                entities.extend(
                    [
                        XiaomiGatewaySensor(
                            coordinator, sub_device, config_entry, variable
                        )
                        for variable in sensor_variables
                    ]
                )

    if config_entry.data[CONF_FLOW_TYPE] == CONF_DEVICE:
        host = config_entry.data[CONF_HOST]
        token = config_entry.data[CONF_TOKEN]
        model = config_entry.data[CONF_MODEL]
        name = config_entry.title
        unique_id = config_entry.unique_id

        _LOGGER.debug("Initializing with host %s (token %s...)", host, token[:5])

        if model == MODEL_AIRPURIFIER_3C:
            air_purifier = AirPurifierMB4(host, token)
            entities.append(
                XiaomiAirPurifier(
                    NAME_AIR_QUALITY_INDEX, air_purifier, config_entry, unique_id
                )
            )
            entities.append(
                XiaomiAirPurifierFilterRemaining(
                    NAME_FILTER_LIFE_REMAINING,
                    air_purifier,
                    config_entry,
                    unique_id + "_filter_life",
                )
            )
            entities.append(
                XiaomiAirPurifierFilterUsed(
                    NAME_FILTER_HOURS_USED,
                    air_purifier,
                    config_entry,
                    unique_id + "_filter_used",
                )
            )
        elif model in MODELS_PURIFIER_MIOT:
            air_purifier = AirPurifierMiot(host, token)
            entities.append(
                XiaomiAirPurifier(
                    NAME_AIR_QUALITY_INDEX, air_purifier, config_entry, unique_id
                )
            )
            entities.append(
                XiaomiAirPurifierFilterRemaining(
                    NAME_FILTER_LIFE_REMAINING,
                    air_purifier,
                    config_entry,
                    unique_id + "_filter_life",
                )
            )
            entities.append(
                XiaomiAirPurifierFilterUsed(
                    NAME_FILTER_HOURS_USED,
                    air_purifier,
                    config_entry,
                    unique_id + "_filter_used",
                )
            )
        elif model.startswith("zhimi.airpurifier."):
            air_purifier = AirPurifier(host, token)
            entities.append(
                XiaomiAirPurifier(
                    NAME_AIR_QUALITY_INDEX, air_purifier, config_entry, unique_id
                )
            )
            entities.append(
                XiaomiAirPurifierFilterRemaining(
                    NAME_FILTER_LIFE_REMAINING,
                    air_purifier,
                    config_entry,
                    unique_id + "_filter_life",
                )
            )
            entities.append(
                XiaomiAirPurifierFilterUsed(
                    NAME_FILTER_HOURS_USED,
                    air_purifier,
                    config_entry,
                    unique_id + "_filter_used",
                )
            )
        else:
            device = AirQualityMonitor(host, token)
            entities.append(
                XiaomiAirQualityMonitor(name, device, config_entry, unique_id)
            )

    async_add_entities(entities, update_before_add=True)


<<<<<<< HEAD
class XiaomiAirPurifierFilterUsed(XiaomiMiioEntity, SensorEntity):
    """Representation of a Xiaomi Mi Air Purifier."""

    def __init__(self, name, device, entry, unique_id):
        """Initialize the entity."""
        super().__init__(name, device, entry, unique_id)

        self._icon = "mdi:air-filter"
        self._unit_of_measurement = "h"
        self._available = None
        self._state = None

    @property
    def unit_of_measurement(self):
        """Return the unit of measurement of this entity, if any."""
        return self._unit_of_measurement

    @property
    def icon(self):
        """Return the icon to use for device if any."""
        return self._icon

    @property
    def available(self):
        """Return true when state is known."""
        return self._available

    @property
    def state(self):
        """Return the state of the device."""
        return self._state

    async def async_update(self):
        """Fetch state from the miio device."""
        try:
            state = await self.hass.async_add_executor_job(self._device.status)
            _LOGGER.debug("Got new state: %s", state)

            self._available = True
            self._state = state.filter_hours_used

        except DeviceException as ex:
            if self._available:
                self._available = False
                _LOGGER.error("Got exception while fetching the state: %s", ex)


class XiaomiAirPurifierFilterRemaining(XiaomiMiioEntity, SensorEntity):
    """Representation of a Xiaomi Mi Air Purifier."""

    def __init__(self, name, device, entry, unique_id):
        """Initialize the entity."""
        super().__init__(name, device, entry, unique_id)

        self._icon = "mdi:air-filter"
        self._unit_of_measurement = "%"
        self._available = None
        self._state = None

    @property
    def unit_of_measurement(self):
        """Return the unit of measurement of this entity, if any."""
        return self._unit_of_measurement

    @property
    def icon(self):
        """Return the icon to use for device if any."""
        return self._icon

    @property
    def available(self):
        """Return true when state is known."""
        return self._available

    @property
    def state(self):
        """Return the state of the device."""
        return self._state

    async def async_update(self):
        """Fetch state from the miio device."""
        try:
            state = await self.hass.async_add_executor_job(self._device.status)
            _LOGGER.debug("Got new state: %s", state)

            self._available = True
            self._state = state.filter_life_remaining

        except DeviceException as ex:
            if self._available:
                self._available = False
                _LOGGER.error("Got exception while fetching the state: %s", ex)


class XiaomiAirPurifier(XiaomiMiioEntity, SensorEntity):
    """Representation of a Xiaomi Mi Air Purifier."""

    def __init__(self, name, device, entry, unique_id):
        """Initialize the entity."""
        super().__init__(name, device, entry, unique_id)

        self._icon = "mdi:cloud"
        self._unit_of_measurement = "AQI"
        self._available = None
        self._state = None

    @property
    def unit_of_measurement(self):
        """Return the unit of measurement of this entity, if any."""
        return self._unit_of_measurement

    @property
    def icon(self):
        """Return the icon to use for device if any."""
        return self._icon

    @property
    def available(self):
        """Return true when state is known."""
        return self._available

    @property
    def state(self):
        """Return the state of the device."""
        return self._state

    async def async_update(self):
        """Fetch state from the miio device."""
        try:
            state = await self.hass.async_add_executor_job(self._device.status)
            _LOGGER.debug("Got new state: %s", state)

            self._available = True
            if state.aqi is not None:
                self._state = state.aqi
            else:
                self._state = 1

        except DeviceException as ex:
            if self._available:
                self._available = False
                _LOGGER.error("Got exception while fetching the state: %s", ex)


=======
>>>>>>> 195d4de6
class XiaomiAirQualityMonitor(XiaomiMiioEntity, SensorEntity):
    """Representation of a Xiaomi Air Quality Monitor."""

    def __init__(self, name, device, entry, unique_id):
        """Initialize the entity."""
        super().__init__(name, device, entry, unique_id)

        self._icon = "mdi:cloud"
        self._unit_of_measurement = "AQI"
        self._available = None
        self._state = None
        self._state_attrs = {
            ATTR_POWER: None,
            ATTR_BATTERY_LEVEL: None,
            ATTR_CHARGING: None,
            ATTR_DISPLAY_CLOCK: None,
            ATTR_NIGHT_MODE: None,
            ATTR_NIGHT_TIME_BEGIN: None,
            ATTR_NIGHT_TIME_END: None,
            ATTR_SENSOR_STATE: None,
        }

    @property
    def unit_of_measurement(self):
        """Return the unit of measurement of this entity, if any."""
        return self._unit_of_measurement

    @property
    def icon(self):
        """Return the icon to use for device if any."""
        return self._icon

    @property
    def available(self):
        """Return true when state is known."""
        return self._available

    @property
    def state(self):
        """Return the state of the device."""
        return self._state

    @property
    def extra_state_attributes(self):
        """Return the state attributes of the device."""
        return self._state_attrs

    async def async_update(self):
        """Fetch state from the miio device."""
        try:
            state = await self.hass.async_add_executor_job(self._device.status)
            _LOGGER.debug("Got new state: %s", state)

            self._available = True
            self._state = state.aqi
            self._state_attrs.update(
                {
                    ATTR_POWER: state.power,
                    ATTR_CHARGING: state.usb_power,
                    ATTR_BATTERY_LEVEL: state.battery,
                    ATTR_DISPLAY_CLOCK: state.display_clock,
                    ATTR_NIGHT_MODE: state.night_mode,
                    ATTR_NIGHT_TIME_BEGIN: state.night_time_begin,
                    ATTR_NIGHT_TIME_END: state.night_time_end,
                    ATTR_SENSOR_STATE: state.sensor_state,
                }
            )

        except DeviceException as ex:
            if self._available:
                self._available = False
                _LOGGER.error("Got exception while fetching the state: %s", ex)


class XiaomiGatewaySensor(XiaomiGatewayDevice, SensorEntity):
    """Representation of a XiaomiGatewaySensor."""

    def __init__(self, coordinator, sub_device, entry, data_key):
        """Initialize the XiaomiSensor."""
        super().__init__(coordinator, sub_device, entry)
        self._data_key = data_key
        self._unique_id = f"{sub_device.sid}-{data_key}"
        self._name = f"{data_key} ({sub_device.sid})".capitalize()

    @property
    def icon(self):
        """Return the icon to use in the frontend."""
        return GATEWAY_SENSOR_TYPES[self._data_key].icon

    @property
    def unit_of_measurement(self):
        """Return the unit of measurement of this entity, if any."""
        return GATEWAY_SENSOR_TYPES[self._data_key].unit

    @property
    def device_class(self):
        """Return the device class of this entity."""
        return GATEWAY_SENSOR_TYPES[self._data_key].device_class

    @property
    def state(self):
        """Return the state of the sensor."""
        return self._sub_device.status[self._data_key]


class XiaomiGatewayIlluminanceSensor(SensorEntity):
    """Representation of the gateway device's illuminance sensor."""

    def __init__(self, gateway_device, gateway_name, gateway_device_id):
        """Initialize the entity."""
        self._gateway = gateway_device
        self._name = f"{gateway_name} Illuminance"
        self._gateway_device_id = gateway_device_id
        self._unique_id = f"{gateway_device_id}-illuminance"
        self._available = False
        self._state = None

    @property
    def unique_id(self):
        """Return an unique ID."""
        return self._unique_id

    @property
    def device_info(self):
        """Return the device info of the gateway."""
        return {"identifiers": {(DOMAIN, self._gateway_device_id)}}

    @property
    def name(self):
        """Return the name of this entity, if any."""
        return self._name

    @property
    def available(self):
        """Return true when state is known."""
        return self._available

    @property
    def unit_of_measurement(self):
        """Return the unit of measurement of this entity."""
        return UNIT_LUMEN

    @property
    def device_class(self):
        """Return the device class of this entity."""
        return DEVICE_CLASS_ILLUMINANCE

    @property
    def state(self):
        """Return the state of the device."""
        return self._state

    async def async_update(self):
        """Fetch state from the device."""
        try:
            self._state = await self.hass.async_add_executor_job(
                self._gateway.get_illumination
            )
            self._available = True
        except GatewayException as ex:
            if self._available:
                self._available = False
                _LOGGER.error(
                    "Got exception while fetching the gateway illuminance state: %s", ex
                )<|MERGE_RESOLUTION|>--- conflicted
+++ resolved
@@ -238,8 +238,6 @@
 
     async_add_entities(entities, update_before_add=True)
 
-
-<<<<<<< HEAD
 class XiaomiAirPurifierFilterUsed(XiaomiMiioEntity, SensorEntity):
     """Representation of a Xiaomi Mi Air Purifier."""
 
@@ -383,9 +381,6 @@
                 self._available = False
                 _LOGGER.error("Got exception while fetching the state: %s", ex)
 
-
-=======
->>>>>>> 195d4de6
 class XiaomiAirQualityMonitor(XiaomiMiioEntity, SensorEntity):
     """Representation of a Xiaomi Air Quality Monitor."""
 
