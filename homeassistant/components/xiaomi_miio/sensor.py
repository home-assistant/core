--- conflicted
+++ resolved
@@ -239,8 +239,8 @@
     async_add_entities(entities, update_before_add=True)
 
 
-<<<<<<< HEAD
-class XiaomiAirPurifierFilterUsed(XiaomiMiioEntity):
+
+class XiaomiAirPurifierFilterUsed(XiaomiMiioEntity, SensorEntity):
     """Representation of a Xiaomi Mi Air Purifier."""
 
     def __init__(self, name, device, entry, unique_id):
@@ -287,7 +287,7 @@
                 _LOGGER.error("Got exception while fetching the state: %s", ex)
 
 
-class XiaomiAirPurifierFilterRemaining(XiaomiMiioEntity):
+class XiaomiAirPurifierFilterRemaining(XiaomiMiioEntity, SensorEntity):
     """Representation of a Xiaomi Mi Air Purifier."""
 
     def __init__(self, name, device, entry, unique_id):
@@ -334,7 +334,7 @@
                 _LOGGER.error("Got exception while fetching the state: %s", ex)
 
 
-class XiaomiAirPurifier(XiaomiMiioEntity):
+class XiaomiAirPurifier(XiaomiMiioEntity, SensorEntity):
     """Representation of a Xiaomi Mi Air Purifier."""
 
     def __init__(self, name, device, entry, unique_id):
@@ -384,10 +384,7 @@
                 _LOGGER.error("Got exception while fetching the state: %s", ex)
 
 
-class XiaomiAirQualityMonitor(XiaomiMiioEntity):
-=======
 class XiaomiAirQualityMonitor(XiaomiMiioEntity, SensorEntity):
->>>>>>> 9e9ba53f
     """Representation of a Xiaomi Air Quality Monitor."""
 
     def __init__(self, name, device, entry, unique_id):
