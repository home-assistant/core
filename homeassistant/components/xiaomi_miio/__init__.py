--- conflicted
+++ resolved
@@ -34,16 +34,13 @@
 from miio.gateway.gateway import GatewayException
 
 from homeassistant.config_entries import ConfigEntry
-<<<<<<< HEAD
 from homeassistant.const import (
     CONF_HOST,
+    CONF_MODEL,
     CONF_TOKEN,
     EVENT_HOMEASSISTANT_STOP,
     Platform,
 )
-=======
-from homeassistant.const import CONF_HOST, CONF_MODEL, CONF_TOKEN, Platform
->>>>>>> 8b912d1d
 from homeassistant.core import HomeAssistant, callback
 from homeassistant.exceptions import ConfigEntryAuthFailed, ConfigEntryNotReady
 from homeassistant.helpers import device_registry as dr, entity_registry as er
@@ -57,13 +54,9 @@
     DOMAIN,
     KEY_COORDINATOR,
     KEY_DEVICE,
-<<<<<<< HEAD
     KEY_PUSH_SERVER,
-    MODEL_AIRPURIFIER_3C,
-=======
     MODEL_AIRFRESH_A1,
     MODEL_AIRFRESH_T2017,
->>>>>>> 8b912d1d
     MODEL_FAN_1C,
     MODEL_FAN_P5,
     MODEL_FAN_P9,
@@ -473,7 +466,6 @@
         KEY_COORDINATOR: coordinator_dict,
     }
 
-<<<<<<< HEAD
     # register stop callback to clean callbacks of gateway
     def gateway_stop(event):
         """Clean callbacks registered in gateway memory."""
@@ -484,13 +476,7 @@
 
     hass.bus.async_listen_once(EVENT_HOMEASSISTANT_STOP, gateway_stop)
 
-    for platform in GATEWAY_PLATFORMS:
-        hass.async_create_task(
-            hass.config_entries.async_forward_entry_setup(entry, platform)
-        )
-=======
     await hass.config_entries.async_forward_entry_setups(entry, GATEWAY_PLATFORMS)
->>>>>>> 8b912d1d
 
 
 async def async_setup_device_entry(hass: HomeAssistant, entry: ConfigEntry) -> bool:
