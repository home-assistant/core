"""Conversation support for the Google Generative AI Conversation integration."""

from __future__ import annotations

import codecs
from collections.abc import Callable
from typing import Any, Literal, cast

from google.genai.errors import APIError
from google.genai.types import (
    AutomaticFunctionCallingConfig,
    Content,
    FunctionDeclaration,
    GenerateContentConfig,
    HarmCategory,
    Part,
    SafetySetting,
    Schema,
    Tool,
)
from voluptuous_openapi import convert

from homeassistant.components import assist_pipeline, conversation
from homeassistant.config_entries import ConfigEntry
from homeassistant.const import CONF_LLM_HASS_API, MATCH_ALL
from homeassistant.core import HomeAssistant
from homeassistant.exceptions import HomeAssistantError
from homeassistant.helpers import device_registry as dr, intent, llm
from homeassistant.helpers.entity_platform import AddConfigEntryEntitiesCallback

from .const import (
    CONF_CHAT_MODEL,
    CONF_DANGEROUS_BLOCK_THRESHOLD,
    CONF_HARASSMENT_BLOCK_THRESHOLD,
    CONF_HATE_BLOCK_THRESHOLD,
    CONF_MAX_TOKENS,
    CONF_PROMPT,
    CONF_SEXUAL_BLOCK_THRESHOLD,
    CONF_TEMPERATURE,
    CONF_TOP_K,
    CONF_TOP_P,
    DOMAIN,
    LOGGER,
    RECOMMENDED_CHAT_MODEL,
    RECOMMENDED_HARM_BLOCK_THRESHOLD,
    RECOMMENDED_MAX_TOKENS,
    RECOMMENDED_TEMPERATURE,
    RECOMMENDED_TOP_K,
    RECOMMENDED_TOP_P,
)

# Max number of back and forth with the LLM to generate a response
MAX_TOOL_ITERATIONS = 10


async def async_setup_entry(
    hass: HomeAssistant,
    config_entry: ConfigEntry,
    async_add_entities: AddConfigEntryEntitiesCallback,
) -> None:
    """Set up conversation entities."""
    agent = GoogleGenerativeAIConversationEntity(config_entry)
    async_add_entities([agent])


SUPPORTED_SCHEMA_KEYS = {
    # Gemini API does not support all of the OpenAPI schema
    # SoT: https://ai.google.dev/api/caching#Schema
    "type",
    "format",
    "description",
    "nullable",
    "enum",
    "max_items",
    "min_items",
    "properties",
    "required",
    "items",
}


def _camel_to_snake(name: str) -> str:
    """Convert camel case to snake case."""
    return "".join(["_" + c.lower() if c.isupper() else c for c in name]).lstrip("_")


def _format_schema(schema: dict[str, Any]) -> Schema:
    """Format the schema to be compatible with Gemini API."""
    if subschemas := schema.get("allOf"):
        for subschema in subschemas:  # Gemini API does not support allOf keys
            if "type" in subschema:  # Fallback to first subschema with 'type' field
                return _format_schema(subschema)
        return _format_schema(
            subschemas[0]
        )  # Or, if not found, to any of the subschemas

    result = {}
    for key, val in schema.items():
        key = _camel_to_snake(key)
        if key not in SUPPORTED_SCHEMA_KEYS:
            continue
        if key == "type":
            val = val.upper()
        elif key == "format":
            # Gemini API does not support all formats, see: https://ai.google.dev/api/caching#Schema
            # formats that are not supported are ignored
            if schema.get("type") == "string" and val not in ("enum", "date-time"):
                continue
            if schema.get("type") == "number" and val not in ("float", "double"):
                continue
            if schema.get("type") == "integer" and val not in ("int32", "int64"):
                continue
            if schema.get("type") not in ("string", "number", "integer"):
                continue
        elif key == "items":
            val = _format_schema(val)
        elif key == "properties":
            val = {k: _format_schema(v) for k, v in val.items()}
        result[key] = val

    if result.get("enum") and result.get("type") != "STRING":
        # enum is only allowed for STRING type. This is safe as long as the schema
        # contains vol.Coerce for the respective type, for example:
        # vol.All(vol.Coerce(int), vol.In([1, 2, 3]))
        result["type"] = "STRING"
        result["enum"] = [str(item) for item in result["enum"]]

    if result.get("type") == "OBJECT" and not result.get("properties"):
        # An object with undefined properties is not supported by Gemini API.
        # Fallback to JSON string. This will probably fail for most tools that want it,
        # but we don't have a better fallback strategy so far.
        result["properties"] = {"json": {"type": "STRING"}}
        result["required"] = []
    return cast(Schema, result)


def _format_tool(
    tool: llm.Tool, custom_serializer: Callable[[Any], Any] | None
) -> Tool:
    """Format tool specification."""

    if tool.parameters.schema:
        parameters = _format_schema(
            convert(tool.parameters, custom_serializer=custom_serializer)
        )
    else:
        parameters = None

    return Tool(
        function_declarations=[
            FunctionDeclaration(
                name=tool.name,
                description=tool.description,
                parameters=parameters,
            )
        ]
    )


def _escape_decode(value: Any) -> Any:
    """Recursively call codecs.escape_decode on all values."""
    if isinstance(value, str):
        return codecs.escape_decode(bytes(value, "utf-8"))[0].decode("utf-8")  # type: ignore[attr-defined]
    if isinstance(value, list):
        return [_escape_decode(item) for item in value]
    if isinstance(value, dict):
        return {k: _escape_decode(v) for k, v in value.items()}
    return value


def _create_google_tool_response_content(
    content: list[conversation.ToolResultContent],
) -> Content:
    """Create a Google tool response content."""
    return Content(
        parts=[
            Part.from_function_response(
                name=tool_result.tool_name, response=tool_result.tool_result
            )
            for tool_result in content
        ]
    )


def _convert_content(
    content: conversation.UserContent
    | conversation.AssistantContent
    | conversation.SystemContent,
) -> Content:
    """Convert HA content to Google content."""
    if content.role != "assistant" or not content.tool_calls:  # type: ignore[union-attr]
        role = "model" if content.role == "assistant" else content.role
        return Content(
            role=role,
            parts=[
                Part.from_text(text=content.content if content.content else ""),
            ],
        )

    # Handle the Assistant content with tool calls.
    assert type(content) is conversation.AssistantContent
    parts: list[Part] = []

    if content.content:
        parts.append(Part.from_text(text=content.content))

    if content.tool_calls:
        parts.extend(
            [
                Part.from_function_call(
                    name=tool_call.tool_name,
                    args=_escape_decode(tool_call.tool_args),
                )
                for tool_call in content.tool_calls
            ]
        )

    return Content(role="model", parts=parts)


class GoogleGenerativeAIConversationEntity(
    conversation.ConversationEntity, conversation.AbstractConversationAgent
):
    """Google Generative AI conversation agent."""

    _attr_has_entity_name = True
    _attr_name = None

    def __init__(self, entry: ConfigEntry) -> None:
        """Initialize the agent."""
        self.entry = entry
        self._genai_client = entry.runtime_data
        self._attr_unique_id = entry.entry_id
        self._attr_device_info = dr.DeviceInfo(
            identifiers={(DOMAIN, entry.entry_id)},
            name=entry.title,
            manufacturer="Google",
            model="Generative AI",
            entry_type=dr.DeviceEntryType.SERVICE,
        )
        if self.entry.options.get(CONF_LLM_HASS_API):
            self._attr_supported_features = (
                conversation.ConversationEntityFeature.CONTROL
            )

    @property
    def supported_languages(self) -> list[str] | Literal["*"]:
        """Return a list of supported languages."""
        return MATCH_ALL

    async def async_added_to_hass(self) -> None:
        """When entity is added to Home Assistant."""
        await super().async_added_to_hass()
        assist_pipeline.async_migrate_engine(
            self.hass, "conversation", self.entry.entry_id, self.entity_id
        )
        conversation.async_set_agent(self.hass, self.entry, self)
        self.entry.async_on_unload(
            self.entry.add_update_listener(self._async_entry_update_listener)
        )

    async def async_will_remove_from_hass(self) -> None:
        """When entity will be removed from Home Assistant."""
        conversation.async_unset_agent(self.hass, self.entry)
        await super().async_will_remove_from_hass()

<<<<<<< HEAD
    async def async_process(
        self, user_input: conversation.ConversationInput
    ) -> conversation.ConversationResult:
        """Process a sentence."""
        with (
            chat_session.async_get_chat_session(
                self.hass, user_input.conversation_id
            ) as session,
            conversation.async_get_chat_log(self.hass, session, user_input) as chat_log,
        ):
            return await self._async_handle_message(user_input, chat_log)

    def _fix_tool_name(self, tool_name: str) -> str:
        """Fix tool name if needed."""
        # The Gemini 2.0+ tokenizer seemingly has a issue with the HassListAddItem tool
        # name. This makes sure when it incorrectly changes the name, that we change it
        # back for HA to call.
        return tool_name if tool_name != "HasListAddItem" else "HassListAddItem"

=======
>>>>>>> 49a62d52
    async def _async_handle_message(
        self,
        user_input: conversation.ConversationInput,
        chat_log: conversation.ChatLog,
    ) -> conversation.ConversationResult:
        """Call the API."""
        options = self.entry.options

        try:
            await chat_log.async_update_llm_data(
                DOMAIN,
                user_input,
                options.get(CONF_LLM_HASS_API),
                options.get(CONF_PROMPT),
            )
        except conversation.ConverseError as err:
            return err.as_conversation_result()

        tools: list[Tool | Callable[..., Any]] | None = None
        if chat_log.llm_api:
            tools = [
                _format_tool(tool, chat_log.llm_api.custom_serializer)
                for tool in chat_log.llm_api.tools
            ]

        model_name = self.entry.options.get(CONF_CHAT_MODEL, RECOMMENDED_CHAT_MODEL)
        # Gemini 1.0 doesn't support system_instruction while 1.5 does.
        # Assume future versions will support it (if not, the request fails with a
        # clear message at which point we can fix).
        supports_system_instruction = (
            "gemini-1.0" not in model_name and "gemini-pro" not in model_name
        )

        prompt_content = cast(
            conversation.SystemContent,
            chat_log.content[0],
        )

        if prompt_content.content:
            prompt = prompt_content.content
        else:
            raise HomeAssistantError("Invalid prompt content")

        messages: list[Content] = []

        # Google groups tool results, we do not. Group them before sending.
        tool_results: list[conversation.ToolResultContent] = []

        for chat_content in chat_log.content[1:-1]:
            if chat_content.role == "tool_result":
                # mypy doesn't like picking a type based on checking shared property 'role'
                tool_results.append(cast(conversation.ToolResultContent, chat_content))
                continue

            if tool_results:
                messages.append(_create_google_tool_response_content(tool_results))
                tool_results.clear()

            messages.append(
                _convert_content(
                    cast(
                        conversation.UserContent
                        | conversation.SystemContent
                        | conversation.AssistantContent,
                        chat_content,
                    )
                )
            )

        if tool_results:
            messages.append(_create_google_tool_response_content(tool_results))
        generateContentConfig = GenerateContentConfig(
            temperature=self.entry.options.get(
                CONF_TEMPERATURE, RECOMMENDED_TEMPERATURE
            ),
            top_k=self.entry.options.get(CONF_TOP_K, RECOMMENDED_TOP_K),
            top_p=self.entry.options.get(CONF_TOP_P, RECOMMENDED_TOP_P),
            max_output_tokens=self.entry.options.get(
                CONF_MAX_TOKENS, RECOMMENDED_MAX_TOKENS
            ),
            safety_settings=[
                SafetySetting(
                    category=HarmCategory.HARM_CATEGORY_HATE_SPEECH,
                    threshold=self.entry.options.get(
                        CONF_HATE_BLOCK_THRESHOLD, RECOMMENDED_HARM_BLOCK_THRESHOLD
                    ),
                ),
                SafetySetting(
                    category=HarmCategory.HARM_CATEGORY_HARASSMENT,
                    threshold=self.entry.options.get(
                        CONF_HARASSMENT_BLOCK_THRESHOLD,
                        RECOMMENDED_HARM_BLOCK_THRESHOLD,
                    ),
                ),
                SafetySetting(
                    category=HarmCategory.HARM_CATEGORY_DANGEROUS_CONTENT,
                    threshold=self.entry.options.get(
                        CONF_DANGEROUS_BLOCK_THRESHOLD, RECOMMENDED_HARM_BLOCK_THRESHOLD
                    ),
                ),
                SafetySetting(
                    category=HarmCategory.HARM_CATEGORY_SEXUALLY_EXPLICIT,
                    threshold=self.entry.options.get(
                        CONF_SEXUAL_BLOCK_THRESHOLD, RECOMMENDED_HARM_BLOCK_THRESHOLD
                    ),
                ),
            ],
            tools=tools or None,
            system_instruction=prompt if supports_system_instruction else None,
            automatic_function_calling=AutomaticFunctionCallingConfig(
                disable=True, maximum_remote_calls=None
            ),
        )

        if not supports_system_instruction:
            messages = [
                Content(role="user", parts=[Part.from_text(text=prompt)]),
                Content(role="model", parts=[Part.from_text(text="Ok")]),
                *messages,
            ]
        chat = self._genai_client.aio.chats.create(
            model=model_name, history=messages, config=generateContentConfig
        )
        chat_request: str | Content = user_input.text
        # To prevent infinite loops, we limit the number of iterations
        for _iteration in range(MAX_TOOL_ITERATIONS):
            try:
                chat_response = await chat.send_message(message=chat_request)

                if chat_response.prompt_feedback:
                    raise HomeAssistantError(
                        f"The message got blocked due to content violations, reason: {chat_response.prompt_feedback.block_reason_message}"
                    )

            except (
                APIError,
                ValueError,
            ) as err:
                LOGGER.error("Error sending message: %s %s", type(err), err)
                error = f"Sorry, I had a problem talking to Google Generative AI: {err}"
                raise HomeAssistantError(error) from err

            response_parts = chat_response.candidates[0].content.parts
            if not response_parts:
                raise HomeAssistantError(
                    "Sorry, I had a problem getting a response from Google Generative AI."
                )
            content = " ".join(
                [part.text.strip() for part in response_parts if part.text]
            )

            tool_calls = []
            for part in response_parts:
                if not part.function_call:
                    continue
                tool_call = part.function_call
                tool_name = tool_call.name
                tool_args = _escape_decode(tool_call.args)
                tool_calls.append(
                    llm.ToolInput(
                        tool_name=self._fix_tool_name(tool_name),
                        tool_args=tool_args,
                    )
                )

            chat_request = _create_google_tool_response_content(
                [
                    tool_response
                    async for tool_response in chat_log.async_add_assistant_content(
                        conversation.AssistantContent(
                            agent_id=user_input.agent_id,
                            content=content,
                            tool_calls=tool_calls or None,
                        )
                    )
                ]
            )

            if not tool_calls:
                break

        response = intent.IntentResponse(language=user_input.language)
        response.async_set_speech(
            " ".join([part.text.strip() for part in response_parts if part.text])
        )
        return conversation.ConversationResult(
            response=response,
            conversation_id=chat_log.conversation_id,
            continue_conversation=chat_log.continue_conversation,
        )

    async def _async_entry_update_listener(
        self, hass: HomeAssistant, entry: ConfigEntry
    ) -> None:
        """Handle options update."""
        # Reload as we update device info + entity name + supported features
        await hass.config_entries.async_reload(entry.entry_id)<|MERGE_RESOLUTION|>--- conflicted
+++ resolved
@@ -264,19 +264,6 @@
         conversation.async_unset_agent(self.hass, self.entry)
         await super().async_will_remove_from_hass()
 
-<<<<<<< HEAD
-    async def async_process(
-        self, user_input: conversation.ConversationInput
-    ) -> conversation.ConversationResult:
-        """Process a sentence."""
-        with (
-            chat_session.async_get_chat_session(
-                self.hass, user_input.conversation_id
-            ) as session,
-            conversation.async_get_chat_log(self.hass, session, user_input) as chat_log,
-        ):
-            return await self._async_handle_message(user_input, chat_log)
-
     def _fix_tool_name(self, tool_name: str) -> str:
         """Fix tool name if needed."""
         # The Gemini 2.0+ tokenizer seemingly has a issue with the HassListAddItem tool
@@ -284,8 +271,6 @@
         # back for HA to call.
         return tool_name if tool_name != "HasListAddItem" else "HassListAddItem"
 
-=======
->>>>>>> 49a62d52
     async def _async_handle_message(
         self,
         user_input: conversation.ConversationInput,
