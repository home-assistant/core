--- conflicted
+++ resolved
@@ -311,35 +311,13 @@
                 title=DEFAULT_TITLE,
                 options={},
                 version=2,
-<<<<<<< HEAD
-=======
                 minor_version=2,
->>>>>>> 8fa01605
             )
 
 
 async def async_migrate_entry(
     hass: HomeAssistant, entry: GoogleGenerativeAIConfigEntry
 ) -> bool:
-<<<<<<< HEAD
-    """Migrate old entry."""
-    if entry.version == 2 and entry.minor_version == 0:
-        # Migrate from version 2.0 to 2.1
-        # Add STT subentry with default options
-        hass.config_entries.async_add_subentry(
-            entry,
-            ConfigSubentry(
-                data=MappingProxyType(RECOMMENDED_STT_OPTIONS),
-                subentry_type="stt",
-                title=DEFAULT_STT_NAME,
-                unique_id=None,
-            ),
-        )
-        hass.config_entries.async_update_entry(entry, minor_version=1)
-        return True
-
-    return False
-=======
     """Migrate entry."""
     LOGGER.debug("Migrating from version %s:%s", entry.version, entry.minor_version)
 
@@ -375,9 +353,20 @@
 
         hass.config_entries.async_update_entry(entry, minor_version=2)
 
+    if entry.version == 2 and entry.minor_version < 3:
+        hass.config_entries.async_add_subentry(
+            entry,
+            ConfigSubentry(
+                data=MappingProxyType(RECOMMENDED_STT_OPTIONS),
+                subentry_type="stt",
+                title=DEFAULT_STT_NAME,
+                unique_id=None,
+            ),
+        )
+        hass.config_entries.async_update_entry(entry, minor_version=3)
+
     LOGGER.debug(
         "Migration to version %s:%s successful", entry.version, entry.minor_version
     )
 
-    return True
->>>>>>> 8fa01605
+    return True