"""The Google Generative AI Conversation integration."""

from __future__ import annotations

from functools import partial
from pathlib import Path
from types import MappingProxyType

from google.genai import Client
from google.genai.errors import APIError, ClientError
from requests.exceptions import Timeout
import voluptuous as vol

from homeassistant.config_entries import ConfigEntry, ConfigSubentry
from homeassistant.const import CONF_API_KEY, Platform
from homeassistant.core import (
    HomeAssistant,
    ServiceCall,
    ServiceResponse,
    SupportsResponse,
)
from homeassistant.exceptions import (
    ConfigEntryAuthFailed,
    ConfigEntryError,
    ConfigEntryNotReady,
    HomeAssistantError,
)
from homeassistant.helpers import (
    config_validation as cv,
    device_registry as dr,
    entity_registry as er,
)
from homeassistant.helpers.issue_registry import IssueSeverity, async_create_issue
from homeassistant.helpers.typing import ConfigType

from .const import (
    CONF_PROMPT,
    DEFAULT_AI_TASK_NAME,
    DEFAULT_STT_NAME,
    DEFAULT_TITLE,
    DEFAULT_TTS_NAME,
    DOMAIN,
    LOGGER,
    RECOMMENDED_AI_TASK_OPTIONS,
    RECOMMENDED_CHAT_MODEL,
    RECOMMENDED_STT_OPTIONS,
    RECOMMENDED_TTS_OPTIONS,
    TIMEOUT_MILLIS,
)
from .entity import async_prepare_files_for_prompt

SERVICE_GENERATE_CONTENT = "generate_content"
CONF_IMAGE_FILENAME = "image_filename"
CONF_FILENAMES = "filenames"

CONFIG_SCHEMA = cv.config_entry_only_config_schema(DOMAIN)
PLATFORMS = (
    Platform.AI_TASK,
    Platform.CONVERSATION,
    Platform.STT,
    Platform.TTS,
)

type GoogleGenerativeAIConfigEntry = ConfigEntry[Client]


async def async_setup(hass: HomeAssistant, config: ConfigType) -> bool:
    """Set up Google Generative AI Conversation."""

    await async_migrate_integration(hass)

    async def generate_content(call: ServiceCall) -> ServiceResponse:
        """Generate content from text and optionally images."""

        if call.data[CONF_IMAGE_FILENAME]:
            # Deprecated in 2025.3, to remove in 2025.9
            async_create_issue(
                hass,
                DOMAIN,
                "deprecated_image_filename_parameter",
                breaks_in_ha_version="2025.9.0",
                is_fixable=False,
                severity=IssueSeverity.WARNING,
                translation_key="deprecated_image_filename_parameter",
            )

        prompt_parts = [call.data[CONF_PROMPT]]

        config_entry: GoogleGenerativeAIConfigEntry = (
            hass.config_entries.async_loaded_entries(DOMAIN)[0]
        )

        client = config_entry.runtime_data

        files = call.data[CONF_IMAGE_FILENAME] + call.data[CONF_FILENAMES]

        if files:
            for filename in files:
                if not hass.config.is_allowed_path(filename):
                    raise HomeAssistantError(
                        f"Cannot read `{filename}`, no access to path; "
                        "`allowlist_external_dirs` may need to be adjusted in "
                        "`configuration.yaml`"
                    )

            prompt_parts.extend(
                await async_prepare_files_for_prompt(
                    hass, client, [Path(filename) for filename in files]
                )
            )

        try:
            response = await client.aio.models.generate_content(
                model=RECOMMENDED_CHAT_MODEL, contents=prompt_parts
            )
        except (
            APIError,
            ValueError,
        ) as err:
            raise HomeAssistantError(f"Error generating content: {err}") from err

        if response.prompt_feedback:
            raise HomeAssistantError(
                f"Error generating content due to content violations, reason: {response.prompt_feedback.block_reason_message}"
            )

        if not response.candidates[0].content.parts:
            raise HomeAssistantError("Unknown error generating content")

        return {"text": response.text}

    hass.services.async_register(
        DOMAIN,
        SERVICE_GENERATE_CONTENT,
        generate_content,
        schema=vol.Schema(
            {
                vol.Required(CONF_PROMPT): cv.string,
                vol.Optional(CONF_IMAGE_FILENAME, default=[]): vol.All(
                    cv.ensure_list, [cv.string]
                ),
                vol.Optional(CONF_FILENAMES, default=[]): vol.All(
                    cv.ensure_list, [cv.string]
                ),
            }
        ),
        supports_response=SupportsResponse.ONLY,
    )
    return True


async def async_setup_entry(
    hass: HomeAssistant, entry: GoogleGenerativeAIConfigEntry
) -> bool:
    """Set up Google Generative AI Conversation from a config entry."""

    try:
        client = await hass.async_add_executor_job(
            partial(Client, api_key=entry.data[CONF_API_KEY])
        )
        await client.aio.models.get(
            model=RECOMMENDED_CHAT_MODEL,
            config={"http_options": {"timeout": TIMEOUT_MILLIS}},
        )
    except (APIError, Timeout) as err:
        if isinstance(err, ClientError) and "API_KEY_INVALID" in str(err):
            raise ConfigEntryAuthFailed(err.message) from err
        if isinstance(err, Timeout):
            raise ConfigEntryNotReady(err) from err
        raise ConfigEntryError(err) from err
    else:
        entry.runtime_data = client

    await hass.config_entries.async_forward_entry_setups(entry, PLATFORMS)

    entry.async_on_unload(entry.add_update_listener(async_update_options))

    return True


async def async_unload_entry(
    hass: HomeAssistant, entry: GoogleGenerativeAIConfigEntry
) -> bool:
    """Unload GoogleGenerativeAI."""
    if not await hass.config_entries.async_unload_platforms(entry, PLATFORMS):
        return False

    return True


async def async_update_options(
    hass: HomeAssistant, entry: GoogleGenerativeAIConfigEntry
) -> None:
    """Update options."""
    await hass.config_entries.async_reload(entry.entry_id)


async def async_migrate_integration(hass: HomeAssistant) -> None:
    """Migrate integration entry structure."""

    # Make sure we get enabled config entries first
    entries = sorted(
        hass.config_entries.async_entries(DOMAIN),
        key=lambda e: e.disabled_by is not None,
    )
    if not any(entry.version == 1 for entry in entries):
        return

    api_keys_entries: dict[str, tuple[ConfigEntry, bool]] = {}
    entity_registry = er.async_get(hass)
    device_registry = dr.async_get(hass)

    for entry in entries:
        use_existing = False
        subentry = ConfigSubentry(
            data=entry.options,
            subentry_type="conversation",
            title=entry.title,
            unique_id=None,
        )
        if entry.data[CONF_API_KEY] not in api_keys_entries:
            use_existing = True
            all_disabled = all(
                e.disabled_by is not None
                for e in entries
                if e.data[CONF_API_KEY] == entry.data[CONF_API_KEY]
            )
            api_keys_entries[entry.data[CONF_API_KEY]] = (entry, all_disabled)

        parent_entry, all_disabled = api_keys_entries[entry.data[CONF_API_KEY]]

        hass.config_entries.async_add_subentry(parent_entry, subentry)
        if use_existing:
            hass.config_entries.async_add_subentry(
                parent_entry,
                ConfigSubentry(
                    data=MappingProxyType(RECOMMENDED_TTS_OPTIONS),
                    subentry_type="tts",
                    title=DEFAULT_TTS_NAME,
                    unique_id=None,
                ),
            )
        conversation_entity_id = entity_registry.async_get_entity_id(
            "conversation",
            DOMAIN,
            entry.entry_id,
        )
        device = device_registry.async_get_device(
            identifiers={(DOMAIN, entry.entry_id)}
        )

        if conversation_entity_id is not None:
            conversation_entity_entry = entity_registry.entities[conversation_entity_id]
            entity_disabled_by = conversation_entity_entry.disabled_by
            if (
                entity_disabled_by is er.RegistryEntryDisabler.CONFIG_ENTRY
                and not all_disabled
            ):
                # Device and entity registries don't update the disabled_by flag
                # when moving a device or entity from one config entry to another,
                # so we need to do it manually.
                entity_disabled_by = (
                    er.RegistryEntryDisabler.DEVICE
                    if device
                    else er.RegistryEntryDisabler.USER
                )
            entity_registry.async_update_entity(
                conversation_entity_id,
                config_entry_id=parent_entry.entry_id,
                config_subentry_id=subentry.subentry_id,
                disabled_by=entity_disabled_by,
                new_unique_id=subentry.subentry_id,
            )

        if device is not None:
            # Device and entity registries don't update the disabled_by flag when
            # moving a device or entity from one config entry to another, so we
            # need to do it manually.
            device_disabled_by = device.disabled_by
            if (
                device.disabled_by is dr.DeviceEntryDisabler.CONFIG_ENTRY
                and not all_disabled
            ):
                device_disabled_by = dr.DeviceEntryDisabler.USER
            device_registry.async_update_device(
                device.id,
                disabled_by=device_disabled_by,
                new_identifiers={(DOMAIN, subentry.subentry_id)},
                add_config_subentry_id=subentry.subentry_id,
                add_config_entry_id=parent_entry.entry_id,
            )
            if parent_entry.entry_id != entry.entry_id:
                device_registry.async_update_device(
                    device.id,
                    remove_config_entry_id=entry.entry_id,
                )
            else:
                device_registry.async_update_device(
                    device.id,
                    remove_config_entry_id=entry.entry_id,
                    remove_config_subentry_id=None,
                )

        if not use_existing:
            await hass.config_entries.async_remove(entry.entry_id)
        else:
            _add_ai_task_subentry(hass, entry)
            hass.config_entries.async_update_entry(
                entry,
                title=DEFAULT_TITLE,
                options={},
                version=2,
                minor_version=4,
            )


async def async_migrate_entry(
    hass: HomeAssistant, entry: GoogleGenerativeAIConfigEntry
) -> bool:
    """Migrate entry."""
    LOGGER.debug("Migrating from version %s:%s", entry.version, entry.minor_version)

    if entry.version > 2:
        # This means the user has downgraded from a future version
        return False

    if entry.version == 2 and entry.minor_version == 1:
        # Add TTS subentry which was missing in 2025.7.0b0
        if not any(
            subentry.subentry_type == "tts" for subentry in entry.subentries.values()
        ):
            hass.config_entries.async_add_subentry(
                entry,
                ConfigSubentry(
                    data=MappingProxyType(RECOMMENDED_TTS_OPTIONS),
                    subentry_type="tts",
                    title=DEFAULT_TTS_NAME,
                    unique_id=None,
                ),
            )

        # Correct broken device migration in Home Assistant Core 2025.7.0b0-2025.7.0b1
        device_registry = dr.async_get(hass)
        for device in dr.async_entries_for_config_entry(
            device_registry, entry.entry_id
        ):
            device_registry.async_update_device(
                device.id,
                remove_config_entry_id=entry.entry_id,
                remove_config_subentry_id=None,
            )

        hass.config_entries.async_update_entry(entry, minor_version=2)

    if entry.version == 2 and entry.minor_version == 2:
        # Add AI Task subentry with default options
<<<<<<< HEAD
        hass.config_entries.async_add_subentry(
            entry,
            ConfigSubentry(
                data=MappingProxyType(RECOMMENDED_AI_TASK_OPTIONS),
                subentry_type="ai_task_data",
                title=DEFAULT_AI_TASK_NAME,
                unique_id=None,
            ),
        )
        hass.config_entries.async_add_subentry(
            entry,
            ConfigSubentry(
                data=MappingProxyType(RECOMMENDED_STT_OPTIONS),
                subentry_type="stt",
                title=DEFAULT_STT_NAME,
                unique_id=None,
            ),
        )
=======
        _add_ai_task_subentry(hass, entry)
>>>>>>> a81e83cb
        hass.config_entries.async_update_entry(entry, minor_version=3)

    if entry.version == 2 and entry.minor_version == 3:
        # Fix migration where the disabled_by flag was not set correctly.
        # We can currently only correct this for enabled config entries,
        # because migration does not run for disabled config entries. This
        # is asserted in tests, and if that behavior is changed, we should
        # correct also disabled config entries.
        device_registry = dr.async_get(hass)
        entity_registry = er.async_get(hass)
        devices = dr.async_entries_for_config_entry(device_registry, entry.entry_id)
        entity_entries = er.async_entries_for_config_entry(
            entity_registry, entry.entry_id
        )
        if entry.disabled_by is None:
            # If the config entry is not disabled, we need to set the disabled_by
            # flag on devices to USER, and on entities to DEVICE, if they are set
            # to CONFIG_ENTRY.
            for device in devices:
                if device.disabled_by is not dr.DeviceEntryDisabler.CONFIG_ENTRY:
                    continue
                device_registry.async_update_device(
                    device.id,
                    disabled_by=dr.DeviceEntryDisabler.USER,
                )
            for entity in entity_entries:
                if entity.disabled_by is not er.RegistryEntryDisabler.CONFIG_ENTRY:
                    continue
                entity_registry.async_update_entity(
                    entity.entity_id,
                    disabled_by=er.RegistryEntryDisabler.DEVICE,
                )
        hass.config_entries.async_update_entry(entry, minor_version=4)

    LOGGER.debug(
        "Migration to version %s:%s successful", entry.version, entry.minor_version
    )

    return True


def _add_ai_task_subentry(
    hass: HomeAssistant, entry: GoogleGenerativeAIConfigEntry
) -> None:
    """Add AI Task subentry to the config entry."""
    hass.config_entries.async_add_subentry(
        entry,
        ConfigSubentry(
            data=MappingProxyType(RECOMMENDED_AI_TASK_OPTIONS),
            subentry_type="ai_task_data",
            title=DEFAULT_AI_TASK_NAME,
            unique_id=None,
        ),
    )<|MERGE_RESOLUTION|>--- conflicted
+++ resolved
@@ -304,7 +304,7 @@
         if not use_existing:
             await hass.config_entries.async_remove(entry.entry_id)
         else:
-            _add_ai_task_subentry(hass, entry)
+            _add_ai_task_and_stt_subentries(hass, entry)
             hass.config_entries.async_update_entry(
                 entry,
                 title=DEFAULT_TITLE,
@@ -353,29 +353,7 @@
         hass.config_entries.async_update_entry(entry, minor_version=2)
 
     if entry.version == 2 and entry.minor_version == 2:
-        # Add AI Task subentry with default options
-<<<<<<< HEAD
-        hass.config_entries.async_add_subentry(
-            entry,
-            ConfigSubentry(
-                data=MappingProxyType(RECOMMENDED_AI_TASK_OPTIONS),
-                subentry_type="ai_task_data",
-                title=DEFAULT_AI_TASK_NAME,
-                unique_id=None,
-            ),
-        )
-        hass.config_entries.async_add_subentry(
-            entry,
-            ConfigSubentry(
-                data=MappingProxyType(RECOMMENDED_STT_OPTIONS),
-                subentry_type="stt",
-                title=DEFAULT_STT_NAME,
-                unique_id=None,
-            ),
-        )
-=======
-        _add_ai_task_subentry(hass, entry)
->>>>>>> a81e83cb
+        _add_ai_task_and_stt_subentries(hass, entry)
         hass.config_entries.async_update_entry(entry, minor_version=3)
 
     if entry.version == 2 and entry.minor_version == 3:
@@ -417,10 +395,10 @@
     return True
 
 
-def _add_ai_task_subentry(
+def _add_ai_task_and_stt_subentries(
     hass: HomeAssistant, entry: GoogleGenerativeAIConfigEntry
 ) -> None:
-    """Add AI Task subentry to the config entry."""
+    """Add AI Task and STT subentries to the config entry."""
     hass.config_entries.async_add_subentry(
         entry,
         ConfigSubentry(
@@ -429,4 +407,13 @@
             title=DEFAULT_AI_TASK_NAME,
             unique_id=None,
         ),
+    )
+    hass.config_entries.async_add_subentry(
+        entry,
+        ConfigSubentry(
+            data=MappingProxyType(RECOMMENDED_STT_OPTIONS),
+            subentry_type="stt",
+            title=DEFAULT_STT_NAME,
+            unique_id=None,
+        ),
     )