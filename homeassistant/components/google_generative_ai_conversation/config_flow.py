--- conflicted
+++ resolved
@@ -212,7 +212,6 @@
         )
     ]
 
-<<<<<<< HEAD
     harm_block_thresholds: list[SelectOptionDict] = [
         SelectOptionDict(
             label="Block none",
@@ -237,73 +236,6 @@
         )
     )
 
-    return {
-        vol.Required(
-            CONF_RECOMMENDED, default=options.get(CONF_RECOMMENDED, False)
-        ): bool,
-        vol.Optional(
-            CONF_CHAT_MODEL,
-            description={"suggested_value": options.get(CONF_CHAT_MODEL)},
-            default=RECOMMENDED_CHAT_MODEL,
-        ): SelectSelector(
-            SelectSelectorConfig(mode=SelectSelectorMode.DROPDOWN, options=models)
-        ),
-        vol.Optional(
-            CONF_PROMPT,
-            description={"suggested_value": options.get(CONF_PROMPT)},
-            default=DEFAULT_PROMPT,
-        ): TemplateSelector(),
-        vol.Optional(
-            CONF_LLM_HASS_API,
-            description={"suggested_value": options.get(CONF_LLM_HASS_API)},
-            default="none",
-        ): SelectSelector(SelectSelectorConfig(options=hass_apis)),
-        vol.Optional(
-            CONF_TEMPERATURE,
-            description={"suggested_value": options.get(CONF_TEMPERATURE)},
-            default=RECOMMENDED_TEMPERATURE,
-        ): NumberSelector(NumberSelectorConfig(min=0, max=1, step=0.05)),
-        vol.Optional(
-            CONF_TOP_P,
-            description={"suggested_value": options.get(CONF_TOP_P)},
-            default=RECOMMENDED_TOP_P,
-        ): NumberSelector(NumberSelectorConfig(min=0, max=1, step=0.05)),
-        vol.Optional(
-            CONF_TOP_K,
-            description={"suggested_value": options.get(CONF_TOP_K)},
-            default=RECOMMENDED_TOP_K,
-        ): int,
-        vol.Optional(
-            CONF_MAX_TOKENS,
-            description={"suggested_value": options.get(CONF_MAX_TOKENS)},
-            default=RECOMMENDED_MAX_TOKENS,
-        ): int,
-        vol.Optional(
-            CONF_HARASSMENT_BLOCK_THRESHOLD,
-            description={
-                "suggested_value": options.get(CONF_HARASSMENT_BLOCK_THRESHOLD)
-            },
-            default=DEFAULT_HARM_BLOCK_THRESHOLD,
-        ): harm_block_thresholds_selector,
-        vol.Optional(
-            CONF_HATE_BLOCK_THRESHOLD,
-            description={"suggested_value": options.get(CONF_HATE_BLOCK_THRESHOLD)},
-            default=DEFAULT_HARM_BLOCK_THRESHOLD,
-        ): harm_block_thresholds_selector,
-        vol.Optional(
-            CONF_SEXUAL_BLOCK_THRESHOLD,
-            description={"suggested_value": options.get(CONF_SEXUAL_BLOCK_THRESHOLD)},
-            default=DEFAULT_HARM_BLOCK_THRESHOLD,
-        ): harm_block_thresholds_selector,
-        vol.Optional(
-            CONF_DANGEROUS_BLOCK_THRESHOLD,
-            description={
-                "suggested_value": options.get(CONF_DANGEROUS_BLOCK_THRESHOLD)
-            },
-            default=DEFAULT_HARM_BLOCK_THRESHOLD,
-        ): harm_block_thresholds_selector,
-    }
-=======
     schema.update(
         {
             vol.Optional(
@@ -333,7 +265,30 @@
                 description={"suggested_value": options.get(CONF_MAX_TOKENS)},
                 default=RECOMMENDED_MAX_TOKENS,
             ): int,
+            vol.Optional(
+                CONF_HARASSMENT_BLOCK_THRESHOLD,
+                description={
+                    "suggested_value": options.get(CONF_HARASSMENT_BLOCK_THRESHOLD)
+                },
+                default=DEFAULT_HARM_BLOCK_THRESHOLD,
+            ): harm_block_thresholds_selector,
+            vol.Optional(
+                CONF_HATE_BLOCK_THRESHOLD,
+                description={"suggested_value": options.get(CONF_HATE_BLOCK_THRESHOLD)},
+                default=DEFAULT_HARM_BLOCK_THRESHOLD,
+            ): harm_block_thresholds_selector,
+            vol.Optional(
+                CONF_SEXUAL_BLOCK_THRESHOLD,
+                description={"suggested_value": options.get(CONF_SEXUAL_BLOCK_THRESHOLD)},
+                default=DEFAULT_HARM_BLOCK_THRESHOLD,
+            ): harm_block_thresholds_selector,
+            vol.Optional(
+                CONF_DANGEROUS_BLOCK_THRESHOLD,
+                description={
+                    "suggested_value": options.get(CONF_DANGEROUS_BLOCK_THRESHOLD)
+                },
+                default=DEFAULT_HARM_BLOCK_THRESHOLD,
+            ): harm_block_thresholds_selector,
         }
     )
-    return schema
->>>>>>> cf73a47f
+    return schema