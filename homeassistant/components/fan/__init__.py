--- conflicted
+++ resolved
@@ -57,9 +57,6 @@
 ATTR_OSCILLATING = "oscillating"
 ATTR_DIRECTION = "direction"
 
-<<<<<<< HEAD
-INVALID_SPEEDS_FILTER = {"on", "auto", "smart"}
-=======
 # Invalid speeds do not conform to the entity model, but have crept
 # into core integrations at some point so we are temporarily
 # accommodating them in the transition to percentages.
@@ -78,21 +75,17 @@
     _NOT_SPEED_IDLE,
     _NOT_SPEED_FAVORITE,
 }
->>>>>>> ba0117a6
 
 _FAN_NATIVE = "_fan_native"
 
 OFF_SPEED_VALUES = [SPEED_OFF, None]
 
-<<<<<<< HEAD
-=======
 NO_VALID_SPEEDS_EXCEPTION_MESSAGE = "The speed_list contains no valid speeds"
 
 
 class NoValidSpeedsError(ValueError):
     """Exception class when there are no valid speeds."""
 
->>>>>>> ba0117a6
 
 @bind_hass
 def is_on(hass, entity_id: str) -> bool:
@@ -299,11 +292,7 @@
             return {ATTR_SPEED_LIST: self.speed_list}
         return {}
 
-<<<<<<< HEAD
-    def speed_to_percentage(self, speed: str) -> Optional[int]:
-=======
     def speed_to_percentage(self, speed: str) -> int:
->>>>>>> ba0117a6
         """
         Map a speed to a percentage.
 
@@ -324,28 +313,6 @@
 
         normalized_speed_list = self._normalized_speed_list
 
-<<<<<<< HEAD
-        if speed not in normalized_speed_list:
-            return None
-
-        speeds_len = len(normalized_speed_list)
-        speed_offset = normalized_speed_list.index(speed)
-
-        return ((speed_offset) * 100) // (speeds_len - 1)
-
-    @property
-    def _normalized_speed_list(self) -> List[str]:
-        """Filter out invalid speeds that have crept into fans over time."""
-        normalized_speed_list = [
-            speed for speed in self.speed_list if speed not in INVALID_SPEEDS_FILTER
-        ]
-        if normalized_speed_list and normalized_speed_list[0] != SPEED_OFF:
-            normalized_speed_list.insert(0, SPEED_OFF)
-
-        return normalized_speed_list
-
-    def percentage_to_speed(self, value: int) -> Optional[str]:
-=======
         try:
             return ordered_list_item_to_percentage(normalized_speed_list, speed)
         except ValueError as ex:
@@ -357,7 +324,6 @@
         return normalize_speed_list(self.speed_list)
 
     def percentage_to_speed(self, percentage: int) -> str:
->>>>>>> ba0117a6
         """
         Map a percentage onto self.speed_list.
 
@@ -376,23 +342,6 @@
         Until fans have been corrected a more complicated and dynamic
         mapping is used.
         """
-<<<<<<< HEAD
-        if value == 0:
-            return SPEED_OFF
-
-        normalized_speed_list = self._normalized_speed_list
-        speeds_len = len(normalized_speed_list)
-
-        if not speeds_len:
-            return None
-
-        for offset, speed in enumerate(normalized_speed_list[1:], start=1):
-            upper_bound = (offset * 100) // (speeds_len - 1)
-            if value <= upper_bound:
-                return speed
-
-        return normalized_speed_list[-1]
-=======
         if percentage == 0:
             return SPEED_OFF
 
@@ -402,7 +351,6 @@
             return percentage_to_ordered_list_item(normalized_speed_list, percentage)
         except ValueError as ex:
             raise NoValidSpeedsError(NO_VALID_SPEEDS_EXCEPTION_MESSAGE) from ex
->>>>>>> ba0117a6
 
     @property
     def state_attributes(self) -> dict:
@@ -493,9 +441,6 @@
 
         return check_func(self, speed=speed, percentage=percentage, **kwargs)
 
-<<<<<<< HEAD
-    return wrap_turn_on
-=======
     return wrap_turn_on
 
 
@@ -517,5 +462,4 @@
       output: ["1", "2", "3", "4", "5", "6", "7"]
     """
 
-    return [speed for speed in speed_list if speed.lower() not in _NOT_SPEEDS_FILTER]
->>>>>>> ba0117a6
+    return [speed for speed in speed_list if speed.lower() not in _NOT_SPEEDS_FILTER]