{
  "domain": "tedee",
  "name": "Tedee",
  "codeowners": ["@patrickhilker", "@zweckj"],
  "config_flow": true,
  "dependencies": ["http", "webhook"],
  "documentation": "https://www.home-assistant.io/integrations/tedee",
  "iot_class": "local_push",
  "loggers": ["aiotedee"],
  "quality_scale": "platinum",
<<<<<<< HEAD
  "requirements": ["aiotedee==0.2.24"]
=======
  "requirements": ["aiotedee==0.2.25"]
>>>>>>> 2833e976
}<|MERGE_RESOLUTION|>--- conflicted
+++ resolved
@@ -8,9 +8,5 @@
   "iot_class": "local_push",
   "loggers": ["aiotedee"],
   "quality_scale": "platinum",
-<<<<<<< HEAD
-  "requirements": ["aiotedee==0.2.24"]
-=======
   "requirements": ["aiotedee==0.2.25"]
->>>>>>> 2833e976
 }