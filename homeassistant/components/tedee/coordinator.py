"""Coordinator for Tedee locks."""
from collections.abc import Awaitable, Callable
from datetime import timedelta
import logging
import time
from typing import Any

from pytedee_async import (
    TedeeClient,
    TedeeClientException,
    TedeeDataUpdateException,
    TedeeLocalAuthException,
    TedeeLock,
)
from pytedee_async.bridge import TedeeBridge

from homeassistant.config_entries import ConfigEntry
from homeassistant.const import CONF_HOST
from homeassistant.core import HomeAssistant
from homeassistant.exceptions import ConfigEntryAuthFailed
from homeassistant.helpers.aiohttp_client import async_get_clientsession
from homeassistant.helpers.update_coordinator import DataUpdateCoordinator, UpdateFailed

from .const import CONF_LOCAL_ACCESS_TOKEN, DOMAIN

SCAN_INTERVAL = timedelta(seconds=30)
FULL_UPDATE_INTERVAL_SECONDS = 3600

_LOGGER = logging.getLogger(__name__)


class TedeeApiCoordinator(DataUpdateCoordinator[dict[int, TedeeLock]]):
    """Class to handle fetching data from the tedee API centrally."""

    config_entry: ConfigEntry
    tedee_client: TedeeClient

    def __init__(self, hass: HomeAssistant) -> None:
        """Initialize coordinator."""
        super().__init__(
            hass,
            _LOGGER,
            name=DOMAIN,
            update_interval=SCAN_INTERVAL,
        )

        self._bridge: TedeeBridge | None = None
        self.tedee_client = TedeeClient(
            local_token=self.config_entry.data[CONF_LOCAL_ACCESS_TOKEN],
            local_ip=self.config_entry.data[CONF_HOST],
            session=async_get_clientsession(hass),
        )

<<<<<<< HEAD
        self._next_full_update = time.time()
=======
        self._next_get_locks = time.time()
        self._current_locks: set[int] = set()
        self.new_lock_callbacks: list[Callable[[int], None]] = []

    @property
    def bridge(self) -> TedeeBridge:
        """Return bridge."""
        assert self._bridge
        return self._bridge
>>>>>>> 3139e926

    async def _async_update_data(self) -> dict[int, TedeeLock]:
        """Fetch data from API endpoint."""
        if self._bridge is None:

            async def _async_get_bridge() -> None:
                self._bridge = await self.tedee_client.get_local_bridge()

            _LOGGER.debug("Update coordinator: Getting bridge from API")
            await self._async_update(_async_get_bridge)

        _LOGGER.debug("Update coordinator: Getting locks from API")
        # once every hours get all lock details, otherwise use the sync endpoint
        if self._next_full_update <= time.time():
            _LOGGER.debug("Updating through /my/lock endpoint")
<<<<<<< HEAD
            await self._async_update_locks(self.tedee_client.get_locks)
            self._next_full_update = time.time() + FULL_UPDATE_INTERVAL_SECONDS
=======
            await self._async_update(self.tedee_client.get_locks)
            self._next_get_locks = time.time() + GET_LOCKS_INTERVAL_SECONDS
>>>>>>> 3139e926
        else:
            _LOGGER.debug("Updating through /sync endpoint")
            await self._async_update(self.tedee_client.sync)

        _LOGGER.debug(
            "available_locks: %s",
            ", ".join(map(str, self.tedee_client.locks_dict.keys())),
        )

        if not self._current_locks:
            self._current_locks = set(self.tedee_client.locks_dict.keys())

        if new_locks := set(self.tedee_client.locks_dict.keys()) - self._current_locks:
            _LOGGER.debug("New locks found: %s", ", ".join(map(str, new_locks)))
            for lock_id in new_locks:
                for callback in self.new_lock_callbacks:
                    callback(lock_id)

        return self.tedee_client.locks_dict

    async def _async_update(self, update_fn: Callable[[], Awaitable[None]]) -> None:
        """Update locks based on update function."""
        try:
            await update_fn()
        except TedeeLocalAuthException as ex:
            raise ConfigEntryAuthFailed(
                "Authentication failed. Local access token is invalid"
            ) from ex

        except TedeeDataUpdateException as ex:
            _LOGGER.debug("Error while updating data: %s", str(ex))
            raise UpdateFailed("Error while updating data: %s" % str(ex)) from ex
        except (TedeeClientException, TimeoutError) as ex:
            raise UpdateFailed("Querying API failed. Error: %s" % str(ex)) from ex

    def webhook_received(self, message: dict[str, Any]) -> None:
        """Handle webhook message."""
        self.tedee_client.parse_webhook_message(message)
        self.async_update_listeners()<|MERGE_RESOLUTION|>--- conflicted
+++ resolved
@@ -51,10 +51,7 @@
             session=async_get_clientsession(hass),
         )
 
-<<<<<<< HEAD
         self._next_full_update = time.time()
-=======
-        self._next_get_locks = time.time()
         self._current_locks: set[int] = set()
         self.new_lock_callbacks: list[Callable[[int], None]] = []
 
@@ -63,7 +60,6 @@
         """Return bridge."""
         assert self._bridge
         return self._bridge
->>>>>>> 3139e926
 
     async def _async_update_data(self) -> dict[int, TedeeLock]:
         """Fetch data from API endpoint."""
@@ -79,13 +75,8 @@
         # once every hours get all lock details, otherwise use the sync endpoint
         if self._next_full_update <= time.time():
             _LOGGER.debug("Updating through /my/lock endpoint")
-<<<<<<< HEAD
             await self._async_update_locks(self.tedee_client.get_locks)
             self._next_full_update = time.time() + FULL_UPDATE_INTERVAL_SECONDS
-=======
-            await self._async_update(self.tedee_client.get_locks)
-            self._next_get_locks = time.time() + GET_LOCKS_INTERVAL_SECONDS
->>>>>>> 3139e926
         else:
             _LOGGER.debug("Updating through /sync endpoint")
             await self._async_update(self.tedee_client.sync)
