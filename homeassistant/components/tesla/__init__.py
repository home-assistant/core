"""Support for Tesla cars."""
import asyncio
from collections import defaultdict
import logging

from teslajsonpy import Controller as TeslaAPI, TeslaException
import voluptuous as vol

from homeassistant.config_entries import SOURCE_IMPORT
from homeassistant.const import (
    ATTR_BATTERY_LEVEL,
    CONF_ACCESS_TOKEN,
    CONF_PASSWORD,
    CONF_SCAN_INTERVAL,
    CONF_TOKEN,
    CONF_USERNAME,
)
from homeassistant.core import callback
from homeassistant.helpers import aiohttp_client, config_validation as cv
from homeassistant.helpers.entity import Entity
from homeassistant.util import slugify

from .config_flow import (
    CannotConnect,
    InvalidAuth,
    configured_instances,
    validate_input,
)
<<<<<<< HEAD
from .const import DATA_LISTENER, DOMAIN, TESLA_COMPONENTS
=======
from .const import DATA_LISTENER, DOMAIN, ICONS, TESLA_COMPONENTS
>>>>>>> 3a3d448f

_LOGGER = logging.getLogger(__name__)

CONFIG_SCHEMA = vol.Schema(
    {
        DOMAIN: vol.Schema(
            {
                vol.Required(CONF_USERNAME): cv.string,
                vol.Required(CONF_PASSWORD): cv.string,
                vol.Optional(CONF_SCAN_INTERVAL, default=300): vol.All(
                    cv.positive_int, vol.Clamp(min=300)
                ),
            }
        )
    },
    extra=vol.ALLOW_EXTRA,
)


@callback
def _async_save_tokens(hass, config_entry, access_token, refresh_token):
    hass.config_entries.async_update_entry(
        config_entry,
        data={
            **config_entry.data,
            CONF_ACCESS_TOKEN: access_token,
            CONF_TOKEN: refresh_token,
        },
    )


async def async_setup(hass, base_config):
    """Set up of Tesla component."""

    def _update_entry(email, data=None, options=None):
        data = data or {}
        options = options or {CONF_SCAN_INTERVAL: 300}
        for entry in hass.config_entries.async_entries(DOMAIN):
            if email != entry.title:
                continue
            hass.config_entries.async_update_entry(entry, data=data, options=options)

    config = base_config.get(DOMAIN)
    if not config:
        return True
    email = config[CONF_USERNAME]
    password = config[CONF_PASSWORD]
    scan_interval = config[CONF_SCAN_INTERVAL]
    if email in configured_instances(hass):
        try:
            info = await validate_input(hass, config)
        except (CannotConnect, InvalidAuth):
            return False
        _update_entry(
            email,
            data={
                CONF_ACCESS_TOKEN: info[CONF_ACCESS_TOKEN],
                CONF_TOKEN: info[CONF_TOKEN],
            },
            options={CONF_SCAN_INTERVAL: scan_interval},
        )
    else:
        hass.async_create_task(
            hass.config_entries.flow.async_init(
                DOMAIN,
                context={"source": SOURCE_IMPORT},
                data={CONF_USERNAME: email, CONF_PASSWORD: password},
            )
        )
        hass.data.setdefault(DOMAIN, {})
        hass.data[DOMAIN][email] = {CONF_SCAN_INTERVAL: scan_interval}
    return True


async def async_setup_entry(hass, config_entry):
    """Set up Tesla as config entry."""

    hass.data.setdefault(DOMAIN, {})
    config = config_entry.data
    websession = aiohttp_client.async_get_clientsession(hass)
    email = config_entry.title
    if email in hass.data[DOMAIN] and CONF_SCAN_INTERVAL in hass.data[DOMAIN][email]:
        scan_interval = hass.data[DOMAIN][email][CONF_SCAN_INTERVAL]
        hass.config_entries.async_update_entry(
            config_entry, options={CONF_SCAN_INTERVAL: scan_interval}
        )
        hass.data[DOMAIN].pop(email)
    try:
        controller = TeslaAPI(
            websession,
            refresh_token=config[CONF_TOKEN],
            update_interval=config_entry.options.get(CONF_SCAN_INTERVAL, 300),
        )
        (refresh_token, access_token) = await controller.connect()
    except TeslaException as ex:
        _LOGGER.error("Unable to communicate with Tesla API: %s", ex.message)
        return False
    _async_save_tokens(hass, config_entry, access_token, refresh_token)
    entry_data = hass.data[DOMAIN][config_entry.entry_id] = {
        "controller": controller,
        "devices": defaultdict(list),
        DATA_LISTENER: [config_entry.add_update_listener(update_listener)],
    }
    _LOGGER.debug("Connected to the Tesla API.")
    all_devices = entry_data["controller"].get_homeassistant_components()

    if not all_devices:
        return False

    for device in all_devices:
        entry_data["devices"][device.hass_type].append(device)

    for component in TESLA_COMPONENTS:
        _LOGGER.debug("Loading %s", component)
        hass.async_create_task(
            hass.config_entries.async_forward_entry_setup(config_entry, component)
        )
    return True


async def async_unload_entry(hass, config_entry) -> bool:
    """Unload a config entry."""
    await asyncio.gather(
        *[
            hass.config_entries.async_forward_entry_unload(config_entry, component)
            for component in TESLA_COMPONENTS
        ]
    )
    for listener in hass.data[DOMAIN][config_entry.entry_id][DATA_LISTENER]:
        listener()
    username = config_entry.title
    hass.data[DOMAIN].pop(config_entry.entry_id)
    _LOGGER.debug("Unloaded entry for %s", username)
    return True


async def update_listener(hass, config_entry):
    """Update when config_entry options update."""
    controller = hass.data[DOMAIN][config_entry.entry_id]["controller"]
    old_update_interval = controller.update_interval
    controller.update_interval = config_entry.options.get(CONF_SCAN_INTERVAL)
    _LOGGER.debug(
        "Changing scan_interval from %s to %s",
        old_update_interval,
        controller.update_interval,
    )


class TeslaDevice(Entity):
    """Representation of a Tesla device."""

    def __init__(self, tesla_device, controller, config_entry):
        """Initialise the Tesla device."""
        self.tesla_device = tesla_device
        self.controller = controller
        self.config_entry = config_entry
        self._name = self.tesla_device.name
        self.tesla_id = slugify(self.tesla_device.uniq_name)
        self._attributes = {}
        self._icon = ICONS.get(self.tesla_device.type)

    @property
    def name(self):
        """Return the name of the device."""
        return self._name

    @property
    def unique_id(self) -> str:
        """Return a unique ID."""
        return self.tesla_id

    @property
    def icon(self):
        """Return the icon of the sensor."""
        return self._icon

    @property
    def should_poll(self):
        """Return the polling state."""
        return self.tesla_device.should_poll

    @property
    def device_state_attributes(self):
        """Return the state attributes of the device."""
        attr = self._attributes
        if self.tesla_device.has_battery():
            attr[ATTR_BATTERY_LEVEL] = self.tesla_device.battery_level()
        return attr

    @property
    def device_info(self):
        """Return the device_info of the device."""
        return {
            "identifiers": {(DOMAIN, self.tesla_device.id())},
            "name": self.tesla_device.car_name(),
            "manufacturer": "Tesla",
            "model": self.tesla_device.car_type,
            "sw_version": self.tesla_device.car_version,
        }

    async def async_added_to_hass(self):
        """Register state update callback."""
        pass

    async def async_will_remove_from_hass(self):
        """Prepare for unload."""
        pass

    async def async_update(self):
        """Update the state of the device."""
        if self.controller.is_token_refreshed():
            (refresh_token, access_token) = self.controller.get_tokens()
            _async_save_tokens(
                self.hass, self.config_entry, access_token, refresh_token
            )
            _LOGGER.debug("Saving new tokens in config_entry")
        await self.tesla_device.async_update()<|MERGE_RESOLUTION|>--- conflicted
+++ resolved
@@ -26,11 +26,8 @@
     configured_instances,
     validate_input,
 )
-<<<<<<< HEAD
-from .const import DATA_LISTENER, DOMAIN, TESLA_COMPONENTS
-=======
+
 from .const import DATA_LISTENER, DOMAIN, ICONS, TESLA_COMPONENTS
->>>>>>> 3a3d448f
 
 _LOGGER = logging.getLogger(__name__)
 
