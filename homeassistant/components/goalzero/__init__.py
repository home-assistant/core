--- conflicted
+++ resolved
@@ -43,11 +43,7 @@
         try:
             await api.get_state()
         except exceptions.ConnectError as err:
-<<<<<<< HEAD
             raise UpdateFailed("Failed to communicate with device") from err
-=======
-            raise UpdateFailed(f"Failed to communicating with device {err}") from err
->>>>>>> e32dc306
 
     coordinator = DataUpdateCoordinator(
         hass,
