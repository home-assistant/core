--- conflicted
+++ resolved
@@ -26,7 +26,6 @@
     DATA_KEY_API,
     DATA_KEY_COORDINATOR,
     DOMAIN,
-    MANUFACTURER,
     MIN_TIME_BETWEEN_UPDATES,
 )
 
@@ -102,23 +101,11 @@
     @property
     def device_info(self) -> DeviceInfo:
         """Return the device information of the entity."""
-<<<<<<< HEAD
-        return {
-            "connections": {
-                (dr.CONNECTION_NETWORK_MAC, self.api.sysdata["macAddress"])
-            },
-            ATTR_IDENTIFIERS: {(DOMAIN, self._server_unique_id)},
-            ATTR_MANUFACTURER: MANUFACTURER,
-            ATTR_NAME: self._name,
-            ATTR_MODEL: self.api.sysdata[ATTR_MODEL],
-            ATTR_SW_VERSION: self.api.data["firmwareVersion"],
-        }
-=======
         return DeviceInfo(
+            connections={(dr.CONNECTION_NETWORK_MAC, self.api.sysdata["macAddress"])},
             identifiers={(DOMAIN, self._server_unique_id)},
             manufacturer="Goal Zero",
             model=self.api.sysdata[ATTR_MODEL],
             name=self._name,
             sw_version=self.api.data["firmwareVersion"],
-        )
->>>>>>> 9241d807
+        )