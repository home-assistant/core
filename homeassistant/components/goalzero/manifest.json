--- conflicted
+++ resolved
@@ -3,12 +3,7 @@
   "name": "Goal Zero Yeti",
   "config_flow": true,
   "documentation": "https://www.home-assistant.io/integrations/goalzero",
-<<<<<<< HEAD
   "requirements": ["goalzero==0.1.7"],
-  "codeowners": ["@tkdrob"]
-=======
-  "requirements": ["goalzero==0.1.4"],
   "codeowners": ["@tkdrob"],
   "iot_class": "local_polling"
->>>>>>> 08622129
 }