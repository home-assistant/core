"""
Support for Blink Home Camera System.

For more details about this component, please refer to the documentation at
https://home-assistant.io/components/blink/
"""
import logging
<<<<<<< HEAD
from datetime import timedelta
import requests
=======

>>>>>>> 84287872
import voluptuous as vol

import homeassistant.helpers.config_validation as cv
from homeassistant.const import (
    CONF_USERNAME, CONF_PASSWORD, ATTR_FRIENDLY_NAME, ATTR_ARMED)
from homeassistant.helpers import discovery
<<<<<<< HEAD
from homeassistant.util import Throttle
=======

REQUIREMENTS = ['blinkpy==0.5.2']
>>>>>>> 84287872

_LOGGER = logging.getLogger(__name__)

DOMAIN = 'blink'

MIN_TIME_BETWEEN_UPDATES = timedelta(seconds=180)
MIN_TIME_BETWEEN_FORCED_UPDATES = timedelta(seconds=5)

CONFIG_SCHEMA = vol.Schema({
    DOMAIN: vol.Schema({
        vol.Required(CONF_USERNAME): cv.string,
        vol.Required(CONF_PASSWORD): cv.string
    })
}, extra=vol.ALLOW_EXTRA)

ARM_SYSTEM_SCHEMA = vol.Schema({
    vol.Optional(ATTR_ARMED): cv.boolean
})

ARM_CAMERA_SCHEMA = vol.Schema({
    vol.Required(ATTR_FRIENDLY_NAME): cv.string,
    vol.Optional(ATTR_ARMED): cv.boolean
})

SNAP_PICTURE_SCHEMA = vol.Schema({
    vol.Required(ATTR_FRIENDLY_NAME): cv.string
})


class BlinkSystem(object):
    """Blink System class."""

    def __init__(self, config_info):
        """Initialize the system."""
        import blinkpy
        self.blink = blinkpy.Blink(username=config_info[DOMAIN][CONF_USERNAME],
                                   password=config_info[DOMAIN][CONF_PASSWORD])
        self.blink.setup_system()
        self._header = {}
        self.ignore_throttle = False

    @Throttle(MIN_TIME_BETWEEN_UPDATES, MIN_TIME_BETWEEN_FORCED_UPDATES)
    def image_request(self, image_url, **kwargs):
        """Request an image from Blink servers."""
        _LOGGER.info("Requesting image from Blink servers.")
        response = requests.get(image_url, headers=self._header, stream=True)
        if self.ignore_throttle:
            self.ignore_throttle = False
        return response

    @Throttle(MIN_TIME_BETWEEN_UPDATES, MIN_TIME_BETWEEN_FORCED_UPDATES)
    def update(self, **kwargs):
        """Check auth token and update system."""
        # Grab random camera header, doesn't matter which one
        if not self._header:
            camera_name = list(self.blink.cameras.keys())[0]
            self._header = self.blink.cameras[camera_name].header
            _LOGGER.info("Retrieving header from %s.", camera_name)

        resp = requests.get(self.blink.urls.networks_url,
                            headers=self._header)
        if resp.status_code is not 200:
            # Can't get device data, need to get new auth token
            _LOGGER.info("Received status code %d, getting new token.",
                         resp.status_code)
            self.blink.get_auth_token()
            self.blink.set_links()
            self._header = {}

        self.blink.refresh()

    def force_update(self):
        """Force a system update."""
        self.ignore_throttle = True
        self.update(no_throttle=True)


def setup(hass, config):
    """Set up Blink System."""
    hass.data[DOMAIN] = BlinkSystem(config)
    discovery.load_platform(hass, 'camera', DOMAIN, {}, config)
    discovery.load_platform(hass, 'sensor', DOMAIN, {}, config)
    discovery.load_platform(hass, 'binary_sensor', DOMAIN, {}, config)

    def snap_picture(call):
        """Take a picture."""
        cameras = hass.data[DOMAIN].blink.cameras
        name = call.data.get(ATTR_FRIENDLY_NAME, '')
        if name in cameras:
            cameras[name].snap_picture()

    def arm_camera(call):
        """Arm a camera."""
        cameras = hass.data[DOMAIN].blink.cameras
        name = call.data.get(ATTR_FRIENDLY_NAME, '')
        value = call.data.get(ATTR_ARMED, True)
        if name in cameras:
            cameras[name].set_motion_detect(value)

    def arm_system(call):
        """Arm the system."""
        value = call.data.get(ATTR_ARMED, True)
        hass.data[DOMAIN].blink.arm = value
        hass.data[DOMAIN].update()

    def force_update(call):
        """Force an update."""
        hass.data[DOMAIN].force_update()

<<<<<<< HEAD
    hass.services.register(DOMAIN, 'snap_picture', snap_picture,
                           schema=SNAP_PICTURE_SCHEMA)
    hass.services.register(DOMAIN, 'arm_camera', arm_camera,
                           schema=ARM_CAMERA_SCHEMA)
    hass.services.register(DOMAIN, 'arm_system', arm_system,
                           schema=ARM_SYSTEM_SCHEMA)
    hass.services.register(DOMAIN, 'force_update', force_update)
=======
    hass.services.register(
        DOMAIN, 'snap_picture', snap_picture, schema=SNAP_PICTURE_SCHEMA)
    hass.services.register(
        DOMAIN, 'arm_camera', arm_camera, schema=ARM_CAMERA_SCHEMA)
    hass.services.register(
        DOMAIN, 'arm_system', arm_system, schema=ARM_SYSTEM_SCHEMA)
>>>>>>> 84287872

    return True<|MERGE_RESOLUTION|>--- conflicted
+++ resolved
@@ -5,24 +5,18 @@
 https://home-assistant.io/components/blink/
 """
 import logging
-<<<<<<< HEAD
 from datetime import timedelta
 import requests
-=======
 
->>>>>>> 84287872
 import voluptuous as vol
 
 import homeassistant.helpers.config_validation as cv
 from homeassistant.const import (
     CONF_USERNAME, CONF_PASSWORD, ATTR_FRIENDLY_NAME, ATTR_ARMED)
 from homeassistant.helpers import discovery
-<<<<<<< HEAD
 from homeassistant.util import Throttle
-=======
 
 REQUIREMENTS = ['blinkpy==0.5.2']
->>>>>>> 84287872
 
 _LOGGER = logging.getLogger(__name__)
 
@@ -132,21 +126,13 @@
         """Force an update."""
         hass.data[DOMAIN].force_update()
 
-<<<<<<< HEAD
-    hass.services.register(DOMAIN, 'snap_picture', snap_picture,
-                           schema=SNAP_PICTURE_SCHEMA)
-    hass.services.register(DOMAIN, 'arm_camera', arm_camera,
-                           schema=ARM_CAMERA_SCHEMA)
-    hass.services.register(DOMAIN, 'arm_system', arm_system,
-                           schema=ARM_SYSTEM_SCHEMA)
-    hass.services.register(DOMAIN, 'force_update', force_update)
-=======
     hass.services.register(
         DOMAIN, 'snap_picture', snap_picture, schema=SNAP_PICTURE_SCHEMA)
     hass.services.register(
         DOMAIN, 'arm_camera', arm_camera, schema=ARM_CAMERA_SCHEMA)
     hass.services.register(
         DOMAIN, 'arm_system', arm_system, schema=ARM_SYSTEM_SCHEMA)
->>>>>>> 84287872
+    hass.services.register(
+        DOMAIN, 'force_update', force_update)
 
     return True