--- conflicted
+++ resolved
@@ -21,12 +21,8 @@
 from homeassistant.helpers.entity_platform import AddEntitiesCallback
 from homeassistant.util.unit_system import UnitSystem
 
-<<<<<<< HEAD
-from .const import DOMAIN, UNIT_MAP
-=======
-from . import BMWBaseEntity, BMWConfigEntry
+from . import BMWConfigEntry
 from .const import UNIT_MAP
->>>>>>> 57aced50
 from .coordinator import BMWDataUpdateCoordinator
 from .entity import BMWBaseEntity
 
