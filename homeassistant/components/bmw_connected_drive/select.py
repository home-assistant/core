"""Select platform for BMW."""

from collections.abc import Callable, Coroutine
from dataclasses import dataclass
import logging
from typing import Any

from bimmer_connected.models import MyBMWAPIError
from bimmer_connected.vehicle import MyBMWVehicle
from bimmer_connected.vehicle.charging_profile import ChargingMode

from homeassistant.components.select import SelectEntity, SelectEntityDescription
from homeassistant.const import UnitOfElectricCurrent
from homeassistant.core import HomeAssistant, callback
from homeassistant.exceptions import HomeAssistantError
from homeassistant.helpers.entity_platform import AddEntitiesCallback

<<<<<<< HEAD
from .const import DOMAIN
=======
from . import BMWBaseEntity, BMWConfigEntry
>>>>>>> 57aced50
from .coordinator import BMWDataUpdateCoordinator
from .entity import BMWBaseEntity

_LOGGER = logging.getLogger(__name__)


@dataclass(frozen=True, kw_only=True)
class BMWSelectEntityDescription(SelectEntityDescription):
    """Describes BMW sensor entity."""

    current_option: Callable[[MyBMWVehicle], str]
    remote_service: Callable[[MyBMWVehicle, str], Coroutine[Any, Any, Any]]
    is_available: Callable[[MyBMWVehicle], bool] = lambda _: False
    dynamic_options: Callable[[MyBMWVehicle], list[str]] | None = None


SELECT_TYPES: tuple[BMWSelectEntityDescription, ...] = (
    BMWSelectEntityDescription(
        key="ac_limit",
        translation_key="ac_limit",
        is_available=lambda v: v.is_remote_set_ac_limit_enabled,
        dynamic_options=lambda v: [
            str(lim)
            for lim in v.charging_profile.ac_available_limits  # type: ignore[union-attr]
        ],
        current_option=lambda v: str(v.charging_profile.ac_current_limit),  # type: ignore[union-attr]
        remote_service=lambda v, o: v.remote_services.trigger_charging_settings_update(
            ac_limit=int(o)
        ),
        unit_of_measurement=UnitOfElectricCurrent.AMPERE,
    ),
    BMWSelectEntityDescription(
        key="charging_mode",
        translation_key="charging_mode",
        is_available=lambda v: v.is_charging_plan_supported,
        options=[c.value.lower() for c in ChargingMode if c != ChargingMode.UNKNOWN],
        current_option=lambda v: v.charging_profile.charging_mode.value.lower(),  # type: ignore[union-attr]
        remote_service=lambda v, o: v.remote_services.trigger_charging_profile_update(
            charging_mode=ChargingMode(o)
        ),
    ),
)


async def async_setup_entry(
    hass: HomeAssistant,
    config_entry: BMWConfigEntry,
    async_add_entities: AddEntitiesCallback,
) -> None:
    """Set up the MyBMW lock from config entry."""
    coordinator = config_entry.runtime_data.coordinator

    entities: list[BMWSelect] = []

    for vehicle in coordinator.account.vehicles:
        if not coordinator.read_only:
            entities.extend(
                [
                    BMWSelect(coordinator, vehicle, description)
                    for description in SELECT_TYPES
                    if description.is_available(vehicle)
                ]
            )
    async_add_entities(entities)


class BMWSelect(BMWBaseEntity, SelectEntity):
    """Representation of BMW select entity."""

    entity_description: BMWSelectEntityDescription

    def __init__(
        self,
        coordinator: BMWDataUpdateCoordinator,
        vehicle: MyBMWVehicle,
        description: BMWSelectEntityDescription,
    ) -> None:
        """Initialize an BMW select."""
        super().__init__(coordinator, vehicle)
        self.entity_description = description
        self._attr_unique_id = f"{vehicle.vin}-{description.key}"
        if description.dynamic_options:
            self._attr_options = description.dynamic_options(vehicle)
        self._attr_current_option = description.current_option(vehicle)

    @callback
    def _handle_coordinator_update(self) -> None:
        """Handle updated data from the coordinator."""
        _LOGGER.debug(
            "Updating select '%s' of %s", self.entity_description.key, self.vehicle.name
        )
        self._attr_current_option = self.entity_description.current_option(self.vehicle)
        super()._handle_coordinator_update()

    async def async_select_option(self, option: str) -> None:
        """Update to the vehicle."""
        _LOGGER.debug(
            "Executing '%s' on vehicle '%s' to value '%s'",
            self.entity_description.key,
            self.vehicle.vin,
            option,
        )
        try:
            await self.entity_description.remote_service(self.vehicle, option)
        except MyBMWAPIError as ex:
            raise HomeAssistantError(ex) from ex

        self.coordinator.async_update_listeners()<|MERGE_RESOLUTION|>--- conflicted
+++ resolved
@@ -15,11 +15,7 @@
 from homeassistant.exceptions import HomeAssistantError
 from homeassistant.helpers.entity_platform import AddEntitiesCallback
 
-<<<<<<< HEAD
-from .const import DOMAIN
-=======
-from . import BMWBaseEntity, BMWConfigEntry
->>>>>>> 57aced50
+from . import BMWConfigEntry
 from .coordinator import BMWDataUpdateCoordinator
 from .entity import BMWBaseEntity
 
