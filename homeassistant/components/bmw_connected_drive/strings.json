--- conflicted
+++ resolved
@@ -12,11 +12,7 @@
     "error": {
       "cannot_connect": "[%key:common::config_flow::error::cannot_connect%]",
       "invalid_auth": "[%key:common::config_flow::error::invalid_auth%]",
-<<<<<<< HEAD
-      "missing_captcha": "Captcha validation missing. Please try again."
-=======
       "missing_captcha": "Captcha validation missing"
->>>>>>> 5f36062e
     },
     "abort": {
       "already_configured": "[%key:common::config_flow::abort::already_configured_account%]",
