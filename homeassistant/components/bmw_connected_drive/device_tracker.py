--- conflicted
+++ resolved
@@ -11,12 +11,8 @@
 from homeassistant.core import HomeAssistant
 from homeassistant.helpers.entity_platform import AddEntitiesCallback
 
-<<<<<<< HEAD
-from .const import ATTR_DIRECTION, DOMAIN
-=======
-from . import BMWBaseEntity, BMWConfigEntry
+from . import BMWConfigEntry
 from .const import ATTR_DIRECTION
->>>>>>> 57aced50
 from .coordinator import BMWDataUpdateCoordinator
 from .entity import BMWBaseEntity
 
