--- conflicted
+++ resolved
@@ -16,16 +16,8 @@
     entity_registry as er,
 )
 import homeassistant.helpers.config_validation as cv
-<<<<<<< HEAD
-from homeassistant.helpers.typing import ConfigType
 
-from .const import ATTR_VIN, CONF_READ_ONLY, DATA_HASS_CONFIG, DOMAIN
-=======
-from homeassistant.helpers.device_registry import DeviceInfo
-from homeassistant.helpers.update_coordinator import CoordinatorEntity
-
-from .const import ATTR_VIN, ATTRIBUTION, CONF_READ_ONLY, DOMAIN
->>>>>>> 57aced50
+from .const import ATTR_VIN, CONF_READ_ONLY, DOMAIN
 from .coordinator import BMWDataUpdateCoordinator
 
 _LOGGER = logging.getLogger(__name__)
@@ -178,45 +170,4 @@
 
     return await hass.config_entries.async_unload_platforms(
         entry, [platform for platform in PLATFORMS if platform != Platform.NOTIFY]
-    )
-
-<<<<<<< HEAD
-    if unload_ok:
-        hass.data[DOMAIN].pop(entry.entry_id)
-
-    return unload_ok
-=======
-
-class BMWBaseEntity(CoordinatorEntity[BMWDataUpdateCoordinator]):
-    """Common base for BMW entities."""
-
-    coordinator: BMWDataUpdateCoordinator
-    _attr_attribution = ATTRIBUTION
-    _attr_has_entity_name = True
-
-    def __init__(
-        self,
-        coordinator: BMWDataUpdateCoordinator,
-        vehicle: MyBMWVehicle,
-    ) -> None:
-        """Initialize entity."""
-        super().__init__(coordinator)
-
-        self.vehicle = vehicle
-
-        self._attrs: dict[str, Any] = {
-            "car": self.vehicle.name,
-            "vin": self.vehicle.vin,
-        }
-        self._attr_device_info = DeviceInfo(
-            identifiers={(DOMAIN, self.vehicle.vin)},
-            manufacturer=vehicle.brand.name,
-            model=vehicle.name,
-            name=vehicle.name,
-        )
-
-    async def async_added_to_hass(self) -> None:
-        """When entity is added to hass."""
-        await super().async_added_to_hass()
-        self._handle_coordinator_update()
->>>>>>> 57aced50
+    )