--- conflicted
+++ resolved
@@ -17,17 +17,10 @@
     CONF_LONGITUDE,
     CONF_MONITORED_CONDITIONS,
     CONF_NAME,
-<<<<<<< HEAD
-    LENGTH_METERS,
-    SPEED_KILOMETERS_PER_HOUR,
-    TEMP_CELSIUS,
-    UNIT_DEGREE,
-=======
     DEGREE,
     LENGTH_METERS,
     SPEED_KILOMETERS_PER_HOUR,
     TEMP_CELSIUS,
->>>>>>> dbd1ca45
     UNIT_PERCENTAGE,
     __version__,
 )
@@ -57,22 +50,14 @@
         f"WG {SPEED_KILOMETERS_PER_HOUR}",
         float,
     ),
-<<<<<<< HEAD
-    "wind_bearing": ("Wind Bearing", UNIT_DEGREE, f"WR {UNIT_DEGREE}", int),
-=======
     "wind_bearing": ("Wind Bearing", DEGREE, f"WR {DEGREE}", int),
->>>>>>> dbd1ca45
     "wind_max_speed": (
         "Top Wind Speed",
         SPEED_KILOMETERS_PER_HOUR,
         f"WSG {SPEED_KILOMETERS_PER_HOUR}",
         float,
     ),
-<<<<<<< HEAD
-    "wind_max_bearing": ("Top Wind Bearing", UNIT_DEGREE, f"WSR {UNIT_DEGREE}", int),
-=======
     "wind_max_bearing": ("Top Wind Bearing", DEGREE, f"WSR {DEGREE}", int),
->>>>>>> dbd1ca45
     "sun_last_hour": ("Sun Last Hour", UNIT_PERCENTAGE, f"SO {UNIT_PERCENTAGE}", int),
     "temperature": ("Temperature", TEMP_CELSIUS, f"T {TEMP_CELSIUS}", float),
     "precipitation": ("Precipitation", "l/m²", "N l/m²", float),
