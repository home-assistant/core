"""The D-Link Power Plug integration."""

from __future__ import annotations

from pyW215.pyW215 import SmartPlug

from homeassistant.config_entries import ConfigEntry
from homeassistant.const import CONF_HOST, CONF_PASSWORD, CONF_USERNAME, Platform
from homeassistant.core import HomeAssistant
from homeassistant.exceptions import ConfigEntryNotReady

<<<<<<< HEAD
from .const import CONF_USE_LEGACY_PROTOCOL, DOMAIN
from .coordinator import DlinkCoordinator
=======
from .const import CONF_USE_LEGACY_PROTOCOL
from .data import SmartPlugData
>>>>>>> 71a9ba25

type DLinkConfigEntry = ConfigEntry[SmartPlugData]

PLATFORMS = [Platform.SWITCH]


async def async_setup_entry(hass: HomeAssistant, entry: DLinkConfigEntry) -> bool:
    """Set up D-Link Power Plug from a config entry."""
    smartplug = await hass.async_add_executor_job(
        SmartPlug,
        entry.data[CONF_HOST],
        entry.data[CONF_PASSWORD],
        entry.data[CONF_USERNAME],
        entry.data[CONF_USE_LEGACY_PROTOCOL],
    )
    if not smartplug.authenticated and smartplug.use_legacy_protocol:
        raise ConfigEntryNotReady("Cannot connect/authenticate")

<<<<<<< HEAD
    coordinator = DlinkCoordinator(hass, smartplug)

    await coordinator.async_config_entry_first_refresh()

    hass.data.setdefault(DOMAIN, {})[entry.entry_id] = coordinator
=======
    entry.runtime_data = SmartPlugData(smartplug)
>>>>>>> 71a9ba25
    await hass.config_entries.async_forward_entry_setups(entry, PLATFORMS)

    return True


async def async_unload_entry(hass: HomeAssistant, entry: DLinkConfigEntry) -> bool:
    """Unload a config entry."""
    return await hass.config_entries.async_unload_platforms(entry, PLATFORMS)<|MERGE_RESOLUTION|>--- conflicted
+++ resolved
@@ -9,15 +9,11 @@
 from homeassistant.core import HomeAssistant
 from homeassistant.exceptions import ConfigEntryNotReady
 
-<<<<<<< HEAD
-from .const import CONF_USE_LEGACY_PROTOCOL, DOMAIN
+from .const import CONF_USE_LEGACY_PROTOCOL
 from .coordinator import DlinkCoordinator
-=======
 from .const import CONF_USE_LEGACY_PROTOCOL
-from .data import SmartPlugData
->>>>>>> 71a9ba25
 
-type DLinkConfigEntry = ConfigEntry[SmartPlugData]
+type DLinkConfigEntry = ConfigEntry[DlinkCoordinator]
 
 PLATFORMS = [Platform.SWITCH]
 
@@ -34,15 +30,8 @@
     if not smartplug.authenticated and smartplug.use_legacy_protocol:
         raise ConfigEntryNotReady("Cannot connect/authenticate")
 
-<<<<<<< HEAD
-    coordinator = DlinkCoordinator(hass, smartplug)
 
-    await coordinator.async_config_entry_first_refresh()
-
-    hass.data.setdefault(DOMAIN, {})[entry.entry_id] = coordinator
-=======
-    entry.runtime_data = SmartPlugData(smartplug)
->>>>>>> 71a9ba25
+    entry.runtime_data = DlinkCoordinator(smartplug)
     await hass.config_entries.async_forward_entry_setups(entry, PLATFORMS)
 
     return True
