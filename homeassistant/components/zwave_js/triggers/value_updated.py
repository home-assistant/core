--- conflicted
+++ resolved
@@ -22,17 +22,12 @@
 from homeassistant.helpers import config_validation as cv, device_registry as dr
 from homeassistant.helpers.automation import move_top_level_schema_fields_to_options
 from homeassistant.helpers.dispatcher import async_dispatcher_connect
-<<<<<<< HEAD
-from homeassistant.helpers.trigger import Trigger, TriggerActionType, TriggerInfo
-=======
 from homeassistant.helpers.trigger import (
     Trigger,
     TriggerActionType,
     TriggerConfig,
     TriggerInfo,
-    move_top_level_schema_fields_to_options,
-)
->>>>>>> 834e3f19
+)
 from homeassistant.helpers.typing import ConfigType
 
 from ..config_validation import VALUE_SCHEMA
