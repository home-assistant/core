"""Offer Z-Wave JS event listening automation trigger."""

from __future__ import annotations

from collections.abc import Callable
import functools

from pydantic import ValidationError
import voluptuous as vol
from zwave_js_server.model.controller import CONTROLLER_EVENT_MODEL_MAP
from zwave_js_server.model.driver import DRIVER_EVENT_MODEL_MAP, Driver
from zwave_js_server.model.node import NODE_EVENT_MODEL_MAP

from homeassistant.const import (
    ATTR_CONFIG_ENTRY_ID,
    ATTR_DEVICE_ID,
    ATTR_ENTITY_ID,
    CONF_PLATFORM,
)
from homeassistant.core import CALLBACK_TYPE, HassJob, HomeAssistant, callback
from homeassistant.helpers import config_validation as cv, device_registry as dr
from homeassistant.helpers.dispatcher import async_dispatcher_connect
from homeassistant.helpers.trigger import (
    Trigger,
    TriggerActionType,
    TriggerData,
    TriggerInfo,
)
from homeassistant.helpers.typing import ConfigType

from ..const import (
    ATTR_EVENT,
    ATTR_EVENT_DATA,
    ATTR_EVENT_SOURCE,
    ATTR_NODE_ID,
    ATTR_PARTIAL_DICT_MATCH,
    DOMAIN,
)
from ..helpers import (
    async_get_nodes_from_targets,
    get_device_id,
    get_home_and_node_id_from_device_entry,
)
from .trigger_helpers import async_bypass_dynamic_config_validation

# Relative platform type should be <SUBMODULE_NAME>
RELATIVE_PLATFORM_TYPE = f"{__name__.rsplit('.', maxsplit=1)[-1]}"

# Platform type should be <DOMAIN>.<SUBMODULE_NAME>
PLATFORM_TYPE = f"{DOMAIN}.{RELATIVE_PLATFORM_TYPE}"


def validate_non_node_event_source(obj: dict) -> dict:
    """Validate that a trigger for a non node event source has a config entry."""
    if obj[ATTR_EVENT_SOURCE] != "node" and ATTR_CONFIG_ENTRY_ID in obj:
        return obj
    raise vol.Invalid(f"Non node event triggers must contain {ATTR_CONFIG_ENTRY_ID}.")


def validate_event_name(obj: dict) -> dict:
    """Validate that a trigger has a valid event name."""
    event_source = obj[ATTR_EVENT_SOURCE]
    event_name = obj[ATTR_EVENT]
    # the keys to the event source's model map are the event names
    if event_source == "controller":
        vol.In(CONTROLLER_EVENT_MODEL_MAP)(event_name)
    elif event_source == "driver":
        vol.In(DRIVER_EVENT_MODEL_MAP)(event_name)
    else:
        vol.In(NODE_EVENT_MODEL_MAP)(event_name)
    return obj


def validate_event_data(obj: dict) -> dict:
    """Validate that a trigger has a valid event data."""
    # Return if there's no event data to validate
    if ATTR_EVENT_DATA not in obj:
        return obj

    event_source: str = obj[ATTR_EVENT_SOURCE]
    event_name: str = obj[ATTR_EVENT]
    event_data: dict = obj[ATTR_EVENT_DATA]
    try:
        if event_source == "controller":
            CONTROLLER_EVENT_MODEL_MAP[event_name](**event_data)
        elif event_source == "driver":
            DRIVER_EVENT_MODEL_MAP[event_name](**event_data)
        else:
            NODE_EVENT_MODEL_MAP[event_name](**event_data)
    except ValidationError as exc:
        # Filter out required field errors if keys can be missing, and if there are
        # still errors, raise an exception
        if [error for error in exc.errors() if error["type"] != "missing"]:
            raise vol.MultipleInvalid from exc
    return obj


TRIGGER_SCHEMA = vol.All(
    cv.TRIGGER_BASE_SCHEMA.extend(
        {
            vol.Required(CONF_PLATFORM): PLATFORM_TYPE,
            vol.Optional(ATTR_CONFIG_ENTRY_ID): str,
            vol.Optional(ATTR_DEVICE_ID): vol.All(cv.ensure_list, [cv.string]),
            vol.Optional(ATTR_ENTITY_ID): cv.entity_ids,
            vol.Required(ATTR_EVENT_SOURCE): vol.In(["controller", "driver", "node"]),
            vol.Required(ATTR_EVENT): cv.string,
            vol.Optional(ATTR_EVENT_DATA): dict,
            vol.Optional(ATTR_PARTIAL_DICT_MATCH, default=False): bool,
        },
    ),
    validate_event_name,
    validate_event_data,
    vol.Any(
        validate_non_node_event_source,
        cv.has_at_least_one_key(ATTR_DEVICE_ID, ATTR_ENTITY_ID),
    ),
)


async def async_validate_trigger_config(
    hass: HomeAssistant, config: ConfigType
) -> ConfigType:
    """Validate config."""
    config = TRIGGER_SCHEMA(config)

    if ATTR_CONFIG_ENTRY_ID in config:
        entry_id = config[ATTR_CONFIG_ENTRY_ID]
        if hass.config_entries.async_get_entry(entry_id) is None:
            raise vol.Invalid(f"Config entry '{entry_id}' not found")

    if async_bypass_dynamic_config_validation(hass, config):
        return config

    if config[ATTR_EVENT_SOURCE] == "node" and not async_get_nodes_from_targets(
        hass, config
    ):
        raise vol.Invalid(
            f"No nodes found for given {ATTR_DEVICE_ID}s or {ATTR_ENTITY_ID}s."
        )

    return config


class EventTrigger(Trigger):
    """Z-Wave JS event trigger."""

    _event_source: str
    _event_name: str
    _event_data_filter: dict
    _job: HassJob
    _trigger_data: TriggerData
    _unsubs: list[Callable]

    _platform_type = PLATFORM_TYPE

    def __init__(self, hass: HomeAssistant, config: ConfigType) -> None:
        """Initialize trigger."""
        self._config = config
        self._hass = hass

    @classmethod
    async def async_validate_config(
        cls, hass: HomeAssistant, config: ConfigType
    ) -> ConfigType:
        """Validate config."""
        return await async_validate_trigger_config(hass, config)

    async def async_attach(
        self,
        action: TriggerActionType,
        trigger_info: TriggerInfo,
    ) -> CALLBACK_TYPE:
        """Attach a trigger."""
        dev_reg = dr.async_get(self._hass)
        config = self._config
        if config[ATTR_EVENT_SOURCE] == "node" and not async_get_nodes_from_targets(
            self._hass, config, dev_reg=dev_reg
        ):
            raise ValueError(
                f"No nodes found for given {ATTR_DEVICE_ID}s or {ATTR_ENTITY_ID}s."
            )

        self._event_source = config[ATTR_EVENT_SOURCE]
        self._event_name = config[ATTR_EVENT]
        self._event_data_filter = config.get(ATTR_EVENT_DATA, {})
        self._job = HassJob(action)
        self._trigger_data = trigger_info["trigger_data"]
        self._unsubs: list[Callable] = []

        self._create_zwave_listeners()
        return self._async_remove

    @callback
    def _async_on_event(
        self, event_data: dict, device: dr.DeviceEntry | None = None
    ) -> None:
        """Handle event."""
        for key, val in self._event_data_filter.items():
            if key not in event_data:
                return
            if (
                self._config[ATTR_PARTIAL_DICT_MATCH]
                and isinstance(event_data[key], dict)
                and isinstance(val, dict)
            ):
                for key2, val2 in val.items():
                    if key2 not in event_data[key] or event_data[key][key2] != val2:
                        return
                continue
            if event_data[key] != val:
                return

        payload = {
            **self._trigger_data,
            CONF_PLATFORM: self._platform_type,
            ATTR_EVENT_SOURCE: self._event_source,
            ATTR_EVENT: self._event_name,
            ATTR_EVENT_DATA: event_data,
        }

        primary_desc = (
            f"Z-Wave JS '{self._event_source}' event '{self._event_name}' was emitted"
        )

        if device:
            device_name = device.name_by_user or device.name
            payload[ATTR_DEVICE_ID] = device.id
            home_and_node_id = get_home_and_node_id_from_device_entry(device)
            assert home_and_node_id
            payload[ATTR_NODE_ID] = home_and_node_id[1]
            payload["description"] = f"{primary_desc} on {device_name}"
        else:
            payload["description"] = primary_desc

        payload["description"] = (
            f"{payload['description']} with event data: {event_data}"
        )

        self._hass.async_run_hass_job(self._job, {"trigger": payload})

    @callback
    def _async_remove(self) -> None:
        """Remove state listeners async."""
        for unsub in self._unsubs:
            unsub()
        self._unsubs.clear()

    @callback
    def _create_zwave_listeners(self) -> None:
        """Create Z-Wave JS listeners."""
        self._async_remove()
        # Nodes list can come from different drivers and we will need to listen to
        # server connections for all of them.
        drivers: set[Driver] = set()
        dev_reg = dr.async_get(self._hass)
        if not (
            nodes := async_get_nodes_from_targets(
                self._hass, self._config, dev_reg=dev_reg
            )
        ):
            entry_id = self._config[ATTR_CONFIG_ENTRY_ID]
            entry = self._hass.config_entries.async_get_entry(entry_id)
            assert entry
            client = entry.runtime_data.client
            driver = client.driver
            assert driver
            drivers.add(driver)
            if self._event_source == "controller":
                self._unsubs.append(
                    driver.controller.on(self._event_name, self._async_on_event)
                )
            else:
                self._unsubs.append(driver.on(self._event_name, self._async_on_event))

        for node in nodes:
            driver = node.client.driver
            assert driver is not None  # The node comes from the driver.
            drivers.add(driver)
            device_identifier = get_device_id(driver, node)
            device = dev_reg.async_get_device(identifiers={device_identifier})
            assert device
            # We need to store the device for the callback
            self._unsubs.append(
                node.on(
                    self._event_name,
                    functools.partial(self._async_on_event, device=device),
                )
            )
        self._unsubs.extend(
            async_dispatcher_connect(
                self._hass,
                f"{DOMAIN}_{driver.controller.home_id}_connected_to_server",
                self._create_zwave_listeners,
            )
            for driver in drivers
<<<<<<< HEAD
        )

    _create_zwave_listeners()

    return async_remove


class EventTrigger(Trigger):
    """Z-Wave JS event trigger."""

    def __init__(self, hass: HomeAssistant, config: ConfigType) -> None:
        """Initialize trigger."""
        self._config = config
        self._hass = hass

    @classmethod
    async def async_validate_complete_config(
        cls, hass: HomeAssistant, config: ConfigType
    ) -> ConfigType:
        """Validate complete config."""
        return await async_validate_trigger_config(hass, config)

    @classmethod
    async def async_validate_config(
        cls, hass: HomeAssistant, config: ConfigType
    ) -> ConfigType:
        """Validate config."""
        # Needs to be migrated from old format first
        raise NotImplementedError

    async def async_attach(
        self,
        action: TriggerActionType,
        trigger_info: TriggerInfo,
    ) -> CALLBACK_TYPE:
        """Attach a trigger."""
        return await async_attach_trigger(
            self._hass, self._config, action, trigger_info
=======
>>>>>>> aa8d7862
        )<|MERGE_RESOLUTION|>--- conflicted
+++ resolved
@@ -159,11 +159,19 @@
         self._hass = hass
 
     @classmethod
+    async def async_validate_complete_config(
+        cls, hass: HomeAssistant, config: ConfigType
+    ) -> ConfigType:
+        """Validate complete config."""
+        return await async_validate_trigger_config(hass, config)
+
+    @classmethod
     async def async_validate_config(
         cls, hass: HomeAssistant, config: ConfigType
     ) -> ConfigType:
         """Validate config."""
-        return await async_validate_trigger_config(hass, config)
+        # Needs to be migrated from old format first
+        raise NotImplementedError
 
     async def async_attach(
         self,
@@ -293,45 +301,4 @@
                 self._create_zwave_listeners,
             )
             for driver in drivers
-<<<<<<< HEAD
-        )
-
-    _create_zwave_listeners()
-
-    return async_remove
-
-
-class EventTrigger(Trigger):
-    """Z-Wave JS event trigger."""
-
-    def __init__(self, hass: HomeAssistant, config: ConfigType) -> None:
-        """Initialize trigger."""
-        self._config = config
-        self._hass = hass
-
-    @classmethod
-    async def async_validate_complete_config(
-        cls, hass: HomeAssistant, config: ConfigType
-    ) -> ConfigType:
-        """Validate complete config."""
-        return await async_validate_trigger_config(hass, config)
-
-    @classmethod
-    async def async_validate_config(
-        cls, hass: HomeAssistant, config: ConfigType
-    ) -> ConfigType:
-        """Validate config."""
-        # Needs to be migrated from old format first
-        raise NotImplementedError
-
-    async def async_attach(
-        self,
-        action: TriggerActionType,
-        trigger_info: TriggerInfo,
-    ) -> CALLBACK_TYPE:
-        """Attach a trigger."""
-        return await async_attach_trigger(
-            self._hass, self._config, action, trigger_info
-=======
->>>>>>> aa8d7862
         )