--- conflicted
+++ resolved
@@ -6,12 +6,8 @@
 from zwave_js_server.client import Client
 from zwave_js_server.const import CommandClass
 from zwave_js_server.dump import dump_msgs
-<<<<<<< HEAD
-from zwave_js_server.model.node import NodeDataType
+from zwave_js_server.model.node import Node, NodeDataType
 from zwave_js_server.model.value import ValueDataType
-=======
-from zwave_js_server.model.node import Node, NodeDataType
->>>>>>> e1ae940a
 
 from homeassistant.components.diagnostics.const import REDACTED
 from homeassistant.components.diagnostics.util import async_redact_data
@@ -156,10 +152,6 @@
             "minSchemaVersion": client.version.min_schema_version,
             "maxSchemaVersion": client.version.max_schema_version,
         },
-<<<<<<< HEAD
+        "entities": entities,
         "state": redact_node_state(async_redact_data(node.data, KEYS_TO_REDACT)),
-=======
-        "entities": entities,
-        "state": async_redact_data(node.data, TO_REDACT),
->>>>>>> e1ae940a
     }