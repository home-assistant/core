"""Websocket API for Z-Wave JS."""
from __future__ import annotations

from collections.abc import Callable
import dataclasses
from functools import partial, wraps
from typing import Any, Literal

from aiohttp import web, web_exceptions, web_request
import voluptuous as vol
from zwave_js_server.client import Client
from zwave_js_server.const import (
    CommandClass,
    ExclusionStrategy,
    InclusionStrategy,
    LogLevel,
    Protocols,
    ProvisioningEntryStatus,
    QRCodeVersion,
    SecurityClass,
    ZwaveFeature,
)
from zwave_js_server.exceptions import (
    BaseZwaveJSServerError,
    FailedCommand,
    InvalidNewValue,
    NotFoundError,
    SetValueFailed,
)
from zwave_js_server.firmware import controller_firmware_update_otw, update_firmware
from zwave_js_server.model.controller import (
    ControllerStatistics,
    InclusionGrant,
    ProvisioningEntry,
    QRProvisioningInformation,
)
<<<<<<< HEAD
from zwave_js_server.model.controller.firmware import (
    ControllerFirmwareUpdateProgress,
    ControllerFirmwareUpdateResult,
)
=======
from zwave_js_server.model.controller.firmware import ControllerFirmwareUpdateData
>>>>>>> 1f9f6ab1
from zwave_js_server.model.driver import Driver
from zwave_js_server.model.log_config import LogConfig
from zwave_js_server.model.log_message import LogMessage
from zwave_js_server.model.node import Node, NodeStatistics
from zwave_js_server.model.node.firmware import (
    NodeFirmwareUpdateData,
    NodeFirmwareUpdateProgress,
    NodeFirmwareUpdateResult,
)
from zwave_js_server.model.utils import (
    async_parse_qr_code_string,
    async_try_parse_dsk_from_qr_code_string,
)
from zwave_js_server.util.node import async_set_config_parameter

from homeassistant.components import websocket_api
from homeassistant.components.http.view import HomeAssistantView
from homeassistant.components.websocket_api import (
    ERR_INVALID_FORMAT,
    ERR_NOT_FOUND,
    ERR_NOT_SUPPORTED,
    ERR_UNKNOWN_ERROR,
    ActiveConnection,
)
from homeassistant.config_entries import ConfigEntry, ConfigEntryState
from homeassistant.core import HomeAssistant, callback
from homeassistant.exceptions import Unauthorized
from homeassistant.helpers import config_validation as cv
from homeassistant.helpers.aiohttp_client import async_get_clientsession
import homeassistant.helpers.device_registry as dr
from homeassistant.helpers.dispatcher import async_dispatcher_connect

from .config_validation import BITMASK_SCHEMA
from .const import (
    CONF_DATA_COLLECTION_OPTED_IN,
    DATA_CLIENT,
    DOMAIN,
    EVENT_DEVICE_ADDED_TO_REGISTRY,
    USER_AGENT,
)
from .helpers import (
    async_enable_statistics,
    async_get_node_from_device_id,
    get_device_id,
    update_data_collection_preference,
)

DATA_UNSUBSCRIBE = "unsubs"

# general API constants
ID = "id"
ENTRY_ID = "entry_id"
ERR_NOT_LOADED = "not_loaded"
NODE_ID = "node_id"
DEVICE_ID = "device_id"
COMMAND_CLASS_ID = "command_class_id"
TYPE = "type"
PROPERTY = "property"
PROPERTY_KEY = "property_key"
VALUE = "value"

# constants for log config commands
CONFIG = "config"
LEVEL = "level"
LOG_TO_FILE = "log_to_file"
FILENAME = "filename"
ENABLED = "enabled"
FORCE_CONSOLE = "force_console"

# constants for setting config parameters
VALUE_ID = "value_id"
STATUS = "status"

# constants for data collection
ENABLED = "enabled"
OPTED_IN = "opted_in"

# constants for granting security classes
SECURITY_CLASSES = "security_classes"
CLIENT_SIDE_AUTH = "client_side_auth"

# constants for migration
DRY_RUN = "dry_run"

# constants for inclusion
INCLUSION_STRATEGY = "inclusion_strategy"

INCLUSION_STRATEGY_NOT_SMART_START: dict[
    int,
    Literal[
        InclusionStrategy.DEFAULT,
        InclusionStrategy.SECURITY_S0,
        InclusionStrategy.SECURITY_S2,
        InclusionStrategy.INSECURE,
    ],
] = {
    InclusionStrategy.DEFAULT.value: InclusionStrategy.DEFAULT,
    InclusionStrategy.SECURITY_S0.value: InclusionStrategy.SECURITY_S0,
    InclusionStrategy.SECURITY_S2.value: InclusionStrategy.SECURITY_S2,
    InclusionStrategy.INSECURE.value: InclusionStrategy.INSECURE,
}
PIN = "pin"
FORCE_SECURITY = "force_security"
PLANNED_PROVISIONING_ENTRY = "planned_provisioning_entry"
QR_PROVISIONING_INFORMATION = "qr_provisioning_information"
QR_CODE_STRING = "qr_code_string"

DSK = "dsk"

VERSION = "version"
GENERIC_DEVICE_CLASS = "generic_device_class"
SPECIFIC_DEVICE_CLASS = "specific_device_class"
INSTALLER_ICON_TYPE = "installer_icon_type"
MANUFACTURER_ID = "manufacturer_id"
PRODUCT_TYPE = "product_type"
PRODUCT_ID = "product_id"
APPLICATION_VERSION = "application_version"
MAX_INCLUSION_REQUEST_INTERVAL = "max_inclusion_request_interval"
UUID = "uuid"
SUPPORTED_PROTOCOLS = "supported_protocols"
ADDITIONAL_PROPERTIES = "additional_properties"
STATUS = "status"
REQUESTED_SECURITY_CLASSES = "requested_security_classes"

FEATURE = "feature"
STRATEGY = "strategy"

# https://github.com/zwave-js/node-zwave-js/blob/master/packages/core/src/security/QR.ts#L41
MINIMUM_QR_STRING_LENGTH = 52


def convert_planned_provisioning_entry(info: dict) -> ProvisioningEntry:
    """Handle provisioning entry dict to ProvisioningEntry."""
    return ProvisioningEntry(
        dsk=info[DSK],
        security_classes=info[SECURITY_CLASSES],
        status=info[STATUS],
        requested_security_classes=info.get(REQUESTED_SECURITY_CLASSES),
        additional_properties={
            k: v
            for k, v in info.items()
            if k not in (DSK, SECURITY_CLASSES, STATUS, REQUESTED_SECURITY_CLASSES)
        },
    )


def convert_qr_provisioning_information(info: dict) -> QRProvisioningInformation:
    """Convert QR provisioning information dict to QRProvisioningInformation."""
    return QRProvisioningInformation(
        version=info[VERSION],
        security_classes=info[SECURITY_CLASSES],
        dsk=info[DSK],
        generic_device_class=info[GENERIC_DEVICE_CLASS],
        specific_device_class=info[SPECIFIC_DEVICE_CLASS],
        installer_icon_type=info[INSTALLER_ICON_TYPE],
        manufacturer_id=info[MANUFACTURER_ID],
        product_type=info[PRODUCT_TYPE],
        product_id=info[PRODUCT_ID],
        application_version=info[APPLICATION_VERSION],
        max_inclusion_request_interval=info.get(MAX_INCLUSION_REQUEST_INTERVAL),
        uuid=info.get(UUID),
        supported_protocols=info.get(SUPPORTED_PROTOCOLS),
        status=info[STATUS],
        requested_security_classes=info.get(REQUESTED_SECURITY_CLASSES),
        additional_properties=info.get(ADDITIONAL_PROPERTIES, {}),
    )


# Helper schemas
PLANNED_PROVISIONING_ENTRY_SCHEMA = vol.All(
    vol.Schema(
        {
            vol.Required(DSK): str,
            vol.Required(SECURITY_CLASSES): vol.All(
                cv.ensure_list,
                [vol.Coerce(SecurityClass)],
            ),
            vol.Optional(STATUS, default=ProvisioningEntryStatus.ACTIVE): vol.Coerce(
                ProvisioningEntryStatus
            ),
            vol.Optional(REQUESTED_SECURITY_CLASSES): vol.All(
                cv.ensure_list, [vol.Coerce(SecurityClass)]
            ),
        },
        # Provisioning entries can have extra keys for SmartStart
        extra=vol.ALLOW_EXTRA,
    ),
    convert_planned_provisioning_entry,
)

QR_PROVISIONING_INFORMATION_SCHEMA = vol.All(
    vol.Schema(
        {
            vol.Required(VERSION): vol.Coerce(QRCodeVersion),
            vol.Required(SECURITY_CLASSES): vol.All(
                cv.ensure_list,
                [vol.Coerce(SecurityClass)],
            ),
            vol.Required(DSK): str,
            vol.Required(GENERIC_DEVICE_CLASS): int,
            vol.Required(SPECIFIC_DEVICE_CLASS): int,
            vol.Required(INSTALLER_ICON_TYPE): int,
            vol.Required(MANUFACTURER_ID): int,
            vol.Required(PRODUCT_TYPE): int,
            vol.Required(PRODUCT_ID): int,
            vol.Required(APPLICATION_VERSION): str,
            vol.Optional(MAX_INCLUSION_REQUEST_INTERVAL): vol.Any(int, None),
            vol.Optional(UUID): vol.Any(str, None),
            vol.Optional(SUPPORTED_PROTOCOLS): vol.All(
                cv.ensure_list,
                [vol.Coerce(Protocols)],
            ),
            vol.Optional(STATUS, default=ProvisioningEntryStatus.ACTIVE): vol.Coerce(
                ProvisioningEntryStatus
            ),
            vol.Optional(REQUESTED_SECURITY_CLASSES): vol.All(
                cv.ensure_list, [vol.Coerce(SecurityClass)]
            ),
            vol.Optional(ADDITIONAL_PROPERTIES): dict,
        }
    ),
    convert_qr_provisioning_information,
)

QR_CODE_STRING_SCHEMA = vol.All(str, vol.Length(min=MINIMUM_QR_STRING_LENGTH))


async def _async_get_entry(
    hass: HomeAssistant, connection: ActiveConnection, msg: dict, entry_id: str
) -> tuple[ConfigEntry | None, Client | None, Driver | None]:
    """Get config entry and client from message data."""
    entry = hass.config_entries.async_get_entry(entry_id)
    if entry is None:
        connection.send_error(
            msg[ID], ERR_NOT_FOUND, f"Config entry {entry_id} not found"
        )
        return None, None, None

    if entry.state is not ConfigEntryState.LOADED:
        connection.send_error(
            msg[ID], ERR_NOT_LOADED, f"Config entry {entry_id} not loaded"
        )
        return None, None, None

    client: Client = hass.data[DOMAIN][entry_id][DATA_CLIENT]

    if client.driver is None:
        connection.send_error(
            msg[ID],
            ERR_NOT_LOADED,
            f"Config entry {msg[ENTRY_ID]} not loaded, driver not ready",
        )
        return None, None, None

    return entry, client, client.driver


def async_get_entry(orig_func: Callable) -> Callable:
    """Decorate async function to get entry."""

    @wraps(orig_func)
    async def async_get_entry_func(
        hass: HomeAssistant, connection: ActiveConnection, msg: dict
    ) -> None:
        """Provide user specific data and store to function."""
        entry, client, driver = await _async_get_entry(
            hass, connection, msg, msg[ENTRY_ID]
        )

        if not entry and not client and not driver:
            return

        await orig_func(hass, connection, msg, entry, client, driver)

    return async_get_entry_func


async def _async_get_node(
    hass: HomeAssistant, connection: ActiveConnection, msg: dict, device_id: str
) -> Node | None:
    """Get node from message data."""
    try:
        node = async_get_node_from_device_id(hass, device_id)
    except ValueError as err:
        error_code = ERR_NOT_FOUND
        if "loaded" in err.args[0]:
            error_code = ERR_NOT_LOADED
        connection.send_error(msg[ID], error_code, err.args[0])
        return None
    return node


def async_get_node(orig_func: Callable) -> Callable:
    """Decorate async function to get node."""

    @wraps(orig_func)
    async def async_get_node_func(
        hass: HomeAssistant, connection: ActiveConnection, msg: dict
    ) -> None:
        """Provide user specific data and store to function."""
        node = await _async_get_node(hass, connection, msg, msg[DEVICE_ID])
        if not node:
            return
        await orig_func(hass, connection, msg, node)

    return async_get_node_func


def async_handle_failed_command(orig_func: Callable) -> Callable:
    """Decorate async function to handle FailedCommand and send relevant error."""

    @wraps(orig_func)
    async def async_handle_failed_command_func(
        hass: HomeAssistant,
        connection: ActiveConnection,
        msg: dict,
        *args: Any,
        **kwargs: Any,
    ) -> None:
        """Handle FailedCommand within function and send relevant error."""
        try:
            await orig_func(hass, connection, msg, *args, **kwargs)
        except FailedCommand as err:
            # Unsubscribe to callbacks
            if unsubs := msg.get(DATA_UNSUBSCRIBE):
                for unsub in unsubs:
                    unsub()
            connection.send_error(msg[ID], err.error_code, err.args[0])

    return async_handle_failed_command_func


def node_status(node: Node) -> dict[str, Any]:
    """Get node status."""
    return {
        "node_id": node.node_id,
        "is_routing": node.is_routing,
        "status": node.status,
        "is_secure": node.is_secure,
        "ready": node.ready,
        "zwave_plus_version": node.zwave_plus_version,
        "highest_security_class": node.highest_security_class,
        "is_controller_node": node.is_controller_node,
        "has_firmware_update_cc": any(
            cc.id == CommandClass.FIRMWARE_UPDATE_MD.value
            for cc in node.command_classes
        ),
    }


@callback
def async_register_api(hass: HomeAssistant) -> None:
    """Register all of our api endpoints."""
    websocket_api.async_register_command(hass, websocket_network_status)
    websocket_api.async_register_command(hass, websocket_subscribe_node_status)
    websocket_api.async_register_command(hass, websocket_node_status)
    websocket_api.async_register_command(hass, websocket_node_metadata)
    websocket_api.async_register_command(hass, websocket_node_comments)
    websocket_api.async_register_command(hass, websocket_add_node)
    websocket_api.async_register_command(hass, websocket_grant_security_classes)
    websocket_api.async_register_command(hass, websocket_validate_dsk_and_enter_pin)
    websocket_api.async_register_command(hass, websocket_provision_smart_start_node)
    websocket_api.async_register_command(hass, websocket_unprovision_smart_start_node)
    websocket_api.async_register_command(hass, websocket_get_provisioning_entries)
    websocket_api.async_register_command(hass, websocket_parse_qr_code_string)
    websocket_api.async_register_command(
        hass, websocket_try_parse_dsk_from_qr_code_string
    )
    websocket_api.async_register_command(hass, websocket_supports_feature)
    websocket_api.async_register_command(hass, websocket_stop_inclusion)
    websocket_api.async_register_command(hass, websocket_stop_exclusion)
    websocket_api.async_register_command(hass, websocket_remove_node)
    websocket_api.async_register_command(hass, websocket_remove_failed_node)
    websocket_api.async_register_command(hass, websocket_replace_failed_node)
    websocket_api.async_register_command(hass, websocket_begin_healing_network)
    websocket_api.async_register_command(
        hass, websocket_subscribe_heal_network_progress
    )
    websocket_api.async_register_command(hass, websocket_stop_healing_network)
    websocket_api.async_register_command(hass, websocket_refresh_node_info)
    websocket_api.async_register_command(hass, websocket_refresh_node_values)
    websocket_api.async_register_command(hass, websocket_refresh_node_cc_values)
    websocket_api.async_register_command(hass, websocket_heal_node)
    websocket_api.async_register_command(hass, websocket_set_config_parameter)
    websocket_api.async_register_command(hass, websocket_get_config_parameters)
    websocket_api.async_register_command(hass, websocket_subscribe_log_updates)
    websocket_api.async_register_command(hass, websocket_update_log_config)
    websocket_api.async_register_command(hass, websocket_get_log_config)
    websocket_api.async_register_command(
        hass, websocket_update_data_collection_preference
    )
    websocket_api.async_register_command(hass, websocket_data_collection_status)
    websocket_api.async_register_command(hass, websocket_abort_firmware_update)
    websocket_api.async_register_command(
        hass, websocket_is_node_firmware_update_in_progress
    )
    websocket_api.async_register_command(
        hass, websocket_subscribe_firmware_update_status
    )
    websocket_api.async_register_command(
        hass, websocket_get_node_firmware_update_capabilities
    )
    websocket_api.async_register_command(
        hass, websocket_is_any_ota_firmware_update_in_progress
    )
    websocket_api.async_register_command(hass, websocket_check_for_config_updates)
    websocket_api.async_register_command(hass, websocket_install_config_update)
    websocket_api.async_register_command(
        hass, websocket_subscribe_controller_statistics
    )
    websocket_api.async_register_command(hass, websocket_subscribe_node_statistics)
    hass.http.register_view(FirmwareUploadView(dr.async_get(hass)))


@websocket_api.require_admin
@websocket_api.websocket_command(
    {
        vol.Required(TYPE): "zwave_js/network_status",
        vol.Exclusive(DEVICE_ID, "id"): str,
        vol.Exclusive(ENTRY_ID, "id"): str,
    }
)
@websocket_api.async_response
async def websocket_network_status(
    hass: HomeAssistant, connection: ActiveConnection, msg: dict[str, Any]
) -> None:
    """Get the status of the Z-Wave JS network."""
    if ENTRY_ID in msg:
        _, client, driver = await _async_get_entry(hass, connection, msg, msg[ENTRY_ID])
        if not client or not driver:
            return
    elif DEVICE_ID in msg:
        node = await _async_get_node(hass, connection, msg, msg[DEVICE_ID])
        if not node:
            return
        client = node.client
        assert client.driver
        driver = client.driver
    else:
        connection.send_error(
            msg[ID], ERR_INVALID_FORMAT, "Must specify either device_id or entry_id"
        )
        return
    controller = driver.controller
    controller.update(await controller.async_get_state())
    client_version_info = client.version
    assert client_version_info  # When client is connected version info is set.
    data = {
        "client": {
            "ws_server_url": client.ws_server_url,
            "state": "connected" if client.connected else "disconnected",
            "driver_version": client_version_info.driver_version,
            "server_version": client_version_info.server_version,
        },
        "controller": {
            "home_id": controller.home_id,
            "sdk_version": controller.sdk_version,
            "type": controller.controller_type,
            "own_node_id": controller.own_node_id,
            "is_primary": controller.is_primary,
            "is_using_home_id_from_other_network": (
                controller.is_using_home_id_from_other_network
            ),
            "is_sis_present": controller.is_SIS_present,
            "was_real_primary": controller.was_real_primary,
            "is_suc": controller.is_suc,
            "node_type": controller.node_type,
            "firmware_version": controller.firmware_version,
            "manufacturer_id": controller.manufacturer_id,
            "product_id": controller.product_id,
            "product_type": controller.product_type,
            "supported_function_types": controller.supported_function_types,
            "suc_node_id": controller.suc_node_id,
            "supports_timers": controller.supports_timers,
            "is_heal_network_active": controller.is_heal_network_active,
            "inclusion_state": controller.inclusion_state,
            "rf_region": controller.rf_region,
            "nodes": [node_status(node) for node in driver.controller.nodes.values()],
        },
    }
    connection.send_result(
        msg[ID],
        data,
    )


@websocket_api.websocket_command(
    {
        vol.Required(TYPE): "zwave_js/subscribe_node_status",
        vol.Required(DEVICE_ID): str,
    }
)
@websocket_api.async_response
@async_get_node
async def websocket_subscribe_node_status(
    hass: HomeAssistant,
    connection: ActiveConnection,
    msg: dict[str, Any],
    node: Node,
) -> None:
    """Subscribe to node status update events of a Z-Wave JS node."""

    @callback
    def forward_event(event: dict) -> None:
        """Forward the event."""
        connection.send_message(
            websocket_api.event_message(
                msg[ID],
                {"event": event["event"], "status": node.status, "ready": node.ready},
            )
        )

    @callback
    def async_cleanup() -> None:
        """Remove signal listeners."""
        for unsub in unsubs:
            unsub()

    connection.subscriptions[msg["id"]] = async_cleanup
    msg[DATA_UNSUBSCRIBE] = unsubs = [
        node.on(evt, forward_event)
        for evt in ("alive", "dead", "sleep", "wake up", "ready")
    ]

    connection.send_result(msg[ID])


@websocket_api.websocket_command(
    {
        vol.Required(TYPE): "zwave_js/node_status",
        vol.Required(DEVICE_ID): str,
    }
)
@websocket_api.async_response
@async_get_node
async def websocket_node_status(
    hass: HomeAssistant,
    connection: ActiveConnection,
    msg: dict[str, Any],
    node: Node,
) -> None:
    """Get the status of a Z-Wave JS node."""
    connection.send_result(msg[ID], node_status(node))


@websocket_api.websocket_command(
    {
        vol.Required(TYPE): "zwave_js/node_metadata",
        vol.Required(DEVICE_ID): str,
    }
)
@websocket_api.async_response
@async_get_node
async def websocket_node_metadata(
    hass: HomeAssistant,
    connection: ActiveConnection,
    msg: dict[str, Any],
    node: Node,
) -> None:
    """Get the metadata of a Z-Wave JS node."""
    data = {
        "node_id": node.node_id,
        "exclusion": node.device_config.metadata.exclusion,
        "inclusion": node.device_config.metadata.inclusion,
        "manual": node.device_config.metadata.manual,
        "wakeup": node.device_config.metadata.wakeup,
        "reset": node.device_config.metadata.reset,
        "device_database_url": node.device_database_url,
    }
    connection.send_result(
        msg[ID],
        data,
    )


@websocket_api.websocket_command(
    {
        vol.Required(TYPE): "zwave_js/node_comments",
        vol.Required(DEVICE_ID): str,
    }
)
@websocket_api.async_response
@async_get_node
async def websocket_node_comments(
    hass: HomeAssistant,
    connection: ActiveConnection,
    msg: dict[str, Any],
    node: Node,
) -> None:
    """Get the comments of a Z-Wave JS node."""
    connection.send_result(
        msg[ID],
        {"comments": node.device_config.metadata.comments},
    )


@websocket_api.require_admin
@websocket_api.websocket_command(
    {
        vol.Required(TYPE): "zwave_js/add_node",
        vol.Required(ENTRY_ID): str,
        vol.Optional(INCLUSION_STRATEGY, default=InclusionStrategy.DEFAULT): vol.All(
            vol.Coerce(int),
            vol.In(
                [
                    strategy.value
                    for strategy in InclusionStrategy
                    if strategy != InclusionStrategy.SMART_START
                ]
            ),
        ),
        vol.Optional(FORCE_SECURITY): bool,
        vol.Exclusive(
            PLANNED_PROVISIONING_ENTRY, "options"
        ): PLANNED_PROVISIONING_ENTRY_SCHEMA,
        vol.Exclusive(
            QR_PROVISIONING_INFORMATION, "options"
        ): QR_PROVISIONING_INFORMATION_SCHEMA,
        vol.Exclusive(QR_CODE_STRING, "options"): QR_CODE_STRING_SCHEMA,
    }
)
@websocket_api.async_response
@async_handle_failed_command
@async_get_entry
async def websocket_add_node(
    hass: HomeAssistant,
    connection: ActiveConnection,
    msg: dict[str, Any],
    entry: ConfigEntry,
    client: Client,
    driver: Driver,
) -> None:
    """Add a node to the Z-Wave network."""
    controller = driver.controller
    inclusion_strategy = InclusionStrategy(msg[INCLUSION_STRATEGY])
    force_security = msg.get(FORCE_SECURITY)
    provisioning = (
        msg.get(PLANNED_PROVISIONING_ENTRY)
        or msg.get(QR_PROVISIONING_INFORMATION)
        or msg.get(QR_CODE_STRING)
    )

    @callback
    def async_cleanup() -> None:
        """Remove signal listeners."""
        for unsub in unsubs:
            unsub()

    @callback
    def forward_event(event: dict) -> None:
        connection.send_message(
            websocket_api.event_message(msg[ID], {"event": event["event"]})
        )

    @callback
    def forward_dsk(event: dict) -> None:
        connection.send_message(
            websocket_api.event_message(
                msg[ID], {"event": event["event"], "dsk": event["dsk"]}
            )
        )

    @callback
    def forward_requested_grant(event: dict) -> None:
        connection.send_message(
            websocket_api.event_message(
                msg[ID],
                {
                    "event": event["event"],
                    "requested_grant": event["requested_grant"].to_dict(),
                },
            )
        )

    @callback
    def forward_stage(event: dict) -> None:
        connection.send_message(
            websocket_api.event_message(
                msg[ID], {"event": event["event"], "stage": event["stageName"]}
            )
        )

    @callback
    def node_added(event: dict) -> None:
        node = event["node"]
        interview_unsubs = [
            node.on("interview started", forward_event),
            node.on("interview completed", forward_event),
            node.on("interview stage completed", forward_stage),
            node.on("interview failed", forward_event),
        ]
        unsubs.extend(interview_unsubs)
        node_details = {
            "node_id": node.node_id,
            "status": node.status,
            "ready": node.ready,
            "low_security": event["result"].get("lowSecurity", False),
        }
        connection.send_message(
            websocket_api.event_message(
                msg[ID], {"event": "node added", "node": node_details}
            )
        )

    @callback
    def device_registered(device: dr.DeviceEntry) -> None:
        device_details = {
            "name": device.name,
            "id": device.id,
            "manufacturer": device.manufacturer,
            "model": device.model,
        }
        connection.send_message(
            websocket_api.event_message(
                msg[ID], {"event": "device registered", "device": device_details}
            )
        )

    connection.subscriptions[msg["id"]] = async_cleanup
    unsubs: list[Callable[[], None]] = [
        controller.on("inclusion started", forward_event),
        controller.on("inclusion failed", forward_event),
        controller.on("inclusion stopped", forward_event),
        controller.on("validate dsk and enter pin", forward_dsk),
        controller.on("grant security classes", forward_requested_grant),
        controller.on("node added", node_added),
        async_dispatcher_connect(
            hass, EVENT_DEVICE_ADDED_TO_REGISTRY, device_registered
        ),
    ]
    msg[DATA_UNSUBSCRIBE] = unsubs

    try:
        result = await controller.async_begin_inclusion(
            INCLUSION_STRATEGY_NOT_SMART_START[inclusion_strategy.value],
            force_security=force_security,
            provisioning=provisioning,
        )
    except ValueError as err:
        connection.send_error(
            msg[ID],
            ERR_INVALID_FORMAT,
            err.args[0],
        )
        return

    connection.send_result(
        msg[ID],
        result,
    )


@websocket_api.require_admin
@websocket_api.websocket_command(
    {
        vol.Required(TYPE): "zwave_js/grant_security_classes",
        vol.Required(ENTRY_ID): str,
        vol.Required(SECURITY_CLASSES): vol.All(
            cv.ensure_list,
            [vol.Coerce(SecurityClass)],
        ),
        vol.Optional(CLIENT_SIDE_AUTH, default=False): bool,
    }
)
@websocket_api.async_response
@async_handle_failed_command
@async_get_entry
async def websocket_grant_security_classes(
    hass: HomeAssistant,
    connection: ActiveConnection,
    msg: dict[str, Any],
    entry: ConfigEntry,
    client: Client,
    driver: Driver,
) -> None:
    """Choose SecurityClass grants as part of S2 inclusion process."""
    inclusion_grant = InclusionGrant(
        [SecurityClass(sec_cls) for sec_cls in msg[SECURITY_CLASSES]],
        msg[CLIENT_SIDE_AUTH],
    )
    await driver.controller.async_grant_security_classes(inclusion_grant)
    connection.send_result(msg[ID])


@websocket_api.require_admin
@websocket_api.websocket_command(
    {
        vol.Required(TYPE): "zwave_js/validate_dsk_and_enter_pin",
        vol.Required(ENTRY_ID): str,
        vol.Required(PIN): str,
    }
)
@websocket_api.async_response
@async_handle_failed_command
@async_get_entry
async def websocket_validate_dsk_and_enter_pin(
    hass: HomeAssistant,
    connection: ActiveConnection,
    msg: dict[str, Any],
    entry: ConfigEntry,
    client: Client,
    driver: Driver,
) -> None:
    """Validate DSK and enter PIN as part of S2 inclusion process."""
    await driver.controller.async_validate_dsk_and_enter_pin(msg[PIN])
    connection.send_result(msg[ID])


@websocket_api.require_admin
@websocket_api.websocket_command(
    {
        vol.Required(TYPE): "zwave_js/provision_smart_start_node",
        vol.Required(ENTRY_ID): str,
        vol.Exclusive(
            PLANNED_PROVISIONING_ENTRY, "options"
        ): PLANNED_PROVISIONING_ENTRY_SCHEMA,
        vol.Exclusive(
            QR_PROVISIONING_INFORMATION, "options"
        ): QR_PROVISIONING_INFORMATION_SCHEMA,
        vol.Exclusive(QR_CODE_STRING, "options"): QR_CODE_STRING_SCHEMA,
    }
)
@websocket_api.async_response
@async_handle_failed_command
@async_get_entry
async def websocket_provision_smart_start_node(
    hass: HomeAssistant,
    connection: ActiveConnection,
    msg: dict[str, Any],
    entry: ConfigEntry,
    client: Client,
    driver: Driver,
) -> None:
    """Pre-provision a smart start node."""
    try:
        cv.has_at_least_one_key(
            PLANNED_PROVISIONING_ENTRY, QR_PROVISIONING_INFORMATION, QR_CODE_STRING
        )(msg)
    except vol.Invalid as err:
        connection.send_error(
            msg[ID],
            ERR_INVALID_FORMAT,
            err.args[0],
        )
        return

    provisioning_info = (
        msg.get(PLANNED_PROVISIONING_ENTRY)
        or msg.get(QR_PROVISIONING_INFORMATION)
        or msg[QR_CODE_STRING]
    )

    if (
        QR_PROVISIONING_INFORMATION in msg
        and provisioning_info.version == QRCodeVersion.S2
    ):
        connection.send_error(
            msg[ID],
            ERR_INVALID_FORMAT,
            "QR code version S2 is not supported for this command",
        )
        return
    await driver.controller.async_provision_smart_start_node(provisioning_info)
    connection.send_result(msg[ID])


@websocket_api.require_admin
@websocket_api.websocket_command(
    {
        vol.Required(TYPE): "zwave_js/unprovision_smart_start_node",
        vol.Required(ENTRY_ID): str,
        vol.Exclusive(DSK, "input"): str,
        vol.Exclusive(NODE_ID, "input"): int,
    }
)
@websocket_api.async_response
@async_handle_failed_command
@async_get_entry
async def websocket_unprovision_smart_start_node(
    hass: HomeAssistant,
    connection: ActiveConnection,
    msg: dict[str, Any],
    entry: ConfigEntry,
    client: Client,
    driver: Driver,
) -> None:
    """Unprovision a smart start node."""
    try:
        cv.has_at_least_one_key(DSK, NODE_ID)(msg)
    except vol.Invalid as err:
        connection.send_error(
            msg[ID],
            ERR_INVALID_FORMAT,
            err.args[0],
        )
        return
    dsk_or_node_id = msg.get(DSK) or msg[NODE_ID]
    await driver.controller.async_unprovision_smart_start_node(dsk_or_node_id)
    connection.send_result(msg[ID])


@websocket_api.require_admin
@websocket_api.websocket_command(
    {
        vol.Required(TYPE): "zwave_js/get_provisioning_entries",
        vol.Required(ENTRY_ID): str,
    }
)
@websocket_api.async_response
@async_handle_failed_command
@async_get_entry
async def websocket_get_provisioning_entries(
    hass: HomeAssistant,
    connection: ActiveConnection,
    msg: dict[str, Any],
    entry: ConfigEntry,
    client: Client,
    driver: Driver,
) -> None:
    """Get provisioning entries (entries that have been pre-provisioned)."""
    provisioning_entries = await driver.controller.async_get_provisioning_entries()
    connection.send_result(
        msg[ID], [dataclasses.asdict(entry) for entry in provisioning_entries]
    )


@websocket_api.require_admin
@websocket_api.websocket_command(
    {
        vol.Required(TYPE): "zwave_js/parse_qr_code_string",
        vol.Required(ENTRY_ID): str,
        vol.Required(QR_CODE_STRING): QR_CODE_STRING_SCHEMA,
    }
)
@websocket_api.async_response
@async_handle_failed_command
@async_get_entry
async def websocket_parse_qr_code_string(
    hass: HomeAssistant,
    connection: ActiveConnection,
    msg: dict[str, Any],
    entry: ConfigEntry,
    client: Client,
    driver: Driver,
) -> None:
    """Parse a QR Code String and return QRProvisioningInformation dict."""
    qr_provisioning_information = await async_parse_qr_code_string(
        client, msg[QR_CODE_STRING]
    )
    connection.send_result(msg[ID], dataclasses.asdict(qr_provisioning_information))


@websocket_api.require_admin
@websocket_api.websocket_command(
    {
        vol.Required(TYPE): "zwave_js/try_parse_dsk_from_qr_code_string",
        vol.Required(ENTRY_ID): str,
        vol.Required(QR_CODE_STRING): str,
    }
)
@websocket_api.async_response
@async_handle_failed_command
@async_get_entry
async def websocket_try_parse_dsk_from_qr_code_string(
    hass: HomeAssistant,
    connection: ActiveConnection,
    msg: dict[str, Any],
    entry: ConfigEntry,
    client: Client,
    driver: Driver,
) -> None:
    """Try to parse a DSK string from a QR code."""
    connection.send_result(
        msg[ID],
        await async_try_parse_dsk_from_qr_code_string(client, msg[QR_CODE_STRING]),
    )


@websocket_api.require_admin
@websocket_api.websocket_command(
    {
        vol.Required(TYPE): "zwave_js/supports_feature",
        vol.Required(ENTRY_ID): str,
        vol.Required(FEATURE): vol.Coerce(ZwaveFeature),
    }
)
@websocket_api.async_response
@async_handle_failed_command
@async_get_entry
async def websocket_supports_feature(
    hass: HomeAssistant,
    connection: ActiveConnection,
    msg: dict[str, Any],
    entry: ConfigEntry,
    client: Client,
    driver: Driver,
) -> None:
    """Check if controller supports a particular feature."""
    supported = await driver.controller.async_supports_feature(msg[FEATURE])
    connection.send_result(
        msg[ID],
        {"supported": supported},
    )


@websocket_api.require_admin
@websocket_api.websocket_command(
    {
        vol.Required(TYPE): "zwave_js/stop_inclusion",
        vol.Required(ENTRY_ID): str,
    }
)
@websocket_api.async_response
@async_handle_failed_command
@async_get_entry
async def websocket_stop_inclusion(
    hass: HomeAssistant,
    connection: ActiveConnection,
    msg: dict[str, Any],
    entry: ConfigEntry,
    client: Client,
    driver: Driver,
) -> None:
    """Cancel adding a node to the Z-Wave network."""
    controller = driver.controller
    result = await controller.async_stop_inclusion()
    connection.send_result(
        msg[ID],
        result,
    )


@websocket_api.require_admin
@websocket_api.websocket_command(
    {
        vol.Required(TYPE): "zwave_js/stop_exclusion",
        vol.Required(ENTRY_ID): str,
    }
)
@websocket_api.async_response
@async_handle_failed_command
@async_get_entry
async def websocket_stop_exclusion(
    hass: HomeAssistant,
    connection: ActiveConnection,
    msg: dict[str, Any],
    entry: ConfigEntry,
    client: Client,
    driver: Driver,
) -> None:
    """Cancel removing a node from the Z-Wave network."""
    controller = driver.controller
    result = await controller.async_stop_exclusion()
    connection.send_result(
        msg[ID],
        result,
    )


@websocket_api.require_admin
@websocket_api.websocket_command(
    {
        vol.Required(TYPE): "zwave_js/remove_node",
        vol.Required(ENTRY_ID): str,
        vol.Optional(STRATEGY): vol.Coerce(ExclusionStrategy),
    }
)
@websocket_api.async_response
@async_handle_failed_command
@async_get_entry
async def websocket_remove_node(
    hass: HomeAssistant,
    connection: ActiveConnection,
    msg: dict[str, Any],
    entry: ConfigEntry,
    client: Client,
    driver: Driver,
) -> None:
    """Remove a node from the Z-Wave network."""
    controller = driver.controller

    @callback
    def async_cleanup() -> None:
        """Remove signal listeners."""
        for unsub in unsubs:
            unsub()

    @callback
    def forward_event(event: dict) -> None:
        connection.send_message(
            websocket_api.event_message(msg[ID], {"event": event["event"]})
        )

    @callback
    def node_removed(event: dict) -> None:
        node = event["node"]
        node_details = {
            "node_id": node.node_id,
        }

        connection.send_message(
            websocket_api.event_message(
                msg[ID], {"event": "node removed", "node": node_details}
            )
        )

    connection.subscriptions[msg["id"]] = async_cleanup
    msg[DATA_UNSUBSCRIBE] = unsubs = [
        controller.on("exclusion started", forward_event),
        controller.on("exclusion failed", forward_event),
        controller.on("exclusion stopped", forward_event),
        controller.on("node removed", node_removed),
    ]

    result = await controller.async_begin_exclusion(msg.get(STRATEGY))
    connection.send_result(
        msg[ID],
        result,
    )


@websocket_api.require_admin
@websocket_api.websocket_command(
    {
        vol.Required(TYPE): "zwave_js/replace_failed_node",
        vol.Required(DEVICE_ID): str,
        vol.Optional(INCLUSION_STRATEGY, default=InclusionStrategy.DEFAULT): vol.All(
            vol.Coerce(int),
            vol.In(
                [
                    strategy.value
                    for strategy in InclusionStrategy
                    if strategy != InclusionStrategy.SMART_START
                ]
            ),
        ),
        vol.Optional(FORCE_SECURITY): bool,
        vol.Exclusive(
            PLANNED_PROVISIONING_ENTRY, "options"
        ): PLANNED_PROVISIONING_ENTRY_SCHEMA,
        vol.Exclusive(
            QR_PROVISIONING_INFORMATION, "options"
        ): QR_PROVISIONING_INFORMATION_SCHEMA,
        vol.Exclusive(QR_CODE_STRING, "options"): QR_CODE_STRING_SCHEMA,
    }
)
@websocket_api.async_response
@async_handle_failed_command
@async_get_node
async def websocket_replace_failed_node(
    hass: HomeAssistant,
    connection: ActiveConnection,
    msg: dict[str, Any],
    node: Node,
) -> None:
    """Replace a failed node with a new node."""
    assert node.client.driver
    controller = node.client.driver.controller
    inclusion_strategy = InclusionStrategy(msg[INCLUSION_STRATEGY])
    force_security = msg.get(FORCE_SECURITY)
    provisioning = (
        msg.get(PLANNED_PROVISIONING_ENTRY)
        or msg.get(QR_PROVISIONING_INFORMATION)
        or msg.get(QR_CODE_STRING)
    )

    @callback
    def async_cleanup() -> None:
        """Remove signal listeners."""
        for unsub in unsubs:
            unsub()

    @callback
    def forward_event(event: dict) -> None:
        connection.send_message(
            websocket_api.event_message(msg[ID], {"event": event["event"]})
        )

    @callback
    def forward_dsk(event: dict) -> None:
        connection.send_message(
            websocket_api.event_message(
                msg[ID], {"event": event["event"], "dsk": event["dsk"]}
            )
        )

    @callback
    def forward_requested_grant(event: dict) -> None:
        connection.send_message(
            websocket_api.event_message(
                msg[ID],
                {
                    "event": event["event"],
                    "requested_grant": event["requested_grant"].to_dict(),
                },
            )
        )

    @callback
    def forward_stage(event: dict) -> None:
        connection.send_message(
            websocket_api.event_message(
                msg[ID], {"event": event["event"], "stage": event["stageName"]}
            )
        )

    @callback
    def node_added(event: dict) -> None:
        node = event["node"]
        interview_unsubs = [
            node.on("interview started", forward_event),
            node.on("interview completed", forward_event),
            node.on("interview stage completed", forward_stage),
            node.on("interview failed", forward_event),
        ]
        unsubs.extend(interview_unsubs)
        node_details = {
            "node_id": node.node_id,
            "status": node.status,
            "ready": node.ready,
        }
        connection.send_message(
            websocket_api.event_message(
                msg[ID], {"event": "node added", "node": node_details}
            )
        )

    @callback
    def node_removed(event: dict) -> None:
        node = event["node"]
        node_details = {
            "node_id": node.node_id,
        }

        connection.send_message(
            websocket_api.event_message(
                msg[ID], {"event": "node removed", "node": node_details}
            )
        )

    @callback
    def device_registered(device: dr.DeviceEntry) -> None:
        device_details = {
            "name": device.name,
            "id": device.id,
            "manufacturer": device.manufacturer,
            "model": device.model,
        }
        connection.send_message(
            websocket_api.event_message(
                msg[ID], {"event": "device registered", "device": device_details}
            )
        )

    connection.subscriptions[msg["id"]] = async_cleanup
    unsubs: list[Callable[[], None]] = [
        controller.on("inclusion started", forward_event),
        controller.on("inclusion failed", forward_event),
        controller.on("inclusion stopped", forward_event),
        controller.on("validate dsk and enter pin", forward_dsk),
        controller.on("grant security classes", forward_requested_grant),
        controller.on("node removed", node_removed),
        controller.on("node added", node_added),
        async_dispatcher_connect(
            hass, EVENT_DEVICE_ADDED_TO_REGISTRY, device_registered
        ),
    ]
    msg[DATA_UNSUBSCRIBE] = unsubs

    try:
        result = await controller.async_replace_failed_node(
            node,
            INCLUSION_STRATEGY_NOT_SMART_START[inclusion_strategy.value],
            force_security=force_security,
            provisioning=provisioning,
        )
    except ValueError as err:
        connection.send_error(
            msg[ID],
            ERR_INVALID_FORMAT,
            err.args[0],
        )
        return

    connection.send_result(
        msg[ID],
        result,
    )


@websocket_api.require_admin
@websocket_api.websocket_command(
    {
        vol.Required(TYPE): "zwave_js/remove_failed_node",
        vol.Required(DEVICE_ID): str,
    }
)
@websocket_api.async_response
@async_handle_failed_command
@async_get_node
async def websocket_remove_failed_node(
    hass: HomeAssistant,
    connection: ActiveConnection,
    msg: dict[str, Any],
    node: Node,
) -> None:
    """Remove a failed node from the Z-Wave network."""
    driver = node.client.driver
    assert driver is not None  # The node comes from the driver instance.
    controller = driver.controller

    @callback
    def async_cleanup() -> None:
        """Remove signal listeners."""
        for unsub in unsubs:
            unsub()

    @callback
    def node_removed(event: dict) -> None:
        node_details = {"node_id": event["node"].node_id}

        connection.send_message(
            websocket_api.event_message(
                msg[ID], {"event": "node removed", "node": node_details}
            )
        )

    connection.subscriptions[msg["id"]] = async_cleanup
    msg[DATA_UNSUBSCRIBE] = unsubs = [controller.on("node removed", node_removed)]

    await controller.async_remove_failed_node(node)
    connection.send_result(msg[ID])


@websocket_api.require_admin
@websocket_api.websocket_command(
    {
        vol.Required(TYPE): "zwave_js/begin_healing_network",
        vol.Required(ENTRY_ID): str,
    }
)
@websocket_api.async_response
@async_handle_failed_command
@async_get_entry
async def websocket_begin_healing_network(
    hass: HomeAssistant,
    connection: ActiveConnection,
    msg: dict[str, Any],
    entry: ConfigEntry,
    client: Client,
    driver: Driver,
) -> None:
    """Begin healing the Z-Wave network."""
    controller = driver.controller

    result = await controller.async_begin_healing_network()
    connection.send_result(
        msg[ID],
        result,
    )


@websocket_api.require_admin
@websocket_api.websocket_command(
    {
        vol.Required(TYPE): "zwave_js/subscribe_heal_network_progress",
        vol.Required(ENTRY_ID): str,
    }
)
@websocket_api.async_response
@async_get_entry
async def websocket_subscribe_heal_network_progress(
    hass: HomeAssistant,
    connection: ActiveConnection,
    msg: dict[str, Any],
    entry: ConfigEntry,
    client: Client,
    driver: Driver,
) -> None:
    """Subscribe to heal Z-Wave network status updates."""
    controller = driver.controller

    @callback
    def async_cleanup() -> None:
        """Remove signal listeners."""
        for unsub in unsubs:
            unsub()

    @callback
    def forward_event(key: str, event: dict) -> None:
        connection.send_message(
            websocket_api.event_message(
                msg[ID], {"event": event["event"], "heal_node_status": event[key]}
            )
        )

    connection.subscriptions[msg["id"]] = async_cleanup
    msg[DATA_UNSUBSCRIBE] = unsubs = [
        controller.on("heal network progress", partial(forward_event, "progress")),
        controller.on("heal network done", partial(forward_event, "result")),
    ]

    connection.send_result(msg[ID], controller.heal_network_progress)


@websocket_api.require_admin
@websocket_api.websocket_command(
    {
        vol.Required(TYPE): "zwave_js/stop_healing_network",
        vol.Required(ENTRY_ID): str,
    }
)
@websocket_api.async_response
@async_handle_failed_command
@async_get_entry
async def websocket_stop_healing_network(
    hass: HomeAssistant,
    connection: ActiveConnection,
    msg: dict[str, Any],
    entry: ConfigEntry,
    client: Client,
    driver: Driver,
) -> None:
    """Stop healing the Z-Wave network."""
    controller = driver.controller
    result = await controller.async_stop_healing_network()
    connection.send_result(
        msg[ID],
        result,
    )


@websocket_api.require_admin
@websocket_api.websocket_command(
    {
        vol.Required(TYPE): "zwave_js/heal_node",
        vol.Required(DEVICE_ID): str,
    }
)
@websocket_api.async_response
@async_handle_failed_command
@async_get_node
async def websocket_heal_node(
    hass: HomeAssistant,
    connection: ActiveConnection,
    msg: dict[str, Any],
    node: Node,
) -> None:
    """Heal a node on the Z-Wave network."""
    driver = node.client.driver
    assert driver is not None  # The node comes from the driver instance.
    controller = driver.controller

    result = await controller.async_heal_node(node)
    connection.send_result(
        msg[ID],
        result,
    )


@websocket_api.require_admin
@websocket_api.websocket_command(
    {
        vol.Required(TYPE): "zwave_js/refresh_node_info",
        vol.Required(DEVICE_ID): str,
    },
)
@websocket_api.async_response
@async_handle_failed_command
@async_get_node
async def websocket_refresh_node_info(
    hass: HomeAssistant,
    connection: ActiveConnection,
    msg: dict[str, Any],
    node: Node,
) -> None:
    """Re-interview a node."""

    @callback
    def async_cleanup() -> None:
        """Remove signal listeners."""
        for unsub in unsubs:
            unsub()

    @callback
    def forward_event(event: dict) -> None:
        connection.send_message(
            websocket_api.event_message(msg[ID], {"event": event["event"]})
        )

    @callback
    def forward_stage(event: dict) -> None:
        connection.send_message(
            websocket_api.event_message(
                msg[ID], {"event": event["event"], "stage": event["stageName"]}
            )
        )

    connection.subscriptions[msg["id"]] = async_cleanup
    msg[DATA_UNSUBSCRIBE] = unsubs = [
        node.on("interview started", forward_event),
        node.on("interview completed", forward_event),
        node.on("interview stage completed", forward_stage),
        node.on("interview failed", forward_event),
    ]

    await node.async_refresh_info()
    connection.send_result(msg[ID])


@websocket_api.require_admin
@websocket_api.websocket_command(
    {
        vol.Required(TYPE): "zwave_js/refresh_node_values",
        vol.Required(DEVICE_ID): str,
    },
)
@websocket_api.async_response
@async_handle_failed_command
@async_get_node
async def websocket_refresh_node_values(
    hass: HomeAssistant,
    connection: ActiveConnection,
    msg: dict[str, Any],
    node: Node,
) -> None:
    """Refresh node values."""
    await node.async_refresh_values()
    connection.send_result(msg[ID])


@websocket_api.require_admin
@websocket_api.websocket_command(
    {
        vol.Required(TYPE): "zwave_js/refresh_node_cc_values",
        vol.Required(DEVICE_ID): str,
        vol.Required(COMMAND_CLASS_ID): int,
    },
)
@websocket_api.async_response
@async_handle_failed_command
@async_get_node
async def websocket_refresh_node_cc_values(
    hass: HomeAssistant,
    connection: ActiveConnection,
    msg: dict[str, Any],
    node: Node,
) -> None:
    """Refresh node values for a particular CommandClass."""
    command_class_id = msg[COMMAND_CLASS_ID]

    try:
        command_class = CommandClass(command_class_id)
    except ValueError:
        connection.send_error(
            msg[ID], ERR_NOT_FOUND, f"Command class {command_class_id} not found"
        )
        return

    await node.async_refresh_cc_values(command_class)
    connection.send_result(msg[ID])


@websocket_api.require_admin
@websocket_api.websocket_command(
    {
        vol.Required(TYPE): "zwave_js/set_config_parameter",
        vol.Required(DEVICE_ID): str,
        vol.Required(PROPERTY): int,
        vol.Optional(PROPERTY_KEY): int,
        vol.Required(VALUE): vol.Any(int, BITMASK_SCHEMA),
    }
)
@websocket_api.async_response
@async_handle_failed_command
@async_get_node
async def websocket_set_config_parameter(
    hass: HomeAssistant,
    connection: ActiveConnection,
    msg: dict[str, Any],
    node: Node,
) -> None:
    """Set a config parameter value for a Z-Wave node."""
    property_ = msg[PROPERTY]
    property_key = msg.get(PROPERTY_KEY)
    value = msg[VALUE]

    try:
        zwave_value, cmd_status = await async_set_config_parameter(
            node, value, property_, property_key=property_key
        )
    except (InvalidNewValue, NotFoundError, NotImplementedError, SetValueFailed) as err:
        code = ERR_UNKNOWN_ERROR
        if isinstance(err, NotFoundError):
            code = ERR_NOT_FOUND
        elif isinstance(err, (InvalidNewValue, NotImplementedError)):
            code = ERR_NOT_SUPPORTED

        connection.send_error(
            msg[ID],
            code,
            str(err),
        )
        return

    connection.send_result(
        msg[ID],
        {
            VALUE_ID: zwave_value.value_id,
            STATUS: cmd_status,
        },
    )


@websocket_api.require_admin
@websocket_api.websocket_command(
    {
        vol.Required(TYPE): "zwave_js/get_config_parameters",
        vol.Required(DEVICE_ID): str,
    }
)
@websocket_api.async_response
@async_get_node
async def websocket_get_config_parameters(
    hass: HomeAssistant, connection: ActiveConnection, msg: dict[str, Any], node: Node
) -> None:
    """Get a list of configuration parameters for a Z-Wave node."""
    values = node.get_configuration_values()
    result: dict[str, Any] = {}
    for value_id, zwave_value in values.items():
        metadata = zwave_value.metadata
        result[value_id] = {
            "property": zwave_value.property_,
            "property_key": zwave_value.property_key,
            "configuration_value_type": zwave_value.configuration_value_type.value,
            "metadata": {
                "description": metadata.description,
                "label": metadata.label,
                "type": metadata.type,
                "min": metadata.min,
                "max": metadata.max,
                "unit": metadata.unit,
                "writeable": metadata.writeable,
                "readable": metadata.readable,
            },
            "value": zwave_value.value,
        }
        if zwave_value.metadata.states:
            result[value_id]["metadata"]["states"] = zwave_value.metadata.states

    connection.send_result(
        msg[ID],
        result,
    )


def filename_is_present_if_logging_to_file(obj: dict) -> dict:
    """Validate that filename is provided if log_to_file is True."""
    if obj.get(LOG_TO_FILE, False) and FILENAME not in obj:
        raise vol.Invalid("`filename` must be provided if logging to file")
    return obj


@websocket_api.require_admin
@websocket_api.websocket_command(
    {
        vol.Required(TYPE): "zwave_js/subscribe_log_updates",
        vol.Required(ENTRY_ID): str,
    }
)
@websocket_api.async_response
@async_handle_failed_command
@async_get_entry
async def websocket_subscribe_log_updates(
    hass: HomeAssistant,
    connection: ActiveConnection,
    msg: dict[str, Any],
    entry: ConfigEntry,
    client: Client,
    driver: Driver,
) -> None:
    """Subscribe to log message events from the server."""

    @callback
    def async_cleanup() -> None:
        """Remove signal listeners."""
        hass.async_create_task(driver.async_stop_listening_logs())
        for unsub in unsubs:
            unsub()

    @callback
    def log_messages(event: dict) -> None:
        log_msg: LogMessage = event["log_message"]
        connection.send_message(
            websocket_api.event_message(
                msg[ID],
                {
                    "type": "log_message",
                    "log_message": {
                        "timestamp": log_msg.timestamp,
                        "level": log_msg.level,
                        "primary_tags": log_msg.primary_tags,
                        "message": log_msg.formatted_message,
                    },
                },
            )
        )

    @callback
    def log_config_updates(event: dict) -> None:
        log_config: LogConfig = event["log_config"]
        connection.send_message(
            websocket_api.event_message(
                msg[ID],
                {
                    "type": "log_config",
                    "log_config": dataclasses.asdict(log_config),
                },
            )
        )

    msg[DATA_UNSUBSCRIBE] = unsubs = [
        driver.on("logging", log_messages),
        driver.on("log config updated", log_config_updates),
    ]
    connection.subscriptions[msg["id"]] = async_cleanup

    await driver.async_start_listening_logs()
    connection.send_result(msg[ID])


@websocket_api.require_admin
@websocket_api.websocket_command(
    {
        vol.Required(TYPE): "zwave_js/update_log_config",
        vol.Required(ENTRY_ID): str,
        vol.Required(CONFIG): vol.All(
            vol.Schema(
                {
                    vol.Optional(ENABLED): cv.boolean,
                    vol.Optional(LEVEL): vol.All(
                        str,
                        vol.Lower,
                        vol.Coerce(LogLevel),
                    ),
                    vol.Optional(LOG_TO_FILE): cv.boolean,
                    vol.Optional(FILENAME): str,
                    vol.Optional(FORCE_CONSOLE): cv.boolean,
                }
            ),
            cv.has_at_least_one_key(
                ENABLED, FILENAME, FORCE_CONSOLE, LEVEL, LOG_TO_FILE
            ),
            filename_is_present_if_logging_to_file,
        ),
    },
)
@websocket_api.async_response
@async_handle_failed_command
@async_get_entry
async def websocket_update_log_config(
    hass: HomeAssistant,
    connection: ActiveConnection,
    msg: dict[str, Any],
    entry: ConfigEntry,
    client: Client,
    driver: Driver,
) -> None:
    """Update the driver log config."""
    await driver.async_update_log_config(LogConfig(**msg[CONFIG]))
    connection.send_result(
        msg[ID],
    )


@websocket_api.require_admin
@websocket_api.websocket_command(
    {
        vol.Required(TYPE): "zwave_js/get_log_config",
        vol.Required(ENTRY_ID): str,
    },
)
@websocket_api.async_response
@async_get_entry
async def websocket_get_log_config(
    hass: HomeAssistant,
    connection: ActiveConnection,
    msg: dict[str, Any],
    entry: ConfigEntry,
    client: Client,
    driver: Driver,
) -> None:
    """Get log configuration for the Z-Wave JS driver."""
    assert client and client.driver
    connection.send_result(
        msg[ID],
        dataclasses.asdict(driver.log_config),
    )


@websocket_api.require_admin
@websocket_api.websocket_command(
    {
        vol.Required(TYPE): "zwave_js/update_data_collection_preference",
        vol.Required(ENTRY_ID): str,
        vol.Required(OPTED_IN): bool,
    },
)
@websocket_api.async_response
@async_handle_failed_command
@async_get_entry
async def websocket_update_data_collection_preference(
    hass: HomeAssistant,
    connection: ActiveConnection,
    msg: dict[str, Any],
    entry: ConfigEntry,
    client: Client,
    driver: Driver,
) -> None:
    """Update preference for data collection and enable/disable collection."""
    opted_in = msg[OPTED_IN]
    update_data_collection_preference(hass, entry, opted_in)

    if opted_in:
        await async_enable_statistics(driver)
    else:
        await driver.async_disable_statistics()

    connection.send_result(
        msg[ID],
    )


@websocket_api.require_admin
@websocket_api.websocket_command(
    {
        vol.Required(TYPE): "zwave_js/data_collection_status",
        vol.Required(ENTRY_ID): str,
    },
)
@websocket_api.async_response
@async_handle_failed_command
@async_get_entry
async def websocket_data_collection_status(
    hass: HomeAssistant,
    connection: ActiveConnection,
    msg: dict[str, Any],
    entry: ConfigEntry,
    client: Client,
    driver: Driver,
) -> None:
    """Return data collection preference and status."""
    assert client and client.driver
    result = {
        OPTED_IN: entry.data.get(CONF_DATA_COLLECTION_OPTED_IN),
        ENABLED: await driver.async_is_statistics_enabled(),
    }
    connection.send_result(msg[ID], result)


@websocket_api.require_admin
@websocket_api.websocket_command(
    {
        vol.Required(TYPE): "zwave_js/abort_firmware_update",
        vol.Required(DEVICE_ID): str,
    }
)
@websocket_api.async_response
@async_handle_failed_command
@async_get_node
async def websocket_abort_firmware_update(
    hass: HomeAssistant,
    connection: ActiveConnection,
    msg: dict[str, Any],
    node: Node,
) -> None:
    """Abort a firmware update."""
    await node.async_abort_firmware_update()
    connection.send_result(msg[ID])


@websocket_api.require_admin
@websocket_api.websocket_command(
    {
        vol.Required(TYPE): "zwave_js/is_node_firmware_update_in_progress",
        vol.Required(DEVICE_ID): str,
    }
)
@websocket_api.async_response
@async_handle_failed_command
@async_get_node
async def websocket_is_node_firmware_update_in_progress(
    hass: HomeAssistant,
    connection: ActiveConnection,
    msg: dict[str, Any],
    node: Node,
) -> None:
    """Get whether firmware update is in progress for given node."""
    connection.send_result(msg[ID], await node.async_is_firmware_update_in_progress())


def _get_node_firmware_update_progress_dict(
    progress: NodeFirmwareUpdateProgress,
) -> dict[str, int | float]:
    """Get a dictionary of a node's firmware update progress."""
    return {
        "current_file": progress.current_file,
        "total_files": progress.total_files,
        "sent_fragments": progress.sent_fragments,
        "total_fragments": progress.total_fragments,
        "progress": progress.progress,
    }


def _get_controller_firmware_update_progress_dict(
    progress: ControllerFirmwareUpdateProgress,
) -> dict[str, int | float]:
    """Get a dictionary of a controller's firmware update progress."""
    return {
        "current_file": 1,
        "total_files": 1,
        "sent_fragments": progress.sent_fragments,
        "total_fragments": progress.total_fragments,
        "progress": progress.progress,
    }


@websocket_api.require_admin
@websocket_api.websocket_command(
    {
        vol.Required(TYPE): "zwave_js/subscribe_firmware_update_status",
        vol.Required(DEVICE_ID): str,
    }
)
@websocket_api.async_response
@async_get_node
async def websocket_subscribe_firmware_update_status(
    hass: HomeAssistant,
    connection: ActiveConnection,
    msg: dict[str, Any],
    node: Node,
) -> None:
    """Subscribe to the status of a firmware update."""
    assert node.client.driver
    controller = node.client.driver.controller

    @callback
    def async_cleanup() -> None:
        """Remove signal listeners."""
        for unsub in unsubs:
            unsub()

    @callback
    def forward_node_progress(event: dict) -> None:
        progress: NodeFirmwareUpdateProgress = event["firmware_update_progress"]
        connection.send_message(
            websocket_api.event_message(
                msg[ID],
                {
                    "event": event["event"],
                    **_get_node_firmware_update_progress_dict(progress),
                },
            )
        )

    @callback
    def forward_node_finished(event: dict) -> None:
        finished: NodeFirmwareUpdateResult = event["firmware_update_finished"]
        connection.send_message(
            websocket_api.event_message(
                msg[ID],
                {
                    "event": event["event"],
                    "status": finished.status,
                    "success": finished.success,
                    "wait_time": finished.wait_time,
                    "reinterview": finished.reinterview,
                },
            )
        )

    @callback
    def forward_controller_progress(event: dict) -> None:
        progress: ControllerFirmwareUpdateProgress = event["firmware_update_progress"]
        connection.send_message(
            websocket_api.event_message(
                msg[ID],
                {
                    "event": event["event"],
                    **_get_controller_firmware_update_progress_dict(progress),
                },
            )
        )

    @callback
    def forward_controller_finished(event: dict) -> None:
        finished: ControllerFirmwareUpdateResult = event["firmware_update_finished"]
        connection.send_message(
            websocket_api.event_message(
                msg[ID],
                {
                    "event": event["event"],
                    "status": finished.status,
                    "success": finished.success,
                },
            )
        )

    if controller.own_node == node:
        msg[DATA_UNSUBSCRIBE] = unsubs = [
            controller.on("firmware update progress", forward_controller_progress),
            controller.on("firmware update finished", forward_controller_finished),
        ]
    else:
        msg[DATA_UNSUBSCRIBE] = unsubs = [
            node.on("firmware update progress", forward_node_progress),
            node.on("firmware update finished", forward_node_finished),
        ]
    connection.subscriptions[msg["id"]] = async_cleanup

    connection.send_result(msg[ID])
    if node.is_controller_node and (
        controller_progress := controller.firmware_update_progress
    ):
        connection.send_message(
            websocket_api.event_message(
                msg[ID],
                {
                    "event": "firmware update progress",
                    **_get_controller_firmware_update_progress_dict(
                        controller_progress
                    ),
                },
            )
        )
    elif controller.own_node != node and (
        node_progress := node.firmware_update_progress
    ):
        connection.send_message(
            websocket_api.event_message(
                msg[ID],
                {
                    "event": "firmware update progress",
                    **_get_node_firmware_update_progress_dict(node_progress),
                },
            )
        )


@websocket_api.require_admin
@websocket_api.websocket_command(
    {
        vol.Required(TYPE): "zwave_js/get_node_firmware_update_capabilities",
        vol.Required(DEVICE_ID): str,
    }
)
@websocket_api.async_response
@async_handle_failed_command
@async_get_node
async def websocket_get_node_firmware_update_capabilities(
    hass: HomeAssistant,
    connection: ActiveConnection,
    msg: dict[str, Any],
    node: Node,
) -> None:
    """Get a node's firmware update capabilities."""
    capabilities = await node.async_get_firmware_update_capabilities()
    connection.send_result(msg[ID], capabilities.to_dict())


@websocket_api.require_admin
@websocket_api.websocket_command(
    {
        vol.Required(TYPE): "zwave_js/is_any_ota_firmware_update_in_progress",
        vol.Required(ENTRY_ID): str,
    }
)
@websocket_api.async_response
@async_handle_failed_command
@async_get_entry
async def websocket_is_any_ota_firmware_update_in_progress(
    hass: HomeAssistant,
    connection: ActiveConnection,
    msg: dict[str, Any],
    entry: ConfigEntry,
    client: Client,
    driver: Driver,
) -> None:
    """Get whether any firmware updates are in progress."""
    connection.send_result(
        msg[ID], await driver.controller.async_is_any_ota_firmware_update_in_progress()
    )


class FirmwareUploadView(HomeAssistantView):
    """View to upload firmware."""

    url = r"/api/zwave_js/firmware/upload/{device_id}"
    name = "api:zwave_js:firmware:upload"

    def __init__(self, dev_reg: dr.DeviceRegistry) -> None:
        """Initialize view."""
        super().__init__()
        self._dev_reg = dev_reg

    async def post(self, request: web.Request, device_id: str) -> web.Response:
        """Handle upload."""
        if not request["hass_user"].is_admin:
            raise Unauthorized()
        hass = request.app["hass"]

        try:
            node = async_get_node_from_device_id(hass, device_id, self._dev_reg)
        except ValueError as err:
            if "not loaded" in err.args[0]:
                raise web_exceptions.HTTPBadRequest
            raise web_exceptions.HTTPNotFound

        # If this was not true, we wouldn't have been able to get the node from the
        # device ID above
        assert node.client.driver

        # Increase max payload
        request._client_max_size = 1024 * 1024 * 10  # pylint: disable=protected-access

        data = await request.post()

        if "file" not in data or not isinstance(data["file"], web_request.FileField):
            raise web_exceptions.HTTPBadRequest

        uploaded_file: web_request.FileField = data["file"]

        try:
            if node.client.driver.controller.own_node == node:
                await controller_firmware_update_otw(
                    node.client.ws_server_url,
                    ControllerFirmwareUpdateData(
                        uploaded_file.filename,
                        await hass.async_add_executor_job(uploaded_file.file.read),
                    ),
                    async_get_clientsession(hass),
                    additional_user_agent_components=USER_AGENT,
                )
            else:
                await update_firmware(
                    node.client.ws_server_url,
                    node,
                    [
                        NodeFirmwareUpdateData(
                            uploaded_file.filename,
                            await hass.async_add_executor_job(uploaded_file.file.read),
                        )
                    ],
                    async_get_clientsession(hass),
                    additional_user_agent_components=USER_AGENT,
                )
        except BaseZwaveJSServerError as err:
            raise web_exceptions.HTTPBadRequest(reason=str(err)) from err

        return self.json(None)


@websocket_api.require_admin
@websocket_api.websocket_command(
    {
        vol.Required(TYPE): "zwave_js/check_for_config_updates",
        vol.Required(ENTRY_ID): str,
    }
)
@websocket_api.async_response
@async_handle_failed_command
@async_get_entry
async def websocket_check_for_config_updates(
    hass: HomeAssistant,
    connection: ActiveConnection,
    msg: dict[str, Any],
    entry: ConfigEntry,
    client: Client,
    driver: Driver,
) -> None:
    """Check for config updates."""
    config_update = await driver.async_check_for_config_updates()
    connection.send_result(
        msg[ID],
        {
            "update_available": config_update.update_available,
            "new_version": config_update.new_version,
        },
    )


@websocket_api.require_admin
@websocket_api.websocket_command(
    {
        vol.Required(TYPE): "zwave_js/install_config_update",
        vol.Required(ENTRY_ID): str,
    }
)
@websocket_api.async_response
@async_handle_failed_command
@async_get_entry
async def websocket_install_config_update(
    hass: HomeAssistant,
    connection: ActiveConnection,
    msg: dict[str, Any],
    entry: ConfigEntry,
    client: Client,
    driver: Driver,
) -> None:
    """Check for config updates."""
    success = await driver.async_install_config_update()
    connection.send_result(msg[ID], success)


def _get_controller_statistics_dict(
    statistics: ControllerStatistics,
) -> dict[str, int]:
    """Get dictionary of controller statistics."""
    return {
        "messages_tx": statistics.messages_tx,
        "messages_rx": statistics.messages_rx,
        "messages_dropped_tx": statistics.messages_dropped_tx,
        "messages_dropped_rx": statistics.messages_dropped_rx,
        "nak": statistics.nak,
        "can": statistics.can,
        "timeout_ack": statistics.timeout_ack,
        "timout_response": statistics.timeout_response,
        "timeout_callback": statistics.timeout_callback,
    }


@websocket_api.require_admin
@websocket_api.websocket_command(
    {
        vol.Required(TYPE): "zwave_js/subscribe_controller_statistics",
        vol.Required(ENTRY_ID): str,
    }
)
@websocket_api.async_response
@async_get_entry
async def websocket_subscribe_controller_statistics(
    hass: HomeAssistant,
    connection: ActiveConnection,
    msg: dict[str, Any],
    entry: ConfigEntry,
    client: Client,
    driver: Driver,
) -> None:
    """Subsribe to the statistics updates for a controller."""

    @callback
    def async_cleanup() -> None:
        """Remove signal listeners."""
        for unsub in unsubs:
            unsub()

    @callback
    def forward_stats(event: dict) -> None:
        statistics: ControllerStatistics = event["statistics_updated"]
        connection.send_message(
            websocket_api.event_message(
                msg[ID],
                {
                    "event": event["event"],
                    "source": "controller",
                    **_get_controller_statistics_dict(statistics),
                },
            )
        )

    controller = driver.controller

    msg[DATA_UNSUBSCRIBE] = unsubs = [
        controller.on("statistics updated", forward_stats)
    ]
    connection.subscriptions[msg["id"]] = async_cleanup

    connection.send_result(msg[ID])
    connection.send_message(
        websocket_api.event_message(
            msg[ID],
            {
                "event": "statistics updated",
                "source": "controller",
                **_get_controller_statistics_dict(controller.statistics),
            },
        )
    )


def _get_node_statistics_dict(
    hass: HomeAssistant, statistics: NodeStatistics
) -> dict[str, Any]:
    """Get dictionary of node statistics."""
    dev_reg = dr.async_get(hass)

    def _convert_node_to_device_id(node: Node) -> str:
        """Convert a node to a device id."""
        driver = node.client.driver
        assert driver
        device = dev_reg.async_get_device({get_device_id(driver, node)})
        assert device
        return device.id

    data: dict = {
        "commands_tx": statistics.commands_tx,
        "commands_rx": statistics.commands_rx,
        "commands_dropped_tx": statistics.commands_dropped_tx,
        "commands_dropped_rx": statistics.commands_dropped_rx,
        "timeout_response": statistics.timeout_response,
        "rtt": statistics.rtt,
        "rssi": statistics.rssi,
        "lwr": statistics.lwr.as_dict() if statistics.lwr else None,
        "nlwr": statistics.nlwr.as_dict() if statistics.nlwr else None,
    }
    for key in ("lwr", "nlwr"):
        if not data[key]:
            continue
        for key_2 in ("repeaters", "route_failed_between"):
            if not data[key][key_2]:
                continue
            data[key][key_2] = [
                _convert_node_to_device_id(node) for node in data[key][key_2]
            ]

    return data


@websocket_api.require_admin
@websocket_api.websocket_command(
    {
        vol.Required(TYPE): "zwave_js/subscribe_node_statistics",
        vol.Required(DEVICE_ID): str,
    }
)
@websocket_api.async_response
@async_get_node
async def websocket_subscribe_node_statistics(
    hass: HomeAssistant,
    connection: ActiveConnection,
    msg: dict[str, Any],
    node: Node,
) -> None:
    """Subsribe to the statistics updates for a node."""

    @callback
    def async_cleanup() -> None:
        """Remove signal listeners."""
        for unsub in unsubs:
            unsub()

    @callback
    def forward_stats(event: dict) -> None:
        statistics: NodeStatistics = event["statistics_updated"]
        connection.send_message(
            websocket_api.event_message(
                msg[ID],
                {
                    "event": event["event"],
                    "source": "node",
                    "node_id": node.node_id,
                    **_get_node_statistics_dict(hass, statistics),
                },
            )
        )

    msg[DATA_UNSUBSCRIBE] = unsubs = [node.on("statistics updated", forward_stats)]
    connection.subscriptions[msg["id"]] = async_cleanup

    connection.send_result(msg[ID])
    connection.send_message(
        websocket_api.event_message(
            msg[ID],
            {
                "event": "statistics updated",
                "source": "node",
                "nodeId": node.node_id,
                **_get_node_statistics_dict(hass, node.statistics),
            },
        )
    )<|MERGE_RESOLUTION|>--- conflicted
+++ resolved
@@ -34,14 +34,11 @@
     ProvisioningEntry,
     QRProvisioningInformation,
 )
-<<<<<<< HEAD
 from zwave_js_server.model.controller.firmware import (
+    ControllerFirmwareUpdateData,
     ControllerFirmwareUpdateProgress,
     ControllerFirmwareUpdateResult,
 )
-=======
-from zwave_js_server.model.controller.firmware import ControllerFirmwareUpdateData
->>>>>>> 1f9f6ab1
 from zwave_js_server.model.driver import Driver
 from zwave_js_server.model.log_config import LogConfig
 from zwave_js_server.model.log_message import LogMessage
