--- conflicted
+++ resolved
@@ -2173,9 +2173,6 @@
             raise web_exceptions.HTTPBadRequest
 
         uploaded_file: web_request.FileField = data["file"]
-        firmware_target: int | None = None
-        if "target" in data:
-            firmware_target = int(cast(str, data["target"]))
 
         try:
             if node.client.driver.controller.own_node == node:
@@ -2184,19 +2181,14 @@
                     ControllerFirmwareUpdateData(
                         uploaded_file.filename,
                         await hass.async_add_executor_job(uploaded_file.file.read),
-<<<<<<< HEAD
-                        firmware_target=firmware_target,
-                    )
-                ],
-                async_get_clientsession(hass),
-                additional_user_agent_components=USER_AGENT,
-            )
-=======
                     ),
                     async_get_clientsession(hass),
                     additional_user_agent_components=USER_AGENT,
                 )
             else:
+                firmware_target: int | None = None
+                if "target" in data:
+                    firmware_target = int(cast(str, data["target"]))
                 await update_firmware(
                     node.client.ws_server_url,
                     node,
@@ -2204,12 +2196,12 @@
                         NodeFirmwareUpdateData(
                             uploaded_file.filename,
                             await hass.async_add_executor_job(uploaded_file.file.read),
+                            firmware_target=firmware_target,
                         )
                     ],
                     async_get_clientsession(hass),
                     additional_user_agent_components=USER_AGENT,
                 )
->>>>>>> 0c03862a
         except BaseZwaveJSServerError as err:
             raise web_exceptions.HTTPBadRequest(reason=str(err)) from err
 
