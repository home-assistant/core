--- conflicted
+++ resolved
@@ -266,20 +266,11 @@
 
     async def async_set_cover_tilt_position(self, **kwargs: Any) -> None:
         """Move the cover tilt to a specific position."""
-<<<<<<< HEAD
-        tilt_value = self.data_template.current_tilt_value(self.info.platform_data)
-        if tilt_value:
-            await self.info.node.async_set_value(
-                tilt_value,
-                self.percent_to_zwave_tilt(kwargs[ATTR_TILT_POSITION]),
-            )
-=======
         assert self._current_tilt_value
         await self.info.node.async_set_value(
             self._current_tilt_value,
             percent_to_zwave_tilt(kwargs[ATTR_TILT_POSITION]),
         )
->>>>>>> a9d992c2
 
     async def async_open_cover_tilt(self, **kwargs: Any) -> None:
         """Open the cover tilt."""
