--- conflicted
+++ resolved
@@ -288,12 +288,8 @@
     ),
     # Leviton ZW4SF fan controllers using switch multilevel CC
     ZWaveDiscoverySchema(
-<<<<<<< HEAD
-        platform="fan",
+        platform=Platform.FAN,
         hint="has_fan_value_mapping",
-=======
-        platform=Platform.FAN,
->>>>>>> fe04af87
         manufacturer_id={0x001D},
         product_id={0x0002},
         product_type={0x0038},
