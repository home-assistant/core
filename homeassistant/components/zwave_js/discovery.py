"""Map Z-Wave nodes and values to Home Assistant entities."""
from __future__ import annotations

from dataclasses import dataclass
from typing import Generator

from zwave_js_server.const import CommandClass
from zwave_js_server.model.device_class import DeviceClassItem
from zwave_js_server.model.node import Node as ZwaveNode
from zwave_js_server.model.value import Value as ZwaveValue

from homeassistant.core import callback


@dataclass
class ZwaveDiscoveryInfo:
    """Info discovered from (primary) ZWave Value to create entity."""

    # node to which the value(s) belongs
    node: ZwaveNode
    # the value object itself for primary value
    primary_value: ZwaveValue
    # the home assistant platform for which an entity should be created
    platform: str
    # hint for the platform about this discovered entity
<<<<<<< HEAD
    platform_hint: Optional[str] = ""
=======
    platform_hint: str | None = ""
>>>>>>> 3ae94601


@dataclass
class ZWaveValueDiscoverySchema:
    """Z-Wave Value discovery schema.

    The Z-Wave Value must match these conditions.
    Use the Z-Wave specifications to find out the values for these parameters:
    https://github.com/zwave-js/node-zwave-js/tree/master/specs
    """

    # [optional] the value's command class must match ANY of these values
    command_class: set[int] | None = None
    # [optional] the value's endpoint must match ANY of these values
    endpoint: set[int] | None = None
    # [optional] the value's property must match ANY of these values
    property: set[str | int] | None = None
    # [optional] the value's metadata_type must match ANY of these values
    type: set[str] | None = None


@dataclass
class ZWaveDiscoverySchema:
    """Z-Wave discovery schema.

    The Z-Wave node and it's (primary) value for an entity must match these conditions.
    Use the Z-Wave specifications to find out the values for these parameters:
    https://github.com/zwave-js/node-zwave-js/tree/master/specs
    """

    # specify the hass platform for which this scheme applies (e.g. light, sensor)
    platform: str
    # primary value belonging to this discovery scheme
    primary_value: ZWaveValueDiscoverySchema
    # [optional] hint for platform
    hint: str | None = None
    # [optional] the node's manufacturer_id must match ANY of these values
    manufacturer_id: set[int] | None = None
    # [optional] the node's product_id must match ANY of these values
    product_id: set[int] | None = None
    # [optional] the node's product_type must match ANY of these values
    product_type: set[int] | None = None
    # [optional] the node's firmware_version must match ANY of these values
    firmware_version: set[str] | None = None
    # [optional] the node's basic device class must match ANY of these values
    device_class_basic: set[str | int] | None = None
    # [optional] the node's generic device class must match ANY of these values
    device_class_generic: set[str | int] | None = None
    # [optional] the node's specific device class must match ANY of these values
    device_class_specific: set[str | int] | None = None
    # [optional] additional values that ALL need to be present on the node for this scheme to pass
<<<<<<< HEAD
    required_values: Optional[List[ZWaveValueDiscoverySchema]] = None
    # [optional] additional values that MAY NOT be present on the node for this scheme to pass
    absent_values: Optional[List[ZWaveValueDiscoverySchema]] = None
=======
    required_values: list[ZWaveValueDiscoverySchema] | None = None
    # [optional] additional values that MAY NOT be present on the node for this scheme to pass
    absent_values: list[ZWaveValueDiscoverySchema] | None = None
>>>>>>> 3ae94601
    # [optional] bool to specify if this primary value may be discovered by multiple platforms
    allow_multi: bool = False


SWITCH_MULTILEVEL_CURRENT_VALUE_SCHEMA = ZWaveValueDiscoverySchema(
    command_class={CommandClass.SWITCH_MULTILEVEL},
    property={"currentValue"},
    type={"number"},
)

# For device class mapping see:
# https://github.com/zwave-js/node-zwave-js/blob/master/packages/config/config/deviceClasses.json
DISCOVERY_SCHEMAS = [
    # ====== START OF DEVICE SPECIFIC MAPPING SCHEMAS =======
    # Honeywell 39358 In-Wall Fan Control using switch multilevel CC
    ZWaveDiscoverySchema(
        platform="fan",
        manufacturer_id={0x0039},
        product_id={0x3131},
        product_type={0x4944},
        primary_value=SWITCH_MULTILEVEL_CURRENT_VALUE_SCHEMA,
    ),
    # GE/Jasco fan controllers using switch multilevel CC
    ZWaveDiscoverySchema(
        platform="fan",
        manufacturer_id={0x0063},
        product_id={0x3034, 0x3131, 0x3138},
        product_type={0x4944},
        primary_value=SWITCH_MULTILEVEL_CURRENT_VALUE_SCHEMA,
    ),
    # Leviton ZW4SF fan controllers using switch multilevel CC
    ZWaveDiscoverySchema(
        platform="fan",
        manufacturer_id={0x001D},
        product_id={0x0002},
        product_type={0x0038},
        primary_value=SWITCH_MULTILEVEL_CURRENT_VALUE_SCHEMA,
    ),
    # Inovelli LZW36 light / fan controller combo using switch multilevel CC
    # The fan is endpoint 2, the light is endpoint 1.
    ZWaveDiscoverySchema(
        platform="fan",
        manufacturer_id={0x031E},
        product_id={0x0001},
        product_type={0x000E},
        primary_value=ZWaveValueDiscoverySchema(
            command_class={CommandClass.SWITCH_MULTILEVEL},
            endpoint={2},
            property={"currentValue"},
            type={"number"},
        ),
    ),
    # Fibaro Shutter Fibaro FGS222
    ZWaveDiscoverySchema(
        platform="cover",
        manufacturer_id={0x010F},
        product_id={0x1000},
        product_type={0x0302},
        primary_value=SWITCH_MULTILEVEL_CURRENT_VALUE_SCHEMA,
    ),
    # Qubino flush shutter
    ZWaveDiscoverySchema(
        platform="cover",
        manufacturer_id={0x0159},
        product_id={0x0052},
        product_type={0x0003},
        primary_value=SWITCH_MULTILEVEL_CURRENT_VALUE_SCHEMA,
    ),
    # Graber/Bali/Spring Fashion Covers
    ZWaveDiscoverySchema(
        platform="cover",
        manufacturer_id={0x026E},
        product_id={0x5A31},
        product_type={0x4353},
        primary_value=SWITCH_MULTILEVEL_CURRENT_VALUE_SCHEMA,
    ),
    # iBlinds v2 window blind motor
    ZWaveDiscoverySchema(
        platform="cover",
        manufacturer_id={0x0287},
        product_id={0x000D},
        product_type={0x0003},
        primary_value=SWITCH_MULTILEVEL_CURRENT_VALUE_SCHEMA,
    ),
    # ====== START OF GENERIC MAPPING SCHEMAS =======
    # locks
    ZWaveDiscoverySchema(
        platform="lock",
        device_class_generic={"Entry Control"},
        device_class_specific={
            "Door Lock",
            "Advanced Door Lock",
            "Secure Keypad Door Lock",
            "Secure Lockbox",
        },
        primary_value=ZWaveValueDiscoverySchema(
            command_class={
                CommandClass.LOCK,
                CommandClass.DOOR_LOCK,
            },
            property={"currentMode", "locked"},
            type={"number", "boolean"},
        ),
    ),
    # door lock door status
    ZWaveDiscoverySchema(
        platform="binary_sensor",
        hint="property",
        device_class_generic={"Entry Control"},
        device_class_specific={
            "Door Lock",
            "Advanced Door Lock",
            "Secure Keypad Door Lock",
            "Secure Lockbox",
        },
        primary_value=ZWaveValueDiscoverySchema(
            command_class={
                CommandClass.LOCK,
                CommandClass.DOOR_LOCK,
            },
            property={"doorStatus"},
            type={"any"},
        ),
    ),
    # climate
    # thermostats supporting mode (and optional setpoint)
    ZWaveDiscoverySchema(
        platform="climate",
        primary_value=ZWaveValueDiscoverySchema(
            command_class={CommandClass.THERMOSTAT_MODE},
            property={"mode"},
            type={"number"},
        ),
    ),
    # thermostats supporting setpoint only (and thus not mode)
    ZWaveDiscoverySchema(
        platform="climate",
        primary_value=ZWaveValueDiscoverySchema(
            command_class={CommandClass.THERMOSTAT_SETPOINT},
            property={"setpoint"},
            type={"number"},
        ),
        absent_values=[  # mode must not be present to prevent dupes
            ZWaveValueDiscoverySchema(
                command_class={CommandClass.THERMOSTAT_MODE},
                property={"mode"},
                type={"number"},
            ),
        ],
    ),
    # binary sensors
    ZWaveDiscoverySchema(
        platform="binary_sensor",
        hint="boolean",
        primary_value=ZWaveValueDiscoverySchema(
            command_class={
                CommandClass.SENSOR_BINARY,
                CommandClass.BATTERY,
                CommandClass.SENSOR_ALARM,
            },
            type={"boolean"},
        ),
    ),
    ZWaveDiscoverySchema(
        platform="binary_sensor",
        hint="notification",
        primary_value=ZWaveValueDiscoverySchema(
            command_class={
                CommandClass.NOTIFICATION,
            },
            type={"number"},
        ),
        allow_multi=True,
    ),
    # generic text sensors
    ZWaveDiscoverySchema(
        platform="sensor",
        hint="string_sensor",
        primary_value=ZWaveValueDiscoverySchema(
            command_class={
                CommandClass.SENSOR_ALARM,
                CommandClass.INDICATOR,
            },
            type={"string"},
        ),
    ),
    # generic numeric sensors
    ZWaveDiscoverySchema(
        platform="sensor",
        hint="numeric_sensor",
        primary_value=ZWaveValueDiscoverySchema(
            command_class={
                CommandClass.SENSOR_MULTILEVEL,
                CommandClass.SENSOR_ALARM,
                CommandClass.INDICATOR,
                CommandClass.BATTERY,
            },
            type={"number"},
        ),
    ),
    # numeric sensors for Meter CC
    ZWaveDiscoverySchema(
        platform="sensor",
        hint="numeric_sensor",
        primary_value=ZWaveValueDiscoverySchema(
            command_class={
                CommandClass.METER,
            },
            type={"number"},
            property={"value"},
        ),
    ),
    # special list sensors (Notification CC)
    ZWaveDiscoverySchema(
        platform="sensor",
        hint="list_sensor",
        primary_value=ZWaveValueDiscoverySchema(
            command_class={
                CommandClass.NOTIFICATION,
            },
            type={"number"},
        ),
        allow_multi=True,
    ),
    # sensor for basic CC
    ZWaveDiscoverySchema(
        platform="sensor",
        hint="numeric_sensor",
        primary_value=ZWaveValueDiscoverySchema(
            command_class={
                CommandClass.BASIC,
            },
            type={"number"},
            property={"currentValue"},
        ),
    ),
    # binary switches
    ZWaveDiscoverySchema(
        platform="switch",
        primary_value=ZWaveValueDiscoverySchema(
            command_class={CommandClass.SWITCH_BINARY}, property={"currentValue"}
        ),
    ),
    # binary switch
    # barrier operator signaling states
    ZWaveDiscoverySchema(
        platform="switch",
        hint="barrier_event_signaling_state",
        primary_value=ZWaveValueDiscoverySchema(
            command_class={CommandClass.BARRIER_OPERATOR},
            property={"signalingState"},
            type={"number"},
        ),
    ),
    # cover
    # window coverings
    ZWaveDiscoverySchema(
        platform="cover",
        hint="window_cover",
        device_class_generic={"Multilevel Switch"},
        device_class_specific={
            "Motor Control Class A",
            "Motor Control Class B",
            "Motor Control Class C",
            "Multiposition Motor",
        },
        primary_value=SWITCH_MULTILEVEL_CURRENT_VALUE_SCHEMA,
    ),
    # cover
    # motorized barriers
    ZWaveDiscoverySchema(
        platform="cover",
        hint="motorized_barrier",
        primary_value=ZWaveValueDiscoverySchema(
            command_class={CommandClass.BARRIER_OPERATOR},
            property={"currentState"},
            type={"number"},
        ),
        required_values=[
            ZWaveValueDiscoverySchema(
                command_class={CommandClass.BARRIER_OPERATOR},
                property={"targetState"},
                type={"number"},
            ),
        ],
    ),
    # fan
    ZWaveDiscoverySchema(
        platform="fan",
        hint="fan",
        device_class_generic={"Multilevel Switch"},
        device_class_specific={"Fan Switch"},
        primary_value=SWITCH_MULTILEVEL_CURRENT_VALUE_SCHEMA,
    ),
    # number platform
    # valve control for thermostats
    ZWaveDiscoverySchema(
        platform="number",
        hint="Valve control",
        device_class_generic={"Thermostat"},
        primary_value=SWITCH_MULTILEVEL_CURRENT_VALUE_SCHEMA,
    ),
    # lights
    # primary value is the currentValue (brightness)
    # catch any device with multilevel CC as light
    # NOTE: keep this at the bottom of the discovery scheme,
    # to handle all others that need the multilevel CC first
    ZWaveDiscoverySchema(
        platform="light",
        primary_value=SWITCH_MULTILEVEL_CURRENT_VALUE_SCHEMA,
    ),
]


@callback
def async_discover_values(node: ZwaveNode) -> Generator[ZwaveDiscoveryInfo, None, None]:
    """Run discovery on ZWave node and return matching (primary) values."""
    for value in node.values.values():
        for schema in DISCOVERY_SCHEMAS:
            # check manufacturer_id
            if (
                schema.manufacturer_id is not None
                and value.node.manufacturer_id not in schema.manufacturer_id
            ):
                continue
            # check product_id
            if (
                schema.product_id is not None
                and value.node.product_id not in schema.product_id
            ):
                continue
            # check product_type
            if (
                schema.product_type is not None
                and value.node.product_type not in schema.product_type
            ):
                continue
            # check firmware_version
            if (
                schema.firmware_version is not None
                and value.node.firmware_version not in schema.firmware_version
            ):
                continue
            # check device_class_basic
            if not check_device_class(
                value.node.device_class.basic, schema.device_class_basic
            ):
                continue
            # check device_class_generic
            if not check_device_class(
                value.node.device_class.generic, schema.device_class_generic
            ):
                continue
            # check device_class_specific
            if not check_device_class(
                value.node.device_class.specific, schema.device_class_specific
            ):
                continue
            # check primary value
            if not check_value(value, schema.primary_value):
                continue
            # check additional required values
            if schema.required_values is not None:
                if not all(
                    any(check_value(val, val_scheme) for val in node.values.values())
                    for val_scheme in schema.required_values
                ):
                    continue
            # check for values that may not be present
            if schema.absent_values is not None:
                if any(
                    any(check_value(val, val_scheme) for val in node.values.values())
                    for val_scheme in schema.absent_values
                ):
                    continue
            # all checks passed, this value belongs to an entity
            yield ZwaveDiscoveryInfo(
                node=value.node,
                primary_value=value,
                platform=schema.platform,
                platform_hint=schema.hint,
            )
            if not schema.allow_multi:
                # break out of loop, this value may not be discovered by other schemas/platforms
                break


@callback
def check_value(value: ZwaveValue, schema: ZWaveValueDiscoverySchema) -> bool:
    """Check if value matches scheme."""
    # check command_class
    if (
        schema.command_class is not None
        and value.command_class not in schema.command_class
    ):
        return False
    # check endpoint
    if schema.endpoint is not None and value.endpoint not in schema.endpoint:
        return False
    # check property
    if schema.property is not None and value.property_ not in schema.property:
        return False
    # check metadata_type
    if schema.type is not None and value.metadata.type not in schema.type:
        return False
    return True


@callback
def check_device_class(
    device_class: DeviceClassItem, required_value: set[str | int] | None
) -> bool:
    """Check if device class id or label matches."""
    if required_value is None:
        return True
    for val in required_value:
        if isinstance(val, str) and device_class.label == val:
            return True
        if isinstance(val, int) and device_class.key == val:
            return True
    return False<|MERGE_RESOLUTION|>--- conflicted
+++ resolved
@@ -23,11 +23,7 @@
     # the home assistant platform for which an entity should be created
     platform: str
     # hint for the platform about this discovered entity
-<<<<<<< HEAD
-    platform_hint: Optional[str] = ""
-=======
     platform_hint: str | None = ""
->>>>>>> 3ae94601
 
 
 @dataclass
@@ -79,15 +75,9 @@
     # [optional] the node's specific device class must match ANY of these values
     device_class_specific: set[str | int] | None = None
     # [optional] additional values that ALL need to be present on the node for this scheme to pass
-<<<<<<< HEAD
-    required_values: Optional[List[ZWaveValueDiscoverySchema]] = None
-    # [optional] additional values that MAY NOT be present on the node for this scheme to pass
-    absent_values: Optional[List[ZWaveValueDiscoverySchema]] = None
-=======
     required_values: list[ZWaveValueDiscoverySchema] | None = None
     # [optional] additional values that MAY NOT be present on the node for this scheme to pass
     absent_values: list[ZWaveValueDiscoverySchema] | None = None
->>>>>>> 3ae94601
     # [optional] bool to specify if this primary value may be discovered by multiple platforms
     allow_multi: bool = False
 
