"""Support for Qbus thermostat."""

import logging
from typing import Any

from qbusmqttapi.const import KEY_PROPERTIES_REGIME, KEY_PROPERTIES_SET_TEMPERATURE
from qbusmqttapi.discovery import QbusMqttOutput
from qbusmqttapi.state import QbusMqttThermoState, StateType

from homeassistant.components.climate import (
    ClimateEntity,
    ClimateEntityFeature,
    HVACAction,
    HVACMode,
)
from homeassistant.components.mqtt import client as mqtt
from homeassistant.const import ATTR_TEMPERATURE, UnitOfTemperature
from homeassistant.core import HomeAssistant
from homeassistant.exceptions import ServiceValidationError
from homeassistant.helpers.debounce import Debouncer
from homeassistant.helpers.entity_platform import AddConfigEntryEntitiesCallback

from .const import DOMAIN
from .coordinator import QbusConfigEntry, QbusControllerCoordinator
from .entity import QbusEntity, add_new_outputs

PARALLEL_UPDATES = 0

STATE_REQUEST_DELAY = 2

_LOGGER = logging.getLogger(__name__)


async def async_setup_entry(
    hass: HomeAssistant,
    entry: QbusConfigEntry,
    async_add_entities: AddConfigEntryEntitiesCallback,
) -> None:
    """Set up climate entities."""

    coordinator = entry.runtime_data
    added_outputs: list[QbusMqttOutput] = []

    def _check_outputs() -> None:
        add_new_outputs(
            coordinator,
            added_outputs,
            lambda output: output.type == "thermo",
            QbusClimate,
            async_add_entities,
        )

    _check_outputs()
    entry.async_on_unload(coordinator.async_add_listener(_check_outputs))


class QbusClimate(QbusEntity, ClimateEntity):
    """Representation of a Qbus climate entity."""

<<<<<<< HEAD
    _state_cls = QbusMqttThermoState

=======
    _attr_name = None
>>>>>>> 6f9a39ab
    _attr_hvac_modes = [HVACMode.HEAT]
    _attr_supported_features = (
        ClimateEntityFeature.PRESET_MODE | ClimateEntityFeature.TARGET_TEMPERATURE
    )
    _attr_temperature_unit = UnitOfTemperature.CELSIUS

    def __init__(
        self, coordinator: QbusControllerCoordinator, mqtt_output: QbusMqttOutput
    ) -> None:
        """Initialize climate entity."""

        super().__init__(coordinator, mqtt_output)

        self._attr_hvac_action = HVACAction.IDLE
        self._attr_hvac_mode = HVACMode.HEAT

        set_temp: dict[str, Any] = mqtt_output.properties.get(
            KEY_PROPERTIES_SET_TEMPERATURE, {}
        )
        current_regime: dict[str, Any] = mqtt_output.properties.get(
            KEY_PROPERTIES_REGIME, {}
        )

        self._attr_min_temp: float = set_temp.get("min", 0)
        self._attr_max_temp: float = set_temp.get("max", 35)
        self._attr_target_temperature_step: float = set_temp.get("step", 0.5)
        self._attr_preset_modes: list[str] = current_regime.get("enumValues", [])
        self._attr_preset_mode: str = (
            self._attr_preset_modes[0] if len(self._attr_preset_modes) > 0 else ""
        )

        self._request_state_debouncer: Debouncer | None = None

    async def async_added_to_hass(self) -> None:
        """Run when entity about to be added to hass."""
        self._request_state_debouncer = Debouncer(
            self.hass,
            _LOGGER,
            cooldown=STATE_REQUEST_DELAY,
            immediate=False,
            function=self._async_request_state,
        )
        await super().async_added_to_hass()

    async def async_set_preset_mode(self, preset_mode: str) -> None:
        """Set new target preset mode."""

        if preset_mode not in self._attr_preset_modes:
            raise ServiceValidationError(
                translation_domain=DOMAIN,
                translation_key="invalid_preset",
                translation_placeholders={
                    "preset": preset_mode,
                    "options": ", ".join(self._attr_preset_modes),
                },
            )

        state = QbusMqttThermoState(id=self._mqtt_output.id, type=StateType.STATE)
        state.write_regime(preset_mode)

        await self._async_publish_output_state(state)

    async def async_set_temperature(self, **kwargs: Any) -> None:
        """Set new target temperature."""
        temperature = kwargs.get(ATTR_TEMPERATURE)

        if temperature is not None and isinstance(temperature, float):
            state = QbusMqttThermoState(id=self._mqtt_output.id, type=StateType.STATE)
            state.write_set_temperature(temperature)

            await self._async_publish_output_state(state)

    async def _handle_state_received(self, state: QbusMqttThermoState) -> None:
        if preset_mode := state.read_regime():
            self._attr_preset_mode = preset_mode

        if current_temperature := state.read_current_temperature():
            self._attr_current_temperature = current_temperature

        if target_temperature := state.read_set_temperature():
            self._attr_target_temperature = target_temperature

        self._set_hvac_action()

        # When the state type is "event", the payload only contains the changed
        # property. Request the state to get the full payload. However, changing
        # temperature step by step could cause a flood of state requests, so we're
        # holding off a few seconds before requesting the full state.
        if state.type == StateType.EVENT:
            assert self._request_state_debouncer is not None
            await self._request_state_debouncer.async_call()

    def _set_hvac_action(self) -> None:
        if self.target_temperature is None or self.current_temperature is None:
            self._attr_hvac_action = HVACAction.IDLE
            return

        self._attr_hvac_action = (
            HVACAction.HEATING
            if self.target_temperature > self.current_temperature
            else HVACAction.IDLE
        )

    async def _async_request_state(self) -> None:
        request = self._message_factory.create_state_request([self._mqtt_output.id])
        await mqtt.async_publish(self.hass, request.topic, request.payload)<|MERGE_RESOLUTION|>--- conflicted
+++ resolved
@@ -21,7 +21,7 @@
 from homeassistant.helpers.entity_platform import AddConfigEntryEntitiesCallback
 
 from .const import DOMAIN
-from .coordinator import QbusConfigEntry, QbusControllerCoordinator
+from .coordinator import QbusConfigEntry
 from .entity import QbusEntity, add_new_outputs
 
 PARALLEL_UPDATES = 0
@@ -57,24 +57,19 @@
 class QbusClimate(QbusEntity, ClimateEntity):
     """Representation of a Qbus climate entity."""
 
-<<<<<<< HEAD
     _state_cls = QbusMqttThermoState
 
-=======
     _attr_name = None
->>>>>>> 6f9a39ab
     _attr_hvac_modes = [HVACMode.HEAT]
     _attr_supported_features = (
         ClimateEntityFeature.PRESET_MODE | ClimateEntityFeature.TARGET_TEMPERATURE
     )
     _attr_temperature_unit = UnitOfTemperature.CELSIUS
 
-    def __init__(
-        self, coordinator: QbusControllerCoordinator, mqtt_output: QbusMqttOutput
-    ) -> None:
+    def __init__(self, mqtt_output: QbusMqttOutput) -> None:
         """Initialize climate entity."""
 
-        super().__init__(coordinator, mqtt_output)
+        super().__init__(mqtt_output)
 
         self._attr_hvac_action = HVACAction.IDLE
         self._attr_hvac_mode = HVACMode.HEAT
