--- conflicted
+++ resolved
@@ -3,14 +3,9 @@
   "name": "DLNA Digital Media Server",
   "config_flow": true,
   "documentation": "https://www.home-assistant.io/integrations/dlna_dms",
-<<<<<<< HEAD
   "requirements": ["async-upnp-client==0.25.0"],
-  "dependencies": ["media_source", "ssdp"],
-=======
-  "requirements": ["async-upnp-client==0.23.5"],
   "dependencies": ["ssdp"],
   "after_dependencies": ["media_source"],
->>>>>>> 684f01f4
   "ssdp": [
     {
       "deviceType": "urn:schemas-upnp-org:device:MediaServer:1",
