"""Support for the Netatmo sensors."""
from __future__ import annotations

from dataclasses import dataclass
import logging
from typing import cast

import pyatmo

from homeassistant.components.sensor import (
    SensorDeviceClass,
    SensorEntity,
    SensorEntityDescription,
    SensorStateClass,
)
from homeassistant.config_entries import ConfigEntry
from homeassistant.const import (
    ATTR_LATITUDE,
    ATTR_LONGITUDE,
    CONCENTRATION_PARTS_PER_MILLION,
    DEGREE,
    PERCENTAGE,
<<<<<<< HEAD
    POWER_WATT,
    PRESSURE_MBAR,
    SPEED_KILOMETERS_PER_HOUR,
    TEMP_CELSIUS,
    UnitOfSoundPressure,
=======
    SOUND_PRESSURE_DB,
    UnitOfPower,
    UnitOfPrecipitationDepth,
    UnitOfPressure,
    UnitOfSpeed,
    UnitOfTemperature,
>>>>>>> 558dceac
)
from homeassistant.core import HomeAssistant, callback
from homeassistant.helpers import device_registry as dr
from homeassistant.helpers.device_registry import async_entries_for_config_entry
from homeassistant.helpers.dispatcher import (
    async_dispatcher_connect,
    async_dispatcher_send,
)
from homeassistant.helpers.entity import EntityCategory
from homeassistant.helpers.entity_platform import AddEntitiesCallback

from .const import (
    CONF_URL_ENERGY,
    CONF_URL_PUBLIC_WEATHER,
    CONF_URL_WEATHER,
    CONF_WEATHER_AREAS,
    DATA_HANDLER,
    DOMAIN,
    NETATMO_CREATE_BATTERY,
    NETATMO_CREATE_ROOM_SENSOR,
    NETATMO_CREATE_SENSOR,
    NETATMO_CREATE_WEATHER_SENSOR,
    SIGNAL_NAME,
)
from .data_handler import HOME, PUBLIC, NetatmoDataHandler, NetatmoDevice, NetatmoRoom
from .helper import NetatmoArea
from .netatmo_entity_base import NetatmoBase

_LOGGER = logging.getLogger(__name__)

SUPPORTED_PUBLIC_SENSOR_TYPES: tuple[str, ...] = (
    "temperature",
    "pressure",
    "humidity",
    "rain",
    "wind_strength",
    "gust_strength",
    "sum_rain_1",
    "sum_rain_24",
    "wind_angle",
    "gust_angle",
)


@dataclass
class NetatmoRequiredKeysMixin:
    """Mixin for required keys."""

    netatmo_name: str


@dataclass
class NetatmoSensorEntityDescription(SensorEntityDescription, NetatmoRequiredKeysMixin):
    """Describes Netatmo sensor entity."""


SENSOR_TYPES: tuple[NetatmoSensorEntityDescription, ...] = (
    NetatmoSensorEntityDescription(
        key="temperature",
        name="Temperature",
        netatmo_name="temperature",
        entity_registry_enabled_default=True,
        native_unit_of_measurement=UnitOfTemperature.CELSIUS,
        state_class=SensorStateClass.MEASUREMENT,
        device_class=SensorDeviceClass.TEMPERATURE,
    ),
    NetatmoSensorEntityDescription(
        key="temp_trend",
        name="Temperature trend",
        netatmo_name="temp_trend",
        entity_registry_enabled_default=False,
        icon="mdi:trending-up",
    ),
    NetatmoSensorEntityDescription(
        key="co2",
        name="CO2",
        netatmo_name="co2",
        native_unit_of_measurement=CONCENTRATION_PARTS_PER_MILLION,
        entity_registry_enabled_default=True,
        state_class=SensorStateClass.MEASUREMENT,
        device_class=SensorDeviceClass.CO2,
    ),
    NetatmoSensorEntityDescription(
        key="pressure",
        name="Pressure",
        netatmo_name="pressure",
        entity_registry_enabled_default=True,
        native_unit_of_measurement=UnitOfPressure.MBAR,
        state_class=SensorStateClass.MEASUREMENT,
        device_class=SensorDeviceClass.PRESSURE,
    ),
    NetatmoSensorEntityDescription(
        key="pressure_trend",
        name="Pressure trend",
        netatmo_name="pressure_trend",
        entity_registry_enabled_default=False,
        icon="mdi:trending-up",
    ),
    NetatmoSensorEntityDescription(
        key="noise",
        name="Noise",
        netatmo_name="noise",
        entity_registry_enabled_default=True,
        native_unit_of_measurement=UnitOfSoundPressure.DECIBEL,
        device_class=SensorDeviceClass.SOUND_PRESSURE,
        state_class=SensorStateClass.MEASUREMENT,
    ),
    NetatmoSensorEntityDescription(
        key="humidity",
        name="Humidity",
        netatmo_name="humidity",
        entity_registry_enabled_default=True,
        native_unit_of_measurement=PERCENTAGE,
        state_class=SensorStateClass.MEASUREMENT,
        device_class=SensorDeviceClass.HUMIDITY,
    ),
    NetatmoSensorEntityDescription(
        key="rain",
        name="Rain",
        netatmo_name="rain",
        entity_registry_enabled_default=True,
        native_unit_of_measurement=UnitOfPrecipitationDepth.MILLIMETERS,
        device_class=SensorDeviceClass.PRECIPITATION,
        state_class=SensorStateClass.MEASUREMENT,
    ),
    NetatmoSensorEntityDescription(
        key="sum_rain_1",
        name="Rain last hour",
        netatmo_name="sum_rain_1",
        entity_registry_enabled_default=False,
        native_unit_of_measurement=UnitOfPrecipitationDepth.MILLIMETERS,
        device_class=SensorDeviceClass.PRECIPITATION,
        state_class=SensorStateClass.TOTAL,
    ),
    NetatmoSensorEntityDescription(
        key="sum_rain_24",
        name="Rain today",
        netatmo_name="sum_rain_24",
        entity_registry_enabled_default=True,
        native_unit_of_measurement=UnitOfPrecipitationDepth.MILLIMETERS,
        device_class=SensorDeviceClass.PRECIPITATION,
        state_class=SensorStateClass.TOTAL_INCREASING,
    ),
    NetatmoSensorEntityDescription(
        key="battery_percent",
        name="Battery Percent",
        netatmo_name="battery",
        entity_registry_enabled_default=True,
        entity_category=EntityCategory.DIAGNOSTIC,
        native_unit_of_measurement=PERCENTAGE,
        state_class=SensorStateClass.MEASUREMENT,
        device_class=SensorDeviceClass.BATTERY,
    ),
    NetatmoSensorEntityDescription(
        key="windangle",
        name="Direction",
        netatmo_name="wind_direction",
        entity_registry_enabled_default=True,
        icon="mdi:compass-outline",
    ),
    NetatmoSensorEntityDescription(
        key="windangle_value",
        name="Angle",
        netatmo_name="wind_angle",
        entity_registry_enabled_default=False,
        native_unit_of_measurement=DEGREE,
        icon="mdi:compass-outline",
        state_class=SensorStateClass.MEASUREMENT,
    ),
    NetatmoSensorEntityDescription(
        key="windstrength",
        name="Wind Strength",
        netatmo_name="wind_strength",
        entity_registry_enabled_default=True,
        native_unit_of_measurement=UnitOfSpeed.KILOMETERS_PER_HOUR,
        device_class=SensorDeviceClass.WIND_SPEED,
        state_class=SensorStateClass.MEASUREMENT,
    ),
    NetatmoSensorEntityDescription(
        key="gustangle",
        name="Gust Direction",
        netatmo_name="gust_direction",
        entity_registry_enabled_default=False,
        icon="mdi:compass-outline",
    ),
    NetatmoSensorEntityDescription(
        key="gustangle_value",
        name="Gust Angle",
        netatmo_name="gust_angle",
        entity_registry_enabled_default=False,
        native_unit_of_measurement=DEGREE,
        icon="mdi:compass-outline",
        state_class=SensorStateClass.MEASUREMENT,
    ),
    NetatmoSensorEntityDescription(
        key="guststrength",
        name="Gust Strength",
        netatmo_name="gust_strength",
        entity_registry_enabled_default=False,
        native_unit_of_measurement=UnitOfSpeed.KILOMETERS_PER_HOUR,
        device_class=SensorDeviceClass.WIND_SPEED,
        state_class=SensorStateClass.MEASUREMENT,
    ),
    NetatmoSensorEntityDescription(
        key="reachable",
        name="Reachability",
        netatmo_name="reachable",
        entity_registry_enabled_default=False,
        entity_category=EntityCategory.DIAGNOSTIC,
        icon="mdi:signal",
    ),
    NetatmoSensorEntityDescription(
        key="rf_status",
        name="Radio",
        netatmo_name="rf_strength",
        entity_registry_enabled_default=False,
        entity_category=EntityCategory.DIAGNOSTIC,
        icon="mdi:signal",
    ),
    NetatmoSensorEntityDescription(
        key="wifi_status",
        name="Wifi",
        netatmo_name="wifi_strength",
        entity_registry_enabled_default=False,
        entity_category=EntityCategory.DIAGNOSTIC,
        icon="mdi:wifi",
    ),
    NetatmoSensorEntityDescription(
        key="health_idx",
        name="Health",
        netatmo_name="health_idx",
        entity_registry_enabled_default=True,
        icon="mdi:cloud",
    ),
    NetatmoSensorEntityDescription(
        key="power",
        name="Power",
        netatmo_name="power",
        entity_registry_enabled_default=True,
        native_unit_of_measurement=UnitOfPower.WATT,
        state_class=SensorStateClass.TOTAL,
        device_class=SensorDeviceClass.POWER,
    ),
)
SENSOR_TYPES_KEYS = [desc.key for desc in SENSOR_TYPES]

BATTERY_SENSOR_DESCRIPTION = NetatmoSensorEntityDescription(
    key="battery",
    name="Battery Percent",
    netatmo_name="battery",
    entity_category=EntityCategory.DIAGNOSTIC,
    native_unit_of_measurement=PERCENTAGE,
    state_class=SensorStateClass.MEASUREMENT,
    device_class=SensorDeviceClass.BATTERY,
)


async def async_setup_entry(
    hass: HomeAssistant, entry: ConfigEntry, async_add_entities: AddEntitiesCallback
) -> None:
    """Set up the Netatmo sensor platform."""

    @callback
    def _create_battery_entity(netatmo_device: NetatmoDevice) -> None:
        if not hasattr(netatmo_device.device, "battery"):
            return
        entity = NetatmoClimateBatterySensor(netatmo_device)
        async_add_entities([entity])

    entry.async_on_unload(
        async_dispatcher_connect(hass, NETATMO_CREATE_BATTERY, _create_battery_entity)
    )

    @callback
    def _create_weather_sensor_entity(netatmo_device: NetatmoDevice) -> None:
        async_add_entities(
            NetatmoWeatherSensor(netatmo_device, description)
            for description in SENSOR_TYPES
            if description.netatmo_name in netatmo_device.device.features
        )

    entry.async_on_unload(
        async_dispatcher_connect(
            hass, NETATMO_CREATE_WEATHER_SENSOR, _create_weather_sensor_entity
        )
    )

    @callback
    def _create_sensor_entity(netatmo_device: NetatmoDevice) -> None:
        _LOGGER.debug(
            "Adding %s sensor %s",
            netatmo_device.device.device_category,
            netatmo_device.device.name,
        )
        async_add_entities(
            [
                NetatmoSensor(netatmo_device, description)
                for description in SENSOR_TYPES
                if description.key in netatmo_device.device.features
            ]
        )

    entry.async_on_unload(
        async_dispatcher_connect(hass, NETATMO_CREATE_SENSOR, _create_sensor_entity)
    )

    @callback
    def _create_room_sensor_entity(netatmo_device: NetatmoRoom) -> None:
        async_add_entities(
            NetatmoRoomSensor(netatmo_device, description)
            for description in SENSOR_TYPES
            if description.key in netatmo_device.room.features
        )

    entry.async_on_unload(
        async_dispatcher_connect(
            hass, NETATMO_CREATE_ROOM_SENSOR, _create_room_sensor_entity
        )
    )

    device_registry = dr.async_get(hass)
    data_handler = hass.data[DOMAIN][entry.entry_id][DATA_HANDLER]

    async def add_public_entities(update: bool = True) -> None:
        """Retrieve Netatmo public weather entities."""
        entities = {
            device.name: device.id
            for device in async_entries_for_config_entry(
                device_registry, entry.entry_id
            )
            if device.model == "Public Weather station"
        }

        new_entities = []
        for area in [
            NetatmoArea(**i) for i in entry.options.get(CONF_WEATHER_AREAS, {}).values()
        ]:
            signal_name = f"{PUBLIC}-{area.uuid}"

            if area.area_name in entities:
                entities.pop(area.area_name)

                if update:
                    async_dispatcher_send(
                        hass,
                        f"netatmo-config-{area.area_name}",
                        area,
                    )
                    continue

            await data_handler.subscribe(
                PUBLIC,
                signal_name,
                None,
                lat_ne=area.lat_ne,
                lon_ne=area.lon_ne,
                lat_sw=area.lat_sw,
                lon_sw=area.lon_sw,
                area_id=str(area.uuid),
            )

            new_entities.extend(
                [
                    NetatmoPublicSensor(data_handler, area, description)
                    for description in SENSOR_TYPES
                    if description.netatmo_name in SUPPORTED_PUBLIC_SENSOR_TYPES
                ]
            )

        for device_id in entities.values():
            device_registry.async_remove_device(device_id)

        async_add_entities(new_entities)

    async_dispatcher_connect(
        hass, f"signal-{DOMAIN}-public-update-{entry.entry_id}", add_public_entities
    )

    await add_public_entities(False)


class NetatmoWeatherSensor(NetatmoBase, SensorEntity):
    """Implementation of a Netatmo weather/home coach sensor."""

    _attr_has_entity_name = True
    entity_description: NetatmoSensorEntityDescription

    def __init__(
        self,
        netatmo_device: NetatmoDevice,
        description: NetatmoSensorEntityDescription,
    ) -> None:
        """Initialize the sensor."""
        super().__init__(netatmo_device.data_handler)
        self.entity_description = description

        self._module = netatmo_device.device
        self._id = self._module.entity_id
        self._station_id = (
            self._module.bridge if self._module.bridge is not None else self._id
        )
        self._device_name = self._module.name
        category = getattr(self._module.device_category, "name")
        self._publishers.extend(
            [
                {
                    "name": category,
                    SIGNAL_NAME: category,
                },
            ]
        )

        self._attr_name = f"{description.name}"
        self._model = self._module.device_type
        self._config_url = CONF_URL_WEATHER
        self._attr_unique_id = f"{self._id}-{description.key}"

        if hasattr(self._module, "place"):
            place = cast(
                pyatmo.modules.base_class.Place, getattr(self._module, "place")
            )
            if hasattr(place, "location") and place.location is not None:
                self._attr_extra_state_attributes.update(
                    {
                        ATTR_LATITUDE: place.location.latitude,
                        ATTR_LONGITUDE: place.location.longitude,
                    }
                )

    @property
    def available(self) -> bool:
        """Return entity availability."""
        return self.state is not None

    @callback
    def async_update_callback(self) -> None:
        """Update the entity's state."""
        if (
            state := getattr(self._module, self.entity_description.netatmo_name)
        ) is None:
            return

        if self.entity_description.netatmo_name in {
            "temperature",
            "pressure",
            "sum_rain_1",
        }:
            self._attr_native_value = round(state, 1)
        elif self.entity_description.netatmo_name == "rf_strength":
            self._attr_native_value = process_rf(state)
        elif self.entity_description.netatmo_name == "wifi_strength":
            self._attr_native_value = process_wifi(state)
        elif self.entity_description.netatmo_name == "health_idx":
            self._attr_native_value = process_health(state)
        else:
            self._attr_native_value = state

        self.async_write_ha_state()


class NetatmoClimateBatterySensor(NetatmoBase, SensorEntity):
    """Implementation of a Netatmo sensor."""

    entity_description: NetatmoSensorEntityDescription

    def __init__(
        self,
        netatmo_device: NetatmoDevice,
    ) -> None:
        """Initialize the sensor."""
        super().__init__(netatmo_device.data_handler)
        self.entity_description = BATTERY_SENSOR_DESCRIPTION

        self._module = cast(pyatmo.modules.NRV, netatmo_device.device)
        self._id = netatmo_device.parent_id

        self._publishers.extend(
            [
                {
                    "name": HOME,
                    "home_id": netatmo_device.device.home.entity_id,
                    SIGNAL_NAME: netatmo_device.signal_name,
                },
            ]
        )

        self._attr_name = f"{self._module.name} {self.entity_description.name}"
        self._room_id = self._module.room_id
        self._model = getattr(self._module.device_type, "value")
        self._config_url = CONF_URL_ENERGY

        self._attr_unique_id = (
            f"{self._id}-{self._module.entity_id}-{self.entity_description.key}"
        )

    @callback
    def async_update_callback(self) -> None:
        """Update the entity's state."""
        if not self._module.reachable:
            if self.available:
                self._attr_available = False
                self._attr_native_value = None
            return

        self._attr_available = True
        self._attr_native_value = self._module.battery


class NetatmoSensor(NetatmoBase, SensorEntity):
    """Implementation of a Netatmo sensor."""

    entity_description: NetatmoSensorEntityDescription

    def __init__(
        self,
        netatmo_device: NetatmoDevice,
        description: NetatmoSensorEntityDescription,
    ) -> None:
        """Initialize the sensor."""
        super().__init__(netatmo_device.data_handler)
        self.entity_description = description

        self._module = netatmo_device.device
        self._id = self._module.entity_id

        self._publishers.extend(
            [
                {
                    "name": HOME,
                    "home_id": netatmo_device.device.home.entity_id,
                    SIGNAL_NAME: netatmo_device.signal_name,
                },
            ]
        )

        self._attr_name = f"{self._module.name} {self.entity_description.name}"
        self._room_id = self._module.room_id
        self._model = getattr(self._module.device_type, "value")
        self._config_url = CONF_URL_ENERGY

        self._attr_unique_id = (
            f"{self._id}-{self._module.entity_id}-{self.entity_description.key}"
        )

    @callback
    def async_update_callback(self) -> None:
        """Update the entity's state."""
        if (state := getattr(self._module, self.entity_description.key)) is None:
            return

        self._attr_native_value = state

        self.async_write_ha_state()


def process_health(health: int) -> str:
    """Process health index and return string for display."""
    if health == 0:
        return "Healthy"
    if health == 1:
        return "Fine"
    if health == 2:
        return "Fair"
    if health == 3:
        return "Poor"
    return "Unhealthy"


def process_rf(strength: int) -> str:
    """Process wifi signal strength and return string for display."""
    if strength >= 90:
        return "Low"
    if strength >= 76:
        return "Medium"
    if strength >= 60:
        return "High"
    return "Full"


def process_wifi(strength: int) -> str:
    """Process wifi signal strength and return string for display."""
    if strength >= 86:
        return "Low"
    if strength >= 71:
        return "Medium"
    if strength >= 56:
        return "High"
    return "Full"


class NetatmoRoomSensor(NetatmoBase, SensorEntity):
    """Implementation of a Netatmo room sensor."""

    entity_description: NetatmoSensorEntityDescription

    def __init__(
        self,
        netatmo_room: NetatmoRoom,
        description: NetatmoSensorEntityDescription,
    ) -> None:
        """Initialize the sensor."""
        super().__init__(netatmo_room.data_handler)
        self.entity_description = description

        self._room = netatmo_room.room
        self._id = self._room.entity_id

        self._publishers.extend(
            [
                {
                    "name": HOME,
                    "home_id": netatmo_room.room.home.entity_id,
                    SIGNAL_NAME: netatmo_room.signal_name,
                },
            ]
        )

        self._attr_name = f"{self._room.name} {self.entity_description.name}"
        self._room_id = self._room.entity_id
        self._model = f"{self._room.climate_type}"
        self._config_url = CONF_URL_ENERGY

        self._attr_unique_id = (
            f"{self._id}-{self._room.entity_id}-{self.entity_description.key}"
        )

    @callback
    def async_update_callback(self) -> None:
        """Update the entity's state."""
        if (state := getattr(self._room, self.entity_description.key)) is None:
            return

        self._attr_native_value = state

        self.async_write_ha_state()


class NetatmoPublicSensor(NetatmoBase, SensorEntity):
    """Represent a single sensor in a Netatmo."""

    _attr_has_entity_name = True
    entity_description: NetatmoSensorEntityDescription

    def __init__(
        self,
        data_handler: NetatmoDataHandler,
        area: NetatmoArea,
        description: NetatmoSensorEntityDescription,
    ) -> None:
        """Initialize the sensor."""
        super().__init__(data_handler)
        self.entity_description = description

        self._signal_name = f"{PUBLIC}-{area.uuid}"
        self._publishers.append(
            {
                "name": PUBLIC,
                "lat_ne": area.lat_ne,
                "lon_ne": area.lon_ne,
                "lat_sw": area.lat_sw,
                "lon_sw": area.lon_sw,
                "area_name": area.area_name,
                SIGNAL_NAME: self._signal_name,
            }
        )

        self._station = data_handler.account.public_weather_areas[str(area.uuid)]

        self.area = area
        self._mode = area.mode
        self._area_name = area.area_name
        self._id = self._area_name
        self._device_name = f"{self._area_name}"
        self._attr_name = f"{description.name}"
        self._show_on_map = area.show_on_map
        self._config_url = CONF_URL_PUBLIC_WEATHER
        self._attr_unique_id = (
            f"{self._device_name.replace(' ', '-')}-{description.key}"
        )
        self._model = PUBLIC

        self._attr_extra_state_attributes.update(
            {
                ATTR_LATITUDE: (self.area.lat_ne + self.area.lat_sw) / 2,
                ATTR_LONGITUDE: (self.area.lon_ne + self.area.lon_sw) / 2,
            }
        )

    async def async_added_to_hass(self) -> None:
        """Entity created."""
        await super().async_added_to_hass()

        assert self.device_info and "name" in self.device_info
        self.async_on_remove(
            async_dispatcher_connect(
                self.hass,
                f"netatmo-config-{self.device_info['name']}",
                self.async_config_update_callback,
            )
        )

    async def async_config_update_callback(self, area: NetatmoArea) -> None:
        """Update the entity's config."""
        if self.area == area:
            return

        await self.data_handler.unsubscribe(
            self._signal_name, self.async_update_callback
        )

        self.area = area
        self._signal_name = f"{PUBLIC}-{area.uuid}"
        self._mode = area.mode
        self._show_on_map = area.show_on_map
        await self.data_handler.subscribe(
            PUBLIC,
            self._signal_name,
            self.async_update_callback,
            lat_ne=area.lat_ne,
            lon_ne=area.lon_ne,
            lat_sw=area.lat_sw,
            lon_sw=area.lon_sw,
        )

    @callback
    def async_update_callback(self) -> None:
        """Update the entity's state."""
        data = None

        if self.entity_description.netatmo_name == "temperature":
            data = self._station.get_latest_temperatures()
        elif self.entity_description.netatmo_name == "pressure":
            data = self._station.get_latest_pressures()
        elif self.entity_description.netatmo_name == "humidity":
            data = self._station.get_latest_humidities()
        elif self.entity_description.netatmo_name == "rain":
            data = self._station.get_latest_rain()
        elif self.entity_description.netatmo_name == "sum_rain_1":
            data = self._station.get_60_min_rain()
        elif self.entity_description.netatmo_name == "sum_rain_24":
            data = self._station.get_24_h_rain()
        elif self.entity_description.netatmo_name == "wind_strength":
            data = self._station.get_latest_wind_strengths()
        elif self.entity_description.netatmo_name == "gust_strength":
            data = self._station.get_latest_gust_strengths()
        elif self.entity_description.netatmo_name == "wind_angle":
            data = self._station.get_latest_wind_angles()
        elif self.entity_description.netatmo_name == "gust_angle":
            data = self._station.get_latest_gust_angles()

        if not data:
            if self.available:
                _LOGGER.error(
                    "No station provides %s data in the area %s",
                    self.entity_description.key,
                    self._area_name,
                )
                self._attr_native_value = None

            self._attr_available = False
            return

        if values := [x for x in data.values() if x is not None]:
            if self._mode == "avg":
                self._attr_native_value = round(sum(values) / len(values), 1)
            elif self._mode == "max":
                self._attr_native_value = max(values)

        self._attr_available = self.state is not None
        self.async_write_ha_state()<|MERGE_RESOLUTION|>--- conflicted
+++ resolved
@@ -20,20 +20,12 @@
     CONCENTRATION_PARTS_PER_MILLION,
     DEGREE,
     PERCENTAGE,
-<<<<<<< HEAD
-    POWER_WATT,
-    PRESSURE_MBAR,
-    SPEED_KILOMETERS_PER_HOUR,
-    TEMP_CELSIUS,
-    UnitOfSoundPressure,
-=======
-    SOUND_PRESSURE_DB,
     UnitOfPower,
     UnitOfPrecipitationDepth,
     UnitOfPressure,
+    UnitOfSoundPressure,
     UnitOfSpeed,
     UnitOfTemperature,
->>>>>>> 558dceac
 )
 from homeassistant.core import HomeAssistant, callback
 from homeassistant.helpers import device_registry as dr
