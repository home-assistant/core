"""Config flow to configure ZWaveMe integration."""

import logging

from url_normalize import url_normalize
import voluptuous as vol
from zwave_me_ws import ZWaveMe

from homeassistant import config_entries

from .const import CONF_TOKEN, CONF_URL, DOMAIN

_LOGGER = logging.getLogger(__name__)


class ZWaveMeConfigFlow(config_entries.ConfigFlow, domain=DOMAIN):
    """ZWaveMe integration config flow."""

    def __init__(self):
        """Initialize flow."""
        self.url = vol.UNDEFINED
        self.token = vol.UNDEFINED

    async def async_step_user(self, user_input=None):
        """Handle a flow initialized by the user or started with zeroconf."""
        errors = {}
        if self.url == vol.UNDEFINED:
            schema = vol.Schema(
                {
                    vol.Required(CONF_URL): str,
                    vol.Required(CONF_TOKEN): str,
                }
            )
        else:
            schema = vol.Schema(
                {
                    vol.Required(CONF_TOKEN): str,
                }
            )

        if user_input is not None:
            if self.url == vol.UNDEFINED:
                self.url = user_input["url"]

            self.token = user_input["token"]
            if not self.url.startswith(("ws://", "wss://")):
                self.url = f"ws://{self.url}"
            self.url = url_normalize(self.url, default_scheme="ws")
            if "://" not in self.url:
                errors[CONF_URL] = "invalid_url"
                self.url = vol.UNDEFINED
                return self.async_show_form(
                    step_id="user",
                    data_schema=schema,
                    errors=errors,
                )
<<<<<<< HEAD
            _LOGGER.warning("WHO")
            conn = ZWaveMe(url=self.url, token=self.token)
            _LOGGER.warning("conn")
            if await conn.get_connection():
                _LOGGER.warning("conn2")
                uuid = await conn.get_uuid()
                _LOGGER.warning("conn3 %s", uuid)
                if uuid is not None:
                    await self.async_set_unique_id(uuid + self.url)
                    _LOGGER.warning("conn4")
                    self._abort_if_unique_id_configured()
                    await conn.close_ws()
                    _LOGGER.warning("conn5")
=======
            conn = ZWaveMe(url=self.url, token=self.token)
            if await conn.get_connection():
                uuid = await conn.get_uuid()
                if uuid is not None:
                    await self.async_set_unique_id(uuid + self.url)
                    self._abort_if_unique_id_configured()
                    await conn.close_ws()
>>>>>>> ed212fd2
                    return self.async_create_entry(
                        title=self.url,
                        data={"url": self.url, "token": self.token},
                    )
            errors[CONF_URL] = "could_not_retrieve_data"
        return self.async_show_form(
            step_id="user",
            data_schema=schema,
            errors=errors,
        )

    async def async_step_zeroconf(self, discovery_info):
        """
        Handle a discovered Z-Wave accessory - get url to pass into user step.

        This flow is triggered by the discovery component.
        """
        self.url = discovery_info.host
        return await self.async_step_user()<|MERGE_RESOLUTION|>--- conflicted
+++ resolved
@@ -54,21 +54,6 @@
                     data_schema=schema,
                     errors=errors,
                 )
-<<<<<<< HEAD
-            _LOGGER.warning("WHO")
-            conn = ZWaveMe(url=self.url, token=self.token)
-            _LOGGER.warning("conn")
-            if await conn.get_connection():
-                _LOGGER.warning("conn2")
-                uuid = await conn.get_uuid()
-                _LOGGER.warning("conn3 %s", uuid)
-                if uuid is not None:
-                    await self.async_set_unique_id(uuid + self.url)
-                    _LOGGER.warning("conn4")
-                    self._abort_if_unique_id_configured()
-                    await conn.close_ws()
-                    _LOGGER.warning("conn5")
-=======
             conn = ZWaveMe(url=self.url, token=self.token)
             if await conn.get_connection():
                 uuid = await conn.get_uuid()
@@ -76,7 +61,6 @@
                     await self.async_set_unique_id(uuid + self.url)
                     self._abort_if_unique_id_configured()
                     await conn.close_ws()
->>>>>>> ed212fd2
                     return self.async_create_entry(
                         title=self.url,
                         data={"url": self.url, "token": self.token},
