{
  "domain": "zwave_me",
  "name": "Z-Wave.Me",
  "documentation": "https://github.com/Z-Wave-Me/ha-core",
  "iot_class": "local_push",
  "requirements": [
<<<<<<< HEAD
    "zwave_me_ws==0.1.15",
=======
    "zwave_me_ws==0.1.16",
>>>>>>> ed212fd2
    "url-normalize==1.4.1"
  ],
  "after_dependencies": ["zeroconf"],
  "zeroconf": [{"type":"_hap._tcp.local.", "name": "*z.wave-me*"}],
  "config_flow": true,
  "codeowners": [
    "@lawfulchaos",
    "@Z-Wave-Me"
  ]
}<|MERGE_RESOLUTION|>--- conflicted
+++ resolved
@@ -4,11 +4,7 @@
   "documentation": "https://github.com/Z-Wave-Me/ha-core",
   "iot_class": "local_push",
   "requirements": [
-<<<<<<< HEAD
-    "zwave_me_ws==0.1.15",
-=======
     "zwave_me_ws==0.1.16",
->>>>>>> ed212fd2
     "url-normalize==1.4.1"
   ],
   "after_dependencies": ["zeroconf"],
