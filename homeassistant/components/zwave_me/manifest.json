{
  "domain": "zwave_me",
  "name": "Z-Wave.Me",
<<<<<<< HEAD
  "documentation": "https://www.home-assistant.io/integrations/zwave_me",
  "iot_class": "local_push",
  "requirements": ["zwave_me_ws==0.3.3", "url-normalize==1.4.3"],
=======
>>>>>>> 0bb0b4bf
  "after_dependencies": ["zeroconf"],
  "codeowners": ["@lawfulchaos", "@Z-Wave-Me", "@PoltoS"],
  "config_flow": true,
  "documentation": "https://www.home-assistant.io/integrations/zwave_me",
  "iot_class": "local_push",
  "requirements": ["zwave_me_ws==0.3.1", "url-normalize==1.4.3"],
  "zeroconf": [
    {
      "type": "_hap._tcp.local.",
      "name": "*z.wave-me*"
    }
  ]
}<|MERGE_RESOLUTION|>--- conflicted
+++ resolved
@@ -1,18 +1,12 @@
 {
   "domain": "zwave_me",
   "name": "Z-Wave.Me",
-<<<<<<< HEAD
-  "documentation": "https://www.home-assistant.io/integrations/zwave_me",
-  "iot_class": "local_push",
   "requirements": ["zwave_me_ws==0.3.3", "url-normalize==1.4.3"],
-=======
->>>>>>> 0bb0b4bf
   "after_dependencies": ["zeroconf"],
   "codeowners": ["@lawfulchaos", "@Z-Wave-Me", "@PoltoS"],
   "config_flow": true,
   "documentation": "https://www.home-assistant.io/integrations/zwave_me",
   "iot_class": "local_push",
-  "requirements": ["zwave_me_ws==0.3.1", "url-normalize==1.4.3"],
   "zeroconf": [
     {
       "type": "_hap._tcp.local.",
