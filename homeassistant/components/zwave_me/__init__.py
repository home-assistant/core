"""The Z-Wave-Me WS integration."""
import logging

from zwave_me_ws import ZWaveMe, ZWaveMeData

from homeassistant.config_entries import ConfigEntry
from homeassistant.core import HomeAssistant
from homeassistant.helpers.dispatcher import async_dispatcher_connect, dispatcher_send
from homeassistant.helpers.entity import Entity

from .const import DOMAIN, PLATFORMS, ZWAVE_PLATFORMS

_LOGGER = logging.getLogger(__name__)


async def async_setup_entry(hass, entry):
    """Set up Z-Wave-Me from a config entry."""
    hass.config_entries.async_setup_platforms(entry, PLATFORMS)
    hass.data[DOMAIN] = ZWaveMeController(hass, entry)

    return True


async def async_unload_entry(hass, entry):
    """Unload a config entry."""
    return await hass.config_entries.async_unload_platforms(entry, PLATFORMS)


class ZWaveMeController:
    """Main ZWave-Me API class."""

    def __init__(self, hass: HomeAssistant, config: ConfigEntry) -> None:
        """Create the API instance."""
        self.device_ids: list[str] = []
        self._hass = hass
        self._config = config
        self.zwave_api = ZWaveMe(
            on_device_create=self.on_device_create,
            on_device_update=self.on_device_update,
            on_new_device=self.add_device,
            token=self._config.data["token"],
            url=self._config.data["url"],
            platforms=ZWAVE_PLATFORMS,
        )

    def add_device(self, device: ZWaveMeData) -> None:
        """Send signal to create device."""
        if device.deviceType in ZWAVE_PLATFORMS:
            if device.id in self.device_ids:
                dispatcher_send(self._hass, "ZWAVE_ME_INFO_" + device.id, device)
            else:
                dispatcher_send(
                    self._hass, "ZWAVE_ME_NEW_" + device.deviceType.upper(), device
                )
                self.device_ids.append(device.id)

    def on_device_create(self, devices: list[ZWaveMeData]) -> None:
        """Create multiple devices."""
        if devices is None:
            return
        for device in devices:
            self.add_device(device)

    def on_device_update(self, new_info: ZWaveMeData) -> None:
        """Send signal to update device."""
        dispatcher_send(self._hass, "ZWAVE_ME_INFO_" + new_info.id, new_info)


class ZWaveMeEntity(Entity):
    """Representation of a ZWaveMe device."""

    def __init__(self, device):
        """Initialize the device."""
        self._attr_name = device.title
        self._attr_should_poll = False
        self.device = device

    async def async_added_to_hass(self) -> None:
        """Connect to an updater."""
        self.async_on_remove(async_dispatcher_connect(
            self.hass, f"ZWAVE_ME_INFO_{self.device.id}", self.get_new_data
        ))

    def get_device(self):
        """Get device info by id."""
        for device in self.hass.data[DOMAIN].get_devices():
            if device.id == self.device.id:
                return device

        return None

    @callback
    def get_new_data(self, new_data):
        """Update info in the HAss."""
        self.device = new_data
<<<<<<< HEAD
        self._attr_available = not new_data.isFailed
        self.async_schedule_update_ha_state()
=======
        self._attr_available = not newdata.isFailed
        self.async_write_ha_state
>>>>>>> 202c72f7

    @property
    def unique_id(self) -> str:
        """If the switch is currently on or off."""
        return DOMAIN + "." + self.device.id + self._name<|MERGE_RESOLUTION|>--- conflicted
+++ resolved
@@ -93,13 +93,8 @@
     def get_new_data(self, new_data):
         """Update info in the HAss."""
         self.device = new_data
-<<<<<<< HEAD
         self._attr_available = not new_data.isFailed
-        self.async_schedule_update_ha_state()
-=======
-        self._attr_available = not newdata.isFailed
         self.async_write_ha_state
->>>>>>> 202c72f7
 
     @property
     def unique_id(self) -> str:
