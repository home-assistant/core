"""Support for repeating alerts when conditions are met."""
from __future__ import annotations

from collections.abc import Callable
from datetime import timedelta
from typing import Any

import voluptuous as vol

from homeassistant.components.notify import (
    ATTR_DATA,
    ATTR_MESSAGE,
    ATTR_TITLE,
    DOMAIN as DOMAIN_NOTIFY,
)
from homeassistant.const import (
    CONF_ENTITY_ID,
    CONF_NAME,
    CONF_REPEAT,
    CONF_STATE,
    SERVICE_RELOAD,
    SERVICE_TOGGLE,
    SERVICE_TURN_OFF,
    SERVICE_TURN_ON,
    STATE_IDLE,
    STATE_OFF,
    STATE_ON,
)
<<<<<<< HEAD
from homeassistant.core import Event, HomeAssistant, ServiceCall
=======
from homeassistant.core import Event, HassJob, HomeAssistant
>>>>>>> e7e7990b
import homeassistant.helpers.config_validation as cv
from homeassistant.helpers.entity import Entity
from homeassistant.helpers.entity_component import EntityComponent
from homeassistant.helpers.event import (
    async_track_point_in_time,
    async_track_state_change_event,
)
import homeassistant.helpers.service
from homeassistant.helpers.template import Template
from homeassistant.helpers.typing import ConfigType
from homeassistant.util.dt import now

from .const import (
    CONF_ALERT_MESSAGE,
    CONF_CAN_ACK,
    CONF_DATA,
    CONF_DONE_MESSAGE,
    CONF_NOTIFIERS,
    CONF_SKIP_FIRST,
    CONF_TITLE,
    DEFAULT_CAN_ACK,
    DEFAULT_SKIP_FIRST,
    DOMAIN,
    LOGGER,
)

ALERT_SCHEMA = vol.Schema(
    {
        vol.Required(CONF_NAME): cv.string,
        vol.Required(CONF_ENTITY_ID): cv.entity_id,
        vol.Optional(CONF_STATE, default=STATE_ON): cv.string,
        vol.Required(CONF_REPEAT): vol.All(
            cv.ensure_list,
            [vol.Coerce(float)],
            # Minimum delay is 1 second = 0.016 minutes
            [vol.Range(min=0.016)],
        ),
        vol.Optional(CONF_CAN_ACK, default=DEFAULT_CAN_ACK): cv.boolean,
        vol.Optional(CONF_SKIP_FIRST, default=DEFAULT_SKIP_FIRST): cv.boolean,
        vol.Optional(CONF_ALERT_MESSAGE): cv.template,
        vol.Optional(CONF_DONE_MESSAGE): cv.template,
        vol.Optional(CONF_TITLE): cv.template,
        vol.Optional(CONF_DATA): dict,
        vol.Optional(CONF_NOTIFIERS, default=list): vol.All(
            cv.ensure_list, [cv.string]
        ),
    }
)

CONFIG_SCHEMA = vol.Schema(
    {DOMAIN: cv.schema_with_slug_keys(ALERT_SCHEMA)}, extra=vol.ALLOW_EXTRA
)
RELOAD_SERVICE_SCHEMA = vol.Schema({})


async def async_setup(hass: HomeAssistant, config: ConfigType) -> bool:
    """Set up the Alert component."""
    component = EntityComponent[Alert](LOGGER, DOMAIN, hass)

    entities = await async_get_entities(hass, config)

    if not entities:
        return False

    component.async_register_entity_service(SERVICE_TURN_OFF, {}, "async_turn_off")
    component.async_register_entity_service(SERVICE_TURN_ON, {}, "async_turn_on")
    component.async_register_entity_service(SERVICE_TOGGLE, {}, "async_toggle")

    async def async_reload_yaml(call: ServiceCall) -> None:
        """Reload yaml entities."""

        for entity in component.entities:
            await entity.unregister_state_change_listener()

        conf = await component.async_prepare_reload()
        if conf is None:
            conf = {DOMAIN: {}}
        entities = await async_get_entities(hass, conf)
        if entities:
            await component.async_add_entities(entities)

    homeassistant.helpers.service.async_register_admin_service(
        hass,
        DOMAIN,
        SERVICE_RELOAD,
        async_reload_yaml,
        schema=RELOAD_SERVICE_SCHEMA,
    )

    await component.async_add_entities(entities)

    return True


async def async_get_entities(hass: HomeAssistant, config: ConfigType) -> list[Alert]:
    """Prepare a list of Alert objects from the config."""
    entities: list[Alert] = []

    for object_id, cfg in config[DOMAIN].items():
        if not cfg:
            cfg = {}

        name = cfg[CONF_NAME]
        watched_entity_id = cfg[CONF_ENTITY_ID]
        alert_state = cfg[CONF_STATE]
        repeat = cfg[CONF_REPEAT]
        skip_first = cfg[CONF_SKIP_FIRST]
        message_template = cfg.get(CONF_ALERT_MESSAGE)
        done_message_template = cfg.get(CONF_DONE_MESSAGE)
        notifiers = cfg[CONF_NOTIFIERS]
        can_ack = cfg[CONF_CAN_ACK]
        title_template = cfg.get(CONF_TITLE)
        data = cfg.get(CONF_DATA)

        entities.append(
            Alert(
                hass,
                object_id,
                name,
                watched_entity_id,
                alert_state,
                repeat,
                skip_first,
                message_template,
                done_message_template,
                notifiers,
                can_ack,
                title_template,
                data,
            )
        )

    return entities


class Alert(Entity):
    """Representation of an alert."""

    _attr_should_poll = False

    def __init__(
        self,
        hass: HomeAssistant,
        entity_id: str,
        name: str,
        watched_entity_id: str,
        state: str,
        repeat: list[float],
        skip_first: bool,
        message_template: Template | None,
        done_message_template: Template | None,
        notifiers: list[str],
        can_ack: bool,
        title_template: Template | None,
        data: dict[Any, Any],
    ) -> None:
        """Initialize the alert."""
        self.hass = hass
        self._attr_name = name
        self._alert_state = state
        self._skip_first = skip_first
        self._data = data

        self._message_template = message_template
        if self._message_template is not None:
            self._message_template.hass = hass

        self._done_message_template = done_message_template
        if self._done_message_template is not None:
            self._done_message_template.hass = hass

        self._title_template = title_template
        if self._title_template is not None:
            self._title_template.hass = hass

        self._notifiers = notifiers
        self._can_ack = can_ack

        self._delay = [timedelta(minutes=val) for val in repeat]
        self._next_delay = 0

        self._firing = False
        self._ack = False
        self._cancel: Callable[[], None] | None = None
        self._send_done_message = False
        self.entity_id = f"{DOMAIN}.{entity_id}"

        self.unsub = async_track_state_change_event(
            hass, [watched_entity_id], self.watched_entity_change
        )

    @property
    def state(self) -> str:
        """Return the alert status."""
        if self._firing:
            if self._ack:
                return STATE_OFF
            return STATE_ON
        return STATE_IDLE

    async def unregister_state_change_listener(self) -> None:
        """Unregister from state change listener."""
        self.unsub()

    async def watched_entity_change(self, event: Event) -> None:
        """Determine if the alert should start or stop."""
        if (to_state := event.data.get("new_state")) is None:
            return
        LOGGER.debug("Watched entity (%s) has changed", event.data.get("entity_id"))
        if to_state.state == self._alert_state and not self._firing:
            await self.begin_alerting()
        if to_state.state != self._alert_state and self._firing:
            await self.end_alerting()

    async def begin_alerting(self) -> None:
        """Begin the alert procedures."""
        LOGGER.debug("Beginning Alert: %s", self._attr_name)
        self._ack = False
        self._firing = True
        self._next_delay = 0

        if not self._skip_first:
            await self._notify()
        else:
            await self._schedule_notify()

        self.async_write_ha_state()

    async def end_alerting(self) -> None:
        """End the alert procedures."""
        LOGGER.debug("Ending Alert: %s", self._attr_name)
        if self._cancel is not None:
            self._cancel()
            self._cancel = None

        self._ack = False
        self._firing = False
        if self._send_done_message:
            await self._notify_done_message()
        self.async_write_ha_state()

    async def _schedule_notify(self) -> None:
        """Schedule a notification."""
        delay = self._delay[self._next_delay]
        next_msg = now() + delay
        self._cancel = async_track_point_in_time(
            self.hass,
            HassJob(
                self._notify, name="Schedule notify alert", cancel_on_shutdown=True
            ),
            next_msg,
        )
        self._next_delay = min(self._next_delay + 1, len(self._delay) - 1)

    async def _notify(self, *args: Any) -> None:
        """Send the alert notification."""
        if not self._firing:
            return

        if not self._ack:
            LOGGER.info("Alerting: %s", self._attr_name)
            self._send_done_message = True

            if self._message_template is not None:
                message = self._message_template.async_render(parse_result=False)
            else:
                message = self._attr_name

            await self._send_notification_message(message)
        await self._schedule_notify()

    async def _notify_done_message(self) -> None:
        """Send notification of complete alert."""
        LOGGER.info("Alerting: %s", self._done_message_template)
        self._send_done_message = False

        if self._done_message_template is None:
            return

        message = self._done_message_template.async_render(parse_result=False)

        await self._send_notification_message(message)

    async def _send_notification_message(self, message: Any) -> None:
        if not self._notifiers:
            return

        msg_payload = {ATTR_MESSAGE: message}

        if self._title_template is not None:
            title = self._title_template.async_render(parse_result=False)
            msg_payload[ATTR_TITLE] = title
        if self._data:
            msg_payload[ATTR_DATA] = self._data

        LOGGER.debug(msg_payload)

        for target in self._notifiers:
            await self.hass.services.async_call(
                DOMAIN_NOTIFY, target, msg_payload, context=self._context
            )

    async def async_turn_on(self, **kwargs: Any) -> None:
        """Async Unacknowledge alert."""
        LOGGER.debug("Reset Alert: %s", self._attr_name)
        self._ack = False
        self.async_write_ha_state()

    async def async_turn_off(self, **kwargs: Any) -> None:
        """Async Acknowledge alert."""
        LOGGER.debug("Acknowledged Alert: %s", self._attr_name)
        self._ack = True
        self.async_write_ha_state()

    async def async_toggle(self, **kwargs: Any) -> None:
        """Async toggle alert."""
        if self._ack:
            return await self.async_turn_on()
        return await self.async_turn_off()<|MERGE_RESOLUTION|>--- conflicted
+++ resolved
@@ -26,11 +26,7 @@
     STATE_OFF,
     STATE_ON,
 )
-<<<<<<< HEAD
-from homeassistant.core import Event, HomeAssistant, ServiceCall
-=======
-from homeassistant.core import Event, HassJob, HomeAssistant
->>>>>>> e7e7990b
+from homeassistant.core import Event, HassJob, HomeAssistant, ServiceCall
 import homeassistant.helpers.config_validation as cv
 from homeassistant.helpers.entity import Entity
 from homeassistant.helpers.entity_component import EntityComponent
