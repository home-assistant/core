--- conflicted
+++ resolved
@@ -116,11 +116,6 @@
     mobile_coordinator = TadoMobileDeviceUpdateCoordinator(hass, entry, tado)
     await mobile_coordinator.async_config_entry_first_refresh()
 
-<<<<<<< HEAD
-    entry.runtime_data = TadoData(
-        coordinator, mobile_coordinator, zone_control_coordinator
-    )
-=======
     # Pre-register the bridge device to ensure it exists before other devices reference it
     device_registry = dr.async_get(hass)
     for device in coordinator.data["device"].values():
@@ -136,8 +131,9 @@
                 configuration_url=f"https://app.tado.com/en/main/settings/rooms-and-devices/device/{device['serialNo']}",
             )
 
-    entry.runtime_data = TadoData(coordinator, mobile_coordinator)
->>>>>>> d3fb7a7b
+    entry.runtime_data = TadoData(
+        coordinator, mobile_coordinator, zone_control_coordinator
+    )
     await hass.config_entries.async_forward_entry_setups(entry, PLATFORMS)
 
     return True
