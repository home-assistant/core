"""Support for Tado thermostats."""
import logging

from homeassistant.components.climate import ClimateDevice
from homeassistant.components.climate.const import (
    CURRENT_HVAC_COOL,
    CURRENT_HVAC_HEAT,
    CURRENT_HVAC_IDLE,
    CURRENT_HVAC_OFF,
    FAN_HIGH,
    FAN_LOW,
    FAN_MIDDLE,
    FAN_OFF,
    HVAC_MODE_AUTO,
    HVAC_MODE_COOL,
    HVAC_MODE_HEAT,
    HVAC_MODE_HEAT_COOL,
    HVAC_MODE_OFF,
    PRESET_AWAY,
    PRESET_HOME,
    SUPPORT_PRESET_MODE,
    SUPPORT_TARGET_TEMPERATURE,
)
from homeassistant.const import ATTR_TEMPERATURE, PRECISION_TENTHS, TEMP_CELSIUS
from homeassistant.core import callback
from homeassistant.helpers.dispatcher import async_dispatcher_connect

from . import DATA, DOMAIN, SIGNAL_TADO_UPDATE_RECEIVED
from .const import (
    CONST_MODE_OFF,
    CONST_MODE_SMART_SCHEDULE,
    CONST_OVERLAY_MANUAL,
    CONST_OVERLAY_TADO_MODE,
    TYPE_AIR_CONDITIONING,
    TYPE_HEATING,
)

_LOGGER = logging.getLogger(__name__)

FAN_MAP_TADO = {"HIGH": FAN_HIGH, "MIDDLE": FAN_MIDDLE, "LOW": FAN_LOW}

HVAC_MAP_TADO_HEAT = {
    "MANUAL": HVAC_MODE_HEAT,
    "TIMER": HVAC_MODE_HEAT,
    "TADO_MODE": HVAC_MODE_HEAT,
    "SMART_SCHEDULE": HVAC_MODE_AUTO,
    "OFF": HVAC_MODE_OFF,
}
HVAC_MAP_TADO_COOL = {
    "MANUAL": HVAC_MODE_COOL,
    "TIMER": HVAC_MODE_COOL,
    "TADO_MODE": HVAC_MODE_COOL,
    "SMART_SCHEDULE": HVAC_MODE_AUTO,
    "OFF": HVAC_MODE_OFF,
}
HVAC_MAP_TADO_HEAT_COOL = {
    "MANUAL": HVAC_MODE_HEAT_COOL,
    "TIMER": HVAC_MODE_HEAT_COOL,
    "TADO_MODE": HVAC_MODE_HEAT_COOL,
    "SMART_SCHEDULE": HVAC_MODE_AUTO,
    "OFF": HVAC_MODE_OFF,
}

SUPPORT_FLAGS = SUPPORT_TARGET_TEMPERATURE | SUPPORT_PRESET_MODE
SUPPORT_HVAC_HEAT = [HVAC_MODE_HEAT, HVAC_MODE_AUTO, HVAC_MODE_OFF]
SUPPORT_HVAC_COOL = [HVAC_MODE_COOL, HVAC_MODE_AUTO, HVAC_MODE_OFF]
SUPPORT_HVAC_HEAT_COOL = [HVAC_MODE_HEAT_COOL, HVAC_MODE_AUTO, HVAC_MODE_OFF]
SUPPORT_FAN = [FAN_HIGH, FAN_MIDDLE, FAN_LOW, FAN_OFF]
SUPPORT_PRESET = [PRESET_AWAY, PRESET_HOME]


def setup_platform(hass, config, add_entities, discovery_info=None):
    """Set up the Tado climate platform."""
    api_list = hass.data[DOMAIN][DATA]
    entities = []
<<<<<<< HEAD
    for zone in tado.zones:
        if zone["type"] in [TYPE_HEATING, TYPE_AIR_CONDITIONING]:
            entity = create_climate_entity(
                tado, zone["name"], zone["id"], discovery_info[CONF_FALLBACK]
            )
=======

    for tado in api_list:
        for zone in tado.zones:
            entity = create_climate_entity(tado, zone["name"], zone["id"])
>>>>>>> 0700d38d
            if entity:
                entities.append(entity)

    if entities:
        add_entities(entities, True)


def create_climate_entity(tado, name: str, zone_id: int):
    """Create a Tado climate entity."""
    capabilities = tado.get_capabilities(zone_id)
    _LOGGER.debug("Capabilities for zone %s: %s", zone_id, capabilities)

    zone_type = capabilities["type"]

    ac_support_heat = False
    if zone_type == TYPE_AIR_CONDITIONING:
        # Only use heat if available
        # (you don't have to setup a heat mode, but cool is required)
        # Heat is preferred as it generally has a lower minimum temperature
        if "HEAT" in capabilities:
            temperatures = capabilities["HEAT"]["temperatures"]
            ac_support_heat = True
        else:
            temperatures = capabilities["COOL"]["temperatures"]
    elif "temperatures" in capabilities:
        temperatures = capabilities["temperatures"]
    else:
        _LOGGER.debug("Not adding zone %s since it has no temperature", name)
        return None

    min_temp = float(temperatures["celsius"]["min"])
    max_temp = float(temperatures["celsius"]["max"])
    step = temperatures["celsius"].get("step", PRECISION_TENTHS)

    entity = TadoClimate(
        tado, name, zone_id, zone_type, min_temp, max_temp, step, ac_support_heat,
    )
    return entity


class TadoClimate(ClimateDevice):
    """Representation of a Tado climate entity."""

    def __init__(
        self,
        tado,
        zone_name,
        zone_id,
        zone_type,
        min_temp,
        max_temp,
        step,
        ac_support_heat,
    ):
        """Initialize of Tado climate entity."""
        self._tado = tado

        self.zone_name = zone_name
        self.zone_id = zone_id
        self.zone_type = zone_type
        self._unique_id = f"{zone_type} {zone_id} {tado.device_id}"

        self._ac_device = zone_type == TYPE_AIR_CONDITIONING
        self._ac_support_heat = ac_support_heat
        self._cooling = False

        self._active = False
        self._device_is_active = False

        self._cur_temp = None
        self._cur_humidity = None
        self._is_away = False
        self._min_temp = min_temp
        self._max_temp = max_temp
        self._step = step
        self._target_temp = None

        if tado.fallback:
            _LOGGER.debug("Default overlay is set to TADO MODE")
            # Fallback to Smart Schedule at next Schedule switch
            self._default_overlay = CONST_OVERLAY_TADO_MODE
        else:
            _LOGGER.debug("Default overlay is set to MANUAL MODE")
            # Don't fallback to Smart Schedule, but keep in manual mode
            self._default_overlay = CONST_OVERLAY_MANUAL

        self._current_fan = CONST_MODE_OFF
        self._current_operation = CONST_MODE_SMART_SCHEDULE
        self._overlay_mode = CONST_MODE_SMART_SCHEDULE

    async def async_added_to_hass(self):
        """Register for sensor updates."""

        @callback
        def async_update_callback():
            """Schedule an entity update."""
            self.async_schedule_update_ha_state(True)

        async_dispatcher_connect(
            self.hass,
            SIGNAL_TADO_UPDATE_RECEIVED.format("zone", self.zone_id),
            async_update_callback,
        )

    @property
    def supported_features(self):
        """Return the list of supported features."""
        return SUPPORT_FLAGS

    @property
    def name(self):
        """Return the name of the entity."""
        return self.zone_name

    @property
    def unique_id(self):
        """Return the unique id."""
        return self._unique_id

    @property
    def should_poll(self) -> bool:
        """Do not poll."""
        return False

    @property
    def current_humidity(self):
        """Return the current humidity."""
        return self._cur_humidity

    @property
    def current_temperature(self):
        """Return the sensor temperature."""
        return self._cur_temp

    @property
    def hvac_mode(self):
        """Return hvac operation ie. heat, cool mode.

        Need to be one of HVAC_MODE_*.
        """
        if self._ac_device and self._ac_support_heat:
            return HVAC_MAP_TADO_HEAT_COOL.get(self._current_operation)
        if self._ac_device and not self._ac_support_heat:
            return HVAC_MAP_TADO_COOL.get(self._current_operation)
        return HVAC_MAP_TADO_HEAT.get(self._current_operation)

    @property
    def hvac_modes(self):
        """Return the list of available hvac operation modes.

        Need to be a subset of HVAC_MODES.
        """
        if self._ac_device:
            if self._ac_support_heat:
                return SUPPORT_HVAC_HEAT_COOL
            return SUPPORT_HVAC_COOL
        return SUPPORT_HVAC_HEAT

    @property
    def hvac_action(self):
        """Return the current running hvac operation if supported.

        Need to be one of CURRENT_HVAC_*.
        """
        if not self._device_is_active:
            return CURRENT_HVAC_OFF
        if self._ac_device:
            if self._active:
                if self._ac_support_heat and not self._cooling:
                    return CURRENT_HVAC_HEAT
                return CURRENT_HVAC_COOL
            return CURRENT_HVAC_IDLE
        if self._active:
            return CURRENT_HVAC_HEAT
        return CURRENT_HVAC_IDLE

    @property
    def fan_mode(self):
        """Return the fan setting."""
        if self._ac_device:
            return FAN_MAP_TADO.get(self._current_fan)
        return None

    @property
    def fan_modes(self):
        """List of available fan modes."""
        if self._ac_device:
            return SUPPORT_FAN
        return None

    def set_fan_mode(self, fan_mode: str):
        """Turn fan on/off."""
        pass

    @property
    def preset_mode(self):
        """Return the current preset mode (home, away)."""
        if self._is_away:
            return PRESET_AWAY
        return PRESET_HOME

    @property
    def preset_modes(self):
        """Return a list of available preset modes."""
        return SUPPORT_PRESET

    def set_preset_mode(self, preset_mode):
        """Set new preset mode."""
        pass

    @property
    def temperature_unit(self):
        """Return the unit of measurement used by the platform."""
        return TEMP_CELSIUS

    @property
    def target_temperature_step(self):
        """Return the supported step of target temperature."""
        return self._step

    @property
    def target_temperature(self):
        """Return the temperature we try to reach."""
        return self._target_temp

    def set_temperature(self, **kwargs):
        """Set new target temperature."""
        temperature = kwargs.get(ATTR_TEMPERATURE)
        if temperature is None:
            return

        self._current_operation = self._default_overlay
        self._overlay_mode = None
        self._target_temp = temperature
        self._control_heating()

    def set_hvac_mode(self, hvac_mode):
        """Set new target hvac mode."""
        mode = None

        if hvac_mode == HVAC_MODE_OFF:
            mode = CONST_MODE_OFF
        elif hvac_mode == HVAC_MODE_AUTO:
            mode = CONST_MODE_SMART_SCHEDULE
        elif hvac_mode == HVAC_MODE_HEAT:
            mode = self._default_overlay
        elif hvac_mode == HVAC_MODE_COOL:
            mode = self._default_overlay
        elif hvac_mode == HVAC_MODE_HEAT_COOL:
            mode = self._default_overlay

        self._current_operation = mode
        self._overlay_mode = None

        # Set a target temperature if we don't have any
        # This can happen when we switch from Off to On
        if self._target_temp is None:
            if self._ac_device:
                self._target_temp = self.max_temp
            else:
                self._target_temp = self.min_temp
            self.schedule_update_ha_state()

        self._control_heating()

    @property
    def min_temp(self):
        """Return the minimum temperature."""
        return self._min_temp

    @property
    def max_temp(self):
        """Return the maximum temperature."""
        return self._max_temp

    def update(self):
        """Handle update callbacks."""
        _LOGGER.debug("Updating climate platform for zone %d", self.zone_id)
        try:
            data = self._tado.data["zone"][self.zone_id]
        except KeyError:
            _LOGGER.debug("No data")
            return

        if "sensorDataPoints" in data:
            sensor_data = data["sensorDataPoints"]

            if "insideTemperature" in sensor_data:
                temperature = float(sensor_data["insideTemperature"]["celsius"])
                self._cur_temp = temperature

            if "humidity" in sensor_data:
                humidity = float(sensor_data["humidity"]["percentage"])
                self._cur_humidity = humidity

            # temperature setting will not exist when device is off
            if (
                "temperature" in data["setting"]
                and data["setting"]["temperature"] is not None
            ):
                setting = float(data["setting"]["temperature"]["celsius"])
                self._target_temp = setting

        if "tadoMode" in data:
            mode = data["tadoMode"]
            self._is_away = mode == "AWAY"

        if "setting" in data:
            power = data["setting"]["power"]
            if power == "OFF":
                self._current_operation = CONST_MODE_OFF
                self._current_fan = CONST_MODE_OFF
                # There is no overlay, the mode will always be
                # "SMART_SCHEDULE"
                self._overlay_mode = CONST_MODE_SMART_SCHEDULE
                self._device_is_active = False
            else:
                self._device_is_active = True

        active = False
        if "activityDataPoints" in data:
            activity_data = data["activityDataPoints"]
            if self._ac_device:
                if "acPower" in activity_data and activity_data["acPower"] is not None:
                    if not activity_data["acPower"]["value"] == "OFF":
                        active = True
            else:
                if (
                    "heatingPower" in activity_data
                    and activity_data["heatingPower"] is not None
                ):
                    if float(activity_data["heatingPower"]["percentage"]) > 0.0:
                        active = True
        self._active = active

        overlay = False
        overlay_data = None
        termination = CONST_MODE_SMART_SCHEDULE
        cooling = False
        fan_speed = CONST_MODE_OFF

        if "overlay" in data:
            overlay_data = data["overlay"]
            overlay = overlay_data is not None

        if overlay:
            termination = overlay_data["termination"]["type"]
            setting = False
            setting_data = None

            if "setting" in overlay_data:
                setting_data = overlay_data["setting"]
                setting = setting_data is not None

            if setting:
                if "mode" in setting_data:
                    cooling = setting_data["mode"] == "COOL"

                if "fanSpeed" in setting_data:
                    fan_speed = setting_data["fanSpeed"]

        if self._device_is_active:
            # If you set mode manually to off, there will be an overlay
            # and a termination, but we want to see the mode "OFF"
            self._overlay_mode = termination
            self._current_operation = termination

        self._cooling = cooling
        self._current_fan = fan_speed

    def _control_heating(self):
        """Send new target temperature to Tado."""
        if self._current_operation == CONST_MODE_SMART_SCHEDULE:
            _LOGGER.debug(
                "Switching to SMART_SCHEDULE for zone %s (%d)",
                self.zone_name,
                self.zone_id,
            )
            self._tado.reset_zone_overlay(self.zone_id)
            self._overlay_mode = self._current_operation
            return

        if self._current_operation == CONST_MODE_OFF:
            _LOGGER.debug(
                "Switching to OFF for zone %s (%d)", self.zone_name, self.zone_id
            )
            self._tado.set_zone_off(self.zone_id, CONST_OVERLAY_MANUAL, self.zone_type)
            self._overlay_mode = self._current_operation
            return

        _LOGGER.debug(
            "Switching to %s for zone %s (%d) with temperature %s °C",
            self._current_operation,
            self.zone_name,
            self.zone_id,
            self._target_temp,
        )
        self._tado.set_zone_overlay(
            self.zone_id,
            self._current_operation,
            self._target_temp,
            None,
            self.zone_type,
            "COOL" if self._ac_device else None,
        )
        self._overlay_mode = self._current_operation<|MERGE_RESOLUTION|>--- conflicted
+++ resolved
@@ -73,20 +73,13 @@
     """Set up the Tado climate platform."""
     api_list = hass.data[DOMAIN][DATA]
     entities = []
-<<<<<<< HEAD
-    for zone in tado.zones:
-        if zone["type"] in [TYPE_HEATING, TYPE_AIR_CONDITIONING]:
-            entity = create_climate_entity(
-                tado, zone["name"], zone["id"], discovery_info[CONF_FALLBACK]
-            )
-=======
 
     for tado in api_list:
         for zone in tado.zones:
-            entity = create_climate_entity(tado, zone["name"], zone["id"])
->>>>>>> 0700d38d
-            if entity:
-                entities.append(entity)
+            if zone["type"] in [TYPE_HEATING, TYPE_AIR_CONDITIONING]:
+                entity = create_climate_entity(tado, zone["name"], zone["id"])
+                if entity:
+                    entities.append(entity)
 
     if entities:
         add_entities(entities, True)
