"""Support for OpenUV sensors."""

from __future__ import annotations

from collections.abc import Callable, Mapping
from dataclasses import dataclass
from typing import Any

from homeassistant.components.sensor import (
    SensorDeviceClass,
    SensorEntity,
    SensorEntityDescription,
    SensorStateClass,
)
from homeassistant.config_entries import ConfigEntry
from homeassistant.const import UV_INDEX, UnitOfTime
from homeassistant.core import HomeAssistant
from homeassistant.helpers.device_registry import DeviceEntryType, DeviceInfo
from homeassistant.helpers.entity_platform import AddEntitiesCallback
from homeassistant.util.dt import as_local, parse_datetime

from .const import (
    DATA_UV,
    DOMAIN,
    TYPE_CURRENT_OZONE_LEVEL,
    TYPE_CURRENT_UV_INDEX,
    TYPE_CURRENT_UV_INDEX_WITH_GRAPH,
    TYPE_CURRENT_UV_LEVEL,
    TYPE_MAX_UV_INDEX,
    TYPE_SAFE_EXPOSURE_TIME_1,
    TYPE_SAFE_EXPOSURE_TIME_2,
    TYPE_SAFE_EXPOSURE_TIME_3,
    TYPE_SAFE_EXPOSURE_TIME_4,
    TYPE_SAFE_EXPOSURE_TIME_5,
    TYPE_SAFE_EXPOSURE_TIME_6,
)
from .coordinator import OpenUvCoordinator
from .entity import OpenUvEntity

ATTR_MAX_UV_TIME = "time"

EXPOSURE_TYPE_MAP = {
    TYPE_SAFE_EXPOSURE_TIME_1: "st1",
    TYPE_SAFE_EXPOSURE_TIME_2: "st2",
    TYPE_SAFE_EXPOSURE_TIME_3: "st3",
    TYPE_SAFE_EXPOSURE_TIME_4: "st4",
    TYPE_SAFE_EXPOSURE_TIME_5: "st5",
    TYPE_SAFE_EXPOSURE_TIME_6: "st6",
}

SKIN_TYPE_TRANSLATION: dict[str, int | None] = {
    "Skin Type I": 0,
    "Skin Type II": 1,
    "Skin Type III": 2,
    "Skin Type IV": 3,
    "Skin Type V": 4,
    "Skin Type VI": 5,
}
UV_INDEX_LABEL_TRANSLATION: dict[str, int] = {
    "low": 0,
    "moderate": 1,
    "high": 2,
    "very_high": 3,
    "extreme": 4,
}

SUN_EXPOSURE: list[list[tuple[int, int] | None]] = [
    [(15, 20), (20, 30), (30, 40), (40, 60), (60, 80), None],
    [(10, 15), (15, 20), (20, 30), (30, 40), (40, 60), (60, 80)],
    [(5, 10), (10, 15), (15, 20), (20, 30), (30, 40), (40, 60)],
    [(2, 8), (5, 10), (10, 15), (15, 20), (20, 30), (30, 40)],
    [(1, 5), (2, 8), (5, 10), (10, 15), (15, 20), (20, 30)],
]


@dataclass
class UvLabel:
    """Define a friendly UV level label and its minimum UV index."""

    value: str
    minimum_index: int
    color: str


UV_LABEL_DEFINITIONS = (
    UvLabel(value="extreme", minimum_index=11, color="purple"),
    UvLabel(value="very_high", minimum_index=8, color="red"),
    UvLabel(value="high", minimum_index=6, color="orange"),
    UvLabel(value="moderate", minimum_index=3, color="yellow"),
    UvLabel(value="low", minimum_index=0, color="green"),
)


def get_uv_label_and_color(uv_index: int) -> tuple[str, str]:
    """Return the UV label for the UV index."""
    label = next(
        label for label in UV_LABEL_DEFINITIONS if uv_index >= label.minimum_index
    )
    return label.value, label.color


@dataclass(frozen=True, kw_only=True)
class OpenUvSensorEntityDescription(SensorEntityDescription):
    """Define a class that describes OpenUV sensor entities."""

    value_fn: Callable[[dict[str, Any]], int | str]


SENSOR_DESCRIPTIONS = (
    OpenUvSensorEntityDescription(
        key=TYPE_CURRENT_OZONE_LEVEL,
        translation_key="current_ozone_level",
        native_unit_of_measurement="du",
        state_class=SensorStateClass.MEASUREMENT,
        value_fn=lambda data: data["ozone"],
    ),
    OpenUvSensorEntityDescription(
        key=TYPE_CURRENT_UV_INDEX,
        translation_key="current_uv_index",
        native_unit_of_measurement=UV_INDEX,
        state_class=SensorStateClass.MEASUREMENT,
        value_fn=lambda data: data["uv"],
    ),
    OpenUvSensorEntityDescription(
        key=TYPE_CURRENT_UV_LEVEL,
        translation_key="current_uv_level",
        device_class=SensorDeviceClass.ENUM,
        options=[label.value for label in UV_LABEL_DEFINITIONS],
        value_fn=lambda data: get_uv_label_and_color(data["uv"])[0],
    ),
    OpenUvSensorEntityDescription(
        key=TYPE_CURRENT_UV_INDEX_WITH_GRAPH,
        translation_key="current_uv_index_with_graph",
        native_unit_of_measurement=UV_INDEX,
        state_class=SensorStateClass.MEASUREMENT,
        value_fn=lambda data: data["uv"],
    ),
    OpenUvSensorEntityDescription(
        key=TYPE_MAX_UV_INDEX,
        translation_key="max_uv_index",
        native_unit_of_measurement=UV_INDEX,
        state_class=SensorStateClass.MEASUREMENT,
        value_fn=lambda data: data["uv_max"],
    ),
    OpenUvSensorEntityDescription(
        key=TYPE_SAFE_EXPOSURE_TIME_1,
        translation_key="skin_type_1_safe_exposure_time",
        native_unit_of_measurement=UnitOfTime.MINUTES,
        state_class=SensorStateClass.MEASUREMENT,
        value_fn=lambda data: data["safe_exposure_time"][
            EXPOSURE_TYPE_MAP[TYPE_SAFE_EXPOSURE_TIME_1]
        ],
    ),
    OpenUvSensorEntityDescription(
        key=TYPE_SAFE_EXPOSURE_TIME_2,
        translation_key="skin_type_2_safe_exposure_time",
        native_unit_of_measurement=UnitOfTime.MINUTES,
        state_class=SensorStateClass.MEASUREMENT,
        value_fn=lambda data: data["safe_exposure_time"][
            EXPOSURE_TYPE_MAP[TYPE_SAFE_EXPOSURE_TIME_2]
        ],
    ),
    OpenUvSensorEntityDescription(
        key=TYPE_SAFE_EXPOSURE_TIME_3,
        translation_key="skin_type_3_safe_exposure_time",
        native_unit_of_measurement=UnitOfTime.MINUTES,
        state_class=SensorStateClass.MEASUREMENT,
        value_fn=lambda data: data["safe_exposure_time"][
            EXPOSURE_TYPE_MAP[TYPE_SAFE_EXPOSURE_TIME_3]
        ],
    ),
    OpenUvSensorEntityDescription(
        key=TYPE_SAFE_EXPOSURE_TIME_4,
        translation_key="skin_type_4_safe_exposure_time",
        native_unit_of_measurement=UnitOfTime.MINUTES,
        state_class=SensorStateClass.MEASUREMENT,
        value_fn=lambda data: data["safe_exposure_time"][
            EXPOSURE_TYPE_MAP[TYPE_SAFE_EXPOSURE_TIME_4]
        ],
    ),
    OpenUvSensorEntityDescription(
        key=TYPE_SAFE_EXPOSURE_TIME_5,
        translation_key="skin_type_5_safe_exposure_time",
        native_unit_of_measurement=UnitOfTime.MINUTES,
        state_class=SensorStateClass.MEASUREMENT,
        value_fn=lambda data: data["safe_exposure_time"][
            EXPOSURE_TYPE_MAP[TYPE_SAFE_EXPOSURE_TIME_5]
        ],
    ),
    OpenUvSensorEntityDescription(
        key=TYPE_SAFE_EXPOSURE_TIME_6,
        translation_key="skin_type_6_safe_exposure_time",
        native_unit_of_measurement=UnitOfTime.MINUTES,
        state_class=SensorStateClass.MEASUREMENT,
        value_fn=lambda data: data["safe_exposure_time"][
            EXPOSURE_TYPE_MAP[TYPE_SAFE_EXPOSURE_TIME_6]
        ],
    ),
)


async def async_setup_entry(
    hass: HomeAssistant, entry: ConfigEntry, async_add_entities: AddEntitiesCallback
) -> None:
<<<<<<< HEAD
    """Set up OpenUV sensors based on a config entry."""
    coordinators: dict[str, OpenUvCoordinator] = hass.data[DOMAIN][entry.entry_id]
=======
    """Set up a OpenUV sensor based on a config entry."""
    entry_data = dict(entry.data)

    async_add_entities([SkinTypeSensor(entry_data, entry=entry)])
>>>>>>> 101f38cc

    coordinators: dict[str, OpenUvCoordinator] = hass.data[DOMAIN][entry.entry_id]
    async_add_entities([VitaminDSensor(coordinators[DATA_UV])])
    async_add_entities(
        [
            OpenUvGraphSensor(coordinators[DATA_UV], description)
            if description.key == TYPE_CURRENT_UV_INDEX_WITH_GRAPH
            else OpenUvSensor(coordinators[DATA_UV], description)
            for description in SENSOR_DESCRIPTIONS
        ]
    )


class OpenUvSensor(OpenUvEntity, SensorEntity):
    """Define a sensor for OpenUV."""

    entity_description: OpenUvSensorEntityDescription

    @property
    def extra_state_attributes(self) -> Mapping[str, Any]:
        """Return entity specific state attributes."""
        attrs = {}
        if self.entity_description.key == TYPE_MAX_UV_INDEX:
            if uv_max_time := parse_datetime(self.coordinator.data["uv_max_time"]):
                attrs[ATTR_MAX_UV_TIME] = as_local(uv_max_time).isoformat()
        return attrs

    @property
    def name(self) -> str:
        """Return the name of the sensor."""
        return self.entity_description.translation_key or "OpenUV Sensor"

    @property
    def native_value(self) -> int | str:
        """Return the sensor value."""
        return self.entity_description.value_fn(self.coordinator.data)


<<<<<<< HEAD
class OpenUvGraphSensor(OpenUvEntity, SensorEntity):
    """Define a sensor for Current UV Index with Graph."""

    # Describe the sensor entity for OpenUV
    entity_description: OpenUvSensorEntityDescription

    def __init__(
        self, coordinator: OpenUvCoordinator, description: OpenUvSensorEntityDescription
    ) -> None:
        """Initialize the sensor.

        Args:
            coordinator (OpenUvCoordinator): The data coordinator for fetching UV data.
            description (OpenUvSensorEntityDescription): The description for the sensor entity.

        """
        super().__init__(coordinator, description)
        # Store hourly forecast data as a list of dictionaries (e.g., [{"time": "10:00", "uv_index": 5}])
        self._hourly_forecast: list[dict[str, Any]] = []

    @property
    def extra_state_attributes(self) -> Mapping[str, Any]:
        """Return entity-specific state attributes for UV Index with Graph.

        Returns:
            Mapping[str, Any]: Additional attributes including risk color, label, and hourly forecast.

        """
        attrs: dict[str, Any] = {}

        # Retrieve the current UV Index value
        uv_index = self.native_value
        if uv_index is not None and isinstance(uv_index, int):
            # Get the corresponding risk label and color for the UV Index
            label, color = get_uv_label_and_color(uv_index)
            attrs["color"] = color  # Add color to attributes (e.g., "green", "yellow")
            attrs["uv_label"] = label  # Add risk level label (e.g., "low", "moderate")

        # Include the hourly forecast data in the attributes if it exists
        if self._hourly_forecast:
            attrs["hourly_uv_index"] = self._hourly_forecast

        return attrs

    @property
    def name(self) -> str:
        """Return the name of the sensor.

        Returns:
            str: The name displayed in the Home Assistant UI.

        """
        return "Current UV Index with Graph"

    @property
    def unique_id(self) -> str:
        """Return a unique ID for the sensor.

        Returns:
            str: A unique identifier for the sensor entity.

        """
        return "current_uv_index_with_graph"

    @property
    def native_value(self) -> int:
        """Return the current UV Index value.

        Returns:
            int: The current UV Index. Defaults to 0 if value is invalid.

        """
        value = self.entity_description.value_fn(self.coordinator.data)
        return value if isinstance(value, (int, float)) else 0

    async def async_update(self) -> None:
        """Fetch data dynamically and update the UV Index and hourly forecast.

        This method is called automatically by the data coordinator to refresh the sensor's data.
        """
        # Call the parent class's update method to sync with the data coordinator
        await super().async_update()

        # Clear the existing forecast data
        self._hourly_forecast = []

        # Fetch UV Index time series data from the coordinator
        data: dict[str, Any] = self.coordinator.data

        # Check if "uv_time_series" exists in the data and is a list
        if "uv_time_series" in data and isinstance(data["uv_time_series"], list):
            for entry in data["uv_time_series"]:
                # Extract the time (HH:MM format) from the timestamp
                time = entry.get("time", "").split("T")[1][:5]  # Example: "10:00"
                # Extract the UV Index value
                uv_index = entry.get("uv", 0)
                # Append the time and UV Index as a dictionary to the hourly forecast
                self._hourly_forecast.append({"time": time, "uv_index": uv_index})
=======
class SkinTypeSensor(SensorEntity):
    """Define a sensor that reflects the user's selected skin type."""

    def __init__(self, entry_data: dict, entry: ConfigEntry) -> None:
        """Initialize the Skin Type sensor."""
        self._attr_name = "Skin Type"
        self._attr_unique_id = (
            f"skin_type_{entry_data['latitude']}_{entry_data['longitude']}"
        )
        self._entry_data = dict(entry_data)
        self.entry = entry
        self._attr_device_info = DeviceInfo(
            identifiers={
                (DOMAIN, f"{entry_data['latitude']}_{entry_data['longitude']}")
            },
            name="OpenUV",
            entry_type=DeviceEntryType.SERVICE,
        )

    @property
    def native_value(self) -> str:
        """Return the current state of the skin type sensor."""
        skin_type = self.entry.options.get("skin_type", None)
        if skin_type is None:
            skin_type = self._entry_data.get("skin_type", "None")
        return str(skin_type)

    @property
    def extra_state_attributes(self) -> Mapping[str, Any]:
        """Return extra state attributes."""
        return {
            "skin_type": self._entry_data.get("skin_type", "None"),
        }

    async def async_update(self) -> None:
        """Update the sensor state from the configuration."""
        skin_type = self.entry.options.get("skin_type", None)
        if skin_type is not None:
            self._entry_data["skin_type"] = skin_type
        self.async_write_ha_state()


class VitaminDSensor(SensorEntity):
    "Define a sensor for vitamin D intake."

    def __init__(self, coordinator: OpenUvCoordinator) -> None:
        "Initialize the Vitamin D sensor."
        self._attr_name = "Vitamin D Intake Sun Exposure"
        self._attr_unique_id = (
            f"vitamin_d_{coordinator.latitude}_{coordinator.longitude}"
        )
        self.coordinator = coordinator
        super().__init__()

    @property
    def native_value(self) -> str:
        """Get the value for vitamin D intake."""
        skin_type = self.coordinator.config_entry.options.get("skin_type", "None")
        current_uv_index_label = get_uv_label(self.coordinator.data["uv"])
        return self.get_sun_exposure(skin_type, current_uv_index_label)

    async def async_update(self) -> None:
        "Update the sensor data."
        self.async_write_ha_state()

    def get_sun_exposure(self, skin_type: str, current_uv_index: str) -> str:
        "Get recommended sun exposure to reach vitamin D intake."
        skin_type_translated: int | None = SKIN_TYPE_TRANSLATION.get(skin_type)
        uv_index_label_translated: int = UV_INDEX_LABEL_TRANSLATION.get(
            current_uv_index, 0
        )
        if skin_type_translated is None:
            return "Set your skin type"
        sun_exposure_interval: tuple[int, int] | None = SUN_EXPOSURE[
            uv_index_label_translated
        ][skin_type_translated]
        if sun_exposure_interval is None:
            return "-"
        return f"{sun_exposure_interval[0]} - {sun_exposure_interval[1]} min"
>>>>>>> 101f38cc
<|MERGE_RESOLUTION|>--- conflicted
+++ resolved
@@ -202,15 +202,10 @@
 async def async_setup_entry(
     hass: HomeAssistant, entry: ConfigEntry, async_add_entities: AddEntitiesCallback
 ) -> None:
-<<<<<<< HEAD
-    """Set up OpenUV sensors based on a config entry."""
-    coordinators: dict[str, OpenUvCoordinator] = hass.data[DOMAIN][entry.entry_id]
-=======
     """Set up a OpenUV sensor based on a config entry."""
     entry_data = dict(entry.data)
 
     async_add_entities([SkinTypeSensor(entry_data, entry=entry)])
->>>>>>> 101f38cc
 
     coordinators: dict[str, OpenUvCoordinator] = hass.data[DOMAIN][entry.entry_id]
     async_add_entities([VitaminDSensor(coordinators[DATA_UV])])
@@ -249,7 +244,6 @@
         return self.entity_description.value_fn(self.coordinator.data)
 
 
-<<<<<<< HEAD
 class OpenUvGraphSensor(OpenUvEntity, SensorEntity):
     """Define a sensor for Current UV Index with Graph."""
 
@@ -348,7 +342,7 @@
                 uv_index = entry.get("uv", 0)
                 # Append the time and UV Index as a dictionary to the hourly forecast
                 self._hourly_forecast.append({"time": time, "uv_index": uv_index})
-=======
+
 class SkinTypeSensor(SensorEntity):
     """Define a sensor that reflects the user's selected skin type."""
 
@@ -427,5 +421,4 @@
         ][skin_type_translated]
         if sun_exposure_interval is None:
             return "-"
-        return f"{sun_exposure_interval[0]} - {sun_exposure_interval[1]} min"
->>>>>>> 101f38cc
+        return f"{sun_exposure_interval[0]} - {sun_exposure_interval[1]} min"