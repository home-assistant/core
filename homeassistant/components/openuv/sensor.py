--- conflicted
+++ resolved
@@ -1,11 +1,7 @@
 """Support for OpenUV sensors."""
 import logging
 
-<<<<<<< HEAD
-from homeassistant.const import TIME_MINUTES, UNIT_UV_INDEX
-=======
 from homeassistant.const import TIME_MINUTES, UV_INDEX
->>>>>>> dbd1ca45
 from homeassistant.core import callback
 from homeassistant.util.dt import as_local, parse_datetime
 
@@ -47,15 +43,9 @@
 
 SENSORS = {
     TYPE_CURRENT_OZONE_LEVEL: ("Current Ozone Level", "mdi:vector-triangle", "du"),
-<<<<<<< HEAD
-    TYPE_CURRENT_UV_INDEX: ("Current UV Index", "mdi:weather-sunny", UNIT_UV_INDEX),
-    TYPE_CURRENT_UV_LEVEL: ("Current UV Level", "mdi:weather-sunny", None),
-    TYPE_MAX_UV_INDEX: ("Max UV Index", "mdi:weather-sunny", UNIT_UV_INDEX),
-=======
     TYPE_CURRENT_UV_INDEX: ("Current UV Index", "mdi:weather-sunny", UV_INDEX),
     TYPE_CURRENT_UV_LEVEL: ("Current UV Level", "mdi:weather-sunny", None),
     TYPE_MAX_UV_INDEX: ("Max UV Index", "mdi:weather-sunny", UV_INDEX),
->>>>>>> dbd1ca45
     TYPE_SAFE_EXPOSURE_TIME_1: (
         "Skin Type 1 Safe Exposure Time",
         "mdi:timer",
