{
  "domain": "homekit_controller",
  "name": "HomeKit Controller",
  "config_flow": true,
  "documentation": "https://www.home-assistant.io/integrations/homekit_controller",
<<<<<<< HEAD
  "requirements": ["aiohomekit==0.3.0"],
=======
  "requirements": ["aiohomekit==0.4.0"],
>>>>>>> 55740042
  "zeroconf": ["_hap._tcp.local."],
  "after_dependencies": ["zeroconf"],
  "codeowners": ["@Jc2k", "@bdraco"],
  "iot_class": "local_push"
}<|MERGE_RESOLUTION|>--- conflicted
+++ resolved
@@ -3,11 +3,7 @@
   "name": "HomeKit Controller",
   "config_flow": true,
   "documentation": "https://www.home-assistant.io/integrations/homekit_controller",
-<<<<<<< HEAD
-  "requirements": ["aiohomekit==0.3.0"],
-=======
   "requirements": ["aiohomekit==0.4.0"],
->>>>>>> 55740042
   "zeroconf": ["_hap._tcp.local."],
   "after_dependencies": ["zeroconf"],
   "codeowners": ["@Jc2k", "@bdraco"],
