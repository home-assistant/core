{
  "domain": "homekit_controller",
  "name": "HomeKit Controller",
  "config_flow": true,
  "documentation": "https://www.home-assistant.io/integrations/homekit_controller",
  "requirements": [
<<<<<<< HEAD
    "aiohomekit==0.2.55"
=======
    "aiohomekit==0.2.57"
>>>>>>> bb31de1d
  ],
  "zeroconf": [
    "_hap._tcp.local."
  ],
  "after_dependencies": [
    "zeroconf"
  ],
  "codeowners": [
    "@Jc2k"
  ]
}<|MERGE_RESOLUTION|>--- conflicted
+++ resolved
@@ -4,11 +4,7 @@
   "config_flow": true,
   "documentation": "https://www.home-assistant.io/integrations/homekit_controller",
   "requirements": [
-<<<<<<< HEAD
-    "aiohomekit==0.2.55"
-=======
     "aiohomekit==0.2.57"
->>>>>>> bb31de1d
   ],
   "zeroconf": [
     "_hap._tcp.local."
