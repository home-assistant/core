--- conflicted
+++ resolved
@@ -10,7 +10,6 @@
 
 # Mapping from Homekit type to component.
 HOMEKIT_ACCESSORY_DISPATCH = {
-<<<<<<< HEAD
     'lightbulb': 'light',
     'outlet': 'switch',
     'switch': 'switch',
@@ -26,20 +25,4 @@
     'humidity': 'sensor',
     'light': 'sensor',
     'temperature': 'sensor'
-=======
-    "lightbulb": "light",
-    "outlet": "switch",
-    "switch": "switch",
-    "thermostat": "climate",
-    "security-system": "alarm_control_panel",
-    "garage-door-opener": "cover",
-    "window": "cover",
-    "window-covering": "cover",
-    "lock-mechanism": "lock",
-    "contact": "binary_sensor",
-    "motion": "binary_sensor",
-    "humidity": "sensor",
-    "light": "sensor",
-    "temperature": "sensor",
->>>>>>> f9b1a522
 }