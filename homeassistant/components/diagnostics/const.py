--- conflicted
+++ resolved
@@ -3,7 +3,8 @@
 
 DOMAIN = "diagnostics"
 
-<<<<<<< HEAD
+REDACTED = "**REDACTED**"
+
 
 class DiagnosticsType(StrEnum):
     """Diagnostics types."""
@@ -14,7 +15,4 @@
 class DiagnosticsSubType(StrEnum):
     """Diagnostics sub types."""
 
-    DEVICE = "device"
-=======
-REDACTED = "**REDACTED**"
->>>>>>> d2f86805
+    DEVICE = "device"