"""Support for the Twitch stream status."""
from __future__ import annotations

from twitchAPI.helper import first
from twitchAPI.twitch import (
    AuthType,
    Twitch,
    TwitchAPIException,
<<<<<<< HEAD
=======
    TwitchAuthorizationException,
>>>>>>> 937ebb37
    TwitchResourceNotFound,
    TwitchUser,
)
import voluptuous as vol

from homeassistant.components.application_credentials import (
    ClientCredential,
    async_import_client_credential,
)
from homeassistant.components.sensor import PLATFORM_SCHEMA, SensorEntity
from homeassistant.config_entries import SOURCE_IMPORT, ConfigEntry
from homeassistant.const import CONF_CLIENT_ID, CONF_CLIENT_SECRET, CONF_TOKEN
from homeassistant.core import HomeAssistant
from homeassistant.helpers import config_entry_oauth2_flow
import homeassistant.helpers.config_validation as cv
from homeassistant.helpers.entity_platform import AddEntitiesCallback
from homeassistant.helpers.typing import ConfigType, DiscoveryInfoType

<<<<<<< HEAD
from .const import (
    CONF_ACCESS_TOKEN,
    CONF_CHANNELS,
    CONF_REFRESH_TOKEN,
    DOMAIN,
    LOGGER,
    OAUTH_SCOPES,
)
=======
from .const import CONF_CHANNELS, LOGGER, OAUTH_SCOPES
>>>>>>> 937ebb37

PLATFORM_SCHEMA = PLATFORM_SCHEMA.extend(
    {
        vol.Required(CONF_CLIENT_ID): cv.string,
        vol.Required(CONF_CLIENT_SECRET): cv.string,
        vol.Required(CONF_CHANNELS): vol.All(cv.ensure_list, [cv.string]),
        vol.Optional(CONF_TOKEN): cv.string,
    }
)


ATTR_GAME = "game"
ATTR_TITLE = "title"
ATTR_SUBSCRIPTION = "subscribed"
ATTR_SUBSCRIPTION_SINCE = "subscribed_since"
ATTR_SUBSCRIPTION_GIFTED = "subscription_is_gifted"
ATTR_FOLLOW = "following"
ATTR_FOLLOW_SINCE = "following_since"
ATTR_FOLLOWING = "followers"
ATTR_VIEWS = "views"

ICON = "mdi:twitch"

STATE_OFFLINE = "offline"
STATE_STREAMING = "streaming"


async def async_setup_platform(
    hass: HomeAssistant,
    config: ConfigType,
    async_add_entities: AddEntitiesCallback,
    discovery_info: DiscoveryInfoType | None = None,
) -> None:
    """Set up the Twitch platform."""
<<<<<<< HEAD
    await async_import_client_credential(
        hass,
        DOMAIN,
        ClientCredential(
            config[CONF_CLIENT_ID], config[CONF_CLIENT_SECRET], name="Twitch"
        ),
    )

    hass.async_create_task(
        hass.config_entries.flow.async_init(
            DOMAIN, context={"source": SOURCE_IMPORT}, data=config
        )
    )


async def async_setup_entry(
    hass: HomeAssistant,
    entry: ConfigEntry,
    async_add_entities: AddEntitiesCallback,
) -> None:
    """Initialize entries."""
    implementation = (
        await config_entry_oauth2_flow.async_get_config_entry_implementation(
            hass, entry
        )
    )
    session = config_entry_oauth2_flow.OAuth2Session(hass, entry, implementation)

    await session.async_ensure_token_valid()

    app_id = implementation.__dict__[CONF_CLIENT_ID]
    app_secret = implementation.__dict__[CONF_CLIENT_SECRET]
    access_token = entry.data[CONF_TOKEN][CONF_ACCESS_TOKEN]
    refresh_token = entry.data[CONF_TOKEN][CONF_REFRESH_TOKEN]

    client = await Twitch(
        app_id=app_id,
        app_secret=app_secret,
        target_app_auth_scope=OAUTH_SCOPES,
    )
    client.auto_refresh_auth = False
    await client.set_user_authentication(
        token=access_token,
        refresh_token=refresh_token,
        scope=OAUTH_SCOPES,
        validate=True,
    )

    async_add_entities(
        [
            TwitchSensor(channel, client)
            async for channel in client.get_users(logins=entry.options[CONF_CHANNELS])
        ],
=======
    channels = config[CONF_CHANNELS]
    client_id = config[CONF_CLIENT_ID]
    client_secret = config[CONF_CLIENT_SECRET]
    oauth_token = config.get(CONF_TOKEN)

    try:
        client = await Twitch(
            app_id=client_id,
            app_secret=client_secret,
            target_app_auth_scope=OAUTH_SCOPES,
        )
        client.auto_refresh_auth = False
    except TwitchAuthorizationException:
        LOGGER.error("Invalid client ID or client secret")
        return

    if oauth_token:
        try:
            await client.set_user_authentication(
                token=oauth_token, scope=OAUTH_SCOPES, validate=True
            )
        except MissingScopeException:
            LOGGER.error("OAuth token is missing required scope")
            return
        except InvalidTokenException:
            LOGGER.error("OAuth token is invalid")
            return

    twitch_users: list[TwitchUser] = []
    async for channel in client.get_users(logins=channels):
        twitch_users.append(channel)

    async_add_entities(
        [TwitchSensor(channel, client) for channel in twitch_users],
>>>>>>> 937ebb37
        True,
    )


class TwitchSensor(SensorEntity):
    """Representation of a Twitch channel."""

    _attr_icon = ICON

    def __init__(self, channel: TwitchUser, client: Twitch) -> None:
        """Initialize the sensor."""
        self._client = client
        self._channel = channel
        self._enable_user_auth = client.has_required_auth(AuthType.USER, OAUTH_SCOPES)
        self._attr_name = channel.display_name
<<<<<<< HEAD
        self.entity_id = f"sensor.lastfm_{channel.display_name}"
=======
>>>>>>> 937ebb37
        self._attr_unique_id = channel.id

    async def async_update(self) -> None:
        """Update device state."""
        followers = (await self._client.get_users_follows(to_id=self._channel.id)).total
        self._attr_extra_state_attributes = {
            ATTR_FOLLOWING: followers,
            ATTR_VIEWS: self._channel.view_count,
        }
        if self._enable_user_auth:
            await self._async_add_user_attributes()
        if stream := (
            await first(self._client.get_streams(user_id=[self._channel.id], first=1))
        ):
            self._attr_native_value = STATE_STREAMING
            self._attr_extra_state_attributes[ATTR_GAME] = stream.game_name
            self._attr_extra_state_attributes[ATTR_TITLE] = stream.title
            self._attr_entity_picture = stream.thumbnail_url
            if self._attr_entity_picture is not None:
                self._attr_entity_picture = self._attr_entity_picture.format(
                    height=24,
                    width=24,
                )
        else:
            self._attr_native_value = STATE_OFFLINE
            self._attr_extra_state_attributes[ATTR_GAME] = None
            self._attr_extra_state_attributes[ATTR_TITLE] = None
            self._attr_entity_picture = self._channel.profile_image_url

    async def _async_add_user_attributes(self) -> None:
        if not (user := await first(self._client.get_users())):
            return
        self._attr_extra_state_attributes[ATTR_SUBSCRIPTION] = False
        try:
            sub = await self._client.check_user_subscription(
                user_id=user.id, broadcaster_id=self._channel.id
            )
            self._attr_extra_state_attributes[ATTR_SUBSCRIPTION] = True
            self._attr_extra_state_attributes[ATTR_SUBSCRIPTION_GIFTED] = sub.is_gift
        except TwitchResourceNotFound:
            LOGGER.debug("User is not subscribed")
        except TwitchAPIException as exc:
            LOGGER.error("Error response on check_user_subscription: %s", exc)

        follows = (
            await self._client.get_users_follows(
                from_id=user.id, to_id=self._channel.id
            )
        ).data
        self._attr_extra_state_attributes[ATTR_FOLLOW] = len(follows) > 0
        if len(follows):
            self._attr_extra_state_attributes[ATTR_FOLLOW_SINCE] = follows[
                0
            ].followed_at<|MERGE_RESOLUTION|>--- conflicted
+++ resolved
@@ -6,10 +6,6 @@
     AuthType,
     Twitch,
     TwitchAPIException,
-<<<<<<< HEAD
-=======
-    TwitchAuthorizationException,
->>>>>>> 937ebb37
     TwitchResourceNotFound,
     TwitchUser,
 )
@@ -28,7 +24,6 @@
 from homeassistant.helpers.entity_platform import AddEntitiesCallback
 from homeassistant.helpers.typing import ConfigType, DiscoveryInfoType
 
-<<<<<<< HEAD
 from .const import (
     CONF_ACCESS_TOKEN,
     CONF_CHANNELS,
@@ -37,9 +32,6 @@
     LOGGER,
     OAUTH_SCOPES,
 )
-=======
-from .const import CONF_CHANNELS, LOGGER, OAUTH_SCOPES
->>>>>>> 937ebb37
 
 PLATFORM_SCHEMA = PLATFORM_SCHEMA.extend(
     {
@@ -74,7 +66,6 @@
     discovery_info: DiscoveryInfoType | None = None,
 ) -> None:
     """Set up the Twitch platform."""
-<<<<<<< HEAD
     await async_import_client_credential(
         hass,
         DOMAIN,
@@ -128,42 +119,6 @@
             TwitchSensor(channel, client)
             async for channel in client.get_users(logins=entry.options[CONF_CHANNELS])
         ],
-=======
-    channels = config[CONF_CHANNELS]
-    client_id = config[CONF_CLIENT_ID]
-    client_secret = config[CONF_CLIENT_SECRET]
-    oauth_token = config.get(CONF_TOKEN)
-
-    try:
-        client = await Twitch(
-            app_id=client_id,
-            app_secret=client_secret,
-            target_app_auth_scope=OAUTH_SCOPES,
-        )
-        client.auto_refresh_auth = False
-    except TwitchAuthorizationException:
-        LOGGER.error("Invalid client ID or client secret")
-        return
-
-    if oauth_token:
-        try:
-            await client.set_user_authentication(
-                token=oauth_token, scope=OAUTH_SCOPES, validate=True
-            )
-        except MissingScopeException:
-            LOGGER.error("OAuth token is missing required scope")
-            return
-        except InvalidTokenException:
-            LOGGER.error("OAuth token is invalid")
-            return
-
-    twitch_users: list[TwitchUser] = []
-    async for channel in client.get_users(logins=channels):
-        twitch_users.append(channel)
-
-    async_add_entities(
-        [TwitchSensor(channel, client) for channel in twitch_users],
->>>>>>> 937ebb37
         True,
     )
 
@@ -179,10 +134,6 @@
         self._channel = channel
         self._enable_user_auth = client.has_required_auth(AuthType.USER, OAUTH_SCOPES)
         self._attr_name = channel.display_name
-<<<<<<< HEAD
-        self.entity_id = f"sensor.lastfm_{channel.display_name}"
-=======
->>>>>>> 937ebb37
         self._attr_unique_id = channel.id
 
     async def async_update(self) -> None:
