--- conflicted
+++ resolved
@@ -9,35 +9,9 @@
 from homeassistant.core import HomeAssistant
 from homeassistant.helpers.entity_platform import AddEntitiesCallback
 
-<<<<<<< HEAD
-from .const import BED_PRESENCE_COORDINATOR, DOMAIN, Measurement
+from .const import BED_PRESENCE_COORDINATOR, DOMAIN
 from .coordinator import WithingsBedPresenceDataUpdateCoordinator
-from .entity import WithingsEntity, WithingsEntityDescription
-
-
-@dataclass
-class WithingsBinarySensorEntityDescription(
-    BinarySensorEntityDescription, WithingsEntityDescription
-):
-    """Immutable class for describing withings binary sensor data."""
-
-
-BINARY_SENSORS = [
-    # Webhook measurements.
-    WithingsBinarySensorEntityDescription(
-        key=Measurement.IN_BED.value,
-        measurement=Measurement.IN_BED,
-        measure_type=NotifyAppli.BED_IN,
-        translation_key="in_bed",
-        icon="mdi:bed",
-        device_class=BinarySensorDeviceClass.OCCUPANCY,
-    ),
-]
-=======
-from .const import DOMAIN
-from .coordinator import WithingsDataUpdateCoordinator
 from .entity import WithingsEntity
->>>>>>> 3e4edc8e
 
 
 async def async_setup_entry(
@@ -58,18 +32,14 @@
 class WithingsBinarySensor(WithingsEntity, BinarySensorEntity):
     """Implementation of a Withings sensor."""
 
-<<<<<<< HEAD
-    entity_description: WithingsBinarySensorEntityDescription
-    coordinator: WithingsBedPresenceDataUpdateCoordinator
-=======
     _attr_icon = "mdi:bed"
     _attr_translation_key = "in_bed"
     _attr_device_class = BinarySensorDeviceClass.OCCUPANCY
+    coordinator: WithingsBedPresenceDataUpdateCoordinator
 
-    def __init__(self, coordinator: WithingsDataUpdateCoordinator) -> None:
+    def __init__(self, coordinator: WithingsBedPresenceDataUpdateCoordinator) -> None:
         """Initialize binary sensor."""
         super().__init__(coordinator, "in_bed")
->>>>>>> 3e4edc8e
 
     @property
     def is_on(self) -> bool | None:
