"""Sensors flow for Withings."""
from __future__ import annotations

from collections.abc import Callable
from dataclasses import dataclass
from datetime import datetime

<<<<<<< HEAD
from aiowithings import Goals, MeasurementType, SleepSummary, Workout
=======
from aiowithings import Activity, Goals, MeasurementType, SleepSummary
>>>>>>> 0dfe525c

from homeassistant.components.sensor import (
    SensorDeviceClass,
    SensorEntity,
    SensorEntityDescription,
    SensorStateClass,
)
from homeassistant.config_entries import ConfigEntry
from homeassistant.const import (
    PERCENTAGE,
    Platform,
    UnitOfLength,
    UnitOfMass,
    UnitOfSpeed,
    UnitOfTemperature,
    UnitOfTime,
)
from homeassistant.core import HomeAssistant
from homeassistant.helpers.entity_platform import AddEntitiesCallback
import homeassistant.helpers.entity_registry as er
from homeassistant.helpers.typing import StateType
from homeassistant.util import dt as dt_util

from . import WithingsData
from .const import (
    DOMAIN,
    SCORE_POINTS,
    UOM_BEATS_PER_MINUTE,
    UOM_BREATHS_PER_MINUTE,
    UOM_FREQUENCY,
    UOM_MMHG,
    WORKOUT_CATEGORY,
    WORKOUT_COORDINATOR,
)
from .coordinator import (
    WithingsActivityDataUpdateCoordinator,
    WithingsDataUpdateCoordinator,
    WithingsGoalsDataUpdateCoordinator,
    WithingsMeasurementDataUpdateCoordinator,
    WithingsSleepDataUpdateCoordinator,
    WithingsWorkoutDataUpdateCoordinator,
)
from .entity import WithingsEntity


@dataclass
class WithingsMeasurementSensorEntityDescriptionMixin:
    """Mixin for describing withings data."""

    measurement_type: MeasurementType


@dataclass
class WithingsMeasurementSensorEntityDescription(
    SensorEntityDescription, WithingsMeasurementSensorEntityDescriptionMixin
):
    """Immutable class for describing withings data."""


MEASUREMENT_SENSORS: dict[
    MeasurementType, WithingsMeasurementSensorEntityDescription
] = {
    MeasurementType.WEIGHT: WithingsMeasurementSensorEntityDescription(
        key="weight_kg",
        measurement_type=MeasurementType.WEIGHT,
        native_unit_of_measurement=UnitOfMass.KILOGRAMS,
        suggested_display_precision=2,
        device_class=SensorDeviceClass.WEIGHT,
        state_class=SensorStateClass.MEASUREMENT,
    ),
    MeasurementType.FAT_MASS_WEIGHT: WithingsMeasurementSensorEntityDescription(
        key="fat_mass_kg",
        measurement_type=MeasurementType.FAT_MASS_WEIGHT,
        translation_key="fat_mass",
        native_unit_of_measurement=UnitOfMass.KILOGRAMS,
        suggested_display_precision=2,
        device_class=SensorDeviceClass.WEIGHT,
        state_class=SensorStateClass.MEASUREMENT,
    ),
    MeasurementType.FAT_FREE_MASS: WithingsMeasurementSensorEntityDescription(
        key="fat_free_mass_kg",
        measurement_type=MeasurementType.FAT_FREE_MASS,
        translation_key="fat_free_mass",
        native_unit_of_measurement=UnitOfMass.KILOGRAMS,
        suggested_display_precision=2,
        device_class=SensorDeviceClass.WEIGHT,
        state_class=SensorStateClass.MEASUREMENT,
    ),
    MeasurementType.MUSCLE_MASS: WithingsMeasurementSensorEntityDescription(
        key="muscle_mass_kg",
        measurement_type=MeasurementType.MUSCLE_MASS,
        translation_key="muscle_mass",
        native_unit_of_measurement=UnitOfMass.KILOGRAMS,
        suggested_display_precision=2,
        device_class=SensorDeviceClass.WEIGHT,
        state_class=SensorStateClass.MEASUREMENT,
    ),
    MeasurementType.BONE_MASS: WithingsMeasurementSensorEntityDescription(
        key="bone_mass_kg",
        measurement_type=MeasurementType.BONE_MASS,
        translation_key="bone_mass",
        icon="mdi:bone",
        native_unit_of_measurement=UnitOfMass.KILOGRAMS,
        suggested_display_precision=2,
        device_class=SensorDeviceClass.WEIGHT,
        state_class=SensorStateClass.MEASUREMENT,
    ),
    MeasurementType.HEIGHT: WithingsMeasurementSensorEntityDescription(
        key="height_m",
        measurement_type=MeasurementType.HEIGHT,
        translation_key="height",
        native_unit_of_measurement=UnitOfLength.METERS,
        suggested_display_precision=1,
        device_class=SensorDeviceClass.DISTANCE,
        state_class=SensorStateClass.MEASUREMENT,
        entity_registry_enabled_default=False,
    ),
    MeasurementType.TEMPERATURE: WithingsMeasurementSensorEntityDescription(
        key="temperature_c",
        measurement_type=MeasurementType.TEMPERATURE,
        native_unit_of_measurement=UnitOfTemperature.CELSIUS,
        device_class=SensorDeviceClass.TEMPERATURE,
        state_class=SensorStateClass.MEASUREMENT,
    ),
    MeasurementType.BODY_TEMPERATURE: WithingsMeasurementSensorEntityDescription(
        key="body_temperature_c",
        measurement_type=MeasurementType.BODY_TEMPERATURE,
        translation_key="body_temperature",
        native_unit_of_measurement=UnitOfTemperature.CELSIUS,
        device_class=SensorDeviceClass.TEMPERATURE,
        state_class=SensorStateClass.MEASUREMENT,
    ),
    MeasurementType.SKIN_TEMPERATURE: WithingsMeasurementSensorEntityDescription(
        key="skin_temperature_c",
        measurement_type=MeasurementType.SKIN_TEMPERATURE,
        translation_key="skin_temperature",
        native_unit_of_measurement=UnitOfTemperature.CELSIUS,
        device_class=SensorDeviceClass.TEMPERATURE,
        state_class=SensorStateClass.MEASUREMENT,
    ),
    MeasurementType.FAT_RATIO: WithingsMeasurementSensorEntityDescription(
        key="fat_ratio_pct",
        measurement_type=MeasurementType.FAT_RATIO,
        translation_key="fat_ratio",
        native_unit_of_measurement=PERCENTAGE,
        suggested_display_precision=2,
        state_class=SensorStateClass.MEASUREMENT,
    ),
    MeasurementType.DIASTOLIC_BLOOD_PRESSURE: WithingsMeasurementSensorEntityDescription(
        key="diastolic_blood_pressure_mmhg",
        measurement_type=MeasurementType.DIASTOLIC_BLOOD_PRESSURE,
        translation_key="diastolic_blood_pressure",
        native_unit_of_measurement=UOM_MMHG,
        state_class=SensorStateClass.MEASUREMENT,
    ),
    MeasurementType.SYSTOLIC_BLOOD_PRESSURE: WithingsMeasurementSensorEntityDescription(
        key="systolic_blood_pressure_mmhg",
        measurement_type=MeasurementType.SYSTOLIC_BLOOD_PRESSURE,
        translation_key="systolic_blood_pressure",
        native_unit_of_measurement=UOM_MMHG,
        state_class=SensorStateClass.MEASUREMENT,
    ),
    MeasurementType.HEART_RATE: WithingsMeasurementSensorEntityDescription(
        key="heart_pulse_bpm",
        measurement_type=MeasurementType.HEART_RATE,
        translation_key="heart_pulse",
        native_unit_of_measurement=UOM_BEATS_PER_MINUTE,
        icon="mdi:heart-pulse",
        state_class=SensorStateClass.MEASUREMENT,
    ),
    MeasurementType.SP02: WithingsMeasurementSensorEntityDescription(
        key="spo2_pct",
        measurement_type=MeasurementType.SP02,
        translation_key="spo2",
        native_unit_of_measurement=PERCENTAGE,
        state_class=SensorStateClass.MEASUREMENT,
    ),
    MeasurementType.HYDRATION: WithingsMeasurementSensorEntityDescription(
        key="hydration",
        measurement_type=MeasurementType.HYDRATION,
        translation_key="hydration",
        native_unit_of_measurement=UnitOfMass.KILOGRAMS,
        device_class=SensorDeviceClass.WEIGHT,
        icon="mdi:water",
        state_class=SensorStateClass.MEASUREMENT,
        entity_registry_enabled_default=False,
    ),
    MeasurementType.PULSE_WAVE_VELOCITY: WithingsMeasurementSensorEntityDescription(
        key="pulse_wave_velocity",
        measurement_type=MeasurementType.PULSE_WAVE_VELOCITY,
        translation_key="pulse_wave_velocity",
        native_unit_of_measurement=UnitOfSpeed.METERS_PER_SECOND,
        device_class=SensorDeviceClass.SPEED,
        state_class=SensorStateClass.MEASUREMENT,
    ),
    MeasurementType.VO2: WithingsMeasurementSensorEntityDescription(
        key="vo2_max",
        measurement_type=MeasurementType.VO2,
        translation_key="vo2_max",
        native_unit_of_measurement="ml/min/kg",
        state_class=SensorStateClass.MEASUREMENT,
        entity_registry_enabled_default=False,
    ),
    MeasurementType.EXTRACELLULAR_WATER: WithingsMeasurementSensorEntityDescription(
        key="extracellular_water",
        measurement_type=MeasurementType.EXTRACELLULAR_WATER,
        translation_key="extracellular_water",
        native_unit_of_measurement=UnitOfMass.KILOGRAMS,
        device_class=SensorDeviceClass.WEIGHT,
        state_class=SensorStateClass.MEASUREMENT,
        entity_registry_enabled_default=False,
    ),
    MeasurementType.INTRACELLULAR_WATER: WithingsMeasurementSensorEntityDescription(
        key="intracellular_water",
        measurement_type=MeasurementType.INTRACELLULAR_WATER,
        translation_key="intracellular_water",
        native_unit_of_measurement=UnitOfMass.KILOGRAMS,
        device_class=SensorDeviceClass.WEIGHT,
        state_class=SensorStateClass.MEASUREMENT,
        entity_registry_enabled_default=False,
    ),
    MeasurementType.VASCULAR_AGE: WithingsMeasurementSensorEntityDescription(
        key="vascular_age",
        measurement_type=MeasurementType.VASCULAR_AGE,
        translation_key="vascular_age",
        entity_registry_enabled_default=False,
    ),
}


@dataclass
class WithingsSleepSensorEntityDescriptionMixin:
    """Mixin for describing withings data."""

    value_fn: Callable[[SleepSummary], StateType]


@dataclass
class WithingsSleepSensorEntityDescription(
    SensorEntityDescription, WithingsSleepSensorEntityDescriptionMixin
):
    """Immutable class for describing withings data."""


SLEEP_SENSORS = [
    WithingsSleepSensorEntityDescription(
        key="sleep_breathing_disturbances_intensity",
        value_fn=lambda sleep_summary: sleep_summary.breathing_disturbances_intensity,
        translation_key="breathing_disturbances_intensity",
        state_class=SensorStateClass.MEASUREMENT,
        entity_registry_enabled_default=False,
    ),
    WithingsSleepSensorEntityDescription(
        key="sleep_deep_duration_seconds",
        value_fn=lambda sleep_summary: sleep_summary.deep_sleep_duration,
        translation_key="deep_sleep",
        native_unit_of_measurement=UnitOfTime.SECONDS,
        icon="mdi:sleep",
        device_class=SensorDeviceClass.DURATION,
        state_class=SensorStateClass.MEASUREMENT,
        entity_registry_enabled_default=False,
    ),
    WithingsSleepSensorEntityDescription(
        key="sleep_tosleep_duration_seconds",
        value_fn=lambda sleep_summary: sleep_summary.sleep_latency,
        translation_key="time_to_sleep",
        native_unit_of_measurement=UnitOfTime.SECONDS,
        icon="mdi:sleep",
        device_class=SensorDeviceClass.DURATION,
        state_class=SensorStateClass.MEASUREMENT,
        entity_registry_enabled_default=False,
    ),
    WithingsSleepSensorEntityDescription(
        key="sleep_towakeup_duration_seconds",
        value_fn=lambda sleep_summary: sleep_summary.wake_up_latency,
        translation_key="time_to_wakeup",
        native_unit_of_measurement=UnitOfTime.SECONDS,
        icon="mdi:sleep-off",
        device_class=SensorDeviceClass.DURATION,
        state_class=SensorStateClass.MEASUREMENT,
        entity_registry_enabled_default=False,
    ),
    WithingsSleepSensorEntityDescription(
        key="sleep_heart_rate_average_bpm",
        value_fn=lambda sleep_summary: sleep_summary.average_heart_rate,
        translation_key="average_heart_rate",
        native_unit_of_measurement=UOM_BEATS_PER_MINUTE,
        icon="mdi:heart-pulse",
        state_class=SensorStateClass.MEASUREMENT,
        entity_registry_enabled_default=False,
    ),
    WithingsSleepSensorEntityDescription(
        key="sleep_heart_rate_max_bpm",
        value_fn=lambda sleep_summary: sleep_summary.max_heart_rate,
        translation_key="maximum_heart_rate",
        native_unit_of_measurement=UOM_BEATS_PER_MINUTE,
        icon="mdi:heart-pulse",
        state_class=SensorStateClass.MEASUREMENT,
        entity_registry_enabled_default=False,
    ),
    WithingsSleepSensorEntityDescription(
        key="sleep_heart_rate_min_bpm",
        value_fn=lambda sleep_summary: sleep_summary.min_heart_rate,
        translation_key="minimum_heart_rate",
        native_unit_of_measurement=UOM_BEATS_PER_MINUTE,
        icon="mdi:heart-pulse",
        state_class=SensorStateClass.MEASUREMENT,
        entity_registry_enabled_default=False,
    ),
    WithingsSleepSensorEntityDescription(
        key="sleep_light_duration_seconds",
        value_fn=lambda sleep_summary: sleep_summary.light_sleep_duration,
        translation_key="light_sleep",
        native_unit_of_measurement=UnitOfTime.SECONDS,
        icon="mdi:sleep",
        device_class=SensorDeviceClass.DURATION,
        state_class=SensorStateClass.MEASUREMENT,
        entity_registry_enabled_default=False,
    ),
    WithingsSleepSensorEntityDescription(
        key="sleep_rem_duration_seconds",
        value_fn=lambda sleep_summary: sleep_summary.rem_sleep_duration,
        translation_key="rem_sleep",
        native_unit_of_measurement=UnitOfTime.SECONDS,
        icon="mdi:sleep",
        device_class=SensorDeviceClass.DURATION,
        state_class=SensorStateClass.MEASUREMENT,
        entity_registry_enabled_default=False,
    ),
    WithingsSleepSensorEntityDescription(
        key="sleep_respiratory_average_bpm",
        value_fn=lambda sleep_summary: sleep_summary.average_respiration_rate,
        translation_key="average_respiratory_rate",
        native_unit_of_measurement=UOM_BREATHS_PER_MINUTE,
        state_class=SensorStateClass.MEASUREMENT,
        entity_registry_enabled_default=False,
    ),
    WithingsSleepSensorEntityDescription(
        key="sleep_respiratory_max_bpm",
        value_fn=lambda sleep_summary: sleep_summary.max_respiration_rate,
        translation_key="maximum_respiratory_rate",
        native_unit_of_measurement=UOM_BREATHS_PER_MINUTE,
        state_class=SensorStateClass.MEASUREMENT,
        entity_registry_enabled_default=False,
    ),
    WithingsSleepSensorEntityDescription(
        key="sleep_respiratory_min_bpm",
        value_fn=lambda sleep_summary: sleep_summary.min_respiration_rate,
        translation_key="minimum_respiratory_rate",
        native_unit_of_measurement=UOM_BREATHS_PER_MINUTE,
        state_class=SensorStateClass.MEASUREMENT,
        entity_registry_enabled_default=False,
    ),
    WithingsSleepSensorEntityDescription(
        key="sleep_score",
        value_fn=lambda sleep_summary: sleep_summary.sleep_score,
        translation_key="sleep_score",
        native_unit_of_measurement=SCORE_POINTS,
        icon="mdi:medal",
        state_class=SensorStateClass.MEASUREMENT,
        entity_registry_enabled_default=False,
    ),
    WithingsSleepSensorEntityDescription(
        key="sleep_snoring",
        value_fn=lambda sleep_summary: sleep_summary.snoring,
        translation_key="snoring",
        state_class=SensorStateClass.MEASUREMENT,
        entity_registry_enabled_default=False,
    ),
    WithingsSleepSensorEntityDescription(
        key="sleep_snoring_eposode_count",
        value_fn=lambda sleep_summary: sleep_summary.snoring_count,
        translation_key="snoring_episode_count",
        state_class=SensorStateClass.MEASUREMENT,
        entity_registry_enabled_default=False,
    ),
    WithingsSleepSensorEntityDescription(
        key="sleep_wakeup_count",
        value_fn=lambda sleep_summary: sleep_summary.wake_up_count,
        translation_key="wakeup_count",
        native_unit_of_measurement=UOM_FREQUENCY,
        icon="mdi:sleep-off",
        state_class=SensorStateClass.MEASUREMENT,
        entity_registry_enabled_default=False,
    ),
    WithingsSleepSensorEntityDescription(
        key="sleep_wakeup_duration_seconds",
        value_fn=lambda sleep_summary: sleep_summary.total_time_awake,
        translation_key="wakeup_time",
        native_unit_of_measurement=UnitOfTime.SECONDS,
        icon="mdi:sleep-off",
        device_class=SensorDeviceClass.DURATION,
        state_class=SensorStateClass.MEASUREMENT,
        entity_registry_enabled_default=False,
    ),
]


@dataclass
class WithingsActivitySensorEntityDescriptionMixin:
    """Mixin for describing withings data."""

    value_fn: Callable[[Activity], StateType]


@dataclass
class WithingsActivitySensorEntityDescription(
    SensorEntityDescription, WithingsActivitySensorEntityDescriptionMixin
):
    """Immutable class for describing withings data."""


ACTIVITY_SENSORS = [
    WithingsActivitySensorEntityDescription(
        key="activity_steps_today",
        value_fn=lambda activity: activity.steps,
        translation_key="activity_steps_today",
        icon="mdi:shoe-print",
        native_unit_of_measurement="Steps",
        state_class=SensorStateClass.TOTAL,
    ),
    WithingsActivitySensorEntityDescription(
        key="activity_distance_today",
        value_fn=lambda activity: activity.distance,
        translation_key="activity_distance_today",
        suggested_display_precision=0,
        icon="mdi:map-marker-distance",
        native_unit_of_measurement=UnitOfLength.METERS,
        device_class=SensorDeviceClass.DISTANCE,
        state_class=SensorStateClass.TOTAL,
    ),
    WithingsActivitySensorEntityDescription(
        key="activity_floors_climbed_today",
        value_fn=lambda activity: activity.floors_climbed,
        translation_key="activity_floors_climbed_today",
        icon="mdi:stairs-up",
        native_unit_of_measurement="Floors",
        state_class=SensorStateClass.TOTAL,
    ),
    WithingsActivitySensorEntityDescription(
        key="activity_soft_duration_today",
        value_fn=lambda activity: activity.soft_activity,
        translation_key="activity_soft_duration_today",
        native_unit_of_measurement=UnitOfTime.SECONDS,
        suggested_unit_of_measurement=UnitOfTime.MINUTES,
        device_class=SensorDeviceClass.DURATION,
        state_class=SensorStateClass.TOTAL,
        entity_registry_enabled_default=False,
    ),
    WithingsActivitySensorEntityDescription(
        key="activity_moderate_duration_today",
        value_fn=lambda activity: activity.moderate_activity,
        translation_key="activity_moderate_duration_today",
        native_unit_of_measurement=UnitOfTime.SECONDS,
        suggested_unit_of_measurement=UnitOfTime.MINUTES,
        device_class=SensorDeviceClass.DURATION,
        state_class=SensorStateClass.TOTAL,
        entity_registry_enabled_default=False,
    ),
    WithingsActivitySensorEntityDescription(
        key="activity_intense_duration_today",
        value_fn=lambda activity: activity.intense_activity,
        translation_key="activity_intense_duration_today",
        native_unit_of_measurement=UnitOfTime.SECONDS,
        suggested_unit_of_measurement=UnitOfTime.MINUTES,
        device_class=SensorDeviceClass.DURATION,
        state_class=SensorStateClass.TOTAL,
        entity_registry_enabled_default=False,
    ),
    WithingsActivitySensorEntityDescription(
        key="activity_active_duration_today",
        value_fn=lambda activity: activity.total_time_active,
        translation_key="activity_active_duration_today",
        native_unit_of_measurement=UnitOfTime.SECONDS,
        suggested_unit_of_measurement=UnitOfTime.HOURS,
        device_class=SensorDeviceClass.DURATION,
        state_class=SensorStateClass.TOTAL,
    ),
    WithingsActivitySensorEntityDescription(
        key="activity_active_calories_burnt_today",
        value_fn=lambda activity: activity.active_calories_burnt,
        suggested_display_precision=1,
        translation_key="activity_active_calories_burnt_today",
        native_unit_of_measurement="Calories",
        state_class=SensorStateClass.TOTAL,
    ),
    WithingsActivitySensorEntityDescription(
        key="activity_total_calories_burnt_today",
        value_fn=lambda activity: activity.total_calories_burnt,
        suggested_display_precision=1,
        translation_key="activity_total_calories_burnt_today",
        native_unit_of_measurement="Calories",
        state_class=SensorStateClass.TOTAL,
    ),
]


STEP_GOAL = "steps"
SLEEP_GOAL = "sleep"
WEIGHT_GOAL = "weight"


@dataclass
class WithingsGoalsSensorEntityDescriptionMixin:
    """Mixin for describing withings data."""

    value_fn: Callable[[Goals], StateType]


@dataclass
class WithingsGoalsSensorEntityDescription(
    SensorEntityDescription, WithingsGoalsSensorEntityDescriptionMixin
):
    """Immutable class for describing withings data."""


GOALS_SENSORS: dict[str, WithingsGoalsSensorEntityDescription] = {
    STEP_GOAL: WithingsGoalsSensorEntityDescription(
        key="step_goal",
        value_fn=lambda goals: goals.steps,
        icon="mdi:shoe-print",
        translation_key="step_goal",
        native_unit_of_measurement="Steps",
        state_class=SensorStateClass.MEASUREMENT,
    ),
    SLEEP_GOAL: WithingsGoalsSensorEntityDescription(
        key="sleep_goal",
        value_fn=lambda goals: goals.sleep,
        icon="mdi:bed-clock",
        translation_key="sleep_goal",
        native_unit_of_measurement=UnitOfTime.SECONDS,
        suggested_unit_of_measurement=UnitOfTime.HOURS,
        device_class=SensorDeviceClass.DURATION,
        state_class=SensorStateClass.MEASUREMENT,
    ),
    WEIGHT_GOAL: WithingsGoalsSensorEntityDescription(
        key="weight_goal",
        value_fn=lambda goals: goals.weight,
        translation_key="weight_goal",
        native_unit_of_measurement=UnitOfMass.KILOGRAMS,
        device_class=SensorDeviceClass.WEIGHT,
        state_class=SensorStateClass.MEASUREMENT,
    ),
}


@dataclass
class WithingsWorkoutSensorEntityDescriptionMixin:
    """Mixin for describing withings data."""

    value_fn: Callable[[Workout], StateType]


@dataclass
class WithingsWorkoutSensorEntityDescription(
    SensorEntityDescription, WithingsWorkoutSensorEntityDescriptionMixin
):
    """Immutable class for describing withings data."""


WORKOUT_SENSORS = [
    WithingsWorkoutSensorEntityDescription(
        key="workout_type",
        value_fn=lambda workout: WORKOUT_CATEGORY[workout.category],
        device_class=SensorDeviceClass.ENUM,
        translation_key="workout_type",
        options=list(WORKOUT_CATEGORY.values()),
    ),
    WithingsWorkoutSensorEntityDescription(
        key="workout_active_calories_burnt",
        value_fn=lambda workout: workout.active_calories_burnt,
        translation_key="workout_active_calories_burnt",
        native_unit_of_measurement="Calories",
    ),
    WithingsWorkoutSensorEntityDescription(
        key="workout_distance",
        value_fn=lambda workout: workout.distance,
        translation_key="workout_distance",
        device_class=SensorDeviceClass.DISTANCE,
        native_unit_of_measurement=UnitOfLength.METERS,
    ),
    WithingsWorkoutSensorEntityDescription(
        key="workout_floors_climbed",
        value_fn=lambda workout: workout.floors_climbed,
        translation_key="workout_floors_climbed",
        native_unit_of_measurement="Floors",
    ),
    WithingsWorkoutSensorEntityDescription(
        key="workout_intensity",
        value_fn=lambda workout: workout.intensity,
        translation_key="workout_intensity",
    ),
    WithingsWorkoutSensorEntityDescription(
        key="workout_pause_duration",
        value_fn=lambda workout: workout.pause_duration or 0,
        translation_key="workout_pause_duration",
        device_class=SensorDeviceClass.DURATION,
        native_unit_of_measurement=UnitOfTime.SECONDS,
        suggested_unit_of_measurement=UnitOfTime.MINUTES,
    ),
    WithingsWorkoutSensorEntityDescription(
        key="workout_duration",
        value_fn=lambda workout: (
            workout.end_date - workout.start_date
        ).total_seconds(),
        translation_key="workout_duration",
        device_class=SensorDeviceClass.DURATION,
        native_unit_of_measurement=UnitOfTime.SECONDS,
        suggested_unit_of_measurement=UnitOfTime.MINUTES,
    ),
]


def get_current_goals(goals: Goals) -> set[str]:
    """Return a list of present goals."""
    result = set()
    for goal in (STEP_GOAL, SLEEP_GOAL, WEIGHT_GOAL):
        if getattr(goals, goal):
            result.add(goal)
    return result


async def async_setup_entry(
    hass: HomeAssistant,
    entry: ConfigEntry,
    async_add_entities: AddEntitiesCallback,
) -> None:
    """Set up the sensor config entry."""
    ent_reg = er.async_get(hass)

<<<<<<< HEAD
    measurement_coordinator: WithingsMeasurementDataUpdateCoordinator = hass.data[
        DOMAIN
    ][entry.entry_id][MEASUREMENT_COORDINATOR]
=======
    withings_data: WithingsData = hass.data[DOMAIN][entry.entry_id]

    measurement_coordinator = withings_data.measurement_coordinator
>>>>>>> 0dfe525c

    entities: list[SensorEntity] = []
    entities.extend(
        WithingsMeasurementSensor(
            measurement_coordinator, MEASUREMENT_SENSORS[measurement_type]
        )
        for measurement_type in measurement_coordinator.data
        if measurement_type in MEASUREMENT_SENSORS
    )

    current_measurement_types = set(measurement_coordinator.data)

    def _async_measurement_listener() -> None:
        """Listen for new measurements and add sensors if they did not exist."""
        received_measurement_types = set(measurement_coordinator.data)
        new_measurement_types = received_measurement_types - current_measurement_types
        if new_measurement_types:
            current_measurement_types.update(new_measurement_types)
            async_add_entities(
                WithingsMeasurementSensor(
                    measurement_coordinator, MEASUREMENT_SENSORS[measurement_type]
                )
                for measurement_type in new_measurement_types
            )

    measurement_coordinator.async_add_listener(_async_measurement_listener)

    goals_coordinator = withings_data.goals_coordinator

    current_goals = get_current_goals(goals_coordinator.data)

    entities.extend(
        WithingsGoalsSensor(goals_coordinator, GOALS_SENSORS[goal])
        for goal in current_goals
    )

    def _async_goals_listener() -> None:
        """Listen for new goals and add sensors if they did not exist."""
        received_goals = get_current_goals(goals_coordinator.data)
        new_goals = received_goals - current_goals
        if new_goals:
            current_goals.update(new_goals)
            async_add_entities(
                WithingsGoalsSensor(goals_coordinator, GOALS_SENSORS[goal])
                for goal in new_goals
            )

    goals_coordinator.async_add_listener(_async_goals_listener)

    activity_coordinator = withings_data.activity_coordinator

    activity_callback: Callable[[], None] | None = None

    activity_entities_setup_before = ent_reg.async_get_entity_id(
        Platform.SENSOR, DOMAIN, f"withings_{entry.unique_id}_activity_steps_today"
    )

    def _async_add_activity_entities() -> None:
        """Add activity entities."""
        if activity_coordinator.data is not None or activity_entities_setup_before:
            async_add_entities(
                WithingsActivitySensor(activity_coordinator, attribute)
                for attribute in ACTIVITY_SENSORS
            )
            if activity_callback:
                activity_callback()

    if activity_coordinator.data is not None or activity_entities_setup_before:
        _async_add_activity_entities()
    else:
        activity_callback = activity_coordinator.async_add_listener(
            _async_add_activity_entities
        )

    sleep_coordinator = withings_data.sleep_coordinator

    entities.extend(
        WithingsSleepSensor(sleep_coordinator, attribute) for attribute in SLEEP_SENSORS
    )

    workout_coordinator: WithingsWorkoutDataUpdateCoordinator = hass.data[DOMAIN][
        entry.entry_id
    ][WORKOUT_COORDINATOR]

    workout_callback: Callable[[], None] | None = None

    def _async_add_workout_entities() -> None:
        """Add workout entities."""
        async_add_entities(
            WithingsWorkoutSensor(workout_coordinator, attribute)
            for attribute in WORKOUT_SENSORS
        )
        if workout_callback:
            workout_callback()

    if workout_coordinator.data is not None or ent_reg.async_get_entity_id(
        Platform.SENSOR, DOMAIN, f"withings_{entry.unique_id}_workout_type"
    ):
        _async_add_workout_entities()
    else:
        workout_callback = workout_coordinator.async_add_listener(
            _async_add_workout_entities
        )

    async_add_entities(entities)


class WithingsSensor(WithingsEntity, SensorEntity):
    """Implementation of a Withings sensor."""

    def __init__(
        self,
        coordinator: WithingsDataUpdateCoordinator,
        entity_description: SensorEntityDescription,
    ) -> None:
        """Initialize sensor."""
        super().__init__(coordinator, entity_description.key)
        self.entity_description = entity_description


class WithingsMeasurementSensor(WithingsSensor):
    """Implementation of a Withings measurement sensor."""

    coordinator: WithingsMeasurementDataUpdateCoordinator

    entity_description: WithingsMeasurementSensorEntityDescription

    @property
    def native_value(self) -> float:
        """Return the state of the entity."""
        return self.coordinator.data[self.entity_description.measurement_type]

    @property
    def available(self) -> bool:
        """Return if the sensor is available."""
        return (
            super().available
            and self.entity_description.measurement_type in self.coordinator.data
        )


class WithingsSleepSensor(WithingsSensor):
    """Implementation of a Withings sleep sensor."""

    coordinator: WithingsSleepDataUpdateCoordinator

    entity_description: WithingsSleepSensorEntityDescription

    @property
    def native_value(self) -> StateType:
        """Return the state of the entity."""
        assert self.coordinator.data
        return self.entity_description.value_fn(self.coordinator.data)

    @property
    def available(self) -> bool:
        """Return if the sensor is available."""
        return super().available and self.coordinator.data is not None


class WithingsGoalsSensor(WithingsSensor):
    """Implementation of a Withings goals sensor."""

    coordinator: WithingsGoalsDataUpdateCoordinator

    entity_description: WithingsGoalsSensorEntityDescription

    @property
    def native_value(self) -> StateType:
        """Return the state of the entity."""
        assert self.coordinator.data
        return self.entity_description.value_fn(self.coordinator.data)


<<<<<<< HEAD
class WithingsWorkoutSensor(WithingsSensor):
    """Implementation of a Withings goals sensor."""

    coordinator: WithingsWorkoutDataUpdateCoordinator

    entity_description: WithingsWorkoutSensorEntityDescription
=======
class WithingsActivitySensor(WithingsSensor):
    """Implementation of a Withings activity sensor."""

    coordinator: WithingsActivityDataUpdateCoordinator

    entity_description: WithingsActivitySensorEntityDescription
>>>>>>> 0dfe525c

    @property
    def native_value(self) -> StateType:
        """Return the state of the entity."""
<<<<<<< HEAD
        assert self.coordinator.data
        return self.entity_description.value_fn(self.coordinator.data)
=======
        if not self.coordinator.data:
            return None
        return self.entity_description.value_fn(self.coordinator.data)

    @property
    def last_reset(self) -> datetime:
        """These values reset every day."""
        return dt_util.start_of_local_day()
>>>>>>> 0dfe525c
<|MERGE_RESOLUTION|>--- conflicted
+++ resolved
@@ -5,11 +5,7 @@
 from dataclasses import dataclass
 from datetime import datetime
 
-<<<<<<< HEAD
-from aiowithings import Goals, MeasurementType, SleepSummary, Workout
-=======
-from aiowithings import Activity, Goals, MeasurementType, SleepSummary
->>>>>>> 0dfe525c
+from aiowithings import Activity, Goals, MeasurementType, SleepSummary, Workout
 
 from homeassistant.components.sensor import (
     SensorDeviceClass,
@@ -42,7 +38,6 @@
     UOM_FREQUENCY,
     UOM_MMHG,
     WORKOUT_CATEGORY,
-    WORKOUT_COORDINATOR,
 )
 from .coordinator import (
     WithingsActivityDataUpdateCoordinator,
@@ -640,15 +635,9 @@
     """Set up the sensor config entry."""
     ent_reg = er.async_get(hass)
 
-<<<<<<< HEAD
-    measurement_coordinator: WithingsMeasurementDataUpdateCoordinator = hass.data[
-        DOMAIN
-    ][entry.entry_id][MEASUREMENT_COORDINATOR]
-=======
     withings_data: WithingsData = hass.data[DOMAIN][entry.entry_id]
 
     measurement_coordinator = withings_data.measurement_coordinator
->>>>>>> 0dfe525c
 
     entities: list[SensorEntity] = []
     entities.extend(
@@ -729,9 +718,7 @@
         WithingsSleepSensor(sleep_coordinator, attribute) for attribute in SLEEP_SENSORS
     )
 
-    workout_coordinator: WithingsWorkoutDataUpdateCoordinator = hass.data[DOMAIN][
-        entry.entry_id
-    ][WORKOUT_COORDINATOR]
+    workout_coordinator = withings_data.workout_coordinator
 
     workout_callback: Callable[[], None] | None = None
 
@@ -823,29 +810,16 @@
         return self.entity_description.value_fn(self.coordinator.data)
 
 
-<<<<<<< HEAD
-class WithingsWorkoutSensor(WithingsSensor):
-    """Implementation of a Withings goals sensor."""
-
-    coordinator: WithingsWorkoutDataUpdateCoordinator
-
-    entity_description: WithingsWorkoutSensorEntityDescription
-=======
 class WithingsActivitySensor(WithingsSensor):
     """Implementation of a Withings activity sensor."""
 
     coordinator: WithingsActivityDataUpdateCoordinator
 
     entity_description: WithingsActivitySensorEntityDescription
->>>>>>> 0dfe525c
 
     @property
     def native_value(self) -> StateType:
         """Return the state of the entity."""
-<<<<<<< HEAD
-        assert self.coordinator.data
-        return self.entity_description.value_fn(self.coordinator.data)
-=======
         if not self.coordinator.data:
             return None
         return self.entity_description.value_fn(self.coordinator.data)
@@ -854,4 +828,17 @@
     def last_reset(self) -> datetime:
         """These values reset every day."""
         return dt_util.start_of_local_day()
->>>>>>> 0dfe525c
+
+
+class WithingsWorkoutSensor(WithingsSensor):
+    """Implementation of a Withings goals sensor."""
+
+    coordinator: WithingsWorkoutDataUpdateCoordinator
+
+    entity_description: WithingsWorkoutSensorEntityDescription
+
+    @property
+    def native_value(self) -> StateType:
+        """Return the state of the entity."""
+        assert self.coordinator.data
+        return self.entity_description.value_fn(self.coordinator.data)