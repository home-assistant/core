--- conflicted
+++ resolved
@@ -34,21 +34,12 @@
     UOM_BREATHS_PER_MINUTE,
     UOM_FREQUENCY,
     UOM_MMHG,
-    WEIGHT_COORDINATOR,
 )
 from .coordinator import (
     WithingsDataUpdateCoordinator,
     WithingsMeasurementDataUpdateCoordinator,
     WithingsSleepDataUpdateCoordinator,
 )
-<<<<<<< HEAD
-=======
-from .coordinator import (
-    WithingsDataUpdateCoordinator,
-    WithingsMeasurementDataUpdateCoordinator,
-    WithingsSleepDataUpdateCoordinator,
-)
->>>>>>> fecaf9aa
 from .entity import WithingsEntity
 
 
@@ -67,16 +58,9 @@
 
 
 MEASUREMENT_SENSORS = [
-<<<<<<< HEAD
     WithingsMeasurementSensorEntityDescription(
         key="weight_kg",
         measurement_type=MeasurementType.WEIGHT,
-=======
-    WithingsSensorEntityDescription(
-        key=Measurement.WEIGHT_KG.value,
-        measurement=Measurement.WEIGHT_KG,
-        measure_type=MeasureType.WEIGHT,
->>>>>>> fecaf9aa
         native_unit_of_measurement=UnitOfMass.KILOGRAMS,
         device_class=SensorDeviceClass.WEIGHT,
         state_class=SensorStateClass.MEASUREMENT,
@@ -200,7 +184,6 @@
         state_class=SensorStateClass.MEASUREMENT,
     ),
 ]
-<<<<<<< HEAD
 
 
 @dataclass
@@ -221,13 +204,6 @@
     WithingsSleepSensorEntityDescription(
         key="sleep_breathing_disturbances_intensity",
         value_fn=lambda sleep_summary: sleep_summary.breathing_disturbances_intensity,
-=======
-SLEEP_SENSORS = [
-    WithingsSensorEntityDescription(
-        key=Measurement.SLEEP_BREATHING_DISTURBANCES_INTENSITY.value,
-        measurement=Measurement.SLEEP_BREATHING_DISTURBANCES_INTENSITY,
-        measure_type=GetSleepSummaryField.BREATHING_DISTURBANCES_INTENSITY,
->>>>>>> fecaf9aa
         translation_key="breathing_disturbances_intensity",
         state_class=SensorStateClass.MEASUREMENT,
         entity_registry_enabled_default=False,
@@ -386,21 +362,6 @@
     """Set up the sensor config entry."""
     measurement_coordinator: WithingsMeasurementDataUpdateCoordinator = hass.data[
         DOMAIN
-<<<<<<< HEAD
-    ][entry.entry_id][WEIGHT_COORDINATOR]
-
-    async_add_entities(
-        WithingsMeasurementSensor(measurement_coordinator, attribute)
-        for attribute in MEASUREMENT_SENSORS
-    )
-    sleep_coordinator: WithingsSleepDataUpdateCoordinator = hass.data[DOMAIN][
-        entry.entry_id
-    ][SLEEP_COORDINATOR]
-
-    async_add_entities(
-        WithingsSleepSensor(sleep_coordinator, attribute) for attribute in SLEEP_SENSORS
-    )
-=======
     ][entry.entry_id][MEASUREMENT_COORDINATOR]
     entities: list[SensorEntity] = []
     entities.extend(
@@ -415,7 +376,6 @@
         WithingsSleepSensor(sleep_coordinator, attribute) for attribute in SLEEP_SENSORS
     )
     async_add_entities(entities)
->>>>>>> fecaf9aa
 
 
 class WithingsSensor(WithingsEntity, SensorEntity):
@@ -448,7 +408,6 @@
         """Return if the sensor is available."""
         return (
             super().available
-<<<<<<< HEAD
             and self.entity_description.measurement_type in self.coordinator.data
         )
 
@@ -469,20 +428,4 @@
     @property
     def available(self) -> bool:
         """Return if the sensor is available."""
-        return super().available and self.coordinator.data is not None
-=======
-            and self.entity_description.measurement in self.coordinator.data
-        )
-
-
-class WithingsMeasurementSensor(WithingsSensor):
-    """Implementation of a Withings measurement sensor."""
-
-    coordinator: WithingsMeasurementDataUpdateCoordinator
-
-
-class WithingsSleepSensor(WithingsSensor):
-    """Implementation of a Withings sleep sensor."""
-
-    coordinator: WithingsSleepDataUpdateCoordinator
->>>>>>> fecaf9aa
+        return super().available and self.coordinator.data is not None