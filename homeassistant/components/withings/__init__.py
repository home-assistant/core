--- conflicted
+++ resolved
@@ -26,75 +26,11 @@
     get_data_manager_by_webhook_id,
     json_message_response,
 )
-<<<<<<< HEAD
-from .const import CONF_USE_WEBHOOK
-=======
-from .const import CONF_USE_WEBHOOK, CONFIG, LOGGER
->>>>>>> c8265a86
+from .const import CONF_USE_WEBHOOK, LOGGER
 
 DOMAIN = const.DOMAIN
 PLATFORMS = [Platform.BINARY_SENSOR, Platform.SENSOR]
 
-<<<<<<< HEAD
-=======
-CONFIG_SCHEMA = vol.Schema(
-    {
-        DOMAIN: vol.All(
-            cv.deprecated(const.CONF_PROFILES),
-            cv.deprecated(CONF_CLIENT_ID),
-            cv.deprecated(CONF_CLIENT_SECRET),
-            vol.Schema(
-                {
-                    vol.Optional(CONF_CLIENT_ID): vol.All(cv.string, vol.Length(min=1)),
-                    vol.Optional(CONF_CLIENT_SECRET): vol.All(
-                        cv.string, vol.Length(min=1)
-                    ),
-                    vol.Optional(const.CONF_USE_WEBHOOK, default=False): cv.boolean,
-                    vol.Optional(const.CONF_PROFILES): vol.All(
-                        cv.ensure_list,
-                        vol.Unique(),
-                        vol.Length(min=1),
-                        [vol.All(cv.string, vol.Length(min=1))],
-                    ),
-                }
-            ),
-        )
-    },
-    extra=vol.ALLOW_EXTRA,
-)
-
-
-async def async_setup(hass: HomeAssistant, config: ConfigType) -> bool:
-    """Set up the Withings component."""
-    if not (conf := config.get(DOMAIN)):
-        # Apply the defaults.
-        conf = CONFIG_SCHEMA({DOMAIN: {}})[DOMAIN]
-        hass.data[DOMAIN] = {const.CONFIG: conf}
-        return True
-
-    hass.data[DOMAIN] = {const.CONFIG: conf}
-
-    # Setup the oauth2 config flow.
-    if CONF_CLIENT_ID in conf:
-        await async_import_client_credential(
-            hass,
-            DOMAIN,
-            ClientCredential(
-                conf[CONF_CLIENT_ID],
-                conf[CONF_CLIENT_SECRET],
-            ),
-        )
-        LOGGER.warning(
-            "Configuration of Withings integration OAuth2 credentials in YAML "
-            "is deprecated and will be removed in a future release; Your "
-            "existing OAuth Application Credentials have been imported into "
-            "the UI automatically and can be safely removed from your "
-            "configuration.yaml file"
-        )
-
-    return True
-
->>>>>>> c8265a86
 
 async def async_setup_entry(hass: HomeAssistant, entry: ConfigEntry) -> bool:
     """Set up Withings from a config entry."""
