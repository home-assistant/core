--- conflicted
+++ resolved
@@ -213,13 +213,6 @@
     return unload_ok
 
 
-<<<<<<< HEAD
-=======
-async def update_listener(hass: HomeAssistant, entry: ConfigEntry) -> None:
-    """Handle options update."""
-    await hass.config_entries.async_reload(entry.entry_id)
-
-
 async def async_subscribe_webhooks(
     client: ConfigEntryWithingsApi, webhook_url: str
 ) -> None:
@@ -267,7 +260,6 @@
         )
 
 
->>>>>>> 7f7c3233
 async def async_cloudhook_generate_url(hass: HomeAssistant, entry: ConfigEntry) -> str:
     """Generate the full URL for a webhook_id."""
     if CONF_CLOUDHOOK_URL not in entry.data:
