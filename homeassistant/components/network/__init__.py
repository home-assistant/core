"""The Network Configuration integration."""
from __future__ import annotations

from ipaddress import IPv4Address, IPv6Address, ip_interface

from homeassistant.core import HomeAssistant, callback
from homeassistant.helpers.typing import ConfigType
from homeassistant.loader import bind_hass

from . import util
<<<<<<< HEAD
from .const import IPV4_BROADCAST_ADDR
=======
from .const import IPV4_BROADCAST_ADDR, PUBLIC_TARGET_IP
>>>>>>> 4f7e405a
from .models import Adapter
from .network import Network, async_get_network


@bind_hass
async def async_get_adapters(hass: HomeAssistant) -> list[Adapter]:
    """Get the network adapter configuration."""
    network: Network = await async_get_network(hass)
    return network.adapters


@bind_hass
async def async_get_source_ip(
    hass: HomeAssistant, target_ip: str = PUBLIC_TARGET_IP
) -> str:
    """Get the source ip for a target ip."""
    adapters = await async_get_adapters(hass)
    all_ipv4s = []
    for adapter in adapters:
        if adapter["enabled"] and (ipv4s := adapter["ipv4"]):
            all_ipv4s.extend([ipv4["address"] for ipv4 in ipv4s])

    source_ip = util.async_get_source_ip(target_ip)
    return source_ip if source_ip in all_ipv4s else all_ipv4s[0]


@bind_hass
async def async_get_enabled_source_ips(
    hass: HomeAssistant,
) -> list[IPv4Address | IPv6Address]:
    """Build the list of enabled source ips."""
    adapters = await async_get_adapters(hass)
    sources: list[IPv4Address | IPv6Address] = []
    for adapter in adapters:
        if not adapter["enabled"]:
            continue
        if adapter["ipv4"]:
            sources.extend(IPv4Address(ipv4["address"]) for ipv4 in adapter["ipv4"])
        if adapter["ipv6"]:
            # With python 3.9 add scope_ids can be
            # added by enumerating adapter["ipv6"]s
            # IPv6Address(f"::%{ipv6['scope_id']}")
            sources.extend(IPv6Address(ipv6["address"]) for ipv6 in adapter["ipv6"])

    return sources


@callback
def async_only_default_interface_enabled(adapters: list[Adapter]) -> bool:
    """Check to see if any non-default adapter is enabled."""
    return not any(
        adapter["enabled"] and not adapter["default"] for adapter in adapters
    )


@bind_hass
async def async_get_ipv4_broadcast_addresses(hass: HomeAssistant) -> set[IPv4Address]:
    """Return a set of broadcast addresses."""
    broadcast_addresses: set[IPv4Address] = {IPv4Address(IPV4_BROADCAST_ADDR)}
    adapters = await async_get_adapters(hass)
    if async_only_default_interface_enabled(adapters):
        return broadcast_addresses
    for adapter in adapters:
        if not adapter["enabled"]:
            continue
        for ip_info in adapter["ipv4"]:
            interface = ip_interface(
                f"{ip_info['address']}/{ip_info['network_prefix']}"
            )
            broadcast_addresses.add(
                IPv4Address(interface.network.broadcast_address.exploded)
            )
    return broadcast_addresses


async def async_setup(hass: HomeAssistant, config: ConfigType) -> bool:
    """Set up network for Home Assistant."""
    # Avoid circular issue: http->network->websocket_api->http
    from .websocket import (  # pylint: disable=import-outside-toplevel
        async_register_websocket_commands,
    )

    async_register_websocket_commands(hass)
    return True<|MERGE_RESOLUTION|>--- conflicted
+++ resolved
@@ -8,11 +8,7 @@
 from homeassistant.loader import bind_hass
 
 from . import util
-<<<<<<< HEAD
-from .const import IPV4_BROADCAST_ADDR
-=======
 from .const import IPV4_BROADCAST_ADDR, PUBLIC_TARGET_IP
->>>>>>> 4f7e405a
 from .models import Adapter
 from .network import Network, async_get_network
 
