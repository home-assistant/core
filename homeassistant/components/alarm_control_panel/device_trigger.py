"""Provides device automations for Alarm control panel."""
from __future__ import annotations

from typing import Final

import voluptuous as vol

from homeassistant.components.alarm_control_panel.const import (
    SUPPORT_ALARM_ARM_AWAY,
    SUPPORT_ALARM_ARM_HOME,
    SUPPORT_ALARM_ARM_NIGHT,
    SUPPORT_ALARM_ARM_VACATION,
)
from homeassistant.components.automation import AutomationActionType
from homeassistant.components.device_automation import DEVICE_TRIGGER_BASE_SCHEMA
from homeassistant.components.homeassistant.triggers import state as state_trigger
from homeassistant.const import (
    CONF_DEVICE_ID,
    CONF_DOMAIN,
    CONF_ENTITY_ID,
    CONF_FOR,
    CONF_PLATFORM,
    CONF_TYPE,
    STATE_ALARM_ARMED_AWAY,
    STATE_ALARM_ARMED_HOME,
    STATE_ALARM_ARMED_NIGHT,
    STATE_ALARM_ARMED_VACATION,
    STATE_ALARM_ARMING,
    STATE_ALARM_DISARMED,
    STATE_ALARM_TRIGGERED,
)
from homeassistant.core import CALLBACK_TYPE, HomeAssistant
from homeassistant.helpers import config_validation as cv, entity_registry
from homeassistant.helpers.entity import get_supported_features
from homeassistant.helpers.typing import ConfigType

from . import DOMAIN

<<<<<<< HEAD
BASIC_TRIGGER_TYPES = {"triggered", "disarmed", "arming"}
TRIGGER_TYPES = BASIC_TRIGGER_TYPES | {
    "armed_home",
    "armed_away",
    "armed_night",
    "armed_vacation",
=======
BASIC_TRIGGER_TYPES: Final[set[str]] = {"triggered", "disarmed", "arming"}
TRIGGER_TYPES: Final[set[str]] = BASIC_TRIGGER_TYPES | {
    "armed_home",
    "armed_away",
    "armed_night",
>>>>>>> 57fbb1c3
}

TRIGGER_SCHEMA: Final = DEVICE_TRIGGER_BASE_SCHEMA.extend(
    {
        vol.Required(CONF_ENTITY_ID): cv.entity_id,
        vol.Required(CONF_TYPE): vol.In(TRIGGER_TYPES),
        vol.Optional(CONF_FOR): cv.positive_time_period_dict,
    }
)


async def async_get_triggers(
    hass: HomeAssistant, device_id: str
) -> list[dict[str, str]]:
    """List device triggers for Alarm control panel devices."""
    registry = await entity_registry.async_get_registry(hass)
    triggers: list[dict[str, str]] = []

    # Get all the integrations entities for this device
    for entry in entity_registry.async_entries_for_device(registry, device_id):
        if entry.domain != DOMAIN:
            continue

        supported_features = get_supported_features(hass, entry.entity_id)

        # Add triggers for each entity that belongs to this integration
        base_trigger = {
            CONF_PLATFORM: "device",
            CONF_DEVICE_ID: device_id,
            CONF_DOMAIN: DOMAIN,
            CONF_ENTITY_ID: entry.entity_id,
        }

        triggers += [
            {
                **base_trigger,
                CONF_TYPE: trigger,
            }
            for trigger in BASIC_TRIGGER_TYPES
        ]
        if supported_features & SUPPORT_ALARM_ARM_HOME:
            triggers.append(
                {
                    **base_trigger,
                    CONF_TYPE: "armed_home",
                }
            )
        if supported_features & SUPPORT_ALARM_ARM_AWAY:
            triggers.append(
                {
                    **base_trigger,
                    CONF_TYPE: "armed_away",
                }
            )
        if supported_features & SUPPORT_ALARM_ARM_NIGHT:
            triggers.append(
                {
                    **base_trigger,
                    CONF_TYPE: "armed_night",
                }
            )
        if supported_features & SUPPORT_ALARM_ARM_VACATION:
            triggers.append(
                {
                    **base_trigger,
                    CONF_TYPE: "armed_vacation",
                }
            )

    return triggers


async def async_get_trigger_capabilities(
    hass: HomeAssistant, config: ConfigType
) -> dict[str, vol.Schema]:
    """List trigger capabilities."""
    return {
        "extra_fields": vol.Schema(
            {vol.Optional(CONF_FOR): cv.positive_time_period_dict}
        )
    }


async def async_attach_trigger(
    hass: HomeAssistant,
    config: ConfigType,
    action: AutomationActionType,
    automation_info: dict,
) -> CALLBACK_TYPE:
    """Attach a trigger."""
    if config[CONF_TYPE] == "triggered":
        to_state = STATE_ALARM_TRIGGERED
    elif config[CONF_TYPE] == "disarmed":
        to_state = STATE_ALARM_DISARMED
    elif config[CONF_TYPE] == "arming":
        to_state = STATE_ALARM_ARMING
    elif config[CONF_TYPE] == "armed_home":
        to_state = STATE_ALARM_ARMED_HOME
    elif config[CONF_TYPE] == "armed_away":
        to_state = STATE_ALARM_ARMED_AWAY
    elif config[CONF_TYPE] == "armed_night":
        to_state = STATE_ALARM_ARMED_NIGHT
    elif config[CONF_TYPE] == "armed_vacation":
        to_state = STATE_ALARM_ARMED_VACATION

    state_config = {
        state_trigger.CONF_PLATFORM: "state",
        CONF_ENTITY_ID: config[CONF_ENTITY_ID],
        state_trigger.CONF_TO: to_state,
    }
    if CONF_FOR in config:
        state_config[CONF_FOR] = config[CONF_FOR]
    state_config = state_trigger.TRIGGER_SCHEMA(state_config)
    return await state_trigger.async_attach_trigger(
        hass, state_config, action, automation_info, platform_type="device"
    )<|MERGE_RESOLUTION|>--- conflicted
+++ resolved
@@ -36,20 +36,12 @@
 
 from . import DOMAIN
 
-<<<<<<< HEAD
-BASIC_TRIGGER_TYPES = {"triggered", "disarmed", "arming"}
-TRIGGER_TYPES = BASIC_TRIGGER_TYPES | {
-    "armed_home",
-    "armed_away",
-    "armed_night",
-    "armed_vacation",
-=======
 BASIC_TRIGGER_TYPES: Final[set[str]] = {"triggered", "disarmed", "arming"}
 TRIGGER_TYPES: Final[set[str]] = BASIC_TRIGGER_TYPES | {
     "armed_home",
     "armed_away",
     "armed_night",
->>>>>>> 57fbb1c3
+    "armed_vacation",
 }
 
 TRIGGER_SCHEMA: Final = DEVICE_TRIGGER_BASE_SCHEMA.extend(
