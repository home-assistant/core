{
  "common": {
    "trigger_behavior_description": "The behavior of the targeted alarms to trigger on.",
    "trigger_behavior_name": "Behavior"
  },
  "device_automation": {
    "action_type": {
      "arm_away": "Arm {entity_name} away",
      "arm_home": "Arm {entity_name} home",
      "arm_night": "Arm {entity_name} night",
      "arm_vacation": "Arm {entity_name} vacation",
      "disarm": "Disarm {entity_name}",
      "trigger": "Trigger {entity_name}"
    },
    "condition_type": {
      "is_armed_away": "{entity_name} is armed away",
      "is_armed_home": "{entity_name} is armed home",
      "is_armed_night": "{entity_name} is armed night",
      "is_armed_vacation": "{entity_name} is armed vacation",
      "is_disarmed": "{entity_name} is disarmed",
      "is_triggered": "{entity_name} is triggered"
    },
    "extra_fields": {
      "code": "Code",
      "for": "[%key:common::device_automation::extra_fields::for%]"
    },
    "trigger_type": {
      "armed_away": "{entity_name} armed away",
      "armed_home": "{entity_name} armed home",
      "armed_night": "{entity_name} armed night",
      "armed_vacation": "{entity_name} armed vacation",
      "disarmed": "{entity_name} disarmed",
      "triggered": "{entity_name} triggered"
    }
  },
  "entity_component": {
    "_": {
      "name": "[%key:component::alarm_control_panel::title%]",
      "state": {
        "armed": "Armed",
        "armed_away": "Armed away",
        "armed_custom_bypass": "Armed custom bypass",
        "armed_home": "Armed home",
        "armed_night": "Armed night",
        "armed_vacation": "Armed vacation",
        "arming": "Arming",
        "disarmed": "Disarmed",
        "disarming": "Disarming",
        "pending": "Pending",
        "triggered": "Triggered"
      },
      "state_attributes": {
        "changed_by": {
          "name": "Changed by"
        },
        "code_arm_required": {
          "name": "Code for arming",
          "state": {
            "false": "Not required",
            "true": "Required"
          }
        },
        "code_format": {
          "name": "Code format",
          "state": {
            "number": "Number",
            "text": "Text"
          }
        }
      }
    }
  },
  "exceptions": {
    "code_arm_required": {
      "message": "Arming requires a code but none was given for {entity_id}."
    }
  },
  "selector": {
    "trigger_behavior": {
      "options": {
        "any": "Any",
        "first": "First",
        "last": "Last"
      }
    }
  },
  "services": {
    "alarm_arm_away": {
      "description": "Arms the alarm in the away mode.",
      "fields": {
        "code": {
          "description": "[%key:component::alarm_control_panel::services::alarm_arm_custom_bypass::fields::code::description%]",
          "name": "[%key:component::alarm_control_panel::services::alarm_disarm::fields::code::name%]"
        }
      },
      "name": "Arm away"
    },
    "alarm_arm_custom_bypass": {
      "description": "Arms the alarm while allowing to bypass a custom area.",
      "fields": {
        "code": {
          "description": "Code to arm the alarm.",
          "name": "[%key:component::alarm_control_panel::services::alarm_disarm::fields::code::name%]"
        }
      },
      "name": "Arm with custom bypass"
    },
    "alarm_arm_home": {
      "description": "Arms the alarm in the home mode.",
      "fields": {
        "code": {
          "description": "[%key:component::alarm_control_panel::services::alarm_arm_custom_bypass::fields::code::description%]",
          "name": "[%key:component::alarm_control_panel::services::alarm_disarm::fields::code::name%]"
        }
      },
      "name": "Arm home"
    },
    "alarm_arm_night": {
      "description": "Arms the alarm in the night mode.",
      "fields": {
        "code": {
          "description": "[%key:component::alarm_control_panel::services::alarm_arm_custom_bypass::fields::code::description%]",
          "name": "[%key:component::alarm_control_panel::services::alarm_disarm::fields::code::name%]"
        }
      },
      "name": "Arm night"
    },
    "alarm_arm_vacation": {
      "description": "Arms the alarm in the vacation mode.",
      "fields": {
        "code": {
          "description": "[%key:component::alarm_control_panel::services::alarm_arm_custom_bypass::fields::code::description%]",
          "name": "[%key:component::alarm_control_panel::services::alarm_disarm::fields::code::name%]"
        }
      },
      "name": "Arm vacation"
    },
    "alarm_disarm": {
      "description": "Disarms the alarm.",
      "fields": {
        "code": {
          "description": "Code to disarm the alarm.",
          "name": "Code"
        }
      },
      "name": "Disarm"
    },
    "alarm_trigger": {
      "description": "Triggers the alarm manually.",
      "fields": {
        "code": {
          "description": "[%key:component::alarm_control_panel::services::alarm_arm_custom_bypass::fields::code::description%]",
          "name": "[%key:component::alarm_control_panel::services::alarm_disarm::fields::code::name%]"
        }
      },
      "name": "Trigger"
    }
  },
  "title": "Alarm control panel",
  "triggers": {
    "armed": {
      "description": "Triggers when an alarm is armed.",
      "description_configured": "[%key:component::alarm_control_panel::triggers::armed::description%]",
      "fields": {
        "behavior": {
          "description": "The behavior of the targeted alarms to trigger on.",
          "name": "Behavior"
        }
      },
      "name": "When an alarm is armed"
    },
    "armed_away": {
      "description": "Triggers when an alarm is armed away.",
      "description_configured": "[%key:component::alarm_control_panel::triggers::armed_away::description%]",
      "fields": {
        "behavior": {
<<<<<<< HEAD
          "description": "[%key:component::alarm_control_panel::common::trigger_behavior_description%]",
          "name": "[%key:component::alarm_control_panel::common::trigger_behavior_name%]"
=======
          "description": "[%key:component::alarm_control_panel::triggers::armed::fields::behavior::description%]",
          "name": "[%key:component::alarm_control_panel::triggers::armed::fields::behavior::name%]"
>>>>>>> b144eae6
        }
      },
      "name": "When an alarm is armed away"
    },
    "armed_home": {
      "description": "Triggers when an alarm is armed home.",
      "description_configured": "[%key:component::alarm_control_panel::triggers::armed_home::description%]",
      "fields": {
        "behavior": {
<<<<<<< HEAD
          "description": "[%key:component::alarm_control_panel::common::trigger_behavior_description%]",
          "name": "[%key:component::alarm_control_panel::common::trigger_behavior_name%]"
=======
          "description": "[%key:component::alarm_control_panel::triggers::armed::fields::behavior::description%]",
          "name": "[%key:component::alarm_control_panel::triggers::armed::fields::behavior::name%]"
>>>>>>> b144eae6
        }
      },
      "name": "When an alarm is armed home"
    },
    "armed_night": {
      "description": "Triggers when an alarm is armed night.",
      "description_configured": "[%key:component::alarm_control_panel::triggers::armed_night::description%]",
      "fields": {
        "behavior": {
<<<<<<< HEAD
          "description": "[%key:component::alarm_control_panel::common::trigger_behavior_description%]",
          "name": "[%key:component::alarm_control_panel::common::trigger_behavior_name%]"
=======
          "description": "[%key:component::alarm_control_panel::triggers::armed::fields::behavior::description%]",
          "name": "[%key:component::alarm_control_panel::triggers::armed::fields::behavior::name%]"
>>>>>>> b144eae6
        }
      },
      "name": "When an alarm is armed night"
    },
    "armed_vacation": {
      "description": "Triggers when an alarm is armed vacation.",
      "description_configured": "[%key:component::alarm_control_panel::triggers::armed_vacation::description%]",
      "fields": {
        "behavior": {
<<<<<<< HEAD
          "description": "[%key:component::alarm_control_panel::common::trigger_behavior_description%]",
          "name": "[%key:component::alarm_control_panel::common::trigger_behavior_name%]"
=======
          "description": "[%key:component::alarm_control_panel::triggers::armed::fields::behavior::description%]",
          "name": "[%key:component::alarm_control_panel::triggers::armed::fields::behavior::name%]"
>>>>>>> b144eae6
        }
      },
      "name": "When an alarm is armed vacation"
    },
    "disarmed": {
      "description": "Triggers when an alarm is disarmed.",
      "description_configured": "[%key:component::alarm_control_panel::triggers::disarmed::description%]",
      "fields": {
        "behavior": {
<<<<<<< HEAD
          "description": "[%key:component::alarm_control_panel::common::trigger_behavior_description%]",
          "name": "[%key:component::alarm_control_panel::common::trigger_behavior_name%]"
=======
          "description": "[%key:component::alarm_control_panel::triggers::armed::fields::behavior::description%]",
          "name": "[%key:component::alarm_control_panel::triggers::armed::fields::behavior::name%]"
>>>>>>> b144eae6
        }
      },
      "name": "When an alarm is disarmed"
    },
    "triggered": {
      "description": "Triggers when an alarm is triggered.",
      "description_configured": "[%key:component::alarm_control_panel::triggers::triggered::description%]",
      "fields": {
        "behavior": {
<<<<<<< HEAD
          "description": "[%key:component::alarm_control_panel::common::trigger_behavior_description%]",
          "name": "[%key:component::alarm_control_panel::common::trigger_behavior_name%]"
=======
          "description": "[%key:component::alarm_control_panel::triggers::armed::fields::behavior::description%]",
          "name": "[%key:component::alarm_control_panel::triggers::armed::fields::behavior::name%]"
>>>>>>> b144eae6
        }
      },
      "name": "When an alarm is triggered"
    }
  }
}<|MERGE_RESOLUTION|>--- conflicted
+++ resolved
@@ -174,13 +174,8 @@
       "description_configured": "[%key:component::alarm_control_panel::triggers::armed_away::description%]",
       "fields": {
         "behavior": {
-<<<<<<< HEAD
-          "description": "[%key:component::alarm_control_panel::common::trigger_behavior_description%]",
-          "name": "[%key:component::alarm_control_panel::common::trigger_behavior_name%]"
-=======
-          "description": "[%key:component::alarm_control_panel::triggers::armed::fields::behavior::description%]",
-          "name": "[%key:component::alarm_control_panel::triggers::armed::fields::behavior::name%]"
->>>>>>> b144eae6
+          "description": "[%key:component::alarm_control_panel::common::trigger_behavior_description%]",
+          "name": "[%key:component::alarm_control_panel::common::trigger_behavior_name%]"
         }
       },
       "name": "When an alarm is armed away"
@@ -190,13 +185,8 @@
       "description_configured": "[%key:component::alarm_control_panel::triggers::armed_home::description%]",
       "fields": {
         "behavior": {
-<<<<<<< HEAD
-          "description": "[%key:component::alarm_control_panel::common::trigger_behavior_description%]",
-          "name": "[%key:component::alarm_control_panel::common::trigger_behavior_name%]"
-=======
-          "description": "[%key:component::alarm_control_panel::triggers::armed::fields::behavior::description%]",
-          "name": "[%key:component::alarm_control_panel::triggers::armed::fields::behavior::name%]"
->>>>>>> b144eae6
+          "description": "[%key:component::alarm_control_panel::common::trigger_behavior_description%]",
+          "name": "[%key:component::alarm_control_panel::common::trigger_behavior_name%]"
         }
       },
       "name": "When an alarm is armed home"
@@ -206,13 +196,8 @@
       "description_configured": "[%key:component::alarm_control_panel::triggers::armed_night::description%]",
       "fields": {
         "behavior": {
-<<<<<<< HEAD
-          "description": "[%key:component::alarm_control_panel::common::trigger_behavior_description%]",
-          "name": "[%key:component::alarm_control_panel::common::trigger_behavior_name%]"
-=======
-          "description": "[%key:component::alarm_control_panel::triggers::armed::fields::behavior::description%]",
-          "name": "[%key:component::alarm_control_panel::triggers::armed::fields::behavior::name%]"
->>>>>>> b144eae6
+          "description": "[%key:component::alarm_control_panel::common::trigger_behavior_description%]",
+          "name": "[%key:component::alarm_control_panel::common::trigger_behavior_name%]"
         }
       },
       "name": "When an alarm is armed night"
@@ -222,13 +207,8 @@
       "description_configured": "[%key:component::alarm_control_panel::triggers::armed_vacation::description%]",
       "fields": {
         "behavior": {
-<<<<<<< HEAD
-          "description": "[%key:component::alarm_control_panel::common::trigger_behavior_description%]",
-          "name": "[%key:component::alarm_control_panel::common::trigger_behavior_name%]"
-=======
-          "description": "[%key:component::alarm_control_panel::triggers::armed::fields::behavior::description%]",
-          "name": "[%key:component::alarm_control_panel::triggers::armed::fields::behavior::name%]"
->>>>>>> b144eae6
+          "description": "[%key:component::alarm_control_panel::common::trigger_behavior_description%]",
+          "name": "[%key:component::alarm_control_panel::common::trigger_behavior_name%]"
         }
       },
       "name": "When an alarm is armed vacation"
@@ -238,13 +218,8 @@
       "description_configured": "[%key:component::alarm_control_panel::triggers::disarmed::description%]",
       "fields": {
         "behavior": {
-<<<<<<< HEAD
-          "description": "[%key:component::alarm_control_panel::common::trigger_behavior_description%]",
-          "name": "[%key:component::alarm_control_panel::common::trigger_behavior_name%]"
-=======
-          "description": "[%key:component::alarm_control_panel::triggers::armed::fields::behavior::description%]",
-          "name": "[%key:component::alarm_control_panel::triggers::armed::fields::behavior::name%]"
->>>>>>> b144eae6
+          "description": "[%key:component::alarm_control_panel::common::trigger_behavior_description%]",
+          "name": "[%key:component::alarm_control_panel::common::trigger_behavior_name%]"
         }
       },
       "name": "When an alarm is disarmed"
@@ -254,13 +229,8 @@
       "description_configured": "[%key:component::alarm_control_panel::triggers::triggered::description%]",
       "fields": {
         "behavior": {
-<<<<<<< HEAD
-          "description": "[%key:component::alarm_control_panel::common::trigger_behavior_description%]",
-          "name": "[%key:component::alarm_control_panel::common::trigger_behavior_name%]"
-=======
-          "description": "[%key:component::alarm_control_panel::triggers::armed::fields::behavior::description%]",
-          "name": "[%key:component::alarm_control_panel::triggers::armed::fields::behavior::name%]"
->>>>>>> b144eae6
+          "description": "[%key:component::alarm_control_panel::common::trigger_behavior_description%]",
+          "name": "[%key:component::alarm_control_panel::common::trigger_behavior_name%]"
         }
       },
       "name": "When an alarm is triggered"
