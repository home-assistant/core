--- conflicted
+++ resolved
@@ -41,16 +41,13 @@
   "entity": {
     "sensor": {
       "fritzbox_callmonitor": {
-<<<<<<< HEAD
-        "name": "Call monitor"
-=======
+        "name": "Call monitor",
         "state": {
           "ringing": "Ringing",
           "dialing": "Dialing",
           "talking": "Talking",
           "idle": "[%key:common::state::idle%]"
         }
->>>>>>> 526b5871
       }
     }
   }
