--- conflicted
+++ resolved
@@ -45,20 +45,20 @@
     async_process_play_media_url,
 )
 from homeassistant.config_entries import ConfigEntry
-<<<<<<< HEAD
 from homeassistant.const import CONF_MODEL, Platform
-from homeassistant.core import HomeAssistant, ServiceResponse, SupportsResponse
+from homeassistant.core import (
+    HomeAssistant,
+    ServiceResponse,
+    SupportsResponse,
+    callback,
+)
 from homeassistant.helpers import (
     config_validation as cv,
     device_registry as dr,
     entity_registry as er,
 )
 from homeassistant.helpers.device_registry import DeviceEntry, DeviceInfo
-=======
-from homeassistant.const import CONF_MODEL
-from homeassistant.core import HomeAssistant, callback
-from homeassistant.helpers.device_registry import DeviceInfo
->>>>>>> 7fda7cca
+
 from homeassistant.helpers.dispatcher import async_dispatcher_connect
 from homeassistant.helpers.entity_platform import (
     AddEntitiesCallback,
@@ -424,13 +424,6 @@
 
         self.async_write_ha_state()
 
-<<<<<<< HEAD
-    def _update_playback_error(self, data: PlaybackError) -> None:
-        """Show playback error."""
-        _LOGGER.error(data.error)
-
-    def _update_playback_progress(self, data: PlaybackProgress) -> None:
-=======
     @callback
     def _async_update_playback_error(self, data: PlaybackError) -> None:
         """Show playback error."""
@@ -438,19 +431,14 @@
 
     @callback
     def _async_update_playback_progress(self, data: PlaybackProgress) -> None:
->>>>>>> 7fda7cca
         """Update _playback_progress and last update."""
         self._playback_progress = data
         self._attr_media_position_updated_at = utcnow()
 
         self.async_write_ha_state()
 
-<<<<<<< HEAD
-    def _update_playback_state(self, data: RenderingState) -> None:
-=======
     @callback
     def _async_update_playback_state(self, data: RenderingState) -> None:
->>>>>>> 7fda7cca
         """Update _playback_state and related."""
         self._playback_state = data
 
@@ -460,12 +448,8 @@
 
             self.async_write_ha_state()
 
-<<<<<<< HEAD
-    def _update_source_change(self, data: Source) -> None:
-=======
     @callback
     def _async_update_source_change(self, data: Source) -> None:
->>>>>>> 7fda7cca
         """Update _source_change and related."""
         self._source_change = data
 
@@ -478,12 +462,8 @@
 
         self.async_write_ha_state()
 
-<<<<<<< HEAD
-    def _update_volume(self, data: VolumeState) -> None:
-=======
     @callback
     def _async_update_volume(self, data: VolumeState) -> None:
->>>>>>> 7fda7cca
         """Update _volume."""
         self._volume = data
 
