"""Media player entity for the Bang & Olufsen integration."""

from __future__ import annotations

from collections.abc import Callable
import contextlib
from datetime import timedelta
import json
import logging
from typing import TYPE_CHECKING, Any, cast

from aiohttp import ClientConnectorError
from mozart_api import __version__ as MOZART_API_VERSION
from mozart_api.exceptions import ApiException
from mozart_api.models import (
    Action,
    Art,
    BeolinkLeader,
    ListeningModeProps,
    ListeningModeRef,
    OverlayPlayRequest,
    OverlayPlayRequestTextToSpeechTextToSpeech,
    PlaybackContentMetadata,
    PlaybackError,
    PlaybackProgress,
    PlayQueueItem,
    PlayQueueItemType,
    PlayQueueSettings,
    RenderingState,
    SceneProperties,
    SoftwareUpdateState,
    SoftwareUpdateStatus,
    Source,
    Uri,
    UserFlow,
    VolumeLevel,
    VolumeMute,
    VolumeState,
)
from mozart_api.mozart_client import MozartClient, get_highest_resolution_artwork

from homeassistant.components import media_source
from homeassistant.components.media_player import (
    ATTR_MEDIA_EXTRA,
    BrowseMedia,
    MediaPlayerDeviceClass,
    MediaPlayerEntity,
    MediaPlayerEntityFeature,
    MediaPlayerState,
    MediaType,
    async_process_play_media_url,
)
from homeassistant.config_entries import ConfigEntry
from homeassistant.const import CONF_MODEL, Platform
from homeassistant.core import HomeAssistant, callback
from homeassistant.exceptions import HomeAssistantError, ServiceValidationError
from homeassistant.helpers import entity_registry as er
from homeassistant.helpers.device_registry import DeviceInfo
from homeassistant.helpers.dispatcher import async_dispatcher_connect
from homeassistant.helpers.entity_platform import AddEntitiesCallback
from homeassistant.util.dt import utcnow

from . import BangOlufsenData
from .const import (
    BANG_OLUFSEN_STATES,
    CONF_BEOLINK_JID,
    CONNECTION_STATUS,
    DOMAIN,
    FALLBACK_SOURCES,
    HIDDEN_SOURCE_IDS,
    VALID_MEDIA_TYPES,
    BangOlufsenMediaType,
    BangOlufsenSource,
    WebsocketNotification,
)
from .entity import BangOlufsenEntity
from .util import get_serial_number_from_jid

SCAN_INTERVAL = timedelta(seconds=30)

_LOGGER = logging.getLogger(__name__)

BANG_OLUFSEN_FEATURES = (
    MediaPlayerEntityFeature.BROWSE_MEDIA
    | MediaPlayerEntityFeature.CLEAR_PLAYLIST
    | MediaPlayerEntityFeature.GROUPING
    | MediaPlayerEntityFeature.MEDIA_ANNOUNCE
    | MediaPlayerEntityFeature.NEXT_TRACK
    | MediaPlayerEntityFeature.PAUSE
    | MediaPlayerEntityFeature.PLAY
    | MediaPlayerEntityFeature.PLAY_MEDIA
    | MediaPlayerEntityFeature.PREVIOUS_TRACK
    | MediaPlayerEntityFeature.SEEK
    | MediaPlayerEntityFeature.SELECT_SOURCE
    | MediaPlayerEntityFeature.SHUFFLE_SET
    | MediaPlayerEntityFeature.STOP
    | MediaPlayerEntityFeature.TURN_OFF
    | MediaPlayerEntityFeature.VOLUME_MUTE
    | MediaPlayerEntityFeature.VOLUME_SET
    | MediaPlayerEntityFeature.SELECT_SOUND_MODE
)


async def async_setup_entry(
    hass: HomeAssistant,
    config_entry: ConfigEntry,
    async_add_entities: AddEntitiesCallback,
) -> None:
    """Set up a Media Player entity from config entry."""
    data: BangOlufsenData = hass.data[DOMAIN][config_entry.entry_id]

    # Add MediaPlayer entity
    async_add_entities(new_entities=[BangOlufsenMediaPlayer(config_entry, data.client)])


class BangOlufsenMediaPlayer(BangOlufsenEntity, MediaPlayerEntity):
    """Representation of a media player."""

    _attr_icon = "mdi:speaker-wireless"
    _attr_name = None
    _attr_device_class = MediaPlayerDeviceClass.SPEAKER
    _attr_supported_features = BANG_OLUFSEN_FEATURES

    def __init__(self, entry: ConfigEntry, client: MozartClient) -> None:
        """Initialize the media player."""
        super().__init__(entry, client)

        self._beolink_jid: str = self.entry.data[CONF_BEOLINK_JID]
        self._model: str = self.entry.data[CONF_MODEL]

        self._attr_device_info = DeviceInfo(
            configuration_url=f"http://{self._host}/#/",
            identifiers={(DOMAIN, self._unique_id)},
            manufacturer="Bang & Olufsen",
            model=self._model,
            serial_number=self._unique_id,
        )
        self._attr_unique_id = self._unique_id
        self._attr_should_poll = True

        # Misc. variables.
        self._audio_sources: dict[str, str] = {}
        self._media_image: Art = Art()
        self._software_status: SoftwareUpdateStatus = SoftwareUpdateStatus(
            software_version="",
            state=SoftwareUpdateState(seconds_remaining=0, value="idle"),
        )
        self._sources: dict[str, str] = {}
        self._state: str = MediaPlayerState.IDLE
        self._video_sources: dict[str, str] = {}
        self._sound_modes: dict[str, int] = {}

        # Beolink compatible sources
        self._beolink_sources: dict[str, bool] = {}
        self._remote_leader: BeolinkLeader | None = None

    async def async_added_to_hass(self) -> None:
        """Turn on the dispatchers."""
        await self._initialize()

        signal_handlers: dict[str, Callable] = {
            CONNECTION_STATUS: self._async_update_connection_state,
            WebsocketNotification.ACTIVE_LISTENING_MODE: self._async_update_sound_modes,
            WebsocketNotification.BEOLINK: self._async_update_beolink,
            WebsocketNotification.PLAYBACK_ERROR: self._async_update_playback_error,
            WebsocketNotification.PLAYBACK_METADATA: self._async_update_playback_metadata_and_beolink,
            WebsocketNotification.PLAYBACK_PROGRESS: self._async_update_playback_progress,
            WebsocketNotification.PLAYBACK_STATE: self._async_update_playback_state,
            WebsocketNotification.REMOTE_MENU_CHANGED: self._async_update_sources,
            WebsocketNotification.SOURCE_CHANGE: self._async_update_source_change,
            WebsocketNotification.VOLUME: self._async_update_volume,
        }

        for signal, signal_handler in signal_handlers.items():
            self.async_on_remove(
                async_dispatcher_connect(
                    self.hass,
                    f"{self._unique_id}_{signal}",
                    signal_handler,
                )
            )

    async def _initialize(self) -> None:
        """Initialize connection dependent variables."""

        # Get software version.
        self._software_status = await self._client.get_softwareupdate_status()

        _LOGGER.debug(
            "Connected to: %s %s running SW %s",
            self._model,
            self._unique_id,
            self._software_status.software_version,
        )

        # Get overall device state once. This is handled by WebSocket events the rest of the time.
        product_state = await self._client.get_product_state()

        # Get volume information.
        if product_state.volume:
            self._volume = product_state.volume

        # Get all playback information.
        # Ensure that the metadata is not None upon startup
        if product_state.playback:
            if product_state.playback.metadata:
                self._playback_metadata = product_state.playback.metadata
                self._remote_leader = product_state.playback.metadata.remote_leader
            if product_state.playback.progress:
                self._playback_progress = product_state.playback.progress
            if product_state.playback.source:
                self._source_change = product_state.playback.source
            if product_state.playback.state:
                self._playback_state = product_state.playback.state
                # Set initial state
                if self._playback_state.value:
                    self._state = self._playback_state.value

        self._attr_media_position_updated_at = utcnow()

        # Get the highest resolution available of the given images.
        self._media_image = get_highest_resolution_artwork(self._playback_metadata)

        # If the device has been updated with new sources, then the API will fail here.
        await self._async_update_sources()

        await self._async_update_sound_modes()

    async def async_update(self) -> None:
        """Update queue settings."""
        # The WebSocket event listener is the main handler for connection state.
        # The polling updates do therefore not set the device as available or unavailable
        with contextlib.suppress(ApiException, ClientConnectorError, TimeoutError):
            queue_settings = await self._client.get_settings_queue(_request_timeout=5)

            if queue_settings.repeat is not None:
                self._attr_repeat = BANG_OLUFSEN_REPEAT_TO_HA[queue_settings.repeat]

    async def _async_update_sources(self) -> None:
        """Get sources for the specific product."""

        # Audio sources
        try:
            # Get all available sources.
            sources = await self._client.get_available_sources(target_remote=False)

        # Use a fallback list of sources
        except ValueError:
            # Try to get software version from device
            if self.device_info:
                sw_version = self.device_info.get("sw_version")
            if not sw_version:
                sw_version = self._software_status.software_version

            _LOGGER.warning(
                "The API is outdated compared to the device software version %s and %s. Using fallback sources",
                MOZART_API_VERSION,
                sw_version,
            )
            sources = FALLBACK_SOURCES

        # Save all of the relevant enabled sources, both the ID and the friendly name for displaying in a dict.
        self._audio_sources = {
            source.id: source.name
            for source in cast(list[Source], sources.items)
            if source.is_enabled
            and source.id
            and source.name
            and source.id not in HIDDEN_SOURCE_IDS
        }

        # Some sources are not Beolink expandable, meaning that they can't be joined by
        # or expand to other Bang & Olufsen devices for a multi-room experience.
        # _source_change, which is used throughout the entity for current source
        # information, lacks this information, so source ID's and their expandability is
        # stored in the self._beolink_sources variable.
        self._beolink_sources = {
            source.id: (
                source.is_multiroom_available
                if source.is_multiroom_available is not None
                else False
            )
            for source in cast(list[Source], sources.items)
            if source.id
        }

        # Video sources from remote menu
        menu_items = await self._client.get_remote_menu()

        for key in menu_items:
            menu_item = menu_items[key]

            if not menu_item.available:
                continue

            # TV SOURCES
            if (
                menu_item.content is not None
                and menu_item.content.categories
                and len(menu_item.content.categories) > 0
                and "music" not in menu_item.content.categories
                and menu_item.label
                and menu_item.label != "TV"
            ):
                self._video_sources[key] = menu_item.label

        # Combine the source dicts
        self._sources = self._audio_sources | self._video_sources

        self._attr_source_list = list(self._sources.values())

        # HASS won't necessarily be running the first time this method is run
        if self.hass.is_running:
            self.async_write_ha_state()

    async def _async_update_playback_metadata_and_beolink(
        self, data: PlaybackContentMetadata
    ) -> None:
        """Update _playback_metadata and related."""
        self._playback_metadata = data

        # Update current artwork and remote_leader.
        self._media_image = get_highest_resolution_artwork(self._playback_metadata)
        await self._async_update_beolink()

    @callback
    def _async_update_playback_error(self, data: PlaybackError) -> None:
        """Show playback error."""
        raise HomeAssistantError(data.error)

    @callback
    def _async_update_playback_progress(self, data: PlaybackProgress) -> None:
        """Update _playback_progress and last update."""
        self._playback_progress = data
        self._attr_media_position_updated_at = utcnow()

        self.async_write_ha_state()

    @callback
    def _async_update_playback_state(self, data: RenderingState) -> None:
        """Update _playback_state and related."""
        self._playback_state = data

        # Update entity state based on the playback state.
        if self._playback_state.value:
            self._state = self._playback_state.value

            self.async_write_ha_state()

    @callback
    def _async_update_source_change(self, data: Source) -> None:
        """Update _source_change and related."""
        self._source_change = data

        # Check if source is line-in or optical and progress should be updated
        if self._source_change.id in (
            BangOlufsenSource.LINE_IN.id,
            BangOlufsenSource.SPDIF.id,
        ):
            self._playback_progress = PlaybackProgress(progress=0)

        self.async_write_ha_state()

    @callback
    def _async_update_volume(self, data: VolumeState) -> None:
        """Update _volume."""
        self._volume = data

        self.async_write_ha_state()

    async def _async_update_beolink(self) -> None:
        """Update the current Beolink leader, listeners, peers and self."""

        # Add Beolink listeners / leader
        self._remote_leader = self._playback_metadata.remote_leader

        # Create group members list
        group_members = []

        # If the device is a listener.
        if self._remote_leader is not None:
            # Add leader if available in Home Assistant
            leader = self._get_entity_id_from_jid(self._remote_leader.jid)
            group_members.append(
                leader
                if leader is not None
                else f"leader_not_in_hass-{self._remote_leader.friendly_name}"
            )

            # Add self
            group_members.append(self.entity_id)

        # If not listener, check if leader.
        else:
            beolink_listeners = await self._client.get_beolink_listeners()

            # Check if the device is a leader.
            if len(beolink_listeners) > 0:
                # Add self
                group_members.append(self.entity_id)

                # Get the entity_ids of the listeners if available in Home Assistant
                group_members.extend(
                    [
                        listener
                        if (
                            listener := self._get_entity_id_from_jid(
                                beolink_listener.jid
                            )
                        )
                        is not None
                        else f"listener_not_in_hass-{beolink_listener.jid}"
                        for beolink_listener in beolink_listeners
                    ]
                )

        self._attr_group_members = group_members

        self.async_write_ha_state()

    def _get_entity_id_from_jid(self, jid: str) -> str | None:
        """Get entity_id from Beolink JID (if available)."""

        unique_id = get_serial_number_from_jid(jid)

        entity_registry = er.async_get(self.hass)
        return entity_registry.async_get_entity_id(
            Platform.MEDIA_PLAYER, DOMAIN, unique_id
        )

    def _get_beolink_jid(self, entity_id: str) -> str:
        """Get beolink JID from entity_id."""

        entity_registry = er.async_get(self.hass)

        # Check for valid bang_olufsen media_player entity
        entity_entry = entity_registry.async_get(entity_id)

        if (
            entity_entry is None
            or entity_entry.domain != Platform.MEDIA_PLAYER
            or entity_entry.platform != DOMAIN
            or entity_entry.config_entry_id is None
        ):
            raise ServiceValidationError(
                translation_domain=DOMAIN,
                translation_key="invalid_grouping_entity",
                translation_placeholders={"entity_id": entity_id},
            )

        config_entry = self.hass.config_entries.async_get_entry(
            entity_entry.config_entry_id
        )
        if TYPE_CHECKING:
            assert config_entry

        # Return JID
        return cast(str, config_entry.data[CONF_BEOLINK_JID])

    async def _async_update_sound_modes(
        self, active_sound_mode: ListeningModeProps | ListeningModeRef | None = None
    ) -> None:
        """Update the available sound modes."""
        sound_modes = await self._client.get_listening_mode_set()

        if active_sound_mode is None:
            active_sound_mode = await self._client.get_active_listening_mode()

        # Add the key to make the labels unique (As labels are not required to be unique on B&O devices)
        for sound_mode in sound_modes:
            label = f"{sound_mode.name} ({sound_mode.id})"

            self._sound_modes[label] = sound_mode.id

            if sound_mode.id == active_sound_mode.id:
                self._attr_sound_mode = label

        # Set available options
        self._attr_sound_mode_list = list(self._sound_modes)

        self.async_write_ha_state()

    @property
<<<<<<< HEAD
    def shuffle(self) -> bool | None:
        """Return if queues should be shuffled."""
        return self._queue_settings.shuffle

    @property
=======
>>>>>>> 5464c85b
    def state(self) -> MediaPlayerState:
        """Return the current state of the media player."""
        return BANG_OLUFSEN_STATES[self._state]

    @property
    def volume_level(self) -> float | None:
        """Volume level of the media player (0..1)."""
        if self._volume.level and self._volume.level.level is not None:
            return float(self._volume.level.level / 100)
        return None

    @property
    def is_volume_muted(self) -> bool | None:
        """Boolean if volume is currently muted."""
        if self._volume.muted and self._volume.muted.muted:
            return self._volume.muted.muted
        return None

    @property
    def media_content_type(self) -> str:
        """Return the current media type."""
        # Hard to determine content type
        if self._source_change.id == BangOlufsenSource.URI_STREAMER.id:
            return MediaType.URL
        return MediaType.MUSIC

    @property
    def media_duration(self) -> int | None:
        """Return the total duration of the current track in seconds."""
        return self._playback_metadata.total_duration_seconds

    @property
    def media_position(self) -> int | None:
        """Return the current playback progress."""
        return self._playback_progress.progress

    @property
    def media_image_url(self) -> str | None:
        """Return URL of the currently playing music."""
        return self._media_image.url

    @property
    def media_image_remotely_accessible(self) -> bool:
        """Return whether or not the image of the current media is available outside the local network."""
        return not self._media_image.has_local_image

    @property
    def media_title(self) -> str | None:
        """Return the currently playing title."""
        return self._playback_metadata.title

    @property
    def media_album_name(self) -> str | None:
        """Return the currently playing album name."""
        return self._playback_metadata.album_name

    @property
    def media_album_artist(self) -> str | None:
        """Return the currently playing artist name."""
        return self._playback_metadata.artist_name

    @property
    def media_track(self) -> int | None:
        """Return the currently playing track."""
        return self._playback_metadata.track

    @property
    def media_channel(self) -> str | None:
        """Return the currently playing channel."""
        return self._playback_metadata.organization

    @property
    def source(self) -> str | None:
        """Return the current audio source."""

        # Try to fix some of the source_change chromecast weirdness.
        if hasattr(self._playback_metadata, "title"):
            # source_change is chromecast but line in is selected.
            if self._playback_metadata.title == BangOlufsenSource.LINE_IN.name:
                return BangOlufsenSource.LINE_IN.name

            # source_change is chromecast but bluetooth is selected.
            if self._playback_metadata.title == BangOlufsenSource.BLUETOOTH.name:
                return BangOlufsenSource.BLUETOOTH.name

            # source_change is line in, bluetooth or optical but stale metadata is sent through the WebSocket,
            # And the source has not changed.
            if self._source_change.id in (
                BangOlufsenSource.BLUETOOTH.id,
                BangOlufsenSource.LINE_IN.id,
                BangOlufsenSource.SPDIF.id,
            ):
                return BangOlufsenSource.CHROMECAST.name

        # source_change is chromecast and there is metadata but no artwork. Bluetooth does support metadata but not artwork
        # So i assume that it is bluetooth and not chromecast
        if (
            hasattr(self._playback_metadata, "art")
            and self._playback_metadata.art is not None
            and len(self._playback_metadata.art) == 0
            and self._source_change.id == BangOlufsenSource.CHROMECAST.id
        ):
            return BangOlufsenSource.BLUETOOTH.name

        return self._source_change.name

    async def async_turn_off(self) -> None:
        """Set the device to "networkStandby"."""
        await self._client.post_standby()

    async def async_set_volume_level(self, volume: float) -> None:
        """Set volume level, range 0..1."""
        await self._client.set_current_volume_level(
            volume_level=VolumeLevel(level=int(volume * 100))
        )

    async def async_mute_volume(self, mute: bool) -> None:
        """Mute or unmute media player."""
        await self._client.set_volume_mute(volume_mute=VolumeMute(muted=mute))

    async def async_media_play_pause(self) -> None:
        """Toggle play/pause media player."""
        if self.state == MediaPlayerState.PLAYING:
            await self.async_media_pause()
        elif self.state in (MediaPlayerState.PAUSED, MediaPlayerState.IDLE):
            await self.async_media_play()

    async def async_media_pause(self) -> None:
        """Pause media player."""
        await self._client.post_playback_command(command="pause")

    async def async_media_play(self) -> None:
        """Play media player."""
        await self._client.post_playback_command(command="play")

    async def async_media_stop(self) -> None:
        """Pause media player."""
        await self._client.post_playback_command(command="stop")

    async def async_media_next_track(self) -> None:
        """Send the next track command."""
        await self._client.post_playback_command(command="skip")

    async def async_media_seek(self, position: float) -> None:
        """Seek to position in ms."""
        if self._source_change.id == BangOlufsenSource.DEEZER.id:
            await self._client.seek_to_position(position_ms=int(position * 1000))
            # Try to prevent the playback progress from bouncing in the UI.
            self._attr_media_position_updated_at = utcnow()
            self._playback_progress = PlaybackProgress(progress=int(position))

            self.async_write_ha_state()
        else:
            raise HomeAssistantError(
                translation_domain=DOMAIN, translation_key="non_deezer_seeking"
            )

    async def async_media_previous_track(self) -> None:
        """Send the previous track command."""
        await self._client.post_playback_command(command="prev")

    async def async_clear_playlist(self) -> None:
        """Clear the current playback queue."""
        await self._client.post_clear_queue()

    async def async_set_shuffle(self, shuffle: bool) -> None:
        """Set playback queues to shuffle."""
        await self._client.set_settings_queue(
            play_queue_settings=PlayQueueSettings(shuffle=shuffle),
        )

    async def async_select_source(self, source: str) -> None:
        """Select an input source."""
        if source not in self._sources.values():
            raise ServiceValidationError(
                translation_domain=DOMAIN,
                translation_key="invalid_source",
                translation_placeholders={
                    "invalid_source": source,
                    "valid_sources": ",".join(list(self._sources.values())),
                },
            )

        key = [x for x in self._sources if self._sources[x] == source][0]

        # Check for source type
        if source in self._audio_sources.values():
            # Audio
            await self._client.set_active_source(source_id=key)
        else:
            # Video
            await self._client.post_remote_trigger(id=key)

    async def async_select_sound_mode(self, sound_mode: str) -> None:
        """Select a sound mode."""
        # Ensure only known sound modes known by the integration can be activated.
        if sound_mode not in self._sound_modes:
            raise ServiceValidationError(
                translation_domain=DOMAIN,
                translation_key="invalid_sound_mode",
                translation_placeholders={
                    "invalid_sound_mode": sound_mode,
                    "valid_sound_modes": ", ".join(list(self._sound_modes)),
                },
            )

        await self._client.activate_listening_mode(id=self._sound_modes[sound_mode])

    async def async_play_media(
        self,
        media_type: MediaType | str,
        media_id: str,
        announce: bool | None = None,
        **kwargs: Any,
    ) -> None:
        """Play from: netradio station id, URI, favourite or Deezer."""
        # Convert audio/mpeg, audio/aac etc. to MediaType.MUSIC
        if media_type.startswith("audio/"):
            media_type = MediaType.MUSIC

        if media_type not in VALID_MEDIA_TYPES:
            raise ServiceValidationError(
                translation_domain=DOMAIN,
                translation_key="invalid_media_type",
                translation_placeholders={
                    "invalid_media_type": media_type,
                    "valid_media_types": ",".join(VALID_MEDIA_TYPES),
                },
            )

        if media_source.is_media_source_id(media_id):
            sourced_media = await media_source.async_resolve_media(
                self.hass, media_id, self.entity_id
            )

            media_id = async_process_play_media_url(self.hass, sourced_media.url)

            # Exit if the source uses unsupported file.
            if media_id.endswith(".m3u"):
                raise HomeAssistantError(
                    translation_domain=DOMAIN, translation_key="m3u_invalid_format"
                )

        if announce:
            extra = kwargs.get(ATTR_MEDIA_EXTRA, {})

            absolute_volume = extra.get("overlay_absolute_volume", None)
            offset_volume = extra.get("overlay_offset_volume", None)
            tts_language = extra.get("overlay_tts_language", "en-us")

            # Construct request
            overlay_play_request = OverlayPlayRequest()

            # Define volume level
            if absolute_volume:
                overlay_play_request.volume_absolute = absolute_volume

            elif offset_volume:
                # Ensure that the volume is not above 100
                if not self._volume.level or not self._volume.level.level:
                    _LOGGER.warning("Error setting volume")
                else:
                    overlay_play_request.volume_absolute = min(
                        self._volume.level.level + offset_volume, 100
                    )

            if media_type == BangOlufsenMediaType.OVERLAY_TTS:
                # Bang & Olufsen cloud TTS
                overlay_play_request.text_to_speech = (
                    OverlayPlayRequestTextToSpeechTextToSpeech(
                        lang=tts_language, text=media_id
                    )
                )
            else:
                overlay_play_request.uri = Uri(location=media_id)

            await self._client.post_overlay_play(overlay_play_request)

        elif media_type in (MediaType.URL, MediaType.MUSIC):
            await self._client.post_uri_source(uri=Uri(location=media_id))

        # The "provider" media_type may not be suitable for overlay all the time.
        # Use it for now.
        elif media_type == BangOlufsenMediaType.TTS:
            await self._client.post_overlay_play(
                overlay_play_request=OverlayPlayRequest(
                    uri=Uri(location=media_id),
                )
            )

        elif media_type == BangOlufsenMediaType.RADIO:
            await self._client.run_provided_scene(
                scene_properties=SceneProperties(
                    action_list=[
                        Action(
                            type="radio",
                            radio_station_id=media_id,
                        )
                    ]
                )
            )

        elif media_type == BangOlufsenMediaType.FAVOURITE:
            await self._client.activate_preset(id=int(media_id))

        elif media_type in (BangOlufsenMediaType.DEEZER, BangOlufsenMediaType.TIDAL):
            try:
                # Play Deezer flow.
                if media_id == "flow" and media_type == BangOlufsenMediaType.DEEZER:
                    deezer_id = None

                    if "id" in kwargs[ATTR_MEDIA_EXTRA]:
                        deezer_id = kwargs[ATTR_MEDIA_EXTRA]["id"]

                    await self._client.start_deezer_flow(
                        user_flow=UserFlow(user_id=deezer_id)
                    )

                # Play a playlist or album.
                elif any(match in media_id for match in ("playlist", "album")):
                    start_from = 0
                    if "start_from" in kwargs[ATTR_MEDIA_EXTRA]:
                        start_from = kwargs[ATTR_MEDIA_EXTRA]["start_from"]

                    await self._client.add_to_queue(
                        play_queue_item=PlayQueueItem(
                            provider=PlayQueueItemType(value=media_type),
                            start_now_from_position=start_from,
                            type="playlist",
                            uri=media_id,
                        )
                    )

                # Play a track.
                else:
                    await self._client.add_to_queue(
                        play_queue_item=PlayQueueItem(
                            provider=PlayQueueItemType(value=media_type),
                            start_now_from_position=0,
                            type="track",
                            uri=media_id,
                        )
                    )

            except ApiException as error:
                raise HomeAssistantError(
                    translation_domain=DOMAIN,
                    translation_key="play_media_error",
                    translation_placeholders={
                        "media_type": media_type,
                        "error_message": json.loads(error.body)["message"],
                    },
                ) from error

    async def async_browse_media(
        self,
        media_content_type: MediaType | str | None = None,
        media_content_id: str | None = None,
    ) -> BrowseMedia:
        """Implement the WebSocket media browsing helper."""
        return await media_source.async_browse_media(
            self.hass,
            media_content_id,
            content_filter=lambda item: item.media_content_type.startswith("audio/"),
        )

    async def async_join_players(self, group_members: list[str]) -> None:
        """Create a Beolink session with defined group members."""

        # Use the touch to join if no entities have been defined
        # Touch to join will make the device connect to any other currently-playing
        # Beolink compatible B&O device.
        # Repeated presses / calls will cycle between compatible playing devices.
        if len(group_members) == 0:
            await self._async_beolink_join()
            return

        # Get JID for each group member
        jids = [self._get_beolink_jid(group_member) for group_member in group_members]
        await self._async_beolink_expand(jids)

    async def async_unjoin_player(self) -> None:
        """Unjoin Beolink session. End session if leader."""
        await self._async_beolink_leave()

    async def _async_beolink_join(self) -> None:
        """Join a Beolink multi-room experience."""
        await self._client.join_latest_beolink_experience()

    async def _async_beolink_expand(self, beolink_jids: list[str]) -> None:
        """Expand a Beolink multi-room experience with a device or devices."""
        # Ensure that the current source is expandable
        if not self._beolink_sources[cast(str, self._source_change.id)]:
            raise ServiceValidationError(
                translation_domain=DOMAIN,
                translation_key="invalid_source",
                translation_placeholders={
                    "invalid_source": cast(str, self._source_change.id),
                    "valid_sources": ", ".join(list(self._beolink_sources)),
                },
            )

        # Try to expand to all defined devices
        for beolink_jid in beolink_jids:
            await self._client.post_beolink_expand(jid=beolink_jid)

    async def _async_beolink_leave(self) -> None:
        """Leave the current Beolink experience."""
        await self._client.post_beolink_leave()<|MERGE_RESOLUTION|>--- conflicted
+++ resolved
@@ -233,8 +233,8 @@
         with contextlib.suppress(ApiException, ClientConnectorError, TimeoutError):
             queue_settings = await self._client.get_settings_queue(_request_timeout=5)
 
-            if queue_settings.repeat is not None:
-                self._attr_repeat = BANG_OLUFSEN_REPEAT_TO_HA[queue_settings.repeat]
+            if queue_settings.shuffle is not None:
+                self._attr_shuffle = queue_settings.shuffle
 
     async def _async_update_sources(self) -> None:
         """Get sources for the specific product."""
@@ -481,14 +481,6 @@
         self.async_write_ha_state()
 
     @property
-<<<<<<< HEAD
-    def shuffle(self) -> bool | None:
-        """Return if queues should be shuffled."""
-        return self._queue_settings.shuffle
-
-    @property
-=======
->>>>>>> 5464c85b
     def state(self) -> MediaPlayerState:
         """Return the current state of the media player."""
         return BANG_OLUFSEN_STATES[self._state]
