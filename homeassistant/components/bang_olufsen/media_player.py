--- conflicted
+++ resolved
@@ -339,11 +339,8 @@
         # Update beolink attributes and device name.
         await self._update_name_and_beolink()
 
-<<<<<<< HEAD
-    async def _update_sources(self, update_ha_state: bool = False) -> None:
-=======
+
     async def _async_update_sources(self) -> None:
->>>>>>> 8a3b4943
         """Get sources for the specific product."""
 
         # Audio sources
