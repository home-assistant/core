"""Constants for the Bang & Olufsen integration."""

from __future__ import annotations

from enum import StrEnum
from typing import Final

from mozart_api.models import Source, SourceArray, SourceTypeEnum

from homeassistant.components.media_player import MediaPlayerState, MediaType


class BangOlufsenSource:
    """Class used for associating device source ids with friendly names. May not include all sources."""

    URI_STREAMER: Final[Source] = Source(name="Audio Streamer", id="uriStreamer")
    BLUETOOTH: Final[Source] = Source(name="Bluetooth", id="bluetooth")
    CHROMECAST: Final[Source] = Source(name="Chromecast built-in", id="chromeCast")
    LINE_IN: Final[Source] = Source(name="Line-In", id="lineIn")
    SPDIF: Final[Source] = Source(name="Optical", id="spdif")
    NET_RADIO: Final[Source] = Source(name="B&O Radio", id="netRadio")
    DEEZER: Final[Source] = Source(name="Deezer", id="deezer")
    TIDAL: Final[Source] = Source(name="Tidal", id="tidal")


BANG_OLUFSEN_STATES: dict[str, MediaPlayerState] = {
    # Dict used for translating device states to Home Assistant states.
    "started": MediaPlayerState.PLAYING,
    "buffering": MediaPlayerState.PLAYING,
    "idle": MediaPlayerState.IDLE,
    "paused": MediaPlayerState.PAUSED,
    "stopped": MediaPlayerState.PAUSED,
    "ended": MediaPlayerState.PAUSED,
    "error": MediaPlayerState.IDLE,
    # A device's initial state is "unknown" and should be treated as "idle"
    "unknown": MediaPlayerState.IDLE,
}


# Media types for play_media
class BangOlufsenMediaType(StrEnum):
    """Bang & Olufsen specific media types."""

    FAVOURITE = "favourite"
    DEEZER = "deezer"
    RADIO = "radio"
    TIDAL = "tidal"
    TTS = "provider"
    OVERLAY_TTS = "overlay_tts"


class BangOlufsenModel(StrEnum):
    """Enum for compatible model names."""

    BEOCONNECT_CORE = "Beoconnect Core"
    BEOLAB_8 = "BeoLab 8"
    BEOLAB_28 = "BeoLab 28"
    BEOSOUND_2 = "Beosound 2 3rd Gen"
    BEOSOUND_A5 = "Beosound A5"
    BEOSOUND_A9 = "Beosound A9 5th Gen"
    BEOSOUND_BALANCE = "Beosound Balance"
    BEOSOUND_EMERGE = "Beosound Emerge"
    BEOSOUND_LEVEL = "Beosound Level"
    BEOSOUND_THEATRE = "Beosound Theatre"


# Dispatcher events
class WebsocketNotification(StrEnum):
    """Enum for WebSocket notification types."""

    PLAYBACK_ERROR = "playback_error"
    PLAYBACK_METADATA = "playback_metadata"
    PLAYBACK_PROGRESS = "playback_progress"
    PLAYBACK_SOURCE = "playback_source"
    PLAYBACK_STATE = "playback_state"
    SOFTWARE_UPDATE_STATE = "software_update_state"
    SOURCE_CHANGE = "source_change"
    VOLUME = "volume"

    # Sub-notifications
<<<<<<< HEAD
    BEOLINK: Final[str] = "beolink"
    BEOLINK_PEERS: Final[str] = "beolinkPeers"
    BEOLINK_LISTENERS: Final[str] = "beolinkListeners"
    BEOLINK_AVAILABLE_LISTENERS: Final[str] = "beolinkAvailableListeners"
    CONFIGURATION: Final[str] = "configuration"
    NOTIFICATION: Final[str] = "notification"
    REMOTE_MENU_CHANGED: Final[str] = "remoteMenuChanged"
=======
    NOTIFICATION = "notification"
    REMOTE_MENU_CHANGED = "remoteMenuChanged"
>>>>>>> d86b8164

    ALL = "all"


DOMAIN: Final[str] = "bang_olufsen"

# Default values for configuration.
DEFAULT_MODEL: Final[str] = BangOlufsenModel.BEOSOUND_BALANCE

# Configuration.
CONF_SERIAL_NUMBER: Final = "serial_number"
CONF_BEOLINK_JID: Final = "jid"

# Models to choose from in manual configuration.
COMPATIBLE_MODELS: list[str] = [x.value for x in BangOlufsenModel]

# Attribute names for zeroconf discovery.
ATTR_TYPE_NUMBER: Final[str] = "tn"
ATTR_SERIAL_NUMBER: Final[str] = "sn"
ATTR_ITEM_NUMBER: Final[str] = "in"
ATTR_FRIENDLY_NAME: Final[str] = "fn"

# Power states.
BANG_OLUFSEN_ON: Final[str] = "on"

VALID_MEDIA_TYPES: Final[tuple] = (
    BangOlufsenMediaType.FAVOURITE,
    BangOlufsenMediaType.DEEZER,
    BangOlufsenMediaType.RADIO,
    BangOlufsenMediaType.TTS,
    BangOlufsenMediaType.TIDAL,
    BangOlufsenMediaType.OVERLAY_TTS,
    MediaType.MUSIC,
    MediaType.URL,
    MediaType.CHANNEL,
)

# Sources on the device that should not be selectable by the user
HIDDEN_SOURCE_IDS: Final[tuple] = (
    "airPlay",
    "bluetooth",
    "chromeCast",
    "generator",
    "local",
    "dlna",
    "qplay",
    "wpl",
    "pl",
    "beolink",
    "usbIn",
)

# Fallback sources to use in case of API failure.
FALLBACK_SOURCES: Final[SourceArray] = SourceArray(
    items=[
        Source(
            id="uriStreamer",
            is_enabled=True,
            is_playable=False,
            name="Audio Streamer",
            type=SourceTypeEnum(value="uriStreamer"),
        ),
        Source(
            id="bluetooth",
            is_enabled=True,
            is_playable=False,
            name="Bluetooth",
            type=SourceTypeEnum(value="bluetooth"),
        ),
        Source(
            id="spotify",
            is_enabled=True,
            is_playable=False,
            name="Spotify Connect",
            type=SourceTypeEnum(value="spotify"),
        ),
        Source(
            id="lineIn",
            is_enabled=True,
            is_playable=True,
            name="Line-In",
            type=SourceTypeEnum(value="lineIn"),
        ),
        Source(
            id="spdif",
            is_enabled=True,
            is_playable=True,
            name="Optical",
            type=SourceTypeEnum(value="spdif"),
        ),
        Source(
            id="netRadio",
            is_enabled=True,
            is_playable=True,
            name="B&O Radio",
            type=SourceTypeEnum(value="netRadio"),
        ),
        Source(
            id="deezer",
            is_enabled=True,
            is_playable=True,
            name="Deezer",
            type=SourceTypeEnum(value="deezer"),
        ),
        Source(
            id="tidalConnect",
            is_enabled=True,
            is_playable=True,
            name="Tidal Connect",
            type=SourceTypeEnum(value="tidalConnect"),
        ),
    ]
)


# Device events
BANG_OLUFSEN_WEBSOCKET_EVENT: Final[str] = f"{DOMAIN}_websocket_event"


CONNECTION_STATUS: Final[str] = "CONNECTION_STATUS"<|MERGE_RESOLUTION|>--- conflicted
+++ resolved
@@ -78,7 +78,6 @@
     VOLUME = "volume"
 
     # Sub-notifications
-<<<<<<< HEAD
     BEOLINK: Final[str] = "beolink"
     BEOLINK_PEERS: Final[str] = "beolinkPeers"
     BEOLINK_LISTENERS: Final[str] = "beolinkListeners"
@@ -86,10 +85,6 @@
     CONFIGURATION: Final[str] = "configuration"
     NOTIFICATION: Final[str] = "notification"
     REMOTE_MENU_CHANGED: Final[str] = "remoteMenuChanged"
-=======
-    NOTIFICATION = "notification"
-    REMOTE_MENU_CHANGED = "remoteMenuChanged"
->>>>>>> d86b8164
 
     ALL = "all"
 
