"""Constants for the Bang & Olufsen integration."""

from __future__ import annotations

from enum import StrEnum
from typing import Final

from mozart_api.models import Source, SourceArray, SourceTypeEnum

from homeassistant.components.media_player import (
    MediaPlayerState,
    MediaType,
    RepeatMode,
)


class BangOlufsenSource:
    """Class used for associating device source ids with friendly names. May not include all sources."""

    LINE_IN: Final[Source] = Source(name="Line-In", id="lineIn")
    SPDIF: Final[Source] = Source(name="Optical", id="spdif")
    URI_STREAMER: Final[Source] = Source(name="Audio Streamer", id="uriStreamer")


BANG_OLUFSEN_STATES: dict[str, MediaPlayerState] = {
    # Dict used for translating device states to Home Assistant states.
    "started": MediaPlayerState.PLAYING,
    "buffering": MediaPlayerState.PLAYING,
    "idle": MediaPlayerState.IDLE,
    "paused": MediaPlayerState.PAUSED,
    "stopped": MediaPlayerState.PAUSED,
    "ended": MediaPlayerState.PAUSED,
    "error": MediaPlayerState.IDLE,
    # A device's initial state is "unknown" and should be treated as "idle"
    "unknown": MediaPlayerState.IDLE,
}

# Dict used for translating Home Assistant settings to device repeat settings.
BANG_OLUFSEN_REPEAT_FROM_HA: dict[RepeatMode, str] = {
    RepeatMode.ALL: "all",
    RepeatMode.ONE: "track",
    RepeatMode.OFF: "none",
}
# Dict used for translating device repeat settings to Home Assistant settings.
BANG_OLUFSEN_REPEAT_TO_HA: dict[str, RepeatMode] = {
    value: key for key, value in BANG_OLUFSEN_REPEAT_FROM_HA.items()
}


# Media types for play_media
class BangOlufsenMediaType(StrEnum):
    """Bang & Olufsen specific media types."""

    FAVOURITE = "favourite"
    DEEZER = "deezer"
    RADIO = "radio"
    TIDAL = "tidal"
    TTS = "provider"
    OVERLAY_TTS = "overlay_tts"


class BangOlufsenModel(StrEnum):
    """Enum for compatible model names."""

    BEOCONNECT_CORE = "Beoconnect Core"
    BEOLAB_8 = "BeoLab 8"
    BEOLAB_28 = "BeoLab 28"
    BEOSOUND_2 = "Beosound 2 3rd Gen"
    BEOSOUND_A5 = "Beosound A5"
    BEOSOUND_A9 = "Beosound A9 5th Gen"
    BEOSOUND_BALANCE = "Beosound Balance"
    BEOSOUND_EMERGE = "Beosound Emerge"
    BEOSOUND_LEVEL = "Beosound Level"
    BEOSOUND_THEATRE = "Beosound Theatre"


# Dispatcher events
class WebsocketNotification(StrEnum):
    """Enum for WebSocket notification types."""

    ACTIVE_LISTENING_MODE = "active_listening_mode"
    BUTTON = "button"
    PLAYBACK_ERROR = "playback_error"
    PLAYBACK_METADATA = "playback_metadata"
    PLAYBACK_PROGRESS = "playback_progress"
    PLAYBACK_SOURCE = "playback_source"
    PLAYBACK_STATE = "playback_state"
    SOFTWARE_UPDATE_STATE = "software_update_state"
    SOURCE_CHANGE = "source_change"
    VOLUME = "volume"

    # Sub-notifications
    BEOLINK = "beolink"
    BEOLINK_PEERS = "beolinkPeers"
    BEOLINK_LISTENERS = "beolinkListeners"
    BEOLINK_AVAILABLE_LISTENERS = "beolinkAvailableListeners"
    CONFIGURATION = "configuration"
    NOTIFICATION = "notification"
    REMOTE_MENU_CHANGED = "remoteMenuChanged"

    ALL = "all"


DOMAIN: Final[str] = "bang_olufsen"

# Default values for configuration.
DEFAULT_MODEL: Final[str] = BangOlufsenModel.BEOSOUND_BALANCE

# Configuration.
CONF_SERIAL_NUMBER: Final = "serial_number"
CONF_BEOLINK_JID: Final = "jid"

# Models to choose from in manual configuration.
COMPATIBLE_MODELS: list[str] = [x.value for x in BangOlufsenModel]

# Attribute names for zeroconf discovery.
ATTR_TYPE_NUMBER: Final[str] = "tn"
ATTR_SERIAL_NUMBER: Final[str] = "sn"
ATTR_ITEM_NUMBER: Final[str] = "in"
ATTR_FRIENDLY_NAME: Final[str] = "fn"

# Power states.
BANG_OLUFSEN_ON: Final[str] = "on"

VALID_MEDIA_TYPES: Final[tuple] = (
    BangOlufsenMediaType.FAVOURITE,
    BangOlufsenMediaType.DEEZER,
    BangOlufsenMediaType.RADIO,
    BangOlufsenMediaType.TTS,
    BangOlufsenMediaType.TIDAL,
    BangOlufsenMediaType.OVERLAY_TTS,
    MediaType.MUSIC,
    MediaType.URL,
    MediaType.CHANNEL,
)


# Fallback sources to use in case of API failure.
FALLBACK_SOURCES: Final[SourceArray] = SourceArray(
    items=[
        Source(
            id="uriStreamer",
            is_enabled=True,
            is_playable=True,
            name="Audio Streamer",
            type=SourceTypeEnum(value="uriStreamer"),
            is_seekable=False,
        ),
        Source(
            id="bluetooth",
            is_enabled=True,
            is_playable=True,
            name="Bluetooth",
            type=SourceTypeEnum(value="bluetooth"),
            is_seekable=False,
        ),
        Source(
            id="spotify",
            is_enabled=True,
            is_playable=True,
            name="Spotify Connect",
            type=SourceTypeEnum(value="spotify"),
            is_seekable=True,
        ),
        Source(
            id="lineIn",
            is_enabled=True,
            is_playable=True,
            name="Line-In",
            type=SourceTypeEnum(value="lineIn"),
            is_seekable=False,
        ),
        Source(
            id="spdif",
            is_enabled=True,
            is_playable=True,
            name="Optical",
            type=SourceTypeEnum(value="spdif"),
            is_seekable=False,
        ),
        Source(
            id="netRadio",
            is_enabled=True,
            is_playable=True,
            name="B&O Radio",
            type=SourceTypeEnum(value="netRadio"),
            is_seekable=False,
        ),
        Source(
            id="deezer",
            is_enabled=True,
            is_playable=True,
            name="Deezer",
            type=SourceTypeEnum(value="deezer"),
            is_seekable=True,
        ),
        Source(
            id="tidalConnect",
            is_enabled=True,
            is_playable=True,
            name="Tidal Connect",
            type=SourceTypeEnum(value="tidalConnect"),
            is_seekable=True,
        ),
    ]
)
# Map for storing compatibility of devices.

MODEL_SUPPORT_DEVICE_BUTTONS: Final[str] = "device_buttons"

MODEL_SUPPORT_MAP = {
    MODEL_SUPPORT_DEVICE_BUTTONS: (
        BangOlufsenModel.BEOLAB_8,
        BangOlufsenModel.BEOLAB_28,
        BangOlufsenModel.BEOSOUND_2,
        BangOlufsenModel.BEOSOUND_A5,
        BangOlufsenModel.BEOSOUND_A9,
        BangOlufsenModel.BEOSOUND_BALANCE,
        BangOlufsenModel.BEOSOUND_EMERGE,
        BangOlufsenModel.BEOSOUND_LEVEL,
        BangOlufsenModel.BEOSOUND_THEATRE,
    )
}

# Device events
BANG_OLUFSEN_WEBSOCKET_EVENT: Final[str] = f"{DOMAIN}_websocket_event"

# Dict used to translate native Bang & Olufsen event names to string.json compatible ones
EVENT_TRANSLATION_MAP: dict[str, str] = {
    "shortPress (Release)": "short_press_release",
    "longPress (Timeout)": "long_press_timeout",
    "longPress (Release)": "long_press_release",
    "veryLongPress (Timeout)": "very_long_press_timeout",
    "veryLongPress (Release)": "very_long_press_release",
}

CONNECTION_STATUS: Final[str] = "CONNECTION_STATUS"

<<<<<<< HEAD
DEVICE_BUTTONS: Final[list[str]] = [
    "Bluetooth",
    "Microphone",
    "Next",
    "PlayPause",
    "Preset1",
    "Preset2",
    "Preset3",
    "Preset4",
    "Previous",
    "Volume",
]


DEVICE_BUTTON_EVENTS: Final[list[str]] = [
    "short_press_release",
    "long_press_timeout",
    "long_press_release",
    "very_long_press_timeout",
    "very_long_press_release",
]
=======
# Beolink Converter NL/ML sources need to be transformed to upper case
BEOLINK_JOIN_SOURCES_TO_UPPER = (
    "aux_a",
    "cd",
    "ph",
    "radio",
    "tp1",
    "tp2",
)
BEOLINK_JOIN_SOURCES = (
    *BEOLINK_JOIN_SOURCES_TO_UPPER,
    "beoradio",
    "deezer",
    "spotify",
    "tidal",
)
>>>>>>> 5d8e9973
<|MERGE_RESOLUTION|>--- conflicted
+++ resolved
@@ -236,7 +236,6 @@
 
 CONNECTION_STATUS: Final[str] = "CONNECTION_STATUS"
 
-<<<<<<< HEAD
 DEVICE_BUTTONS: Final[list[str]] = [
     "Bluetooth",
     "Microphone",
@@ -258,7 +257,7 @@
     "very_long_press_timeout",
     "very_long_press_release",
 ]
-=======
+
 # Beolink Converter NL/ML sources need to be transformed to upper case
 BEOLINK_JOIN_SOURCES_TO_UPPER = (
     "aux_a",
@@ -274,5 +273,4 @@
     "deezer",
     "spotify",
     "tidal",
-)
->>>>>>> 5d8e9973
+)