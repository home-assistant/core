"""Constants for the Bang & Olufsen integration."""

from __future__ import annotations

from enum import StrEnum
from typing import Final

from mozart_api.models import Source, SourceArray, SourceTypeEnum

from homeassistant.components.media_player import (
    MediaPlayerState,
    MediaType,
    RepeatMode,
)


class BangOlufsenSource:
    """Class used for associating device source ids with friendly names. May not include all sources."""

    DEEZER: Final[Source] = Source(name="Deezer", id="deezer")
    LINE_IN: Final[Source] = Source(name="Line-In", id="lineIn")
    NET_RADIO: Final[Source] = Source(name="B&O Radio", id="netRadio")
    SPDIF: Final[Source] = Source(name="Optical", id="spdif")
    TIDAL: Final[Source] = Source(name="Tidal", id="tidal")
    UNKNOWN: Final[Source] = Source(name="Unknown Source", id="unknown")
    URI_STREAMER: Final[Source] = Source(name="Audio Streamer", id="uriStreamer")


BANG_OLUFSEN_STATES: dict[str, MediaPlayerState] = {
    # Dict used for translating device states to Home Assistant states.
    "started": MediaPlayerState.PLAYING,
    "buffering": MediaPlayerState.PLAYING,
    "idle": MediaPlayerState.IDLE,
    "paused": MediaPlayerState.PAUSED,
    "stopped": MediaPlayerState.PAUSED,
    "ended": MediaPlayerState.PAUSED,
    "error": MediaPlayerState.IDLE,
    # A device's initial state is "unknown" and should be treated as "idle"
    "unknown": MediaPlayerState.IDLE,
}

# Dict used for translating Home Assistant settings to device repeat settings.
BANG_OLUFSEN_REPEAT_FROM_HA: dict[RepeatMode, str] = {
    RepeatMode.ALL: "all",
    RepeatMode.ONE: "track",
    RepeatMode.OFF: "none",
}
# Dict used for translating device repeat settings to Home Assistant settings.
BANG_OLUFSEN_REPEAT_TO_HA: dict[str, RepeatMode] = {
    value: key for key, value in BANG_OLUFSEN_REPEAT_FROM_HA.items()
}


# Media types for play_media
class BangOlufsenMediaType(StrEnum):
    """Bang & Olufsen specific media types."""

    FAVOURITE = "favourite"
    DEEZER = "deezer"
    RADIO = "radio"
    TIDAL = "tidal"
    TTS = "provider"
    OVERLAY_TTS = "overlay_tts"


class BangOlufsenModel(StrEnum):
    """Enum for compatible model names."""

    BEOCONNECT_CORE = "Beoconnect Core"
    BEOLAB_8 = "BeoLab 8"
    BEOLAB_28 = "BeoLab 28"
    BEOSOUND_2 = "Beosound 2 3rd Gen"
    BEOSOUND_A5 = "Beosound A5"
    BEOSOUND_A9 = "Beosound A9 5th Gen"
    BEOSOUND_BALANCE = "Beosound Balance"
    BEOSOUND_EMERGE = "Beosound Emerge"
    BEOSOUND_LEVEL = "Beosound Level"
    BEOSOUND_PREMIERE = "Beosound Premiere"
    BEOSOUND_THEATRE = "Beosound Theatre"


<<<<<<< HEAD
class BangOlufsenAttribute(StrEnum):
    """Enum for extra_state_attribute keys."""

    BEOLINK = "beolink"
    BEOLINK_PEERS = "peers"
    BEOLINK_SELF = "self"
    BEOLINK_LEADER = "leader"
    BEOLINK_LISTENERS = "listeners"
=======
# Physical "buttons" on devices
class BangOlufsenButtons(StrEnum):
    """Enum for device buttons."""

    BLUETOOTH = "Bluetooth"
    MICROPHONE = "Microphone"
    NEXT = "Next"
    PLAY_PAUSE = "PlayPause"
    PRESET_1 = "Preset1"
    PRESET_2 = "Preset2"
    PRESET_3 = "Preset3"
    PRESET_4 = "Preset4"
    PREVIOUS = "Previous"
    VOLUME = "Volume"
>>>>>>> ef5573c6


# Dispatcher events
class WebsocketNotification(StrEnum):
    """Enum for WebSocket notification types."""

    ACTIVE_LISTENING_MODE = "active_listening_mode"
    BUTTON = "button"
    PLAYBACK_ERROR = "playback_error"
    PLAYBACK_METADATA = "playback_metadata"
    PLAYBACK_PROGRESS = "playback_progress"
    PLAYBACK_SOURCE = "playback_source"
    PLAYBACK_STATE = "playback_state"
    SOFTWARE_UPDATE_STATE = "software_update_state"
    SOURCE_CHANGE = "source_change"
    VOLUME = "volume"

    # Sub-notifications
    BEOLINK = "beolink"
    BEOLINK_PEERS = "beolinkPeers"
    BEOLINK_LISTENERS = "beolinkListeners"
    BEOLINK_AVAILABLE_LISTENERS = "beolinkAvailableListeners"
    CONFIGURATION = "configuration"
    NOTIFICATION = "notification"
    REMOTE_MENU_CHANGED = "remoteMenuChanged"

    ALL = "all"


DOMAIN: Final[str] = "bang_olufsen"

# Default values for configuration.
DEFAULT_MODEL: Final[str] = BangOlufsenModel.BEOSOUND_BALANCE

# Configuration.
CONF_SERIAL_NUMBER: Final = "serial_number"
CONF_BEOLINK_JID: Final = "jid"

# Models to choose from in manual configuration.
COMPATIBLE_MODELS: list[str] = [x.value for x in BangOlufsenModel]

# Attribute names for zeroconf discovery.
ATTR_TYPE_NUMBER: Final[str] = "tn"
ATTR_SERIAL_NUMBER: Final[str] = "sn"
ATTR_ITEM_NUMBER: Final[str] = "in"
ATTR_FRIENDLY_NAME: Final[str] = "fn"

# Power states.
BANG_OLUFSEN_ON: Final[str] = "on"

VALID_MEDIA_TYPES: Final[tuple] = (
    BangOlufsenMediaType.FAVOURITE,
    BangOlufsenMediaType.DEEZER,
    BangOlufsenMediaType.RADIO,
    BangOlufsenMediaType.TTS,
    BangOlufsenMediaType.TIDAL,
    BangOlufsenMediaType.OVERLAY_TTS,
    MediaType.MUSIC,
    MediaType.URL,
    MediaType.CHANNEL,
)


# Fallback sources to use in case of API failure.
FALLBACK_SOURCES: Final[SourceArray] = SourceArray(
    items=[
        Source(
            id="uriStreamer",
            is_enabled=True,
            is_playable=True,
            name="Audio Streamer",
            type=SourceTypeEnum(value="uriStreamer"),
            is_seekable=False,
        ),
        Source(
            id="bluetooth",
            is_enabled=True,
            is_playable=True,
            name="Bluetooth",
            type=SourceTypeEnum(value="bluetooth"),
            is_seekable=False,
        ),
        Source(
            id="spotify",
            is_enabled=True,
            is_playable=True,
            name="Spotify Connect",
            type=SourceTypeEnum(value="spotify"),
            is_seekable=True,
        ),
        Source(
            id="lineIn",
            is_enabled=True,
            is_playable=True,
            name="Line-In",
            type=SourceTypeEnum(value="lineIn"),
            is_seekable=False,
        ),
        Source(
            id="spdif",
            is_enabled=True,
            is_playable=True,
            name="Optical",
            type=SourceTypeEnum(value="spdif"),
            is_seekable=False,
        ),
        Source(
            id="netRadio",
            is_enabled=True,
            is_playable=True,
            name="B&O Radio",
            type=SourceTypeEnum(value="netRadio"),
            is_seekable=False,
        ),
        Source(
            id="deezer",
            is_enabled=True,
            is_playable=True,
            name="Deezer",
            type=SourceTypeEnum(value="deezer"),
            is_seekable=True,
        ),
        Source(
            id="tidalConnect",
            is_enabled=True,
            is_playable=True,
            name="Tidal Connect",
            type=SourceTypeEnum(value="tidalConnect"),
            is_seekable=True,
        ),
    ]
)

# Device events
BANG_OLUFSEN_WEBSOCKET_EVENT: Final[str] = f"{DOMAIN}_websocket_event"

# Dict used to translate native Bang & Olufsen event names to string.json compatible ones
EVENT_TRANSLATION_MAP: dict[str, str] = {
    "shortPress (Release)": "short_press_release",
    "longPress (Timeout)": "long_press_timeout",
    "longPress (Release)": "long_press_release",
    "veryLongPress (Timeout)": "very_long_press_timeout",
    "veryLongPress (Release)": "very_long_press_release",
}

CONNECTION_STATUS: Final[str] = "CONNECTION_STATUS"

DEVICE_BUTTONS: Final[list[str]] = [x.value for x in BangOlufsenButtons]


DEVICE_BUTTON_EVENTS: Final[list[str]] = [
    "short_press_release",
    "long_press_timeout",
    "long_press_release",
    "very_long_press_timeout",
    "very_long_press_release",
]

# Beolink Converter NL/ML sources need to be transformed to upper case
BEOLINK_JOIN_SOURCES_TO_UPPER = (
    "aux_a",
    "cd",
    "ph",
    "radio",
    "tp1",
    "tp2",
)
BEOLINK_JOIN_SOURCES = (
    *BEOLINK_JOIN_SOURCES_TO_UPPER,
    "beoradio",
    "deezer",
    "spotify",
    "tidal",
)<|MERGE_RESOLUTION|>--- conflicted
+++ resolved
@@ -79,7 +79,6 @@
     BEOSOUND_THEATRE = "Beosound Theatre"
 
 
-<<<<<<< HEAD
 class BangOlufsenAttribute(StrEnum):
     """Enum for extra_state_attribute keys."""
 
@@ -88,7 +87,8 @@
     BEOLINK_SELF = "self"
     BEOLINK_LEADER = "leader"
     BEOLINK_LISTENERS = "listeners"
-=======
+
+
 # Physical "buttons" on devices
 class BangOlufsenButtons(StrEnum):
     """Enum for device buttons."""
@@ -103,7 +103,6 @@
     PRESET_4 = "Preset4"
     PREVIOUS = "Previous"
     VOLUME = "Volume"
->>>>>>> ef5573c6
 
 
 # Dispatcher events
