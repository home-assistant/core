--- conflicted
+++ resolved
@@ -4,11 +4,7 @@
 import voluptuous as vol
 
 from homeassistant import config_entries
-<<<<<<< HEAD
-from homeassistant.const import CONF_TOKEN, CONF_URL, CONF_USERNAME
-=======
-from homeassistant.const import CONF_PASSWORD, CONF_URL, CONF_USERNAME
->>>>>>> 47cba131
+from homeassistant.const import CONF_PASSWORD, CONF_TOKEN, CONF_URL, CONF_USERNAME
 
 from . import _LOGGER
 from .const import CONF_JOB_NAME, DOMAIN
@@ -32,13 +28,21 @@
             self.server = Jenkins(self.url, self.uid, self.token)
 
     def get_server(self):
-        """Get info in .json from Jenkins server."""
+        """Return info in .json from Jenkins server."""
         return self.server
 
     def get_job_names(self):
-        """Get job names from Jenkins server."""
+        """Return job names from Jenkins server."""
         job_names = [job[0] for job in self.server.get_jobs()]
         return job_names
+
+    def get_uid(self):
+        """Return Jenkins server username."""
+        return self.uid
+
+    def get_token(self):
+        """Return Jenkins server token."""
+        return self.token
 
     def set_url(self, url):
         """Set URL to Jenkins server."""
@@ -116,9 +120,9 @@
             return self.async_create_entry(
                 title=user_input[CONF_JOB_NAME],
                 data={
-                    CONF_URL: self.server.baseurl,
-                    CONF_USERNAME: None,
-                    CONF_PASSWORD: None,
+                    CONF_URL: self.new_server.get_server().baseurl,
+                    CONF_USERNAME: self.new_server.get_uid(),
+                    CONF_PASSWORD: self.new_server.get_token(),
                     CONF_JOB_NAME: user_input[CONF_JOB_NAME],
                 },
             )
