{
  "config": {
    "abort": {
      "already_configured": "[%key:common::config_flow::abort::already_configured_device%]",
      "reconfigure_successful": "[%key:common::config_flow::abort::reconfigure_successful%]"
    },
    "error": {
      "cannot_connect": "[%key:common::config_flow::error::cannot_connect%]",
      "invalid_auth": "[%key:common::config_flow::error::invalid_auth%]",
      "unknown": "[%key:common::config_flow::error::unknown%]"
    },
    "step": {
      "reconfigure": {
        "data": {
          "filename": "[%key:component::bryant_evolution::config::step::user::data::filename%]"
        }
      },
      "user": {
        "data": {
          "filename": "Serial port filename"
        }
      }
    }
  },
  "exceptions": {
    "failed_to_parse_hvac_action": {
      "message": "Could not determine HVAC action: {mode_and_active}, {self.current_temperature}, {self.target_temperature_low}"
    },
    "failed_to_parse_hvac_mode": {
      "message": "Cannot parse response to HVACMode: {mode}"
    },
    "failed_to_read_hvac_action": {
      "message": "Failed to read current HVAC action"
    },
<<<<<<< HEAD
    "failed_to_parse_hvac_action": {
      "message": "Could not determine HVAC action: {mode_and_active}, {current_temperature}, {target_temperature_low}"
    },
    "failed_to_set_hvac_mode": {
      "message": "Failed to set HVAC mode"
=======
    "failed_to_read_hvac_mode": {
      "message": "Failed to read current HVAC mode"
>>>>>>> f38c0d51
    },
    "failed_to_set_clsp": {
      "message": "Failed to set cooling setpoint"
    },
    "failed_to_set_fan_mode": {
      "message": "Failed to set fan mode"
    },
    "failed_to_set_htsp": {
      "message": "Failed to set heating setpoint"
    },
    "failed_to_set_hvac_mode": {
      "message": "Failed to set HVAC mode"
    },
    "failed_to_set_temp": {
      "message": "Failed to set temperature"
    }
  }
}<|MERGE_RESOLUTION|>--- conflicted
+++ resolved
@@ -24,7 +24,7 @@
   },
   "exceptions": {
     "failed_to_parse_hvac_action": {
-      "message": "Could not determine HVAC action: {mode_and_active}, {self.current_temperature}, {self.target_temperature_low}"
+      "message": "Could not determine HVAC action: {mode_and_active}, {current_temperature}, {target_temperature_low}"
     },
     "failed_to_parse_hvac_mode": {
       "message": "Cannot parse response to HVACMode: {mode}"
@@ -32,16 +32,8 @@
     "failed_to_read_hvac_action": {
       "message": "Failed to read current HVAC action"
     },
-<<<<<<< HEAD
-    "failed_to_parse_hvac_action": {
-      "message": "Could not determine HVAC action: {mode_and_active}, {current_temperature}, {target_temperature_low}"
-    },
-    "failed_to_set_hvac_mode": {
-      "message": "Failed to set HVAC mode"
-=======
     "failed_to_read_hvac_mode": {
       "message": "Failed to read current HVAC mode"
->>>>>>> f38c0d51
     },
     "failed_to_set_clsp": {
       "message": "Failed to set cooling setpoint"
