"""Support for Velbus devices."""

from __future__ import annotations

import asyncio
from dataclasses import dataclass
import logging
import os
import shutil

from velbusaio.controller import Velbus
from velbusaio.exceptions import VelbusConnectionFailed

from homeassistant.config_entries import ConfigEntry
from homeassistant.const import CONF_PORT, Platform
from homeassistant.core import HomeAssistant
from homeassistant.exceptions import ConfigEntryNotReady, PlatformNotReady
from homeassistant.helpers import config_validation as cv, device_registry as dr
from homeassistant.helpers.storage import STORAGE_DIR
from homeassistant.helpers.typing import ConfigType

from .const import DOMAIN
from .services import setup_services

_LOGGER = logging.getLogger(__name__)

PLATFORMS = [
    Platform.BINARY_SENSOR,
    Platform.BUTTON,
    Platform.CLIMATE,
    Platform.COVER,
    Platform.LIGHT,
    Platform.SELECT,
    Platform.SENSOR,
    Platform.SWITCH,
]

CONFIG_SCHEMA = cv.config_entry_only_config_schema(DOMAIN)

type VelbusConfigEntry = ConfigEntry[VelbusData]


@dataclass
class VelbusData:
    """Runtime data for the Velbus config entry."""

    controller: Velbus
    connect_task: asyncio.Task


async def velbus_connect_task(
    controller: Velbus, hass: HomeAssistant, entry_id: str
) -> None:
    """Task to offload the long running connect."""
    try:
        await controller.connect()
    except ConnectionError as ex:
        raise PlatformNotReady(
            f"Connection error while connecting to Velbus {entry_id}: {ex}"
        ) from ex


def _migrate_device_identifiers(hass: HomeAssistant, entry_id: str) -> None:
    """Migrate old device identifiers."""
    dev_reg = dr.async_get(hass)
    devices: list[dr.DeviceEntry] = dr.async_entries_for_config_entry(dev_reg, entry_id)
    for device in devices:
        old_identifier = list(next(iter(device.identifiers)))
        if len(old_identifier) > 2:
            new_identifier = {(old_identifier.pop(0), old_identifier.pop(0))}
            _LOGGER.debug(
                "migrate identifier '%s' to '%s'", device.identifiers, new_identifier
            )
            dev_reg.async_update_device(device.id, new_identifiers=new_identifier)


async def async_setup(hass: HomeAssistant, config: ConfigType) -> bool:
    """Set up the actions for the Velbus component."""
    setup_services(hass)
    return True


async def async_setup_entry(hass: HomeAssistant, entry: VelbusConfigEntry) -> bool:
    """Establish connection with velbus."""
    controller = Velbus(
        entry.data[CONF_PORT],
        cache_dir=hass.config.path(STORAGE_DIR, f"velbuscache-{entry.entry_id}"),
    )
<<<<<<< HEAD

    try:
        await controller.connect(True)
    except VelbusConnectionFailed as error:
        raise ConfigEntryNotReady("Cannot connect to Velbus") from error

    hass.data[DOMAIN][entry.entry_id] = {}
    hass.data[DOMAIN][entry.entry_id]["cntrl"] = controller
    hass.data[DOMAIN][entry.entry_id]["tsk"] = hass.async_create_task(
        velbus_connect_task(controller, hass, entry.entry_id)
    )
=======
    task = hass.async_create_task(velbus_connect_task(controller, hass, entry.entry_id))
    entry.runtime_data = VelbusData(controller=controller, connect_task=task)
>>>>>>> 3baa432b

    _migrate_device_identifiers(hass, entry.entry_id)

    await hass.config_entries.async_forward_entry_setups(entry, PLATFORMS)

    return True


async def async_unload_entry(hass: HomeAssistant, entry: VelbusConfigEntry) -> bool:
    """Unload (close) the velbus connection."""
    unload_ok = await hass.config_entries.async_unload_platforms(entry, PLATFORMS)
    await entry.runtime_data.controller.stop()
    return unload_ok


async def async_remove_entry(hass: HomeAssistant, entry: VelbusConfigEntry) -> None:
    """Remove the velbus entry, so we also have to cleanup the cache dir."""
    await hass.async_add_executor_job(
        shutil.rmtree,
        hass.config.path(STORAGE_DIR, f"velbuscache-{entry.entry_id}"),
    )


async def async_migrate_entry(
    hass: HomeAssistant, config_entry: VelbusConfigEntry
) -> bool:
    """Migrate old entry."""
    _LOGGER.debug("Migrating from version %s", config_entry.version)
    cache_path = hass.config.path(STORAGE_DIR, f"velbuscache-{config_entry.entry_id}/")
    if config_entry.version == 1:
        # This is the config entry migration for adding the new program selection
        # clean the velbusCache
        if os.path.isdir(cache_path):
            await hass.async_add_executor_job(shutil.rmtree, cache_path)
        # set the new version
        hass.config_entries.async_update_entry(config_entry, version=2)

    _LOGGER.debug("Migration to version %s successful", config_entry.version)
    return True<|MERGE_RESOLUTION|>--- conflicted
+++ resolved
@@ -86,22 +86,14 @@
         entry.data[CONF_PORT],
         cache_dir=hass.config.path(STORAGE_DIR, f"velbuscache-{entry.entry_id}"),
     )
-<<<<<<< HEAD
 
     try:
         await controller.connect(True)
     except VelbusConnectionFailed as error:
         raise ConfigEntryNotReady("Cannot connect to Velbus") from error
-
-    hass.data[DOMAIN][entry.entry_id] = {}
-    hass.data[DOMAIN][entry.entry_id]["cntrl"] = controller
-    hass.data[DOMAIN][entry.entry_id]["tsk"] = hass.async_create_task(
-        velbus_connect_task(controller, hass, entry.entry_id)
-    )
-=======
+        
     task = hass.async_create_task(velbus_connect_task(controller, hass, entry.entry_id))
     entry.runtime_data = VelbusData(controller=controller, connect_task=task)
->>>>>>> 3baa432b
 
     _migrate_device_identifiers(hass, entry.entry_id)
 
