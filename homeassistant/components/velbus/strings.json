{
  "config": {
    "abort": {
      "already_configured": "[%key:common::config_flow::abort::already_configured_device%]"
    },
    "error": {
      "already_configured": "[%key:common::config_flow::abort::already_configured_device%]",
      "cannot_connect": "[%key:common::config_flow::error::cannot_connect%]"
    },
    "step": {
      "network": {
        "data": {
          "host": "[%key:common::config_flow::data::host%]",
          "password": "[%key:common::config_flow::data::password%]",
          "port": "[%key:common::config_flow::data::port%]",
          "tls": "Use TLS (secure connection)"
        },
        "data_description": {
          "host": "The IP address or hostname of the Velbus interface.",
          "password": "The password of the Velbus interface, this is only needed if the interface is password-protected.",
          "port": "The port number of the Velbus interface.",
          "tls": "Enable this if you use a secure connection to your Velbus interface, like a Signum."
        },
        "description": "TCP/IP configuration, in case you use a Signum, VelServ, velbus-tcp or any other Velbus to TCP/IP interface.",
        "title": "TCP/IP configuration"
      },
      "usbselect": {
        "data": {
          "port": "[%key:common::config_flow::data::port%]"
        },
        "data_description": {
          "port": "Select the serial port for your Velbus USB interface."
        },
<<<<<<< HEAD
        "description": "Select the serial port for your Velbus USB interface."
      },
      "vlp": {
        "title": "Optional VLP file",
        "description": "You can optionally provide a VLP file to improve module detection. The VLP file is the config file from VelbusLink that contains all module information. If you do not provide it now, you can always add it later in the integration options. Without this file, Home Assistant will try to detect the modules automatically, but this can take longer and some modules might not be detected correctly.",
        "data": {
          "vlp_file": "Path to VLP file"
        },
        "data_description": {
          "vlp_file": "Select the VLP file from your filesystem."
        }
      }
    },
    "error": {
      "already_configured": "[%key:common::config_flow::abort::already_configured_device%]",
      "cannot_connect": "[%key:common::config_flow::error::cannot_connect%]",
      "no_modules": "No Velbus modules found, please check the VLP file."
    },
    "abort": {
      "already_configured": "[%key:common::config_flow::abort::already_configured_device%]",
      "reconfigure_successful": "[%key:common::config_flow::abort::reconfigure_successful%]"
=======
        "description": "Select the serial port for your Velbus USB interface.",
        "title": "USB configuration"
      },
      "user": {
        "description": "How do you want to configure the Velbus hub?",
        "menu_options": {
          "network": "Via network connection",
          "usbselect": "Via USB device"
        },
        "title": "Define the Velbus connection"
      }
>>>>>>> 7b4f5ad3
    }
  },
  "exceptions": {
    "integration_not_found": {
      "message": "Integration \"{target}\" not found in registry."
    },
    "invalid_hvac_mode": {
      "message": "Climate mode {hvac_mode} is not supported."
    },
    "not_loaded": {
      "message": "{target} is not loaded."
    }
  },
  "issues": {
    "deprecated_interface_parameter": {
      "description": "The 'interface' parameter in the Velbus actions is deprecated. The 'config_entry' parameter should be used going forward.\n\nPlease adjust your automations or scripts to fix this issue.",
      "title": "Deprecated 'interface' parameter"
    }
  },
  "services": {
    "clear_cache": {
      "description": "Clears the Velbus cache and then starts a new scan.",
      "fields": {
        "address": {
          "description": "The module address in decimal format, if this is provided we only clear this module, if nothing is provided we clear the whole cache directory (all modules) The decimal addresses are displayed in front of the modules listed at the integration page.",
          "name": "Address"
        },
        "config_entry": {
          "description": "[%key:component::velbus::services::sync_clock::fields::config_entry::description%]",
          "name": "[%key:component::velbus::services::sync_clock::fields::config_entry::name%]"
        }
      },
      "name": "Clear cache"
    },
    "scan": {
      "description": "Scans the Velbus modules, this will be needed if you see unknown module warnings in the logs, or when you added new modules.",
      "fields": {
        "config_entry": {
          "description": "[%key:component::velbus::services::sync_clock::fields::config_entry::description%]",
          "name": "[%key:component::velbus::services::sync_clock::fields::config_entry::name%]"
        }
      },
      "name": "Scan"
    },
    "set_memo_text": {
      "description": "Sets the memo text to the display of modules like VMBGPO, VMBGPOD. Be sure the pages of the modules are configured to display the memo text.",
      "fields": {
        "address": {
          "description": "The module address in decimal format. The decimal addresses are displayed in front of the modules listed at the integration page.",
          "name": "Address"
        },
        "config_entry": {
          "description": "[%key:component::velbus::services::sync_clock::fields::config_entry::description%]",
          "name": "[%key:component::velbus::services::sync_clock::fields::config_entry::name%]"
        },
        "memo_text": {
          "description": "The actual text to be displayed. Text is limited to 64 characters.",
          "name": "Memo text"
        }
      },
      "name": "Set memo text"
    },
    "sync_clock": {
      "description": "Syncs the clock of the Velbus modules to the Home Assistant clock, this is the same as the 'sync clock' from VelbusLink.",
      "fields": {
        "config_entry": {
          "description": "The config entry of the Velbus integration",
          "name": "Config entry"
        }
      },
      "name": "Sync clock"
    }
  }
}<|MERGE_RESOLUTION|>--- conflicted
+++ resolved
@@ -31,8 +31,16 @@
         "data_description": {
           "port": "Select the serial port for your Velbus USB interface."
         },
-<<<<<<< HEAD
-        "description": "Select the serial port for your Velbus USB interface."
+        "description": "Select the serial port for your Velbus USB interface.",
+        "title": "USB configuration"
+      },
+      "user": {
+        "description": "How do you want to configure the Velbus hub?",
+        "menu_options": {
+          "network": "Via network connection",
+          "usbselect": "Via USB device"
+        },
+        "title": "Define the Velbus connection"
       },
       "vlp": {
         "title": "Optional VLP file",
@@ -44,28 +52,6 @@
           "vlp_file": "Select the VLP file from your filesystem."
         }
       }
-    },
-    "error": {
-      "already_configured": "[%key:common::config_flow::abort::already_configured_device%]",
-      "cannot_connect": "[%key:common::config_flow::error::cannot_connect%]",
-      "no_modules": "No Velbus modules found, please check the VLP file."
-    },
-    "abort": {
-      "already_configured": "[%key:common::config_flow::abort::already_configured_device%]",
-      "reconfigure_successful": "[%key:common::config_flow::abort::reconfigure_successful%]"
-=======
-        "description": "Select the serial port for your Velbus USB interface.",
-        "title": "USB configuration"
-      },
-      "user": {
-        "description": "How do you want to configure the Velbus hub?",
-        "menu_options": {
-          "network": "Via network connection",
-          "usbselect": "Via USB device"
-        },
-        "title": "Define the Velbus connection"
-      }
->>>>>>> 7b4f5ad3
     }
   },
   "exceptions": {
