{
  "config": {
    "step": {
      "user": {
<<<<<<< HEAD
        "title": "Select the connection method",
        "menu_options": {
          "network": "Connect via the network (signum, hassio addon, ...)",
          "usbselect": "Connect via an USB module"
=======
        "title": "Define the Velbus connection type",
        "data": {
          "name": "The name for this Velbus connection",
          "port": "Connection string"
>>>>>>> c974251f
        }
      },
      "network": {
        "title": "TCP/IP configuration",
        "data": {
          "tls": "Use TLS (secure connection)",
          "host": "[%key:common::config_flow::data::host%]",
          "port": "[%key:common::config_flow::data::port%]",
          "password": "[%key:common::config_flow::data::password%]"
        },
        "data_description": {
          "tls": "Enable this if you use a secure connection to your velbus interface, like a Signum.",
          "host": "The IP address or hostname of the velbus interface.",
          "port": "The port number of the velbus interface.",
          "password": "The password of the velbus interface, this is only needed if the interface is password protected."
        },
        "description": "TCP/IP configuration, in case you use a Signum, velserv, velbus-tcp or any other velbus to TCP/IP interface."
      },
      "usbselect": {
        "title": "USB configuration",
        "data": {
          "port": "[%key:common::config_flow::data::port%]"
        },
        "data_description": {
          "port": "Select the serial port for your velbus USB interface."
        },
        "description": "Select the serial port for your velbus USB interface."
      }
    },
    "error": {
      "already_configured": "[%key:common::config_flow::abort::already_configured_device%]",
      "cannot_connect": "[%key:common::config_flow::error::cannot_connect%]"
    },
    "abort": {
      "already_configured": "[%key:common::config_flow::abort::already_configured_device%]"
    }
  },
  "exceptions": {
    "invalid_hvac_mode": {
      "message": "Climate mode {hvac_mode} is not supported."
    },
    "not_loaded": {
      "message": "{target} is not loaded."
    },
    "integration_not_found": {
      "message": "Integration \"{target}\" not found in registry."
    }
  },
  "services": {
    "sync_clock": {
      "name": "Sync clock",
      "description": "Syncs the Velbus modules clock to the Home Assistant clock, this is the same as the 'sync clock' from VelbusLink.",
      "fields": {
        "interface": {
          "name": "Interface",
          "description": "The Velbus interface to send the command to, this will be the same value as used during configuration."
        },
        "config_entry": {
          "name": "Config entry",
          "description": "The config entry of the Velbus integration"
        }
      }
    },
    "scan": {
<<<<<<< HEAD
      "name": "[%key:component::image_processing::services::scan::name%]",
      "description": "Scans the velbus modules, this will be needed if you see unknown module warnings in the logs, or when you added new modules.",
=======
      "name": "Scan",
      "description": "Scans the Velbus modules, this will be needed if you see unknown module warnings in the logs, or when you added new modules.",
>>>>>>> c974251f
      "fields": {
        "interface": {
          "name": "[%key:component::velbus::services::sync_clock::fields::interface::name%]",
          "description": "[%key:component::velbus::services::sync_clock::fields::interface::description%]"
        },
        "config_entry": {
          "name": "[%key:component::velbus::services::sync_clock::fields::config_entry::name%]",
          "description": "[%key:component::velbus::services::sync_clock::fields::config_entry::description%]"
        }
      }
    },
    "clear_cache": {
      "name": "Clear cache",
      "description": "Clears the Velbus cache and then starts a new scan.",
      "fields": {
        "interface": {
          "name": "[%key:component::velbus::services::sync_clock::fields::interface::name%]",
          "description": "[%key:component::velbus::services::sync_clock::fields::interface::description%]"
        },
        "config_entry": {
          "name": "[%key:component::velbus::services::sync_clock::fields::config_entry::name%]",
          "description": "[%key:component::velbus::services::sync_clock::fields::config_entry::description%]"
        },
        "address": {
          "name": "Address",
          "description": "The module address in decimal format, if this is provided we only clear this module, if nothing is provided we clear the whole cache directory (all modules) The decimal addresses are displayed in front of the modules listed at the integration page."
        }
      }
    },
    "set_memo_text": {
      "name": "Set memo text",
      "description": "Sets the memo text to the display of modules like VMBGPO, VMBGPOD Be sure the page(s) of the module is configured to display the memo text.",
      "fields": {
        "interface": {
          "name": "[%key:component::velbus::services::sync_clock::fields::interface::name%]",
          "description": "[%key:component::velbus::services::sync_clock::fields::interface::description%]"
        },
        "config_entry": {
          "name": "[%key:component::velbus::services::sync_clock::fields::config_entry::name%]",
          "description": "[%key:component::velbus::services::sync_clock::fields::config_entry::description%]"
        },
        "address": {
          "name": "Address",
          "description": "The module address in decimal format. The decimal addresses are displayed in front of the modules listed at the integration page."
        },
        "memo_text": {
          "name": "Memo text",
          "description": "The actual text to be displayed. Text is limited to 64 characters."
        }
      }
    }
  },
  "issues": {
    "deprecated_interface_parameter": {
      "title": "Deprecated 'interface' parameter",
      "description": "The 'interface' parameter in the Velbus actions is deprecated. The 'config_entry' parameter should be used going forward.\n\nPlease adjust your automations or scripts to fix this issue."
    }
  }
}<|MERGE_RESOLUTION|>--- conflicted
+++ resolved
@@ -2,17 +2,10 @@
   "config": {
     "step": {
       "user": {
-<<<<<<< HEAD
-        "title": "Select the connection method",
-        "menu_options": {
-          "network": "Connect via the network (signum, hassio addon, ...)",
-          "usbselect": "Connect via an USB module"
-=======
         "title": "Define the Velbus connection type",
         "data": {
           "name": "The name for this Velbus connection",
           "port": "Connection string"
->>>>>>> c974251f
         }
       },
       "network": {
@@ -77,13 +70,8 @@
       }
     },
     "scan": {
-<<<<<<< HEAD
-      "name": "[%key:component::image_processing::services::scan::name%]",
-      "description": "Scans the velbus modules, this will be needed if you see unknown module warnings in the logs, or when you added new modules.",
-=======
       "name": "Scan",
       "description": "Scans the Velbus modules, this will be needed if you see unknown module warnings in the logs, or when you added new modules.",
->>>>>>> c974251f
       "fields": {
         "interface": {
           "name": "[%key:component::velbus::services::sync_clock::fields::interface::name%]",
