{
  "domain": "comelit",
  "name": "Comelit SimpleHome",
  "codeowners": ["@chemelli74"],
  "config_flow": true,
  "documentation": "https://www.home-assistant.io/integrations/comelit",
  "integration_type": "hub",
  "iot_class": "local_polling",
  "loggers": ["aiocomelit"],
<<<<<<< HEAD
  "quality_scale": "bronze",
  "requirements": ["aiocomelit==0.11.2"]
=======
  "requirements": ["aiocomelit==0.11.3"]
>>>>>>> 8b9939c3
}<|MERGE_RESOLUTION|>--- conflicted
+++ resolved
@@ -7,10 +7,6 @@
   "integration_type": "hub",
   "iot_class": "local_polling",
   "loggers": ["aiocomelit"],
-<<<<<<< HEAD
   "quality_scale": "bronze",
-  "requirements": ["aiocomelit==0.11.2"]
-=======
   "requirements": ["aiocomelit==0.11.3"]
->>>>>>> 8b9939c3
 }