{
  "domain": "comelit",
  "name": "Comelit SimpleHome",
  "codeowners": ["@chemelli74"],
  "config_flow": true,
  "documentation": "https://www.home-assistant.io/integrations/comelit",
  "integration_type": "hub",
  "iot_class": "local_polling",
  "loggers": ["aiocomelit"],
<<<<<<< HEAD
  "quality_scale": "silver",
  "requirements": ["aiocomelit==0.12.0"]
=======
  "quality_scale": "bronze",
  "requirements": ["aiocomelit==0.12.1"]
>>>>>>> cba12fb5
}<|MERGE_RESOLUTION|>--- conflicted
+++ resolved
@@ -7,11 +7,6 @@
   "integration_type": "hub",
   "iot_class": "local_polling",
   "loggers": ["aiocomelit"],
-<<<<<<< HEAD
   "quality_scale": "silver",
-  "requirements": ["aiocomelit==0.12.0"]
-=======
-  "quality_scale": "bronze",
   "requirements": ["aiocomelit==0.12.1"]
->>>>>>> cba12fb5
 }