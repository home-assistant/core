"""Support for climates."""

from __future__ import annotations

from enum import StrEnum
from typing import Any, TypedDict, cast

from aiocomelit import ComelitSerialBridgeObject
from aiocomelit.const import CLIMATE

from homeassistant.components.climate import (
    DOMAIN as CLIMATE_DOMAIN,
    ClimateEntity,
    ClimateEntityFeature,
    HVACAction,
    HVACMode,
    UnitOfTemperature,
)
from homeassistant.const import ATTR_TEMPERATURE, PRECISION_TENTHS
from homeassistant.core import HomeAssistant, callback
from homeassistant.helpers.entity_platform import AddConfigEntryEntitiesCallback

<<<<<<< HEAD
=======
from .const import (
    DOMAIN,
    PRESET_MODE_AUTO,
    PRESET_MODE_AUTO_TARGET_TEMP,
    PRESET_MODE_MANUAL,
)
>>>>>>> 57f754b4
from .coordinator import ComelitConfigEntry, ComelitSerialBridge
from .entity import ComelitBridgeBaseEntity
from .utils import bridge_api_call, cleanup_stale_entity, load_api_data

# Coordinator is used to centralize the data updates
PARALLEL_UPDATES = 0


class ClimaComelitMode(StrEnum):
    """Serial Bridge clima modes."""

    AUTO = "A"
    OFF = "O"
    LOWER = "L"
    UPPER = "U"


class ClimaComelitCommand(StrEnum):
    """Serial Bridge clima commands."""

    AUTO = "auto"
    MANUAL = "man"
    OFF = "off"
    ON = "on"
    SET = "set"
    SNOW = "lower"
    SUN = "upper"


class ClimaComelitApiStatus(TypedDict):
    """Comelit Clima API status."""

    hvac_mode: HVACMode
    hvac_action: HVACAction


API_STATUS: dict[str, ClimaComelitApiStatus] = {
    ClimaComelitMode.OFF: ClimaComelitApiStatus(
        hvac_mode=HVACMode.OFF, hvac_action=HVACAction.OFF
    ),
    ClimaComelitMode.LOWER: ClimaComelitApiStatus(
        hvac_mode=HVACMode.COOL, hvac_action=HVACAction.COOLING
    ),
    ClimaComelitMode.UPPER: ClimaComelitApiStatus(
        hvac_mode=HVACMode.HEAT, hvac_action=HVACAction.HEATING
    ),
}

HVACMODE_TO_ACTION: dict[HVACMode, ClimaComelitCommand] = {
    HVACMode.OFF: ClimaComelitCommand.OFF,
    HVACMode.COOL: ClimaComelitCommand.SNOW,
    HVACMode.HEAT: ClimaComelitCommand.SUN,
}

PRESET_MODE_TO_ACTION: dict[str, ClimaComelitCommand] = {
    PRESET_MODE_MANUAL: ClimaComelitCommand.MANUAL,
    PRESET_MODE_AUTO: ClimaComelitCommand.AUTO,
}


async def async_setup_entry(
    hass: HomeAssistant,
    config_entry: ComelitConfigEntry,
    async_add_entities: AddConfigEntryEntitiesCallback,
) -> None:
    """Set up Comelit climates."""

    coordinator = cast(ComelitSerialBridge, config_entry.runtime_data)

    entities: list[ClimateEntity] = []
    for device in coordinator.data[CLIMATE].values():
        values = load_api_data(device, CLIMATE_DOMAIN)
        if values[0] == 0 and values[4] == 0:
            # No climate data, device is only a humidifier/dehumidifier

            await cleanup_stale_entity(
                hass, config_entry, f"{config_entry.entry_id}-{device.index}", device
            )

            continue

        entities.append(
            ComelitClimateEntity(coordinator, device, config_entry.entry_id)
        )

    async_add_entities(entities)


class ComelitClimateEntity(ComelitBridgeBaseEntity, ClimateEntity):
    """Climate device."""

    _attr_hvac_modes = [HVACMode.COOL, HVACMode.HEAT, HVACMode.OFF]
    _attr_preset_modes = [PRESET_MODE_AUTO, PRESET_MODE_MANUAL]
    _attr_max_temp = 30
    _attr_min_temp = 5
    _attr_supported_features = (
        ClimateEntityFeature.TARGET_TEMPERATURE
        | ClimateEntityFeature.TURN_OFF
        | ClimateEntityFeature.TURN_ON
        | ClimateEntityFeature.PRESET_MODE
    )
    _attr_target_temperature_step = PRECISION_TENTHS
    _attr_temperature_unit = UnitOfTemperature.CELSIUS
    _attr_name = None
    _attr_translation_key = "thermostat"

    def __init__(
        self,
        coordinator: ComelitSerialBridge,
        device: ComelitSerialBridgeObject,
        config_entry_entry_id: str,
    ) -> None:
        """Init light entity."""
        super().__init__(coordinator, device, config_entry_entry_id)
        self._update_attributes()

    def _update_attributes(self) -> None:
        """Update class attributes."""
        device = self.coordinator.data[CLIMATE][self._device.index]
        values = load_api_data(device, CLIMATE_DOMAIN)

        _active = values[1]
        _mode = values[2]  # Values from API: "O", "L", "U"
        _automatic = values[3] == ClimaComelitMode.AUTO

        self._attr_preset_mode = PRESET_MODE_AUTO if _automatic else PRESET_MODE_MANUAL

        self._attr_current_temperature = values[0] / 10

        self._attr_hvac_action = None
        if not _active:
            self._attr_hvac_action = HVACAction.IDLE
        elif _mode in API_STATUS:
            self._attr_hvac_action = API_STATUS[_mode]["hvac_action"]

        self._attr_hvac_mode = None
        if _mode in API_STATUS:
            self._attr_hvac_mode = API_STATUS[_mode]["hvac_mode"]

        self._attr_target_temperature = values[4] / 10

    @callback
    def _handle_coordinator_update(self) -> None:
        """Handle updated data from the coordinator."""
        self._update_attributes()
        super()._handle_coordinator_update()

    @bridge_api_call
    async def async_set_temperature(self, **kwargs: Any) -> None:
        """Set new target temperature."""
        if (
            (target_temp := kwargs.get(ATTR_TEMPERATURE)) is None
            or self.hvac_mode == HVACMode.OFF
            or self._attr_preset_mode == PRESET_MODE_AUTO
        ):
            return

        await self.coordinator.api.set_clima_status(
            self._device.index, ClimaComelitCommand.SET, target_temp
        )
        self._attr_target_temperature = target_temp
        self.async_write_ha_state()

    @bridge_api_call
    async def async_set_hvac_mode(self, hvac_mode: HVACMode) -> None:
        """Set hvac mode."""

        if self._attr_hvac_mode == HVACMode.OFF:
            await self.coordinator.api.set_clima_status(
                self._device.index, ClimaComelitCommand.ON
            )
        await self.coordinator.api.set_clima_status(
            self._device.index, HVACMODE_TO_ACTION[hvac_mode]
        )
        self._attr_hvac_mode = hvac_mode
        self.async_write_ha_state()

    async def async_set_preset_mode(self, preset_mode: str) -> None:
        """Set new target preset mode."""

        if self._attr_hvac_mode == HVACMode.OFF:
            return

        await self.coordinator.api.set_clima_status(
            self._device.index, PRESET_MODE_TO_ACTION[preset_mode]
        )
        self._attr_preset_mode = preset_mode

        if preset_mode == PRESET_MODE_AUTO:
            self._attr_target_temperature = PRESET_MODE_AUTO_TARGET_TEMP

        self.async_write_ha_state()<|MERGE_RESOLUTION|>--- conflicted
+++ resolved
@@ -20,15 +20,12 @@
 from homeassistant.core import HomeAssistant, callback
 from homeassistant.helpers.entity_platform import AddConfigEntryEntitiesCallback
 
-<<<<<<< HEAD
-=======
 from .const import (
     DOMAIN,
     PRESET_MODE_AUTO,
     PRESET_MODE_AUTO_TARGET_TEMP,
     PRESET_MODE_MANUAL,
 )
->>>>>>> 57f754b4
 from .coordinator import ComelitConfigEntry, ComelitSerialBridge
 from .entity import ComelitBridgeBaseEntity
 from .utils import bridge_api_call, cleanup_stale_entity, load_api_data
