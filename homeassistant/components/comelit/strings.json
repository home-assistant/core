--- conflicted
+++ resolved
@@ -74,17 +74,13 @@
       "message": "Error connecting: {error}"
     },
     "cannot_authenticate": {
-<<<<<<< HEAD
-      "message": "Error authenticating: {error}"
+      "message": "Error authenticating"
     },
     "cannot_retrieve_data": {
       "message": "Error retrieving data: {error}"
-=======
-      "message": "Error authenticating"
     },
     "update_failed": {
       "message": "Failed to update data: {error}"
->>>>>>> cba12fb5
     }
   }
 }