{
  "config": {
    "flow_title": "{host}",
    "step": {
      "reauth_confirm": {
        "data": {
          "pin": "[%key:common::config_flow::data::pin%]"
        },
        "data_description": {
<<<<<<< HEAD
          "pin": "Please enter the correct PIN for {host}"
=======
          "pin": "The PIN of your Comelit device."
>>>>>>> ca10618d
        }
      },
      "user": {
        "data": {
          "host": "[%key:common::config_flow::data::host%]",
          "port": "[%key:common::config_flow::data::port%]",
          "pin": "[%key:common::config_flow::data::pin%]",
<<<<<<< HEAD
          "type": "The type of your Comelit device."
=======
          "type": "Device type"
>>>>>>> ca10618d
        },
        "data_description": {
          "host": "The hostname or IP address of your Comelit device.",
          "port": "The port of your Comelit device.",
<<<<<<< HEAD
          "pin": "The pin of your Comelit device.",
=======
          "pin": "[%key:component::comelit::config::step::reauth_confirm::data_description::pin%]",
>>>>>>> ca10618d
          "type": "The type of your Comelit device."
        }
      }
    },
    "abort": {
      "already_configured": "[%key:common::config_flow::abort::already_configured_service%]",
      "reauth_successful": "[%key:common::config_flow::abort::reauth_successful%]",
      "cannot_connect": "[%key:common::config_flow::error::cannot_connect%]",
      "invalid_auth": "[%key:common::config_flow::error::invalid_auth%]",
      "unknown": "[%key:common::config_flow::error::unknown%]"
    },
    "error": {
      "cannot_connect": "[%key:common::config_flow::error::cannot_connect%]",
      "invalid_auth": "[%key:common::config_flow::error::invalid_auth%]",
      "unknown": "[%key:common::config_flow::error::unknown%]"
    }
  },
  "entity": {
    "sensor": {
      "zone_status": {
        "state": {
          "alarm": "Alarm",
          "armed": "Armed",
          "open": "Open",
          "excluded": "Excluded",
          "faulty": "Faulty",
          "inhibited": "Inhibited",
          "isolated": "Isolated",
          "rest": "Rest",
          "sabotated": "Sabotated"
        }
      },
      "humidifier": {
        "name": "Humidifier"
      },
      "dehumidifier": {
        "name": "Dehumidifier"
      }
    }
  },
  "exceptions": {
    "humidity_while_off": {
      "message": "Cannot change humidity while off"
    },
    "invalid_clima_data": {
      "message": "Invalid 'clima' data"
    }
  }
}<|MERGE_RESOLUTION|>--- conflicted
+++ resolved
@@ -7,11 +7,7 @@
           "pin": "[%key:common::config_flow::data::pin%]"
         },
         "data_description": {
-<<<<<<< HEAD
-          "pin": "Please enter the correct PIN for {host}"
-=======
           "pin": "The PIN of your Comelit device."
->>>>>>> ca10618d
         }
       },
       "user": {
@@ -19,20 +15,12 @@
           "host": "[%key:common::config_flow::data::host%]",
           "port": "[%key:common::config_flow::data::port%]",
           "pin": "[%key:common::config_flow::data::pin%]",
-<<<<<<< HEAD
-          "type": "The type of your Comelit device."
-=======
           "type": "Device type"
->>>>>>> ca10618d
         },
         "data_description": {
           "host": "The hostname or IP address of your Comelit device.",
           "port": "The port of your Comelit device.",
-<<<<<<< HEAD
-          "pin": "The pin of your Comelit device.",
-=======
           "pin": "[%key:component::comelit::config::step::reauth_confirm::data_description::pin%]",
->>>>>>> ca10618d
           "type": "The type of your Comelit device."
         }
       }
