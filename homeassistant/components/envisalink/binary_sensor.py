"""Support for Envisalink zone states- represented as binary sensors."""
from __future__ import annotations

import datetime
import logging

from homeassistant.components.binary_sensor import BinarySensorEntity
from homeassistant.const import ATTR_LAST_TRIP_TIME
from homeassistant.core import HomeAssistant, callback
from homeassistant.helpers.dispatcher import async_dispatcher_connect
from homeassistant.helpers.entity_platform import AddEntitiesCallback
from homeassistant.helpers.typing import ConfigType, DiscoveryInfoType
from homeassistant.util import dt as dt_util

from . import (
    CONF_ZONENAME,
    CONF_ZONETYPE,
    DATA_EVL,
    SIGNAL_ZONE_UPDATE,
    ZONE_SCHEMA,
    EnvisalinkDevice,
)

_LOGGER = logging.getLogger(__name__)


<<<<<<< HEAD
async def async_setup_platform(hass, config, async_add_entities, discovery_info=None):
    """Set up the Envisalink binary sensor entities."""
=======
async def async_setup_platform(
    hass: HomeAssistant,
    config: ConfigType,
    async_add_entities: AddEntitiesCallback,
    discovery_info: DiscoveryInfoType | None = None,
) -> None:
    """Set up the Envisalink binary sensor devices."""
    if not discovery_info:
        return
>>>>>>> f5e51ad5
    configured_zones = discovery_info["zones"]

    entities = []
    for zone_num in configured_zones:
        entity_config_data = ZONE_SCHEMA(configured_zones[zone_num])
        entity = EnvisalinkBinarySensor(
            hass,
            zone_num,
            entity_config_data[CONF_ZONENAME],
            entity_config_data[CONF_ZONETYPE],
            hass.data[DATA_EVL].alarm_state["zone"][zone_num],
            hass.data[DATA_EVL],
        )
        entities.append(entity)

    async_add_entities(entities)


class EnvisalinkBinarySensor(EnvisalinkDevice, BinarySensorEntity):
    """Representation of an Envisalink binary sensor."""

    def __init__(self, hass, zone_number, zone_name, zone_type, info, controller):
        """Initialize the binary_sensor."""
        self._zone_type = zone_type
        self._zone_number = zone_number

        _LOGGER.debug("Setting up zone: %s", zone_name)
        super().__init__(zone_name, info, controller)

    async def async_added_to_hass(self):
        """Register callbacks."""
        self.async_on_remove(
            async_dispatcher_connect(
                self.hass, SIGNAL_ZONE_UPDATE, self.async_update_callback
            )
        )

    @property
    def extra_state_attributes(self):
        """Return the state attributes."""
        attr = {}

        # The Envisalink library returns a "last_fault" value that's the
        # number of seconds since the last fault, up to a maximum of 327680
        # seconds (65536 5-second ticks).
        #
        # We don't want the HA event log to fill up with a bunch of no-op
        # "state changes" that are just that number ticking up once per poll
        # interval, so we subtract it from the current second-accurate time
        # unless it is already at the maximum value, in which case we set it
        # to None since we can't determine the actual value.
        seconds_ago = self._info["last_fault"]
        if seconds_ago < 65536 * 5:
            now = dt_util.now().replace(microsecond=0)
            delta = datetime.timedelta(seconds=seconds_ago)
            last_trip_time = (now - delta).isoformat()
        else:
            last_trip_time = None

        attr[ATTR_LAST_TRIP_TIME] = last_trip_time
        return attr

    @property
    def is_on(self):
        """Return true if sensor is on."""
        return self._info["status"]["open"]

    @property
    def device_class(self):
        """Return the class of this sensor, from DEVICE_CLASSES."""
        return self._zone_type

    @callback
    def async_update_callback(self, zone):
        """Update the zone's state, if needed."""
        if zone is None or int(zone) == self._zone_number:
            self.async_write_ha_state()<|MERGE_RESOLUTION|>--- conflicted
+++ resolved
@@ -24,20 +24,15 @@
 _LOGGER = logging.getLogger(__name__)
 
 
-<<<<<<< HEAD
-async def async_setup_platform(hass, config, async_add_entities, discovery_info=None):
-    """Set up the Envisalink binary sensor entities."""
-=======
 async def async_setup_platform(
     hass: HomeAssistant,
     config: ConfigType,
     async_add_entities: AddEntitiesCallback,
     discovery_info: DiscoveryInfoType | None = None,
 ) -> None:
-    """Set up the Envisalink binary sensor devices."""
+    """Set up the Envisalink binary sensor entities."""
     if not discovery_info:
         return
->>>>>>> f5e51ad5
     configured_zones = discovery_info["zones"]
 
     entities = []
