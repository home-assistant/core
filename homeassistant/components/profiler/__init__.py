"""The profiler integration."""
import asyncio
import cProfile
from datetime import timedelta
import logging
import reprlib
import sys
import threading
import time
import traceback

from guppy import hpy
import objgraph
from pyprof2calltree import convert
import voluptuous as vol

from homeassistant.config_entries import ConfigEntry
from homeassistant.core import HomeAssistant, ServiceCall
import homeassistant.helpers.config_validation as cv
from homeassistant.helpers.event import async_track_time_interval
from homeassistant.helpers.service import async_register_admin_service

from .const import DOMAIN

SERVICE_START = "start"
SERVICE_MEMORY = "memory"
SERVICE_START_LOG_OBJECTS = "start_log_objects"
SERVICE_STOP_LOG_OBJECTS = "stop_log_objects"
SERVICE_DUMP_LOG_OBJECTS = "dump_log_objects"
SERVICE_LOG_THREAD_FRAMES = "log_thread_frames"
SERVICE_LOG_EVENT_LOOP_SCHEDULED = "log_event_loop_scheduled"


SERVICES = (
    SERVICE_START,
    SERVICE_MEMORY,
    SERVICE_START_LOG_OBJECTS,
    SERVICE_STOP_LOG_OBJECTS,
    SERVICE_DUMP_LOG_OBJECTS,
    SERVICE_LOG_THREAD_FRAMES,
    SERVICE_LOG_EVENT_LOOP_SCHEDULED,
)

DEFAULT_SCAN_INTERVAL = timedelta(seconds=30)

CONF_SECONDS = "seconds"
CONF_SCAN_INTERVAL = "scan_interval"
CONF_TYPE = "type"

LOG_INTERVAL_SUB = "log_interval_subscription"

_LOGGER = logging.getLogger(__name__)


async def async_setup_entry(hass: HomeAssistant, entry: ConfigEntry):
    """Set up Profiler from a config entry."""

    lock = asyncio.Lock()
    domain_data = hass.data[DOMAIN] = {}

    async def _async_run_profile(call: ServiceCall):
        async with lock:
            await _async_generate_profile(hass, call)

    async def _async_run_memory_profile(call: ServiceCall):
        async with lock:
            await _async_generate_memory_profile(hass, call)

    async def _async_start_log_objects(call: ServiceCall):
        if LOG_INTERVAL_SUB in domain_data:
            domain_data[LOG_INTERVAL_SUB]()

        hass.components.persistent_notification.async_create(
            "Object growth logging has started. See [the logs](/config/logs) to track the growth of new objects.",
            title="Object growth logging started",
            notification_id="profile_object_logging",
        )
        await hass.async_add_executor_job(_log_objects)
        domain_data[LOG_INTERVAL_SUB] = async_track_time_interval(
            hass, _log_objects, call.data[CONF_SCAN_INTERVAL]
        )

    async def _async_stop_log_objects(call: ServiceCall):
        if LOG_INTERVAL_SUB not in domain_data:
            return

        hass.components.persistent_notification.async_dismiss("profile_object_logging")
        domain_data.pop(LOG_INTERVAL_SUB)()

    def _dump_log_objects(call: ServiceCall):
        obj_type = call.data[CONF_TYPE]

        _LOGGER.critical(
            "%s objects in memory: %s",
            obj_type,
            objgraph.by_type(obj_type),
        )

        hass.components.persistent_notification.create(
            f"Objects with type {obj_type} have been dumped to the log. See [the logs](/config/logs) to review the repr of the objects.",
            title="Object dump completed",
            notification_id="profile_object_dump",
        )

<<<<<<< HEAD
    async def _async_dump_thread_frames(call: ServiceCall):
=======
    async def _async_dump_thread_frames(call: ServiceCall) -> None:
>>>>>>> 262df82a
        """Log all thread frames."""
        frames = sys._current_frames()  # pylint: disable=protected-access
        main_thread = threading.main_thread()
        for thread in threading.enumerate():
            if thread == main_thread:
                continue
            _LOGGER.critical(
                "Thread [%s]: %s",
                thread.name,
                "".join(traceback.format_stack(frames.get(thread.ident))).strip(),
            )

<<<<<<< HEAD
    async def _async_dump_scheduled(call: ServiceCall):
=======
    async def _async_dump_scheduled(call: ServiceCall) -> None:
>>>>>>> 262df82a
        """Log all scheduled in the event loop."""
        arepr = reprlib.aRepr
        original_maxstring = arepr.maxstring
        original_maxother = arepr.maxother
        arepr.maxstring = 300
        arepr.maxother = 300
        try:
            for handle in hass.loop._scheduled:  # pylint: disable=protected-access
                if not handle.cancelled():
                    _LOGGER.critical("Scheduled: %s", handle)
        finally:
            arepr.max_string = original_maxstring
            arepr.max_other = original_maxother

    async_register_admin_service(
        hass,
        DOMAIN,
        SERVICE_START,
        _async_run_profile,
        schema=vol.Schema(
            {vol.Optional(CONF_SECONDS, default=60.0): vol.Coerce(float)}
        ),
    )

    async_register_admin_service(
        hass,
        DOMAIN,
        SERVICE_MEMORY,
        _async_run_memory_profile,
        schema=vol.Schema(
            {vol.Optional(CONF_SECONDS, default=60.0): vol.Coerce(float)}
        ),
    )

    async_register_admin_service(
        hass,
        DOMAIN,
        SERVICE_START_LOG_OBJECTS,
        _async_start_log_objects,
        schema=vol.Schema(
            {
                vol.Optional(
                    CONF_SCAN_INTERVAL, default=DEFAULT_SCAN_INTERVAL
                ): cv.time_period
            }
        ),
    )

    async_register_admin_service(
        hass,
        DOMAIN,
        SERVICE_STOP_LOG_OBJECTS,
        _async_stop_log_objects,
    )

    async_register_admin_service(
        hass,
        DOMAIN,
        SERVICE_DUMP_LOG_OBJECTS,
        _dump_log_objects,
        schema=vol.Schema({vol.Required(CONF_TYPE): str}),
    )

    async_register_admin_service(
        hass,
        DOMAIN,
        SERVICE_LOG_THREAD_FRAMES,
        _async_dump_thread_frames,
<<<<<<< HEAD
        schema=vol.Schema({}),
=======
>>>>>>> 262df82a
    )

    async_register_admin_service(
        hass,
        DOMAIN,
        SERVICE_LOG_EVENT_LOOP_SCHEDULED,
        _async_dump_scheduled,
<<<<<<< HEAD
        schema=vol.Schema({}),
=======
>>>>>>> 262df82a
    )

    return True


async def async_unload_entry(hass: HomeAssistant, entry: ConfigEntry):
    """Unload a config entry."""
    for service in SERVICES:
        hass.services.async_remove(domain=DOMAIN, service=service)
    if LOG_INTERVAL_SUB in hass.data[DOMAIN]:
        hass.data[DOMAIN][LOG_INTERVAL_SUB]()
    hass.data.pop(DOMAIN)
    return True


async def _async_generate_profile(hass: HomeAssistant, call: ServiceCall):
    start_time = int(time.time() * 1000000)
    hass.components.persistent_notification.async_create(
        "The profile has started. This notification will be updated when it is complete.",
        title="Profile Started",
        notification_id=f"profiler_{start_time}",
    )
    profiler = cProfile.Profile()
    profiler.enable()
    await asyncio.sleep(float(call.data[CONF_SECONDS]))
    profiler.disable()

    cprofile_path = hass.config.path(f"profile.{start_time}.cprof")
    callgrind_path = hass.config.path(f"callgrind.out.{start_time}")
    await hass.async_add_executor_job(
        _write_profile, profiler, cprofile_path, callgrind_path
    )
    hass.components.persistent_notification.async_create(
        f"Wrote cProfile data to {cprofile_path} and callgrind data to {callgrind_path}",
        title="Profile Complete",
        notification_id=f"profiler_{start_time}",
    )


async def _async_generate_memory_profile(hass: HomeAssistant, call: ServiceCall):
    start_time = int(time.time() * 1000000)
    hass.components.persistent_notification.async_create(
        "The memory profile has started. This notification will be updated when it is complete.",
        title="Profile Started",
        notification_id=f"memory_profiler_{start_time}",
    )
    heap_profiler = hpy()
    heap_profiler.setref()
    await asyncio.sleep(float(call.data[CONF_SECONDS]))
    heap = heap_profiler.heap()

    heap_path = hass.config.path(f"heap_profile.{start_time}.hpy")
    await hass.async_add_executor_job(_write_memory_profile, heap, heap_path)
    hass.components.persistent_notification.async_create(
        f"Wrote heapy memory profile to {heap_path}",
        title="Profile Complete",
        notification_id=f"memory_profiler_{start_time}",
    )


def _write_profile(profiler, cprofile_path, callgrind_path):
    profiler.create_stats()
    profiler.dump_stats(cprofile_path)
    convert(profiler.getstats(), callgrind_path)


def _write_memory_profile(heap, heap_path):
    heap.byrcs.dump(heap_path)


def _log_objects(*_):
    _LOGGER.critical("Memory Growth: %s", objgraph.growth(limit=100))<|MERGE_RESOLUTION|>--- conflicted
+++ resolved
@@ -102,11 +102,7 @@
             notification_id="profile_object_dump",
         )
 
-<<<<<<< HEAD
-    async def _async_dump_thread_frames(call: ServiceCall):
-=======
     async def _async_dump_thread_frames(call: ServiceCall) -> None:
->>>>>>> 262df82a
         """Log all thread frames."""
         frames = sys._current_frames()  # pylint: disable=protected-access
         main_thread = threading.main_thread()
@@ -119,11 +115,7 @@
                 "".join(traceback.format_stack(frames.get(thread.ident))).strip(),
             )
 
-<<<<<<< HEAD
-    async def _async_dump_scheduled(call: ServiceCall):
-=======
     async def _async_dump_scheduled(call: ServiceCall) -> None:
->>>>>>> 262df82a
         """Log all scheduled in the event loop."""
         arepr = reprlib.aRepr
         original_maxstring = arepr.maxstring
@@ -192,10 +184,6 @@
         DOMAIN,
         SERVICE_LOG_THREAD_FRAMES,
         _async_dump_thread_frames,
-<<<<<<< HEAD
-        schema=vol.Schema({}),
-=======
->>>>>>> 262df82a
     )
 
     async_register_admin_service(
@@ -203,10 +191,6 @@
         DOMAIN,
         SERVICE_LOG_EVENT_LOOP_SCHEDULED,
         _async_dump_scheduled,
-<<<<<<< HEAD
-        schema=vol.Schema({}),
-=======
->>>>>>> 262df82a
     )
 
     return True
