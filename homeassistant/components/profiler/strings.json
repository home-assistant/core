--- conflicted
+++ resolved
@@ -67,6 +67,28 @@
       },
       "name": "[%key:common::action::start%]"
     },
+    "start_auditing_events": {
+      "description": "Add list of Python events to audit.",
+      "fields": {
+        "events": {
+          "description": "List of Python events to audit (see https://docs.python.org/3/library/audit_events.html#audit-events for the list of auditable events).",
+          "name": "Events"
+        },
+        "filter": {
+          "description": "Text that must be contained in the string representation of event's arguments (e.g. an IP address).",
+          "name": "Filter"
+        },
+        "summary_interval": {
+          "description": "If set, print aggregated list of events (per traceback and arguments) that occurred between the specified time interval.",
+          "name": "Summary interval"
+        },
+        "verbose": {
+          "description": "Include full stack trace of the audited event.",
+          "name": "Verbose"
+        }
+      },
+      "name": "Add audited events"
+    },
     "start_log_object_sources": {
       "description": "Starts logging sources of new objects in memory.",
       "fields": {
@@ -91,37 +113,10 @@
       },
       "name": "Start logging objects"
     },
-<<<<<<< HEAD
-    "log_current_tasks": {
-      "name": "Log current asyncio tasks",
-      "description": "Logs all the current asyncio tasks."
+    "stop_auditing_events": {
+      "description": "Stop Python events auditing.",
+      "name": "Stop auditing events"
     },
-    "start_auditing_events": {
-      "name": "Add audited events",
-      "description": "Add list of Python events to audit.",
-      "fields": {
-        "events": {
-          "name": "Events",
-          "description": "List of Python events to audit (see https://docs.python.org/3/library/audit_events.html#audit-events for the list of auditable events)."
-        },
-        "verbose": {
-          "name": "Verbose",
-          "description": "Include full stack trace of the audited event."
-        },
-        "filter": {
-          "name": "Filter",
-          "description": "Text that must be contained in the string representation of event's arguments (e.g. an IP address)."
-        },
-        "summary_interval": {
-          "name": "Summary interval",
-          "description": "If set, print aggregated list of events (per traceback and arguments) that occurred between the specified time interval."
-        }
-      }
-    },
-    "stop_auditing_events": {
-      "name": "Stop auditing events",
-      "description": "Stop Python events auditing."
-=======
     "stop_log_object_sources": {
       "description": "Stops logging sources of new objects in memory.",
       "name": "Stop logging object sources"
@@ -129,7 +124,6 @@
     "stop_log_objects": {
       "description": "Stops logging growth of objects in memory.",
       "name": "Stop logging objects"
->>>>>>> 0ac3f776
     }
   }
 }