"""Support for APCUPSd sensors."""
import logging

from apcaccess.status import ALL_UNITS
import voluptuous as vol

from homeassistant.components.sensor import PLATFORM_SCHEMA
from homeassistant.const import (
    CONF_RESOURCES,
    FREQUENCY_HERTZ,
    PERCENTAGE,
    POWER_WATT,
    TEMP_CELSIUS,
    TIME_MINUTES,
    TIME_SECONDS,
<<<<<<< HEAD
    UNIT_VOLT,
=======
    UNIT_PERCENTAGE,
    VOLT,
>>>>>>> 6f6c670b
)
import homeassistant.helpers.config_validation as cv
from homeassistant.helpers.entity import Entity

from . import DOMAIN

_LOGGER = logging.getLogger(__name__)

SENSOR_PREFIX = "UPS "
SENSOR_TYPES = {
    "alarmdel": ["Alarm Delay", "", "mdi:alarm"],
    "ambtemp": ["Ambient Temperature", "", "mdi:thermometer"],
    "apc": ["Status Data", "", "mdi:information-outline"],
    "apcmodel": ["Model", "", "mdi:information-outline"],
    "badbatts": ["Bad Batteries", "", "mdi:information-outline"],
    "battdate": ["Battery Replaced", "", "mdi:calendar-clock"],
    "battstat": ["Battery Status", "", "mdi:information-outline"],
<<<<<<< HEAD
    "battv": ["Battery Voltage", UNIT_VOLT, "mdi:flash"],
    "bcharge": ["Battery", PERCENTAGE, "mdi:battery"],
=======
    "battv": ["Battery Voltage", VOLT, "mdi:flash"],
    "bcharge": ["Battery", UNIT_PERCENTAGE, "mdi:battery"],
>>>>>>> 6f6c670b
    "cable": ["Cable Type", "", "mdi:ethernet-cable"],
    "cumonbatt": ["Total Time on Battery", "", "mdi:timer"],
    "date": ["Status Date", "", "mdi:calendar-clock"],
    "dipsw": ["Dip Switch Settings", "", "mdi:information-outline"],
    "dlowbatt": ["Low Battery Signal", "", "mdi:clock-alert"],
    "driver": ["Driver", "", "mdi:information-outline"],
    "dshutd": ["Shutdown Delay", "", "mdi:timer"],
    "dwake": ["Wake Delay", "", "mdi:timer"],
    "endapc": ["Date and Time", "", "mdi:calendar-clock"],
    "extbatts": ["External Batteries", "", "mdi:information-outline"],
    "firmware": ["Firmware Version", "", "mdi:information-outline"],
    "hitrans": ["Transfer High", VOLT, "mdi:flash"],
    "hostname": ["Hostname", "", "mdi:information-outline"],
    "humidity": ["Ambient Humidity", PERCENTAGE, "mdi:water-percent"],
    "itemp": ["Internal Temperature", TEMP_CELSIUS, "mdi:thermometer"],
    "lastxfer": ["Last Transfer", "", "mdi:transfer"],
    "linefail": ["Input Voltage Status", "", "mdi:information-outline"],
    "linefreq": ["Line Frequency", FREQUENCY_HERTZ, "mdi:information-outline"],
<<<<<<< HEAD
    "linev": ["Input Voltage", UNIT_VOLT, "mdi:flash"],
    "loadpct": ["Load", PERCENTAGE, "mdi:gauge"],
    "loadapnt": ["Load Apparent Power", PERCENTAGE, "mdi:gauge"],
    "lotrans": ["Transfer Low", UNIT_VOLT, "mdi:flash"],
=======
    "linev": ["Input Voltage", VOLT, "mdi:flash"],
    "loadpct": ["Load", UNIT_PERCENTAGE, "mdi:gauge"],
    "loadapnt": ["Load Apparent Power", UNIT_PERCENTAGE, "mdi:gauge"],
    "lotrans": ["Transfer Low", VOLT, "mdi:flash"],
>>>>>>> 6f6c670b
    "mandate": ["Manufacture Date", "", "mdi:calendar"],
    "masterupd": ["Master Update", "", "mdi:information-outline"],
    "maxlinev": ["Input Voltage High", VOLT, "mdi:flash"],
    "maxtime": ["Battery Timeout", "", "mdi:timer-off"],
<<<<<<< HEAD
    "mbattchg": ["Battery Shutdown", PERCENTAGE, "mdi:battery-alert"],
    "minlinev": ["Input Voltage Low", UNIT_VOLT, "mdi:flash"],
=======
    "mbattchg": ["Battery Shutdown", UNIT_PERCENTAGE, "mdi:battery-alert"],
    "minlinev": ["Input Voltage Low", VOLT, "mdi:flash"],
>>>>>>> 6f6c670b
    "mintimel": ["Shutdown Time", "", "mdi:timer"],
    "model": ["Model", "", "mdi:information-outline"],
    "nombattv": ["Battery Nominal Voltage", VOLT, "mdi:flash"],
    "nominv": ["Nominal Input Voltage", VOLT, "mdi:flash"],
    "nomoutv": ["Nominal Output Voltage", VOLT, "mdi:flash"],
    "nompower": ["Nominal Output Power", POWER_WATT, "mdi:flash"],
    "nomapnt": ["Nominal Apparent Power", "VA", "mdi:flash"],
    "numxfers": ["Transfer Count", "", "mdi:counter"],
    "outcurnt": ["Output Current", "A", "mdi:flash"],
    "outputv": ["Output Voltage", VOLT, "mdi:flash"],
    "reg1": ["Register 1 Fault", "", "mdi:information-outline"],
    "reg2": ["Register 2 Fault", "", "mdi:information-outline"],
    "reg3": ["Register 3 Fault", "", "mdi:information-outline"],
    "retpct": ["Restore Requirement", PERCENTAGE, "mdi:battery-alert"],
    "selftest": ["Last Self Test", "", "mdi:calendar-clock"],
    "sense": ["Sensitivity", "", "mdi:information-outline"],
    "serialno": ["Serial Number", "", "mdi:information-outline"],
    "starttime": ["Startup Time", "", "mdi:calendar-clock"],
    "statflag": ["Status Flag", "", "mdi:information-outline"],
    "status": ["Status", "", "mdi:information-outline"],
    "stesti": ["Self Test Interval", "", "mdi:information-outline"],
    "timeleft": ["Time Left", "", "mdi:clock-alert"],
    "tonbatt": ["Time on Battery", "", "mdi:timer"],
    "upsmode": ["Mode", "", "mdi:information-outline"],
    "upsname": ["Name", "", "mdi:information-outline"],
    "version": ["Daemon Info", "", "mdi:information-outline"],
    "xoffbat": ["Transfer from Battery", "", "mdi:transfer"],
    "xoffbatt": ["Transfer from Battery", "", "mdi:transfer"],
    "xonbatt": ["Transfer to Battery", "", "mdi:transfer"],
}

SPECIFIC_UNITS = {"ITEMP": TEMP_CELSIUS}
INFERRED_UNITS = {
    " Minutes": TIME_MINUTES,
    " Seconds": TIME_SECONDS,
<<<<<<< HEAD
    " Percent": PERCENTAGE,
    " Volts": UNIT_VOLT,
=======
    " Percent": UNIT_PERCENTAGE,
    " Volts": VOLT,
>>>>>>> 6f6c670b
    " Ampere": "A",
    " Volt-Ampere": "VA",
    " Watts": POWER_WATT,
    " Hz": FREQUENCY_HERTZ,
    " C": TEMP_CELSIUS,
    " Percent Load Capacity": PERCENTAGE,
}

PLATFORM_SCHEMA = PLATFORM_SCHEMA.extend(
    {
        vol.Required(CONF_RESOURCES, default=[]): vol.All(
            cv.ensure_list, [vol.In(SENSOR_TYPES)]
        )
    }
)


def setup_platform(hass, config, add_entities, discovery_info=None):
    """Set up the APCUPSd sensors."""
    apcups_data = hass.data[DOMAIN]
    entities = []

    for resource in config[CONF_RESOURCES]:
        sensor_type = resource.lower()

        if sensor_type not in SENSOR_TYPES:
            SENSOR_TYPES[sensor_type] = [
                sensor_type.title(),
                "",
                "mdi:information-outline",
            ]

        if sensor_type.upper() not in apcups_data.status:
            _LOGGER.warning(
                "Sensor type: %s does not appear in the APCUPSd status output",
                sensor_type,
            )

        entities.append(APCUPSdSensor(apcups_data, sensor_type))

    add_entities(entities, True)


def infer_unit(value):
    """If the value ends with any of the units from ALL_UNITS.

    Split the unit off the end of the value and return the value, unit tuple
    pair. Else return the original value and None as the unit.
    """

    for unit in ALL_UNITS:
        if value.endswith(unit):
            return value[: -len(unit)], INFERRED_UNITS.get(unit, unit.strip())
    return value, None


class APCUPSdSensor(Entity):
    """Representation of a sensor entity for APCUPSd status values."""

    def __init__(self, data, sensor_type):
        """Initialize the sensor."""
        self._data = data
        self.type = sensor_type
        self._name = SENSOR_PREFIX + SENSOR_TYPES[sensor_type][0]
        self._unit = SENSOR_TYPES[sensor_type][1]
        self._inferred_unit = None
        self._state = None

    @property
    def name(self):
        """Return the name of the UPS sensor."""
        return self._name

    @property
    def icon(self):
        """Icon to use in the frontend, if any."""
        return SENSOR_TYPES[self.type][2]

    @property
    def state(self):
        """Return true if the UPS is online, else False."""
        return self._state

    @property
    def unit_of_measurement(self):
        """Return the unit of measurement of this entity, if any."""
        if not self._unit:
            return self._inferred_unit
        return self._unit

    def update(self):
        """Get the latest status and use it to update our sensor state."""
        if self.type.upper() not in self._data.status:
            self._state = None
            self._inferred_unit = None
        else:
            self._state, self._inferred_unit = infer_unit(
                self._data.status[self.type.upper()]
            )<|MERGE_RESOLUTION|>--- conflicted
+++ resolved
@@ -13,12 +13,7 @@
     TEMP_CELSIUS,
     TIME_MINUTES,
     TIME_SECONDS,
-<<<<<<< HEAD
-    UNIT_VOLT,
-=======
-    UNIT_PERCENTAGE,
     VOLT,
->>>>>>> 6f6c670b
 )
 import homeassistant.helpers.config_validation as cv
 from homeassistant.helpers.entity import Entity
@@ -36,13 +31,8 @@
     "badbatts": ["Bad Batteries", "", "mdi:information-outline"],
     "battdate": ["Battery Replaced", "", "mdi:calendar-clock"],
     "battstat": ["Battery Status", "", "mdi:information-outline"],
-<<<<<<< HEAD
-    "battv": ["Battery Voltage", UNIT_VOLT, "mdi:flash"],
+    "battv": ["Battery Voltage", VOLT, "mdi:flash"],
     "bcharge": ["Battery", PERCENTAGE, "mdi:battery"],
-=======
-    "battv": ["Battery Voltage", VOLT, "mdi:flash"],
-    "bcharge": ["Battery", UNIT_PERCENTAGE, "mdi:battery"],
->>>>>>> 6f6c670b
     "cable": ["Cable Type", "", "mdi:ethernet-cable"],
     "cumonbatt": ["Total Time on Battery", "", "mdi:timer"],
     "date": ["Status Date", "", "mdi:calendar-clock"],
@@ -61,28 +51,16 @@
     "lastxfer": ["Last Transfer", "", "mdi:transfer"],
     "linefail": ["Input Voltage Status", "", "mdi:information-outline"],
     "linefreq": ["Line Frequency", FREQUENCY_HERTZ, "mdi:information-outline"],
-<<<<<<< HEAD
-    "linev": ["Input Voltage", UNIT_VOLT, "mdi:flash"],
+    "linev": ["Input Voltage", VOLT, "mdi:flash"],
     "loadpct": ["Load", PERCENTAGE, "mdi:gauge"],
     "loadapnt": ["Load Apparent Power", PERCENTAGE, "mdi:gauge"],
-    "lotrans": ["Transfer Low", UNIT_VOLT, "mdi:flash"],
-=======
-    "linev": ["Input Voltage", VOLT, "mdi:flash"],
-    "loadpct": ["Load", UNIT_PERCENTAGE, "mdi:gauge"],
-    "loadapnt": ["Load Apparent Power", UNIT_PERCENTAGE, "mdi:gauge"],
     "lotrans": ["Transfer Low", VOLT, "mdi:flash"],
->>>>>>> 6f6c670b
     "mandate": ["Manufacture Date", "", "mdi:calendar"],
     "masterupd": ["Master Update", "", "mdi:information-outline"],
     "maxlinev": ["Input Voltage High", VOLT, "mdi:flash"],
     "maxtime": ["Battery Timeout", "", "mdi:timer-off"],
-<<<<<<< HEAD
     "mbattchg": ["Battery Shutdown", PERCENTAGE, "mdi:battery-alert"],
-    "minlinev": ["Input Voltage Low", UNIT_VOLT, "mdi:flash"],
-=======
-    "mbattchg": ["Battery Shutdown", UNIT_PERCENTAGE, "mdi:battery-alert"],
     "minlinev": ["Input Voltage Low", VOLT, "mdi:flash"],
->>>>>>> 6f6c670b
     "mintimel": ["Shutdown Time", "", "mdi:timer"],
     "model": ["Model", "", "mdi:information-outline"],
     "nombattv": ["Battery Nominal Voltage", VOLT, "mdi:flash"],
@@ -118,13 +96,8 @@
 INFERRED_UNITS = {
     " Minutes": TIME_MINUTES,
     " Seconds": TIME_SECONDS,
-<<<<<<< HEAD
     " Percent": PERCENTAGE,
-    " Volts": UNIT_VOLT,
-=======
-    " Percent": UNIT_PERCENTAGE,
     " Volts": VOLT,
->>>>>>> 6f6c670b
     " Ampere": "A",
     " Volt-Ampere": "VA",
     " Watts": POWER_WATT,
