--- conflicted
+++ resolved
@@ -7,12 +7,9 @@
 from homeassistant.components.sensor import PLATFORM_SCHEMA
 from homeassistant.const import (
     CONF_RESOURCES,
-<<<<<<< HEAD
     ELECTRICAL_CURRENT_AMPERE,
     ELECTRICAL_VOLT_AMPERE,
-=======
     FREQUENCY_HERTZ,
->>>>>>> 19dd797d
     POWER_WATT,
     TEMP_CELSIUS,
     TIME_MINUTES,
