--- conflicted
+++ resolved
@@ -25,7 +25,6 @@
       "unknown": "[%key:common::config_flow::error::unknown%]"
     },
     "step": {
-<<<<<<< HEAD
       "user": {
         "data": {
           "url": "[%key:common::config_flow::data::url%]"
@@ -34,8 +33,6 @@
           "url": "The remote MCP server URL, for example {example_url}."
         }
       },
-=======
->>>>>>> f2f769b3
       "credentials_choice": {
         "description": "You can either use existing credentials from another integration or set up new credentials.",
         "menu_option_descriptions": {
