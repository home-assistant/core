{
  "config": {
    "flow_title": "{name}",
    "step": {
      "user": {
        "title": "Connect to NZBGet",
        "data": {
          "name": "[%key:common::config_flow::data::name%]",
          "host": "[%key:common::config_flow::data::host%]",
          "username": "[%key:common::config_flow::data::username%]",
          "password": "[%key:common::config_flow::data::password%]",
          "port": "[%key:common::config_flow::data::port%]",
          "ssl": "[%key:common::config_flow::data::ssl%]",
          "verify_ssl": "[%key:common::config_flow::data::verify_ssl%]"
        }
      }
    },
    "error": {
      "cannot_connect": "[%key:common::config_flow::error::cannot_connect%]"
    },
    "abort": {
      "single_instance_allowed": "[%key:common::config_flow::abort::single_instance_allowed%]",
      "unknown": "[%key:common::config_flow::error::unknown%]"
    }
  },
<<<<<<< HEAD
=======
  "options": {
    "step": {
      "init": {
        "data": {
          "scan_interval": "Update frequency (seconds)"
        }
      }
    }
  },
  "entity": {
    "sensor": {
      "article_cache": {
        "name": "Article cache"
      },
      "average_speed": {
        "name": "Average speed"
      },
      "download_paused": {
        "name": "Download paused"
      },
      "speed": {
        "name": "Speed"
      },
      "size": {
        "name": "Size"
      },
      "disk_free": {
        "name": "Disk free"
      },
      "post_processing_jobs": {
        "name": "Post processing jobs"
      },
      "post_processing_paused": {
        "name": "Post processing paused"
      },
      "queue_size": {
        "name": "Queue size"
      },
      "uptime": {
        "name": "Uptime"
      },
      "speed_limit": {
        "name": "Speed limit"
      }
    },
    "switch": {
      "download": {
        "name": "Download"
      }
    }
  },
>>>>>>> 684b2d45
  "services": {
    "pause": {
      "name": "[%key:common::action::pause%]",
      "description": "Pauses download queue."
    },
    "resume": {
      "name": "Resume",
      "description": "Resumes download queue."
    },
    "set_speed": {
      "name": "Set speed",
      "description": "Sets download speed limit.",
      "fields": {
        "speed": {
          "name": "Speed",
          "description": "Speed limit. 0 is unlimited."
        }
      }
    }
  }
}<|MERGE_RESOLUTION|>--- conflicted
+++ resolved
@@ -21,17 +21,6 @@
     "abort": {
       "single_instance_allowed": "[%key:common::config_flow::abort::single_instance_allowed%]",
       "unknown": "[%key:common::config_flow::error::unknown%]"
-    }
-  },
-<<<<<<< HEAD
-=======
-  "options": {
-    "step": {
-      "init": {
-        "data": {
-          "scan_interval": "Update frequency (seconds)"
-        }
-      }
     }
   },
   "entity": {
@@ -76,7 +65,6 @@
       }
     }
   },
->>>>>>> 684b2d45
   "services": {
     "pause": {
       "name": "[%key:common::action::pause%]",
