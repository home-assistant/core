--- conflicted
+++ resolved
@@ -394,11 +394,7 @@
     automatic_program = 2
     cleaning_care_program = 3
     maintenance_program = 4
-<<<<<<< HEAD
-    unknown_code = -9999
-=======
     missing2none = -9999
->>>>>>> d2a69239
 
 
 class StateDryingStep(MieleEnum):
@@ -412,11 +408,7 @@
     hand_iron_2 = 5
     machine_iron = 6
     smoothing = 7
-<<<<<<< HEAD
-    unknown_code = -9999
-=======
     missing2none = -9999
->>>>>>> d2a69239
 
 
 WASHING_MACHINE_PROGRAM_ID: dict[int, str] = {
