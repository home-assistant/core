--- conflicted
+++ resolved
@@ -365,7 +365,51 @@
     process_finished = 7942
     missing2none = -9999
 
-<<<<<<< HEAD
+
+class ProgramPhaseSteamOven(MieleEnum):
+    """Program phase codes for steam ovens."""
+
+    not_running = 0, 65535
+    steam_reduction = 3863
+    process_running = 7938
+    waiting_for_start = 7939
+    heating_up_phase = 7940
+    process_finished = 7942
+    missing2none = -9999
+
+
+class ProgramPhaseSteamOvenCombi(MieleEnum):
+    """Program phase codes for steam oven combi."""
+
+    not_running = 0, 65535
+    heating_up = 3073
+    process_running = 3074, 7938
+    process_finished = 3078, 7942
+    energy_save = 3084
+
+    steam_reduction = 3863
+    waiting_for_start = 7939
+    heating_up_phase = 7940
+
+    missing2none = -9999
+
+
+class ProgramPhaseSteamOvenMicro(MieleEnum):
+    """Program phase codes for steam oven micro."""
+
+    not_running = 0, 65535
+
+    heating = 3329
+    process_running = 3330, 7938, 7942
+    process_finished = 3334
+    energy_save = 3340
+
+    steam_reduction = 3863
+    waiting_for_start = 7939
+    heating_up_phase = 7940
+
+    missing2none = -9999
+
 
 PROGRAM_PHASE: dict[int, type[MieleEnum]] = {
     MieleAppliance.WASHING_MACHINE: ProgramPhaseWashingMachine,
@@ -380,109 +424,15 @@
     MieleAppliance.DISHWASHER_PROFESSIONAL: ProgramPhaseDishwasher,
     MieleAppliance.OVEN: ProgramPhaseOven,
     MieleAppliance.OVEN_MICROWAVE: ProgramPhaseMicrowaveOvenCombo,
-    MieleAppliance.STEAM_OVEN: ProgramPhaseOven,
+    MieleAppliance.STEAM_OVEN: ProgramPhaseSteamOven,
+    MieleAppliance.STEAM_OVEN_COMBI: ProgramPhaseSteamOvenCombi,
+    MieleAppliance.STEAM_OVEN_MK2: ProgramPhaseSteamOvenCombi,
+    MieleAppliance.STEAM_OVEN_MICRO: ProgramPhaseSteamOvenMicro,
     MieleAppliance.DIALOG_OVEN: ProgramPhaseOven,
     MieleAppliance.MICROWAVE: ProgramPhaseMicrowave,
     MieleAppliance.COFFEE_SYSTEM: ProgramPhaseCoffeeSystem,
     MieleAppliance.ROBOT_VACUUM_CLEANER: ProgramPhaseRobotVacuumCleaner,
-=======
-STATE_PROGRAM_PHASE_OVEN = {
-    0: "not_running",
-    3073: "heating_up",
-    3074: "process_running",
-    3078: "process_finished",
-    3084: "energy_save",
-    65535: "not_running",
-}
-STATE_PROGRAM_PHASE_WARMING_DRAWER = {
-    0: "not_running",
-    3073: "heating_up",
-    3075: "door_open",
-    3094: "keeping_warm",
-    3088: "cooling_down",
-    65535: "not_running",
-}
-STATE_PROGRAM_PHASE_MICROWAVE = {
-    0: "not_running",
-    3329: "heating",
-    3330: "process_running",
-    3334: "process_finished",
-    3340: "energy_save",
-    65535: "not_running",
-}
-STATE_PROGRAM_PHASE_COFFEE_SYSTEM = {
-    # Coffee system
-    3073: "heating_up",
-    4352: "not_running",
-    4353: "espresso",
-    4355: "milk_foam",
-    4361: "dispensing",
-    4369: "pre_brewing",
-    4377: "grinding",
-    4401: "2nd_grinding",
-    4354: "hot_milk",
-    4393: "2nd_pre_brewing",
-    4385: "2nd_espresso",
-    4404: "dispensing",
-    4405: "rinse",
-    65535: "not_running",
-}
-STATE_PROGRAM_PHASE_ROBOT_VACUUM_CLEANER = {
-    0: "not_running",
-    5889: "vacuum_cleaning",
-    5890: "returning",
-    5891: "vacuum_cleaning_paused",
-    5892: "going_to_target_area",
-    5893: "wheel_lifted",  # F1
-    5894: "dirty_sensors",  # F2
-    5895: "dust_box_missing",  # F3
-    5896: "blocked_drive_wheels",  # F4
-    5897: "blocked_brushes",  # F5
-    5898: "motor_overload",  # F6
-    5899: "internal_fault",  # F7
-    5900: "blocked_front_wheel",  # F8
-    5903: "docked",
-    5904: "docked",
-    5910: "remote_controlled",
-    65535: "not_running",
-}
-STATE_PROGRAM_PHASE_STEAM_OVEN = {
-    0: "not_running",
-    3863: "steam_reduction",
-    7938: "process_running",
-    7939: "waiting_for_start",
-    7940: "heating_up_phase",
-    7942: "process_finished",
-    65535: "not_running",
-}
-
-STATE_PROGRAM_PHASE: dict[int, dict[int, str]] = {
-    MieleAppliance.WASHING_MACHINE: STATE_PROGRAM_PHASE_WASHING_MACHINE,
-    MieleAppliance.WASHING_MACHINE_SEMI_PROFESSIONAL: STATE_PROGRAM_PHASE_WASHING_MACHINE,
-    MieleAppliance.WASHING_MACHINE_PROFESSIONAL: STATE_PROGRAM_PHASE_WASHING_MACHINE,
-    MieleAppliance.TUMBLE_DRYER: STATE_PROGRAM_PHASE_TUMBLE_DRYER,
-    MieleAppliance.DRYER_PROFESSIONAL: STATE_PROGRAM_PHASE_TUMBLE_DRYER,
-    MieleAppliance.TUMBLE_DRYER_SEMI_PROFESSIONAL: STATE_PROGRAM_PHASE_TUMBLE_DRYER,
-    MieleAppliance.WASHER_DRYER: STATE_PROGRAM_PHASE_WASHING_MACHINE
-    | STATE_PROGRAM_PHASE_TUMBLE_DRYER,
-    MieleAppliance.DISHWASHER: STATE_PROGRAM_PHASE_DISHWASHER,
-    MieleAppliance.DISHWASHER_SEMI_PROFESSIONAL: STATE_PROGRAM_PHASE_DISHWASHER,
-    MieleAppliance.DISHWASHER_PROFESSIONAL: STATE_PROGRAM_PHASE_DISHWASHER,
-    MieleAppliance.OVEN: STATE_PROGRAM_PHASE_OVEN,
-    MieleAppliance.OVEN_MICROWAVE: STATE_PROGRAM_PHASE_MICROWAVE,
-    MieleAppliance.STEAM_OVEN: STATE_PROGRAM_PHASE_STEAM_OVEN,
-    MieleAppliance.STEAM_OVEN_COMBI: STATE_PROGRAM_PHASE_OVEN
-    | STATE_PROGRAM_PHASE_STEAM_OVEN,
-    MieleAppliance.STEAM_OVEN_MICRO: STATE_PROGRAM_PHASE_MICROWAVE
-    | STATE_PROGRAM_PHASE_STEAM_OVEN,
-    MieleAppliance.STEAM_OVEN_MK2: STATE_PROGRAM_PHASE_OVEN
-    | STATE_PROGRAM_PHASE_STEAM_OVEN,
-    MieleAppliance.DIALOG_OVEN: STATE_PROGRAM_PHASE_OVEN,
-    MieleAppliance.MICROWAVE: STATE_PROGRAM_PHASE_MICROWAVE,
-    MieleAppliance.COFFEE_SYSTEM: STATE_PROGRAM_PHASE_COFFEE_SYSTEM,
-    MieleAppliance.ROBOT_VACUUM_CLEANER: STATE_PROGRAM_PHASE_ROBOT_VACUUM_CLEANER,
-    MieleAppliance.DISH_WARMER: STATE_PROGRAM_PHASE_WARMING_DRAWER,
->>>>>>> 705a9875
+    MieleAppliance.DISH_WARMER: ProgramPhaseWarmingDrawer,
 }
 
 
