"""Constants for the Miele integration."""

from enum import IntEnum

DOMAIN = "miele"
MANUFACTURER = "Miele"

ACTIONS = "actions"
POWER_ON = "powerOn"
POWER_OFF = "powerOff"
PROCESS_ACTION = "processAction"
<<<<<<< HEAD
DISABLED_TEMP_ENTITIES = (
    -32768 / 100,
    -32766 / 100,
)
=======
AMBIENT_LIGHT = "ambientLight"
LIGHT = "light"
LIGHT_ON = 1
LIGHT_OFF = 2
>>>>>>> 2d27b5ac


class MieleAppliance(IntEnum):
    """Define appliance types."""

    WASHING_MACHINE = 1
    TUMBLE_DRYER = 2
    WASHING_MACHINE_SEMI_PROFESSIONAL = 3
    TUMBLE_DRYER_SEMI_PROFESSIONAL = 4
    WASHING_MACHINE_PROFESSIONAL = 5
    DRYER_PROFESSIONAL = 6
    DISHWASHER = 7
    DISHWASHER_SEMI_PROFESSIONAL = 8
    DISHWASHER_PROFESSIONAL = 9
    OVEN = 12
    OVEN_MICROWAVE = 13
    HOB_HIGHLIGHT = 14
    STEAM_OVEN = 15
    MICROWAVE = 16
    COFFEE_SYSTEM = 17
    HOOD = 18
    FRIDGE = 19
    FREEZER = 20
    FRIDGE_FREEZER = 21
    ROBOT_VACUUM_CLEANER = 23
    WASHER_DRYER = 24
    DISH_WARMER = 25
    HOB_INDUCTION = 27
    STEAM_OVEN_COMBI = 31
    WINE_CABINET = 32
    WINE_CONDITIONING_UNIT = 33
    WINE_STORAGE_CONDITIONING_UNIT = 34
    STEAM_OVEN_MICRO = 45
    DIALOG_OVEN = 67
    WINE_CABINET_FREEZER = 68
    STEAM_OVEN_MK2 = 73
    HOB_INDUCT_EXTR = 74


DEVICE_TYPE_TAGS = {
    MieleAppliance.WASHING_MACHINE: "washing_machine",
    MieleAppliance.TUMBLE_DRYER: "tumble_dryer",
    MieleAppliance.WASHING_MACHINE_SEMI_PROFESSIONAL: "washing_machine",
    MieleAppliance.TUMBLE_DRYER_SEMI_PROFESSIONAL: "tumble_dryer",
    MieleAppliance.WASHING_MACHINE_PROFESSIONAL: "washing_machine",
    MieleAppliance.DRYER_PROFESSIONAL: "tumble_dryer",
    MieleAppliance.DISHWASHER: "dishwasher",
    MieleAppliance.DISHWASHER_SEMI_PROFESSIONAL: "dishwasher",
    MieleAppliance.DISHWASHER_PROFESSIONAL: "dishwasher",
    MieleAppliance.OVEN: "oven",
    MieleAppliance.OVEN_MICROWAVE: "oven_microwave",
    MieleAppliance.HOB_HIGHLIGHT: "hob",
    MieleAppliance.STEAM_OVEN: "steam_oven",
    MieleAppliance.MICROWAVE: "microwave",
    MieleAppliance.COFFEE_SYSTEM: "coffee_system",
    MieleAppliance.HOOD: "hood",
    MieleAppliance.FRIDGE: "refrigerator",
    MieleAppliance.FREEZER: "freezer",
    MieleAppliance.FRIDGE_FREEZER: "fridge_freezer",
    MieleAppliance.ROBOT_VACUUM_CLEANER: "robot_vacuum_cleaner",
    MieleAppliance.WASHER_DRYER: "washer_dryer",
    MieleAppliance.DISH_WARMER: "warming_drawer",
    MieleAppliance.HOB_INDUCTION: "hob",
    MieleAppliance.STEAM_OVEN_COMBI: "steam_oven_combi",
    MieleAppliance.WINE_CABINET: "wine_cabinet",
    MieleAppliance.WINE_CONDITIONING_UNIT: "wine_conditioning_unit",
    MieleAppliance.WINE_STORAGE_CONDITIONING_UNIT: "wine_unit",
    MieleAppliance.STEAM_OVEN_MICRO: "steam_oven_micro",
    MieleAppliance.DIALOG_OVEN: "dialog_oven",
    MieleAppliance.WINE_CABINET_FREEZER: "wine_cabinet_freezer",
    MieleAppliance.STEAM_OVEN_MK2: "steam_oven",
    MieleAppliance.HOB_INDUCT_EXTR: "hob_extraction",
}


class StateStatus(IntEnum):
    """Define appliance states."""

    RESERVED = 0
    OFF = 1
    ON = 2
    PROGRAMMED = 3
    WAITING_TO_START = 4
    IN_USE = 5
    PAUSE = 6
    PROGRAM_ENDED = 7
    FAILURE = 8
    PROGRAM_INTERRUPTED = 9
    IDLE = 10
    RINSE_HOLD = 11
    SERVICE = 12
    SUPERFREEZING = 13
    SUPERCOOLING = 14
    SUPERHEATING = 15
    SUPERCOOLING_SUPERFREEZING = 146
    AUTOCLEANING = 147
    NOT_CONNECTED = 255


STATE_STATUS_TAGS = {
    StateStatus.OFF: "off",
    StateStatus.ON: "on",
    StateStatus.PROGRAMMED: "programmed",
    StateStatus.WAITING_TO_START: "waiting_to_start",
    StateStatus.IN_USE: "in_use",
    StateStatus.PAUSE: "pause",
    StateStatus.PROGRAM_ENDED: "program_ended",
    StateStatus.FAILURE: "failure",
    StateStatus.PROGRAM_INTERRUPTED: "program_interrupted",
    StateStatus.IDLE: "idle",
    StateStatus.RINSE_HOLD: "rinse_hold",
    StateStatus.SERVICE: "service",
    StateStatus.SUPERFREEZING: "superfreezing",
    StateStatus.SUPERCOOLING: "supercooling",
    StateStatus.SUPERHEATING: "superheating",
    StateStatus.SUPERCOOLING_SUPERFREEZING: "supercooling_superfreezing",
    StateStatus.AUTOCLEANING: "autocleaning",
    StateStatus.NOT_CONNECTED: "not_connected",
}


class MieleActions(IntEnum):
    """Define appliance actions."""

    START = 1
    STOP = 2
    PAUSE = 3
    START_SUPERFREEZE = 4
    STOP_SUPERFREEZE = 5
    START_SUPERCOOL = 6
    STOP_SUPERCOOL = 7


# Possible actions
PROCESS_ACTIONS = {
    "start": MieleActions.START,
    "stop": MieleActions.STOP,
    "pause": MieleActions.PAUSE,
    "start_superfreezing": MieleActions.START_SUPERFREEZE,
    "stop_superfreezing": MieleActions.STOP_SUPERFREEZE,
    "start_supercooling": MieleActions.START_SUPERCOOL,
    "stop_supercooling": MieleActions.STOP_SUPERCOOL,
}<|MERGE_RESOLUTION|>--- conflicted
+++ resolved
@@ -9,17 +9,14 @@
 POWER_ON = "powerOn"
 POWER_OFF = "powerOff"
 PROCESS_ACTION = "processAction"
-<<<<<<< HEAD
 DISABLED_TEMP_ENTITIES = (
     -32768 / 100,
     -32766 / 100,
 )
-=======
 AMBIENT_LIGHT = "ambientLight"
 LIGHT = "light"
 LIGHT_ON = 1
 LIGHT_OFF = 2
->>>>>>> 2d27b5ac
 
 
 class MieleAppliance(IntEnum):
