"""Constants for the Miele integration."""

from enum import IntEnum

from pymiele import MieleEnum

DOMAIN = "miele"
MANUFACTURER = "Miele"

ACTIONS = "actions"
POWER_ON = "powerOn"
POWER_OFF = "powerOff"
PROCESS_ACTION = "processAction"
<<<<<<< HEAD
PROGRAM_ID = "programId"
DISABLED_TEMP_ENTITIES = (
    -32768 / 100,
    -32766 / 100,
)
=======
VENTILATION_STEP = "ventilationStep"
TARGET_TEMPERATURE = "targetTemperature"
>>>>>>> 2933b0fd
AMBIENT_LIGHT = "ambientLight"
LIGHT = "light"
LIGHT_ON = 1
LIGHT_OFF = 2

DISABLED_TEMP_ENTITIES = (
    -32768 / 100,
    -32766 / 100,
)


class MieleAppliance(IntEnum):
    """Define appliance types."""

    WASHING_MACHINE = 1
    TUMBLE_DRYER = 2
    WASHING_MACHINE_SEMI_PROFESSIONAL = 3
    TUMBLE_DRYER_SEMI_PROFESSIONAL = 4
    WASHING_MACHINE_PROFESSIONAL = 5
    DRYER_PROFESSIONAL = 6
    DISHWASHER = 7
    DISHWASHER_SEMI_PROFESSIONAL = 8
    DISHWASHER_PROFESSIONAL = 9
    OVEN = 12
    OVEN_MICROWAVE = 13
    HOB_HIGHLIGHT = 14
    STEAM_OVEN = 15
    MICROWAVE = 16
    COFFEE_SYSTEM = 17
    HOOD = 18
    FRIDGE = 19
    FREEZER = 20
    FRIDGE_FREEZER = 21
    ROBOT_VACUUM_CLEANER = 23
    WASHER_DRYER = 24
    DISH_WARMER = 25
    HOB_INDUCTION = 27
    STEAM_OVEN_COMBI = 31
    WINE_CABINET = 32
    WINE_CONDITIONING_UNIT = 33
    WINE_STORAGE_CONDITIONING_UNIT = 34
    STEAM_OVEN_MICRO = 45
    DIALOG_OVEN = 67
    WINE_CABINET_FREEZER = 68
    STEAM_OVEN_MK2 = 73
    HOB_INDUCT_EXTR = 74


DEVICE_TYPE_TAGS = {
    MieleAppliance.WASHING_MACHINE: "washing_machine",
    MieleAppliance.TUMBLE_DRYER: "tumble_dryer",
    MieleAppliance.WASHING_MACHINE_SEMI_PROFESSIONAL: "washing_machine",
    MieleAppliance.TUMBLE_DRYER_SEMI_PROFESSIONAL: "tumble_dryer",
    MieleAppliance.WASHING_MACHINE_PROFESSIONAL: "washing_machine",
    MieleAppliance.DRYER_PROFESSIONAL: "tumble_dryer",
    MieleAppliance.DISHWASHER: "dishwasher",
    MieleAppliance.DISHWASHER_SEMI_PROFESSIONAL: "dishwasher",
    MieleAppliance.DISHWASHER_PROFESSIONAL: "dishwasher",
    MieleAppliance.OVEN: "oven",
    MieleAppliance.OVEN_MICROWAVE: "oven_microwave",
    MieleAppliance.HOB_HIGHLIGHT: "hob",
    MieleAppliance.STEAM_OVEN: "steam_oven",
    MieleAppliance.MICROWAVE: "microwave",
    MieleAppliance.COFFEE_SYSTEM: "coffee_system",
    MieleAppliance.HOOD: "hood",
    MieleAppliance.FRIDGE: "refrigerator",
    MieleAppliance.FREEZER: "freezer",
    MieleAppliance.FRIDGE_FREEZER: "fridge_freezer",
    MieleAppliance.ROBOT_VACUUM_CLEANER: "robot_vacuum_cleaner",
    MieleAppliance.WASHER_DRYER: "washer_dryer",
    MieleAppliance.DISH_WARMER: "warming_drawer",
    MieleAppliance.HOB_INDUCTION: "hob",
    MieleAppliance.STEAM_OVEN_COMBI: "steam_oven_combi",
    MieleAppliance.WINE_CABINET: "wine_cabinet",
    MieleAppliance.WINE_CONDITIONING_UNIT: "wine_conditioning_unit",
    MieleAppliance.WINE_STORAGE_CONDITIONING_UNIT: "wine_unit",
    MieleAppliance.STEAM_OVEN_MICRO: "steam_oven_micro",
    MieleAppliance.DIALOG_OVEN: "dialog_oven",
    MieleAppliance.WINE_CABINET_FREEZER: "wine_cabinet_freezer",
    MieleAppliance.STEAM_OVEN_MK2: "steam_oven",
    MieleAppliance.HOB_INDUCT_EXTR: "hob_extraction",
}


class StateStatus(IntEnum):
    """Define appliance states."""

    RESERVED = 0
    OFF = 1
    ON = 2
    PROGRAMMED = 3
    WAITING_TO_START = 4
    IN_USE = 5
    PAUSE = 6
    PROGRAM_ENDED = 7
    FAILURE = 8
    PROGRAM_INTERRUPTED = 9
    IDLE = 10
    RINSE_HOLD = 11
    SERVICE = 12
    SUPERFREEZING = 13
    SUPERCOOLING = 14
    SUPERHEATING = 15
    SUPERCOOLING_SUPERFREEZING = 146
    AUTOCLEANING = 147
    NOT_CONNECTED = 255


STATE_STATUS_TAGS = {
    StateStatus.OFF: "off",
    StateStatus.ON: "on",
    StateStatus.PROGRAMMED: "programmed",
    StateStatus.WAITING_TO_START: "waiting_to_start",
    StateStatus.IN_USE: "in_use",
    StateStatus.PAUSE: "pause",
    StateStatus.PROGRAM_ENDED: "program_ended",
    StateStatus.FAILURE: "failure",
    StateStatus.PROGRAM_INTERRUPTED: "program_interrupted",
    StateStatus.IDLE: "idle",
    StateStatus.RINSE_HOLD: "rinse_hold",
    StateStatus.SERVICE: "service",
    StateStatus.SUPERFREEZING: "superfreezing",
    StateStatus.SUPERCOOLING: "supercooling",
    StateStatus.SUPERHEATING: "superheating",
    StateStatus.SUPERCOOLING_SUPERFREEZING: "supercooling_superfreezing",
    StateStatus.AUTOCLEANING: "autocleaning",
    StateStatus.NOT_CONNECTED: "not_connected",
}


class MieleActions(IntEnum):
    """Define appliance actions."""

    START = 1
    STOP = 2
    PAUSE = 3
    START_SUPERFREEZE = 4
    STOP_SUPERFREEZE = 5
    START_SUPERCOOL = 6
    STOP_SUPERCOOL = 7


# Possible actions
PROCESS_ACTIONS = {
    "start": MieleActions.START,
    "stop": MieleActions.STOP,
    "pause": MieleActions.PAUSE,
    "start_superfreezing": MieleActions.START_SUPERFREEZE,
    "stop_superfreezing": MieleActions.STOP_SUPERFREEZE,
    "start_supercooling": MieleActions.START_SUPERCOOL,
    "stop_supercooling": MieleActions.STOP_SUPERCOOL,
}

STATE_PROGRAM_PHASE_WASHING_MACHINE = {
    0: "not_running",  # Returned by the API when the machine is switched off entirely.
    256: "not_running",
    257: "pre_wash",
    258: "soak",
    259: "pre_wash",
    260: "main_wash",
    261: "rinse",
    262: "rinse_hold",
    263: "cleaning",
    264: "cooling_down",
    265: "drain",
    266: "spin",
    267: "anti_crease",
    268: "finished",
    269: "venting",
    270: "starch_stop",
    271: "freshen_up_and_moisten",
    272: "steam_smoothing",
    279: "hygiene",
    280: "drying",
    285: "disinfecting",
    295: "steam_smoothing",
    65535: "not_running",  # Seems to be default for some devices.
}

STATE_PROGRAM_PHASE_TUMBLE_DRYER = {
    0: "not_running",
    512: "not_running",
    513: "program_running",
    514: "drying",
    515: "machine_iron",
    516: "hand_iron_2",
    517: "normal",
    518: "normal_plus",
    519: "cooling_down",
    520: "hand_iron_1",
    521: "anti_crease",
    522: "finished",
    523: "extra_dry",
    524: "hand_iron",
    526: "moisten",
    527: "thermo_spin",
    528: "timed_drying",
    529: "warm_air",
    530: "steam_smoothing",
    531: "comfort_cooling",
    532: "rinse_out_lint",
    533: "rinses",
    535: "not_running",
    534: "smoothing",
    536: "not_running",
    537: "not_running",
    538: "slightly_dry",
    539: "safety_cooling",
    65535: "not_running",
}

STATE_PROGRAM_PHASE_DISHWASHER = {
    1792: "not_running",
    1793: "reactivating",
    1794: "pre_dishwash",
    1795: "main_dishwash",
    1796: "rinse",
    1797: "interim_rinse",
    1798: "final_rinse",
    1799: "drying",
    1800: "finished",
    1801: "pre_dishwash",
    65535: "not_running",
}

STATE_PROGRAM_PHASE_OVEN = {
    0: "not_running",
    3073: "heating_up",
    3074: "process_running",
    3078: "process_finished",
    3084: "energy_save",
    65535: "not_running",
}
STATE_PROGRAM_PHASE_WARMING_DRAWER = {
    0: "not_running",
    3073: "heating_up",
    3075: "door_open",
    3094: "keeping_warm",
    3088: "cooling_down",
    65535: "not_running",
}
STATE_PROGRAM_PHASE_MICROWAVE = {
    0: "not_running",
    3329: "heating",
    3330: "process_running",
    3334: "process_finished",
    3340: "energy_save",
    65535: "not_running",
}
STATE_PROGRAM_PHASE_COFFEE_SYSTEM = {
    # Coffee system
    3073: "heating_up",
    4352: "not_running",
    4353: "espresso",
    4355: "milk_foam",
    4361: "dispensing",
    4369: "pre_brewing",
    4377: "grinding",
    4401: "2nd_grinding",
    4354: "hot_milk",
    4393: "2nd_pre_brewing",
    4385: "2nd_espresso",
    4404: "dispensing",
    4405: "rinse",
    65535: "not_running",
}
STATE_PROGRAM_PHASE_ROBOT_VACUUM_CLEANER = {
    0: "not_running",
    5889: "vacuum_cleaning",
    5890: "returning",
    5891: "vacuum_cleaning_paused",
    5892: "going_to_target_area",
    5893: "wheel_lifted",  # F1
    5894: "dirty_sensors",  # F2
    5895: "dust_box_missing",  # F3
    5896: "blocked_drive_wheels",  # F4
    5897: "blocked_brushes",  # F5
    5898: "motor_overload",  # F6
    5899: "internal_fault",  # F7
    5900: "blocked_front_wheel",  # F8
    5903: "docked",
    5904: "docked",
    5910: "remote_controlled",
    65535: "not_running",
}
STATE_PROGRAM_PHASE_MICROWAVE_OVEN_COMBO = {
    0: "not_running",
    3863: "steam_reduction",
    7938: "process_running",
    7939: "waiting_for_start",
    7940: "heating_up_phase",
    7942: "process_finished",
    65535: "not_running",
}

STATE_PROGRAM_PHASE: dict[int, dict[int, str]] = {
    MieleAppliance.WASHING_MACHINE: STATE_PROGRAM_PHASE_WASHING_MACHINE,
    MieleAppliance.WASHING_MACHINE_SEMI_PROFESSIONAL: STATE_PROGRAM_PHASE_WASHING_MACHINE,
    MieleAppliance.WASHING_MACHINE_PROFESSIONAL: STATE_PROGRAM_PHASE_WASHING_MACHINE,
    MieleAppliance.TUMBLE_DRYER: STATE_PROGRAM_PHASE_TUMBLE_DRYER,
    MieleAppliance.DRYER_PROFESSIONAL: STATE_PROGRAM_PHASE_TUMBLE_DRYER,
    MieleAppliance.TUMBLE_DRYER_SEMI_PROFESSIONAL: STATE_PROGRAM_PHASE_TUMBLE_DRYER,
    MieleAppliance.DISHWASHER: STATE_PROGRAM_PHASE_DISHWASHER,
    MieleAppliance.DISHWASHER_SEMI_PROFESSIONAL: STATE_PROGRAM_PHASE_DISHWASHER,
    MieleAppliance.DISHWASHER_PROFESSIONAL: STATE_PROGRAM_PHASE_DISHWASHER,
    MieleAppliance.OVEN: STATE_PROGRAM_PHASE_OVEN,
    MieleAppliance.OVEN_MICROWAVE: STATE_PROGRAM_PHASE_MICROWAVE_OVEN_COMBO,
    MieleAppliance.STEAM_OVEN: STATE_PROGRAM_PHASE_OVEN,
    MieleAppliance.DIALOG_OVEN: STATE_PROGRAM_PHASE_OVEN,
    MieleAppliance.MICROWAVE: STATE_PROGRAM_PHASE_MICROWAVE,
    MieleAppliance.COFFEE_SYSTEM: STATE_PROGRAM_PHASE_COFFEE_SYSTEM,
    MieleAppliance.ROBOT_VACUUM_CLEANER: STATE_PROGRAM_PHASE_ROBOT_VACUUM_CLEANER,
}


class StateProgramType(MieleEnum):
    """Defines program types."""

    normal_operation_mode = 0
    own_program = 1
    automatic_program = 2
    cleaning_care_program = 3
    maintenance_program = 4
    unknown = -9999


WASHING_MACHINE_PROGRAM_ID: dict[int, str] = {
    -1: "no_program",  # Extrapolated from other device types.
    0: "no_program",  # Returned by the API when no program is selected.
    1: "cottons",
    3: "minimum_iron",
    4: "delicates",
    8: "woollens",
    9: "silks",
    17: "starch",
    18: "rinse",
    21: "drain_spin",
    22: "curtains",
    23: "shirts",
    24: "denim",
    27: "proofing",
    29: "sportswear",
    31: "automatic_plus",
    37: "outerwear",
    39: "pillows",
    45: "cool_air",  # washer-dryer
    46: "warm_air",  # washer-dryer
    48: "rinse_out_lint",  # washer-dryer
    50: "dark_garments",
    52: "separate_rinse_starch",
    53: "first_wash",
    69: "cottons_hygiene",
    75: "steam_care",  # washer-dryer
    76: "freshen_up",  # washer-dryer
    77: "trainers",
    91: "clean_machine",
    95: "down_duvets",
    122: "express_20",
    123: "denim",
    129: "down_filled_items",
    133: "cottons_eco",
    146: "quick_power_wash",
    190: "eco_40_60",
}

DISHWASHER_PROGRAM_ID: dict[int, str] = {
    -1: "no_program",  # Sometimes returned by the API when the machine is switched off entirely, in conjunection with program phase 65535.
    0: "no_program",  # Returned by the API when the machine is switched off entirely.
    1: "intensive",
    2: "maintenance",
    3: "eco",
    6: "automatic",
    7: "automatic",
    9: "solar_save",
    10: "gentle",
    11: "extra_quiet",
    12: "hygiene",
    13: "quick_power_wash",
    14: "pasta_paela",
    17: "tall_items",
    19: "glasses_warm",
    26: "intensive",
    27: "maintenance",  # or maintenance_program?
    28: "eco",
    30: "normal",
    31: "automatic",
    32: "automatic",  # sources disagree on ID
    34: "solar_save",
    35: "gentle",
    36: "extra_quiet",
    37: "hygiene",
    38: "quick_power_wash",
    42: "tall_items",
    44: "power_wash",
}
TUMBLE_DRYER_PROGRAM_ID: dict[int, str] = {
    -1: "no_program",  # Extrapolated from other device types.
    0: "no_program",  # Extrapolated from other device types
    2: "cottons",
    3: "minimum_iron",
    4: "woollens_handcare",
    5: "delicates",
    6: "warm_air",
    8: "express",
    10: "automatic_plus",
    20: "cottons",
    23: "cottons_hygiene",
    30: "minimum_iron",
    31: "bed_linen",
    40: "woollens_handcare",
    50: "delicates",
    60: "warm_air",
    66: "eco",
    70: "cool_air",
    80: "express",
    90: "cottons",
    100: "gentle_smoothing",
    120: "proofing",
    130: "denim",
    131: "gentle_denim",
    150: "sportswear",
    160: "outerwear",
    170: "silks_handcare",
    190: "standard_pillows",
    220: "basket_program",
    240: "smoothing",
    99001: "steam_smoothing",
    99002: "bed_linen",
    99003: "cottons_eco",
    99004: "shirts",
    99005: "large_pillows",
}

OVEN_PROGRAM_ID: dict[int, str] = {
    -1: "no_program",  # Extrapolated from other device types.
    0: "no_program",  # Extrapolated from other device types
    1: "defrost",
    6: "eco_fan_heat",
    7: "auto_roast",
    10: "full_grill",
    11: "economy_grill",
    13: "fan_plus",
    14: "intensive_bake",
    19: "microwave",
    24: "conventional_heat",
    25: "top_heat",
    29: "fan_grill",
    31: "bottom_heat",
    35: "moisture_plus_auto_roast",
    40: "moisture_plus_fan_plus",
    48: "moisture_plus_auto_roast",
    49: "moisture_plus_fan_plus",
    50: "moisture_plus_intensive_bake",
    51: "moisture_plus_conventional_heat",
    74: "moisture_plus_intensive_bake",
    76: "moisture_plus_conventional_heat",
    323: "pyrolytic",
    326: "descale",
    335: "shabbat_program",
    336: "yom_tov",
    356: "defrost",
    357: "drying",
    358: "heat_crockery",
    360: "low_temperature_cooking",
    361: "steam_cooking",
    362: "keeping_warm",
    512: "1_tray",
    513: "2_trays",
    529: "baking_tray",
    554: "baiser_one_large",
    555: "baiser_several_small",
    556: "lemon_meringue_pie",
    557: "viennese_apple_strudel",
    621: "prove_15_min",
    622: "prove_30_min",
    623: "prove_45_min",
    99001: "steam_bake",
    17003: "no_program",
}
DISH_WARMER_PROGRAM_ID: dict[int, str] = {
    -1: "no_program",
    0: "no_program",
    1: "warm_cups_glasses",
    2: "warm_dishes_plates",
    3: "keep_warm",
    4: "slow_roasting",
}
ROBOT_VACUUM_CLEANER_PROGRAM_ID: dict[int, str] = {
    -1: "no_program",  # Extrapolated from other device types
    0: "no_program",  # Extrapolated from other device types
    1: "auto",
    2: "spot",
    3: "turbo",
    4: "silent",
}
COFFEE_SYSTEM_PROGRAM_ID: dict[int, str] = {
    -1: "no_program",  # Extrapolated from other device types
    0: "no_program",  # Extrapolated from other device types
    16016: "appliance_settings",  # display brightness
    16018: "appliance_settings",  # volume
    16019: "appliance_settings",  # buttons volume
    16020: "appliance_settings",  # child lock
    16021: "appliance_settings",  # water hardness
    16027: "appliance_settings",  # welcome sound
    16033: "appliance_settings",  # connection status
    16035: "appliance_settings",  # remote control
    16037: "appliance_settings",  # remote update
    17004: "check_appliance",
    # profile 1
    24000: "ristretto",
    24001: "espresso",
    24002: "coffee",
    24003: "long_coffee",
    24004: "cappuccino",
    24005: "cappuccino_italiano",
    24006: "latte_macchiato",
    24007: "espresso_macchiato",
    24008: "cafe_au_lait",
    24009: "caffe_latte",
    24012: "flat_white",
    24013: "very_hot_water",
    24014: "hot_water",
    24015: "hot_milk",
    24016: "milk_foam",
    24017: "black_tea",
    24018: "herbal_tea",
    24019: "fruit_tea",
    24020: "green_tea",
    24021: "white_tea",
    24022: "japanese_tea",
    # profile 2
    24032: "ristretto",
    24033: "espresso",
    24034: "coffee",
    24035: "long_coffee",
    24036: "cappuccino",
    24037: "cappuccino_italiano",
    24038: "latte_macchiato",
    24039: "espresso_macchiato",
    24040: "cafe_au_lait",
    24041: "caffe_latte",
    24044: "flat_white",
    24045: "very_hot_water",
    24046: "hot_water",
    24047: "hot_milk",
    24048: "milk_foam",
    24049: "black_tea",
    24050: "herbal_tea",
    24051: "fruit_tea",
    24052: "green_tea",
    24053: "white_tea",
    24054: "japanese_tea",
    # profile 3
    24064: "ristretto",
    24065: "espresso",
    24066: "coffee",
    24067: "long_coffee",
    24068: "cappuccino",
    24069: "cappuccino_italiano",
    24070: "latte_macchiato",
    24071: "espresso_macchiato",
    24072: "cafe_au_lait",
    24073: "caffe_latte",
    24076: "flat_white",
    24077: "very_hot_water",
    24078: "hot_water",
    24079: "hot_milk",
    24080: "milk_foam",
    24081: "black_tea",
    24082: "herbal_tea",
    24083: "fruit_tea",
    24084: "green_tea",
    24085: "white_tea",
    24086: "japanese_tea",
    # profile 4
    24096: "ristretto",
    24097: "espresso",
    24098: "coffee",
    24099: "long_coffee",
    24100: "cappuccino",
    24101: "cappuccino_italiano",
    24102: "latte_macchiato",
    24103: "espresso_macchiato",
    24104: "cafe_au_lait",
    24105: "caffe_latte",
    24108: "flat_white",
    24109: "very_hot_water",
    24110: "hot_water",
    24111: "hot_milk",
    24112: "milk_foam",
    24113: "black_tea",
    24114: "herbal_tea",
    24115: "fruit_tea",
    24116: "green_tea",
    24117: "white_tea",
    24118: "japanese_tea",
    # profile 5
    24128: "ristretto",
    24129: "espresso",
    24130: "coffee",
    24131: "long_coffee",
    24132: "cappuccino",
    24133: "cappuccino_italiano",
    24134: "latte_macchiato",
    24135: "espresso_macchiato",
    24136: "cafe_au_lait",
    24137: "caffe_latte",
    24140: "flat_white",
    24141: "very_hot_water",
    24142: "hot_water",
    24143: "hot_milk",
    24144: "milk_foam",
    24145: "black_tea",
    24146: "herbal_tea",
    24147: "fruit_tea",
    24148: "green_tea",
    24149: "white_tea",
    24150: "japanese_tea",
    # special programs
    24400: "coffee_pot",
    24407: "barista_assistant",
    # machine settings menu
    24500: "appliance_settings",  # total dispensed
    24502: "appliance_settings",  # lights appliance on
    24503: "appliance_settings",  # lights appliance off
    24504: "appliance_settings",  # turn off lights after
    24506: "appliance_settings",  # altitude
    24513: "appliance_settings",  # performance mode
    24516: "appliance_settings",  # turn off after
    24537: "appliance_settings",  # advanced mode
    24542: "appliance_settings",  # tea timer
    24549: "appliance_settings",  # total coffee dispensed
    24550: "appliance_settings",  # total tea dispensed
    24551: "appliance_settings",  # total ristretto
    24552: "appliance_settings",  # total cappuccino
    24553: "appliance_settings",  # total espresso
    24554: "appliance_settings",  # total coffee
    24555: "appliance_settings",  # total long coffee
    24556: "appliance_settings",  # total italian cappuccino
    24557: "appliance_settings",  # total latte macchiato
    24558: "appliance_settings",  # total caffe latte
    24560: "appliance_settings",  # total espresso macchiato
    24562: "appliance_settings",  # total flat white
    24563: "appliance_settings",  # total coffee with milk
    24564: "appliance_settings",  # total black tea
    24565: "appliance_settings",  # total herbal tea
    24566: "appliance_settings",  # total fruit tea
    24567: "appliance_settings",  # total green tea
    24568: "appliance_settings",  # total white tea
    24569: "appliance_settings",  # total japanese tea
    24571: "appliance_settings",  # total milk foam
    24572: "appliance_settings",  # total hot milk
    24573: "appliance_settings",  # total hot water
    24574: "appliance_settings",  # total very hot water
    24575: "appliance_settings",  # counter to descaling
    24576: "appliance_settings",  # counter to brewing unit degreasing
    # maintenance
    24750: "appliance_rinse",
    24751: "descaling",
    24753: "brewing_unit_degrease",
    24754: "milk_pipework_rinse",
    24759: "appliance_rinse",
    24773: "appliance_rinse",
    24787: "appliance_rinse",
    24788: "appliance_rinse",
    24789: "milk_pipework_clean",
    # profiles settings menu
    24800: "appliance_settings",  # add profile
    24801: "appliance_settings",  # ask profile settings
    24813: "appliance_settings",  # modify profile name
}

STEAM_OVEN_MICRO_PROGRAM_ID: dict[int, str] = {
    8: "steam_cooking",
    19: "microwave",
    53: "popcorn",
    54: "quick_mw",
    72: "sous_vide",
    75: "eco_steam_cooking",
    77: "rapid_steam_cooking",
    326: "descale",
    330: "menu_cooking",
    2018: "reheating_with_steam",
    2019: "defrosting_with_steam",
    2020: "blanching",
    2021: "bottling",
    2022: "sterilize_crockery",
    2023: "prove_dough",
    2027: "soak",
    2029: "reheating_with_microwave",
    2030: "defrosting_with_microwave",
    2031: "artichokes_small",
    2032: "artichokes_medium",
    2033: "artichokes_large",
    2034: "eggplant_sliced",
    2035: "eggplant_diced",
    2036: "cauliflower_whole_small",
    2039: "cauliflower_whole_medium",
    2042: "cauliflower_whole_large",
    2046: "cauliflower_florets_small",
    2048: "cauliflower_florets_medium",
    2049: "cauliflower_florets_large",
    2051: "green_beans_whole",
    2052: "green_beans_cut",
    2053: "yellow_beans_whole",
    2054: "yellow_beans_cut",
    2055: "broad_beans",
    2056: "common_beans",
    2057: "runner_beans_whole",
    2058: "runner_beans_pieces",
    2059: "runner_beans_sliced",
    2060: "broccoli_whole_small",
    2061: "broccoli_whole_medium",
    2062: "broccoli_whole_large",
    2064: "broccoli_florets_small",
    2066: "broccoli_florets_medium",
    2068: "broccoli_florets_large",
    2069: "endive_halved",
    2070: "endive_quartered",
    2071: "endive_strips",
    2072: "chinese_cabbage_cut",
    2073: "peas",
    2074: "fennel_halved",
    2075: "fennel_quartered",
    2076: "fennel_strips",
    2077: "kale_cut",
    2080: "potatoes_in_the_skin_waxy_small_steam_cooking",
    2081: "potatoes_in_the_skin_waxy_small_rapid_steam_cooking",
    2083: "potatoes_in_the_skin_waxy_medium_steam_cooking",
    2084: "potatoes_in_the_skin_waxy_medium_rapid_steam_cooking",
    2086: "potatoes_in_the_skin_waxy_large_steam_cooking",
    2087: "potatoes_in_the_skin_waxy_large_rapid_steam_cooking",
    2088: "potatoes_in_the_skin_floury_small",
    2091: "potatoes_in_the_skin_floury_medium",
    2094: "potatoes_in_the_skin_floury_large",
    2097: "potatoes_in_the_skin_mainly_waxy_small",
    2100: "potatoes_in_the_skin_mainly_waxy_medium",
    2103: "potatoes_in_the_skin_mainly_waxy_large",
    2106: "potatoes_waxy_whole_small",
    2109: "potatoes_waxy_whole_medium",
    2112: "potatoes_waxy_whole_large",
    2115: "potatoes_waxy_halved",
    2116: "potatoes_waxy_quartered",
    2117: "potatoes_waxy_diced",
    2118: "potatoes_mainly_waxy_small",
    2119: "potatoes_mainly_waxy_medium",
    2120: "potatoes_mainly_waxy_large",
    2121: "potatoes_mainly_waxy_halved",
    2122: "potatoes_mainly_waxy_quartered",
    2123: "potatoes_mainly_waxy_diced",
    2124: "potatoes_floury_whole_small",
    2125: "potatoes_floury_whole_medium",
    2126: "potatoes_floury_whole_large",
    2127: "potatoes_floury_halved",
    2128: "potatoes_floury_quartered",
    2129: "potatoes_floury_diced",
    2130: "german_turnip_sliced",
    2131: "german_turnip_cut_into_batons",
    2132: "german_turnip_diced",
    2133: "pumpkin_diced",
    2134: "corn_on_the_cob",
    2135: "mangel_cut",
    2136: "bunched_carrots_whole_small",
    2137: "bunched_carrots_whole_medium",
    2138: "bunched_carrots_whole_large",
    2139: "bunched_carrots_halved",
    2140: "bunched_carrots_quartered",
    2141: "bunched_carrots_diced",
    2142: "bunched_carrots_cut_into_batons",
    2143: "bunched_carrots_sliced",
    2144: "parisian_carrots_small",
    2145: "parisian_carrots_medium",
    2146: "parisian_carrots_large",
    2147: "carrots_whole_small",
    2148: "carrots_whole_medium",
    2149: "carrots_whole_large",
    2150: "carrots_halved",
    2151: "carrots_quartered",
    2152: "carrots_diced",
    2153: "carrots_cut_into_batons",
    2155: "carrots_sliced",
    2156: "pepper_halved",
    2157: "pepper_quartered",
    2158: "pepper_strips",
    2159: "pepper_diced",
    2160: "parsnip_sliced",
    2161: "parsnip_diced",
    2162: "parsnip_cut_into_batons",
    2163: "parsley_root_sliced",
    2164: "parsley_root_diced",
    2165: "parsley_root_cut_into_batons",
    2166: "leek_pieces",
    2167: "leek_rings",
    2168: "romanesco_whole_small",
    2169: "romanesco_whole_medium",
    2170: "romanesco_whole_large",
    2171: "romanesco_florets_small",
    2172: "romanesco_florets_medium",
    2173: "romanesco_florets_large",
    2175: "brussels_sprout",
    2176: "beetroot_whole_small",
    2177: "beetroot_whole_medium",
    2178: "beetroot_whole_large",
    2179: "red_cabbage_cut",
    2180: "black_salsify_thin",
    2181: "black_salsify_medium",
    2182: "black_salsify_thick",
    2183: "celery_pieces",
    2184: "celery_sliced",
    2185: "celeriac_sliced",
    2186: "celeriac_cut_into_batons",
    2187: "celeriac_diced",
    2188: "white_asparagus_thin",
    2189: "white_asparagus_medium",
    2190: "white_asparagus_thick",
    2192: "green_asparagus_thin",
    2194: "green_asparagus_medium",
    2196: "green_asparagus_thick",
    2197: "spinach",
    2198: "pointed_cabbage_cut",
    2199: "yam_halved",
    2200: "yam_quartered",
    2201: "yam_strips",
    2202: "swede_diced",
    2203: "swede_cut_into_batons",
    2204: "teltow_turnip_sliced",
    2205: "teltow_turnip_diced",
    2206: "jerusalem_artichoke_sliced",
    2207: "jerusalem_artichoke_diced",
    2208: "green_cabbage_cut",
    2209: "savoy_cabbage_cut",
    2210: "courgette_sliced",
    2211: "courgette_diced",
    2212: "snow_pea",
    2214: "perch_whole",
    2215: "perch_fillet_2_cm",
    2216: "perch_fillet_3_cm",
    2217: "gilt_head_bream_whole",
    2220: "gilt_head_bream_fillet",
    2221: "codfish_piece",
    2222: "codfish_fillet",
    2224: "trout",
    2225: "pike_fillet",
    2226: "pike_piece",
    2227: "halibut_fillet_2_cm",
    2230: "halibut_fillet_3_cm",
    2231: "codfish_fillet",
    2232: "codfish_piece",
    2233: "carp",
    2234: "salmon_fillet_2_cm",
    2235: "salmon_fillet_3_cm",
    2238: "salmon_steak_2_cm",
    2239: "salmon_steak_3_cm",
    2240: "salmon_piece",
    2241: "salmon_trout",
    2244: "iridescent_shark_fillet",
    2245: "red_snapper_fillet_2_cm",
    2248: "red_snapper_fillet_3_cm",
    2249: "redfish_fillet_2_cm",
    2250: "redfish_fillet_3_cm",
    2251: "redfish_piece",
    2252: "char",
    2253: "plaice_whole_2_cm",
    2254: "plaice_whole_3_cm",
    2255: "plaice_whole_4_cm",
    2256: "plaice_fillet_1_cm",
    2259: "plaice_fillet_2_cm",
    2260: "coalfish_fillet_2_cm",
    2261: "coalfish_fillet_3_cm",
    2262: "coalfish_piece",
    2263: "sea_devil_fillet_3_cm",
    2266: "sea_devil_fillet_4_cm",
    2267: "common_sole_fillet_1_cm",
    2270: "common_sole_fillet_2_cm",
    2271: "atlantic_catfish_fillet_1_cm",
    2272: "atlantic_catfish_fillet_2_cm",
    2273: "turbot_fillet_2_cm",
    2276: "turbot_fillet_3_cm",
    2277: "tuna_steak",
    2278: "tuna_fillet_2_cm",
    2279: "tuna_fillet_3_cm",
    2280: "tilapia_fillet_1_cm",
    2281: "tilapia_fillet_2_cm",
    2282: "nile_perch_fillet_2_cm",
    2283: "nile_perch_fillet_3_cm",
    2285: "zander_fillet",
    2288: "soup_hen",
    2291: "poularde_whole",
    2292: "poularde_breast",
    2294: "turkey_breast",
    2302: "chicken_tikka_masala_with_rice",
    2312: "veal_fillet_whole",
    2313: "veal_fillet_medaillons_1_cm",
    2315: "veal_fillet_medaillons_2_cm",
    2317: "veal_fillet_medaillons_3_cm",
    2324: "goulash_soup",
    2327: "dutch_hash",
    2328: "stuffed_cabbage",
    2330: "beef_tenderloin",
    2333: "beef_tenderloin_medaillons_1_cm_steam_cooking",
    2334: "beef_tenderloin_medaillons_2_cm_steam_cooking",
    2335: "beef_tenderloin_medaillons_3_cm_steam_cooking",
    2339: "silverside_5_cm",
    2342: "silverside_7_5_cm",
    2345: "silverside_10_cm",
    2348: "meat_for_soup_back_or_top_rib",
    2349: "meat_for_soup_leg_steak",
    2350: "meat_for_soup_brisket",
    2353: "viennese_silverside",
    2354: "whole_ham_steam_cooking",
    2355: "whole_ham_reheating",
    2359: "kasseler_piece",
    2361: "kasseler_slice",
    2363: "knuckle_of_pork_fresh",
    2364: "knuckle_of_pork_cured",
    2367: "pork_tenderloin_medaillons_3_cm",
    2368: "pork_tenderloin_medaillons_4_cm",
    2369: "pork_tenderloin_medaillons_5_cm",
    2429: "pumpkin_soup",
    2430: "meat_with_rice",
    2431: "beef_casserole",
    2450: "risotto",
    2451: "risotto",
    2453: "rice_pudding_steam_cooking",
    2454: "rice_pudding_rapid_steam_cooking",
    2461: "amaranth",
    2462: "bulgur",
    2463: "spelt_whole",
    2464: "spelt_cracked",
    2465: "green_spelt_whole",
    2466: "green_spelt_cracked",
    2467: "oats_whole",
    2468: "oats_cracked",
    2469: "millet",
    2470: "quinoa",
    2471: "polenta_swiss_style_fine_polenta",
    2472: "polenta_swiss_style_medium_polenta",
    2473: "polenta_swiss_style_coarse_polenta",
    2474: "polenta",
    2475: "rye_whole",
    2476: "rye_cracked",
    2477: "wheat_whole",
    2478: "wheat_cracked",
    2480: "gnocchi_fresh",
    2481: "yeast_dumplings_fresh",
    2482: "potato_dumplings_raw_boil_in_bag",
    2483: "potato_dumplings_raw_deep_frozen",
    2484: "potato_dumplings_half_half_boil_in_bag",
    2485: "potato_dumplings_half_half_deep_frozen",
    2486: "bread_dumplings_boil_in_the_bag",
    2487: "bread_dumplings_fresh",
    2488: "ravioli_fresh",
    2489: "spaetzle_fresh",
    2490: "tagliatelli_fresh",
    2491: "schupfnudeln_potato_noodels",
    2492: "tortellini_fresh",
    2493: "red_lentils",
    2494: "brown_lentils",
    2495: "beluga_lentils",
    2496: "green_split_peas",
    2497: "yellow_split_peas",
    2498: "chick_peas",
    2499: "white_beans",
    2500: "pinto_beans",
    2501: "red_beans",
    2502: "black_beans",
    2503: "hens_eggs_size_s_soft",
    2504: "hens_eggs_size_s_medium",
    2505: "hens_eggs_size_s_hard",
    2506: "hens_eggs_size_m_soft",
    2507: "hens_eggs_size_m_medium",
    2508: "hens_eggs_size_m_hard",
    2509: "hens_eggs_size_l_soft",
    2510: "hens_eggs_size_l_medium",
    2511: "hens_eggs_size_l_hard",
    2512: "hens_eggs_size_xl_soft",
    2513: "hens_eggs_size_xl_medium",
    2514: "hens_eggs_size_xl_hard",
    2515: "swiss_toffee_cream_100_ml",
    2516: "swiss_toffee_cream_150_ml",
    2518: "toffee_date_dessert_several_small",
    2520: "cheesecake_several_small",
    2521: "cheesecake_one_large",
    2522: "christmas_pudding_cooking",
    2523: "christmas_pudding_heating",
    2524: "treacle_sponge_pudding_several_small",
    2525: "treacle_sponge_pudding_one_large",
    2526: "sweet_cheese_dumplings",
    2527: "apples_whole",
    2528: "apples_halved",
    2529: "apples_quartered",
    2530: "apples_sliced",
    2531: "apples_diced",
    2532: "apricots_halved_steam_cooking",
    2533: "apricots_halved_skinning",
    2534: "apricots_quartered",
    2535: "apricots_wedges",
    2536: "pears_halved",
    2537: "pears_quartered",
    2538: "pears_wedges",
    2539: "sweet_cherries",
    2540: "sour_cherries",
    2541: "pears_to_cook_small_whole",
    2542: "pears_to_cook_small_halved",
    2543: "pears_to_cook_small_quartered",
    2544: "pears_to_cook_medium_whole",
    2545: "pears_to_cook_medium_halved",
    2546: "pears_to_cook_medium_quartered",
    2547: "pears_to_cook_large_whole",
    2548: "pears_to_cook_large_halved",
    2549: "pears_to_cook_large_quartered",
    2550: "mirabelles",
    2551: "nectarines_peaches_halved_steam_cooking",
    2552: "nectarines_peaches_halved_skinning",
    2553: "nectarines_peaches_quartered",
    2554: "nectarines_peaches_wedges",
    2555: "plums_whole",
    2556: "plums_halved",
    2557: "cranberries",
    2558: "quinces_diced",
    2559: "greenage_plums",
    2560: "rhubarb_chunks",
    2561: "gooseberries",
    2562: "mushrooms_whole",
    2563: "mushrooms_halved",
    2564: "mushrooms_sliced",
    2565: "mushrooms_quartered",
    2566: "mushrooms_diced",
    2567: "cep",
    2568: "chanterelle",
    2569: "oyster_mushroom_whole",
    2570: "oyster_mushroom_strips",
    2571: "oyster_mushroom_diced",
    2572: "saucisson",
    2573: "bruehwurst_sausages",
    2574: "bologna_sausage",
    2575: "veal_sausages",
    2577: "crevettes",
    2579: "prawns",
    2581: "king_prawns",
    2583: "small_shrimps",
    2585: "large_shrimps",
    2587: "mussels",
    2589: "scallops",
    2591: "venus_clams",
    2592: "goose_barnacles",
    2593: "cockles",
    2594: "razor_clams_small",
    2595: "razor_clams_medium",
    2596: "razor_clams_large",
    2597: "mussels_in_sauce",
    2598: "bottling_soft",
    2599: "bottling_medium",
    2600: "bottling_hard",
    2601: "melt_chocolate",
    2602: "dissolve_gelatine",
    2603: "sweat_onions",
    2604: "cook_bacon",
    2605: "heating_damp_flannels",
    2606: "decrystallise_honey",
    2607: "make_yoghurt",
    2687: "toffee_date_dessert_one_large",
    2694: "beef_tenderloin_medaillons_1_cm_low_temperature_cooking",
    2695: "beef_tenderloin_medaillons_2_cm_low_temperature_cooking",
    2696: "beef_tenderloin_medaillons_3_cm_low_temperature_cooking",
    3373: "wild_rice",
    3376: "wholegrain_rice",
    3380: "parboiled_rice_steam_cooking",
    3381: "parboiled_rice_rapid_steam_cooking",
    3383: "basmati_rice_steam_cooking",
    3384: "basmati_rice_rapid_steam_cooking",
    3386: "jasmine_rice_steam_cooking",
    3387: "jasmine_rice_rapid_steam_cooking",
    3389: "huanghuanian_steam_cooking",
    3390: "huanghuanian_rapid_steam_cooking",
    3392: "simiao_steam_cooking",
    3393: "simiao_rapid_steam_cooking",
    3395: "long_grain_rice_general_steam_cooking",
    3396: "long_grain_rice_general_rapid_steam_cooking",
    3398: "chongming_steam_cooking",
    3399: "chongming_rapid_steam_cooking",
    3401: "wuchang_steam_cooking",
    3402: "wuchang_rapid_steam_cooking",
    3404: "uonumma_koshihikari_steam_cooking",
    3405: "uonumma_koshihikari_rapid_steam_cooking",
    3407: "sheyang_steam_cooking",
    3408: "sheyang_rapid_steam_cooking",
    3410: "round_grain_rice_general_steam_cooking",
    3411: "round_grain_rice_general_rapid_steam_cooking",
}

STATE_PROGRAM_ID: dict[int, dict[int, str]] = {
    MieleAppliance.WASHING_MACHINE: WASHING_MACHINE_PROGRAM_ID,
    MieleAppliance.TUMBLE_DRYER: TUMBLE_DRYER_PROGRAM_ID,
    MieleAppliance.DISHWASHER: DISHWASHER_PROGRAM_ID,
    MieleAppliance.DISH_WARMER: DISH_WARMER_PROGRAM_ID,
    MieleAppliance.OVEN: OVEN_PROGRAM_ID,
    MieleAppliance.OVEN_MICROWAVE: OVEN_PROGRAM_ID,
    MieleAppliance.STEAM_OVEN_MK2: OVEN_PROGRAM_ID,
    MieleAppliance.STEAM_OVEN: OVEN_PROGRAM_ID,
    MieleAppliance.STEAM_OVEN_COMBI: OVEN_PROGRAM_ID,
    MieleAppliance.STEAM_OVEN_MICRO: STEAM_OVEN_MICRO_PROGRAM_ID,
    MieleAppliance.WASHER_DRYER: WASHING_MACHINE_PROGRAM_ID,
    MieleAppliance.ROBOT_VACUUM_CLEANER: ROBOT_VACUUM_CLEANER_PROGRAM_ID,
    MieleAppliance.COFFEE_SYSTEM: COFFEE_SYSTEM_PROGRAM_ID,
}<|MERGE_RESOLUTION|>--- conflicted
+++ resolved
@@ -11,16 +11,9 @@
 POWER_ON = "powerOn"
 POWER_OFF = "powerOff"
 PROCESS_ACTION = "processAction"
-<<<<<<< HEAD
 PROGRAM_ID = "programId"
-DISABLED_TEMP_ENTITIES = (
-    -32768 / 100,
-    -32766 / 100,
-)
-=======
 VENTILATION_STEP = "ventilationStep"
 TARGET_TEMPERATURE = "targetTemperature"
->>>>>>> 2933b0fd
 AMBIENT_LIGHT = "ambientLight"
 LIGHT = "light"
 LIGHT_ON = 1
