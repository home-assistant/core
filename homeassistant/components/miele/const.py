"""Constants for the Miele integration."""

from enum import IntEnum

DOMAIN = "miele"
MANUFACTURER = "Miele"

ACTIONS = "actions"
POWER_ON = "powerOn"
POWER_OFF = "powerOff"
PROCESS_ACTION = "processAction"
<<<<<<< HEAD
TARGET_TEMPERATURE = "targetTemperature"
=======
DISABLED_TEMP_ENTITIES = (
    -32768 / 100,
    -32766 / 100,
)
>>>>>>> a47f2782
AMBIENT_LIGHT = "ambientLight"
LIGHT = "light"
LIGHT_ON = 1
LIGHT_OFF = 2


class MieleAppliance(IntEnum):
    """Define appliance types."""

    WASHING_MACHINE = 1
    TUMBLE_DRYER = 2
    WASHING_MACHINE_SEMI_PROFESSIONAL = 3
    TUMBLE_DRYER_SEMI_PROFESSIONAL = 4
    WASHING_MACHINE_PROFESSIONAL = 5
    DRYER_PROFESSIONAL = 6
    DISHWASHER = 7
    DISHWASHER_SEMI_PROFESSIONAL = 8
    DISHWASHER_PROFESSIONAL = 9
    OVEN = 12
    OVEN_MICROWAVE = 13
    HOB_HIGHLIGHT = 14
    STEAM_OVEN = 15
    MICROWAVE = 16
    COFFEE_SYSTEM = 17
    HOOD = 18
    FRIDGE = 19
    FREEZER = 20
    FRIDGE_FREEZER = 21
    ROBOT_VACUUM_CLEANER = 23
    WASHER_DRYER = 24
    DISH_WARMER = 25
    HOB_INDUCTION = 27
    STEAM_OVEN_COMBI = 31
    WINE_CABINET = 32
    WINE_CONDITIONING_UNIT = 33
    WINE_STORAGE_CONDITIONING_UNIT = 34
    STEAM_OVEN_MICRO = 45
    DIALOG_OVEN = 67
    WINE_CABINET_FREEZER = 68
    STEAM_OVEN_MK2 = 73
    HOB_INDUCT_EXTR = 74


DEVICE_TYPE_TAGS = {
    MieleAppliance.WASHING_MACHINE: "washing_machine",
    MieleAppliance.TUMBLE_DRYER: "tumble_dryer",
    MieleAppliance.WASHING_MACHINE_SEMI_PROFESSIONAL: "washing_machine",
    MieleAppliance.TUMBLE_DRYER_SEMI_PROFESSIONAL: "tumble_dryer",
    MieleAppliance.WASHING_MACHINE_PROFESSIONAL: "washing_machine",
    MieleAppliance.DRYER_PROFESSIONAL: "tumble_dryer",
    MieleAppliance.DISHWASHER: "dishwasher",
    MieleAppliance.DISHWASHER_SEMI_PROFESSIONAL: "dishwasher",
    MieleAppliance.DISHWASHER_PROFESSIONAL: "dishwasher",
    MieleAppliance.OVEN: "oven",
    MieleAppliance.OVEN_MICROWAVE: "oven_microwave",
    MieleAppliance.HOB_HIGHLIGHT: "hob",
    MieleAppliance.STEAM_OVEN: "steam_oven",
    MieleAppliance.MICROWAVE: "microwave",
    MieleAppliance.COFFEE_SYSTEM: "coffee_system",
    MieleAppliance.HOOD: "hood",
    MieleAppliance.FRIDGE: "refrigerator",
    MieleAppliance.FREEZER: "freezer",
    MieleAppliance.FRIDGE_FREEZER: "fridge_freezer",
    MieleAppliance.ROBOT_VACUUM_CLEANER: "robot_vacuum_cleaner",
    MieleAppliance.WASHER_DRYER: "washer_dryer",
    MieleAppliance.DISH_WARMER: "warming_drawer",
    MieleAppliance.HOB_INDUCTION: "hob",
    MieleAppliance.STEAM_OVEN_COMBI: "steam_oven_combi",
    MieleAppliance.WINE_CABINET: "wine_cabinet",
    MieleAppliance.WINE_CONDITIONING_UNIT: "wine_conditioning_unit",
    MieleAppliance.WINE_STORAGE_CONDITIONING_UNIT: "wine_unit",
    MieleAppliance.STEAM_OVEN_MICRO: "steam_oven_micro",
    MieleAppliance.DIALOG_OVEN: "dialog_oven",
    MieleAppliance.WINE_CABINET_FREEZER: "wine_cabinet_freezer",
    MieleAppliance.STEAM_OVEN_MK2: "steam_oven",
    MieleAppliance.HOB_INDUCT_EXTR: "hob_extraction",
}


class StateStatus(IntEnum):
    """Define appliance states."""

    RESERVED = 0
    OFF = 1
    ON = 2
    PROGRAMMED = 3
    WAITING_TO_START = 4
    IN_USE = 5
    PAUSE = 6
    PROGRAM_ENDED = 7
    FAILURE = 8
    PROGRAM_INTERRUPTED = 9
    IDLE = 10
    RINSE_HOLD = 11
    SERVICE = 12
    SUPERFREEZING = 13
    SUPERCOOLING = 14
    SUPERHEATING = 15
    SUPERCOOLING_SUPERFREEZING = 146
    AUTOCLEANING = 147
    NOT_CONNECTED = 255


STATE_STATUS_TAGS = {
    StateStatus.OFF: "off",
    StateStatus.ON: "on",
    StateStatus.PROGRAMMED: "programmed",
    StateStatus.WAITING_TO_START: "waiting_to_start",
    StateStatus.IN_USE: "in_use",
    StateStatus.PAUSE: "pause",
    StateStatus.PROGRAM_ENDED: "program_ended",
    StateStatus.FAILURE: "failure",
    StateStatus.PROGRAM_INTERRUPTED: "program_interrupted",
    StateStatus.IDLE: "idle",
    StateStatus.RINSE_HOLD: "rinse_hold",
    StateStatus.SERVICE: "service",
    StateStatus.SUPERFREEZING: "superfreezing",
    StateStatus.SUPERCOOLING: "supercooling",
    StateStatus.SUPERHEATING: "superheating",
    StateStatus.SUPERCOOLING_SUPERFREEZING: "supercooling_superfreezing",
    StateStatus.AUTOCLEANING: "autocleaning",
    StateStatus.NOT_CONNECTED: "not_connected",
}


class MieleActions(IntEnum):
    """Define appliance actions."""

    START = 1
    STOP = 2
    PAUSE = 3
    START_SUPERFREEZE = 4
    STOP_SUPERFREEZE = 5
    START_SUPERCOOL = 6
    STOP_SUPERCOOL = 7


# Possible actions
PROCESS_ACTIONS = {
    "start": MieleActions.START,
    "stop": MieleActions.STOP,
    "pause": MieleActions.PAUSE,
    "start_superfreezing": MieleActions.START_SUPERFREEZE,
    "stop_superfreezing": MieleActions.STOP_SUPERFREEZE,
    "start_supercooling": MieleActions.START_SUPERCOOL,
    "stop_supercooling": MieleActions.STOP_SUPERCOOL,
}

STATE_PROGRAM_PHASE_WASHING_MACHINE = {
    0: "not_running",  # Returned by the API when the machine is switched off entirely.
    256: "not_running",
    257: "pre_wash",
    258: "soak",
    259: "pre_wash",
    260: "main_wash",
    261: "rinse",
    262: "rinse_hold",
    263: "cleaning",
    264: "cooling_down",
    265: "drain",
    266: "spin",
    267: "anti_crease",
    268: "finished",
    269: "venting",
    270: "starch_stop",
    271: "freshen_up_and_moisten",
    272: "steam_smoothing",
    279: "hygiene",
    280: "drying",
    285: "disinfecting",
    295: "steam_smoothing",
    65535: "not_running",  # Seems to be default for some devices.
}

STATE_PROGRAM_PHASE_TUMBLE_DRYER = {
    0: "not_running",
    512: "not_running",
    513: "program_running",
    514: "drying",
    515: "machine_iron",
    516: "hand_iron_2",
    517: "normal",
    518: "normal_plus",
    519: "cooling_down",
    520: "hand_iron_1",
    521: "anti_crease",
    522: "finished",
    523: "extra_dry",
    524: "hand_iron",
    526: "moisten",
    527: "thermo_spin",
    528: "timed_drying",
    529: "warm_air",
    530: "steam_smoothing",
    531: "comfort_cooling",
    532: "rinse_out_lint",
    533: "rinses",
    535: "not_running",
    534: "smoothing",
    536: "not_running",
    537: "not_running",
    538: "slightly_dry",
    539: "safety_cooling",
    65535: "not_running",
}

STATE_PROGRAM_PHASE_DISHWASHER = {
    1792: "not_running",
    1793: "reactivating",
    1794: "pre_dishwash",
    1795: "main_dishwash",
    1796: "rinse",
    1797: "interim_rinse",
    1798: "final_rinse",
    1799: "drying",
    1800: "finished",
    1801: "pre_dishwash",
    65535: "not_running",
}

STATE_PROGRAM_PHASE_OVEN = {
    0: "not_running",
    3073: "heating_up",
    3074: "process_running",
    3078: "process_finished",
    3084: "energy_save",
    65535: "not_running",
}
STATE_PROGRAM_PHASE_WARMING_DRAWER = {
    0: "not_running",
    3075: "door_open",
    3094: "keeping_warm",
    3088: "cooling_down",
    65535: "not_running",
}
STATE_PROGRAM_PHASE_MICROWAVE = {
    0: "not_running",
    3329: "heating",
    3330: "process_running",
    3334: "process_finished",
    3340: "energy_save",
    65535: "not_running",
}
STATE_PROGRAM_PHASE_COFFEE_SYSTEM = {
    # Coffee system
    3073: "heating_up",
    4352: "not_running",
    4353: "espresso",
    4355: "milk_foam",
    4361: "dispensing",
    4369: "pre_brewing",
    4377: "grinding",
    4401: "2nd_grinding",
    4354: "hot_milk",
    4393: "2nd_pre_brewing",
    4385: "2nd_espresso",
    4404: "dispensing",
    4405: "rinse",
    65535: "not_running",
}
STATE_PROGRAM_PHASE_ROBOT_VACUUM_CLEANER = {
    0: "not_running",
    5889: "vacuum_cleaning",
    5890: "returning",
    5891: "vacuum_cleaning_paused",
    5892: "going_to_target_area",
    5893: "wheel_lifted",  # F1
    5894: "dirty_sensors",  # F2
    5895: "dust_box_missing",  # F3
    5896: "blocked_drive_wheels",  # F4
    5897: "blocked_brushes",  # F5
    5898: "motor_overload",  # F6
    5899: "internal_fault",  # F7
    5900: "blocked_front_wheel",  # F8
    5903: "docked",
    5904: "docked",
    5910: "remote_controlled",
    65535: "not_running",
}
STATE_PROGRAM_PHASE_MICROWAVE_OVEN_COMBO = {
    0: "not_running",
    3863: "steam_reduction",
    7938: "process_running",
    7939: "waiting_for_start",
    7940: "heating_up_phase",
    7942: "process_finished",
    65535: "not_running",
}

STATE_PROGRAM_PHASE: dict[int, dict[int, str]] = {
    MieleAppliance.WASHING_MACHINE: STATE_PROGRAM_PHASE_WASHING_MACHINE,
    MieleAppliance.WASHING_MACHINE_SEMI_PROFESSIONAL: STATE_PROGRAM_PHASE_WASHING_MACHINE,
    MieleAppliance.WASHING_MACHINE_PROFESSIONAL: STATE_PROGRAM_PHASE_WASHING_MACHINE,
    MieleAppliance.TUMBLE_DRYER: STATE_PROGRAM_PHASE_TUMBLE_DRYER,
    MieleAppliance.DRYER_PROFESSIONAL: STATE_PROGRAM_PHASE_TUMBLE_DRYER,
    MieleAppliance.TUMBLE_DRYER_SEMI_PROFESSIONAL: STATE_PROGRAM_PHASE_TUMBLE_DRYER,
    MieleAppliance.DISHWASHER: STATE_PROGRAM_PHASE_DISHWASHER,
    MieleAppliance.DISHWASHER_SEMI_PROFESSIONAL: STATE_PROGRAM_PHASE_DISHWASHER,
    MieleAppliance.DISHWASHER_PROFESSIONAL: STATE_PROGRAM_PHASE_DISHWASHER,
    MieleAppliance.OVEN: STATE_PROGRAM_PHASE_OVEN,
    MieleAppliance.OVEN_MICROWAVE: STATE_PROGRAM_PHASE_MICROWAVE_OVEN_COMBO,
    MieleAppliance.STEAM_OVEN: STATE_PROGRAM_PHASE_OVEN,
    MieleAppliance.DIALOG_OVEN: STATE_PROGRAM_PHASE_OVEN,
    MieleAppliance.MICROWAVE: STATE_PROGRAM_PHASE_MICROWAVE,
    MieleAppliance.COFFEE_SYSTEM: STATE_PROGRAM_PHASE_COFFEE_SYSTEM,
    MieleAppliance.ROBOT_VACUUM_CLEANER: STATE_PROGRAM_PHASE_ROBOT_VACUUM_CLEANER,
}

STATE_PROGRAM_TYPE = {
    0: "normal_operation_mode",
    1: "own_program",
    2: "automatic_program",
    3: "cleaning_care_program",
    4: "maintenance_program",
}

WASHING_MACHINE_PROGRAM_ID: dict[int, str] = {
    -1: "no_program",  # Extrapolated from other device types.
    0: "no_program",  # Returned by the API when no program is selected.
    1: "cottons",
    3: "minimum_iron",
    4: "delicates",
    8: "woollens",
    9: "silks",
    17: "starch",
    18: "rinse",
    21: "drain_spin",
    22: "curtains",
    23: "shirts",
    24: "denim",
    27: "proofing",
    29: "sportswear",
    31: "automatic_plus",
    37: "outerwear",
    39: "pillows",
    45: "cool_air",  # washer-dryer
    46: "warm_air",  # washer-dryer
    48: "rinse_out_lint",  # washer-dryer
    50: "dark_garments",
    52: "separate_rinse_starch",
    53: "first_wash",
    69: "cottons_hygiene",
    75: "steam_care",  # washer-dryer
    76: "freshen_up",  # washer-dryer
    77: "trainers",
    91: "clean_machine",
    95: "down_duvets",
    122: "express_20",
    123: "denim",
    129: "down_filled_items",
    133: "cottons_eco",
    146: "quick_power_wash",
    190: "eco_40_60",
}

DISHWASHER_PROGRAM_ID: dict[int, str] = {
    -1: "no_program",  # Sometimes returned by the API when the machine is switched off entirely, in conjunection with program phase 65535.
    0: "no_program",  # Returned by the API when the machine is switched off entirely.
    1: "intensive",
    2: "maintenance",
    3: "eco",
    6: "automatic",
    7: "automatic",
    9: "solar_save",
    10: "gentle",
    11: "extra_quiet",
    12: "hygiene",
    13: "quick_power_wash",
    14: "pasta_paela",
    17: "tall_items",
    19: "glasses_warm",
    26: "intensive",
    27: "maintenance",  # or maintenance_program?
    28: "eco",
    30: "normal",
    31: "automatic",
    32: "automatic",  # sources disagree on ID
    34: "solar_save",
    35: "gentle",
    36: "extra_quiet",
    37: "hygiene",
    38: "quick_power_wash",
    42: "tall_items",
    44: "power_wash",
}
TUMBLE_DRYER_PROGRAM_ID: dict[int, str] = {
    -1: "no_program",  # Extrapolated from other device types.
    0: "no_program",  # Extrapolated from other device types
    10: "automatic_plus",
    20: "cottons",
    23: "cottons_hygiene",
    30: "minimum_iron",
    31: "gentle_minimum_iron",
    40: "woollens_handcare",
    50: "delicates",
    60: "warm_air",
    70: "cool_air",
    80: "express",
    90: "cottons",
    100: "gentle_smoothing",
    120: "proofing",
    130: "denim",
    131: "gentle_denim",
    150: "sportswear",
    160: "outerwear",
    170: "silks_handcare",
    190: "standard_pillows",
    220: "basket_program",
    240: "smoothing",
    99001: "steam_smoothing",
    99002: "bed_linen",
    99003: "cottons_eco",
    99004: "shirts",
    99005: "large_pillows",
}

OVEN_PROGRAM_ID: dict[int, str] = {
    -1: "no_program",  # Extrapolated from other device types.
    0: "no_program",  # Extrapolated from other device types
    1: "defrost",
    6: "eco_fan_heat",
    7: "auto_roast",
    10: "full_grill",
    11: "economy_grill",
    13: "fan_plus",
    14: "intensive_bake",
    19: "microwave",
    24: "conventional_heat",
    25: "top_heat",
    29: "fan_grill",
    31: "bottom_heat",
    35: "moisture_plus_auto_roast",
    40: "moisture_plus_fan_plus",
    74: "moisture_plus_intensive_bake",
    76: "moisture_plus_conventional_heat",
    49: "moisture_plus_fan_plus",
    356: "defrost",
    357: "drying",
    358: "heat_crockery",
    361: "steam_cooking",
    362: "keeping_warm",
    512: "1_tray",
    513: "2_trays",
    529: "baking_tray",
    621: "prove_15_min",
    622: "prove_30_min",
    623: "prove_45_min",
    99001: "steam_bake",
    17003: "no_program",
}
DISH_WARMER_PROGRAM_ID: dict[int, str] = {
    -1: "no_program",
    0: "no_program",
    1: "warm_cups_glasses",
    2: "warm_dishes_plates",
    3: "keep_warm",
    4: "slow_roasting",
}
ROBOT_VACUUM_CLEANER_PROGRAM_ID: dict[int, str] = {
    -1: "no_program",  # Extrapolated from other device types
    0: "no_program",  # Extrapolated from other device types
    1: "auto",
    2: "spot",
    3: "turbo",
    4: "silent",
}
COFFEE_SYSTEM_PROGRAM_ID: dict[int, str] = {
    -1: "no_program",  # Extrapolated from other device types
    0: "no_program",  # Extrapolated from other device types
    16016: "appliance_settings",  # display brightness
    16018: "appliance_settings",  # volume
    16019: "appliance_settings",  # buttons volume
    16020: "appliance_settings",  # child lock
    16021: "appliance_settings",  # water hardness
    16027: "appliance_settings",  # welcome sound
    16033: "appliance_settings",  # connection status
    16035: "appliance_settings",  # remote control
    16037: "appliance_settings",  # remote update
    17004: "check_appliance",
    # profile 1
    24000: "ristretto",
    24001: "espresso",
    24002: "coffee",
    24003: "long_coffee",
    24004: "cappuccino",
    24005: "cappuccino_italiano",
    24006: "latte_macchiato",
    24007: "espresso_macchiato",
    24008: "cafe_au_lait",
    24009: "caffe_latte",
    24012: "flat_white",
    24013: "very_hot_water",
    24014: "hot_water",
    24015: "hot_milk",
    24016: "milk_foam",
    24017: "black_tea",
    24018: "herbal_tea",
    24019: "fruit_tea",
    24020: "green_tea",
    24021: "white_tea",
    24022: "japanese_tea",
    # profile 2
    24032: "ristretto",
    24033: "espresso",
    24034: "coffee",
    24035: "long_coffee",
    24036: "cappuccino",
    24037: "cappuccino_italiano",
    24038: "latte_macchiato",
    24039: "espresso_macchiato",
    24040: "cafe_au_lait",
    24041: "caffe_latte",
    24044: "flat_white",
    24045: "very_hot_water",
    24046: "hot_water",
    24047: "hot_milk",
    24048: "milk_foam",
    24049: "black_tea",
    24050: "herbal_tea",
    24051: "fruit_tea",
    24052: "green_tea",
    24053: "white_tea",
    24054: "japanese_tea",
    # profile 3
    24064: "ristretto",
    24065: "espresso",
    24066: "coffee",
    24067: "long_coffee",
    24068: "cappuccino",
    24069: "cappuccino_italiano",
    24070: "latte_macchiato",
    24071: "espresso_macchiato",
    24072: "cafe_au_lait",
    24073: "caffe_latte",
    24076: "flat_white",
    24077: "very_hot_water",
    24078: "hot_water",
    24079: "hot_milk",
    24080: "milk_foam",
    24081: "black_tea",
    24082: "herbal_tea",
    24083: "fruit_tea",
    24084: "green_tea",
    24085: "white_tea",
    24086: "japanese_tea",
    # profile 4
    24096: "ristretto",
    24097: "espresso",
    24098: "coffee",
    24099: "long_coffee",
    24100: "cappuccino",
    24101: "cappuccino_italiano",
    24102: "latte_macchiato",
    24103: "espresso_macchiato",
    24104: "cafe_au_lait",
    24105: "caffe_latte",
    24108: "flat_white",
    24109: "very_hot_water",
    24110: "hot_water",
    24111: "hot_milk",
    24112: "milk_foam",
    24113: "black_tea",
    24114: "herbal_tea",
    24115: "fruit_tea",
    24116: "green_tea",
    24117: "white_tea",
    24118: "japanese_tea",
    # profile 5
    24128: "ristretto",
    24129: "espresso",
    24130: "coffee",
    24131: "long_coffee",
    24132: "cappuccino",
    24133: "cappuccino_italiano",
    24134: "latte_macchiato",
    24135: "espresso_macchiato",
    24136: "cafe_au_lait",
    24137: "caffe_latte",
    24140: "flat_white",
    24141: "very_hot_water",
    24142: "hot_water",
    24143: "hot_milk",
    24144: "milk_foam",
    24145: "black_tea",
    24146: "herbal_tea",
    24147: "fruit_tea",
    24148: "green_tea",
    24149: "white_tea",
    24150: "japanese_tea",
    # special programs
    24400: "coffee_pot",
    24407: "barista_assistant",
    # machine settings menu
    24500: "appliance_settings",  # total dispensed
    24502: "appliance_settings",  # lights appliance on
    24503: "appliance_settings",  # lights appliance off
    24504: "appliance_settings",  # turn off lights after
    24506: "appliance_settings",  # altitude
    24513: "appliance_settings",  # performance mode
    24516: "appliance_settings",  # turn off after
    24537: "appliance_settings",  # advanced mode
    24542: "appliance_settings",  # tea timer
    24549: "appliance_settings",  # total coffee dispensed
    24550: "appliance_settings",  # total tea dispensed
    24551: "appliance_settings",  # total ristretto
    24552: "appliance_settings",  # total cappuccino
    24553: "appliance_settings",  # total espresso
    24554: "appliance_settings",  # total coffee
    24555: "appliance_settings",  # total long coffee
    24556: "appliance_settings",  # total italian cappuccino
    24557: "appliance_settings",  # total latte macchiato
    24558: "appliance_settings",  # total caffe latte
    24560: "appliance_settings",  # total espresso macchiato
    24562: "appliance_settings",  # total flat white
    24563: "appliance_settings",  # total coffee with milk
    24564: "appliance_settings",  # total black tea
    24565: "appliance_settings",  # total herbal tea
    24566: "appliance_settings",  # total fruit tea
    24567: "appliance_settings",  # total green tea
    24568: "appliance_settings",  # total white tea
    24569: "appliance_settings",  # total japanese tea
    24571: "appliance_settings",  # total milk foam
    24572: "appliance_settings",  # total hot milk
    24573: "appliance_settings",  # total hot water
    24574: "appliance_settings",  # total very hot water
    24575: "appliance_settings",  # counter to descaling
    24576: "appliance_settings",  # counter to brewing unit degreasing
    # maintenance
    24750: "appliance_rinse",
    24751: "descaling",
    24753: "brewing_unit_degrease",
    24754: "milk_pipework_rinse",
    24759: "appliance_rinse",
    24773: "appliance_rinse",
    24787: "appliance_rinse",
    24788: "appliance_rinse",
    24789: "milk_pipework_clean",
    # profiles settings menu
    24800: "appliance_settings",  # add profile
    24801: "appliance_settings",  # ask profile settings
    24813: "appliance_settings",  # modify profile name
}

STEAM_OVEN_MICRO_PROGRAM_ID: dict[int, str] = {
    8: "steam_cooking",
    19: "microwave",
    53: "popcorn",
    54: "quick_mw",
    72: "sous_vide",
    75: "eco_steam_cooking",
    77: "rapid_steam_cooking",
    326: "descale",
    330: "menu_cooking",
    2018: "reheating_with_steam",
    2019: "defrosting_with_steam",
    2020: "blanching",
    2021: "bottling",
    2022: "heat_crockery",
    2023: "prove_dough",
    2027: "soak",
    2029: "reheating_with_microwave",
    2030: "defrosting_with_microwave",
    2031: "artichokes_small",
    2032: "artichokes_medium",
    2033: "artichokes_large",
    2034: "eggplant_sliced",
    2035: "eggplant_diced",
    2036: "cauliflower_whole_small",
    2039: "cauliflower_whole_medium",
    2042: "cauliflower_whole_large",
    2046: "cauliflower_florets_small",
    2048: "cauliflower_florets_medium",
    2049: "cauliflower_florets_large",
    2051: "green_beans_whole",
    2052: "green_beans_cut",
    2053: "yellow_beans_whole",
    2054: "yellow_beans_cut",
    2055: "broad_beans",
    2056: "common_beans",
    2057: "runner_beans_whole",
    2058: "runner_beans_pieces",
    2059: "runner_beans_sliced",
    2060: "broccoli_whole_small",
    2061: "broccoli_whole_medium",
    2062: "broccoli_whole_large",
    2064: "broccoli_florets_small",
    2066: "broccoli_florets_medium",
    2068: "broccoli_florets_large",
    2069: "endive_halved",
    2070: "endive_quartered",
    2071: "endive_strips",
    2072: "chinese_cabbage_cut",
    2073: "peas",
    2074: "fennel_halved",
    2075: "fennel_quartered",
    2076: "fennel_strips",
    2077: "kale_cut",
    2080: "potatoes_in_the_skin_waxy_small_steam_cooking",
    2081: "potatoes_in_the_skin_waxy_small_rapid_steam_cooking",
    2083: "potatoes_in_the_skin_waxy_medium_steam_cooking",
    2084: "potatoes_in_the_skin_waxy_medium_rapid_steam_cooking",
    2086: "potatoes_in_the_skin_waxy_large_steam_cooking",
    2087: "potatoes_in_the_skin_waxy_large_rapid_steam_cooking",
    2088: "potatoes_in_the_skin_floury_small",
    2091: "potatoes_in_the_skin_floury_medium",
    2094: "potatoes_in_the_skin_floury_large",
    2097: "potatoes_in_the_skin_mainly_waxy_small",
    2100: "potatoes_in_the_skin_mainly_waxy_medium",
    2103: "potatoes_in_the_skin_mainly_waxy_large",
    2106: "potatoes_waxy_whole_small",
    2109: "potatoes_waxy_whole_medium",
    2112: "potatoes_waxy_whole_large",
    2115: "potatoes_waxy_halved",
    2116: "potatoes_waxy_quartered",
    2117: "potatoes_waxy_diced",
    2118: "potatoes_mainly_waxy_small",
    2119: "potatoes_mainly_waxy_medium",
    2120: "potatoes_mainly_waxy_large",
    2121: "potatoes_mainly_waxy_halved",
    2122: "potatoes_mainly_waxy_quartered",
    2123: "potatoes_mainly_waxy_diced",
    2124: "potatoes_floury_whole_small",
    2125: "potatoes_floury_whole_medium",
    2126: "potatoes_floury_whole_large",
    2127: "potatoes_floury_halved",
    2128: "potatoes_floury_quartered",
    2129: "potatoes_floury_diced",
    2130: "german_turnip_sliced",
    2131: "german_turnip_cut_into_batons",
    2132: "german_turnip_sliced",
    2133: "pumpkin_diced",
    2134: "corn_on_the_cob",
    2135: "mangel_cut",
    2136: "bunched_carrots_whole_small",
    2137: "bunched_carrots_whole_medium",
    2138: "bunched_carrots_whole_large",
    2139: "bunched_carrots_halved",
    2140: "bunched_carrots_quartered",
    2141: "bunched_carrots_diced",
    2142: "bunched_carrots_cut_into_batons",
    2143: "bunched_carrots_sliced",
    2144: "parisian_carrots_small",
    2145: "parisian_carrots_medium",
    2146: "parisian_carrots_large",
    2147: "carrots_whole_small",
    2148: "carrots_whole_medium",
    2149: "carrots_whole_large",
    2150: "carrots_halved",
    2151: "carrots_quartered",
    2152: "carrots_diced",
    2153: "carrots_cut_into_batons",
    2155: "carrots_sliced",
    2156: "pepper_halved",
    2157: "pepper_quartered",
    2158: "pepper_strips",
    2159: "pepper_diced",
    2160: "parsnip_sliced",
    2161: "parsnip_diced",
    2162: "parsnip_cut_into_batons",
    2163: "parsley_root_sliced",
    2164: "parsley_root_diced",
    2165: "parsley_root_cut_into_batons",
    2166: "leek_pieces",
    2167: "leek_rings",
    2168: "romanesco_whole_small",
    2169: "romanesco_whole_medium",
    2170: "romanesco_whole_large",
    2171: "romanesco_florets_small",
    2172: "romanesco_florets_medium",
    2173: "romanesco_florets_large",
    2175: "brussels_sprout",
    2176: "beetroot_whole_small",
    2177: "beetroot_whole_medium",
    2178: "beetroot_whole_large",
    2179: "red_cabbage_cut",
    2180: "black_salsify_thin",
    2181: "black_salsify_medium",
    2182: "black_salsify_thick",
    2183: "celery_pieces",
    2184: "celery_sliced",
    2185: "celeriac_sliced",
    2186: "celeriac_cut_into_batons",
    2187: "celeriac_diced",
    2188: "white_asparagus_thin",
    2189: "white_asparagus_medium",
    2190: "white_asparagus_thick",
    2192: "green_asparagus_thin",
    2194: "green_asparagus_medium",
    2196: "green_asparagus_thick",
    2197: "spinach",
    2198: "pointed_cabbage_cut",
    2199: "yam_halved",
    2200: "yam_quartered",
    2201: "yam_strips",
    2202: "swede_diced",
    2203: "swede_cut_into_batons",
    2204: "teltow_turnip_sliced",
    2205: "teltow_turnip_diced",
    2206: "jerusalem_artichoke_sliced",
    2207: "jerusalem_artichoke_diced",
    2208: "green_cabbage_cut",
    2209: "savoy_cabbage_cut",
    2210: "courgette_sliced",
    2211: "courgette_diced",
    2212: "snow_pea",
    2214: "perch_whole",
    2215: "perch_fillet_2_cm",
    2216: "perch_fillet_3_cm",
    2217: "gilt_head_bream_whole",
    2220: "gilt_head_bream_fillet",
    2221: "codfish_piece",
    2222: "codfish_fillet",
    2224: "trout",
    2225: "pike_fillet",
    2226: "pike_piece",
    2227: "halibut_fillet_2_cm",
    2230: "halibut_fillet_3_cm",
    2231: "codfish_fillet",
    2232: "codfish_piece",
    2233: "carp",
    2234: "salmon_fillet_2_cm",
    2235: "salmon_fillet_3_cm",
    2238: "salmon_steak_2_cm",
    2239: "salmon_steak_3_cm",
    2240: "salmon_piece",
    2241: "salmon_trout",
    2244: "iridescent_shark_fillet",
    2245: "red_snapper_fillet_2_cm",
    2248: "red_snapper_fillet_3_cm",
    2249: "redfish_fillet_2_cm",
    2250: "redfish_fillet_3_cm",
    2251: "redfish_piece",
    2252: "char",
    2253: "plaice_whole_2_cm",
    2254: "plaice_whole_3_cm",
    2255: "plaice_whole_4_cm",
    2256: "plaice_fillet_1_cm",
    2259: "plaice_fillet_2_cm",
    2260: "coalfish_fillet_2_cm",
    2261: "coalfish_fillet_3_cm",
    2262: "coalfish_piece",
    2263: "sea_devil_fillet_3_cm",
    2266: "sea_devil_fillet_4_cm",
    2267: "common_sole_fillet_1_cm",
    2270: "common_sole_fillet_2_cm",
    2271: "atlantic_catfish_fillet_1_cm",
    2272: "atlantic_catfish_fillet_2_cm",
    2273: "turbot_fillet_2_cm",
    2276: "turbot_fillet_3_cm",
    2277: "tuna_steak",
    2278: "tuna_fillet_2_cm",
    2279: "tuna_fillet_3_cm",
    2280: "tilapia_fillet_1_cm",
    2281: "tilapia_fillet_2_cm",
    2282: "nile_perch_fillet_2_cm",
    2283: "nile_perch_fillet_3_cm",
    2285: "zander_fillet",
    2288: "soup_hen",
    2291: "poularde_whole",
    2292: "poularde_breast",
    2294: "turkey_breast",
    2302: "chicken_tikka_masala_with_rice",
    2312: "veal_fillet_whole",
    2313: "veal_fillet_medaillons_1_cm",
    2315: "veal_fillet_medaillons_2_cm",
    2317: "veal_fillet_medaillons_3_cm",
    2324: "goulash_soup",
    2327: "dutch_hash",
    2328: "stuffed_cabbage",
    2330: "beef_tenderloin",
    2333: "beef_tenderloin_medaillons_1_cm_steam_cooking",
    2334: "beef_tenderloin_medaillons_2_cm_steam_cooking",
    2335: "beef_tenderloin_medaillons_3_cm_steam_cooking",
    2339: "silverside_5_cm",
    2342: "silverside_7_5_cm",
    2345: "silverside_10_cm",
    2348: "meat_for_soup_back_or_top_rib",
    2349: "meat_for_soup_leg_steak",
    2350: "meat_for_soup_brisket",
    2353: "viennese_silverside",
    2354: "whole_ham_steam_cooking",
    2355: "whole_ham_reheating",
    2359: "kasseler_piece",
    2361: "kasseler_slice",
    2363: "knuckle_of_pork_fresh",
    2364: "knuckle_of_pork_cured",
    2367: "pork_tenderloin_medaillons_3_cm",
    2368: "pork_tenderloin_medaillons_4_cm",
    2369: "pork_tenderloin_medaillons_5_cm",
    2429: "pumpkin_soup",
    2430: "meat_with_rice",
    2431: "beef_casserole",
    2450: "risotto",
    2451: "risotto",
    2453: "rice_pudding_steam_cooking",
    2454: "rice_pudding_rapid_steam_cooking",
    2461: "amaranth",
    2462: "bulgur",
    2463: "spelt_whole",
    2464: "spelt_cracked",
    2465: "green_spelt_whole",
    2466: "green_spelt_cracked",
    2467: "oats_whole",
    2468: "oats_cracked",
    2469: "millet",
    2470: "quinoa",
    2471: "polenta_swiss_style_fine_polenta",
    2472: "polenta_swiss_style_medium_polenta",
    2473: "polenta_swiss_style_coarse_polenta",
    2474: "polenta",
    2475: "rye_whole",
    2476: "rye_cracked",
    2477: "wheat_whole",
    2478: "wheat_cracked",
    2480: "gnocchi_fresh",
    2481: "yeast_dumplings_fresh",
    2482: "potato_dumplings_raw_boil_in_bag",
    2483: "potato_dumplings_raw_deep_frozen",
    2484: "potato_dumplings_half_half_boil_in_bag",
    2485: "potato_dumplings_half_half_deep_frozen",
    2486: "bread_dumplings_boil_in_the_bag",
    2487: "bread_dumplings_fresh",
    2488: "ravioli_fresh",
    2489: "spaetzle_fresh",
    2490: "tagliatelli_fresh",
    2491: "schupfnudeln_potato_noodels",
    2492: "tortellini_fresh",
    2493: "red_lentils",
    2494: "brown_lentils",
    2495: "beluga_lentils",
    2496: "green_split_peas",
    2497: "yellow_split_peas",
    2498: "chick_peas",
    2499: "white_beans",
    2500: "pinto_beans",
    2501: "red_beans",
    2502: "black_beans",
    2503: "hens_eggs_size_s_soft",
    2504: "hens_eggs_size_s_medium",
    2505: "hens_eggs_size_s_hard",
    2506: "hens_eggs_size_m_soft",
    2507: "hens_eggs_size_m_medium",
    2508: "hens_eggs_size_m_hard",
    2509: "hens_eggs_size_l_soft",
    2510: "hens_eggs_size_l_medium",
    2511: "hens_eggs_size_l_hard",
    2512: "hens_eggs_size_xl_soft",
    2513: "hens_eggs_size_xl_medium",
    2514: "hens_eggs_size_xl_hard",
    2515: "swiss_toffee_cream_100_ml",
    2516: "swiss_toffee_cream_150_ml",
    2518: "toffee_date_dessert_several_small",
    2520: "cheesecake_several_small",
    2521: "cheesecake_one_large",
    2522: "christmas_pudding_cooking",
    2523: "christmas_pudding_heating",
    2524: "treacle_sponge_pudding_several_small",
    2525: "treacle_sponge_pudding_one_large",
    2526: "sweet_cheese_dumplings",
    2527: "apples_whole",
    2528: "apples_halved",
    2529: "apples_quartered",
    2530: "apples_sliced",
    2531: "apples_diced",
    2532: "apricots_halved_steam_cooking",
    2533: "apricots_halved_skinning",
    2534: "apricots_quartered",
    2535: "apricots_wedges",
    2536: "pears_halved",
    2537: "pears_quartered",
    2538: "pears_wedges",
    2539: "sweet_cherries",
    2540: "sour_cherries",
    2541: "pears_to_cook_small_whole",
    2542: "pears_to_cook_small_halved",
    2543: "pears_to_cook_small_quartered",
    2544: "pears_to_cook_medium_whole",
    2545: "pears_to_cook_medium_halved",
    2546: "pears_to_cook_medium_quartered",
    2547: "pears_to_cook_large_whole",
    2548: "pears_to_cook_large_halved",
    2549: "pears_to_cook_large_quartered",
    2550: "mirabelles",
    2551: "nectarines_peaches_halved_steam_cooking",
    2552: "nectarines_peaches_halved_skinning",
    2553: "nectarines_peaches_quartered",
    2554: "nectarines_peaches_wedges",
    2555: "plums_whole",
    2556: "plums_halved",
    2557: "cranberries",
    2558: "quinces_diced",
    2559: "greenage_plums",
    2560: "rhubarb_chunks",
    2561: "gooseberries",
    2562: "mushrooms_whole",
    2563: "mushrooms_halved",
    2564: "mushrooms_sliced",
    2565: "mushrooms_quartered",
    2566: "mushrooms_diced",
    2567: "cep",
    2568: "chanterelle",
    2569: "oyster_mushroom_whole",
    2570: "oyster_mushroom_strips",
    2571: "oyster_mushroom_diced",
    2572: "saucisson",
    2573: "bruehwurst_sausages",
    2574: "bologna_sausage",
    2575: "veal_sausages",
    2577: "crevettes",
    2579: "prawns",
    2581: "king_prawns",
    2583: "small_shrimps",
    2585: "large_shrimps",
    2587: "mussels",
    2589: "scallops",
    2591: "venus_clams",
    2592: "goose_barnacles",
    2593: "cockles",
    2594: "razor_clams_small",
    2595: "razor_clams_medium",
    2596: "razor_clams_large",
    2597: "mussels_in_sauce",
    2598: "bottling_soft",
    2599: "bottling_medium",
    2600: "bottling_hard",
    2601: "melt_chocolate",
    2602: "dissolve_gelatine",
    2603: "sweat_onions",
    2604: "cook_bacon",
    2605: "heating_damp_flannels",
    2606: "decrystallise_honey",
    2607: "make_yoghurt",
    2687: "toffee_date_dessert_one_large",
    2694: "beef_tenderloin_medaillons_1_cm_low_temperature_cooking",
    2695: "beef_tenderloin_medaillons_2_cm_low_temperature_cooking",
    2696: "beef_tenderloin_medaillons_3_cm_low_temperature_cooking",
    3373: "wild_rice",
    3376: "wholegrain_rice",
    3380: "parboiled_rice_steam_cooking",
    3381: "parboiled_rice_rapid_steam_cooking",
    3383: "basmati_rice_steam_cooking",
    3384: "basmati_rice_rapid_steam_cooking",
    3386: "jasmine_rice_steam_cooking",
    3387: "jasmine_rice_rapid_steam_cooking",
    3389: "huanghuanian_steam_cooking",
    3390: "huanghuanian_rapid_steam_cooking",
    3392: "simiao_steam_cooking",
    3393: "simiao_rapid_steam_cooking",
    3395: "long_grain_rice_general_steam_cooking",
    3396: "long_grain_rice_general_rapid_steam_cooking",
    3398: "chongming_steam_cooking",
    3399: "chongming_rapid_steam_cooking",
    3401: "wuchang_steam_cooking",
    3402: "wuchang_rapid_steam_cooking",
    3404: "uonumma_koshihikari_steam_cooking",
    3405: "uonumma_koshihikari_rapid_steam_cooking",
    3407: "sheyang_steam_cooking",
    3408: "sheyang_rapid_steam_cooking",
    3410: "round_grain_rice_general_steam_cooking",
    3411: "round_grain_rice_general_rapid_steam_cooking",
}

STATE_PROGRAM_ID: dict[int, dict[int, str]] = {
    MieleAppliance.WASHING_MACHINE: WASHING_MACHINE_PROGRAM_ID,
    MieleAppliance.TUMBLE_DRYER: TUMBLE_DRYER_PROGRAM_ID,
    MieleAppliance.DISHWASHER: DISHWASHER_PROGRAM_ID,
    MieleAppliance.DISH_WARMER: DISH_WARMER_PROGRAM_ID,
    MieleAppliance.OVEN: OVEN_PROGRAM_ID,
    MieleAppliance.OVEN_MICROWAVE: OVEN_PROGRAM_ID,
    MieleAppliance.STEAM_OVEN_MK2: OVEN_PROGRAM_ID,
    MieleAppliance.STEAM_OVEN: OVEN_PROGRAM_ID,
    MieleAppliance.STEAM_OVEN_COMBI: OVEN_PROGRAM_ID,
    MieleAppliance.STEAM_OVEN_MICRO: STEAM_OVEN_MICRO_PROGRAM_ID,
    MieleAppliance.WASHER_DRYER: WASHING_MACHINE_PROGRAM_ID,
    MieleAppliance.ROBOT_VACUUM_CLEANER: ROBOT_VACUUM_CLEANER_PROGRAM_ID,
    MieleAppliance.COFFEE_SYSTEM: COFFEE_SYSTEM_PROGRAM_ID,
}<|MERGE_RESOLUTION|>--- conflicted
+++ resolved
@@ -9,19 +9,16 @@
 POWER_ON = "powerOn"
 POWER_OFF = "powerOff"
 PROCESS_ACTION = "processAction"
-<<<<<<< HEAD
 TARGET_TEMPERATURE = "targetTemperature"
-=======
+AMBIENT_LIGHT = "ambientLight"
+LIGHT = "light"
+LIGHT_ON = 1
+LIGHT_OFF = 2
+
 DISABLED_TEMP_ENTITIES = (
     -32768 / 100,
     -32766 / 100,
 )
->>>>>>> a47f2782
-AMBIENT_LIGHT = "ambientLight"
-LIGHT = "light"
-LIGHT_ON = 1
-LIGHT_OFF = 2
-
 
 class MieleAppliance(IntEnum):
     """Define appliance types."""
