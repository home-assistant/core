--- conflicted
+++ resolved
@@ -286,6 +286,7 @@
     process_running = 3074
     process_finished = 3078
     energy_save = 3084
+    pre_heating = 3099
 
 
 class ProgramPhaseWarmingDrawer(MieleEnum, missing_to_none=True):
@@ -375,6 +376,7 @@
     process_running = 3074, 7938
     process_finished = 3078, 7942
     energy_save = 3084
+    pre_heating = 3099
 
     steam_reduction = 3863
     waiting_for_start = 7939
@@ -395,79 +397,6 @@
     waiting_for_start = 7939
     heating_up_phase = 7940
 
-<<<<<<< HEAD
-STATE_PROGRAM_PHASE_OVEN = {
-    0: "not_running",
-    3073: "heating_up",
-    3074: "process_running",
-    3078: "process_finished",
-    3084: "energy_save",
-    3099: "pre_heating",
-    65535: "not_running",
-}
-STATE_PROGRAM_PHASE_WARMING_DRAWER = {
-    0: "not_running",
-    3073: "heating_up",
-    3075: "door_open",
-    3094: "keeping_warm",
-    3088: "cooling_down",
-    65535: "not_running",
-}
-STATE_PROGRAM_PHASE_MICROWAVE = {
-    0: "not_running",
-    3329: "heating",
-    3330: "process_running",
-    3334: "process_finished",
-    3340: "energy_save",
-    65535: "not_running",
-}
-STATE_PROGRAM_PHASE_COFFEE_SYSTEM = {
-    # Coffee system
-    3073: "heating_up",
-    4352: "not_running",
-    4353: "espresso",
-    4355: "milk_foam",
-    4361: "dispensing",
-    4369: "pre_brewing",
-    4377: "grinding",
-    4401: "2nd_grinding",
-    4354: "hot_milk",
-    4393: "2nd_pre_brewing",
-    4385: "2nd_espresso",
-    4404: "dispensing",
-    4405: "rinse",
-    65535: "not_running",
-}
-STATE_PROGRAM_PHASE_ROBOT_VACUUM_CLEANER = {
-    0: "not_running",
-    5889: "vacuum_cleaning",
-    5890: "returning",
-    5891: "vacuum_cleaning_paused",
-    5892: "going_to_target_area",
-    5893: "wheel_lifted",  # F1
-    5894: "dirty_sensors",  # F2
-    5895: "dust_box_missing",  # F3
-    5896: "blocked_drive_wheels",  # F4
-    5897: "blocked_brushes",  # F5
-    5898: "motor_overload",  # F6
-    5899: "internal_fault",  # F7
-    5900: "blocked_front_wheel",  # F8
-    5903: "docked",
-    5904: "docked",
-    5910: "remote_controlled",
-    65535: "not_running",
-}
-STATE_PROGRAM_PHASE_STEAM_OVEN = {
-    0: "not_running",
-    3863: "steam_reduction",
-    7938: "process_running",
-    7939: "waiting_for_start",
-    7940: "heating_up_phase",
-    7942: "process_finished",
-    65535: "not_running",
-}
-=======
->>>>>>> 1a5cae12
 
 PROGRAM_PHASE: dict[int, type[MieleEnum]] = {
     MieleAppliance.WASHING_MACHINE: ProgramPhaseWashingMachine,
