--- conflicted
+++ resolved
@@ -82,11 +82,7 @@
     blocked_front_wheel = 5900
     docked = 5903, 5904
     remote_controlled = 5910
-<<<<<<< HEAD
-    unknown_code = -9999
-=======
     missing2none = -9999
->>>>>>> d2a69239
 
 
 SUPPORTED_FEATURES = (
