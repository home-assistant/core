{
  "application_credentials": {
    "description": "Navigate to [\"Get involved\" at Miele developer site]({register_url}) to request credentials then enter them below."
  },
  "config": {
    "step": {
      "confirm": {
        "description": "[%key:common::config_flow::description::confirm_setup%]"
      },
      "pick_implementation": {
        "title": "[%key:common::config_flow::title::oauth2_pick_implementation%]",
        "data": {
          "implementation": "[%key:common::config_flow::data::implementation%]"
        },
        "data_description": {
          "implementation": "[%key:common::config_flow::description::implementation%]"
        }
      },
      "reauth_confirm": {
        "title": "[%key:common::config_flow::title::reauth%]",
        "description": "The Miele integration needs to re-authenticate your account"
      },
      "oauth_discovery": {
        "description": "Home Assistant has found a Miele device on your network. Press **Submit** to continue setting up Miele."
      }
    },
    "abort": {
      "already_configured": "[%key:common::config_flow::abort::already_configured_account%]",
      "already_in_progress": "[%key:common::config_flow::abort::already_in_progress%]",
      "authorize_url_timeout": "[%key:common::config_flow::abort::oauth2_authorize_url_timeout%]",
      "missing_configuration": "[%key:common::config_flow::abort::oauth2_missing_configuration%]",
      "no_url_available": "[%key:common::config_flow::abort::oauth2_no_url_available%]",
      "oauth_error": "[%key:common::config_flow::abort::oauth2_error%]",
      "oauth_failed": "[%key:common::config_flow::abort::oauth2_failed%]",
      "oauth_timeout": "[%key:common::config_flow::abort::oauth2_timeout%]",
      "oauth_unauthorized": "[%key:common::config_flow::abort::oauth2_unauthorized%]",
      "reauth_successful": "[%key:common::config_flow::abort::reauth_successful%]",
      "reconfigure_successful": "[%key:common::config_flow::abort::reconfigure_successful%]",
      "account_mismatch": "The used account does not match the original account",
      "user_rejected_authorize": "[%key:common::config_flow::abort::oauth2_user_rejected_authorize%]",
      "single_instance_allowed": "[%key:common::config_flow::abort::single_instance_allowed%]",
      "no_devices_found": "[%key:common::config_flow::abort::no_devices_found%]"
    },
    "create_entry": {
      "default": "[%key:common::config_flow::create_entry::authenticated%]"
    }
  },
  "device": {
    "coffee_system": {
      "name": "Coffee system"
    },
    "dishwasher": {
      "name": "Dishwasher"
    },
    "tumble_dryer": {
      "name": "Tumble dryer"
    },
    "fridge_freezer": {
      "name": "Fridge freezer"
    },
    "induction_hob": {
      "name": "Induction hob"
    },
    "oven": {
      "name": "Oven"
    },
    "oven_microwave": {
      "name": "Oven microwave"
    },
    "hob_highlight": {
      "name": "Hob highlight"
    },
    "steam_oven": {
      "name": "Steam oven"
    },
    "microwave": {
      "name": "Microwave"
    },
    "hood": {
      "name": "Hood"
    },
    "warming_drawer": {
      "name": "Warming drawer"
    },
    "steam_oven_combi": {
      "name": "Steam oven combi"
    },
    "wine_cabinet": {
      "name": "Wine cabinet"
    },
    "wine_conditioning_unit": {
      "name": "Wine conditioning unit"
    },
    "wine_unit": {
      "name": "Wine unit"
    },
    "refrigerator": {
      "name": "Refrigerator"
    },
    "freezer": {
      "name": "Freezer"
    },
    "robot_vacuum_cleaner": {
      "name": "Robot vacuum cleaner"
    },
    "steam_oven_micro": {
      "name": "Steam oven micro"
    },
    "dialog_oven": {
      "name": "Dialog oven"
    },
    "wine_cabinet_freezer": {
      "name": "Wine cabinet freezer"
    },
    "hob_extraction": {
      "name": "Hob with extraction"
    },
    "washer_dryer": {
      "name": "Washer dryer"
    },
    "washing_machine": {
      "name": "Washing machine"
    }
  },
  "entity": {
    "binary_sensor": {
      "failure": {
        "name": "Failure"
      },
      "info": {
        "name": "Info"
      },
      "notification_active": {
        "name": "Notification active"
      },
      "mobile_start": {
        "name": "Mobile start"
      },
      "remote_control": {
        "name": "Remote control"
      },
      "smart_grid": {
        "name": "Smart grid"
      }
    },
    "button": {
      "start": {
        "name": "[%key:common::action::start%]"
      },
      "stop": {
        "name": "[%key:common::action::stop%]"
      },
      "pause": {
        "name": "[%key:common::action::pause%]"
      }
    },
    "fan": {
      "fan": {
        "name": "[%key:component::fan::title%]"
      }
    },
    "light": {
      "ambient_light": {
        "name": "Ambient light"
      },
      "light": {
        "name": "[%key:component::light::title%]"
      }
    },
    "climate": {
      "freezer": {
        "name": "[%key:component::miele::device::freezer::name%]"
      },
      "refrigerator": {
        "name": "[%key:component::miele::device::refrigerator::name%]"
      },
      "wine_cabinet": {
        "name": "[%key:component::miele::device::wine_cabinet::name%]"
      },
      "zone_1": {
        "name": "Zone 1"
      },
      "zone_2": {
        "name": "Zone 2"
      },
      "zone_3": {
        "name": "Zone 3"
      }
    },
    "sensor": {
      "elapsed_time": {
        "name": "Elapsed time"
      },
      "remaining_time": {
        "name": "Remaining time"
      },
      "start_time": {
        "name": "Start in"
      },
      "energy_consumption": {
        "name": "Energy consumption"
      },
      "plate": {
        "name": "Plate {plate_no}",
        "state": {
          "plate_step_0": "0",
          "plate_step_warm": "Warming",
          "plate_step_1": "1",
          "plate_step_2": "1\u2022",
          "plate_step_3": "2",
          "plate_step_4": "2\u2022",
          "plate_step_5": "3",
          "plate_step_6": "3\u2022",
          "plate_step_7": "4",
          "plate_step_8": "4\u2022",
          "plate_step_9": "5",
          "plate_step_10": "5\u2022",
          "plate_step_11": "6",
          "plate_step_12": "6\u2022",
          "plate_step_13": "7",
          "plate_step_14": "7\u2022",
          "plate_step_15": "8",
          "plate_step_16": "8\u2022",
          "plate_step_17": "9",
          "plate_step_18": "9\u2022",
          "plate_step_boost": "Boost",
          "plate_step_boost_2": "Boost 2"
        }
      },
      "drying_step": {
        "name": "Drying step",
        "state": {
          "extra_dry": "Extra dry",
          "hand_iron_1": "Hand iron 1",
          "hand_iron_2": "Hand iron 2",
          "machine_iron": "Machine iron",
          "normal_plus": "Normal plus",
          "normal": "Normal",
          "slightly_dry": "Slightly dry",
          "smoothing": "Smoothing"
        }
      },
      "program_phase": {
        "name": "Program phase",
        "state": {
          "second_espresso": "2nd espresso coffee",
          "second_grinding": "2nd grinding",
          "second_pre_brewing": "2nd pre-brewing",
          "anti_crease": "Anti-crease",
          "blocked_brushes": "Brushes blocked",
          "blocked_drive_wheels": "Drive wheels blocked",
          "blocked_front_wheel": "Front wheel blocked",
          "cleaning": "Cleaning",
          "comfort_cooling": "Comfort cooling",
          "cooling_down": "Cooling down",
          "dirty_sensors": "Dirty sensors",
          "disinfecting": "Disinfecting",
          "dispensing": "Dispensing",
          "docked": "Docked",
          "door_open": "Door open",
          "drain": "Drain",
          "drying": "Drying",
          "dust_box_missing": "Missing dust box",
          "energy_save": "Energy save",
          "espresso": "Espresso coffee",
          "extra_dry": "Extra dry",
          "final_rinse": "Final rinse",
          "finished": "Finished",
          "freshen_up_and_moisten": "Freshen up & moisten",
          "going_to_target_area": "Going to target area",
          "grinding": "Grinding",
          "hand_iron": "Hand iron",
          "hand_iron_1": "Hand iron 1",
          "hand_iron_2": "Hand iron 2",
          "heating": "Heating",
          "heating_up": "Heating up",
          "heating_up_phase": "Heating up phase",
          "hot_milk": "Hot milk",
          "hygiene": "Hygiene",
          "interim_rinse": "Interim rinse",
          "keep_warm": "Keep warm",
          "keeping_warm": "Keeping warm",
          "machine_iron": "Machine iron",
          "main_dishwash": "Cleaning",
          "main_wash": "Main wash",
          "milk_foam": "Milk foam",
          "moisten": "Moisten",
          "motor_overload": "Check dust box and filter",
          "normal": "Normal",
          "normal_plus": "Normal plus",
          "not_running": "Not running",
          "pre_brewing": "Pre-brewing",
          "pre_dishwash": "Pre-cleaning",
          "pre_wash": "Pre-wash",
          "process_finished": "Process finished",
          "process_running": "Process running",
          "program_running": "Program running",
          "reactivating": "Reactivating",
          "remote_controlled": "Remote controlled",
          "returning": "Returning",
          "rinse": "Rinse",
          "rinse_hold": "Rinse hold",
          "rinse_out_lint": "Rinse out lint",
          "rinses": "Rinses",
          "safety_cooling": "Safety cooling",
          "slightly_dry": "Slightly dry",
          "slow_roasting": "Slow roasting",
          "smoothing": "Smoothing",
          "soak": "Soak",
          "spin": "Spin",
          "starch_stop": "Starch stop",
          "steam_reduction": "Steam reduction",
          "steam_smoothing": "Steam smoothing",
          "thermo_spin": "Thermo spin",
          "timed_drying": "Timed drying",
          "vacuum_cleaning": "Cleaning",
          "vacuum_cleaning_paused": "Cleaning paused",
          "vacuum_internal_fault": "Internal fault - reboot",
          "venting": "Venting",
          "waiting_for_start": "Waiting for start",
          "warm_air": "Warm air",
          "warm_cups_glasses": "Warm cups/glasses",
          "warm_dishes_plates": "Warm dishes/plates",
          "wheel_lifted": "Wheel lifted"
        }
      },
      "program_type": {
        "name": "Program type",
        "state": {
          "automatic_program": "Automatic program",
          "cleaning_care_program": "Cleaning/care program",
          "maintenance_program": "Maintenance program",
          "normal_operation_mode": "Normal operation mode",
          "own_program": "Own program"
        }
      },
      "program_id": {
        "name": "Program",
        "state": {
<<<<<<< HEAD
          "one_tray": "1 tray",
          "two_trays": "2 trays",
=======
>>>>>>> 0eb1a587
          "amaranth": "Amaranth",
          "almond_macaroons_1_tray": "Almond macaroons (1 tray)",
          "almond_macaroons_2_trays": "Almond macaroons (2 trays)",
          "apple_pie": "Apple pie",
          "apple_sponge": "Apple sponge",
          "apples_diced": "Apples (diced)",
          "apples_halved": "Apples (halved)",
          "apples_quartered": "Apples (quartered)",
          "apples_sliced": "Apples (sliced)",
          "apples_whole": "Apples (whole)",
          "appliance_rinse": "Appliance rinse",
          "appliance_settings": "Appliance settings menu",
          "apricots_halved_skinning": "Apricots (halved, skinning)",
          "apricots_halved_steam_cooking": "Apricots (halved, steam cooking)",
          "apricots_quartered": "Apricots (quartered)",
          "apricots_wedges": "Apricots (wedges)",
          "savoury_flan_puff_pastry": "Savoury flan, puff pastry",
          "savoury_flan_short_crust_pastry": "Savoury flan, short crust pastry",
          "artichokes_large": "Artichokes large",
          "artichokes_medium": "Artichokes medium",
          "artichokes_small": "Artichokes small",
          "atlantic_catfish_fillet_1_cm": "Atlantic catfish (fillet, 1 cm)",
          "atlantic_catfish_fillet_2_cm": "Atlantic catfish (fillet, 2 cm)",
          "auto": "[%key:common::state::auto%]",
          "auto_roast": "Auto roast",
          "automatic": "Automatic",
          "automatic_plus": "Automatic plus",
          "baguettes": "Baguettes",
          "barista_assistant": "BaristaAssistant",
          "baser_one_large": "Baiser (one large)",
          "baser_severall_small": "Baiser (several small)",
          "basket_program": "Basket program",
          "basmati_rice_rapid_steam_cooking": "Basmati rice (rapid steam cooking)",
          "basmati_rice_steam_cooking": "Basmati rice (steam cooking)",
          "bed_linen": "Bed linen",
          "beef_casserole": "Beef casserole",
          "beef_fillet_low_temperature_cooking": "Beef fillet (low temperature cooking)",
          "beef_fillet_roast": "Beef fillet (roast)",
          "beef_hash": "Beef hash",
          "beef_tenderloin": "Beef tenderloin",
          "beef_tenderloin_medaillons_1_cm_low_temperature_cooking": "Beef tenderloin (medaillons, 1 cm, low-temperature cooking)",
          "beef_tenderloin_medaillons_1_cm_steam_cooking": "Beef tenderloin (medaillons, 1 cm, steam cooking)",
          "beef_tenderloin_medaillons_2_cm_low_temperature_cooking": "Beef tenderloin (medaillons, 2 cm, low-temperature cooking)",
          "beef_tenderloin_medaillons_2_cm_steam_cooking": "Beef tenderloin (medaillons, 2 cm, steam cooking)",
          "beef_tenderloin_medaillons_3_cm_low_temperature_cooking": "Beef tenderloin (medaillons, 3 cm, low-temperature cooking)",
          "beef_tenderloin_medaillons_3_cm_steam_cooking": "Beef tenderloin (medaillons, 3 cm, steam cooking)",
          "beef_wellington": "Beef Wellington",
          "beetroot_whole_large": "Beetroot (whole, large)",
          "beetroot_whole_medium": "Beetroot (whole, medium)",
          "beetroot_whole_small": "Beetroot (whole, small)",
          "belgian_sponge_cake": "Belgian sponge cake",
          "beluga_lentils": "Beluga lentils",
          "black_beans": "Black beans",
          "black_salsify_medium": "Black salsify (medium)",
          "black_salsify_thick": "Black salsify (thick)",
          "black_salsify_thin": "Black salsify (thin)",
          "black_tea": "Black tea",
          "blanching": "Blanching",
          "blueberry_muffins": "Blueberry muffins",
          "bologna_sausage": "Bologna sausage",
          "bottling": "Bottling",
          "bottling_hard": "Bottling (hard)",
          "bottling_medium": "Bottling (medium)",
          "bottling_soft": "Bottling (soft)",
          "bottom_heat": "Bottom heat",
          "braised_beef": "Braised beef",
          "braised_veal": "Braised veal",
          "bread_dumplings_boil_in_the_bag": "Bread dumplings (boil-in-the-bag)",
          "bread_dumplings_fresh": "Bread dumplings (fresh)",
          "brewing_unit_degrease": "Brewing unit degrease",
          "broad_beans": "Broad beans",
          "broccoli_florets_large": "Broccoli florets (large)",
          "broccoli_florets_medium": "Broccoli florets (medium)",
          "broccoli_florets_small": "Broccoli florets (small)",
          "broccoli_whole_large": "Broccoli (whole, large)",
          "broccoli_whole_medium": "Broccoli (whole, medium)",
          "broccoli_whole_small": "Broccoli (whole, small)",
          "brown_lentils": "Brown lentils",
          "bruehwurst_sausages": "Brühwurst sausages",
          "brussels_sprout": "Brussels sprout",
          "bulgur": "Bulgur",
          "bunched_carrots_cut_into_batons": "Bunched carrots (cut into batons)",
          "bunched_carrots_diced": "Bunched carrots (diced)",
          "bunched_carrots_halved": "Bunched carrots (halved)",
          "bunched_carrots_quartered": "Bunched carrots (quartered)",
          "bunched_carrots_sliced": "Bunched carrots (sliced)",
          "bunched_carrots_whole_large": "Bunched carrots (whole, large)",
          "bunched_carrots_whole_medium": "Bunched carrots (whole, medium)",
          "bunched_carrots_whole_small": "Bunched carrots (whole, small)",
          "butter_cake": "Butter cake",
          "cafe_au_lait": "Café au lait",
          "caffe_latte": "Caffè latte",
          "cappuccino": "Cappuccino",
          "cappuccino_italiano": "Cappuccino Italiano",
          "carp": "Carp",
          "carrots_cut_into_batons": "Carrots (cut into batons)",
          "carrots_diced": "Carrots (diced)",
          "carrots_halved": "Carrots (halved)",
          "carrots_quartered": "Carrots (quartered)",
          "carrots_sliced": "Carrots (sliced)",
          "carrots_whole_large": "Carrots (whole, large)",
          "carrots_whole_medium": "Carrots (whole, medium)",
          "carrots_whole_small": "Carrots (whole, small)",
          "cauliflower_florets_large": "Cauliflower florets (large)",
          "cauliflower_florets_medium": "Cauliflower florets (medium)",
          "cauliflower_florets_small": "Cauliflower florets (small)",
          "cauliflower_whole_large": "Cauliflower (whole, large)",
          "cauliflower_whole_medium": "Cauliflower (whole, medium)",
          "cauliflower_whole_small": "Cauliflower (whole, small)",
          "celeriac_cut_into_batons": "Celeriac (cut into batons)",
          "celeriac_diced": "Celeriac (diced)",
          "celeriac_sliced": "Celeriac (sliced)",
          "celery_pieces": "Celery (pieces)",
          "celery_sliced": "Celery (sliced)",
          "cep": "Cep",
          "chanterelle": "Chanterelle",
          "char": "Char",
          "check_appliance": "Check appliance",
          "cheese_souffle": "Cheese souffle",
          "cheesecake_one_large": "Cheesecake (one large)",
          "cheesecake_several_small": "Cheesecake (several small)",
          "chick_peas": "Chick peas",
          "chicken_thighs": "Chicken thighs",
          "chicken_tikka_masala_with_rice": "Chicken Tikka Masala with rice",
          "chicken_whole": "Chicken",
          "chinese_cabbage_cut": "Chinese cabbage (cut)",
          "chocolate_hazlenut_cake_one_large": "Chocolate hazelnut cake (one large)",
          "chocolate_hazlenut_cake_several_small": "Chocolate hazelnut cake (several small)",
          "chongming_rapid_steam_cooking": "Chongming (rapid steam cooking)",
          "chongming_steam_cooking": "Chongming (steam cooking)",
          "choux_buns": "Choux buns",
          "christmas_pudding_cooking": "Christmas pudding (cooking)",
          "christmas_pudding_heating": "Christmas pudding (heating)",
          "clean_machine": "Clean machine",
          "coalfish_fillet_2_cm": "Coalfish (fillet, 2 cm)",
          "coalfish_fillet_3_cm": "Coalfish (fillet, 3 cm)",
          "coalfish_piece": "Coalfish (piece)",
          "cockles": "Cockles",
          "codfish_fillet": "Codfish (fillet)",
          "codfish_piece": "Codfish (piece)",
          "coffee": "Coffee",
          "coffee_pot": "Coffee pot",
          "common_beans": "Common beans",
          "common_sole_fillet_1_cm": "Common sole (fillet, 1 cm)",
          "common_sole_fillet_2_cm": "Common sole (fillet, 2 cm)",
          "conventional_heat": "Conventional heat",
          "cook_bacon": "Cook bacon",
          "biscuits_short_crust_pastry_1_tray": "Biscuits, short crust pastry (1 tray)",
          "biscuits_short_crust_pastry_2_trays": "Biscuits, short crust pastry (2 trays)",
          "comfort_wash": "Comfort wash",
          "comfort_wash_plus": "Comfort wash plus",
          "cool_air": "Cool air",
          "corn_on_the_cob": "Corn on the cob",
          "cottons": "Cottons",
          "cottons_eco": "Cottons ECO",
          "cottons_hygiene": "Cottons hygiene",
          "courgette_diced": "Courgette (diced)",
          "courgette_sliced": "Courgette (sliced)",
          "cranberries": "Cranberries",
          "crevettes": "Crevettes",
          "curtains": "Curtains",
          "custom_program_1": "Custom program 1",
          "custom_program_2": "Custom program 2",
          "custom_program_3": "Custom program 3",
          "custom_program_4": "Custom program 4",
          "custom_program_5": "Custom program 5",
          "custom_program_6": "Custom program 6",
          "custom_program_7": "Custom program 7",
          "custom_program_8": "Custom program 8",
          "custom_program_9": "Custom program 9",
          "custom_program_10": "Custom program 10",
          "custom_program_11": "Custom program 11",
          "custom_program_12": "Custom program 12",
          "custom_program_13": "Custom program 13",
          "custom_program_14": "Custom program 14",
          "custom_program_15": "Custom program 15",
          "custom_program_16": "Custom program 16",
          "custom_program_17": "Custom program 17",
          "custom_program_18": "Custom program 18",
          "custom_program_19": "Custom program 19",
          "custom_program_20": "Custom program 20",
          "drop_cookies_1_tray": "Drop cookies (1 tray)",
          "drop_cookies_2_trays": "Drop cookies (2 trays)",
          "dark_garments": "Dark garments",
<<<<<<< HEAD
          "decrystallize_honey": "Decrystallize honey",
=======
          "dark_mixed_grain_bread": "Dark mixed grain bread",
          "decrystallise_honey": "Decrystallise honey",
>>>>>>> 0eb1a587
          "defrost": "Defrost",
          "defrosting_with_microwave": "Defrosting with microwave",
          "defrosting_with_steam": "Defrosting with steam",
          "delicates": "Delicates",
          "denim": "Denim",
          "descale": "Descale",
          "descaling": "Appliance descaling",
          "dissolve_gelatine": "Dissolve gelatine",
          "down_duvets": "Down duvets",
          "down_filled_items": "Down-filled items",
          "drain_spin": "Drain/spin",
          "duck": "Duck",
          "dutch_hash": "Dutch hash",
          "eco": "ECO",
          "eco_40_60": "ECO 40-60",
          "eco_fan_heat": "ECO fan heat",
          "eco_steam_cooking": "ECO steam cooking",
          "economy_grill": "Economy grill",
          "eggplant_diced": "Eggplant (diced)",
          "eggplant_sliced": "Eggplant (sliced)",
          "endive_halved": "Endive (halved)",
          "endive_quartered": "Endive (quartered)",
          "endive_strips": "Endive (strips)",
          "espresso": "Espresso",
          "espresso_macchiato": "Espresso macchiato",
          "evaporate_water": "Evaporate water",
          "express": "Express",
          "express_20": "Express 20'",
          "extra_quiet": "Extra quiet",
          "fan_grill": "Fan grill",
          "fan_plus": "Fan plus",
          "fennel_halved": "Fennel (halved)",
          "fennel_quartered": "Fennel (quartered)",
          "fennel_strips": "Fennel (strips)",
          "first_wash": "First wash",
          "flat_bread": "Flat bread",
          "flat_white": "Flat white",
          "freshen_up": "Freshen up",
          "fruit_streusel_cake": "Fruit streusel cake",
          "fruit_flan_puff_pastry": "Fruit flan, puff pastry",
          "fruit_flan_short_crust_pastry": "Fruit flan, short crust pastry",
          "fruit_tea": "Fruit tea",
          "full_grill": "Full grill",
          "gentle": "Gentle",
          "gentle_denim": "Gentle denim",
          "gentle_minimum_iron": "Gentle minimum iron",
          "gentle_smoothing": "Gentle smoothing",
          "german_turnip_cut_into_batons": "German turnip (cut into batons)",
          "german_turnip_diced": "German turnip (diced)",
          "gilt_head_bream_fillet": "Gilt-head bream (fillet)",
          "gilt_head_bream_whole": "Gilt-head bream (whole)",
          "ginger_loaf": "Ginger loaf",
          "glasses_warm": "Glasses warm",
          "gnocchi_fresh": "Gnocchi (fresh)",
          "goose_barnacles": "Goose barnacles",
          "goose_stuffed": "Goose stuffed",
          "goose_unstuffed": "Goose unstuffed",
          "gooseberries": "Gooseberries",
          "goulash_soup": "Goulash soup",
          "green_asparagus_medium": "Green asparagus (medium)",
          "green_asparagus_thick": "Green asparagus (thick)",
          "green_asparagus_thin": "Green asparagus (thin)",
          "green_beans_cut": "Green beans (cut)",
          "green_beans_whole": "Green beans (whole)",
          "green_cabbage_cut": "Green cabbage (cut)",
          "green_spelt_cracked": "Green spelt (cracked)",
          "green_spelt_whole": "Green spelt (whole)",
          "green_split_peas": "Green split peas",
          "green_tea": "Green tea",
          "greenage_plums": "Greenage plums",
          "halibut_fillet_2_cm": "Halibut (fillet, 2 cm)",
          "halibut_fillet_3_cm": "Halibut (fillet, 3 cm)",
          "ham_roast": "Ham roast",
          "heating_damp_flannels": "Heating damp flannels",
          "hens_eggs_size_l_hard": "Hen’s eggs (size „L“, hard)",
          "hens_eggs_size_l_medium": "Hen’s eggs (size „L“, medium)",
          "hens_eggs_size_l_soft": "Hen’s eggs (size „L“, soft)",
          "hens_eggs_size_m_hard": "Hen’s eggs (size „M“, hard)",
          "hens_eggs_size_m_medium": "Hen’s eggs (size „M“, medium)",
          "hens_eggs_size_m_soft": "Hen’s eggs (size „M“, soft)",
          "hens_eggs_size_s_hard": "Hen’s eggs (size „S“, hard)",
          "hens_eggs_size_s_medium": "Hen’s eggs (size „S“, medium)",
          "hens_eggs_size_s_soft": "Hen’s eggs (size „S“, soft)",
          "hens_eggs_size_xl_hard": "Hen’s eggs (size „XL“, hard)",
          "hens_eggs_size_xl_medium": "Hen’s eggs (size „XL“, medium)",
          "hens_eggs_size_xl_soft": "Hen’s eggs (size „XL“, soft)",
          "herbal_tea": "Herbal tea",
          "hot_milk": "Hot milk",
          "hot_water": "Hot water",
          "huanghuanian_rapid_steam_cooking": "Huanghuanian (rapid steam cooking)",
          "huanghuanian_steam_cooking": "Huanghuanian (steam cooking)",
          "hygiene": "Hygiene",
          "intensive": "Intensive",
          "intensive_bake": "Intensive bake",
          "iridescent_shark_fillet": "Iridescent shark (fillet)",
          "japanese_tea": "Japanese tea",
          "jasmine_rice_rapid_steam_cooking": "Jasmine rice (rapid steam cooking)",
          "jasmine_rice_steam_cooking": "Jasmine rice (steam cooking)",
          "jerusalem_artichoke_diced": "Jerusalem artichoke (diced)",
          "jerusalem_artichoke_sliced": "Jerusalem artichoke (sliced)",
          "kale_cut": "Kale (cut)",
          "kasseler_piece": "Kasseler (piece)",
          "kasseler_slice": "Kasseler (slice)",
          "keeping_warm": "Keeping warm",
          "king_prawns": "King prawns",
          "knuckle_of_pork_cured": "Knuckle of pork (cured)",
          "knuckle_of_pork_fresh": "Knuckle of pork (fresh)",
          "large_pillows": "Large pillows",
          "large_shrimps": "Large shrimps",
          "latte_macchiato": "Latte macchiato",
          "leek_pieces": "Leek (pieces)",
          "leek_rings": "Leek (rings)",
          "leg_of_lamb": "Leg of lamb",
          "lemon_meringue_pie": "Lemon meringue pie",
          "linzer_augen_1_tray": "Linzer Augen (1 tray)",
          "linzer_augen_2_trays": "Linzer Augen (2 trays)",
          "long_coffee": "Long coffee",
          "long_grain_rice_general_rapid_steam_cooking": "Long grain rice (general, rapid steam cooking)",
          "long_grain_rice_general_steam_cooking": "Long grain rice (general, steam cooking)",
          "low_temperature_cooking": "Low temperature cooking",
          "maintenance": "Maintenance program",
          "madeira_cake": "Madeira cake",
          "make_yoghurt": "Make yoghurt",
          "mangel_cut": "Mangel (cut)",
          "marble_cake": "Marble cake",
          "meat_for_soup_back_or_top_rib": "Meat for soup (back or top rib)",
          "meat_for_soup_brisket": "Meat for soup (brisket)",
          "meat_for_soup_leg_steak": "Meat for soup (leg steak)",
          "meat_loaf": "Meat loaf",
          "meat_with_rice": "Meat with rice",
          "melt_chocolate": "Melt chocolate",
          "menu_cooking": "Menu cooking",
          "microwave": "Microwave",
          "milk_foam": "Milk foam",
          "milk_pipework_clean": "Milk pipework clean",
          "milk_pipework_rinse": "Milk pipework rinse",
          "millet": "Millet",
          "minimum_iron": "Minimum iron",
          "mirabelles": "Mirabelles",
          "mixed_rye_bread": "Mixed rye bread",
          "moisture_plus_auto_roast": "Moisture plus + Auto roast",
          "moisture_plus_conventional_heat": "Moisture plus + Conventional heat",
          "moisture_plus_fan_plus": "Moisture plus + Fan plus",
          "moisture_plus_intensive_bake": "Moisture plus + Intensive bake",
          "multigrain_rolls": "Multigrain rolls",
          "mushrooms_diced": "Mushrooms (diced)",
          "mushrooms_halved": "Mushrooms (halved)",
          "mushrooms_quartered": "Mushrooms (quartered)",
          "mushrooms_sliced": "Mushrooms (sliced)",
          "mushrooms_whole": "Mushrooms (whole)",
          "mussels": "Mussels",
          "mussels_in_sauce": "Mussels in sauce",
          "nectarines_peaches_halved_skinning": "Nectarines/peaches (halved, skinning)",
          "nectarines_peaches_halved_steam_cooking": "Nectarines/peaches (halved, steam cooking)",
          "nectarines_peaches_quartered": "Nectarines/peaches (quartered)",
          "nectarines_peaches_wedges": "Nectarines/peaches (wedges)",
          "nile_perch_fillet_2_cm": "Nile perch (fillet, 2 cm)",
          "nile_perch_fillet_3_cm": "Nile perch (fillet, 3 cm)",
          "no_program": "No program",
          "normal": "[%key:common::state::normal%]",
          "oats_cracked": "Oats (cracked)",
          "oats_whole": "Oats (whole)",
          "osso_buco": "Osso buco",
          "outerwear": "Outerwear",
          "oyster_mushroom_diced": "Oyster mushroom (diced)",
          "oyster_mushroom_strips": "Oyster mushroom (strips)",
          "oyster_mushroom_whole": "Oyster mushroom (whole)",
          "parboiled_rice_rapid_steam_cooking": "Parboiled rice (rapid steam cooking)",
          "parboiled_rice_steam_cooking": "Parboiled rice (steam cooking)",
          "parisian_carrots_large": "Parisian carrots (large)",
          "parisian_carrots_medium": "Parisian carrots (medium)",
          "parisian_carrots_small": "Parisian carrots (small)",
          "parsley_root_cut_into_batons": "Parsley root (cut into batons)",
          "parsley_root_diced": "Parsley root (diced)",
          "parsley_root_sliced": "Parsley root (sliced)",
          "parsnip_cut_into_batons": "Parsnip (cut into batons)",
          "parsnip_diced": "Parsnip (diced)",
          "parsnip_sliced": "Parsnip (sliced)",
          "pasta_paela": "Pasta/paella",
          "pears_halved": "Pears (halved)",
          "pears_quartered": "Pears (quartered)",
          "pears_to_cook_large_halved": "Pears to cook (large, halved)",
          "pears_to_cook_large_quartered": "Pears to cook (large, quartered)",
          "pears_to_cook_large_whole": "Pears to cook (large, whole)",
          "pears_to_cook_medium_halved": "Pears to cook (medium, halved)",
          "pears_to_cook_medium_quartered": "Pears to cook (medium, quartered)",
          "pears_to_cook_medium_whole": "Pears to cook (medium, whole)",
          "pears_to_cook_small_halved": "Pears to cook (small, halved)",
          "pears_to_cook_small_quartered": "Pears to cook (small, quartered)",
          "pears_to_cook_small_whole": "Pears to cook (small, whole)",
          "pears_wedges": "Pears (wedges)",
          "peas": "Peas",
          "pepper_diced": "Pepper (diced)",
          "pepper_halved": "Pepper (halved)",
          "pepper_quartered": "Pepper (quartered)",
          "pepper_strips": "Pepper (strips)",
          "perch_fillet_2_cm": "Perch (fillet, 2 cm)",
          "perch_fillet_3_cm": "Perch (fillet, 3 cm)",
          "perch_whole": "Perch (whole)",
          "pike_fillet": "Pike (fillet)",
          "pike_piece": "Pike (piece)",
          "pillows": "Pillows",
          "pinto_beans": "Pinto beans",
          "pizza_oil_cheese_dough_baking_tray": "Pizza, oil cheese dough (baking tray)",
          "pizza_oil_cheese_dough_round_baking_tine": "Pizza, oil cheese dough (round baking tine)",
          "pizza_yeast_dough_baking_tray": "Pizza, yeast dough (baking tray)",
          "pizza_yeast_dough_round_baking_tine": "Pizza, yeast dough (round baking tine)",
          "plaice_fillet_1_cm": "Plaice (fillet, 1 cm)",
          "plaice_fillet_2_cm": "Plaice (fillet, 2 cm)",
          "plaice_whole_2_cm": "Plaice (whole, 2 cm)",
          "plaice_whole_3_cm": "Plaice (whole, 3 cm)",
          "plaice_whole_4_cm": "Plaice (whole, 4 cm)",
          "plaited_loaf": "Plaited loaf",
          "plaited_swiss_loaf": "Plaited swiss loaf",
          "plums_halved": "Plums (halved)",
          "plums_whole": "Plums (whole)",
          "pointed_cabbage_cut": "Pointed cabbage (cut)",
          "polenta": "Polenta",
          "polenta_swiss_style_coarse_polenta": "Polenta Swiss style (coarse polenta)",
          "polenta_swiss_style_fine_polenta": "Polenta Swiss style (fine polenta)",
          "polenta_swiss_style_medium_polenta": "Polenta Swiss style (medium polenta)",
          "popcorn": "Popcorn",
          "pork_belly": "Pork belly",
          "pork_fillet_low_temperature_cooking": "Pork fillet (low temperature cooking)",
          "pork_fillet_roast": "Pork fillet (roast)",
          "pork_smoked_ribs_low_temperature_cooking": "Pork smoked ribs (low temperature cooking)",
          "pork_smoked_ribs_roast": "Pork smoked ribs (roast)",
          "pork_tenderloin_medaillons_3_cm": "Pork tenderloin (medaillons, 3 cm)",
          "pork_tenderloin_medaillons_4_cm": "Pork tenderloin (medaillons, 4 cm)",
          "pork_tenderloin_medaillons_5_cm": "Pork tenderloin (medaillons, 5 cm)",
          "pork_with_crackling": "Pork with crackling",
          "potato_cheese_gratin": "Potato cheese gratin",
          "potato_dumplings_half_half_boil_in_bag": "Potato dumplings (half/half, boil-in-bag)",
          "potato_dumplings_half_half_deep_frozen": "Potato dumplings (half/half, deep-frozen)",
          "potato_dumplings_raw_boil_in_bag": "Potato dumplings (raw, boil-in-bag)",
          "potato_dumplings_raw_deep_frozen": "Potato dumplings (raw, deep-frozen)",
          "potato_gratin": "Potato gratin",
          "potatoes_floury_diced": "Potatoes (floury, diced)",
          "potatoes_floury_halved": "Potatoes (floury, halved)",
          "potatoes_floury_quartered": "Potatoes (floury, quartered)",
          "potatoes_floury_whole_large": "Potatoes (floury, whole, large)",
          "potatoes_floury_whole_medium": "Potatoes (floury, whole, medium)",
          "potatoes_floury_whole_small": "Potatoes (floury, whole, small)",
          "potatoes_in_the_skin_floury_large": "Potatoes (in the skin, floury, large)",
          "potatoes_in_the_skin_floury_medium": "Potatoes (in the skin, floury, medium)",
          "potatoes_in_the_skin_floury_small": "Potatoes (in the skin, floury, small)",
          "potatoes_in_the_skin_mainly_waxy_large": "Potatoes (in the skin, mainly waxy, large)",
          "potatoes_in_the_skin_mainly_waxy_medium": "Potatoes (in the skin, mainly waxy, medium)",
          "potatoes_in_the_skin_mainly_waxy_small": "Potatoes (in the skin, mainly waxy, small)",
          "potatoes_in_the_skin_waxy_large_rapid_steam_cooking": "Potatoes (in the skin, waxy, large, rapid steam cooking)",
          "potatoes_in_the_skin_waxy_large_steam_cooking": "Potatoes (in the skin, waxy, large, steam cooking)",
          "potatoes_in_the_skin_waxy_medium_rapid_steam_cooking": "Potatoes (in the skin, waxy, medium, rapid steam cooking)",
          "potatoes_in_the_skin_waxy_medium_steam_cooking": "Potatoes (in the skin, waxy, medium, steam cooking)",
          "potatoes_in_the_skin_waxy_small_rapid_steam_cooking": "Potatoes (in the skin, waxy, small, rapid steam cooking)",
          "potatoes_in_the_skin_waxy_small_steam_cooking": "Potatoes (in the skin, waxy, small, steam cooking)",
          "potatoes_mainly_waxy_diced": "Potatoes (mainly waxy, diced)",
          "potatoes_mainly_waxy_halved": "Potatoes (mainly waxy, halved)",
          "potatoes_mainly_waxy_large": "Potatoes (mainly waxy, large)",
          "potatoes_mainly_waxy_medium": "Potatoes (mainly waxy, medium)",
          "potatoes_mainly_waxy_quartered": "Potatoes (mainly waxy, quartered)",
          "potatoes_mainly_waxy_small": "Potatoes (mainly waxy, small)",
          "potatoes_waxy_diced": "Potatoes (waxy, diced)",
          "potatoes_waxy_halved": "Potatoes (waxy, halved)",
          "potatoes_waxy_quartered": "Potatoes (waxy, quartered)",
          "potatoes_waxy_whole_large": "Potatoes (waxy, whole, large)",
          "potatoes_waxy_whole_medium": "Potatoes (waxy, whole, medium)",
          "potatoes_waxy_whole_small": "Potatoes (waxy, whole, small)",
          "poularde_breast": "Poularde breast",
          "poularde_whole": "Poularde (whole)",
          "power_wash": "PowerWash",
          "prawns": "Prawns",
          "proofing": "Proofing",
          "prove_15_min": "Prove for 15 min",
          "prove_30_min": "Prove for 30 min",
          "prove_45_min": "Prove for 45 min",
          "prove_dough": "Prove dough",
          "pumpkin_diced": "Pumpkin (diced)",
          "pumpkin_risotto": "Pumpkin risotto",
          "pumpkin_soup": "Pumpkin soup",
          "pyrolytic": "Pyrolytic",
          "quiche_lorraine": "Quiche Lorraine",
          "quick_mw": "Quick MW",
          "quick_power_wash": "QuickPowerWash",
          "quinces_diced": "Quinces (diced)",
          "quinoa": "Quinoa",
          "rabbit": "Rabbit",
          "rack_of_lamb_with_vegetables": "Rack of lamb with vegetables",
          "rapid_steam_cooking": "Rapid steam cooking",
          "ravioli_fresh": "Ravioli (fresh)",
          "razor_clams_large": "Razor clams (large)",
          "razor_clams_medium": "Razor clams (medium)",
          "razor_clams_small": "Razor clams (small)",
          "red_beans": "Red beans",
          "red_cabbage_cut": "Red cabbage (cut)",
          "red_lentils": "Red lentils",
          "red_snapper_fillet_2_cm": "Red snapper (fillet, 2 cm)",
          "red_snapper_fillet_3_cm": "Red snapper (fillet, 3 cm)",
          "redfish_fillet_2_cm": "Redfish (fillet, 2 cm)",
          "redfish_fillet_3_cm": "Redfish (fillet, 3 cm)",
          "redfish_piece": "Redfish (piece)",
          "reheating_with_microwave": "Reheating with microwave",
          "reheating_with_steam": "Reheating with steam",
          "rhubarb_chunks": "Rhubarb chunks",
          "rice_pudding_rapid_steam_cooking": "Rice pudding (rapid steam cooking)",
          "rice_pudding_steam_cooking": "Rice pudding (steam cooking)",
          "rinse": "Rinse",
          "rinse_out_lint": "Rinse out lint",
          "rinse_salt": "Rinse salt",
          "risotto": "Risotto",
          "ristretto": "Ristretto",
          "roast_beef_low_temperature_cooking": "Roast beef (low temperature cooking)",
          "roast_beef_roast": "Roast beef (roast)",
          "romanesco_florets_large": "Romanesco florets (large)",
          "romanesco_florets_medium": "Romanesco florets (medium)",
          "romanesco_florets_small": "Romanesco florets (small)",
          "romanesco_whole_large": "Romanesco (whole, large)",
          "romanesco_whole_medium": "Romanesco (whole, medium)",
          "romanesco_whole_small": "Romanesco (whole, small)",
          "round_grain_rice_general_rapid_steam_cooking": "Round grain rice (general, rapid steam cooking)",
          "round_grain_rice_general_steam_cooking": "Round grain rice (general, steam cooking)",
          "runner_beans_pieces": "Runner beans (pieces)",
          "runner_beans_sliced": "Runner beans (sliced)",
          "runner_beans_whole": "Runner beans (whole)",
          "rye_cracked": "Rye (cracked)",
          "rye_rolls": "Rye rolls",
          "rye_whole": "Rye (whole)",
          "sachertorte": "Sachertorte",
          "saddle_of_lamb_low_temperature_cooking": "Saddle of lamb (low temperature cooking)",
          "saddle_of_lamb_roast": "Saddle of lamb (roast)",
          "saddle_of_roebuck": "Saddle of roebuck",
          "saddle_of_veal_low_temperature_cooking": "Saddle of veal (low temperature cooking)",
          "saddle_of_veal_roast": "Saddle of veal (roast)",
          "saddle_of_venison": "Saddle of venison",
          "salmon_fillet": "Salmon fillet",
          "salmon_fillet_2_cm": "Salmon (fillet, 2 cm)",
          "salmon_fillet_3_cm": "Salmon (fillet, 3 cm)",
          "salmon_piece": "Salmon (piece)",
          "salmon_steak_2_cm": "Salmon (steak, 2 cm)",
          "salmon_steak_3_cm": "Salmon (steak, 3 cm)",
          "salmon_trout": "Salmon trout",
          "saucisson": "Saucisson",
          "savoy_cabbage_cut": "Savoy cabbage (cut)",
          "scallops": "Scallops",
          "schupfnudeln_potato_noodels": "Schupfnudeln (potato noodels)",
          "sea_devil_fillet_3_cm": "Sea devil (fillet, 3 cm)",
          "sea_devil_fillet_4_cm": "Sea devil (fillet, 4 cm)",
          "seeded_loaf": "Seeded loaf",
          "separate_rinse_starch": "Separate rinse/starch",
          "shabbat_program": "Shabbat program",
          "sheyang_rapid_steam_cooking": "Sheyang (rapid steam cooking)",
          "sheyang_steam_cooking": "Sheyang (steam cooking)",
          "shirts": "Shirts",
          "silent": "Silent",
          "silks": "Silks",
          "silks_handcare": "Silks handcare",
          "silverside_10_cm": "Silverside (10 cm)",
          "silverside_5_cm": "Silverside (5 cm)",
          "silverside_7_5_cm": "Silverside (7.5 cm)",
          "simiao_rapid_steam_cooking": "Simiao (rapid steam cooking)",
          "simiao_steam_cooking": "Simiao (steam cooking)",
          "small_shrimps": "Small shrimps",
          "smoothing": "Smoothing",
          "snow_pea": "Snow pea",
          "soak": "Soak",
          "solar_save": "SolarSave",
          "soup_hen": "Soup hen",
          "sour_cherries": "Sour cherries",
          "sous_vide": "Sous-vide",
          "spaetzle_fresh": "Spätzle (fresh)",
          "spelt_bread": "Spelt bread",
          "spelt_cracked": "Spelt (cracked)",
          "spelt_whole": "Spelt (whole)",
          "spinach": "Spinach",
          "sponge_base": "Sponge base",
          "sportswear": "Sportswear",
          "spot": "Spot",
          "springform_tin_15cm": "Springform tin 15cm",
          "springform_tin_20cm": "Springform tin 20cm",
          "springform_tin_25cm": "Springform tin 25cm",
          "standard_pillows": "Standard pillows",
          "starch": "Starch",
          "steam_care": "Steam care",
          "steam_cooking": "Steam cooking",
          "steam_smoothing": "Steam smoothing",
          "sterilize_crockery": "Sterilize crockery",
          "stollen": "Stollen",
          "stuffed_cabbage": "Stuffed cabbage",
          "sweat_onions": "Sweat onions",
          "swede_cut_into_batons": "Swede (cut into batons)",
          "swede_diced": "Swede (diced)",
          "sweet_cheese_dumplings": "Sweet cheese dumplings",
          "sweet_cherries": "Sweet cherries",
          "swiss_farmhouse_bread": "Swiss farmhouse bread",
          "swiss_roll": "Swiss roll",
          "swiss_toffee_cream_100_ml": "Swiss toffee cream (100 ml)",
          "swiss_toffee_cream_150_ml": "Swiss toffee cream (150 ml)",
          "tagliatelli_fresh": "Tagliatelli (fresh)",
          "tall_items": "Tall items",
          "tart_flambe": "Tart flambè",
          "teltow_turnip_diced": "Teltow turnip (diced)",
          "teltow_turnip_sliced": "Teltow turnip (sliced)",
          "tiger_bread": "Tiger bread",
          "tilapia_fillet_1_cm": "Tilapia (fillet, 1 cm)",
          "tilapia_fillet_2_cm": "Tilapia (fillet, 2 cm)",
          "toffee_date_dessert_one_large": "Toffee-date dessert (one large)",
          "toffee_date_dessert_several_small": "Toffee-date dessert (several small)",
          "top_heat": "Top heat",
          "tortellini_fresh": "Tortellini (fresh)",
          "trainers": "Trainers",
          "treacle_sponge_pudding_one_large": "Treacle sponge pudding (one large)",
          "treacle_sponge_pudding_several_small": "Treacle sponge pudding (several small)",
          "trout": "Trout",
          "tuna_fillet_2_cm": "Tuna (fillet, 2 cm)",
          "tuna_fillet_3_cm": "Tuna (fillet, 3 cm)",
          "tuna_steak": "Tuna (steak)",
          "turbo": "Turbo",
          "turbot_fillet_2_cm": "Turbot (fillet, 2 cm)",
          "turbot_fillet_3_cm": "Turbot (fillet, 3 cm)",
          "turkey_breast": "Turkey breast",
          "turkey_drumsticks": "Turkey drumsticks",
          "turkey_whole": "Turkey",
          "uonumma_koshihikari_rapid_steam_cooking": "Uonumma Koshihikari (rapid steam cooking)",
          "uonumma_koshihikari_steam_cooking": "Uonumma Koshihikari (steam cooking)",
          "vanilla_biscuits_1_tray": "Vanilla biscuits (1 tray)",
          "vanilla_biscuits_2_trays": "Vanilla biscuits (2 trays)",
          "veal_fillet_low_temperature_cooking": "Veal fillet (low temperature cooking)",
          "veal_fillet_medaillons_1_cm": "Veal fillet (medaillons, 1 cm)",
          "veal_fillet_medaillons_2_cm": "Veal fillet (medaillons, 2 cm)",
          "veal_fillet_medaillons_3_cm": "Veal fillet (medaillons, 3 cm)",
          "veal_fillet_roast": "Veal fillet (roast)",
          "veal_fillet_whole": "Veal fillet (whole)",
          "veal_knuckle": "Veal knuckle",
          "veal_sausages": "Veal sausages",
          "venus_clams": "Venus clams",
          "very_hot_water": "Very hot water",
          "viennese_apple_strudel": "Viennese apple strudel",
          "viennese_silverside": "Viennese silverside",
          "walnut_bread": "Walnut bread",
          "walnut_muffins": "Walnut muffins",
          "warm_air": "Warm air",
          "wheat_cracked": "Wheat (cracked)",
          "wheat_whole": "Wheat (whole)",
          "white_asparagus_medium": "White asparagus (medium)",
          "white_asparagus_thick": "White asparagus (thick)",
          "white_asparagus_thin": "White asparagus (thin)",
          "white_beans": "White beans",
          "white_bread_baking_tin": "White bread (baking tin)",
          "white_bread_on_tray": "White bread (tray)",
          "white_rolls": "White rolls",
          "white_tea": "White tea",
          "whole_ham_reheating": "Whole ham (reheating)",
          "whole_ham_steam_cooking": "Whole ham (steam cooking)",
          "wholegrain_rice": "Wholegrain rice",
          "wild_rice": "Wild rice",
          "woollens": "Woollens",
          "woollens_handcare": "Woollens hand care",
          "wuchang_rapid_steam_cooking": "Wuchang (rapid steam cooking)",
          "wuchang_steam_cooking": "Wuchang (steam cooking)",
          "yam_halved": "Yam (halved)",
          "yam_quartered": "Yam (quartered)",
          "yam_strips": "Yam (strips)",
          "yeast_dumplings_fresh": "Yeast dumplings (fresh)",
          "yellow_beans_cut": "Yellow beans (cut)",
          "yellow_beans_whole": "Yellow beans (whole)",
          "yellow_split_peas": "Yellow split peas",
          "yom_tov": "Yom tov",
          "yorkshire_pudding": "Yorkshire pudding",
          "zander_fillet": "Zander (fillet)"
        },
        "state_attributes": {
          "profile": {
            "name": "Profile",
            "state": {
              "profile_1": "Profile 1",
              "profile_2": "Profile 2",
              "profile_3": "Profile 3",
              "profile_4": "Profile 4",
              "profile_5": "Profile 5"
            }
          }
        }
      },
      "spin_speed": {
        "name": "Spin speed"
      },
      "status": {
        "name": "Status",
        "state": {
          "autocleaning": "Automatic cleaning",
          "failure": "Failure",
          "idle": "[%key:common::state::idle%]",
          "not_connected": "Not connected",
          "off": "[%key:common::state::off%]",
          "on": "[%key:common::state::on%]",
          "pause": "Pause",
          "program_ended": "Program ended",
          "program_interrupted": "Program interrupted",
          "programmed": "Programmed",
          "rinse_hold": "Rinse hold",
          "in_use": "In use",
          "service": "Service",
          "supercooling": "Supercooling",
          "supercooling_superfreezing": "Supercooling/superfreezing",
          "superfreezing": "Superfreezing",
          "superheating": "Superheating",
          "waiting_to_start": "Waiting to start"
        }
      },
      "temperature_zone_2": {
        "name": "Temperature zone 2"
      },
      "temperature_zone_3": {
        "name": "Temperature zone 3"
      },
      "water_consumption": {
        "name": "Water consumption"
      },
      "core_temperature": {
        "name": "Core temperature"
      },
      "target_temperature": {
        "name": "Target temperature"
      },
      "core_target_temperature": {
        "name": "Core target temperature"
      },
      "energy_forecast": {
        "name": "Energy forecast"
      },
      "water_forecast": {
        "name": "Water forecast"
      }
    },
    "switch": {
      "power": {
        "name": "Power"
      },
      "supercooling": {
        "name": "Supercooling"
      },
      "superfreezing": {
        "name": "Superfreezing"
      }
    }
  },
  "exceptions": {
    "config_entry_auth_failed": {
      "message": "Authentication failed. Please log in again."
    },
    "config_entry_not_ready": {
      "message": "Error while loading the integration."
    },
    "invalid_target": {
      "message": "Invalid device targeted."
    },
    "get_programs_error": {
      "message": "'Get programs' action failed: {status} / {message}"
    },
    "set_program_error": {
      "message": "'Set program' action failed: {status} / {message}"
    },
    "set_program_oven_error": {
      "message": "'Set program on oven' action failed: {status} / {message}"
    },
    "set_state_error": {
      "message": "Failed to set state for {entity}."
    }
  },
  "services": {
    "get_programs": {
      "name": "Get programs",
      "description": "Returns a list of available programs.",
      "fields": {
        "device_id": {
          "description": "[%key:component::miele::services::set_program::fields::device_id::description%]",
          "name": "[%key:component::miele::services::set_program::fields::device_id::name%]"
        }
      }
    },
    "set_program": {
      "name": "Set program",
      "description": "Sets and starts a program on the appliance.",
      "fields": {
        "device_id": {
          "description": "The target device for this action.",
          "name": "Device"
        },
        "program_id": {
          "description": "The ID of the program to set.",
          "name": "Program ID"
        }
      }
    },
    "set_program_oven": {
      "name": "Set program on oven",
      "description": "[%key:component::miele::services::set_program::description%]",
      "fields": {
        "device_id": {
          "description": "[%key:component::miele::services::set_program::fields::device_id::description%]",
          "name": "[%key:component::miele::services::set_program::fields::device_id::name%]"
        },
        "program_id": {
          "description": "[%key:component::miele::services::set_program::fields::program_id::description%]",
          "name": "[%key:component::miele::services::set_program::fields::program_id::name%]"
        },
        "temperature": {
          "description": "The target temperature for the oven program.",
          "name": "[%key:component::sensor::entity_component::temperature::name%]"
        },
        "duration": {
          "description": "The duration for the oven program.",
          "name": "[%key:component::sensor::entity_component::duration::name%]"
        }
      }
    }
  }
}<|MERGE_RESOLUTION|>--- conflicted
+++ resolved
@@ -337,11 +337,8 @@
       "program_id": {
         "name": "Program",
         "state": {
-<<<<<<< HEAD
           "one_tray": "1 tray",
           "two_trays": "2 trays",
-=======
->>>>>>> 0eb1a587
           "amaranth": "Amaranth",
           "almond_macaroons_1_tray": "Almond macaroons (1 tray)",
           "almond_macaroons_2_trays": "Almond macaroons (2 trays)",
@@ -526,12 +523,8 @@
           "drop_cookies_1_tray": "Drop cookies (1 tray)",
           "drop_cookies_2_trays": "Drop cookies (2 trays)",
           "dark_garments": "Dark garments",
-<<<<<<< HEAD
           "decrystallize_honey": "Decrystallize honey",
-=======
           "dark_mixed_grain_bread": "Dark mixed grain bread",
-          "decrystallise_honey": "Decrystallise honey",
->>>>>>> 0eb1a587
           "defrost": "Defrost",
           "defrosting_with_microwave": "Defrosting with microwave",
           "defrosting_with_steam": "Defrosting with steam",
