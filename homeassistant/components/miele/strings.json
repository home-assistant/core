{
  "application_credentials": {
    "description": "Navigate to [\"Get involved\" at Miele developer site]({register_url}) to request credentials then enter them below."
  },
  "config": {
    "step": {
      "confirm": {
        "description": "[%key:common::config_flow::description::confirm_setup%]"
      },
      "pick_implementation": {
        "title": "[%key:common::config_flow::title::oauth2_pick_implementation%]"
      },
      "reauth_confirm": {
        "title": "[%key:common::config_flow::title::reauth%]",
        "description": "The Miele integration needs to re-authenticate your account"
      }
    },
    "abort": {
      "already_configured": "[%key:common::config_flow::abort::already_configured_account%]",
      "already_in_progress": "[%key:common::config_flow::abort::already_in_progress%]",
      "authorize_url_timeout": "[%key:common::config_flow::abort::oauth2_authorize_url_timeout%]",
      "missing_configuration": "[%key:common::config_flow::abort::oauth2_missing_configuration%]",
      "no_url_available": "[%key:common::config_flow::abort::oauth2_no_url_available%]",
      "oauth_error": "[%key:common::config_flow::abort::oauth2_error%]",
      "oauth_failed": "[%key:common::config_flow::abort::oauth2_failed%]",
      "oauth_timeout": "[%key:common::config_flow::abort::oauth2_timeout%]",
      "oauth_unauthorized": "[%key:common::config_flow::abort::oauth2_unauthorized%]",
      "reauth_successful": "[%key:common::config_flow::abort::reauth_successful%]",
      "reconfigure_successful": "[%key:common::config_flow::abort::reconfigure_successful%]",
      "account_mismatch": "The used account does not match the original account",
      "user_rejected_authorize": "[%key:common::config_flow::abort::oauth2_user_rejected_authorize%]",
      "single_instance_allowed": "[%key:common::config_flow::abort::single_instance_allowed%]",
      "no_devices_found": "[%key:common::config_flow::abort::no_devices_found%]"
    },
    "create_entry": {
      "default": "[%key:common::config_flow::create_entry::authenticated%]"
    }
  },
  "device": {
    "coffee_system": {
      "name": "Coffee system"
    },
    "dishwasher": {
      "name": "Dishwasher"
    },
    "tumble_dryer": {
      "name": "Tumble dryer"
    },
    "fridge_freezer": {
      "name": "Fridge freezer"
    },
    "induction_hob": {
      "name": "Induction hob"
    },
    "oven": {
      "name": "Oven"
    },
    "oven_microwave": {
      "name": "Oven microwave"
    },
    "hob_highlight": {
      "name": "Hob highlight"
    },
    "steam_oven": {
      "name": "Steam oven"
    },
    "microwave": {
      "name": "Microwave"
    },
    "hood": {
      "name": "Hood"
    },
    "warming_drawer": {
      "name": "Warming drawer"
    },
    "steam_oven_combi": {
      "name": "Steam oven combi"
    },
    "wine_cabinet": {
      "name": "Wine cabinet"
    },
    "wine_conditioning_unit": {
      "name": "Wine conditioning unit"
    },
    "wine_unit": {
      "name": "Wine unit"
    },
    "refrigerator": {
      "name": "Refrigerator"
    },
    "freezer": {
      "name": "Freezer"
    },
    "robot_vacuum_cleander": {
      "name": "Robot vacuum cleaner"
    },
    "steam_oven_microwave": {
      "name": "Steam oven micro"
    },
    "dialog_oven": {
      "name": "Dialog oven"
    },
    "wine_cabinet_freezer": {
      "name": "Wine cabinet freezer"
    },
    "hob_extraction": {
      "name": "Hob with extraction"
    },
    "washer_dryer": {
      "name": "Washer dryer"
    },
    "washing_machine": {
      "name": "Washing machine"
    }
  },
  "entity": {
<<<<<<< HEAD
    "climate": {
      "freezer": {
        "name": "[%key:component::miele::device::freezer::name%]"
      },
      "refrigerator": {
        "name": "[%key:component::miele::device::refrigerator::name%]"
      },
      "wine_cabinet": {
        "name": "[%key:component::miele::device::wine_cabinet::name%]"
      },
      "zone_1": {
        "name": "Zone 1"
      },
      "zone_2": {
        "name": "Zone 2"
      },
      "zone_3": {
        "name": "Zone 3"
=======
    "button": {
      "start": {
        "name": "[%key:common::action::start%]"
      },
      "stop": {
        "name": "[%key:common::action::stop%]"
      },
      "pause": {
        "name": "[%key:common::action::pause%]"
>>>>>>> 5302964e
      }
    },
    "light": {
      "ambient_light": {
        "name": "Ambient light"
      },
      "light": {
        "name": "[%key:component::light::title%]"
      }
    },
    "sensor": {
      "status": {
        "name": "Status",
        "state": {
          "autocleaning": "Automatic cleaning",
          "failure": "Failure",
          "idle": "[%key:common::state::idle%]",
          "not_connected": "Not connected",
          "off": "[%key:common::state::off%]",
          "on": "[%key:common::state::on%]",
          "pause": "Pause",
          "program_ended": "Program ended",
          "program_interrupted": "Program interrupted",
          "programmed": "Programmed",
          "rinse_hold": "Rinse hold",
          "in_use": "In use",
          "service": "Service",
          "supercooling": "Supercooling",
          "supercooling_superfreezing": "Supercooling/superfreezing",
          "superfreezing": "Superfreezing",
          "superheating": "Superheating",
          "waiting_to_start": "Waiting to start"
        }
      }
    },
    "switch": {
      "power": {
        "name": "Power"
      },
      "supercooling": {
        "name": "Supercooling"
      },
      "superfreezing": {
        "name": "Superfreezing"
      }
    }
  },
  "exceptions": {
    "config_entry_auth_failed": {
      "message": "Authentication failed. Please log in again."
    },
    "config_entry_not_ready": {
      "message": "Error while loading the integration."
    },
    "set_state_error": {
      "message": "Failed to set state for {entity}."
    }
  }
}<|MERGE_RESOLUTION|>--- conflicted
+++ resolved
@@ -114,7 +114,25 @@
     }
   },
   "entity": {
-<<<<<<< HEAD
+    "button": {
+      "start": {
+        "name": "[%key:common::action::start%]"
+      },
+      "stop": {
+        "name": "[%key:common::action::stop%]"
+      },
+      "pause": {
+        "name": "[%key:common::action::pause%]"
+      }
+    },
+    "light": {
+      "ambient_light": {
+        "name": "Ambient light"
+      },
+      "light": {
+        "name": "[%key:component::light::title%]"
+      }
+    },
     "climate": {
       "freezer": {
         "name": "[%key:component::miele::device::freezer::name%]"
@@ -133,25 +151,6 @@
       },
       "zone_3": {
         "name": "Zone 3"
-=======
-    "button": {
-      "start": {
-        "name": "[%key:common::action::start%]"
-      },
-      "stop": {
-        "name": "[%key:common::action::stop%]"
-      },
-      "pause": {
-        "name": "[%key:common::action::pause%]"
->>>>>>> 5302964e
-      }
-    },
-    "light": {
-      "ambient_light": {
-        "name": "Ambient light"
-      },
-      "light": {
-        "name": "[%key:component::light::title%]"
       }
     },
     "sensor": {
