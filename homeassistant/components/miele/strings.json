{
  "application_credentials": {
    "description": "Navigate to [\"Get involved\" at Miele developer site]({register_url}) to request credentials then enter them below."
  },
  "config": {
    "step": {
      "confirm": {
        "description": "[%key:common::config_flow::description::confirm_setup%]"
      },
      "pick_implementation": {
        "title": "[%key:common::config_flow::title::oauth2_pick_implementation%]"
      },
      "reauth_confirm": {
        "title": "[%key:common::config_flow::title::reauth%]",
        "description": "The Miele integration needs to re-authenticate your account"
      }
    },
    "abort": {
      "already_configured": "[%key:common::config_flow::abort::already_configured_account%]",
      "already_in_progress": "[%key:common::config_flow::abort::already_in_progress%]",
      "authorize_url_timeout": "[%key:common::config_flow::abort::oauth2_authorize_url_timeout%]",
      "missing_configuration": "[%key:common::config_flow::abort::oauth2_missing_configuration%]",
      "no_url_available": "[%key:common::config_flow::abort::oauth2_no_url_available%]",
      "oauth_error": "[%key:common::config_flow::abort::oauth2_error%]",
      "oauth_failed": "[%key:common::config_flow::abort::oauth2_failed%]",
      "oauth_timeout": "[%key:common::config_flow::abort::oauth2_timeout%]",
      "oauth_unauthorized": "[%key:common::config_flow::abort::oauth2_unauthorized%]",
      "reauth_successful": "[%key:common::config_flow::abort::reauth_successful%]",
      "reconfigure_successful": "[%key:common::config_flow::abort::reconfigure_successful%]",
      "account_mismatch": "The used account does not match the original account",
      "user_rejected_authorize": "[%key:common::config_flow::abort::oauth2_user_rejected_authorize%]",
      "single_instance_allowed": "[%key:common::config_flow::abort::single_instance_allowed%]",
      "no_devices_found": "[%key:common::config_flow::abort::no_devices_found%]"
    },
    "create_entry": {
      "default": "[%key:common::config_flow::create_entry::authenticated%]"
    }
  },
  "device": {
    "coffee_system": {
      "name": "Coffee system"
    },
    "dishwasher": {
      "name": "Dishwasher"
    },
    "tumble_dryer": {
      "name": "Tumble dryer"
    },
    "fridge_freezer": {
      "name": "Fridge freezer"
    },
    "induction_hob": {
      "name": "Induction hob"
    },
    "oven": {
      "name": "Oven"
    },
    "oven_microwave": {
      "name": "Oven microwave"
    },
    "hob_highlight": {
      "name": "Hob highlight"
    },
    "steam_oven": {
      "name": "Steam oven"
    },
    "microwave": {
      "name": "Microwave"
    },
    "hood": {
      "name": "Hood"
    },
    "warming_drawer": {
      "name": "Warming drawer"
    },
    "steam_oven_combi": {
      "name": "Steam oven combi"
    },
    "wine_cabinet": {
      "name": "Wine cabinet"
    },
    "wine_conditioning_unit": {
      "name": "Wine conditioning unit"
    },
    "wine_unit": {
      "name": "Wine unit"
    },
    "refrigerator": {
      "name": "Refrigerator"
    },
    "freezer": {
      "name": "Freezer"
    },
    "robot_vacuum_cleander": {
      "name": "Robot vacuum cleaner"
    },
    "steam_oven_microwave": {
      "name": "Steam oven micro"
    },
    "dialog_oven": {
      "name": "Dialog oven"
    },
    "wine_cabinet_freezer": {
      "name": "Wine cabinet freezer"
    },
    "hob_extraction": {
      "name": "Hob with extraction"
    },
    "washer_dryer": {
      "name": "Washer dryer"
    },
    "washing_machine": {
      "name": "Washing machine"
    }
  },
  "entity": {
<<<<<<< HEAD
    "button": {
      "start": {
        "name": "[%key:common::action::start%]"
      },
      "stop": {
        "name": "[%key:common::action::stop%]"
      },
      "pause": {
        "name": "[%key:common::action::pause%]"
=======
    "light": {
      "ambient_light": {
        "name": "Ambient light"
      },
      "light": {
        "name": "[%key:component::light::title%]"
>>>>>>> f69484ba
      }
    },
    "sensor": {
      "status": {
        "name": "Status",
        "state": {
          "autocleaning": "Automatic cleaning",
          "failure": "Failure",
          "idle": "[%key:common::state::idle%]",
          "not_connected": "Not connected",
          "off": "[%key:common::state::off%]",
          "on": "[%key:common::state::on%]",
          "pause": "Pause",
          "program_ended": "Program ended",
          "program_interrupted": "Program interrupted",
          "programmed": "Programmed",
          "rinse_hold": "Rinse hold",
          "in_use": "In use",
          "service": "Service",
          "supercooling": "Supercooling",
          "supercooling_superfreezing": "Supercooling/superfreezing",
          "superfreezing": "Superfreezing",
          "superheating": "Superheating",
          "waiting_to_start": "Waiting to start"
        }
      }
    }
  },
  "exceptions": {
    "config_entry_auth_failed": {
      "message": "Authentication failed. Please log in again."
    },
    "config_entry_not_ready": {
      "message": "Error while loading the integration."
    },
    "set_state_error": {
      "message": "Failed to set state for {entity}."
    }
  }
}<|MERGE_RESOLUTION|>--- conflicted
+++ resolved
@@ -114,7 +114,6 @@
     }
   },
   "entity": {
-<<<<<<< HEAD
     "button": {
       "start": {
         "name": "[%key:common::action::start%]"
@@ -124,14 +123,14 @@
       },
       "pause": {
         "name": "[%key:common::action::pause%]"
-=======
+      }
+    },
     "light": {
       "ambient_light": {
         "name": "Ambient light"
       },
       "light": {
         "name": "[%key:component::light::title%]"
->>>>>>> f69484ba
       }
     },
     "sensor": {
