{
  "application_credentials": {
    "description": "Navigate to [\"Get involved\" at Miele developer site]({register_url}) to request credentials then enter them below."
  },
  "config": {
    "step": {
      "confirm": {
        "description": "[%key:common::config_flow::description::confirm_setup%]"
      },
      "pick_implementation": {
        "title": "[%key:common::config_flow::title::oauth2_pick_implementation%]"
      },
      "reauth_confirm": {
        "title": "[%key:common::config_flow::title::reauth%]",
        "description": "The Miele integration needs to re-authenticate your account"
      }
    },
    "abort": {
      "already_configured": "[%key:common::config_flow::abort::already_configured_account%]",
      "already_in_progress": "[%key:common::config_flow::abort::already_in_progress%]",
      "authorize_url_timeout": "[%key:common::config_flow::abort::oauth2_authorize_url_timeout%]",
      "missing_configuration": "[%key:common::config_flow::abort::oauth2_missing_configuration%]",
      "no_url_available": "[%key:common::config_flow::abort::oauth2_no_url_available%]",
      "oauth_error": "[%key:common::config_flow::abort::oauth2_error%]",
      "oauth_failed": "[%key:common::config_flow::abort::oauth2_failed%]",
      "oauth_timeout": "[%key:common::config_flow::abort::oauth2_timeout%]",
      "oauth_unauthorized": "[%key:common::config_flow::abort::oauth2_unauthorized%]",
      "reauth_successful": "[%key:common::config_flow::abort::reauth_successful%]",
      "reconfigure_successful": "[%key:common::config_flow::abort::reconfigure_successful%]",
      "account_mismatch": "The used account does not match the original account",
      "user_rejected_authorize": "[%key:common::config_flow::abort::oauth2_user_rejected_authorize%]",
      "single_instance_allowed": "[%key:common::config_flow::abort::single_instance_allowed%]",
      "no_devices_found": "[%key:common::config_flow::abort::no_devices_found%]"
    },
    "create_entry": {
      "default": "[%key:common::config_flow::create_entry::authenticated%]"
    }
  },
  "device": {
    "coffee_system": {
      "name": "Coffee system"
    },
    "dishwasher": {
      "name": "Dishwasher"
    },
    "tumble_dryer": {
      "name": "Tumble dryer"
    },
    "fridge_freezer": {
      "name": "Fridge freezer"
    },
    "induction_hob": {
      "name": "Induction hob"
    },
    "oven": {
      "name": "Oven"
    },
    "oven_microwave": {
      "name": "Oven microwave"
    },
    "hob_highlight": {
      "name": "Hob highlight"
    },
    "steam_oven": {
      "name": "Steam oven"
    },
    "microwave": {
      "name": "Microwave"
    },
    "hood": {
      "name": "Hood"
    },
    "warming_drawer": {
      "name": "Warming drawer"
    },
    "steam_oven_combi": {
      "name": "Steam oven combi"
    },
    "wine_cabinet": {
      "name": "Wine cabinet"
    },
    "wine_conditioning_unit": {
      "name": "Wine conditioning unit"
    },
    "wine_unit": {
      "name": "Wine unit"
    },
    "refrigerator": {
      "name": "Refrigerator"
    },
    "freezer": {
      "name": "Freezer"
    },
    "robot_vacuum_cleander": {
      "name": "Robot vacuum cleaner"
    },
    "steam_oven_microwave": {
      "name": "Steam oven micro"
    },
    "dialog_oven": {
      "name": "Dialog oven"
    },
    "wine_cabinet_freezer": {
      "name": "Wine cabinet freezer"
    },
    "hob_extraction": {
      "name": "Hob with extraction"
    },
    "washer_dryer": {
      "name": "Washer dryer"
    },
    "washing_machine": {
      "name": "Washing machine"
    }
  },
  "entity": {
<<<<<<< HEAD
    "climate": {
      "freezer": {
        "name": "[%key:component::miele::device::freezer::name%]"
      },
      "refrigerator": {
        "name": "[%key:component::miele::device::refrigerator::name%]"
      },
      "wine_cabinet": {
        "name": "[%key:component::miele::device::wine_cabinet::name%]"
      },
      "zone_1": {
        "name": "Zone 1"
      },
      "zone_2": {
        "name": "Zone 2"
      },
      "zone_3": {
        "name": "Zone 3"
=======
    "light": {
      "ambient_light": {
        "name": "Ambient light"
      },
      "light": {
        "name": "[%key:component::light::title%]"
>>>>>>> 2d27b5ac
      }
    },
    "sensor": {
      "status": {
        "name": "Status",
        "state": {
          "autocleaning": "Automatic cleaning",
          "failure": "Failure",
          "idle": "[%key:common::state::idle%]",
          "not_connected": "Not connected",
          "off": "[%key:common::state::off%]",
          "on": "[%key:common::state::on%]",
          "pause": "Pause",
          "program_ended": "Program ended",
          "program_interrupted": "Program interrupted",
          "programmed": "Programmed",
          "rinse_hold": "Rinse hold",
          "in_use": "In use",
          "service": "Service",
          "supercooling": "Supercooling",
          "supercooling_superfreezing": "Supercooling/superfreezing",
          "superfreezing": "Superfreezing",
          "superheating": "Superheating",
          "waiting_to_start": "Waiting to start"
        }
      }
    }
  },
  "exceptions": {
    "config_entry_auth_failed": {
      "message": "Authentication failed. Please log in again."
    },
    "config_entry_not_ready": {
      "message": "Error while loading the integration."
    },
    "set_state_error": {
      "message": "Failed to set state for {entity}."
    }
  }
}<|MERGE_RESOLUTION|>--- conflicted
+++ resolved
@@ -114,7 +114,6 @@
     }
   },
   "entity": {
-<<<<<<< HEAD
     "climate": {
       "freezer": {
         "name": "[%key:component::miele::device::freezer::name%]"
@@ -133,14 +132,14 @@
       },
       "zone_3": {
         "name": "Zone 3"
-=======
+      }
+    },
     "light": {
       "ambient_light": {
         "name": "Ambient light"
       },
       "light": {
         "name": "[%key:component::light::title%]"
->>>>>>> 2d27b5ac
       }
     },
     "sensor": {
