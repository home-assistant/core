{
  "application_credentials": {
    "description": "Navigate to [\"Get involved\" at Miele developer site]({register_url}) to request credentials then enter them below."
  },
  "config": {
    "step": {
      "confirm": {
        "description": "[%key:common::config_flow::description::confirm_setup%]"
      },
      "pick_implementation": {
        "title": "[%key:common::config_flow::title::oauth2_pick_implementation%]"
      },
      "reauth_confirm": {
        "title": "[%key:common::config_flow::title::reauth%]",
        "description": "The Miele integration needs to re-authenticate your account"
      }
    },
    "abort": {
      "already_configured": "[%key:common::config_flow::abort::already_configured_account%]",
      "already_in_progress": "[%key:common::config_flow::abort::already_in_progress%]",
      "authorize_url_timeout": "[%key:common::config_flow::abort::oauth2_authorize_url_timeout%]",
      "missing_configuration": "[%key:common::config_flow::abort::oauth2_missing_configuration%]",
      "no_url_available": "[%key:common::config_flow::abort::oauth2_no_url_available%]",
      "oauth_error": "[%key:common::config_flow::abort::oauth2_error%]",
      "oauth_failed": "[%key:common::config_flow::abort::oauth2_failed%]",
      "oauth_timeout": "[%key:common::config_flow::abort::oauth2_timeout%]",
      "oauth_unauthorized": "[%key:common::config_flow::abort::oauth2_unauthorized%]",
      "reauth_successful": "[%key:common::config_flow::abort::reauth_successful%]",
      "reconfigure_successful": "[%key:common::config_flow::abort::reconfigure_successful%]",
      "account_mismatch": "The used account does not match the original account",
      "user_rejected_authorize": "[%key:common::config_flow::abort::oauth2_user_rejected_authorize%]",
      "single_instance_allowed": "[%key:common::config_flow::abort::single_instance_allowed%]",
      "no_devices_found": "[%key:common::config_flow::abort::no_devices_found%]"
    },
    "create_entry": {
      "default": "[%key:common::config_flow::create_entry::authenticated%]"
    }
  },
  "device": {
    "coffee_system": {
      "name": "Coffee system"
    },
    "dishwasher": {
      "name": "Dishwasher"
    },
    "tumble_dryer": {
      "name": "Tumble dryer"
    },
    "fridge_freezer": {
      "name": "Fridge freezer"
    },
    "induction_hob": {
      "name": "Induction hob"
    },
    "oven": {
      "name": "Oven"
    },
    "oven_microwave": {
      "name": "Oven microwave"
    },
    "hob_highlight": {
      "name": "Hob highlight"
    },
    "steam_oven": {
      "name": "Steam oven"
    },
    "microwave": {
      "name": "Microwave"
    },
    "hood": {
      "name": "Hood"
    },
    "warming_drawer": {
      "name": "Warming drawer"
    },
    "steam_oven_combi": {
      "name": "Steam oven combi"
    },
    "wine_cabinet": {
      "name": "Wine cabinet"
    },
    "wine_conditioning_unit": {
      "name": "Wine conditioning unit"
    },
    "wine_unit": {
      "name": "Wine unit"
    },
    "refrigerator": {
      "name": "Refrigerator"
    },
    "freezer": {
      "name": "Freezer"
    },
    "robot_vacuum_cleander": {
      "name": "Robot vacuum cleaner"
    },
    "steam_oven_microwave": {
      "name": "Steam oven micro"
    },
    "dialog_oven": {
      "name": "Dialog oven"
    },
    "wine_cabinet_freezer": {
      "name": "Wine cabinet freezer"
    },
    "hob_extraction": {
      "name": "Hob with extraction"
    },
    "washer_dryer": {
      "name": "Washer dryer"
    },
    "washing_machine": {
      "name": "Washing machine"
    }
  },
  "entity": {
<<<<<<< HEAD
    "binary_sensor": {
      "notification_active": {
        "name": "Notification active"
      },
      "mobile_start": {
        "name": "Mobile start"
      },
      "remote_control": {
        "name": "Remote control"
      },
      "smart_grid": {
        "name": "Smart grid"
=======
    "light": {
      "ambient_light": {
        "name": "Ambient light"
      },
      "light": {
        "name": "[%key:component::light::title%]"
>>>>>>> eb4fa635
      }
    },
    "sensor": {
      "status": {
        "name": "Status",
        "state": {
          "autocleaning": "Automatic cleaning",
          "failure": "Failure",
          "idle": "[%key:common::state::idle%]",
          "not_connected": "Not connected",
          "off": "[%key:common::state::off%]",
          "on": "[%key:common::state::on%]",
          "pause": "Pause",
          "program_ended": "Program ended",
          "program_interrupted": "Program interrupted",
          "programmed": "Programmed",
          "rinse_hold": "Rinse hold",
          "in_use": "In use",
          "service": "Service",
          "supercooling": "Supercooling",
          "supercooling_superfreezing": "Supercooling/superfreezing",
          "superfreezing": "Superfreezing",
          "superheating": "Superheating",
          "waiting_to_start": "Waiting to start"
        }
      }
    }
  },
  "exceptions": {
    "config_entry_auth_failed": {
      "message": "Authentication failed. Please log in again."
    },
    "config_entry_not_ready": {
      "message": "Error while loading the integration."
    },
    "set_state_error": {
      "message": "Failed to set state for {entity}."
    }
  }
}<|MERGE_RESOLUTION|>--- conflicted
+++ resolved
@@ -114,7 +114,6 @@
     }
   },
   "entity": {
-<<<<<<< HEAD
     "binary_sensor": {
       "notification_active": {
         "name": "Notification active"
@@ -127,14 +126,12 @@
       },
       "smart_grid": {
         "name": "Smart grid"
-=======
     "light": {
       "ambient_light": {
         "name": "Ambient light"
       },
       "light": {
         "name": "[%key:component::light::title%]"
->>>>>>> eb4fa635
       }
     },
     "sensor": {
