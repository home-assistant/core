--- conflicted
+++ resolved
@@ -114,7 +114,6 @@
     }
   },
   "entity": {
-<<<<<<< HEAD
     "binary_sensor": {
       "notification_active": {
         "name": "Notification active"
@@ -127,7 +126,8 @@
       },
       "smart_grid": {
         "name": "Smart grid"
-=======
+      }
+    },
     "button": {
       "start": {
         "name": "[%key:common::action::start%]"
@@ -137,7 +137,6 @@
       },
       "pause": {
         "name": "[%key:common::action::pause%]"
->>>>>>> a783b6a0
       }
     },
     "light": {
