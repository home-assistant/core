--- conflicted
+++ resolved
@@ -89,11 +89,7 @@
         return (
             super().available
             and self._device_id in self.coordinator.data.devices
-<<<<<<< HEAD
             and (self.device.state_status is not StateStatus.not_connected)
-        )
-=======
-            and (self.device.state_status is not StateStatus.NOT_CONNECTED)
         )
 
 
@@ -103,5 +99,4 @@
     @property
     def levels(self) -> MieleFillingLevel:
         """Return the filling levels object."""
-        return self.coordinator.data.filling_levels[self._device_id]
->>>>>>> 1cf9bdd6
+        return self.coordinator.data.filling_levels[self._device_id]