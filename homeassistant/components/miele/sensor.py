--- conflicted
+++ resolved
@@ -93,13 +93,9 @@
     """Class describing Miele sensor entities."""
 
     value_fn: Callable[[MieleDevice], StateType]
-<<<<<<< HEAD
     extra_attributes: dict[str, Callable[[MieleDevice], StateType]] | None = None
-    zone: int = 1
-=======
     zone: int | None = None
     unique_id_fn: Callable[[str, MieleSensorDescription], str] | None = None
->>>>>>> 58bb2fa3
 
 
 @dataclass
