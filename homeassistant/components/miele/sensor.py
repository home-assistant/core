--- conflicted
+++ resolved
@@ -35,13 +35,8 @@
     COFFEE_SYSTEM_PROFILE,
     DISABLED_TEMP_ENTITIES,
     DOMAIN,
-<<<<<<< HEAD
     PROGRAM_IDS,
     PROGRAM_PHASE,
-=======
-    PROGRAM_PHASE,
-    STATE_PROGRAM_ID,
->>>>>>> 5f88122a
     STATE_STATUS_TAGS,
     MieleAppliance,
     PlatePowerStep,
@@ -870,12 +865,6 @@
 
     @property
     def native_value(self) -> StateType:
-<<<<<<< HEAD
-        """Return the state of the sensor."""
-        return (
-            PROGRAM_PHASE[self.device.device_type](self.device.state_program_phase).name
-            if self.device.device_type in PROGRAM_PHASE
-=======
         """Return the state of the phase sensor."""
         program_phase = PROGRAM_PHASE[self.device.device_type](
             self.device.state_program_phase
@@ -884,19 +873,14 @@
         return (
             PROGRAM_PHASE_TRANSLATION.get(program_phase, program_phase)
             if program_phase is not None
->>>>>>> 5f88122a
             else None
         )
 
     @property
     def options(self) -> list[str]:
         """Return the options list for the actual device type."""
-<<<<<<< HEAD
-        return sorted(PROGRAM_PHASE[self.device.device_type].keys())
-=======
         phases = PROGRAM_PHASE[self.device.device_type].keys()
         return sorted([PROGRAM_PHASE_TRANSLATION.get(phase, phase) for phase in phases])
->>>>>>> 5f88122a
 
 
 class MieleProgramIdSensor(MieleSensor):
