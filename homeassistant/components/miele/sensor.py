--- conflicted
+++ resolved
@@ -48,38 +48,6 @@
 
 _LOGGER = logging.getLogger(__name__)
 
-<<<<<<< HEAD
-PLATE_POWERS = [
-    "0",
-    "110",
-    "220",
-    "1",
-    "2",
-    "3",
-    "4",
-    "5",
-    "6",
-    "7",
-    "8",
-    "9",
-    "10",
-    "11",
-    "12",
-    "13",
-    "14",
-    "15",
-    "16",
-    "17",
-    "18",
-    "117",
-    "118",
-    "217",
-]
-
-=======
-DISABLED_TEMPERATURE = -32768
->>>>>>> f0a63694
-
 DEFAULT_PLATE_COUNT = 4
 
 PLATE_COUNT = {
@@ -562,15 +530,10 @@
                 translation_placeholders={"plate_no": str(i)},
                 zone=i,
                 device_class=SensorDeviceClass.ENUM,
-<<<<<<< HEAD
-                options=PLATE_POWERS,
-                value_fn=lambda value: value.state_plate_step[0].value_raw,
+                options=sorted(PlatePowerStep.keys()),
+                value_fn=lambda value: None,
                 unique_id_fn=lambda device_id,
                 description: f"{device_id}-{description.key}-{description.zone}",
-=======
-                options=sorted(PlatePowerStep.keys()),
-                value_fn=lambda value: None,
->>>>>>> f0a63694
             ),
         )
         for i in range(1, 7)
@@ -747,12 +710,6 @@
     def native_value(self) -> StateType:
         """Return the state of the plate sensor."""
         # state_plate_step is [] if all zones are off
-<<<<<<< HEAD
-        plate_power = (
-            self.device.state_plate_step[
-                cast(int, self.entity_description.zone) - 1
-            ].value_raw
-=======
 
         return (
             PlatePowerStep(
@@ -763,7 +720,6 @@
                     ].value_raw,
                 )
             ).name
->>>>>>> f0a63694
             if self.device.state_plate_step
             else PlatePowerStep.plate_step_0
         )
