--- conflicted
+++ resolved
@@ -492,41 +492,6 @@
 ) -> None:
     """Set up the sensor platform."""
     coordinator = config_entry.runtime_data
-<<<<<<< HEAD
-
-    entities: list = []
-    entity_class: type[MieleSensor]
-    for device_id, device in coordinator.data.devices.items():
-        for definition in SENSOR_TYPES:
-            if device.device_type in definition.types:
-                match definition.description.key:
-                    case "state_status":
-                        entity_class = MieleStatusSensor
-                    case "state_program_id":
-                        entity_class = MieleProgramIdSensor
-                    case "state_program_phase":
-                        entity_class = MielePhaseSensor
-                    case "state_plate_step":
-                        entity_class = MielePlateSensor
-                    case _:
-                        entity_class = MieleSensor
-
-                if (
-                    definition.description.device_class == SensorDeviceClass.TEMPERATURE
-                    and definition.description.value_fn(device)
-                    == DISABLED_TEMPERATURE / 100
-                ) or (
-                    definition.description.key == "state_plate_step"
-                    and definition.description.zone > _get_plate_count(device.tech_type)
-                ):
-                    # Don't create entity if API signals that datapoint is disabled
-                    continue
-                entities.append(
-                    entity_class(coordinator, device_id, definition.description)
-                )
-
-    async_add_entities(entities)
-=======
     added_devices: set[str] = set()
 
     def _async_add_new_devices() -> None:
@@ -546,14 +511,22 @@
                             entity_class = MieleProgramIdSensor
                         case "state_program_phase":
                             entity_class = MielePhaseSensor
+                        case "state_plate_step":
+                            entity_class = MielePlateSensor
                         case _:
                             entity_class = MieleSensor
-                    if (
-                        device_id in new_devices_set
-                        and definition.description.device_class
-                        == SensorDeviceClass.TEMPERATURE
-                        and definition.description.value_fn(device)
-                        == DISABLED_TEMPERATURE / 100
+                    if device_id in new_devices_set and (
+                        (
+                            definition.description.device_class
+                            == SensorDeviceClass.TEMPERATURE
+                            and definition.description.value_fn(device)
+                            == DISABLED_TEMPERATURE / 100
+                        )
+                        or (
+                            definition.description.key == "state_plate_step"
+                            and definition.description.zone
+                            > _get_plate_count(device.tech_type)
+                        )
                     ):
                         # Don't create entity if API signals that datapoint is disabled
                         continue
@@ -564,7 +537,6 @@
 
     config_entry.async_on_unload(coordinator.async_add_listener(_async_add_new_devices))
     _async_add_new_devices()
->>>>>>> 337c64d6
 
 
 APPLIANCE_ICONS = {
