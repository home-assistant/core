"""Sensor platform for Miele integration."""

from __future__ import annotations

from collections.abc import Callable
from dataclasses import dataclass
import logging
from typing import Final, cast

from pymiele import MieleDevice

from homeassistant.components.sensor import (
    SensorDeviceClass,
    SensorEntity,
    SensorEntityDescription,
    SensorStateClass,
)
from homeassistant.const import (
    REVOLUTIONS_PER_MINUTE,
    EntityCategory,
    UnitOfEnergy,
    UnitOfTemperature,
    UnitOfTime,
    UnitOfVolume,
)
from homeassistant.core import HomeAssistant
from homeassistant.helpers.entity_platform import AddConfigEntryEntitiesCallback
from homeassistant.helpers.typing import StateType

from .const import (
    STATE_PROGRAM_ID,
    STATE_PROGRAM_PHASE,
    STATE_STATUS_TAGS,
    MieleAppliance,
    StateDryingStep,
    StateProgramType,
    StateStatus,
)
from .coordinator import MieleConfigEntry, MieleDataUpdateCoordinator
from .entity import MieleEntity

_LOGGER = logging.getLogger(__name__)

DISABLED_TEMPERATURE = -32768

PLATE_POWERS = [
    "0",
    "110",
    "220",
    "1",
    "2",
    "3",
    "4",
    "5",
    "6",
    "7",
    "8",
    "9",
    "10",
    "11",
    "12",
    "13",
    "14",
    "15",
    "16",
    "17",
    "18",
    "117",
    "118",
    "217",
]


DEFAULT_PLATE_COUNT = 4

PLATE_COUNT = {
    "KM7678": 6,
    "KM7697": 6,
    "KM7878": 6,
    "KM7897": 6,
    "KMDA7633": 5,
    "KMDA7634": 5,
    "KMDA7774": 5,
    "KMX": 6,
}


def _get_plate_count(tech_type: str) -> int:
    """Get number of zones for hob."""
    stripped = tech_type.replace(" ", "")
    for prefix, plates in PLATE_COUNT.items():
        if stripped.startswith(prefix):
            return plates
    return DEFAULT_PLATE_COUNT


def _convert_duration(value_list: list[int]) -> int | None:
    """Convert duration to minutes."""
    return value_list[0] * 60 + value_list[1] if value_list else None


@dataclass(frozen=True, kw_only=True)
class MieleSensorDescription(SensorEntityDescription):
    """Class describing Miele sensor entities."""

    value_fn: Callable[[MieleDevice], StateType]
    zone: int = 1


@dataclass
class MieleSensorDefinition:
    """Class for defining sensor entities."""

    types: tuple[MieleAppliance, ...]
    description: MieleSensorDescription


SENSOR_TYPES: Final[tuple[MieleSensorDefinition, ...]] = (
    MieleSensorDefinition(
        types=(
            MieleAppliance.WASHING_MACHINE,
            MieleAppliance.WASHING_MACHINE_SEMI_PROFESSIONAL,
            MieleAppliance.TUMBLE_DRYER,
            MieleAppliance.TUMBLE_DRYER_SEMI_PROFESSIONAL,
            MieleAppliance.DISHWASHER,
            MieleAppliance.OVEN,
            MieleAppliance.OVEN_MICROWAVE,
            MieleAppliance.HOB_HIGHLIGHT,
            MieleAppliance.STEAM_OVEN,
            MieleAppliance.MICROWAVE,
            MieleAppliance.COFFEE_SYSTEM,
            MieleAppliance.HOOD,
            MieleAppliance.FRIDGE,
            MieleAppliance.FREEZER,
            MieleAppliance.FRIDGE_FREEZER,
            MieleAppliance.ROBOT_VACUUM_CLEANER,
            MieleAppliance.WASHER_DRYER,
            MieleAppliance.DISH_WARMER,
            MieleAppliance.HOB_INDUCTION,
            MieleAppliance.STEAM_OVEN_COMBI,
            MieleAppliance.WINE_CABINET,
            MieleAppliance.WINE_CONDITIONING_UNIT,
            MieleAppliance.WINE_STORAGE_CONDITIONING_UNIT,
            MieleAppliance.STEAM_OVEN_MICRO,
            MieleAppliance.DIALOG_OVEN,
            MieleAppliance.WINE_CABINET_FREEZER,
            MieleAppliance.STEAM_OVEN_MK2,
            MieleAppliance.HOB_INDUCT_EXTR,
        ),
        description=MieleSensorDescription(
            key="state_status",
            translation_key="status",
            value_fn=lambda value: value.state_status,
            device_class=SensorDeviceClass.ENUM,
            options=sorted(set(STATE_STATUS_TAGS.values())),
        ),
    ),
    MieleSensorDefinition(
        types=(
            MieleAppliance.WASHING_MACHINE,
            MieleAppliance.WASHING_MACHINE_SEMI_PROFESSIONAL,
            MieleAppliance.TUMBLE_DRYER,
            MieleAppliance.TUMBLE_DRYER_SEMI_PROFESSIONAL,
            MieleAppliance.DISHWASHER,
            MieleAppliance.DISH_WARMER,
            MieleAppliance.OVEN,
            MieleAppliance.OVEN_MICROWAVE,
            MieleAppliance.STEAM_OVEN,
            MieleAppliance.MICROWAVE,
            MieleAppliance.COFFEE_SYSTEM,
            MieleAppliance.ROBOT_VACUUM_CLEANER,
            MieleAppliance.WASHER_DRYER,
            MieleAppliance.STEAM_OVEN_COMBI,
            MieleAppliance.STEAM_OVEN_MICRO,
            MieleAppliance.DIALOG_OVEN,
            MieleAppliance.STEAM_OVEN_MK2,
        ),
        description=MieleSensorDescription(
            key="state_program_id",
            translation_key="program_id",
            device_class=SensorDeviceClass.ENUM,
            value_fn=lambda value: value.state_program_id,
        ),
    ),
    MieleSensorDefinition(
        types=(
            MieleAppliance.WASHING_MACHINE,
            MieleAppliance.WASHING_MACHINE_SEMI_PROFESSIONAL,
            MieleAppliance.TUMBLE_DRYER,
            MieleAppliance.TUMBLE_DRYER_SEMI_PROFESSIONAL,
            MieleAppliance.DISHWASHER,
            MieleAppliance.DISH_WARMER,
            MieleAppliance.OVEN,
            MieleAppliance.OVEN_MICROWAVE,
            MieleAppliance.STEAM_OVEN,
            MieleAppliance.MICROWAVE,
            MieleAppliance.COFFEE_SYSTEM,
            MieleAppliance.WASHER_DRYER,
            MieleAppliance.STEAM_OVEN_COMBI,
            MieleAppliance.STEAM_OVEN_MICRO,
            MieleAppliance.DIALOG_OVEN,
            MieleAppliance.STEAM_OVEN_MK2,
        ),
        description=MieleSensorDescription(
            key="state_program_phase",
            translation_key="program_phase",
            value_fn=lambda value: value.state_program_phase,
            device_class=SensorDeviceClass.ENUM,
        ),
    ),
    MieleSensorDefinition(
        types=(
            MieleAppliance.WASHING_MACHINE,
            MieleAppliance.WASHING_MACHINE_SEMI_PROFESSIONAL,
            MieleAppliance.TUMBLE_DRYER,
            MieleAppliance.TUMBLE_DRYER_SEMI_PROFESSIONAL,
            MieleAppliance.DISHWASHER,
            MieleAppliance.DISH_WARMER,
            MieleAppliance.OVEN,
            MieleAppliance.OVEN_MICROWAVE,
            MieleAppliance.STEAM_OVEN,
            MieleAppliance.MICROWAVE,
            MieleAppliance.ROBOT_VACUUM_CLEANER,
            MieleAppliance.WASHER_DRYER,
            MieleAppliance.STEAM_OVEN_COMBI,
            MieleAppliance.STEAM_OVEN_MICRO,
            MieleAppliance.DIALOG_OVEN,
            MieleAppliance.COFFEE_SYSTEM,
            MieleAppliance.STEAM_OVEN_MK2,
        ),
        description=MieleSensorDescription(
            key="state_program_type",
            translation_key="program_type",
            value_fn=lambda value: StateProgramType(value.state_program_type).name,
            entity_category=EntityCategory.DIAGNOSTIC,
            device_class=SensorDeviceClass.ENUM,
            options=sorted(set(StateProgramType.keys())),
        ),
    ),
    MieleSensorDefinition(
        types=(
            MieleAppliance.WASHING_MACHINE,
            MieleAppliance.WASHING_MACHINE_SEMI_PROFESSIONAL,
            MieleAppliance.TUMBLE_DRYER,
            MieleAppliance.TUMBLE_DRYER_SEMI_PROFESSIONAL,
            MieleAppliance.DISHWASHER,
            MieleAppliance.WASHER_DRYER,
        ),
        description=MieleSensorDescription(
            key="current_energy_consumption",
            translation_key="energy_consumption",
            value_fn=lambda value: value.current_energy_consumption,
            device_class=SensorDeviceClass.ENERGY,
            state_class=SensorStateClass.TOTAL_INCREASING,
            native_unit_of_measurement=UnitOfEnergy.KILO_WATT_HOUR,
            entity_category=EntityCategory.DIAGNOSTIC,
        ),
    ),
    MieleSensorDefinition(
        types=(
            MieleAppliance.WASHING_MACHINE,
            MieleAppliance.DISHWASHER,
            MieleAppliance.WASHER_DRYER,
        ),
        description=MieleSensorDescription(
            key="current_water_consumption",
            translation_key="water_consumption",
            value_fn=lambda value: value.current_water_consumption,
            device_class=SensorDeviceClass.WATER,
            state_class=SensorStateClass.TOTAL_INCREASING,
            native_unit_of_measurement=UnitOfVolume.LITERS,
            entity_category=EntityCategory.DIAGNOSTIC,
        ),
    ),
    MieleSensorDefinition(
        types=(
            MieleAppliance.WASHING_MACHINE,
            MieleAppliance.WASHING_MACHINE_SEMI_PROFESSIONAL,
            MieleAppliance.WASHER_DRYER,
        ),
        description=MieleSensorDescription(
            key="state_spinning_speed",
            translation_key="spin_speed",
            value_fn=lambda value: value.state_spinning_speed,
            native_unit_of_measurement=REVOLUTIONS_PER_MINUTE,
            entity_category=EntityCategory.DIAGNOSTIC,
        ),
    ),
    MieleSensorDefinition(
        types=(
            MieleAppliance.WASHING_MACHINE,
            MieleAppliance.WASHING_MACHINE_SEMI_PROFESSIONAL,
            MieleAppliance.TUMBLE_DRYER,
            MieleAppliance.TUMBLE_DRYER_SEMI_PROFESSIONAL,
            MieleAppliance.DISHWASHER,
            MieleAppliance.OVEN,
            MieleAppliance.OVEN_MICROWAVE,
            MieleAppliance.STEAM_OVEN,
            MieleAppliance.MICROWAVE,
            MieleAppliance.ROBOT_VACUUM_CLEANER,
            MieleAppliance.WASHER_DRYER,
            MieleAppliance.STEAM_OVEN_COMBI,
            MieleAppliance.STEAM_OVEN_MICRO,
            MieleAppliance.DIALOG_OVEN,
            MieleAppliance.STEAM_OVEN_MK2,
        ),
        description=MieleSensorDescription(
            key="state_remaining_time",
            translation_key="remaining_time",
            value_fn=lambda value: _convert_duration(value.state_remaining_time),
            device_class=SensorDeviceClass.DURATION,
            native_unit_of_measurement=UnitOfTime.MINUTES,
            entity_category=EntityCategory.DIAGNOSTIC,
        ),
    ),
    MieleSensorDefinition(
        types=(
            MieleAppliance.WASHING_MACHINE,
            MieleAppliance.TUMBLE_DRYER,
            MieleAppliance.DISHWASHER,
            MieleAppliance.OVEN,
            MieleAppliance.OVEN_MICROWAVE,
            MieleAppliance.STEAM_OVEN,
            MieleAppliance.MICROWAVE,
            MieleAppliance.WASHER_DRYER,
            MieleAppliance.STEAM_OVEN_COMBI,
            MieleAppliance.STEAM_OVEN_MICRO,
            MieleAppliance.DIALOG_OVEN,
            MieleAppliance.ROBOT_VACUUM_CLEANER,
            MieleAppliance.STEAM_OVEN_MK2,
        ),
        description=MieleSensorDescription(
            key="state_elapsed_time",
            translation_key="elapsed_time",
            value_fn=lambda value: _convert_duration(value.state_elapsed_time),
            device_class=SensorDeviceClass.DURATION,
            native_unit_of_measurement=UnitOfTime.MINUTES,
            entity_category=EntityCategory.DIAGNOSTIC,
        ),
    ),
    MieleSensorDefinition(
        types=(
            MieleAppliance.WASHING_MACHINE,
            MieleAppliance.WASHING_MACHINE_SEMI_PROFESSIONAL,
            MieleAppliance.TUMBLE_DRYER,
            MieleAppliance.TUMBLE_DRYER_SEMI_PROFESSIONAL,
            MieleAppliance.DISHWASHER,
            MieleAppliance.DISH_WARMER,
            MieleAppliance.OVEN,
            MieleAppliance.OVEN_MICROWAVE,
            MieleAppliance.STEAM_OVEN,
            MieleAppliance.MICROWAVE,
            MieleAppliance.WASHER_DRYER,
            MieleAppliance.STEAM_OVEN_COMBI,
            MieleAppliance.STEAM_OVEN_MICRO,
            MieleAppliance.DIALOG_OVEN,
            MieleAppliance.STEAM_OVEN_MK2,
        ),
        description=MieleSensorDescription(
            key="state_start_time",
            translation_key="start_time",
            value_fn=lambda value: _convert_duration(value.state_start_time),
            native_unit_of_measurement=UnitOfTime.MINUTES,
            device_class=SensorDeviceClass.DURATION,
            entity_category=EntityCategory.DIAGNOSTIC,
            suggested_display_precision=2,
            suggested_unit_of_measurement=UnitOfTime.HOURS,
        ),
    ),
    MieleSensorDefinition(
        types=(
            MieleAppliance.TUMBLE_DRYER_SEMI_PROFESSIONAL,
            MieleAppliance.OVEN,
            MieleAppliance.OVEN_MICROWAVE,
            MieleAppliance.DISH_WARMER,
            MieleAppliance.STEAM_OVEN,
            MieleAppliance.MICROWAVE,
            MieleAppliance.FRIDGE,
            MieleAppliance.FREEZER,
            MieleAppliance.FRIDGE_FREEZER,
            MieleAppliance.STEAM_OVEN_COMBI,
            MieleAppliance.WINE_CABINET,
            MieleAppliance.WINE_CONDITIONING_UNIT,
            MieleAppliance.WINE_STORAGE_CONDITIONING_UNIT,
            MieleAppliance.STEAM_OVEN_MICRO,
            MieleAppliance.DIALOG_OVEN,
            MieleAppliance.WINE_CABINET_FREEZER,
            MieleAppliance.STEAM_OVEN_MK2,
        ),
        description=MieleSensorDescription(
            key="state_temperature_1",
            device_class=SensorDeviceClass.TEMPERATURE,
            native_unit_of_measurement=UnitOfTemperature.CELSIUS,
            state_class=SensorStateClass.MEASUREMENT,
            value_fn=lambda value: cast(int, value.state_temperatures[0].temperature)
            / 100.0,
        ),
    ),
    MieleSensorDefinition(
        types=(
            MieleAppliance.TUMBLE_DRYER_SEMI_PROFESSIONAL,
            MieleAppliance.OVEN,
            MieleAppliance.OVEN_MICROWAVE,
            MieleAppliance.DISH_WARMER,
            MieleAppliance.STEAM_OVEN,
            MieleAppliance.MICROWAVE,
            MieleAppliance.FRIDGE,
            MieleAppliance.FREEZER,
            MieleAppliance.FRIDGE_FREEZER,
            MieleAppliance.STEAM_OVEN_COMBI,
            MieleAppliance.WINE_CABINET,
            MieleAppliance.WINE_CONDITIONING_UNIT,
            MieleAppliance.WINE_STORAGE_CONDITIONING_UNIT,
            MieleAppliance.STEAM_OVEN_MICRO,
            MieleAppliance.DIALOG_OVEN,
            MieleAppliance.WINE_CABINET_FREEZER,
            MieleAppliance.STEAM_OVEN_MK2,
        ),
        description=MieleSensorDescription(
            key="state_temperature_2",
            zone=2,
            device_class=SensorDeviceClass.TEMPERATURE,
            translation_key="temperature_zone_2",
            native_unit_of_measurement=UnitOfTemperature.CELSIUS,
            state_class=SensorStateClass.MEASUREMENT,
            value_fn=lambda value: value.state_temperatures[1].temperature / 100.0,  # type: ignore [operator]
        ),
    ),
    MieleSensorDefinition(
        types=(
            MieleAppliance.OVEN,
            MieleAppliance.OVEN_MICROWAVE,
            MieleAppliance.STEAM_OVEN_COMBI,
        ),
        description=MieleSensorDescription(
            key="state_core_target_temperature",
            translation_key="core_target_temperature",
            device_class=SensorDeviceClass.TEMPERATURE,
            native_unit_of_measurement=UnitOfTemperature.CELSIUS,
            state_class=SensorStateClass.MEASUREMENT,
            value_fn=(
                lambda value: cast(
                    int, value.state_core_target_temperature[0].temperature
                )
                / 100.0
            ),
        ),
    ),
    MieleSensorDefinition(
        types=(
            MieleAppliance.OVEN,
            MieleAppliance.OVEN_MICROWAVE,
            MieleAppliance.STEAM_OVEN_COMBI,
        ),
        description=MieleSensorDescription(
            key="state_core_temperature",
            translation_key="core_temperature",
            device_class=SensorDeviceClass.TEMPERATURE,
            native_unit_of_measurement=UnitOfTemperature.CELSIUS,
            state_class=SensorStateClass.MEASUREMENT,
            value_fn=(
                lambda value: cast(int, value.state_core_temperature[0].temperature)
                / 100.0
            ),
        ),
    ),
<<<<<<< HEAD
    *(
        MieleSensorDefinition(
            types=(
                MieleAppliance.HOB_HIGHLIGHT,
                MieleAppliance.HOB_INDUCT_EXTR,
                MieleAppliance.HOB_INDUCTION,
            ),
            description=MieleSensorDescription(
                key="state_plate_step",
                translation_key="plate",
                translation_placeholders={"plate_no": str(i)},
                zone=i,
                device_class=SensorDeviceClass.ENUM,
                options=PLATE_POWERS,
                value_fn=lambda value: value.state_plate_step[0].value_raw,
            ),
        )
        for i in range(1, 7)
=======
    MieleSensorDefinition(
        types=(
            MieleAppliance.WASHER_DRYER,
            MieleAppliance.TUMBLE_DRYER,
            MieleAppliance.TUMBLE_DRYER_SEMI_PROFESSIONAL,
        ),
        description=MieleSensorDescription(
            key="state_drying_step",
            translation_key="drying_step",
            value_fn=lambda value: StateDryingStep(
                cast(int, value.state_drying_step)
            ).name,
            entity_category=EntityCategory.DIAGNOSTIC,
            device_class=SensorDeviceClass.ENUM,
            options=sorted(StateDryingStep.keys()),
        ),
>>>>>>> 970edbed
    ),
)


async def async_setup_entry(
    hass: HomeAssistant,
    config_entry: MieleConfigEntry,
    async_add_entities: AddConfigEntryEntitiesCallback,
) -> None:
    """Set up the sensor platform."""
    coordinator = config_entry.runtime_data
    added_devices: set[str] = set()

    def _async_add_new_devices() -> None:
        nonlocal added_devices
        entities: list = []
        entity_class: type[MieleSensor]
        new_devices_set, current_devices = coordinator.async_add_devices(added_devices)
        added_devices = current_devices

        for device_id, device in coordinator.data.devices.items():
            for definition in SENSOR_TYPES:
                if (
                    device_id in new_devices_set
                    and device.device_type in definition.types
                ):
                    match definition.description.key:
                        case "state_status":
                            entity_class = MieleStatusSensor
                        case "state_program_id":
                            entity_class = MieleProgramIdSensor
                        case "state_program_phase":
                            entity_class = MielePhaseSensor
                        case "state_plate_step":
                            entity_class = MielePlateSensor
                        case _:
                            entity_class = MieleSensor
<<<<<<< HEAD
                    if device_id in new_devices_set and (
                        (
                            definition.description.device_class
                            == SensorDeviceClass.TEMPERATURE
                            and definition.description.value_fn(device)
                            == DISABLED_TEMPERATURE / 100
                        )
                        or (
                            definition.description.key == "state_plate_step"
                            and definition.description.zone
                            > _get_plate_count(device.tech_type)
                        )
=======
                    if (
                        definition.description.device_class
                        == SensorDeviceClass.TEMPERATURE
                        and definition.description.value_fn(device)
                        == DISABLED_TEMPERATURE / 100
>>>>>>> 970edbed
                    ):
                        # Don't create entity if API signals that datapoint is disabled
                        continue
                    entities.append(
                        entity_class(coordinator, device_id, definition.description)
                    )
        async_add_entities(entities)

    config_entry.async_on_unload(coordinator.async_add_listener(_async_add_new_devices))
    _async_add_new_devices()


APPLIANCE_ICONS = {
    MieleAppliance.WASHING_MACHINE: "mdi:washing-machine",
    MieleAppliance.TUMBLE_DRYER: "mdi:tumble-dryer",
    MieleAppliance.TUMBLE_DRYER_SEMI_PROFESSIONAL: "mdi:tumble-dryer",
    MieleAppliance.DISHWASHER: "mdi:dishwasher",
    MieleAppliance.OVEN: "mdi:chef-hat",
    MieleAppliance.OVEN_MICROWAVE: "mdi:chef-hat",
    MieleAppliance.HOB_HIGHLIGHT: "mdi:pot-steam-outline",
    MieleAppliance.STEAM_OVEN: "mdi:chef-hat",
    MieleAppliance.MICROWAVE: "mdi:microwave",
    MieleAppliance.COFFEE_SYSTEM: "mdi:coffee-maker",
    MieleAppliance.HOOD: "mdi:turbine",
    MieleAppliance.FRIDGE: "mdi:fridge-industrial-outline",
    MieleAppliance.FREEZER: "mdi:fridge-industrial-outline",
    MieleAppliance.FRIDGE_FREEZER: "mdi:fridge-outline",
    MieleAppliance.ROBOT_VACUUM_CLEANER: "mdi:robot-vacuum",
    MieleAppliance.WASHER_DRYER: "mdi:washing-machine",
    MieleAppliance.DISH_WARMER: "mdi:heat-wave",
    MieleAppliance.HOB_INDUCTION: "mdi:pot-steam-outline",
    MieleAppliance.STEAM_OVEN_COMBI: "mdi:chef-hat",
    MieleAppliance.WINE_CABINET: "mdi:glass-wine",
    MieleAppliance.WINE_CONDITIONING_UNIT: "mdi:glass-wine",
    MieleAppliance.WINE_STORAGE_CONDITIONING_UNIT: "mdi:glass-wine",
    MieleAppliance.STEAM_OVEN_MICRO: "mdi:chef-hat",
    MieleAppliance.DIALOG_OVEN: "mdi:chef-hat",
    MieleAppliance.WINE_CABINET_FREEZER: "mdi:glass-wine",
    MieleAppliance.HOB_INDUCT_EXTR: "mdi:pot-steam-outline",
}


class MieleSensor(MieleEntity, SensorEntity):
    """Representation of a Sensor."""

    entity_description: MieleSensorDescription

    @property
    def native_value(self) -> StateType:
        """Return the state of the sensor."""
        return self.entity_description.value_fn(self.device)


class MielePlateSensor(MieleSensor):
    """Representation of a Sensor."""

    entity_description: MieleSensorDescription

    def __init__(
        self,
        coordinator: MieleDataUpdateCoordinator,
        device_id: str,
        description: MieleSensorDescription,
    ) -> None:
        """Initialize the plate sensor."""
        super().__init__(coordinator, device_id, description)
        self._attr_unique_id = f"{device_id}-{description.key}-{description.zone}"

    @property
    def native_value(self) -> StateType:
        """Return the state of the plate sensor."""
        # state_plate_step is [] if all zones are off
        plate_power = (
            self.device.state_plate_step[self.entity_description.zone - 1].value_raw
            if self.device.state_plate_step
            else 0
        )
        return str(plate_power)


class MieleStatusSensor(MieleSensor):
    """Representation of the status sensor."""

    def __init__(
        self,
        coordinator: MieleDataUpdateCoordinator,
        device_id: str,
        description: MieleSensorDescription,
    ) -> None:
        """Initialize the sensor."""
        super().__init__(coordinator, device_id, description)
        self._attr_name = None
        self._attr_icon = APPLIANCE_ICONS.get(
            MieleAppliance(self.device.device_type),
            "mdi:state-machine",
        )

    @property
    def native_value(self) -> StateType:
        """Return the state of the sensor."""
        return STATE_STATUS_TAGS.get(StateStatus(self.device.state_status))

    @property
    def available(self) -> bool:
        """Return the availability of the entity."""
        # This sensor should always be available
        return True


class MielePhaseSensor(MieleSensor):
    """Representation of the program phase sensor."""

    @property
    def native_value(self) -> StateType:
        """Return the state of the sensor."""
        ret_val = STATE_PROGRAM_PHASE.get(self.device.device_type, {}).get(
            self.device.state_program_phase
        )
        if ret_val is None:
            _LOGGER.debug(
                "Unknown program phase: %s on device type: %s",
                self.device.state_program_phase,
                self.device.device_type,
            )
        return ret_val

    @property
    def options(self) -> list[str]:
        """Return the options list for the actual device type."""
        return sorted(
            set(STATE_PROGRAM_PHASE.get(self.device.device_type, {}).values())
        )


class MieleProgramIdSensor(MieleSensor):
    """Representation of the program id sensor."""

    @property
    def native_value(self) -> StateType:
        """Return the state of the sensor."""
        ret_val = STATE_PROGRAM_ID.get(self.device.device_type, {}).get(
            self.device.state_program_id
        )
        if ret_val is None:
            _LOGGER.debug(
                "Unknown program id: %s on device type: %s",
                self.device.state_program_id,
                self.device.device_type,
            )
        return ret_val

    @property
    def options(self) -> list[str]:
        """Return the options list for the actual device type."""
        return sorted(set(STATE_PROGRAM_ID.get(self.device.device_type, {}).values()))<|MERGE_RESOLUTION|>--- conflicted
+++ resolved
@@ -464,7 +464,6 @@
             ),
         ),
     ),
-<<<<<<< HEAD
     *(
         MieleSensorDefinition(
             types=(
@@ -483,7 +482,7 @@
             ),
         )
         for i in range(1, 7)
-=======
+    ),
     MieleSensorDefinition(
         types=(
             MieleAppliance.WASHER_DRYER,
@@ -500,7 +499,6 @@
             device_class=SensorDeviceClass.ENUM,
             options=sorted(StateDryingStep.keys()),
         ),
->>>>>>> 970edbed
     ),
 )
 
@@ -538,26 +536,15 @@
                             entity_class = MielePlateSensor
                         case _:
                             entity_class = MieleSensor
-<<<<<<< HEAD
-                    if device_id in new_devices_set and (
-                        (
-                            definition.description.device_class
-                            == SensorDeviceClass.TEMPERATURE
-                            and definition.description.value_fn(device)
-                            == DISABLED_TEMPERATURE / 100
-                        )
-                        or (
-                            definition.description.key == "state_plate_step"
-                            and definition.description.zone
-                            > _get_plate_count(device.tech_type)
-                        )
-=======
                     if (
                         definition.description.device_class
                         == SensorDeviceClass.TEMPERATURE
                         and definition.description.value_fn(device)
                         == DISABLED_TEMPERATURE / 100
->>>>>>> 970edbed
+                    ) or (
+                        definition.description.key == "state_plate_step"
+                        and definition.description.zone
+                        > _get_plate_count(device.tech_type)
                     ):
                         # Don't create entity if API signals that datapoint is disabled
                         continue
