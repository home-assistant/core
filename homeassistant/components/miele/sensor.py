--- conflicted
+++ resolved
@@ -43,10 +43,6 @@
 PARALLEL_UPDATES = 0
 
 _LOGGER = logging.getLogger(__name__)
-
-<<<<<<< HEAD
-=======
-DISABLED_TEMPERATURE = -32768
 
 PLATE_POWERS = [
     "0",
@@ -98,7 +94,6 @@
             return plates
     return DEFAULT_PLATE_COUNT
 
->>>>>>> 8004c660
 
 def _convert_duration(value_list: list[int]) -> int | None:
     """Convert duration to minutes."""
@@ -599,15 +594,6 @@
                     if (
                         definition.description.device_class
                         == SensorDeviceClass.TEMPERATURE
-<<<<<<< HEAD
-=======
-                        and definition.description.value_fn(device)
-                        == DISABLED_TEMPERATURE / 100
-                    ) or (
-                        definition.description.key == "state_plate_step"
-                        and definition.description.zone
-                        > _get_plate_count(device.tech_type)
->>>>>>> 8004c660
                     ):
                         entity_class = MieleTemperatureSensor
                         if definition.description.value_fn(
@@ -619,6 +605,13 @@
                             # All appliances supporting temperature have at least zone 1 or None (for core temperature)
                             # Don't create entity if API signals that datapoint is disabled (other zones)
                             continue
+                    if (
+                        definition.description.key == "state_plate_step"
+                        and definition.description.zone
+                        > _get_plate_count(device.tech_type)
+                    ):
+                        # Don't create plate entity if not expected by the appliance tech type
+                        continue
                     entities.append(
                         entity_class(coordinator, device_id, definition.description)
                     )
