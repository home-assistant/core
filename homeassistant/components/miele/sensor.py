"""Sensor platform for Miele integration."""

from __future__ import annotations

from collections.abc import Callable, Mapping
from dataclasses import dataclass
import logging
from typing import Any, Final, cast

from pymiele import MieleDevice, MieleTemperature

from homeassistant.components.sensor import (
    RestoreSensor,
    SensorDeviceClass,
    SensorEntity,
    SensorEntityDescription,
    SensorStateClass,
)
from homeassistant.const import (
    PERCENTAGE,
    REVOLUTIONS_PER_MINUTE,
    STATE_UNKNOWN,
    EntityCategory,
    UnitOfEnergy,
    UnitOfTemperature,
    UnitOfTime,
    UnitOfVolume,
)
from homeassistant.core import HomeAssistant, callback
from homeassistant.helpers import entity_registry as er
from homeassistant.helpers.entity_platform import AddConfigEntryEntitiesCallback
from homeassistant.helpers.typing import StateType

from .const import (
    COFFEE_SYSTEM_PROFILE,
    DISABLED_TEMP_ENTITIES,
    DOMAIN,
    STATE_PROGRAM_ID,
    STATE_PROGRAM_PHASE,
    STATE_STATUS_TAGS,
    MieleAppliance,
    PlatePowerStep,
    StateDryingStep,
    StateProgramType,
    StateStatus,
)
from .coordinator import MieleConfigEntry, MieleDataUpdateCoordinator
from .entity import MieleEntity

PARALLEL_UPDATES = 0

_LOGGER = logging.getLogger(__name__)

DEFAULT_PLATE_COUNT = 4

PLATE_COUNT = {
    "KM7678": 6,
    "KM7697": 6,
    "KM7878": 6,
    "KM7897": 6,
    "KMDA7633": 5,
    "KMDA7634": 5,
    "KMDA7774": 5,
    "KMX": 6,
}

ATTRIBUTE_PROFILE = "profile"


def _get_plate_count(tech_type: str) -> int:
    """Get number of zones for hob."""
    stripped = tech_type.replace(" ", "")
    for prefix, plates in PLATE_COUNT.items():
        if stripped.startswith(prefix):
            return plates
    return DEFAULT_PLATE_COUNT


def _convert_duration(value_list: list[int]) -> int | None:
    """Convert duration to minutes."""
    return value_list[0] * 60 + value_list[1] if value_list else None


def _convert_temperature(
    value_list: list[MieleTemperature], index: int
) -> float | None:
    """Convert temperature object to readable value."""
    if index >= len(value_list):
        return None
    raw_value = cast(int, value_list[index].temperature) / 100.0
    if raw_value in DISABLED_TEMP_ENTITIES:
        return None
    return raw_value


def _get_coffee_profile(value: MieleDevice) -> str | None:
    """Get coffee profile from value."""
    if value.state_program_id is not None:
        for key_range, profile in COFFEE_SYSTEM_PROFILE.items():
            if value.state_program_id in key_range:
                return profile
    return None


@dataclass(frozen=True, kw_only=True)
class MieleSensorDescription(SensorEntityDescription):
    """Class describing Miele sensor entities."""

    value_fn: Callable[[MieleDevice], StateType]
    end_value_fn: Callable[[StateType], StateType] | None = None
    extra_attributes: dict[str, Callable[[MieleDevice], StateType]] | None = None
    zone: int | None = None
    unique_id_fn: Callable[[str, MieleSensorDescription], str] | None = None


@dataclass
class MieleSensorDefinition:
    """Class for defining sensor entities."""

    types: tuple[MieleAppliance, ...]
    description: MieleSensorDescription


SENSOR_TYPES: Final[tuple[MieleSensorDefinition, ...]] = (
    MieleSensorDefinition(
        types=(
            MieleAppliance.WASHING_MACHINE,
            MieleAppliance.WASHING_MACHINE_SEMI_PROFESSIONAL,
            MieleAppliance.TUMBLE_DRYER,
            MieleAppliance.TUMBLE_DRYER_SEMI_PROFESSIONAL,
            MieleAppliance.DISHWASHER,
            MieleAppliance.OVEN,
            MieleAppliance.OVEN_MICROWAVE,
            MieleAppliance.HOB_HIGHLIGHT,
            MieleAppliance.STEAM_OVEN,
            MieleAppliance.MICROWAVE,
            MieleAppliance.COFFEE_SYSTEM,
            MieleAppliance.HOOD,
            MieleAppliance.FRIDGE,
            MieleAppliance.FREEZER,
            MieleAppliance.FRIDGE_FREEZER,
            MieleAppliance.ROBOT_VACUUM_CLEANER,
            MieleAppliance.WASHER_DRYER,
            MieleAppliance.DISH_WARMER,
            MieleAppliance.HOB_INDUCTION,
            MieleAppliance.STEAM_OVEN_COMBI,
            MieleAppliance.WINE_CABINET,
            MieleAppliance.WINE_CONDITIONING_UNIT,
            MieleAppliance.WINE_STORAGE_CONDITIONING_UNIT,
            MieleAppliance.STEAM_OVEN_MICRO,
            MieleAppliance.DIALOG_OVEN,
            MieleAppliance.WINE_CABINET_FREEZER,
            MieleAppliance.STEAM_OVEN_MK2,
            MieleAppliance.HOB_INDUCT_EXTR,
        ),
        description=MieleSensorDescription(
            key="state_status",
            translation_key="status",
            value_fn=lambda value: value.state_status,
            device_class=SensorDeviceClass.ENUM,
            options=sorted(set(STATE_STATUS_TAGS.values())),
        ),
    ),
    MieleSensorDefinition(
        types=(
            MieleAppliance.WASHING_MACHINE,
            MieleAppliance.WASHING_MACHINE_SEMI_PROFESSIONAL,
            MieleAppliance.TUMBLE_DRYER,
            MieleAppliance.TUMBLE_DRYER_SEMI_PROFESSIONAL,
            MieleAppliance.DISHWASHER,
            MieleAppliance.DISH_WARMER,
            MieleAppliance.OVEN,
            MieleAppliance.OVEN_MICROWAVE,
            MieleAppliance.STEAM_OVEN,
            MieleAppliance.MICROWAVE,
            MieleAppliance.ROBOT_VACUUM_CLEANER,
            MieleAppliance.WASHER_DRYER,
            MieleAppliance.STEAM_OVEN_COMBI,
            MieleAppliance.STEAM_OVEN_MICRO,
            MieleAppliance.DIALOG_OVEN,
            MieleAppliance.STEAM_OVEN_MK2,
        ),
        description=MieleSensorDescription(
            key="state_program_id",
            translation_key="program_id",
            device_class=SensorDeviceClass.ENUM,
            value_fn=lambda value: value.state_program_id,
        ),
    ),
    MieleSensorDefinition(
        types=(MieleAppliance.COFFEE_SYSTEM,),
        description=MieleSensorDescription(
            key="state_program_id",
            translation_key="program_id",
            device_class=SensorDeviceClass.ENUM,
            value_fn=lambda value: value.state_program_id,
            extra_attributes={
                ATTRIBUTE_PROFILE: _get_coffee_profile,
            },
        ),
    ),
    MieleSensorDefinition(
        types=(
            MieleAppliance.WASHING_MACHINE,
            MieleAppliance.WASHING_MACHINE_SEMI_PROFESSIONAL,
            MieleAppliance.TUMBLE_DRYER,
            MieleAppliance.TUMBLE_DRYER_SEMI_PROFESSIONAL,
            MieleAppliance.DISHWASHER,
            MieleAppliance.DISH_WARMER,
            MieleAppliance.OVEN,
            MieleAppliance.OVEN_MICROWAVE,
            MieleAppliance.STEAM_OVEN,
            MieleAppliance.MICROWAVE,
            MieleAppliance.COFFEE_SYSTEM,
            MieleAppliance.WASHER_DRYER,
            MieleAppliance.STEAM_OVEN_COMBI,
            MieleAppliance.STEAM_OVEN_MICRO,
            MieleAppliance.DIALOG_OVEN,
            MieleAppliance.STEAM_OVEN_MK2,
        ),
        description=MieleSensorDescription(
            key="state_program_phase",
            translation_key="program_phase",
            value_fn=lambda value: value.state_program_phase,
            device_class=SensorDeviceClass.ENUM,
        ),
    ),
    MieleSensorDefinition(
        types=(
            MieleAppliance.WASHING_MACHINE,
            MieleAppliance.WASHING_MACHINE_SEMI_PROFESSIONAL,
            MieleAppliance.TUMBLE_DRYER,
            MieleAppliance.TUMBLE_DRYER_SEMI_PROFESSIONAL,
            MieleAppliance.DISHWASHER,
            MieleAppliance.DISH_WARMER,
            MieleAppliance.OVEN,
            MieleAppliance.OVEN_MICROWAVE,
            MieleAppliance.STEAM_OVEN,
            MieleAppliance.MICROWAVE,
            MieleAppliance.ROBOT_VACUUM_CLEANER,
            MieleAppliance.WASHER_DRYER,
            MieleAppliance.STEAM_OVEN_COMBI,
            MieleAppliance.STEAM_OVEN_MICRO,
            MieleAppliance.DIALOG_OVEN,
            MieleAppliance.COFFEE_SYSTEM,
            MieleAppliance.STEAM_OVEN_MK2,
        ),
        description=MieleSensorDescription(
            key="state_program_type",
            translation_key="program_type",
            value_fn=lambda value: StateProgramType(value.state_program_type).name,
            entity_category=EntityCategory.DIAGNOSTIC,
            device_class=SensorDeviceClass.ENUM,
            options=sorted(set(StateProgramType.keys())),
        ),
    ),
    MieleSensorDefinition(
        types=(
            MieleAppliance.WASHING_MACHINE,
            MieleAppliance.WASHING_MACHINE_SEMI_PROFESSIONAL,
            MieleAppliance.TUMBLE_DRYER,
            MieleAppliance.TUMBLE_DRYER_SEMI_PROFESSIONAL,
            MieleAppliance.DISHWASHER,
            MieleAppliance.WASHER_DRYER,
        ),
        description=MieleSensorDescription(
            key="current_energy_consumption",
            translation_key="energy_consumption",
            value_fn=lambda value: value.current_energy_consumption,
            device_class=SensorDeviceClass.ENERGY,
            state_class=SensorStateClass.TOTAL_INCREASING,
            native_unit_of_measurement=UnitOfEnergy.KILO_WATT_HOUR,
            suggested_display_precision=1,
            entity_category=EntityCategory.DIAGNOSTIC,
        ),
    ),
    MieleSensorDefinition(
        types=(
            MieleAppliance.WASHING_MACHINE,
            MieleAppliance.WASHING_MACHINE_SEMI_PROFESSIONAL,
            MieleAppliance.TUMBLE_DRYER,
            MieleAppliance.TUMBLE_DRYER_SEMI_PROFESSIONAL,
            MieleAppliance.DISHWASHER,
            MieleAppliance.WASHER_DRYER,
        ),
        description=MieleSensorDescription(
            key="energy_forecast",
            translation_key="energy_forecast",
            value_fn=(
                lambda value: value.energy_forecast * 100
                if value.energy_forecast is not None
                else None
            ),
            native_unit_of_measurement=PERCENTAGE,
            entity_category=EntityCategory.DIAGNOSTIC,
        ),
    ),
    MieleSensorDefinition(
        types=(
            MieleAppliance.WASHING_MACHINE,
            MieleAppliance.DISHWASHER,
            MieleAppliance.WASHER_DRYER,
        ),
        description=MieleSensorDescription(
            key="current_water_consumption",
            translation_key="water_consumption",
            value_fn=lambda value: value.current_water_consumption,
            device_class=SensorDeviceClass.WATER,
            state_class=SensorStateClass.TOTAL_INCREASING,
            native_unit_of_measurement=UnitOfVolume.LITERS,
            suggested_display_precision=0,
            entity_category=EntityCategory.DIAGNOSTIC,
        ),
    ),
    MieleSensorDefinition(
        types=(
            MieleAppliance.WASHING_MACHINE,
            MieleAppliance.DISHWASHER,
            MieleAppliance.WASHER_DRYER,
        ),
        description=MieleSensorDescription(
            key="water_forecast",
            translation_key="water_forecast",
            value_fn=(
                lambda value: value.water_forecast * 100
                if value.water_forecast is not None
                else None
            ),
            native_unit_of_measurement=PERCENTAGE,
            entity_category=EntityCategory.DIAGNOSTIC,
        ),
    ),
    MieleSensorDefinition(
        types=(
            MieleAppliance.WASHING_MACHINE,
            MieleAppliance.WASHING_MACHINE_SEMI_PROFESSIONAL,
            MieleAppliance.WASHER_DRYER,
        ),
        description=MieleSensorDescription(
            key="state_spinning_speed",
            translation_key="spin_speed",
            value_fn=lambda value: value.state_spinning_speed,
            native_unit_of_measurement=REVOLUTIONS_PER_MINUTE,
            entity_category=EntityCategory.DIAGNOSTIC,
        ),
    ),
    MieleSensorDefinition(
        types=(
            MieleAppliance.WASHING_MACHINE,
            MieleAppliance.WASHING_MACHINE_SEMI_PROFESSIONAL,
            MieleAppliance.TUMBLE_DRYER,
            MieleAppliance.TUMBLE_DRYER_SEMI_PROFESSIONAL,
            MieleAppliance.DISHWASHER,
            MieleAppliance.OVEN,
            MieleAppliance.OVEN_MICROWAVE,
            MieleAppliance.STEAM_OVEN,
            MieleAppliance.MICROWAVE,
            MieleAppliance.ROBOT_VACUUM_CLEANER,
            MieleAppliance.WASHER_DRYER,
            MieleAppliance.STEAM_OVEN_COMBI,
            MieleAppliance.STEAM_OVEN_MICRO,
            MieleAppliance.DIALOG_OVEN,
            MieleAppliance.STEAM_OVEN_MK2,
        ),
        description=MieleSensorDescription(
            key="state_remaining_time",
            translation_key="remaining_time",
            value_fn=lambda value: _convert_duration(value.state_remaining_time),
            end_value_fn=lambda last_value: 0,
            device_class=SensorDeviceClass.DURATION,
            native_unit_of_measurement=UnitOfTime.MINUTES,
            entity_category=EntityCategory.DIAGNOSTIC,
        ),
    ),
    MieleSensorDefinition(
        types=(
            MieleAppliance.WASHING_MACHINE,
            MieleAppliance.TUMBLE_DRYER,
            MieleAppliance.DISHWASHER,
            MieleAppliance.OVEN,
            MieleAppliance.OVEN_MICROWAVE,
            MieleAppliance.STEAM_OVEN,
            MieleAppliance.MICROWAVE,
            MieleAppliance.WASHER_DRYER,
            MieleAppliance.STEAM_OVEN_COMBI,
            MieleAppliance.STEAM_OVEN_MICRO,
            MieleAppliance.DIALOG_OVEN,
            MieleAppliance.ROBOT_VACUUM_CLEANER,
            MieleAppliance.STEAM_OVEN_MK2,
        ),
        description=MieleSensorDescription(
            key="state_elapsed_time",
            translation_key="elapsed_time",
            value_fn=lambda value: _convert_duration(value.state_elapsed_time),
            end_value_fn=lambda last_value: last_value,
            device_class=SensorDeviceClass.DURATION,
            native_unit_of_measurement=UnitOfTime.MINUTES,
            entity_category=EntityCategory.DIAGNOSTIC,
        ),
    ),
    MieleSensorDefinition(
        types=(
            MieleAppliance.WASHING_MACHINE,
            MieleAppliance.WASHING_MACHINE_SEMI_PROFESSIONAL,
            MieleAppliance.TUMBLE_DRYER,
            MieleAppliance.TUMBLE_DRYER_SEMI_PROFESSIONAL,
            MieleAppliance.DISHWASHER,
            MieleAppliance.DISH_WARMER,
            MieleAppliance.OVEN,
            MieleAppliance.OVEN_MICROWAVE,
            MieleAppliance.STEAM_OVEN,
            MieleAppliance.MICROWAVE,
            MieleAppliance.WASHER_DRYER,
            MieleAppliance.STEAM_OVEN_COMBI,
            MieleAppliance.STEAM_OVEN_MICRO,
            MieleAppliance.DIALOG_OVEN,
            MieleAppliance.STEAM_OVEN_MK2,
        ),
        description=MieleSensorDescription(
            key="state_start_time",
            translation_key="start_time",
            value_fn=lambda value: _convert_duration(value.state_start_time),
            end_value_fn=lambda last_value: None,
            native_unit_of_measurement=UnitOfTime.MINUTES,
            device_class=SensorDeviceClass.DURATION,
            entity_category=EntityCategory.DIAGNOSTIC,
            suggested_display_precision=2,
            suggested_unit_of_measurement=UnitOfTime.HOURS,
        ),
    ),
    MieleSensorDefinition(
        types=(
            MieleAppliance.TUMBLE_DRYER_SEMI_PROFESSIONAL,
            MieleAppliance.OVEN,
            MieleAppliance.OVEN_MICROWAVE,
            MieleAppliance.DISH_WARMER,
            MieleAppliance.STEAM_OVEN,
            MieleAppliance.MICROWAVE,
            MieleAppliance.FRIDGE,
            MieleAppliance.FREEZER,
            MieleAppliance.FRIDGE_FREEZER,
            MieleAppliance.STEAM_OVEN_COMBI,
            MieleAppliance.WINE_CABINET,
            MieleAppliance.WINE_CONDITIONING_UNIT,
            MieleAppliance.WINE_STORAGE_CONDITIONING_UNIT,
            MieleAppliance.STEAM_OVEN_MICRO,
            MieleAppliance.DIALOG_OVEN,
            MieleAppliance.WINE_CABINET_FREEZER,
            MieleAppliance.STEAM_OVEN_MK2,
        ),
        description=MieleSensorDescription(
            key="state_temperature_1",
            zone=1,
            device_class=SensorDeviceClass.TEMPERATURE,
            native_unit_of_measurement=UnitOfTemperature.CELSIUS,
            state_class=SensorStateClass.MEASUREMENT,
            value_fn=lambda value: _convert_temperature(value.state_temperatures, 0),
        ),
    ),
    MieleSensorDefinition(
        types=(
            MieleAppliance.FRIDGE_FREEZER,
            MieleAppliance.WINE_CABINET,
            MieleAppliance.WINE_CONDITIONING_UNIT,
            MieleAppliance.WINE_STORAGE_CONDITIONING_UNIT,
            MieleAppliance.WINE_CABINET_FREEZER,
        ),
        description=MieleSensorDescription(
            key="state_temperature_2",
            zone=2,
            device_class=SensorDeviceClass.TEMPERATURE,
            translation_key="temperature_zone_2",
            native_unit_of_measurement=UnitOfTemperature.CELSIUS,
            state_class=SensorStateClass.MEASUREMENT,
            value_fn=lambda value: _convert_temperature(value.state_temperatures, 1),
        ),
    ),
    MieleSensorDefinition(
        types=(
            MieleAppliance.WINE_CABINET,
            MieleAppliance.WINE_CONDITIONING_UNIT,
            MieleAppliance.WINE_STORAGE_CONDITIONING_UNIT,
            MieleAppliance.WINE_CABINET_FREEZER,
        ),
        description=MieleSensorDescription(
            key="state_temperature_3",
            zone=3,
            device_class=SensorDeviceClass.TEMPERATURE,
            translation_key="temperature_zone_3",
            native_unit_of_measurement=UnitOfTemperature.CELSIUS,
            state_class=SensorStateClass.MEASUREMENT,
            value_fn=lambda value: _convert_temperature(value.state_temperatures, 2),
        ),
    ),
    MieleSensorDefinition(
        types=(
            MieleAppliance.OVEN,
            MieleAppliance.OVEN_MICROWAVE,
            MieleAppliance.STEAM_OVEN_COMBI,
            MieleAppliance.STEAM_OVEN_MK2,
        ),
        description=MieleSensorDescription(
            key="state_core_target_temperature",
            translation_key="core_target_temperature",
            device_class=SensorDeviceClass.TEMPERATURE,
            native_unit_of_measurement=UnitOfTemperature.CELSIUS,
            state_class=SensorStateClass.MEASUREMENT,
            value_fn=lambda value: _convert_temperature(
                value.state_core_target_temperature, 0
            ),
        ),
    ),
    MieleSensorDefinition(
        types=(
            MieleAppliance.WASHING_MACHINE,
            MieleAppliance.WASHER_DRYER,
            MieleAppliance.OVEN,
            MieleAppliance.OVEN_MICROWAVE,
            MieleAppliance.STEAM_OVEN_MICRO,
            MieleAppliance.STEAM_OVEN_COMBI,
            MieleAppliance.STEAM_OVEN_MK2,
        ),
        description=MieleSensorDescription(
            key="state_target_temperature",
            translation_key="target_temperature",
            zone=1,
            device_class=SensorDeviceClass.TEMPERATURE,
            native_unit_of_measurement=UnitOfTemperature.CELSIUS,
            state_class=SensorStateClass.MEASUREMENT,
            value_fn=lambda value: _convert_temperature(
                value.state_target_temperature, 0
            ),
        ),
    ),
    MieleSensorDefinition(
        types=(
            MieleAppliance.OVEN,
            MieleAppliance.OVEN_MICROWAVE,
            MieleAppliance.STEAM_OVEN_COMBI,
        ),
        description=MieleSensorDescription(
            key="state_core_temperature",
            translation_key="core_temperature",
            device_class=SensorDeviceClass.TEMPERATURE,
            native_unit_of_measurement=UnitOfTemperature.CELSIUS,
            state_class=SensorStateClass.MEASUREMENT,
            value_fn=lambda value: _convert_temperature(
                value.state_core_temperature, 0
            ),
        ),
    ),
    *(
        MieleSensorDefinition(
            types=(
                MieleAppliance.HOB_HIGHLIGHT,
                MieleAppliance.HOB_INDUCT_EXTR,
                MieleAppliance.HOB_INDUCTION,
            ),
            description=MieleSensorDescription(
                key="state_plate_step",
                translation_key="plate",
                translation_placeholders={"plate_no": str(i)},
                zone=i,
                device_class=SensorDeviceClass.ENUM,
                options=sorted(PlatePowerStep.keys()),
                value_fn=lambda value: None,
                unique_id_fn=lambda device_id,
                description: f"{device_id}-{description.key}-{description.zone}",
            ),
        )
        for i in range(1, 7)
    ),
    MieleSensorDefinition(
        types=(
            MieleAppliance.WASHER_DRYER,
            MieleAppliance.TUMBLE_DRYER,
            MieleAppliance.TUMBLE_DRYER_SEMI_PROFESSIONAL,
        ),
        description=MieleSensorDescription(
            key="state_drying_step",
            translation_key="drying_step",
            value_fn=lambda value: StateDryingStep(
                cast(int, value.state_drying_step)
            ).name,
            entity_category=EntityCategory.DIAGNOSTIC,
            device_class=SensorDeviceClass.ENUM,
            options=sorted(StateDryingStep.keys()),
        ),
    ),
    MieleSensorDefinition(
        types=(MieleAppliance.ROBOT_VACUUM_CLEANER,),
        description=MieleSensorDescription(
            key="state_battery",
            value_fn=lambda value: value.state_battery_level,
            native_unit_of_measurement=PERCENTAGE,
            entity_category=EntityCategory.DIAGNOSTIC,
            device_class=SensorDeviceClass.BATTERY,
        ),
    ),
)


async def async_setup_entry(
    hass: HomeAssistant,
    config_entry: MieleConfigEntry,
    async_add_entities: AddConfigEntryEntitiesCallback,
) -> None:
    """Set up the sensor platform."""
    coordinator = config_entry.runtime_data
    added_devices: set[str] = set()  # device_id
    added_entities: set[str] = set()  # unique_id

    def _get_entity_class(definition: MieleSensorDefinition) -> type[MieleSensor]:
        """Get the entity class for the sensor."""
        return {
            "state_status": MieleStatusSensor,
            "state_program_id": MieleProgramIdSensor,
            "state_program_phase": MielePhaseSensor,
            "state_plate_step": MielePlateSensor,
            "state_elapsed_time": MieleTimeSensor,
<<<<<<< HEAD
            "current_energy_consumption": MieleConsumptionSensor,
            "current_water_consumption": MieleConsumptionSensor,
=======
            "state_remaining_time": MieleTimeSensor,
            "state_start_time": MieleTimeSensor,
>>>>>>> 19f36fc6
        }.get(definition.description.key, MieleSensor)

    def _is_entity_registered(unique_id: str) -> bool:
        """Check if the entity is already registered."""
        entity_registry = er.async_get(hass)
        return any(
            entry.platform == DOMAIN and entry.unique_id == unique_id
            for entry in entity_registry.entities.values()
        )

    def _is_sensor_enabled(
        definition: MieleSensorDefinition,
        device: MieleDevice,
        unique_id: str,
    ) -> bool:
        """Check if the sensor is enabled."""
        if (
            definition.description.device_class == SensorDeviceClass.TEMPERATURE
            and definition.description.value_fn(device) is None
            and definition.description.zone != 1
        ):
            # all appliances supporting temperature have at least zone 1, for other zones
            # don't create entity if API signals that datapoint is disabled, unless the sensor
            # already appeared in the past (= it provided a valid value)
            return _is_entity_registered(unique_id)
        if (
            definition.description.key == "state_plate_step"
            and definition.description.zone is not None
            and definition.description.zone > _get_plate_count(device.tech_type)
        ):
            # don't create plate entity if not expected by the appliance tech type
            return False
        return True

    def _async_add_devices() -> None:
        nonlocal added_devices, added_entities
        entities: list = []
        entity_class: type[MieleSensor]
        new_devices_set, current_devices = coordinator.async_add_devices(added_devices)
        added_devices = current_devices

        for device_id, device in coordinator.data.devices.items():
            for definition in SENSOR_TYPES:
                # device is not supported, skip
                if device.device_type not in definition.types:
                    continue

                entity_class = _get_entity_class(definition)
                unique_id = (
                    definition.description.unique_id_fn(
                        device_id, definition.description
                    )
                    if definition.description.unique_id_fn is not None
                    else MieleEntity.get_unique_id(device_id, definition.description)
                )

                # entity was already added, skip
                if device_id not in new_devices_set and unique_id in added_entities:
                    continue

                # sensors is not enabled, skip
                if not _is_sensor_enabled(definition, device, unique_id):
                    continue

                added_entities.add(unique_id)
                entities.append(
                    entity_class(coordinator, device_id, definition.description)
                )
        async_add_entities(entities)

    config_entry.async_on_unload(coordinator.async_add_listener(_async_add_devices))
    _async_add_devices()


APPLIANCE_ICONS = {
    MieleAppliance.WASHING_MACHINE: "mdi:washing-machine",
    MieleAppliance.TUMBLE_DRYER: "mdi:tumble-dryer",
    MieleAppliance.TUMBLE_DRYER_SEMI_PROFESSIONAL: "mdi:tumble-dryer",
    MieleAppliance.DISHWASHER: "mdi:dishwasher",
    MieleAppliance.OVEN: "mdi:chef-hat",
    MieleAppliance.OVEN_MICROWAVE: "mdi:chef-hat",
    MieleAppliance.HOB_HIGHLIGHT: "mdi:pot-steam-outline",
    MieleAppliance.STEAM_OVEN: "mdi:chef-hat",
    MieleAppliance.MICROWAVE: "mdi:microwave",
    MieleAppliance.COFFEE_SYSTEM: "mdi:coffee-maker",
    MieleAppliance.HOOD: "mdi:turbine",
    MieleAppliance.FRIDGE: "mdi:fridge-industrial-outline",
    MieleAppliance.FREEZER: "mdi:fridge-industrial-outline",
    MieleAppliance.FRIDGE_FREEZER: "mdi:fridge-outline",
    MieleAppliance.ROBOT_VACUUM_CLEANER: "mdi:robot-vacuum",
    MieleAppliance.WASHER_DRYER: "mdi:washing-machine",
    MieleAppliance.DISH_WARMER: "mdi:heat-wave",
    MieleAppliance.HOB_INDUCTION: "mdi:pot-steam-outline",
    MieleAppliance.STEAM_OVEN_COMBI: "mdi:chef-hat",
    MieleAppliance.WINE_CABINET: "mdi:glass-wine",
    MieleAppliance.WINE_CONDITIONING_UNIT: "mdi:glass-wine",
    MieleAppliance.WINE_STORAGE_CONDITIONING_UNIT: "mdi:glass-wine",
    MieleAppliance.STEAM_OVEN_MICRO: "mdi:chef-hat",
    MieleAppliance.DIALOG_OVEN: "mdi:chef-hat",
    MieleAppliance.WINE_CABINET_FREEZER: "mdi:glass-wine",
    MieleAppliance.HOB_INDUCT_EXTR: "mdi:pot-steam-outline",
}


class MieleSensor(MieleEntity, SensorEntity):
    """Representation of a Sensor."""

    entity_description: MieleSensorDescription

    def __init__(
        self,
        coordinator: MieleDataUpdateCoordinator,
        device_id: str,
        description: MieleSensorDescription,
    ) -> None:
        """Initialize the sensor."""
        super().__init__(coordinator, device_id, description)
        if description.unique_id_fn is not None:
            self._attr_unique_id = description.unique_id_fn(device_id, description)

    @property
    def native_value(self) -> StateType:
        """Return the state of the sensor."""
        return self.entity_description.value_fn(self.device)

    @property
    def extra_state_attributes(self) -> Mapping[str, Any] | None:
        """Return extra_state_attributes."""
        if self.entity_description.extra_attributes is None:
            return None
        attr = {}
        for key, value in self.entity_description.extra_attributes.items():
            attr[key] = value(self.device)
        return attr


class MieleRestorableSensor(MieleSensor, RestoreSensor):
    """Representation of a Sensor whose internal state can be restored."""

    _last_value: StateType

    def __init__(
        self,
        coordinator: MieleDataUpdateCoordinator,
        device_id: str,
        description: MieleSensorDescription,
    ) -> None:
        """Initialize the sensor."""
        super().__init__(coordinator, device_id, description)
        self._last_value = None

    async def async_added_to_hass(self) -> None:
        """When entity is added to hass."""
        await super().async_added_to_hass()

        # recover last value from cache when adding entity
        last_value = await self.async_get_last_state()
        if last_value and last_value.state != STATE_UNKNOWN:
            self._last_value = last_value.state

    @property
    def native_value(self) -> StateType:
        """Return the state of the sensor."""
        return self._last_value

    def _update_last_value(self) -> None:
        """Update the last value of the sensor."""
        self._last_value = self.entity_description.value_fn(self.device)

    @callback
    def _handle_coordinator_update(self) -> None:
        """Handle updated data from the coordinator."""
        self._update_last_value()
        super()._handle_coordinator_update()


class MielePlateSensor(MieleSensor):
    """Representation of a Sensor."""

    entity_description: MieleSensorDescription

    @property
    def native_value(self) -> StateType:
        """Return the state of the plate sensor."""
        # state_plate_step is [] if all zones are off

        return (
            PlatePowerStep(
                cast(
                    int,
                    self.device.state_plate_step[
                        cast(int, self.entity_description.zone) - 1
                    ].value_raw,
                )
            ).name
            if self.device.state_plate_step
            else PlatePowerStep.plate_step_0.name
        )


class MieleStatusSensor(MieleSensor):
    """Representation of the status sensor."""

    def __init__(
        self,
        coordinator: MieleDataUpdateCoordinator,
        device_id: str,
        description: MieleSensorDescription,
    ) -> None:
        """Initialize the sensor."""
        super().__init__(coordinator, device_id, description)
        self._attr_name = None
        self._attr_icon = APPLIANCE_ICONS.get(
            MieleAppliance(self.device.device_type),
            "mdi:state-machine",
        )

    @property
    def native_value(self) -> StateType:
        """Return the state of the sensor."""
        return STATE_STATUS_TAGS.get(StateStatus(self.device.state_status))

    @property
    def available(self) -> bool:
        """Return the availability of the entity."""
        # This sensor should always be available
        return True


class MielePhaseSensor(MieleSensor):
    """Representation of the program phase sensor."""

    @property
    def native_value(self) -> StateType:
        """Return the state of the sensor."""
        ret_val = STATE_PROGRAM_PHASE.get(self.device.device_type, {}).get(
            self.device.state_program_phase
        )
        if ret_val is None:
            _LOGGER.debug(
                "Unknown program phase: %s on device type: %s",
                self.device.state_program_phase,
                self.device.device_type,
            )
        return ret_val

    @property
    def options(self) -> list[str]:
        """Return the options list for the actual device type."""
        return sorted(
            set(STATE_PROGRAM_PHASE.get(self.device.device_type, {}).values())
        )


class MieleProgramIdSensor(MieleSensor):
    """Representation of the program id sensor."""

    _unrecorded_attributes = frozenset({ATTRIBUTE_PROFILE})

    @property
    def native_value(self) -> StateType:
        """Return the state of the sensor."""
        ret_val = STATE_PROGRAM_ID.get(self.device.device_type, {}).get(
            self.device.state_program_id
        )
        if ret_val is None:
            _LOGGER.debug(
                "Unknown program id: %s on device type: %s",
                self.device.state_program_id,
                self.device.device_type,
            )
        return ret_val

    @property
    def options(self) -> list[str]:
        """Return the options list for the actual device type."""
        return sorted(set(STATE_PROGRAM_ID.get(self.device.device_type, {}).values()))


class MieleTimeSensor(MieleRestorableSensor):
    """Representation of time sensors keeping state from cache."""

    def _update_last_value(self) -> None:
        """Update the last value of the sensor."""

        current_value = self.entity_description.value_fn(self.device)
        current_status = StateStatus(self.device.state_status)

        # report end-specific value when program ends (some devices are immediately reporting 0...)
        if (
            current_status == StateStatus.PROGRAM_ENDED
            and self.entity_description.end_value_fn is not None
        ):
            self._last_value = self.entity_description.end_value_fn(self._last_value)

        # keep value when program ends if no function is specified
        elif current_status == StateStatus.PROGRAM_ENDED:
            pass

        # force unknown when appliance is not working (some devices are keeping last value until a new cycle starts)
        elif current_status in (StateStatus.OFF, StateStatus.ON, StateStatus.IDLE):
            self._last_value = None

        # otherwise, cache value and return it
        else:
<<<<<<< HEAD
            self._last_value = current_value


class MieleConsumptionSensor(MieleRestorableSensor):
    """Representation of consumption sensors keeping state from cache."""

    _is_reporting: bool = False

    def _update_last_value(self) -> None:
        """Update the last value of the sensor."""
        current_value = self.entity_description.value_fn(self.device)
        current_status = StateStatus(self.device.state_status)
        last_value = (
            float(cast(str, self._last_value))
            if self._last_value is not None and self._last_value != STATE_UNKNOWN
            else 0
        )

        # force unknown when appliance is not able to report consumption
        if current_status in (
            StateStatus.ON,
            StateStatus.OFF,
            StateStatus.PROGRAMMED,
            StateStatus.WAITING_TO_START,
            StateStatus.IDLE,
            StateStatus.SERVICE,
        ):
            self._is_reporting = False
            self._last_value = None

        # appliance might report the last value for consumption of previous cycle and it will report 0
        # only after a while, so it is necessary to force 0 until we see the 0 value coming from API, unless
        # we already saw a valid value in this cycle from cache
        elif (
            current_status in (StateStatus.IN_USE, StateStatus.PAUSE)
            and not self._is_reporting
            and last_value > 0
        ):
            self._last_value = current_value
            self._is_reporting = True

        elif (
            current_status in (StateStatus.IN_USE, StateStatus.PAUSE)
            and not self._is_reporting
            and current_value is not None
            and cast(int, current_value) > 0
        ):
            self._last_value = 0

        # keep value when program ends
        elif current_status == StateStatus.PROGRAM_ENDED:
            pass

        else:
            self._last_value = current_value
            self._is_reporting = True
=======
            self._last_value = current_value
>>>>>>> 19f36fc6
<|MERGE_RESOLUTION|>--- conflicted
+++ resolved
@@ -618,13 +618,10 @@
             "state_program_phase": MielePhaseSensor,
             "state_plate_step": MielePlateSensor,
             "state_elapsed_time": MieleTimeSensor,
-<<<<<<< HEAD
+            "state_remaining_time": MieleTimeSensor,
+            "state_start_time": MieleTimeSensor,
             "current_energy_consumption": MieleConsumptionSensor,
             "current_water_consumption": MieleConsumptionSensor,
-=======
-            "state_remaining_time": MieleTimeSensor,
-            "state_start_time": MieleTimeSensor,
->>>>>>> 19f36fc6
         }.get(definition.description.key, MieleSensor)
 
     def _is_entity_registered(unique_id: str) -> bool:
@@ -930,7 +927,6 @@
 
         # otherwise, cache value and return it
         else:
-<<<<<<< HEAD
             self._last_value = current_value
 
 
@@ -986,7 +982,4 @@
 
         else:
             self._last_value = current_value
-            self._is_reporting = True
-=======
-            self._last_value = current_value
->>>>>>> 19f36fc6
+            self._is_reporting = True