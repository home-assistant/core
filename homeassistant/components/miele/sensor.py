"""Sensor platform for Miele integration."""

from __future__ import annotations

from collections.abc import Callable, Mapping
from dataclasses import dataclass
import logging
from typing import Any, Final, cast

from pymiele import MieleDevice, MieleTemperature

from homeassistant.components.sensor import (
    RestoreSensor,
    SensorDeviceClass,
    SensorEntity,
    SensorEntityDescription,
    SensorStateClass,
)
from homeassistant.const import (
    PERCENTAGE,
    REVOLUTIONS_PER_MINUTE,
    STATE_UNKNOWN,
    EntityCategory,
    UnitOfEnergy,
    UnitOfTemperature,
    UnitOfTime,
    UnitOfVolume,
)
from homeassistant.core import HomeAssistant, callback
from homeassistant.helpers import entity_registry as er
from homeassistant.helpers.entity_platform import AddConfigEntryEntitiesCallback
from homeassistant.helpers.typing import StateType

from .const import (
    COFFEE_SYSTEM_PROFILE,
    DISABLED_TEMP_ENTITIES,
    DOMAIN,
    STATE_PROGRAM_ID,
    STATE_PROGRAM_PHASE,
    STATE_STATUS_TAGS,
    MieleAppliance,
    PlatePowerStep,
    StateDryingStep,
    StateProgramType,
    StateStatus,
)
from .coordinator import MieleConfigEntry, MieleDataUpdateCoordinator
from .entity import MieleEntity

PARALLEL_UPDATES = 0

_LOGGER = logging.getLogger(__name__)

DEFAULT_PLATE_COUNT = 4

PLATE_COUNT = {
    "KM7678": 6,
    "KM7697": 6,
    "KM7878": 6,
    "KM7897": 6,
    "KMDA7633": 5,
    "KMDA7634": 5,
    "KMDA7774": 5,
    "KMX": 6,
}

ATTRIBUTE_PROFILE = "profile"


def _get_plate_count(tech_type: str) -> int:
    """Get number of zones for hob."""
    stripped = tech_type.replace(" ", "")
    for prefix, plates in PLATE_COUNT.items():
        if stripped.startswith(prefix):
            return plates
    return DEFAULT_PLATE_COUNT


def _convert_duration(value_list: list[int]) -> int | None:
    """Convert duration to minutes."""
    return value_list[0] * 60 + value_list[1] if value_list else None


def _convert_temperature(
    value_list: list[MieleTemperature], index: int
) -> float | None:
    """Convert temperature object to readable value."""
    if index >= len(value_list):
        return None
    raw_value = cast(int, value_list[index].temperature) / 100.0
    if raw_value in DISABLED_TEMP_ENTITIES:
        return None
    return raw_value


def _get_coffee_profile(value: MieleDevice) -> str | None:
    """Get coffee profile from value."""
    if value.state_program_id is not None:
        for key_range, profile in COFFEE_SYSTEM_PROFILE.items():
            if value.state_program_id in key_range:
                return profile
    return None


@dataclass(frozen=True, kw_only=True)
class MieleSensorDescription(SensorEntityDescription):
    """Class describing Miele sensor entities."""

    value_fn: Callable[[MieleDevice], StateType]
    default_value: StateType = None
    extra_attributes: dict[str, Callable[[MieleDevice], StateType]] | None = None
    zone: int | None = None
    end_value_fn: Callable[[StateType], StateType] | None = None
    unique_id_fn: Callable[[str, MieleSensorDescription], str] | None = None


@dataclass
class MieleSensorDefinition:
    """Class for defining sensor entities."""

    types: tuple[MieleAppliance, ...]
    description: MieleSensorDescription


SENSOR_TYPES: Final[tuple[MieleSensorDefinition, ...]] = (
    MieleSensorDefinition(
        types=(
            MieleAppliance.WASHING_MACHINE,
            MieleAppliance.WASHING_MACHINE_SEMI_PROFESSIONAL,
            MieleAppliance.TUMBLE_DRYER,
            MieleAppliance.TUMBLE_DRYER_SEMI_PROFESSIONAL,
            MieleAppliance.DISHWASHER,
            MieleAppliance.OVEN,
            MieleAppliance.OVEN_MICROWAVE,
            MieleAppliance.HOB_HIGHLIGHT,
            MieleAppliance.STEAM_OVEN,
            MieleAppliance.MICROWAVE,
            MieleAppliance.COFFEE_SYSTEM,
            MieleAppliance.HOOD,
            MieleAppliance.FRIDGE,
            MieleAppliance.FREEZER,
            MieleAppliance.FRIDGE_FREEZER,
            MieleAppliance.ROBOT_VACUUM_CLEANER,
            MieleAppliance.WASHER_DRYER,
            MieleAppliance.DISH_WARMER,
            MieleAppliance.HOB_INDUCTION,
            MieleAppliance.STEAM_OVEN_COMBI,
            MieleAppliance.WINE_CABINET,
            MieleAppliance.WINE_CONDITIONING_UNIT,
            MieleAppliance.WINE_STORAGE_CONDITIONING_UNIT,
            MieleAppliance.STEAM_OVEN_MICRO,
            MieleAppliance.DIALOG_OVEN,
            MieleAppliance.WINE_CABINET_FREEZER,
            MieleAppliance.STEAM_OVEN_MK2,
            MieleAppliance.HOB_INDUCT_EXTR,
        ),
        description=MieleSensorDescription(
            key="state_status",
            translation_key="status",
            value_fn=lambda value: value.state_status,
            device_class=SensorDeviceClass.ENUM,
            options=sorted(set(STATE_STATUS_TAGS.values())),
        ),
    ),
    MieleSensorDefinition(
        types=(
            MieleAppliance.WASHING_MACHINE,
            MieleAppliance.WASHING_MACHINE_SEMI_PROFESSIONAL,
            MieleAppliance.TUMBLE_DRYER,
            MieleAppliance.TUMBLE_DRYER_SEMI_PROFESSIONAL,
            MieleAppliance.DISHWASHER,
            MieleAppliance.DISH_WARMER,
            MieleAppliance.OVEN,
            MieleAppliance.OVEN_MICROWAVE,
            MieleAppliance.STEAM_OVEN,
            MieleAppliance.MICROWAVE,
            MieleAppliance.ROBOT_VACUUM_CLEANER,
            MieleAppliance.WASHER_DRYER,
            MieleAppliance.STEAM_OVEN_COMBI,
            MieleAppliance.STEAM_OVEN_MICRO,
            MieleAppliance.DIALOG_OVEN,
            MieleAppliance.STEAM_OVEN_MK2,
        ),
        description=MieleSensorDescription(
            key="state_program_id",
            translation_key="program_id",
            device_class=SensorDeviceClass.ENUM,
            value_fn=lambda value: value.state_program_id,
        ),
    ),
    MieleSensorDefinition(
        types=(MieleAppliance.COFFEE_SYSTEM,),
        description=MieleSensorDescription(
            key="state_program_id",
            translation_key="program_id",
            device_class=SensorDeviceClass.ENUM,
            value_fn=lambda value: value.state_program_id,
            extra_attributes={
                ATTRIBUTE_PROFILE: _get_coffee_profile,
            },
        ),
    ),
    MieleSensorDefinition(
        types=(
            MieleAppliance.WASHING_MACHINE,
            MieleAppliance.WASHING_MACHINE_SEMI_PROFESSIONAL,
            MieleAppliance.TUMBLE_DRYER,
            MieleAppliance.TUMBLE_DRYER_SEMI_PROFESSIONAL,
            MieleAppliance.DISHWASHER,
            MieleAppliance.DISH_WARMER,
            MieleAppliance.OVEN,
            MieleAppliance.OVEN_MICROWAVE,
            MieleAppliance.STEAM_OVEN,
            MieleAppliance.MICROWAVE,
            MieleAppliance.COFFEE_SYSTEM,
            MieleAppliance.WASHER_DRYER,
            MieleAppliance.STEAM_OVEN_COMBI,
            MieleAppliance.STEAM_OVEN_MICRO,
            MieleAppliance.DIALOG_OVEN,
            MieleAppliance.STEAM_OVEN_MK2,
        ),
        description=MieleSensorDescription(
            key="state_program_phase",
            translation_key="program_phase",
            value_fn=lambda value: value.state_program_phase,
            device_class=SensorDeviceClass.ENUM,
        ),
    ),
    MieleSensorDefinition(
        types=(
            MieleAppliance.WASHING_MACHINE,
            MieleAppliance.WASHING_MACHINE_SEMI_PROFESSIONAL,
            MieleAppliance.TUMBLE_DRYER,
            MieleAppliance.TUMBLE_DRYER_SEMI_PROFESSIONAL,
            MieleAppliance.DISHWASHER,
            MieleAppliance.DISH_WARMER,
            MieleAppliance.OVEN,
            MieleAppliance.OVEN_MICROWAVE,
            MieleAppliance.STEAM_OVEN,
            MieleAppliance.MICROWAVE,
            MieleAppliance.ROBOT_VACUUM_CLEANER,
            MieleAppliance.WASHER_DRYER,
            MieleAppliance.STEAM_OVEN_COMBI,
            MieleAppliance.STEAM_OVEN_MICRO,
            MieleAppliance.DIALOG_OVEN,
            MieleAppliance.COFFEE_SYSTEM,
            MieleAppliance.STEAM_OVEN_MK2,
        ),
        description=MieleSensorDescription(
            key="state_program_type",
            translation_key="program_type",
            value_fn=lambda value: StateProgramType(value.state_program_type).name,
            entity_category=EntityCategory.DIAGNOSTIC,
            device_class=SensorDeviceClass.ENUM,
            options=sorted(set(StateProgramType.keys())),
        ),
    ),
    MieleSensorDefinition(
        types=(
            MieleAppliance.WASHING_MACHINE,
            MieleAppliance.WASHING_MACHINE_SEMI_PROFESSIONAL,
            MieleAppliance.TUMBLE_DRYER,
            MieleAppliance.TUMBLE_DRYER_SEMI_PROFESSIONAL,
            MieleAppliance.DISHWASHER,
            MieleAppliance.WASHER_DRYER,
        ),
        description=MieleSensorDescription(
            key="current_energy_consumption",
            translation_key="energy_consumption",
            value_fn=lambda value: value.current_energy_consumption,
            device_class=SensorDeviceClass.ENERGY,
            state_class=SensorStateClass.TOTAL_INCREASING,
            native_unit_of_measurement=UnitOfEnergy.KILO_WATT_HOUR,
            entity_category=EntityCategory.DIAGNOSTIC,
        ),
    ),
    MieleSensorDefinition(
        types=(
            MieleAppliance.WASHING_MACHINE,
            MieleAppliance.WASHING_MACHINE_SEMI_PROFESSIONAL,
            MieleAppliance.TUMBLE_DRYER,
            MieleAppliance.TUMBLE_DRYER_SEMI_PROFESSIONAL,
            MieleAppliance.DISHWASHER,
            MieleAppliance.WASHER_DRYER,
        ),
        description=MieleSensorDescription(
            key="energy_forecast",
            translation_key="energy_forecast",
            value_fn=(
                lambda value: value.energy_forecast * 100
                if value.energy_forecast is not None
                else None
            ),
            native_unit_of_measurement=PERCENTAGE,
            entity_category=EntityCategory.DIAGNOSTIC,
        ),
    ),
    MieleSensorDefinition(
        types=(
            MieleAppliance.WASHING_MACHINE,
            MieleAppliance.DISHWASHER,
            MieleAppliance.WASHER_DRYER,
        ),
        description=MieleSensorDescription(
            key="current_water_consumption",
            translation_key="water_consumption",
            value_fn=lambda value: value.current_water_consumption,
            device_class=SensorDeviceClass.WATER,
            state_class=SensorStateClass.TOTAL_INCREASING,
            native_unit_of_measurement=UnitOfVolume.LITERS,
            entity_category=EntityCategory.DIAGNOSTIC,
        ),
    ),
    MieleSensorDefinition(
        types=(
            MieleAppliance.WASHING_MACHINE,
            MieleAppliance.DISHWASHER,
            MieleAppliance.WASHER_DRYER,
        ),
        description=MieleSensorDescription(
            key="water_forecast",
            translation_key="water_forecast",
            value_fn=(
                lambda value: value.water_forecast * 100
                if value.water_forecast is not None
                else None
            ),
            native_unit_of_measurement=PERCENTAGE,
            entity_category=EntityCategory.DIAGNOSTIC,
        ),
    ),
    MieleSensorDefinition(
        types=(
            MieleAppliance.WASHING_MACHINE,
            MieleAppliance.WASHING_MACHINE_SEMI_PROFESSIONAL,
            MieleAppliance.WASHER_DRYER,
        ),
        description=MieleSensorDescription(
            key="state_spinning_speed",
            translation_key="spin_speed",
            value_fn=lambda value: value.state_spinning_speed,
            native_unit_of_measurement=REVOLUTIONS_PER_MINUTE,
            entity_category=EntityCategory.DIAGNOSTIC,
        ),
    ),
    MieleSensorDefinition(
        types=(
            MieleAppliance.WASHING_MACHINE,
            MieleAppliance.WASHING_MACHINE_SEMI_PROFESSIONAL,
            MieleAppliance.TUMBLE_DRYER,
            MieleAppliance.TUMBLE_DRYER_SEMI_PROFESSIONAL,
            MieleAppliance.DISHWASHER,
            MieleAppliance.OVEN,
            MieleAppliance.OVEN_MICROWAVE,
            MieleAppliance.STEAM_OVEN,
            MieleAppliance.MICROWAVE,
            MieleAppliance.ROBOT_VACUUM_CLEANER,
            MieleAppliance.WASHER_DRYER,
            MieleAppliance.STEAM_OVEN_COMBI,
            MieleAppliance.STEAM_OVEN_MICRO,
            MieleAppliance.DIALOG_OVEN,
            MieleAppliance.STEAM_OVEN_MK2,
        ),
        description=MieleSensorDescription(
            key="state_remaining_time",
            translation_key="remaining_time",
            value_fn=lambda value: _convert_duration(value.state_remaining_time),
            end_value_fn=lambda last_value: 0,
            device_class=SensorDeviceClass.DURATION,
            native_unit_of_measurement=UnitOfTime.MINUTES,
            entity_category=EntityCategory.DIAGNOSTIC,
        ),
    ),
    MieleSensorDefinition(
        types=(
            MieleAppliance.WASHING_MACHINE,
            MieleAppliance.TUMBLE_DRYER,
            MieleAppliance.DISHWASHER,
            MieleAppliance.OVEN,
            MieleAppliance.OVEN_MICROWAVE,
            MieleAppliance.STEAM_OVEN,
            MieleAppliance.MICROWAVE,
            MieleAppliance.WASHER_DRYER,
            MieleAppliance.STEAM_OVEN_COMBI,
            MieleAppliance.STEAM_OVEN_MICRO,
            MieleAppliance.DIALOG_OVEN,
            MieleAppliance.ROBOT_VACUUM_CLEANER,
            MieleAppliance.STEAM_OVEN_MK2,
        ),
        description=MieleSensorDescription(
            key="state_elapsed_time",
            translation_key="elapsed_time",
            value_fn=lambda value: _convert_duration(value.state_elapsed_time),
<<<<<<< HEAD
            end_value_fn=lambda last_value: last_value,
=======
            default_value=None,
>>>>>>> 8997a4fa
            device_class=SensorDeviceClass.DURATION,
            native_unit_of_measurement=UnitOfTime.MINUTES,
            entity_category=EntityCategory.DIAGNOSTIC,
        ),
    ),
    MieleSensorDefinition(
        types=(
            MieleAppliance.WASHING_MACHINE,
            MieleAppliance.WASHING_MACHINE_SEMI_PROFESSIONAL,
            MieleAppliance.TUMBLE_DRYER,
            MieleAppliance.TUMBLE_DRYER_SEMI_PROFESSIONAL,
            MieleAppliance.DISHWASHER,
            MieleAppliance.DISH_WARMER,
            MieleAppliance.OVEN,
            MieleAppliance.OVEN_MICROWAVE,
            MieleAppliance.STEAM_OVEN,
            MieleAppliance.MICROWAVE,
            MieleAppliance.WASHER_DRYER,
            MieleAppliance.STEAM_OVEN_COMBI,
            MieleAppliance.STEAM_OVEN_MICRO,
            MieleAppliance.DIALOG_OVEN,
            MieleAppliance.STEAM_OVEN_MK2,
        ),
        description=MieleSensorDescription(
            key="state_start_time",
            translation_key="start_time",
            value_fn=lambda value: _convert_duration(value.state_start_time),
            end_value_fn=lambda last_value: last_value,
            native_unit_of_measurement=UnitOfTime.MINUTES,
            device_class=SensorDeviceClass.DURATION,
            entity_category=EntityCategory.DIAGNOSTIC,
            suggested_display_precision=2,
            suggested_unit_of_measurement=UnitOfTime.HOURS,
        ),
    ),
    MieleSensorDefinition(
        types=(
            MieleAppliance.TUMBLE_DRYER_SEMI_PROFESSIONAL,
            MieleAppliance.OVEN,
            MieleAppliance.OVEN_MICROWAVE,
            MieleAppliance.DISH_WARMER,
            MieleAppliance.STEAM_OVEN,
            MieleAppliance.MICROWAVE,
            MieleAppliance.FRIDGE,
            MieleAppliance.FREEZER,
            MieleAppliance.FRIDGE_FREEZER,
            MieleAppliance.STEAM_OVEN_COMBI,
            MieleAppliance.WINE_CABINET,
            MieleAppliance.WINE_CONDITIONING_UNIT,
            MieleAppliance.WINE_STORAGE_CONDITIONING_UNIT,
            MieleAppliance.STEAM_OVEN_MICRO,
            MieleAppliance.DIALOG_OVEN,
            MieleAppliance.WINE_CABINET_FREEZER,
            MieleAppliance.STEAM_OVEN_MK2,
        ),
        description=MieleSensorDescription(
            key="state_temperature_1",
            zone=1,
            device_class=SensorDeviceClass.TEMPERATURE,
            native_unit_of_measurement=UnitOfTemperature.CELSIUS,
            state_class=SensorStateClass.MEASUREMENT,
            value_fn=lambda value: _convert_temperature(value.state_temperatures, 0),
        ),
    ),
    MieleSensorDefinition(
        types=(
            MieleAppliance.FRIDGE_FREEZER,
            MieleAppliance.WINE_CABINET,
            MieleAppliance.WINE_CONDITIONING_UNIT,
            MieleAppliance.WINE_STORAGE_CONDITIONING_UNIT,
            MieleAppliance.WINE_CABINET_FREEZER,
        ),
        description=MieleSensorDescription(
            key="state_temperature_2",
            zone=2,
            device_class=SensorDeviceClass.TEMPERATURE,
            translation_key="temperature_zone_2",
            native_unit_of_measurement=UnitOfTemperature.CELSIUS,
            state_class=SensorStateClass.MEASUREMENT,
            value_fn=lambda value: _convert_temperature(value.state_temperatures, 1),
        ),
    ),
    MieleSensorDefinition(
        types=(
            MieleAppliance.WINE_CABINET,
            MieleAppliance.WINE_CONDITIONING_UNIT,
            MieleAppliance.WINE_STORAGE_CONDITIONING_UNIT,
            MieleAppliance.WINE_CABINET_FREEZER,
        ),
        description=MieleSensorDescription(
            key="state_temperature_3",
            zone=3,
            device_class=SensorDeviceClass.TEMPERATURE,
            translation_key="temperature_zone_3",
            native_unit_of_measurement=UnitOfTemperature.CELSIUS,
            state_class=SensorStateClass.MEASUREMENT,
            value_fn=lambda value: _convert_temperature(value.state_temperatures, 2),
        ),
    ),
    MieleSensorDefinition(
        types=(
            MieleAppliance.OVEN,
            MieleAppliance.OVEN_MICROWAVE,
            MieleAppliance.STEAM_OVEN_COMBI,
            MieleAppliance.STEAM_OVEN_MK2,
        ),
        description=MieleSensorDescription(
            key="state_core_target_temperature",
            translation_key="core_target_temperature",
            device_class=SensorDeviceClass.TEMPERATURE,
            native_unit_of_measurement=UnitOfTemperature.CELSIUS,
            state_class=SensorStateClass.MEASUREMENT,
            value_fn=lambda value: _convert_temperature(
                value.state_core_target_temperature, 0
            ),
        ),
    ),
    MieleSensorDefinition(
        types=(
            MieleAppliance.WASHING_MACHINE,
            MieleAppliance.WASHER_DRYER,
            MieleAppliance.OVEN,
            MieleAppliance.OVEN_MICROWAVE,
            MieleAppliance.STEAM_OVEN_MICRO,
            MieleAppliance.STEAM_OVEN_COMBI,
            MieleAppliance.STEAM_OVEN_MK2,
        ),
        description=MieleSensorDescription(
            key="state_target_temperature",
            translation_key="target_temperature",
            zone=1,
            device_class=SensorDeviceClass.TEMPERATURE,
            native_unit_of_measurement=UnitOfTemperature.CELSIUS,
            state_class=SensorStateClass.MEASUREMENT,
            value_fn=lambda value: _convert_temperature(
                value.state_target_temperature, 0
            ),
        ),
    ),
    MieleSensorDefinition(
        types=(
            MieleAppliance.OVEN,
            MieleAppliance.OVEN_MICROWAVE,
            MieleAppliance.STEAM_OVEN_COMBI,
        ),
        description=MieleSensorDescription(
            key="state_core_temperature",
            translation_key="core_temperature",
            device_class=SensorDeviceClass.TEMPERATURE,
            native_unit_of_measurement=UnitOfTemperature.CELSIUS,
            state_class=SensorStateClass.MEASUREMENT,
            value_fn=lambda value: _convert_temperature(
                value.state_core_temperature, 0
            ),
        ),
    ),
    *(
        MieleSensorDefinition(
            types=(
                MieleAppliance.HOB_HIGHLIGHT,
                MieleAppliance.HOB_INDUCT_EXTR,
                MieleAppliance.HOB_INDUCTION,
            ),
            description=MieleSensorDescription(
                key="state_plate_step",
                translation_key="plate",
                translation_placeholders={"plate_no": str(i)},
                zone=i,
                device_class=SensorDeviceClass.ENUM,
                options=sorted(PlatePowerStep.keys()),
                value_fn=lambda value: None,
                unique_id_fn=lambda device_id,
                description: f"{device_id}-{description.key}-{description.zone}",
            ),
        )
        for i in range(1, 7)
    ),
    MieleSensorDefinition(
        types=(
            MieleAppliance.WASHER_DRYER,
            MieleAppliance.TUMBLE_DRYER,
            MieleAppliance.TUMBLE_DRYER_SEMI_PROFESSIONAL,
        ),
        description=MieleSensorDescription(
            key="state_drying_step",
            translation_key="drying_step",
            value_fn=lambda value: StateDryingStep(
                cast(int, value.state_drying_step)
            ).name,
            entity_category=EntityCategory.DIAGNOSTIC,
            device_class=SensorDeviceClass.ENUM,
            options=sorted(StateDryingStep.keys()),
        ),
    ),
    MieleSensorDefinition(
        types=(MieleAppliance.ROBOT_VACUUM_CLEANER,),
        description=MieleSensorDescription(
            key="state_battery",
            value_fn=lambda value: value.state_battery_level,
            native_unit_of_measurement=PERCENTAGE,
            entity_category=EntityCategory.DIAGNOSTIC,
            device_class=SensorDeviceClass.BATTERY,
        ),
    ),
)


async def async_setup_entry(
    hass: HomeAssistant,
    config_entry: MieleConfigEntry,
    async_add_entities: AddConfigEntryEntitiesCallback,
) -> None:
    """Set up the sensor platform."""
    coordinator = config_entry.runtime_data
    added_devices: set[str] = set()  # device_id
    added_entities: set[str] = set()  # unique_id

    def _get_entity_class(definition: MieleSensorDefinition) -> type[MieleSensor]:
        """Get the entity class for the sensor."""
        return {
            "state_status": MieleStatusSensor,
            "state_program_id": MieleProgramIdSensor,
            "state_program_phase": MielePhaseSensor,
            "state_plate_step": MielePlateSensor,
            "state_elapsed_time": MieleTimeSensor,
            "state_remaining_time": MieleTimeSensor,
            "state_start_time": MieleTimeSensor,
        }.get(definition.description.key, MieleSensor)

    def _is_entity_registered(unique_id: str) -> bool:
        """Check if the entity is already registered."""
        entity_registry = er.async_get(hass)
        return any(
            entry.platform == DOMAIN and entry.unique_id == unique_id
            for entry in entity_registry.entities.values()
        )

    def _is_sensor_enabled(
        definition: MieleSensorDefinition,
        device: MieleDevice,
        unique_id: str,
    ) -> bool:
        """Check if the sensor is enabled."""
        if (
            definition.description.device_class == SensorDeviceClass.TEMPERATURE
            and definition.description.value_fn(device) is None
            and definition.description.zone != 1
        ):
            # all appliances supporting temperature have at least zone 1, for other zones
            # don't create entity if API signals that datapoint is disabled, unless the sensor
            # already appeared in the past (= it provided a valid value)
            return _is_entity_registered(unique_id)
        if (
            definition.description.key == "state_plate_step"
            and definition.description.zone is not None
            and definition.description.zone > _get_plate_count(device.tech_type)
        ):
            # don't create plate entity if not expected by the appliance tech type
            return False
        return True

    def _async_add_devices() -> None:
        nonlocal added_devices, added_entities
        entities: list = []
        entity_class: type[MieleSensor]
        new_devices_set, current_devices = coordinator.async_add_devices(added_devices)
        added_devices = current_devices

        for device_id, device in coordinator.data.devices.items():
            for definition in SENSOR_TYPES:
                # device is not supported, skip
                if device.device_type not in definition.types:
                    continue

                entity_class = _get_entity_class(definition)
                unique_id = (
                    definition.description.unique_id_fn(
                        device_id, definition.description
                    )
                    if definition.description.unique_id_fn is not None
                    else MieleEntity.get_unique_id(device_id, definition.description)
                )

                # entity was already added, skip
                if device_id not in new_devices_set and unique_id in added_entities:
                    continue

                # sensors is not enabled, skip
                if not _is_sensor_enabled(definition, device, unique_id):
                    continue

                added_entities.add(unique_id)
                entities.append(
                    entity_class(coordinator, device_id, definition.description)
                )
        async_add_entities(entities)

    config_entry.async_on_unload(coordinator.async_add_listener(_async_add_devices))
    _async_add_devices()


APPLIANCE_ICONS = {
    MieleAppliance.WASHING_MACHINE: "mdi:washing-machine",
    MieleAppliance.TUMBLE_DRYER: "mdi:tumble-dryer",
    MieleAppliance.TUMBLE_DRYER_SEMI_PROFESSIONAL: "mdi:tumble-dryer",
    MieleAppliance.DISHWASHER: "mdi:dishwasher",
    MieleAppliance.OVEN: "mdi:chef-hat",
    MieleAppliance.OVEN_MICROWAVE: "mdi:chef-hat",
    MieleAppliance.HOB_HIGHLIGHT: "mdi:pot-steam-outline",
    MieleAppliance.STEAM_OVEN: "mdi:chef-hat",
    MieleAppliance.MICROWAVE: "mdi:microwave",
    MieleAppliance.COFFEE_SYSTEM: "mdi:coffee-maker",
    MieleAppliance.HOOD: "mdi:turbine",
    MieleAppliance.FRIDGE: "mdi:fridge-industrial-outline",
    MieleAppliance.FREEZER: "mdi:fridge-industrial-outline",
    MieleAppliance.FRIDGE_FREEZER: "mdi:fridge-outline",
    MieleAppliance.ROBOT_VACUUM_CLEANER: "mdi:robot-vacuum",
    MieleAppliance.WASHER_DRYER: "mdi:washing-machine",
    MieleAppliance.DISH_WARMER: "mdi:heat-wave",
    MieleAppliance.HOB_INDUCTION: "mdi:pot-steam-outline",
    MieleAppliance.STEAM_OVEN_COMBI: "mdi:chef-hat",
    MieleAppliance.WINE_CABINET: "mdi:glass-wine",
    MieleAppliance.WINE_CONDITIONING_UNIT: "mdi:glass-wine",
    MieleAppliance.WINE_STORAGE_CONDITIONING_UNIT: "mdi:glass-wine",
    MieleAppliance.STEAM_OVEN_MICRO: "mdi:chef-hat",
    MieleAppliance.DIALOG_OVEN: "mdi:chef-hat",
    MieleAppliance.WINE_CABINET_FREEZER: "mdi:glass-wine",
    MieleAppliance.HOB_INDUCT_EXTR: "mdi:pot-steam-outline",
}


class MieleSensor(MieleEntity, SensorEntity):
    """Representation of a Sensor."""

    entity_description: MieleSensorDescription

    def __init__(
        self,
        coordinator: MieleDataUpdateCoordinator,
        device_id: str,
        description: MieleSensorDescription,
    ) -> None:
        """Initialize the sensor."""
        super().__init__(coordinator, device_id, description)
        if description.unique_id_fn is not None:
            self._attr_unique_id = description.unique_id_fn(device_id, description)

    @property
    def native_value(self) -> StateType:
        """Return the state of the sensor."""
        return self.entity_description.value_fn(self.device)

    @property
    def extra_state_attributes(self) -> Mapping[str, Any] | None:
        """Return extra_state_attributes."""
        if self.entity_description.extra_attributes is None:
            return None
        attr = {}
        for key, value in self.entity_description.extra_attributes.items():
            attr[key] = value(self.device)
        return attr


class MieleRestorableSensor(MieleSensor, RestoreSensor):
    """Representation of a Sensor whose internal state can be restored."""

    _last_value: StateType

    def __init__(
        self,
        coordinator: MieleDataUpdateCoordinator,
        device_id: str,
        description: MieleSensorDescription,
    ) -> None:
        """Initialize the sensor."""
        super().__init__(coordinator, device_id, description)
        self._last_value = None

    async def async_added_to_hass(self) -> None:
        """When entity is added to hass."""
        await super().async_added_to_hass()

        # recover last value from cache
        last_value = await self.async_get_last_state()
        if last_value and last_value.state != STATE_UNKNOWN:
            self._last_value = last_value.state

    @property
    def native_value(self) -> StateType:
        """Return the state of the sensor."""
        return self._last_value


class MielePlateSensor(MieleSensor):
    """Representation of a Sensor."""

    entity_description: MieleSensorDescription

    @property
    def native_value(self) -> StateType:
        """Return the state of the plate sensor."""
        # state_plate_step is [] if all zones are off

        return (
            PlatePowerStep(
                cast(
                    int,
                    self.device.state_plate_step[
                        cast(int, self.entity_description.zone) - 1
                    ].value_raw,
                )
            ).name
            if self.device.state_plate_step
            else PlatePowerStep.plate_step_0.name
        )


class MieleStatusSensor(MieleSensor):
    """Representation of the status sensor."""

    def __init__(
        self,
        coordinator: MieleDataUpdateCoordinator,
        device_id: str,
        description: MieleSensorDescription,
    ) -> None:
        """Initialize the sensor."""
        super().__init__(coordinator, device_id, description)
        self._attr_name = None
        self._attr_icon = APPLIANCE_ICONS.get(
            MieleAppliance(self.device.device_type),
            "mdi:state-machine",
        )

    @property
    def native_value(self) -> StateType:
        """Return the state of the sensor."""
        return STATE_STATUS_TAGS.get(StateStatus(self.device.state_status))

    @property
    def available(self) -> bool:
        """Return the availability of the entity."""
        # This sensor should always be available
        return True


class MielePhaseSensor(MieleSensor):
    """Representation of the program phase sensor."""

    @property
    def native_value(self) -> StateType:
        """Return the state of the sensor."""
        ret_val = STATE_PROGRAM_PHASE.get(self.device.device_type, {}).get(
            self.device.state_program_phase
        )
        if ret_val is None:
            _LOGGER.debug(
                "Unknown program phase: %s on device type: %s",
                self.device.state_program_phase,
                self.device.device_type,
            )
        return ret_val

    @property
    def options(self) -> list[str]:
        """Return the options list for the actual device type."""
        return sorted(
            set(STATE_PROGRAM_PHASE.get(self.device.device_type, {}).values())
        )


class MieleProgramIdSensor(MieleSensor):
    """Representation of the program id sensor."""

    _unrecorded_attributes = frozenset({ATTRIBUTE_PROFILE})

    @property
    def native_value(self) -> StateType:
        """Return the state of the sensor."""
        ret_val = STATE_PROGRAM_ID.get(self.device.device_type, {}).get(
            self.device.state_program_id
        )
        if ret_val is None:
            _LOGGER.debug(
                "Unknown program id: %s on device type: %s",
                self.device.state_program_id,
                self.device.device_type,
            )
        return ret_val

    @property
    def options(self) -> list[str]:
        """Return the options list for the actual device type."""
        return sorted(set(STATE_PROGRAM_ID.get(self.device.device_type, {}).values()))


class MieleTimeSensor(MieleRestorableSensor):
    """Representation of time sensors keeping state from cache."""

<<<<<<< HEAD
    @property
    def native_value(self) -> StateType:
        """Return the state of the sensor."""
=======
    @callback
    def _handle_coordinator_update(self) -> None:
        """Handle updated data from the coordinator."""

>>>>>>> 8997a4fa
        current_value = self.entity_description.value_fn(self.device)
        current_status = StateStatus(self.device.state_status)

        # report end-specific value when program ends (some devices are immediately reporting 0...)
        if current_status == StateStatus.PROGRAM_ENDED:
<<<<<<< HEAD
            return (
                self.entity_description.end_value_fn(self._last_value)
                if self.entity_description.end_value_fn is not None
                else None
            )

        # force None when appliance is not working (some devices are keeping last value until a new cycle starts)
        if current_status in (StateStatus.OFF, StateStatus.ON, StateStatus.IDLE):
            return None

=======
            pass
        # force default value when appliance is off (some devices are keeping last value until a new cycle starts)
        elif current_status == StateStatus.OFF:
            self._last_value = self.entity_description.default_value
>>>>>>> 8997a4fa
        # otherwise, cache value and return it
        else:
            self._last_value = current_value

        super()._handle_coordinator_update()<|MERGE_RESOLUTION|>--- conflicted
+++ resolved
@@ -107,7 +107,7 @@
     """Class describing Miele sensor entities."""
 
     value_fn: Callable[[MieleDevice], StateType]
-    default_value: StateType = None
+    end_value_fn: Callable[[StateType], StateType] | None = None
     extra_attributes: dict[str, Callable[[MieleDevice], StateType]] | None = None
     zone: int | None = None
     end_value_fn: Callable[[StateType], StateType] | None = None
@@ -391,11 +391,7 @@
             key="state_elapsed_time",
             translation_key="elapsed_time",
             value_fn=lambda value: _convert_duration(value.state_elapsed_time),
-<<<<<<< HEAD
             end_value_fn=lambda last_value: last_value,
-=======
-            default_value=None,
->>>>>>> 8997a4fa
             device_class=SensorDeviceClass.DURATION,
             native_unit_of_measurement=UnitOfTime.MINUTES,
             entity_category=EntityCategory.DIAGNOSTIC,
@@ -895,38 +891,25 @@
 class MieleTimeSensor(MieleRestorableSensor):
     """Representation of time sensors keeping state from cache."""
 
-<<<<<<< HEAD
-    @property
-    def native_value(self) -> StateType:
-        """Return the state of the sensor."""
-=======
     @callback
     def _handle_coordinator_update(self) -> None:
         """Handle updated data from the coordinator."""
 
->>>>>>> 8997a4fa
         current_value = self.entity_description.value_fn(self.device)
         current_status = StateStatus(self.device.state_status)
 
         # report end-specific value when program ends (some devices are immediately reporting 0...)
-        if current_status == StateStatus.PROGRAM_ENDED:
-<<<<<<< HEAD
-            return (
-                self.entity_description.end_value_fn(self._last_value)
-                if self.entity_description.end_value_fn is not None
-                else None
-            )
-
-        # force None when appliance is not working (some devices are keeping last value until a new cycle starts)
-        if current_status in (StateStatus.OFF, StateStatus.ON, StateStatus.IDLE):
-            return None
-
-=======
+        if current_status == StateStatus.PROGRAM_ENDED and self.entity_description.end_value_fn is not None:
+            self._last_value = self.entity_description.end_value_fn(self._last_value)
+
+        # keep value when program ends if no function is specified
+        elif current_status == StateStatus.PROGRAM_ENDED:
             pass
-        # force default value when appliance is off (some devices are keeping last value until a new cycle starts)
-        elif current_status == StateStatus.OFF:
-            self._last_value = self.entity_description.default_value
->>>>>>> 8997a4fa
+
+        # force unknown when appliance is not working (some devices are keeping last value until a new cycle starts)
+        elif current_status in (StateStatus.OFF, StateStatus.ON, StateStatus.IDLE):
+            self._last_value = None
+
         # otherwise, cache value and return it
         else:
             self._last_value = current_value
