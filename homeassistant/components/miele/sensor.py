"""Sensor platform for Miele integration."""

from __future__ import annotations

from collections.abc import Callable
from dataclasses import dataclass
import logging
from typing import Final, cast

from pymiele import MieleDevice

from homeassistant.components.sensor import (
    SensorDeviceClass,
    SensorEntity,
    SensorEntityDescription,
    SensorStateClass,
)
from homeassistant.const import (
    REVOLUTIONS_PER_MINUTE,
    EntityCategory,
    UnitOfEnergy,
    UnitOfTemperature,
    UnitOfVolume,
)
from homeassistant.core import HomeAssistant
from homeassistant.helpers.entity_platform import AddConfigEntryEntitiesCallback
from homeassistant.helpers.typing import StateType

from .const import (
    STATE_PROGRAM_ID,
    STATE_PROGRAM_PHASE,
    STATE_PROGRAM_TYPE,
    STATE_STATUS_TAGS,
    MieleAppliance,
    StateStatus,
)
from .coordinator import MieleConfigEntry, MieleDataUpdateCoordinator
from .entity import MieleEntity

_LOGGER = logging.getLogger(__name__)

DISABLED_TEMPERATURE = -32768


@dataclass(frozen=True, kw_only=True)
class MieleSensorDescription(SensorEntityDescription):
    """Class describing Miele sensor entities."""

    value_fn: Callable[[MieleDevice], StateType]
    zone: int | None = None


@dataclass
class MieleSensorDefinition:
    """Class for defining sensor entities."""

    types: tuple[MieleAppliance, ...]
    description: MieleSensorDescription


SENSOR_TYPES: Final[tuple[MieleSensorDefinition, ...]] = (
    MieleSensorDefinition(
        types=(
            MieleAppliance.WASHING_MACHINE,
            MieleAppliance.WASHING_MACHINE_SEMI_PROFESSIONAL,
            MieleAppliance.TUMBLE_DRYER,
            MieleAppliance.TUMBLE_DRYER_SEMI_PROFESSIONAL,
            MieleAppliance.DISHWASHER,
            MieleAppliance.OVEN,
            MieleAppliance.OVEN_MICROWAVE,
            MieleAppliance.HOB_HIGHLIGHT,
            MieleAppliance.STEAM_OVEN,
            MieleAppliance.MICROWAVE,
            MieleAppliance.COFFEE_SYSTEM,
            MieleAppliance.HOOD,
            MieleAppliance.FRIDGE,
            MieleAppliance.FREEZER,
            MieleAppliance.FRIDGE_FREEZER,
            MieleAppliance.ROBOT_VACUUM_CLEANER,
            MieleAppliance.WASHER_DRYER,
            MieleAppliance.DISH_WARMER,
            MieleAppliance.HOB_INDUCTION,
            MieleAppliance.STEAM_OVEN_COMBI,
            MieleAppliance.WINE_CABINET,
            MieleAppliance.WINE_CONDITIONING_UNIT,
            MieleAppliance.WINE_STORAGE_CONDITIONING_UNIT,
            MieleAppliance.STEAM_OVEN_MICRO,
            MieleAppliance.DIALOG_OVEN,
            MieleAppliance.WINE_CABINET_FREEZER,
            MieleAppliance.STEAM_OVEN_MK2,
            MieleAppliance.HOB_INDUCT_EXTR,
        ),
        description=MieleSensorDescription(
            key="state_status",
            translation_key="status",
            value_fn=lambda value: value.state_status,
            device_class=SensorDeviceClass.ENUM,
            options=list(STATE_STATUS_TAGS.values()),
        ),
    ),
    MieleSensorDefinition(
        types=(
            MieleAppliance.WASHING_MACHINE,
            MieleAppliance.WASHING_MACHINE_SEMI_PROFESSIONAL,
            MieleAppliance.TUMBLE_DRYER,
            MieleAppliance.TUMBLE_DRYER_SEMI_PROFESSIONAL,
            MieleAppliance.DISHWASHER,
            MieleAppliance.DISH_WARMER,
            MieleAppliance.OVEN,
            MieleAppliance.OVEN_MICROWAVE,
            MieleAppliance.STEAM_OVEN,
            MieleAppliance.MICROWAVE,
            MieleAppliance.COFFEE_SYSTEM,
            MieleAppliance.ROBOT_VACUUM_CLEANER,
            MieleAppliance.WASHER_DRYER,
            MieleAppliance.STEAM_OVEN_COMBI,
            MieleAppliance.STEAM_OVEN_MICRO,
            MieleAppliance.DIALOG_OVEN,
            MieleAppliance.STEAM_OVEN_MK2,
        ),
        description=MieleSensorDescription(
            key="state_program_id",
            translation_key="program_id",
            device_class=SensorDeviceClass.ENUM,
            value_fn=lambda value: value.state_program_id,
        ),
    ),
    MieleSensorDefinition(
        types=(
            MieleAppliance.WASHING_MACHINE,
            MieleAppliance.WASHING_MACHINE_SEMI_PROFESSIONAL,
            MieleAppliance.TUMBLE_DRYER,
            MieleAppliance.TUMBLE_DRYER_SEMI_PROFESSIONAL,
            MieleAppliance.DISHWASHER,
            MieleAppliance.DISH_WARMER,
            MieleAppliance.OVEN,
            MieleAppliance.OVEN_MICROWAVE,
            MieleAppliance.STEAM_OVEN,
            MieleAppliance.MICROWAVE,
            MieleAppliance.COFFEE_SYSTEM,
            MieleAppliance.ROBOT_VACUUM_CLEANER,
            MieleAppliance.WASHER_DRYER,
            MieleAppliance.STEAM_OVEN_COMBI,
            MieleAppliance.STEAM_OVEN_MICRO,
            MieleAppliance.DIALOG_OVEN,
            MieleAppliance.STEAM_OVEN_MK2,
        ),
        description=MieleSensorDescription(
            key="state_program_phase",
            translation_key="program_phase",
            value_fn=lambda value: value.state_program_phase,
            device_class=SensorDeviceClass.ENUM,
        ),
    ),
    MieleSensorDefinition(
        types=(
            MieleAppliance.WASHING_MACHINE,
            MieleAppliance.WASHING_MACHINE_SEMI_PROFESSIONAL,
            MieleAppliance.TUMBLE_DRYER,
            MieleAppliance.TUMBLE_DRYER_SEMI_PROFESSIONAL,
            MieleAppliance.DISHWASHER,
            MieleAppliance.DISH_WARMER,
            MieleAppliance.OVEN,
            MieleAppliance.OVEN_MICROWAVE,
            MieleAppliance.STEAM_OVEN,
            MieleAppliance.MICROWAVE,
            MieleAppliance.ROBOT_VACUUM_CLEANER,
            MieleAppliance.WASHER_DRYER,
            MieleAppliance.STEAM_OVEN_COMBI,
            MieleAppliance.STEAM_OVEN_MICRO,
            MieleAppliance.DIALOG_OVEN,
            MieleAppliance.COFFEE_SYSTEM,
            MieleAppliance.STEAM_OVEN_MK2,
        ),
        description=MieleSensorDescription(
            key="state_program_type",
            translation_key="program_type",
            value_fn=lambda value: value.state_program_type,
            entity_category=EntityCategory.DIAGNOSTIC,
            device_class=SensorDeviceClass.ENUM,
            options=list(STATE_PROGRAM_TYPE.values()),
        ),
    ),
    MieleSensorDefinition(
        types=(
            MieleAppliance.WASHING_MACHINE,
            MieleAppliance.WASHING_MACHINE_SEMI_PROFESSIONAL,
            MieleAppliance.TUMBLE_DRYER,
            MieleAppliance.TUMBLE_DRYER_SEMI_PROFESSIONAL,
            MieleAppliance.DISHWASHER,
            MieleAppliance.WASHER_DRYER,
        ),
        description=MieleSensorDescription(
            key="current_energy_consumption",
            translation_key="energy_consumption",
            value_fn=lambda value: value.current_energy_consumption,
            device_class=SensorDeviceClass.ENERGY,
            state_class=SensorStateClass.TOTAL_INCREASING,
            native_unit_of_measurement=UnitOfEnergy.KILO_WATT_HOUR,
            entity_category=EntityCategory.DIAGNOSTIC,
        ),
    ),
    MieleSensorDefinition(
        types=(
            MieleAppliance.WASHING_MACHINE,
            MieleAppliance.DISHWASHER,
            MieleAppliance.WASHER_DRYER,
        ),
        description=MieleSensorDescription(
            key="current_water_consumption",
            translation_key="water_consumption",
            value_fn=lambda value: value.current_water_consumption,
            device_class=SensorDeviceClass.WATER,
            state_class=SensorStateClass.TOTAL_INCREASING,
            native_unit_of_measurement=UnitOfVolume.LITERS,
            entity_category=EntityCategory.DIAGNOSTIC,
        ),
    ),
    MieleSensorDefinition(
        types=(
            MieleAppliance.WASHING_MACHINE,
            MieleAppliance.WASHING_MACHINE_SEMI_PROFESSIONAL,
            MieleAppliance.WASHER_DRYER,
        ),
        description=MieleSensorDescription(
            key="state_spinning_speed",
            translation_key="spin_speed",
            value_fn=lambda value: value.state_spinning_speed,
            native_unit_of_measurement=REVOLUTIONS_PER_MINUTE,
            entity_category=EntityCategory.DIAGNOSTIC,
        ),
    ),
    MieleSensorDefinition(
        types=(
            MieleAppliance.TUMBLE_DRYER_SEMI_PROFESSIONAL,
            MieleAppliance.OVEN,
            MieleAppliance.OVEN_MICROWAVE,
            MieleAppliance.DISH_WARMER,
            MieleAppliance.STEAM_OVEN,
            MieleAppliance.MICROWAVE,
            MieleAppliance.FRIDGE,
            MieleAppliance.FREEZER,
            MieleAppliance.FRIDGE_FREEZER,
            MieleAppliance.STEAM_OVEN_COMBI,
            MieleAppliance.WINE_CABINET,
            MieleAppliance.WINE_CONDITIONING_UNIT,
            MieleAppliance.WINE_STORAGE_CONDITIONING_UNIT,
            MieleAppliance.STEAM_OVEN_MICRO,
            MieleAppliance.DIALOG_OVEN,
            MieleAppliance.WINE_CABINET_FREEZER,
            MieleAppliance.STEAM_OVEN_MK2,
        ),
        description=MieleSensorDescription(
            key="state_temperature_1",
            zone=1,
            device_class=SensorDeviceClass.TEMPERATURE,
            native_unit_of_measurement=UnitOfTemperature.CELSIUS,
            state_class=SensorStateClass.MEASUREMENT,
            value_fn=lambda value: cast(int, value.state_temperatures[0].temperature)
            / 100.0,
        ),
    ),
    MieleSensorDefinition(
        types=(
<<<<<<< HEAD
            MieleAppliance.TUMBLE_DRYER_SEMI_PROFESSIONAL,
            MieleAppliance.OVEN,
            MieleAppliance.OVEN_MICROWAVE,
            MieleAppliance.DISH_WARMER,
            MieleAppliance.STEAM_OVEN,
            MieleAppliance.MICROWAVE,
            MieleAppliance.FRIDGE,
            MieleAppliance.FREEZER,
            MieleAppliance.FRIDGE_FREEZER,
            MieleAppliance.STEAM_OVEN_COMBI,
            MieleAppliance.WINE_CABINET,
            MieleAppliance.WINE_CONDITIONING_UNIT,
            MieleAppliance.WINE_STORAGE_CONDITIONING_UNIT,
            MieleAppliance.STEAM_OVEN_MICRO,
            MieleAppliance.DIALOG_OVEN,
            MieleAppliance.WINE_CABINET_FREEZER,
            MieleAppliance.STEAM_OVEN_MK2,
        ),
        description=MieleSensorDescription(
            key="state_temperature_2",
            zone=2,
            device_class=SensorDeviceClass.TEMPERATURE,
            translation_key="temperature_zone_2",
            native_unit_of_measurement=UnitOfTemperature.CELSIUS,
            state_class=SensorStateClass.MEASUREMENT,
            value_fn=lambda value: value.state_temperatures[1].temperature / 100.0,  # type: ignore [operator]
=======
            MieleAppliance.OVEN,
            MieleAppliance.OVEN_MICROWAVE,
            MieleAppliance.STEAM_OVEN_COMBI,
        ),
        description=MieleSensorDescription(
            key="state_core_temperature",
            translation_key="core_temperature",
            zone=1,
            device_class=SensorDeviceClass.TEMPERATURE,
            native_unit_of_measurement=UnitOfTemperature.CELSIUS,
            state_class=SensorStateClass.MEASUREMENT,
            value_fn=(
                lambda value: cast(int, value.state_core_temperature[0].temperature)
                / 100.0
            ),
        ),
    ),
    MieleSensorDefinition(
        types=(
            MieleAppliance.OVEN,
            MieleAppliance.OVEN_MICROWAVE,
            MieleAppliance.STEAM_OVEN_COMBI,
        ),
        description=MieleSensorDescription(
            key="state_core_target_temperature",
            translation_key="core_target_temperature",
            zone=1,
            device_class=SensorDeviceClass.TEMPERATURE,
            native_unit_of_measurement=UnitOfTemperature.CELSIUS,
            state_class=SensorStateClass.MEASUREMENT,
            value_fn=(
                lambda value: cast(
                    int, value.state_core_target_temperature[0].temperature
                )
                / 100.0
            ),
>>>>>>> a47f2782
        ),
    ),
)


async def async_setup_entry(
    hass: HomeAssistant,
    config_entry: MieleConfigEntry,
    async_add_entities: AddConfigEntryEntitiesCallback,
) -> None:
    """Set up the sensor platform."""
    coordinator = config_entry.runtime_data

    entities: list = []
    entity_class: type[MieleSensor]
    for device_id, device in coordinator.data.devices.items():
        for definition in SENSOR_TYPES:
            if device.device_type in definition.types:
                match definition.description.key:
                    case "state_status":
                        entity_class = MieleStatusSensor
                    case "state_program_id":
                        entity_class = MieleProgramIdSensor
                    case "state_program_phase":
                        entity_class = MielePhaseSensor
                    case "state_program_type":
                        entity_class = MieleTypeSensor
                    case _:
                        entity_class = MieleSensor
                if (
                    definition.description.device_class == SensorDeviceClass.TEMPERATURE
                    and definition.description.value_fn(device)
                    == DISABLED_TEMPERATURE / 100
                ):
                    # Don't create entity if API signals that datapoint is disabled
                    continue
                entities.append(
                    entity_class(coordinator, device_id, definition.description)
                )

    async_add_entities(entities)


APPLIANCE_ICONS = {
    MieleAppliance.WASHING_MACHINE: "mdi:washing-machine",
    MieleAppliance.TUMBLE_DRYER: "mdi:tumble-dryer",
    MieleAppliance.TUMBLE_DRYER_SEMI_PROFESSIONAL: "mdi:tumble-dryer",
    MieleAppliance.DISHWASHER: "mdi:dishwasher",
    MieleAppliance.OVEN: "mdi:chef-hat",
    MieleAppliance.OVEN_MICROWAVE: "mdi:chef-hat",
    MieleAppliance.HOB_HIGHLIGHT: "mdi:pot-steam-outline",
    MieleAppliance.STEAM_OVEN: "mdi:chef-hat",
    MieleAppliance.MICROWAVE: "mdi:microwave",
    MieleAppliance.COFFEE_SYSTEM: "mdi:coffee-maker",
    MieleAppliance.HOOD: "mdi:turbine",
    MieleAppliance.FRIDGE: "mdi:fridge-industrial-outline",
    MieleAppliance.FREEZER: "mdi:fridge-industrial-outline",
    MieleAppliance.FRIDGE_FREEZER: "mdi:fridge-outline",
    MieleAppliance.ROBOT_VACUUM_CLEANER: "mdi:robot-vacuum",
    MieleAppliance.WASHER_DRYER: "mdi:washing-machine",
    MieleAppliance.DISH_WARMER: "mdi:heat-wave",
    MieleAppliance.HOB_INDUCTION: "mdi:pot-steam-outline",
    MieleAppliance.STEAM_OVEN_COMBI: "mdi:chef-hat",
    MieleAppliance.WINE_CABINET: "mdi:glass-wine",
    MieleAppliance.WINE_CONDITIONING_UNIT: "mdi:glass-wine",
    MieleAppliance.WINE_STORAGE_CONDITIONING_UNIT: "mdi:glass-wine",
    MieleAppliance.STEAM_OVEN_MICRO: "mdi:chef-hat",
    MieleAppliance.DIALOG_OVEN: "mdi:chef-hat",
    MieleAppliance.WINE_CABINET_FREEZER: "mdi:glass-wine",
    MieleAppliance.HOB_INDUCT_EXTR: "mdi:pot-steam-outline",
}


class MieleSensor(MieleEntity, SensorEntity):
    """Representation of a Sensor."""

    entity_description: MieleSensorDescription

    @property
    def native_value(self) -> StateType:
        """Return the state of the sensor."""
        return cast(StateType, self.entity_description.value_fn(self.device))


class MieleStatusSensor(MieleSensor):
    """Representation of the status sensor."""

    def __init__(
        self,
        coordinator: MieleDataUpdateCoordinator,
        device_id: str,
        description: MieleSensorDescription,
    ) -> None:
        """Initialize the sensor."""
        super().__init__(coordinator, device_id, description)
        self._attr_name = None
        self._attr_icon = APPLIANCE_ICONS.get(
            MieleAppliance(self.device.device_type),
            "mdi:state-machine",
        )

    @property
    def native_value(self) -> StateType:
        """Return the state of the sensor."""
        return STATE_STATUS_TAGS.get(StateStatus(self.device.state_status))

    @property
    def available(self) -> bool:
        """Return the availability of the entity."""
        # This sensor should always be available
        return True


class MielePhaseSensor(MieleSensor):
    """Representation of the program phase sensor."""

    @property
    def native_value(self) -> StateType:
        """Return the state of the sensor."""
        ret_val = STATE_PROGRAM_PHASE.get(self.device.device_type, {}).get(
            self.device.state_program_phase
        )
        if ret_val is None:
            _LOGGER.debug(
                "Unknown program phase: %s on device type: %s",
                self.device.state_program_phase,
                self.device.device_type,
            )
        return ret_val

    @property
    def options(self) -> list[str]:
        """Return the options list for the actual device type."""
        return list(STATE_PROGRAM_PHASE.get(self.device.device_type, {}).values())


class MieleTypeSensor(MieleSensor):
    """Representation of the program type sensor."""

    @property
    def native_value(self) -> StateType:
        """Return the state of the sensor."""
        ret_val = STATE_PROGRAM_TYPE.get(int(self.device.state_program_type))
        if ret_val is None:
            _LOGGER.debug(
                "Unknown program type: %s on device type: %s",
                self.device.state_program_type,
                self.device.device_type,
            )
        return ret_val


class MieleProgramIdSensor(MieleSensor):
    """Representation of the program id sensor."""

    @property
    def native_value(self) -> StateType:
        """Return the state of the sensor."""
        ret_val = STATE_PROGRAM_ID.get(self.device.device_type, {}).get(
            self.device.state_program_id
        )
        if ret_val is None:
            _LOGGER.debug(
                "Unknown program id: %s on device type: %s",
                self.device.state_program_id,
                self.device.device_type,
            )
        return ret_val

    @property
    def options(self) -> list[str]:
        """Return the options list for the actual device type."""
        return list(STATE_PROGRAM_ID.get(self.device.device_type, {}).values())<|MERGE_RESOLUTION|>--- conflicted
+++ resolved
@@ -262,7 +262,6 @@
     ),
     MieleSensorDefinition(
         types=(
-<<<<<<< HEAD
             MieleAppliance.TUMBLE_DRYER_SEMI_PROFESSIONAL,
             MieleAppliance.OVEN,
             MieleAppliance.OVEN_MICROWAVE,
@@ -289,22 +288,6 @@
             native_unit_of_measurement=UnitOfTemperature.CELSIUS,
             state_class=SensorStateClass.MEASUREMENT,
             value_fn=lambda value: value.state_temperatures[1].temperature / 100.0,  # type: ignore [operator]
-=======
-            MieleAppliance.OVEN,
-            MieleAppliance.OVEN_MICROWAVE,
-            MieleAppliance.STEAM_OVEN_COMBI,
-        ),
-        description=MieleSensorDescription(
-            key="state_core_temperature",
-            translation_key="core_temperature",
-            zone=1,
-            device_class=SensorDeviceClass.TEMPERATURE,
-            native_unit_of_measurement=UnitOfTemperature.CELSIUS,
-            state_class=SensorStateClass.MEASUREMENT,
-            value_fn=(
-                lambda value: cast(int, value.state_core_temperature[0].temperature)
-                / 100.0
-            ),
         ),
     ),
     MieleSensorDefinition(
@@ -326,7 +309,25 @@
                 )
                 / 100.0
             ),
->>>>>>> a47f2782
+        )
+    ),
+    MieleSensorDefinition(
+        types=(
+            MieleAppliance.OVEN,
+            MieleAppliance.OVEN_MICROWAVE,
+            MieleAppliance.STEAM_OVEN_COMBI,
+        ),
+        description=MieleSensorDescription(
+            key="state_core_temperature",
+            translation_key="core_temperature",
+            zone=1,
+            device_class=SensorDeviceClass.TEMPERATURE,
+            native_unit_of_measurement=UnitOfTemperature.CELSIUS,
+            state_class=SensorStateClass.MEASUREMENT,
+            value_fn=(
+                lambda value: cast(int, value.state_core_temperature[0].temperature)
+                / 100.0
+            ),
         ),
     ),
 )
