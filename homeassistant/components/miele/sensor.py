--- conflicted
+++ resolved
@@ -15,17 +15,14 @@
     SensorEntityDescription,
     SensorStateClass,
 )
-<<<<<<< HEAD
-from homeassistant.const import EntityCategory, UnitOfTemperature, UnitOfTime
-=======
 from homeassistant.const import (
     REVOLUTIONS_PER_MINUTE,
     EntityCategory,
     UnitOfEnergy,
     UnitOfTemperature,
+    UnitOfTime,
     UnitOfVolume,
 )
->>>>>>> d7f43bdd
 from homeassistant.core import HomeAssistant
 from homeassistant.helpers.entity_platform import AddConfigEntryEntitiesCallback
 from homeassistant.helpers.typing import StateType
@@ -434,21 +431,12 @@
                 match definition.description.key:
                     case "state_status":
                         entity_class = MieleStatusSensor
-<<<<<<< HEAD
-                    case (
-                        "state_remaining_time"
-                        | "state_elapsed_time"
-                        | "state_start_time"
-                    ):
-                        entity_class = MieleDurationSensor
-=======
                     case "state_program_id":
                         entity_class = MieleProgramIdSensor
                     case "state_program_phase":
                         entity_class = MielePhaseSensor
                     case "state_program_type":
                         entity_class = MieleTypeSensor
->>>>>>> d7f43bdd
                     case _:
                         entity_class = MieleSensor
                 if (
@@ -535,18 +523,6 @@
         return True
 
 
-<<<<<<< HEAD
-class MieleDurationSensor(MieleSensor):
-    """Representation of the duration sensor."""
-
-    @property
-    def native_value(self) -> StateType:
-        """Return as minutes."""
-        value_list = cast(list[int], self.entity_description.value_fn(self.device))
-        if len(value_list) == 0:
-            return None
-        return value_list[0] * 60 + value_list[1]
-=======
 class MielePhaseSensor(MieleSensor):
     """Representation of the program phase sensor."""
 
@@ -608,5 +584,4 @@
     @property
     def options(self) -> list[str]:
         """Return the options list for the actual device type."""
-        return sorted(set(STATE_PROGRAM_ID.get(self.device.device_type, {}).values()))
->>>>>>> d7f43bdd
+        return sorted(set(STATE_PROGRAM_ID.get(self.device.device_type, {}).values()))