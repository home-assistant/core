"""Sensor platform for Miele integration."""

from __future__ import annotations

from collections.abc import Callable, Mapping
from dataclasses import dataclass
from datetime import datetime, timedelta
import logging
from typing import Any, Final, cast

from pymiele import MieleDevice, MieleTemperature

from homeassistant.components.sensor import (
    RestoreSensor,
    SensorDeviceClass,
    SensorEntity,
    SensorEntityDescription,
    SensorStateClass,
)
from homeassistant.const import (
    PERCENTAGE,
    REVOLUTIONS_PER_MINUTE,
    STATE_UNKNOWN,
    EntityCategory,
    UnitOfEnergy,
    UnitOfTemperature,
    UnitOfTime,
    UnitOfVolume,
)
from homeassistant.core import HomeAssistant, callback
from homeassistant.helpers import entity_registry as er
from homeassistant.helpers.entity_platform import AddConfigEntryEntitiesCallback
from homeassistant.helpers.typing import StateType
from homeassistant.util import dt as dt_util

from .const import (
    COFFEE_SYSTEM_PROFILE,
    DISABLED_TEMP_ENTITIES,
    DOMAIN,
    STATE_PROGRAM_ID,
    STATE_PROGRAM_PHASE,
    STATE_STATUS_TAGS,
    MieleAppliance,
    PlatePowerStep,
    StateDryingStep,
    StateProgramType,
    StateStatus,
)
from .coordinator import MieleConfigEntry, MieleDataUpdateCoordinator
from .entity import MieleEntity

PARALLEL_UPDATES = 0

_LOGGER = logging.getLogger(__name__)

DEFAULT_PLATE_COUNT = 4

PLATE_COUNT = {
    "KM7678": 6,
    "KM7697": 6,
    "KM7878": 6,
    "KM7897": 6,
    "KMDA7633": 5,
    "KMDA7634": 5,
    "KMDA7774": 5,
    "KMX": 6,
}

ATTRIBUTE_PROFILE = "profile"


def _get_plate_count(tech_type: str) -> int:
    """Get number of zones for hob."""
    stripped = tech_type.replace(" ", "")
    for prefix, plates in PLATE_COUNT.items():
        if stripped.startswith(prefix):
            return plates
    return DEFAULT_PLATE_COUNT


def _convert_duration(value_list: list[int]) -> int | None:
    """Convert duration to minutes."""
    return value_list[0] * 60 + value_list[1] if value_list else None


def _convert_temperature(
    value_list: list[MieleTemperature], index: int
) -> float | None:
    """Convert temperature object to readable value."""
    if index >= len(value_list):
        return None
    raw_value = cast(int, value_list[index].temperature) / 100.0
    if raw_value in DISABLED_TEMP_ENTITIES:
        return None
    return raw_value


def _get_coffee_profile(value: MieleDevice) -> str | None:
    """Get coffee profile from value."""
    if value.state_program_id is not None:
        for key_range, profile in COFFEE_SYSTEM_PROFILE.items():
            if value.state_program_id in key_range:
                return profile
    return None


def _convert_start_timestamp(
    elapsed_time_list: list[int], start_time_list: list[int]
) -> datetime | None:
    """Convert raw values representing time into start timestamp."""
    now = dt_util.now()
    elapsed_duration = _convert_duration(elapsed_time_list)
    delayed_start_duration = _convert_duration(start_time_list)
    if (elapsed_duration is None or elapsed_duration == 0) and (
        delayed_start_duration is None or delayed_start_duration == 0
    ):
        return None
    if elapsed_duration is not None and elapsed_duration > 0:
        duration = -elapsed_duration
    elif delayed_start_duration is not None and delayed_start_duration > 0:
        duration = delayed_start_duration
    delta = timedelta(minutes=duration)
    return (now + delta).replace(second=0, microsecond=0)


def _convert_finish_timestamp(
    remaining_time_list: list[int], start_time_list: list[int]
) -> datetime | None:
    """Convert raw values representing time into finish timestamp."""
    now = dt_util.now()
    program_duration = _convert_duration(remaining_time_list)
    delayed_start_duration = _convert_duration(start_time_list)
    if program_duration is None or program_duration == 0:
        return None
    duration = program_duration + (
        delayed_start_duration if delayed_start_duration is not None else 0
    )
    delta = timedelta(minutes=duration)
    return (now + delta).replace(second=0, microsecond=0)


@dataclass(frozen=True, kw_only=True)
class MieleSensorDescription(SensorEntityDescription):
    """Class describing Miele sensor entities."""

    value_fn: Callable[[MieleDevice], StateType | datetime]
    end_value_fn: Callable[[StateType | datetime], StateType | datetime] | None = None
    extra_attributes: dict[str, Callable[[MieleDevice], StateType]] | None = None
    zone: int | None = None
    unique_id_fn: Callable[[str, MieleSensorDescription], str] | None = None


@dataclass
class MieleSensorDefinition:
    """Class for defining sensor entities."""

    types: tuple[MieleAppliance, ...]
    description: MieleSensorDescription


SENSOR_TYPES: Final[tuple[MieleSensorDefinition, ...]] = (
    MieleSensorDefinition(
        types=(
            MieleAppliance.WASHING_MACHINE,
            MieleAppliance.WASHING_MACHINE_SEMI_PROFESSIONAL,
            MieleAppliance.TUMBLE_DRYER,
            MieleAppliance.TUMBLE_DRYER_SEMI_PROFESSIONAL,
            MieleAppliance.DISHWASHER,
            MieleAppliance.OVEN,
            MieleAppliance.OVEN_MICROWAVE,
            MieleAppliance.HOB_HIGHLIGHT,
            MieleAppliance.STEAM_OVEN,
            MieleAppliance.MICROWAVE,
            MieleAppliance.COFFEE_SYSTEM,
            MieleAppliance.HOOD,
            MieleAppliance.FRIDGE,
            MieleAppliance.FREEZER,
            MieleAppliance.FRIDGE_FREEZER,
            MieleAppliance.ROBOT_VACUUM_CLEANER,
            MieleAppliance.WASHER_DRYER,
            MieleAppliance.DISH_WARMER,
            MieleAppliance.HOB_INDUCTION,
            MieleAppliance.STEAM_OVEN_COMBI,
            MieleAppliance.WINE_CABINET,
            MieleAppliance.WINE_CONDITIONING_UNIT,
            MieleAppliance.WINE_STORAGE_CONDITIONING_UNIT,
            MieleAppliance.STEAM_OVEN_MICRO,
            MieleAppliance.DIALOG_OVEN,
            MieleAppliance.WINE_CABINET_FREEZER,
            MieleAppliance.STEAM_OVEN_MK2,
            MieleAppliance.HOB_INDUCT_EXTR,
        ),
        description=MieleSensorDescription(
            key="state_status",
            translation_key="status",
            value_fn=lambda value: value.state_status,
            device_class=SensorDeviceClass.ENUM,
            options=sorted(set(STATE_STATUS_TAGS.values())),
        ),
    ),
    MieleSensorDefinition(
        types=(
            MieleAppliance.WASHING_MACHINE,
            MieleAppliance.WASHING_MACHINE_SEMI_PROFESSIONAL,
            MieleAppliance.TUMBLE_DRYER,
            MieleAppliance.TUMBLE_DRYER_SEMI_PROFESSIONAL,
            MieleAppliance.DISHWASHER,
            MieleAppliance.DISH_WARMER,
            MieleAppliance.OVEN,
            MieleAppliance.OVEN_MICROWAVE,
            MieleAppliance.STEAM_OVEN,
            MieleAppliance.MICROWAVE,
            MieleAppliance.ROBOT_VACUUM_CLEANER,
            MieleAppliance.WASHER_DRYER,
            MieleAppliance.STEAM_OVEN_COMBI,
            MieleAppliance.STEAM_OVEN_MICRO,
            MieleAppliance.DIALOG_OVEN,
            MieleAppliance.STEAM_OVEN_MK2,
        ),
        description=MieleSensorDescription(
            key="state_program_id",
            translation_key="program_id",
            device_class=SensorDeviceClass.ENUM,
            value_fn=lambda value: value.state_program_id,
        ),
    ),
    MieleSensorDefinition(
        types=(MieleAppliance.COFFEE_SYSTEM,),
        description=MieleSensorDescription(
            key="state_program_id",
            translation_key="program_id",
            device_class=SensorDeviceClass.ENUM,
            value_fn=lambda value: value.state_program_id,
            extra_attributes={
                ATTRIBUTE_PROFILE: _get_coffee_profile,
            },
        ),
    ),
    MieleSensorDefinition(
        types=(
            MieleAppliance.WASHING_MACHINE,
            MieleAppliance.WASHING_MACHINE_SEMI_PROFESSIONAL,
            MieleAppliance.TUMBLE_DRYER,
            MieleAppliance.TUMBLE_DRYER_SEMI_PROFESSIONAL,
            MieleAppliance.DISHWASHER,
            MieleAppliance.DISH_WARMER,
            MieleAppliance.OVEN,
            MieleAppliance.OVEN_MICROWAVE,
            MieleAppliance.STEAM_OVEN,
            MieleAppliance.MICROWAVE,
            MieleAppliance.COFFEE_SYSTEM,
            MieleAppliance.WASHER_DRYER,
            MieleAppliance.STEAM_OVEN_COMBI,
            MieleAppliance.STEAM_OVEN_MICRO,
            MieleAppliance.DIALOG_OVEN,
            MieleAppliance.STEAM_OVEN_MK2,
        ),
        description=MieleSensorDescription(
            key="state_program_phase",
            translation_key="program_phase",
            value_fn=lambda value: value.state_program_phase,
            device_class=SensorDeviceClass.ENUM,
        ),
    ),
    MieleSensorDefinition(
        types=(
            MieleAppliance.WASHING_MACHINE,
            MieleAppliance.WASHING_MACHINE_SEMI_PROFESSIONAL,
            MieleAppliance.TUMBLE_DRYER,
            MieleAppliance.TUMBLE_DRYER_SEMI_PROFESSIONAL,
            MieleAppliance.DISHWASHER,
            MieleAppliance.DISH_WARMER,
            MieleAppliance.OVEN,
            MieleAppliance.OVEN_MICROWAVE,
            MieleAppliance.STEAM_OVEN,
            MieleAppliance.MICROWAVE,
            MieleAppliance.ROBOT_VACUUM_CLEANER,
            MieleAppliance.WASHER_DRYER,
            MieleAppliance.STEAM_OVEN_COMBI,
            MieleAppliance.STEAM_OVEN_MICRO,
            MieleAppliance.DIALOG_OVEN,
            MieleAppliance.COFFEE_SYSTEM,
            MieleAppliance.STEAM_OVEN_MK2,
        ),
        description=MieleSensorDescription(
            key="state_program_type",
            translation_key="program_type",
            value_fn=lambda value: StateProgramType(value.state_program_type).name,
            entity_category=EntityCategory.DIAGNOSTIC,
            device_class=SensorDeviceClass.ENUM,
            options=sorted(set(StateProgramType.keys())),
        ),
    ),
    MieleSensorDefinition(
        types=(
            MieleAppliance.WASHING_MACHINE,
            MieleAppliance.WASHING_MACHINE_SEMI_PROFESSIONAL,
            MieleAppliance.TUMBLE_DRYER,
            MieleAppliance.TUMBLE_DRYER_SEMI_PROFESSIONAL,
            MieleAppliance.DISHWASHER,
            MieleAppliance.WASHER_DRYER,
        ),
        description=MieleSensorDescription(
            key="current_energy_consumption",
            translation_key="energy_consumption",
            value_fn=lambda value: value.current_energy_consumption,
            device_class=SensorDeviceClass.ENERGY,
            state_class=SensorStateClass.TOTAL_INCREASING,
            native_unit_of_measurement=UnitOfEnergy.KILO_WATT_HOUR,
            suggested_display_precision=1,
            entity_category=EntityCategory.DIAGNOSTIC,
        ),
    ),
    MieleSensorDefinition(
        types=(
            MieleAppliance.WASHING_MACHINE,
            MieleAppliance.WASHING_MACHINE_SEMI_PROFESSIONAL,
            MieleAppliance.TUMBLE_DRYER,
            MieleAppliance.TUMBLE_DRYER_SEMI_PROFESSIONAL,
            MieleAppliance.DISHWASHER,
            MieleAppliance.WASHER_DRYER,
        ),
        description=MieleSensorDescription(
            key="energy_forecast",
            translation_key="energy_forecast",
            value_fn=(
                lambda value: value.energy_forecast * 100
                if value.energy_forecast is not None
                else None
            ),
            native_unit_of_measurement=PERCENTAGE,
            entity_category=EntityCategory.DIAGNOSTIC,
        ),
    ),
    MieleSensorDefinition(
        types=(
            MieleAppliance.WASHING_MACHINE,
            MieleAppliance.DISHWASHER,
            MieleAppliance.WASHER_DRYER,
        ),
        description=MieleSensorDescription(
            key="current_water_consumption",
            translation_key="water_consumption",
            value_fn=lambda value: value.current_water_consumption,
            device_class=SensorDeviceClass.WATER,
            state_class=SensorStateClass.TOTAL_INCREASING,
            native_unit_of_measurement=UnitOfVolume.LITERS,
            suggested_display_precision=0,
            entity_category=EntityCategory.DIAGNOSTIC,
        ),
    ),
    MieleSensorDefinition(
        types=(
            MieleAppliance.WASHING_MACHINE,
            MieleAppliance.DISHWASHER,
            MieleAppliance.WASHER_DRYER,
        ),
        description=MieleSensorDescription(
            key="water_forecast",
            translation_key="water_forecast",
            value_fn=(
                lambda value: value.water_forecast * 100
                if value.water_forecast is not None
                else None
            ),
            native_unit_of_measurement=PERCENTAGE,
            entity_category=EntityCategory.DIAGNOSTIC,
        ),
    ),
    MieleSensorDefinition(
        types=(
            MieleAppliance.WASHING_MACHINE,
            MieleAppliance.WASHING_MACHINE_SEMI_PROFESSIONAL,
            MieleAppliance.WASHER_DRYER,
        ),
        description=MieleSensorDescription(
            key="state_spinning_speed",
            translation_key="spin_speed",
            value_fn=lambda value: value.state_spinning_speed,
            native_unit_of_measurement=REVOLUTIONS_PER_MINUTE,
            entity_category=EntityCategory.DIAGNOSTIC,
        ),
    ),
    MieleSensorDefinition(
        types=(
            MieleAppliance.WASHING_MACHINE,
            MieleAppliance.WASHING_MACHINE_SEMI_PROFESSIONAL,
            MieleAppliance.TUMBLE_DRYER,
            MieleAppliance.TUMBLE_DRYER_SEMI_PROFESSIONAL,
            MieleAppliance.DISHWASHER,
            MieleAppliance.OVEN,
            MieleAppliance.OVEN_MICROWAVE,
            MieleAppliance.STEAM_OVEN,
            MieleAppliance.MICROWAVE,
            MieleAppliance.ROBOT_VACUUM_CLEANER,
            MieleAppliance.WASHER_DRYER,
            MieleAppliance.STEAM_OVEN_COMBI,
            MieleAppliance.STEAM_OVEN_MICRO,
            MieleAppliance.DIALOG_OVEN,
            MieleAppliance.STEAM_OVEN_MK2,
        ),
        description=MieleSensorDescription(
            key="state_remaining_time",
            translation_key="remaining_time",
            value_fn=lambda value: _convert_duration(value.state_remaining_time),
            end_value_fn=lambda last_value: 0,
            device_class=SensorDeviceClass.DURATION,
            native_unit_of_measurement=UnitOfTime.MINUTES,
            entity_category=EntityCategory.DIAGNOSTIC,
        ),
    ),
    MieleSensorDefinition(
        types=(
            MieleAppliance.WASHING_MACHINE,
            MieleAppliance.TUMBLE_DRYER,
            MieleAppliance.DISHWASHER,
            MieleAppliance.OVEN,
            MieleAppliance.OVEN_MICROWAVE,
            MieleAppliance.STEAM_OVEN,
            MieleAppliance.MICROWAVE,
            MieleAppliance.WASHER_DRYER,
            MieleAppliance.STEAM_OVEN_COMBI,
            MieleAppliance.STEAM_OVEN_MICRO,
            MieleAppliance.DIALOG_OVEN,
            MieleAppliance.ROBOT_VACUUM_CLEANER,
            MieleAppliance.STEAM_OVEN_MK2,
        ),
        description=MieleSensorDescription(
            key="state_elapsed_time",
            translation_key="elapsed_time",
            value_fn=lambda value: _convert_duration(value.state_elapsed_time),
            end_value_fn=lambda last_value: last_value,
            device_class=SensorDeviceClass.DURATION,
            native_unit_of_measurement=UnitOfTime.MINUTES,
            entity_category=EntityCategory.DIAGNOSTIC,
        ),
    ),
    MieleSensorDefinition(
        types=(
            MieleAppliance.WASHING_MACHINE,
            MieleAppliance.WASHING_MACHINE_SEMI_PROFESSIONAL,
            MieleAppliance.TUMBLE_DRYER,
            MieleAppliance.TUMBLE_DRYER_SEMI_PROFESSIONAL,
            MieleAppliance.DISHWASHER,
            MieleAppliance.DISH_WARMER,
            MieleAppliance.OVEN,
            MieleAppliance.OVEN_MICROWAVE,
            MieleAppliance.STEAM_OVEN,
            MieleAppliance.MICROWAVE,
            MieleAppliance.WASHER_DRYER,
            MieleAppliance.STEAM_OVEN_COMBI,
            MieleAppliance.STEAM_OVEN_MICRO,
            MieleAppliance.DIALOG_OVEN,
            MieleAppliance.STEAM_OVEN_MK2,
        ),
        description=MieleSensorDescription(
            key="state_start_time",
            translation_key="start_time",
            value_fn=lambda value: _convert_duration(value.state_start_time),
            end_value_fn=lambda last_value: None,
            native_unit_of_measurement=UnitOfTime.MINUTES,
            device_class=SensorDeviceClass.DURATION,
            entity_category=EntityCategory.DIAGNOSTIC,
            suggested_display_precision=2,
            suggested_unit_of_measurement=UnitOfTime.HOURS,
        ),
    ),
    MieleSensorDefinition(
        types=(
            MieleAppliance.WASHING_MACHINE,
            MieleAppliance.WASHING_MACHINE_SEMI_PROFESSIONAL,
            MieleAppliance.TUMBLE_DRYER,
            MieleAppliance.TUMBLE_DRYER_SEMI_PROFESSIONAL,
            MieleAppliance.DISHWASHER,
            MieleAppliance.OVEN,
            MieleAppliance.OVEN_MICROWAVE,
            MieleAppliance.STEAM_OVEN,
            MieleAppliance.MICROWAVE,
            MieleAppliance.ROBOT_VACUUM_CLEANER,
            MieleAppliance.WASHER_DRYER,
            MieleAppliance.STEAM_OVEN_COMBI,
            MieleAppliance.STEAM_OVEN_MICRO,
            MieleAppliance.DIALOG_OVEN,
            MieleAppliance.STEAM_OVEN_MK2,
        ),
        description=MieleSensorDescription(
            key="state_finish_timestamp",
            translation_key="finish",
            value_fn=lambda value: _convert_finish_timestamp(
                value.state_remaining_time, value.state_start_time
            ),
            device_class=SensorDeviceClass.TIMESTAMP,
            entity_category=EntityCategory.DIAGNOSTIC,
        ),
    ),
    MieleSensorDefinition(
        types=(
            MieleAppliance.WASHING_MACHINE,
            MieleAppliance.TUMBLE_DRYER,
            MieleAppliance.DISHWASHER,
            MieleAppliance.OVEN,
            MieleAppliance.OVEN_MICROWAVE,
            MieleAppliance.STEAM_OVEN,
            MieleAppliance.MICROWAVE,
            MieleAppliance.WASHER_DRYER,
            MieleAppliance.STEAM_OVEN_COMBI,
            MieleAppliance.STEAM_OVEN_MICRO,
            MieleAppliance.DIALOG_OVEN,
            MieleAppliance.ROBOT_VACUUM_CLEANER,
            MieleAppliance.STEAM_OVEN_MK2,
        ),
        description=MieleSensorDescription(
            key="state_start_timestamp",
            translation_key="start",
            value_fn=lambda value: _convert_start_timestamp(
                value.state_elapsed_time, value.state_start_time
            ),
            device_class=SensorDeviceClass.TIMESTAMP,
            entity_category=EntityCategory.DIAGNOSTIC,
        ),
    ),
    MieleSensorDefinition(
        types=(
            MieleAppliance.TUMBLE_DRYER_SEMI_PROFESSIONAL,
            MieleAppliance.OVEN,
            MieleAppliance.OVEN_MICROWAVE,
            MieleAppliance.DISH_WARMER,
            MieleAppliance.STEAM_OVEN,
            MieleAppliance.MICROWAVE,
            MieleAppliance.FRIDGE,
            MieleAppliance.FREEZER,
            MieleAppliance.FRIDGE_FREEZER,
            MieleAppliance.STEAM_OVEN_COMBI,
            MieleAppliance.WINE_CABINET,
            MieleAppliance.WINE_CONDITIONING_UNIT,
            MieleAppliance.WINE_STORAGE_CONDITIONING_UNIT,
            MieleAppliance.STEAM_OVEN_MICRO,
            MieleAppliance.DIALOG_OVEN,
            MieleAppliance.WINE_CABINET_FREEZER,
            MieleAppliance.STEAM_OVEN_MK2,
        ),
        description=MieleSensorDescription(
            key="state_temperature_1",
            zone=1,
            device_class=SensorDeviceClass.TEMPERATURE,
            native_unit_of_measurement=UnitOfTemperature.CELSIUS,
            state_class=SensorStateClass.MEASUREMENT,
            value_fn=lambda value: _convert_temperature(value.state_temperatures, 0),
        ),
    ),
    MieleSensorDefinition(
        types=(
            MieleAppliance.FRIDGE_FREEZER,
            MieleAppliance.WINE_CABINET,
            MieleAppliance.WINE_CONDITIONING_UNIT,
            MieleAppliance.WINE_STORAGE_CONDITIONING_UNIT,
            MieleAppliance.WINE_CABINET_FREEZER,
        ),
        description=MieleSensorDescription(
            key="state_temperature_2",
            zone=2,
            device_class=SensorDeviceClass.TEMPERATURE,
            translation_key="temperature_zone_2",
            native_unit_of_measurement=UnitOfTemperature.CELSIUS,
            state_class=SensorStateClass.MEASUREMENT,
            value_fn=lambda value: _convert_temperature(value.state_temperatures, 1),
        ),
    ),
    MieleSensorDefinition(
        types=(
            MieleAppliance.WINE_CABINET,
            MieleAppliance.WINE_CONDITIONING_UNIT,
            MieleAppliance.WINE_STORAGE_CONDITIONING_UNIT,
            MieleAppliance.WINE_CABINET_FREEZER,
        ),
        description=MieleSensorDescription(
            key="state_temperature_3",
            zone=3,
            device_class=SensorDeviceClass.TEMPERATURE,
            translation_key="temperature_zone_3",
            native_unit_of_measurement=UnitOfTemperature.CELSIUS,
            state_class=SensorStateClass.MEASUREMENT,
            value_fn=lambda value: _convert_temperature(value.state_temperatures, 2),
        ),
    ),
    MieleSensorDefinition(
        types=(
            MieleAppliance.OVEN,
            MieleAppliance.OVEN_MICROWAVE,
            MieleAppliance.STEAM_OVEN_COMBI,
            MieleAppliance.STEAM_OVEN_MK2,
        ),
        description=MieleSensorDescription(
            key="state_core_target_temperature",
            translation_key="core_target_temperature",
            device_class=SensorDeviceClass.TEMPERATURE,
            native_unit_of_measurement=UnitOfTemperature.CELSIUS,
            state_class=SensorStateClass.MEASUREMENT,
            value_fn=lambda value: _convert_temperature(
                value.state_core_target_temperature, 0
            ),
        ),
    ),
    MieleSensorDefinition(
        types=(
            MieleAppliance.WASHING_MACHINE,
            MieleAppliance.WASHER_DRYER,
            MieleAppliance.OVEN,
            MieleAppliance.OVEN_MICROWAVE,
            MieleAppliance.STEAM_OVEN_MICRO,
            MieleAppliance.STEAM_OVEN_COMBI,
            MieleAppliance.STEAM_OVEN_MK2,
        ),
        description=MieleSensorDescription(
            key="state_target_temperature",
            translation_key="target_temperature",
            zone=1,
            device_class=SensorDeviceClass.TEMPERATURE,
            native_unit_of_measurement=UnitOfTemperature.CELSIUS,
            state_class=SensorStateClass.MEASUREMENT,
            value_fn=lambda value: _convert_temperature(
                value.state_target_temperature, 0
            ),
        ),
    ),
    MieleSensorDefinition(
        types=(
            MieleAppliance.OVEN,
            MieleAppliance.OVEN_MICROWAVE,
            MieleAppliance.STEAM_OVEN_COMBI,
        ),
        description=MieleSensorDescription(
            key="state_core_temperature",
            translation_key="core_temperature",
            device_class=SensorDeviceClass.TEMPERATURE,
            native_unit_of_measurement=UnitOfTemperature.CELSIUS,
            state_class=SensorStateClass.MEASUREMENT,
            value_fn=lambda value: _convert_temperature(
                value.state_core_temperature, 0
            ),
        ),
    ),
    *(
        MieleSensorDefinition(
            types=(
                MieleAppliance.HOB_HIGHLIGHT,
                MieleAppliance.HOB_INDUCT_EXTR,
                MieleAppliance.HOB_INDUCTION,
            ),
            description=MieleSensorDescription(
                key="state_plate_step",
                translation_key="plate",
                translation_placeholders={"plate_no": str(i)},
                zone=i,
                device_class=SensorDeviceClass.ENUM,
                options=sorted(PlatePowerStep.keys()),
                value_fn=lambda value: None,
                unique_id_fn=lambda device_id,
                description: f"{device_id}-{description.key}-{description.zone}",
            ),
        )
        for i in range(1, 7)
    ),
    MieleSensorDefinition(
        types=(
            MieleAppliance.WASHER_DRYER,
            MieleAppliance.TUMBLE_DRYER,
            MieleAppliance.TUMBLE_DRYER_SEMI_PROFESSIONAL,
        ),
        description=MieleSensorDescription(
            key="state_drying_step",
            translation_key="drying_step",
            value_fn=lambda value: StateDryingStep(
                cast(int, value.state_drying_step)
            ).name,
            entity_category=EntityCategory.DIAGNOSTIC,
            device_class=SensorDeviceClass.ENUM,
            options=sorted(StateDryingStep.keys()),
        ),
    ),
    MieleSensorDefinition(
        types=(MieleAppliance.ROBOT_VACUUM_CLEANER,),
        description=MieleSensorDescription(
            key="state_battery",
            value_fn=lambda value: value.state_battery_level,
            native_unit_of_measurement=PERCENTAGE,
            entity_category=EntityCategory.DIAGNOSTIC,
            device_class=SensorDeviceClass.BATTERY,
        ),
    ),
)


async def async_setup_entry(
    hass: HomeAssistant,
    config_entry: MieleConfigEntry,
    async_add_entities: AddConfigEntryEntitiesCallback,
) -> None:
    """Set up the sensor platform."""
    coordinator = config_entry.runtime_data
    added_devices: set[str] = set()  # device_id
    added_entities: set[str] = set()  # unique_id

    def _get_entity_class(definition: MieleSensorDefinition) -> type[MieleSensor]:
        """Get the entity class for the sensor."""
        return {
            "state_status": MieleStatusSensor,
            "state_program_id": MieleProgramIdSensor,
            "state_program_phase": MielePhaseSensor,
            "state_plate_step": MielePlateSensor,
            "state_elapsed_time": MieleTimeSensor,
            "state_remaining_time": MieleTimeSensor,
            "state_start_time": MieleTimeSensor,
<<<<<<< HEAD
            "state_start_timestamp": MieleAbsoluteTimeSensor,
            "state_finish_timestamp": MieleAbsoluteTimeSensor,
=======
            "current_energy_consumption": MieleConsumptionSensor,
            "current_water_consumption": MieleConsumptionSensor,
>>>>>>> b87e581c
        }.get(definition.description.key, MieleSensor)

    def _is_entity_registered(unique_id: str) -> bool:
        """Check if the entity is already registered."""
        entity_registry = er.async_get(hass)
        return any(
            entry.platform == DOMAIN and entry.unique_id == unique_id
            for entry in entity_registry.entities.values()
        )

    def _is_sensor_enabled(
        definition: MieleSensorDefinition,
        device: MieleDevice,
        unique_id: str,
    ) -> bool:
        """Check if the sensor is enabled."""
        if (
            definition.description.device_class == SensorDeviceClass.TEMPERATURE
            and definition.description.value_fn(device) is None
            and definition.description.zone != 1
        ):
            # all appliances supporting temperature have at least zone 1, for other zones
            # don't create entity if API signals that datapoint is disabled, unless the sensor
            # already appeared in the past (= it provided a valid value)
            return _is_entity_registered(unique_id)
        if (
            definition.description.key == "state_plate_step"
            and definition.description.zone is not None
            and definition.description.zone > _get_plate_count(device.tech_type)
        ):
            # don't create plate entity if not expected by the appliance tech type
            return False
        return True

    def _async_add_devices() -> None:
        nonlocal added_devices, added_entities
        entities: list = []
        entity_class: type[MieleSensor]
        new_devices_set, current_devices = coordinator.async_add_devices(added_devices)
        added_devices = current_devices

        for device_id, device in coordinator.data.devices.items():
            for definition in SENSOR_TYPES:
                # device is not supported, skip
                if device.device_type not in definition.types:
                    continue

                entity_class = _get_entity_class(definition)
                unique_id = (
                    definition.description.unique_id_fn(
                        device_id, definition.description
                    )
                    if definition.description.unique_id_fn is not None
                    else MieleEntity.get_unique_id(device_id, definition.description)
                )

                # entity was already added, skip
                if device_id not in new_devices_set and unique_id in added_entities:
                    continue

                # sensors is not enabled, skip
                if not _is_sensor_enabled(definition, device, unique_id):
                    continue

                added_entities.add(unique_id)
                entities.append(
                    entity_class(coordinator, device_id, definition.description)
                )
        async_add_entities(entities)

    config_entry.async_on_unload(coordinator.async_add_listener(_async_add_devices))
    _async_add_devices()


APPLIANCE_ICONS = {
    MieleAppliance.WASHING_MACHINE: "mdi:washing-machine",
    MieleAppliance.TUMBLE_DRYER: "mdi:tumble-dryer",
    MieleAppliance.TUMBLE_DRYER_SEMI_PROFESSIONAL: "mdi:tumble-dryer",
    MieleAppliance.DISHWASHER: "mdi:dishwasher",
    MieleAppliance.OVEN: "mdi:chef-hat",
    MieleAppliance.OVEN_MICROWAVE: "mdi:chef-hat",
    MieleAppliance.HOB_HIGHLIGHT: "mdi:pot-steam-outline",
    MieleAppliance.STEAM_OVEN: "mdi:chef-hat",
    MieleAppliance.MICROWAVE: "mdi:microwave",
    MieleAppliance.COFFEE_SYSTEM: "mdi:coffee-maker",
    MieleAppliance.HOOD: "mdi:turbine",
    MieleAppliance.FRIDGE: "mdi:fridge-industrial-outline",
    MieleAppliance.FREEZER: "mdi:fridge-industrial-outline",
    MieleAppliance.FRIDGE_FREEZER: "mdi:fridge-outline",
    MieleAppliance.ROBOT_VACUUM_CLEANER: "mdi:robot-vacuum",
    MieleAppliance.WASHER_DRYER: "mdi:washing-machine",
    MieleAppliance.DISH_WARMER: "mdi:heat-wave",
    MieleAppliance.HOB_INDUCTION: "mdi:pot-steam-outline",
    MieleAppliance.STEAM_OVEN_COMBI: "mdi:chef-hat",
    MieleAppliance.WINE_CABINET: "mdi:glass-wine",
    MieleAppliance.WINE_CONDITIONING_UNIT: "mdi:glass-wine",
    MieleAppliance.WINE_STORAGE_CONDITIONING_UNIT: "mdi:glass-wine",
    MieleAppliance.STEAM_OVEN_MICRO: "mdi:chef-hat",
    MieleAppliance.DIALOG_OVEN: "mdi:chef-hat",
    MieleAppliance.WINE_CABINET_FREEZER: "mdi:glass-wine",
    MieleAppliance.HOB_INDUCT_EXTR: "mdi:pot-steam-outline",
}


class MieleSensor(MieleEntity, SensorEntity):
    """Representation of a Sensor."""

    entity_description: MieleSensorDescription

    def __init__(
        self,
        coordinator: MieleDataUpdateCoordinator,
        device_id: str,
        description: MieleSensorDescription,
    ) -> None:
        """Initialize the sensor."""
        super().__init__(coordinator, device_id, description)
        if description.unique_id_fn is not None:
            self._attr_unique_id = description.unique_id_fn(device_id, description)

    @property
    def native_value(self) -> StateType | datetime:
        """Return the state of the sensor."""
        return self.entity_description.value_fn(self.device)

    @property
    def extra_state_attributes(self) -> Mapping[str, Any] | None:
        """Return extra_state_attributes."""
        if self.entity_description.extra_attributes is None:
            return None
        attr = {}
        for key, value in self.entity_description.extra_attributes.items():
            attr[key] = value(self.device)
        return attr


class MieleRestorableSensor(MieleSensor, RestoreSensor):
    """Representation of a Sensor whose internal state can be restored."""

    _last_value: StateType | datetime

    def __init__(
        self,
        coordinator: MieleDataUpdateCoordinator,
        device_id: str,
        description: MieleSensorDescription,
    ) -> None:
        """Initialize the sensor."""
        super().__init__(coordinator, device_id, description)
        self._last_value = None

    async def async_added_to_hass(self) -> None:
        """When entity is added to hass."""
        await super().async_added_to_hass()

        # recover last value from cache when adding entity
        last_value = await self.async_get_last_state()
        if last_value and last_value.state != STATE_UNKNOWN:
            self._restore_last_value(last_value.state)

    def _restore_last_value(self, last_value: str) -> None:
        """Restore the last value from cache."""
        self._last_value = last_value

    @property
    def native_value(self) -> StateType | datetime:
        """Return the state of the sensor."""
        return self._last_value

    def _update_last_value(self) -> None:
        """Update the last value of the sensor."""
        self._last_value = self.entity_description.value_fn(self.device)

    @callback
    def _handle_coordinator_update(self) -> None:
        """Handle updated data from the coordinator."""
        self._update_last_value()
        super()._handle_coordinator_update()


class MielePlateSensor(MieleSensor):
    """Representation of a Sensor."""

    entity_description: MieleSensorDescription

    @property
    def native_value(self) -> StateType:
        """Return the state of the plate sensor."""
        # state_plate_step is [] if all zones are off

        return (
            PlatePowerStep(
                cast(
                    int,
                    self.device.state_plate_step[
                        cast(int, self.entity_description.zone) - 1
                    ].value_raw,
                )
            ).name
            if self.device.state_plate_step
            else PlatePowerStep.plate_step_0.name
        )


class MieleStatusSensor(MieleSensor):
    """Representation of the status sensor."""

    def __init__(
        self,
        coordinator: MieleDataUpdateCoordinator,
        device_id: str,
        description: MieleSensorDescription,
    ) -> None:
        """Initialize the sensor."""
        super().__init__(coordinator, device_id, description)
        self._attr_name = None
        self._attr_icon = APPLIANCE_ICONS.get(
            MieleAppliance(self.device.device_type),
            "mdi:state-machine",
        )

    @property
    def native_value(self) -> StateType:
        """Return the state of the sensor."""
        return STATE_STATUS_TAGS.get(StateStatus(self.device.state_status))

    @property
    def available(self) -> bool:
        """Return the availability of the entity."""
        # This sensor should always be available
        return True


class MielePhaseSensor(MieleSensor):
    """Representation of the program phase sensor."""

    @property
    def native_value(self) -> StateType:
        """Return the state of the sensor."""
        ret_val = STATE_PROGRAM_PHASE.get(self.device.device_type, {}).get(
            self.device.state_program_phase
        )
        if ret_val is None:
            _LOGGER.debug(
                "Unknown program phase: %s on device type: %s",
                self.device.state_program_phase,
                self.device.device_type,
            )
        return ret_val

    @property
    def options(self) -> list[str]:
        """Return the options list for the actual device type."""
        return sorted(
            set(STATE_PROGRAM_PHASE.get(self.device.device_type, {}).values())
        )


class MieleProgramIdSensor(MieleSensor):
    """Representation of the program id sensor."""

    _unrecorded_attributes = frozenset({ATTRIBUTE_PROFILE})

    @property
    def native_value(self) -> StateType:
        """Return the state of the sensor."""
        ret_val = STATE_PROGRAM_ID.get(self.device.device_type, {}).get(
            self.device.state_program_id
        )
        if ret_val is None:
            _LOGGER.debug(
                "Unknown program id: %s on device type: %s",
                self.device.state_program_id,
                self.device.device_type,
            )
        return ret_val

    @property
    def options(self) -> list[str]:
        """Return the options list for the actual device type."""
        return sorted(set(STATE_PROGRAM_ID.get(self.device.device_type, {}).values()))


class MieleTimeSensor(MieleRestorableSensor):
    """Representation of time sensors keeping state from cache."""

    def _update_last_value(self) -> None:
        """Update the last value of the sensor."""

        current_value = self.entity_description.value_fn(self.device)
        current_status = StateStatus(self.device.state_status)

        # report end-specific value when program ends (some devices are immediately reporting 0...)
        if (
            current_status == StateStatus.PROGRAM_ENDED
            and self.entity_description.end_value_fn is not None
        ):
            self._last_value = self.entity_description.end_value_fn(self._last_value)

        # keep value when program ends if no function is specified
        elif current_status == StateStatus.PROGRAM_ENDED:
            pass

        # force unknown when appliance is not working (some devices are keeping last value until a new cycle starts)
        elif current_status in (StateStatus.OFF, StateStatus.ON, StateStatus.IDLE):
            self._last_value = None

        # otherwise, cache value and return it
        else:
            self._last_value = current_value


<<<<<<< HEAD
class MieleAbsoluteTimeSensor(MieleRestorableSensor):
    """Representation of absolute time sensors handling precision correctness."""

    _previous_value: StateType | datetime = None

    def _restore_last_value(self, last_value: str) -> None:
        """Restore the last value from cache."""
        self._last_value = datetime.fromisoformat(last_value)
=======
class MieleConsumptionSensor(MieleRestorableSensor):
    """Representation of consumption sensors keeping state from cache."""

    _is_reporting: bool = False
>>>>>>> b87e581c

    def _update_last_value(self) -> None:
        """Update the last value of the sensor."""
        current_value = self.entity_description.value_fn(self.device)
        current_status = StateStatus(self.device.state_status)
<<<<<<< HEAD

        # return cached value if differs only of 90s as debounching,
        # since API is reporting at minute precision, in order to
        # avoid changing value too frequently, or if program ended
        if (
            self._previous_value is not None
            and current_value is not None
            and (
                cast(datetime, self._previous_value) - timedelta(seconds=90)
                < cast(datetime, current_value)
                < cast(datetime, self._previous_value) + timedelta(seconds=90)
            )
        ) or current_status == StateStatus.PROGRAM_ENDED:
            pass

        # force unknown when appliance is not working (some devices are keeping last value until a new cycle starts)
        elif current_status in (StateStatus.OFF, StateStatus.ON, StateStatus.IDLE):
            self._last_value = None

        # otherwise, cache value and return it
        else:
            self._last_value = current_value
            self._previous_value = current_value
=======
        last_value = (
            float(cast(str, self._last_value))
            if self._last_value is not None and self._last_value != STATE_UNKNOWN
            else 0
        )

        # force unknown when appliance is not able to report consumption
        if current_status in (
            StateStatus.ON,
            StateStatus.OFF,
            StateStatus.PROGRAMMED,
            StateStatus.WAITING_TO_START,
            StateStatus.IDLE,
            StateStatus.SERVICE,
        ):
            self._is_reporting = False
            self._last_value = None

        # appliance might report the last value for consumption of previous cycle and it will report 0
        # only after a while, so it is necessary to force 0 until we see the 0 value coming from API, unless
        # we already saw a valid value in this cycle from cache
        elif (
            current_status in (StateStatus.IN_USE, StateStatus.PAUSE)
            and not self._is_reporting
            and last_value > 0
        ):
            self._last_value = current_value
            self._is_reporting = True

        elif (
            current_status in (StateStatus.IN_USE, StateStatus.PAUSE)
            and not self._is_reporting
            and current_value is not None
            and cast(int, current_value) > 0
        ):
            self._last_value = 0

        # keep value when program ends
        elif current_status == StateStatus.PROGRAM_ENDED:
            pass

        else:
            self._last_value = current_value
            self._is_reporting = True
>>>>>>> b87e581c
<|MERGE_RESOLUTION|>--- conflicted
+++ resolved
@@ -711,13 +711,10 @@
             "state_elapsed_time": MieleTimeSensor,
             "state_remaining_time": MieleTimeSensor,
             "state_start_time": MieleTimeSensor,
-<<<<<<< HEAD
             "state_start_timestamp": MieleAbsoluteTimeSensor,
             "state_finish_timestamp": MieleAbsoluteTimeSensor,
-=======
             "current_energy_consumption": MieleConsumptionSensor,
             "current_water_consumption": MieleConsumptionSensor,
->>>>>>> b87e581c
         }.get(definition.description.key, MieleSensor)
 
     def _is_entity_registered(unique_id: str) -> bool:
@@ -1030,7 +1027,6 @@
             self._last_value = current_value
 
 
-<<<<<<< HEAD
 class MieleAbsoluteTimeSensor(MieleRestorableSensor):
     """Representation of absolute time sensors handling precision correctness."""
 
@@ -1039,18 +1035,11 @@
     def _restore_last_value(self, last_value: str) -> None:
         """Restore the last value from cache."""
         self._last_value = datetime.fromisoformat(last_value)
-=======
-class MieleConsumptionSensor(MieleRestorableSensor):
-    """Representation of consumption sensors keeping state from cache."""
-
-    _is_reporting: bool = False
->>>>>>> b87e581c
-
+        
     def _update_last_value(self) -> None:
         """Update the last value of the sensor."""
         current_value = self.entity_description.value_fn(self.device)
         current_status = StateStatus(self.device.state_status)
-<<<<<<< HEAD
 
         # return cached value if differs only of 90s as debounching,
         # since API is reporting at minute precision, in order to
@@ -1073,8 +1062,18 @@
         # otherwise, cache value and return it
         else:
             self._last_value = current_value
-            self._previous_value = current_value
-=======
+            self._previous_value = current_value    
+
+
+class MieleConsumptionSensor(MieleRestorableSensor):
+    """Representation of consumption sensors keeping state from cache."""
+
+    _is_reporting: bool = False
+
+    def _update_last_value(self) -> None:
+        """Update the last value of the sensor."""
+        current_value = self.entity_description.value_fn(self.device)
+        current_status = StateStatus(self.device.state_status)
         last_value = (
             float(cast(str, self._last_value))
             if self._last_value is not None and self._last_value != STATE_UNKNOWN
@@ -1118,5 +1117,4 @@
 
         else:
             self._last_value = current_value
-            self._is_reporting = True
->>>>>>> b87e581c
+            self._is_reporting = True