"""The Miele integration."""

from __future__ import annotations

from aiohttp import ClientError, ClientResponseError

from homeassistant.const import Platform
from homeassistant.core import HomeAssistant
from homeassistant.exceptions import ConfigEntryAuthFailed, ConfigEntryNotReady
from homeassistant.helpers.aiohttp_client import async_get_clientsession
from homeassistant.helpers.config_entry_oauth2_flow import (
    OAuth2Session,
    async_get_config_entry_implementation,
)

from .api import AsyncConfigEntryAuth
from .const import DOMAIN
from .coordinator import MieleConfigEntry, MieleDataUpdateCoordinator

PLATFORMS: list[Platform] = [
<<<<<<< HEAD
    Platform.CLIMATE,
=======
    Platform.BUTTON,
>>>>>>> 5302964e
    Platform.LIGHT,
    Platform.SENSOR,
    Platform.SWITCH,
]


async def async_setup_entry(hass: HomeAssistant, entry: MieleConfigEntry) -> bool:
    """Set up Miele from a config entry."""
    implementation = await async_get_config_entry_implementation(hass, entry)

    session = OAuth2Session(hass, entry, implementation)
    auth = AsyncConfigEntryAuth(async_get_clientsession(hass), session)
    try:
        await auth.async_get_access_token()
    except ClientResponseError as err:
        if 400 <= err.status < 500:
            raise ConfigEntryAuthFailed(
                translation_domain=DOMAIN,
                translation_key="config_entry_auth_failed",
            ) from err
        raise ConfigEntryNotReady(
            translation_domain=DOMAIN,
            translation_key="config_entry_not_ready",
        ) from err
    except ClientError as err:
        raise ConfigEntryNotReady(
            translation_domain=DOMAIN,
            translation_key="config_entry_not_ready",
        ) from err

    # Setup MieleAPI and coordinator for data fetch
    coordinator = MieleDataUpdateCoordinator(hass, auth)
    await coordinator.async_config_entry_first_refresh()
    entry.runtime_data = coordinator

    entry.async_create_background_task(
        hass,
        coordinator.api.listen_events(
            data_callback=coordinator.callback_update_data,
            actions_callback=coordinator.callback_update_actions,
        ),
        "pymiele event listener",
    )
    await hass.config_entries.async_forward_entry_setups(entry, PLATFORMS)

    return True


async def async_unload_entry(hass: HomeAssistant, entry: MieleConfigEntry) -> bool:
    """Unload a config entry."""

    return await hass.config_entries.async_unload_platforms(entry, PLATFORMS)<|MERGE_RESOLUTION|>--- conflicted
+++ resolved
@@ -18,11 +18,8 @@
 from .coordinator import MieleConfigEntry, MieleDataUpdateCoordinator
 
 PLATFORMS: list[Platform] = [
-<<<<<<< HEAD
+    Platform.BUTTON,
     Platform.CLIMATE,
-=======
-    Platform.BUTTON,
->>>>>>> 5302964e
     Platform.LIGHT,
     Platform.SENSOR,
     Platform.SWITCH,
