--- conflicted
+++ resolved
@@ -18,12 +18,9 @@
 from .coordinator import MieleConfigEntry, MieleDataUpdateCoordinator
 
 PLATFORMS: list[Platform] = [
-<<<<<<< HEAD
     Platform.BINARY_SENSOR,
-=======
     Platform.BUTTON,
     Platform.CLIMATE,
->>>>>>> a783b6a0
     Platform.LIGHT,
     Platform.SENSOR,
     Platform.SWITCH,
