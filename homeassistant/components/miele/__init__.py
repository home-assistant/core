"""The Miele integration."""

from __future__ import annotations

from aiohttp import ClientError, ClientResponseError

from homeassistant.const import Platform
from homeassistant.core import HomeAssistant
from homeassistant.exceptions import ConfigEntryAuthFailed, ConfigEntryNotReady
from homeassistant.helpers.aiohttp_client import async_get_clientsession
from homeassistant.helpers.config_entry_oauth2_flow import (
    OAuth2Session,
    async_get_config_entry_implementation,
)

from .api import AsyncConfigEntryAuth
from .const import DOMAIN
from .coordinator import MieleConfigEntry, MieleDataUpdateCoordinator

PLATFORMS: list[Platform] = [
<<<<<<< HEAD
    Platform.BUTTON,
=======
    Platform.LIGHT,
>>>>>>> f69484ba
    Platform.SENSOR,
]


async def async_setup_entry(hass: HomeAssistant, entry: MieleConfigEntry) -> bool:
    """Set up Miele from a config entry."""
    implementation = await async_get_config_entry_implementation(hass, entry)

    session = OAuth2Session(hass, entry, implementation)
    auth = AsyncConfigEntryAuth(async_get_clientsession(hass), session)
    try:
        await auth.async_get_access_token()
    except ClientResponseError as err:
        if 400 <= err.status < 500:
            raise ConfigEntryAuthFailed(
                translation_domain=DOMAIN,
                translation_key="config_entry_auth_failed",
            ) from err
        raise ConfigEntryNotReady(
            translation_domain=DOMAIN,
            translation_key="config_entry_not_ready",
        ) from err
    except ClientError as err:
        raise ConfigEntryNotReady(
            translation_domain=DOMAIN,
            translation_key="config_entry_not_ready",
        ) from err

    # Setup MieleAPI and coordinator for data fetch
    coordinator = MieleDataUpdateCoordinator(hass, auth)
    await coordinator.async_config_entry_first_refresh()
    entry.runtime_data = coordinator

    entry.async_create_background_task(
        hass,
        coordinator.api.listen_events(
            data_callback=coordinator.callback_update_data,
            actions_callback=coordinator.callback_update_actions,
        ),
        "pymiele event listener",
    )
    await hass.config_entries.async_forward_entry_setups(entry, PLATFORMS)

    return True


async def async_unload_entry(hass: HomeAssistant, entry: MieleConfigEntry) -> bool:
    """Unload a config entry."""

    return await hass.config_entries.async_unload_platforms(entry, PLATFORMS)<|MERGE_RESOLUTION|>--- conflicted
+++ resolved
@@ -18,11 +18,8 @@
 from .coordinator import MieleConfigEntry, MieleDataUpdateCoordinator
 
 PLATFORMS: list[Platform] = [
-<<<<<<< HEAD
     Platform.BUTTON,
-=======
     Platform.LIGHT,
->>>>>>> f69484ba
     Platform.SENSOR,
 ]
 
