"""The Miele integration."""

from __future__ import annotations

from aiohttp import ClientError, ClientResponseError

from homeassistant.const import Platform
from homeassistant.core import HomeAssistant
from homeassistant.exceptions import ConfigEntryAuthFailed, ConfigEntryNotReady
from homeassistant.helpers.aiohttp_client import async_get_clientsession
from homeassistant.helpers.config_entry_oauth2_flow import (
    OAuth2Session,
    async_get_config_entry_implementation,
)

from .api import AsyncConfigEntryAuth
from .const import DOMAIN
from .coordinator import MieleConfigEntry, MieleDataUpdateCoordinator

PLATFORMS: list[Platform] = [
<<<<<<< HEAD
    Platform.BINARY_SENSOR,
=======
    Platform.LIGHT,
>>>>>>> eb4fa635
    Platform.SENSOR,
]


async def async_setup_entry(hass: HomeAssistant, entry: MieleConfigEntry) -> bool:
    """Set up Miele from a config entry."""
    implementation = await async_get_config_entry_implementation(hass, entry)

    session = OAuth2Session(hass, entry, implementation)
    auth = AsyncConfigEntryAuth(async_get_clientsession(hass), session)
    try:
        await auth.async_get_access_token()
    except ClientResponseError as err:
        if 400 <= err.status < 500:
            raise ConfigEntryAuthFailed(
                translation_domain=DOMAIN,
                translation_key="config_entry_auth_failed",
            ) from err
        raise ConfigEntryNotReady(
            translation_domain=DOMAIN,
            translation_key="config_entry_not_ready",
        ) from err
    except ClientError as err:
        raise ConfigEntryNotReady(
            translation_domain=DOMAIN,
            translation_key="config_entry_not_ready",
        ) from err

    # Setup MieleAPI and coordinator for data fetch
    coordinator = MieleDataUpdateCoordinator(hass, auth)
    await coordinator.async_config_entry_first_refresh()
    entry.runtime_data = coordinator

    entry.async_create_background_task(
        hass,
        coordinator.api.listen_events(
            data_callback=coordinator.callback_update_data,
            actions_callback=coordinator.callback_update_actions,
        ),
        "pymiele event listener",
    )
    await hass.config_entries.async_forward_entry_setups(entry, PLATFORMS)

    return True


async def async_unload_entry(hass: HomeAssistant, entry: MieleConfigEntry) -> bool:
    """Unload a config entry."""

    return await hass.config_entries.async_unload_platforms(entry, PLATFORMS)<|MERGE_RESOLUTION|>--- conflicted
+++ resolved
@@ -18,11 +18,8 @@
 from .coordinator import MieleConfigEntry, MieleDataUpdateCoordinator
 
 PLATFORMS: list[Platform] = [
-<<<<<<< HEAD
     Platform.BINARY_SENSOR,
-=======
     Platform.LIGHT,
->>>>>>> eb4fa635
     Platform.SENSOR,
 ]
 
