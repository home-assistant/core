--- conflicted
+++ resolved
@@ -26,7 +26,6 @@
       }
     },
     "sensor": {
-<<<<<<< HEAD
       "elapsed_time": {
         "default": "mdi:timelapse"
       },
@@ -35,13 +34,12 @@
       },
       "remaining_time": {
         "default": "mdi:clock-end"
-=======
+      },
       "core_temperature": {
         "default": "mdi:thermometer-probe"
       },
       "core_target_temperature": {
         "default": "mdi:thermometer-probe"
->>>>>>> 5706fb26
       }
     },
     "switch": {
