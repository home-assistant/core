{
  "entity": {
    "binary_sensor": {
      "notification_active": {
        "default": "mdi:information"
      },
      "mobile_start": {
        "default": "mdi:cellphone-wireless"
      },
      "remote_control": {
        "default": "mdi:remote"
      },
      "smart_grid": {
        "default": "mdi:view-grid-plus-outline"
      }
    },
    "button": {
      "start": {
        "default": "mdi:play"
      },
      "stop": {
        "default": "mdi:stop"
      },
      "pause": {
        "default": "mdi:pause"
      }
    },
    "sensor": {
      "core_temperature": {
        "default": "mdi:thermometer-probe"
      },
      "core_target_temperature": {
        "default": "mdi:thermometer-probe"
      },
<<<<<<< HEAD
      "target_temperature": {
        "default": "mdi:thermometer-check"
=======
      "drying_step": {
        "default": "mdi:water-outline"
>>>>>>> a93bf3c1
      },
      "program_id": {
        "default": "mdi:selection-ellipse-arrow-inside"
      },
      "program_phase": {
        "default": "mdi:tray-full"
      },
      "elapsed_time": {
        "default": "mdi:timelapse"
      },
      "start_time": {
        "default": "mdi:clock-start"
      },
      "spin_speed": {
        "default": "mdi:sync"
      },
      "program_type": {
        "default": "mdi:state-machine"
      },
      "remaining_time": {
        "default": "mdi:clock-end"
      }
    },
    "switch": {
      "power": {
        "default": "mdi:power"
      },
      "supercooling": {
        "default": "mdi:snowflake-variant"
      },
      "superfreezing": {
        "default": "mdi:snowflake"
      }
    }
  }
}<|MERGE_RESOLUTION|>--- conflicted
+++ resolved
@@ -32,13 +32,11 @@
       "core_target_temperature": {
         "default": "mdi:thermometer-probe"
       },
-<<<<<<< HEAD
       "target_temperature": {
         "default": "mdi:thermometer-check"
-=======
+      },
       "drying_step": {
         "default": "mdi:water-outline"
->>>>>>> a93bf3c1
       },
       "program_id": {
         "default": "mdi:selection-ellipse-arrow-inside"
