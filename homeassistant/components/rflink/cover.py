"""Support for Rflink Cover devices."""
import logging

import voluptuous as vol

from homeassistant.components.cover import PLATFORM_SCHEMA, CoverDevice
from homeassistant.const import CONF_NAME, CONF_TYPE, STATE_OPEN
import homeassistant.helpers.config_validation as cv
from homeassistant.helpers.restore_state import RestoreEntity

from . import (
    CONF_ALIASES,
    CONF_DEVICE_DEFAULTS,
    CONF_DEVICES,
    CONF_FIRE_EVENT,
    CONF_GROUP,
    CONF_GROUP_ALIASES,
    CONF_NOGROUP_ALIASES,
    CONF_SIGNAL_REPETITIONS,
    DEVICE_DEFAULTS_SCHEMA,
<<<<<<< HEAD
    RflinkCommand
=======
    RflinkCommand,
>>>>>>> 3463cc9c
)

_LOGGER = logging.getLogger(__name__)

<<<<<<< HEAD
TYPE_STANDARD = 'standard'
TYPE_INVERTED = 'inverted'
=======
>>>>>>> 3463cc9c

PLATFORM_SCHEMA = PLATFORM_SCHEMA.extend(
    {
        vol.Optional(
            CONF_DEVICE_DEFAULTS, default=DEVICE_DEFAULTS_SCHEMA({})
        ): DEVICE_DEFAULTS_SCHEMA,
        vol.Optional(CONF_DEVICES, default={}): vol.Schema(
            {
                cv.string: {
                    vol.Optional(CONF_NAME): cv.string,
<<<<<<< HEAD
                    vol.Optional(CONF_TYPE): vol.Any(
                        TYPE_STANDARD, TYPE_INVERTED
                    ),
=======
>>>>>>> 3463cc9c
                    vol.Optional(CONF_ALIASES, default=[]): vol.All(
                        cv.ensure_list, [cv.string]
                    ),
                    vol.Optional(CONF_GROUP_ALIASES, default=[]): vol.All(
                        cv.ensure_list, [cv.string]
                    ),
                    vol.Optional(CONF_NOGROUP_ALIASES, default=[]): vol.All(
                        cv.ensure_list, [cv.string]
                    ),
                    vol.Optional(CONF_FIRE_EVENT, default=False): cv.boolean,
                    vol.Optional(CONF_SIGNAL_REPETITIONS): vol.Coerce(int),
                    vol.Optional(CONF_GROUP, default=True): cv.boolean,
<<<<<<< HEAD
                },
            }
        ),
    }
)


def entity_type_for_device_id(device_id):
    """Return entity class for protocol of a given device_id.

    Async friendly.
    """
    entity_type_mapping = {
        # KlikAanKlikUit cover have the controls inverted
        'newkaku': TYPE_INVERTED,
    }
    protocol = device_id.split('_')[0]
    return entity_type_mapping.get(protocol, None)


def entity_class_for_type(entity_type):
    """Translate entity type to entity class.

    Async friendly.
    """
    entity_device_mapping = {
        # default cover implementation
        TYPE_STANDARD: RflinkCover,
        # cover with open/close commands inverted
        # like KAKU/COCO ASUN-650
        TYPE_INVERTED: InvertedRflinkCover,
    }

    return entity_device_mapping.get(entity_type, RflinkCover)
=======
                }
            }
        ),
    }
)
>>>>>>> 3463cc9c


def devices_from_config(domain_config):
    """Parse configuration and add Rflink cover devices."""
    devices = []
    for device_id, config in domain_config[CONF_DEVICES].items():
        # Determine what kind of entity to create, RflinkCover
        # or InvertedRflinkCover
        if CONF_TYPE in config:
            # Remove type from config to not pass it as and argument
            # to entity instantiation
            entity_type = config.pop(CONF_TYPE)
        else:
            entity_type = entity_type_for_device_id(device_id)

        entity_class = entity_class_for_type(entity_type)
        device_config = dict(domain_config[CONF_DEVICE_DEFAULTS], **config)
        device = entity_class(device_id, **device_config)
        devices.append(device)

    return devices


async def async_setup_platform(hass, config, async_add_entities, discovery_info=None):
    """Set up the Rflink cover platform."""
    async_add_entities(devices_from_config(config))


class RflinkCover(RflinkCommand, CoverDevice, RestoreEntity):
    """Rflink entity which can switch on/stop/off (eg: cover)."""

    async def async_added_to_hass(self):
        """Restore RFLink cover state (OPEN/CLOSE)."""
        await super().async_added_to_hass()

        old_state = await self.async_get_last_state()
        if old_state is not None:
            self._state = old_state.state == STATE_OPEN

    def _handle_event(self, event):
        """Adjust state if Rflink picks up a remote command for this device."""
        self.cancel_queued_send_commands()

        command = event["command"]
        if command in ["on", "allon", "up"]:
            self._state = True
        elif command in ["off", "alloff", "down"]:
            self._state = False

    @property
    def should_poll(self):
        """No polling available in RFlink cover."""
        return False

    @property
    def is_closed(self):
        """Return if the cover is closed."""
        return not self._state

    @property
    def assumed_state(self):
        """Return True because covers can be stopped midway."""
        return True

    def async_close_cover(self, **kwargs):
        """Turn the device close."""
        return self._async_handle_command("close_cover")

    def async_open_cover(self, **kwargs):
        """Turn the device open."""
        return self._async_handle_command("open_cover")

    def async_stop_cover(self, **kwargs):
        """Turn the device stop."""
        return self._async_handle_command("stop_cover")


class InvertedRflinkCover(RflinkCover):
    """Rflink cover that has inverted open/close commands."""

    async def _async_send_command(self, cmd, repetitions):
        """Will invert only the UP/DOWN commands."""
        _LOGGER.debug(
            "Getting command: %s for Rflink device: %s", cmd, self._device_id)
        cmd_inv = {
            'UP': 'DOWN',
            'DOWN': 'UP',
        }
        await super()._async_send_command(cmd_inv.get(cmd, cmd), repetitions)<|MERGE_RESOLUTION|>--- conflicted
+++ resolved
@@ -18,20 +18,13 @@
     CONF_NOGROUP_ALIASES,
     CONF_SIGNAL_REPETITIONS,
     DEVICE_DEFAULTS_SCHEMA,
-<<<<<<< HEAD
-    RflinkCommand
-=======
     RflinkCommand,
->>>>>>> 3463cc9c
 )
 
 _LOGGER = logging.getLogger(__name__)
 
-<<<<<<< HEAD
 TYPE_STANDARD = 'standard'
 TYPE_INVERTED = 'inverted'
-=======
->>>>>>> 3463cc9c
 
 PLATFORM_SCHEMA = PLATFORM_SCHEMA.extend(
     {
@@ -42,12 +35,9 @@
             {
                 cv.string: {
                     vol.Optional(CONF_NAME): cv.string,
-<<<<<<< HEAD
                     vol.Optional(CONF_TYPE): vol.Any(
                         TYPE_STANDARD, TYPE_INVERTED
                     ),
-=======
->>>>>>> 3463cc9c
                     vol.Optional(CONF_ALIASES, default=[]): vol.All(
                         cv.ensure_list, [cv.string]
                     ),
@@ -60,8 +50,7 @@
                     vol.Optional(CONF_FIRE_EVENT, default=False): cv.boolean,
                     vol.Optional(CONF_SIGNAL_REPETITIONS): vol.Coerce(int),
                     vol.Optional(CONF_GROUP, default=True): cv.boolean,
-<<<<<<< HEAD
-                },
+                }
             }
         ),
     }
@@ -95,13 +84,6 @@
     }
 
     return entity_device_mapping.get(entity_type, RflinkCover)
-=======
-                }
-            }
-        ),
-    }
-)
->>>>>>> 3463cc9c
 
 
 def devices_from_config(domain_config):
