{
  "config": {
    "abort": {
      "already_configured": "[%key:common::config_flow::abort::already_configured_service%]"
    },
    "error": {
      "authentication_error": "[%key:common::config_flow::error::invalid_auth%]",
      "cannot_connect": "[%key:common::config_flow::error::cannot_connect%]",
      "timeout_connect": "[%key:common::config_flow::error::timeout_connect%]",
      "unknown": "[%key:common::config_flow::error::unknown%]"
    },
    "step": {
      "user": {
        "data": {
          "api_key": "[%key:common::config_flow::data::api_key%]"
        }
      }
    }
  },
  "config_subentries": {
    "conversation": {
      "abort": {
        "entry_not_loaded": "Cannot add things while the configuration is disabled.",
        "reconfigure_successful": "[%key:common::config_flow::abort::reconfigure_successful%]"
      },
      "entry_type": "Conversation agent",

      "error": {
        "thinking_budget_too_large": "Maximum tokens must be greater than the thinking budget.",
        "web_search_unsupported_model": "Web search is not supported by the selected model. Please choose a compatible model or disable web search."
      },
      "initiate_flow": {
        "reconfigure": "Reconfigure conversation agent",
        "user": "Add conversation agent"
      },
      "step": {
        "init": {
          "data": {
<<<<<<< HEAD
            "name": "[%key:common::config_flow::data::name%]",
            "prompt": "[%key:common::config_flow::data::prompt%]",
            "llm_hass_api": "[%key:common::config_flow::data::llm_hass_api%]",
            "recommended": "Recommended model settings"
          },
          "data_description": {
            "prompt": "Instruct how the LLM should respond. This can be a template."
          }
        },
        "advanced": {
          "title": "Advanced settings",
          "data": {
            "chat_model": "[%key:common::generic::model%]",
            "max_tokens": "Maximum tokens to return in response",
            "temperature": "Temperature"
          }
        },
        "model": {
          "title": "Model-specific options",
          "data": {
=======
            "chat_model": "[%key:common::generic::model%]",
            "llm_hass_api": "[%key:common::config_flow::data::llm_hass_api%]",
            "max_tokens": "Maximum tokens to return in response",
            "name": "[%key:common::config_flow::data::name%]",
            "prompt": "[%key:common::config_flow::data::prompt%]",
            "recommended": "Recommended model settings",
            "temperature": "Temperature",
>>>>>>> edaf5c81
            "thinking_budget": "Thinking budget",
            "user_location": "Include home location",
            "web_search": "Enable web search",
            "web_search_max_uses": "Maximum web searches"
          },
          "data_description": {
            "thinking_budget": "The number of tokens the model can use to think about the response out of the total maximum number of tokens. Set to 1024 or greater to enable extended thinking.",
            "user_location": "Localize search results based on home location",
            "web_search": "The web search tool gives Claude direct access to real-time web content, allowing it to answer questions with up-to-date information beyond its knowledge cutoff",
            "web_search_max_uses": "Limit the number of searches performed per response"
          }
        }
<<<<<<< HEAD
      },
      "abort": {
        "reconfigure_successful": "[%key:common::config_flow::abort::reconfigure_successful%]",
        "entry_not_loaded": "Cannot add things while the configuration is disabled."
=======
>>>>>>> edaf5c81
      }
    }
  }
}<|MERGE_RESOLUTION|>--- conflicted
+++ resolved
@@ -24,48 +24,32 @@
         "reconfigure_successful": "[%key:common::config_flow::abort::reconfigure_successful%]"
       },
       "entry_type": "Conversation agent",
-
-      "error": {
-        "thinking_budget_too_large": "Maximum tokens must be greater than the thinking budget.",
-        "web_search_unsupported_model": "Web search is not supported by the selected model. Please choose a compatible model or disable web search."
-      },
       "initiate_flow": {
         "reconfigure": "Reconfigure conversation agent",
         "user": "Add conversation agent"
       },
       "step": {
+        "advanced": {
+          "data": {
+            "chat_model": "[%key:common::generic::model%]",
+            "max_tokens": "Maximum tokens to return in response",
+            "temperature": "Temperature"
+          },
+          "title": "Advanced settings"
+        },
         "init": {
           "data": {
-<<<<<<< HEAD
+            "llm_hass_api": "[%key:common::config_flow::data::llm_hass_api%]",
             "name": "[%key:common::config_flow::data::name%]",
             "prompt": "[%key:common::config_flow::data::prompt%]",
-            "llm_hass_api": "[%key:common::config_flow::data::llm_hass_api%]",
             "recommended": "Recommended model settings"
           },
           "data_description": {
             "prompt": "Instruct how the LLM should respond. This can be a template."
           }
         },
-        "advanced": {
-          "title": "Advanced settings",
+        "model": {
           "data": {
-            "chat_model": "[%key:common::generic::model%]",
-            "max_tokens": "Maximum tokens to return in response",
-            "temperature": "Temperature"
-          }
-        },
-        "model": {
-          "title": "Model-specific options",
-          "data": {
-=======
-            "chat_model": "[%key:common::generic::model%]",
-            "llm_hass_api": "[%key:common::config_flow::data::llm_hass_api%]",
-            "max_tokens": "Maximum tokens to return in response",
-            "name": "[%key:common::config_flow::data::name%]",
-            "prompt": "[%key:common::config_flow::data::prompt%]",
-            "recommended": "Recommended model settings",
-            "temperature": "Temperature",
->>>>>>> edaf5c81
             "thinking_budget": "Thinking budget",
             "user_location": "Include home location",
             "web_search": "Enable web search",
@@ -76,15 +60,9 @@
             "user_location": "Localize search results based on home location",
             "web_search": "The web search tool gives Claude direct access to real-time web content, allowing it to answer questions with up-to-date information beyond its knowledge cutoff",
             "web_search_max_uses": "Limit the number of searches performed per response"
-          }
+          },
+          "title": "Model-specific options"
         }
-<<<<<<< HEAD
-      },
-      "abort": {
-        "reconfigure_successful": "[%key:common::config_flow::abort::reconfigure_successful%]",
-        "entry_not_loaded": "Cannot add things while the configuration is disabled."
-=======
->>>>>>> edaf5c81
       }
     }
   }
