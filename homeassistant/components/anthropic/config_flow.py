--- conflicted
+++ resolved
@@ -60,20 +60,10 @@
 
     Data has the keys from STEP_USER_DATA_SCHEMA with values provided by the user.
     """
-<<<<<<< HEAD
-    client = anthropic.AsyncAnthropic(api_key=data[CONF_API_KEY])
-    await client.models.list(timeout=10.0)
-=======
     client = await hass.async_add_executor_job(
         partial(anthropic.AsyncAnthropic, api_key=data[CONF_API_KEY])
     )
-    await client.messages.create(
-        model="claude-3-haiku-20240307",
-        max_tokens=1,
-        messages=[{"role": "user", "content": "Hi"}],
-        timeout=10.0,
-    )
->>>>>>> 0f827fbf
+    await client.models.list(timeout=10.0)
 
 
 class AnthropicConfigFlow(ConfigFlow, domain=DOMAIN):
