"""Matter water heater platform."""

from __future__ import annotations

from dataclasses import dataclass
from typing import Any, cast

from chip.clusters import Objects as clusters
from matter_server.client.models import device_types
from matter_server.common.helpers.util import create_attribute_path_from_attribute

from homeassistant.components.water_heater import (
    STATE_ECO,
    STATE_HIGH_DEMAND,
    STATE_OFF,
    WaterHeaterEntity,
    WaterHeaterEntityDescription,
    WaterHeaterEntityFeature,
)
from homeassistant.config_entries import ConfigEntry
from homeassistant.const import (
    ATTR_TEMPERATURE,
    PRECISION_WHOLE,
    Platform,
    UnitOfTemperature,
)
from homeassistant.core import HomeAssistant, callback
from homeassistant.helpers.entity_platform import AddConfigEntryEntitiesCallback

from .entity import MatterEntity, MatterEntityDescription
from .helpers import get_matter
from .models import MatterDiscoverySchema

TEMPERATURE_SCALING_FACTOR = 100

# Map HA WH system mode to Matter ThermostatRunningMode attribute of the Thermostat cluster (Heat = 4)
WATER_HEATER_SYSTEM_MODE_MAP = {
    STATE_ECO: 4,
    STATE_HIGH_DEMAND: 4,
    STATE_OFF: 0,
}


async def async_setup_entry(
    hass: HomeAssistant,
    config_entry: ConfigEntry,
    async_add_entities: AddConfigEntryEntitiesCallback,
) -> None:
    """Set up Matter WaterHeater platform from Config Entry."""
    matter = get_matter(hass)
    matter.register_platform_handler(Platform.WATER_HEATER, async_add_entities)


@dataclass(frozen=True)
<<<<<<< HEAD
class MatterWatterHeaterEntityDescription(
=======
class MatterWaterHeaterEntityDescription(
>>>>>>> f49299b0
    WaterHeaterEntityDescription, MatterEntityDescription
):
    """Describe Matter Water Heater entities."""


class MatterWaterHeater(MatterEntity, WaterHeaterEntity):
    """Representation of a Matter WaterHeater entity."""

    _attr_current_temperature: float | None = None
    _attr_current_operation: str
    _attr_operation_list = [
        STATE_ECO,
        STATE_HIGH_DEMAND,
        STATE_OFF,
    ]
    _attr_precision = PRECISION_WHOLE
    _attr_supported_features = (
        WaterHeaterEntityFeature.TARGET_TEMPERATURE
        | WaterHeaterEntityFeature.ON_OFF
        | WaterHeaterEntityFeature.OPERATION_MODE
    )
    _attr_target_temperature: float | None = None
    _attr_temperature_unit = UnitOfTemperature.CELSIUS
    _platform_translation_key = "water_heater"

    async def async_set_temperature(self, **kwargs: Any) -> None:
        """Set new target temperature."""
        target_temperature: float | None = kwargs.get(ATTR_TEMPERATURE)
        if (
            target_temperature is not None
            and self.target_temperature != target_temperature
        ):
            matter_attribute = clusters.Thermostat.Attributes.OccupiedHeatingSetpoint
            await self.write_attribute(
                value=round(target_temperature * TEMPERATURE_SCALING_FACTOR),
                matter_attribute=matter_attribute,
            )

    async def async_set_operation_mode(self, operation_mode: str) -> None:
        """Set new operation mode."""
        self._attr_current_operation = operation_mode
        # Boost 1h (3600s)
        boost_info: type[
            clusters.WaterHeaterManagement.Structs.WaterHeaterBoostInfoStruct
        ] = clusters.WaterHeaterManagement.Structs.WaterHeaterBoostInfoStruct(
            duration=3600
        )
        system_mode_value = WATER_HEATER_SYSTEM_MODE_MAP[operation_mode]
        await self.write_attribute(
            value=system_mode_value,
            matter_attribute=clusters.Thermostat.Attributes.SystemMode,
        )
        system_mode_path = create_attribute_path_from_attribute(
            endpoint_id=self._endpoint.endpoint_id,
            attribute=clusters.Thermostat.Attributes.SystemMode,
        )
        self._endpoint.set_attribute_value(system_mode_path, system_mode_value)
        self._update_from_device()
        # Trigger Boost command
        if operation_mode == STATE_HIGH_DEMAND:
            await self.send_device_command(
                clusters.WaterHeaterManagement.Commands.Boost(boostInfo=boost_info)
            )
        # Trigger CancelBoost command for other modes
        else:
            await self.send_device_command(
                clusters.WaterHeaterManagement.Commands.CancelBoost()
            )

    async def async_turn_on(self, **kwargs: Any) -> None:
        """Turn on water heater."""
        await self.async_set_operation_mode("eco")

    async def async_turn_off(self, **kwargs: Any) -> None:
        """Turn off water heater."""
        await self.async_set_operation_mode("off")

    @callback
    def _update_from_device(self) -> None:
        """Update from device."""
        self._attr_current_temperature = self._get_temperature_in_degrees(
            clusters.Thermostat.Attributes.LocalTemperature
        )
        self._attr_target_temperature = self._get_temperature_in_degrees(
            clusters.Thermostat.Attributes.OccupiedHeatingSetpoint
        )
        boost_state = self.get_matter_attribute_value(
            clusters.WaterHeaterManagement.Attributes.BoostState
        )
        if boost_state == clusters.WaterHeaterManagement.Enums.BoostStateEnum.kActive:
            self._attr_current_operation = STATE_HIGH_DEMAND
        else:
            self._attr_current_operation = STATE_ECO
        self._attr_temperature = cast(
            float,
            self._get_temperature_in_degrees(
                clusters.Thermostat.Attributes.OccupiedHeatingSetpoint
            ),
        )
        self._attr_min_temp = cast(
            float,
            self._get_temperature_in_degrees(
                clusters.Thermostat.Attributes.AbsMinHeatSetpointLimit
            ),
        )
        self._attr_max_temp = cast(
            float,
            self._get_temperature_in_degrees(
                clusters.Thermostat.Attributes.AbsMaxHeatSetpointLimit
            ),
        )

    @callback
    def _get_temperature_in_degrees(
        self, attribute: type[clusters.ClusterAttributeDescriptor]
    ) -> float | None:
        """Return the scaled temperature value for the given attribute."""
        if (value := self.get_matter_attribute_value(attribute)) is not None:
            return float(value) / TEMPERATURE_SCALING_FACTOR
        return None


# Discovery schema(s) to map Matter Attributes to HA entities
DISCOVERY_SCHEMAS = [
    MatterDiscoverySchema(
        platform=Platform.WATER_HEATER,
<<<<<<< HEAD
        entity_description=MatterWatterHeaterEntityDescription(
=======
        entity_description=MatterWaterHeaterEntityDescription(
>>>>>>> f49299b0
            key="MatterWaterHeater",
            name=None,
        ),
        entity_class=MatterWaterHeater,
        required_attributes=(
            clusters.Thermostat.Attributes.OccupiedHeatingSetpoint,
            clusters.Thermostat.Attributes.AbsMinHeatSetpointLimit,
            clusters.Thermostat.Attributes.AbsMaxHeatSetpointLimit,
            clusters.Thermostat.Attributes.LocalTemperature,
            clusters.WaterHeaterManagement.Attributes.FeatureMap,
        ),
        optional_attributes=(
            clusters.WaterHeaterManagement.Attributes.HeaterTypes,
            clusters.WaterHeaterManagement.Attributes.BoostState,
            clusters.WaterHeaterManagement.Attributes.HeatDemand,
        ),
        device_type=(device_types.WaterHeater,),
        allow_multi=True,  # also used for sensor entity
    ),
]<|MERGE_RESOLUTION|>--- conflicted
+++ resolved
@@ -52,11 +52,7 @@
 
 
 @dataclass(frozen=True)
-<<<<<<< HEAD
-class MatterWatterHeaterEntityDescription(
-=======
 class MatterWaterHeaterEntityDescription(
->>>>>>> f49299b0
     WaterHeaterEntityDescription, MatterEntityDescription
 ):
     """Describe Matter Water Heater entities."""
@@ -183,11 +179,7 @@
 DISCOVERY_SCHEMAS = [
     MatterDiscoverySchema(
         platform=Platform.WATER_HEATER,
-<<<<<<< HEAD
-        entity_description=MatterWatterHeaterEntityDescription(
-=======
         entity_description=MatterWaterHeaterEntityDescription(
->>>>>>> f49299b0
             key="MatterWaterHeater",
             name=None,
         ),
