"""Matter water heater platform."""

from __future__ import annotations

from dataclasses import dataclass
from typing import Any, cast

from chip.clusters import Objects as clusters
from chip.clusters.Types import Nullable
from matter_server.client.models import device_types
from matter_server.common.errors import MatterError
from matter_server.common.helpers.util import create_attribute_path_from_attribute
import voluptuous as vol

from homeassistant.components.water_heater import (
    STATE_ECO,
    STATE_HIGH_DEMAND,
    STATE_OFF,
    WaterHeaterEntity,
    WaterHeaterEntityDescription,
    WaterHeaterEntityFeature,
)
from homeassistant.config_entries import ConfigEntry
from homeassistant.const import (
    ATTR_TEMPERATURE,
    PRECISION_WHOLE,
    Platform,
    UnitOfTemperature,
)
from homeassistant.core import HomeAssistant, SupportsResponse, callback
from homeassistant.exceptions import HomeAssistantError
from homeassistant.helpers import config_validation as cv, entity_platform
from homeassistant.helpers.entity_platform import AddConfigEntryEntitiesCallback

<<<<<<< HEAD
from .const import (
    ATTR_DURATION,
    ATTR_EMERGENCY_BOOST,
    ATTR_TEMPORARY_SETPOINT,
    SERVICE_WATER_HEATER_BOOST,
)
from .entity import MatterEntity
=======
from .entity import MatterEntity, MatterEntityDescription
>>>>>>> 0efaf7ef
from .helpers import get_matter
from .models import MatterDiscoverySchema

TEMPERATURE_SCALING_FACTOR = 100

# Map HA WH system mode to Matter ThermostatRunningMode attribute of the Thermostat cluster (Heat = 4)
WATER_HEATER_SYSTEM_MODE_MAP = {
    STATE_ECO: 4,
    STATE_HIGH_DEMAND: 4,
    STATE_OFF: 0,
}


async def async_setup_entry(
    hass: HomeAssistant,
    config_entry: ConfigEntry,
    async_add_entities: AddConfigEntryEntitiesCallback,
) -> None:
    """Set up Matter WaterHeater platform from Config Entry."""
    matter = get_matter(hass)
    matter.register_platform_handler(Platform.WATER_HEATER, async_add_entities)

    platform = entity_platform.async_get_current_platform()
    platform.async_register_entity_service(
        SERVICE_WATER_HEATER_BOOST,
        schema={
            # duration >=1
            vol.Required(ATTR_DURATION): vol.All(vol.Coerce(int), vol.Range(min=1)),
            vol.Optional(ATTR_EMERGENCY_BOOST): cv.boolean,
            vol.Optional(ATTR_TEMPORARY_SETPOINT): vol.All(
                vol.Coerce(int), vol.Range(min=30, max=65)
            ),
        },
        func="async_set_boost",
        supports_response=SupportsResponse.NONE,
    )


@dataclass(frozen=True, kw_only=True)
class MatterWaterHeaterEntityDescription(
    WaterHeaterEntityDescription, MatterEntityDescription
):
    """Describe Matter Water Heater entities."""


class MatterWaterHeater(MatterEntity, WaterHeaterEntity):
    """Representation of a Matter WaterHeater entity."""

    _attr_current_temperature: float | None = None
    _attr_current_operation: str
    _attr_operation_list = [
        STATE_ECO,
        STATE_HIGH_DEMAND,
        STATE_OFF,
    ]
    _attr_precision = PRECISION_WHOLE
    _attr_supported_features = (
        WaterHeaterEntityFeature.TARGET_TEMPERATURE
        | WaterHeaterEntityFeature.ON_OFF
        | WaterHeaterEntityFeature.OPERATION_MODE
    )
    _attr_target_temperature: float | None = None
    _attr_temperature_unit = UnitOfTemperature.CELSIUS
    duration = 3600  # 1 hour
    _platform_translation_key = "water_heater"

    async def async_set_boost(
        self,
        duration: int,
        emergency_boost: bool = False,
        temporary_setpoint: int = Nullable,
    ) -> None:
        """Set boost."""
        self.duration = duration
        boost_info: type[
            clusters.WaterHeaterManagement.Structs.WaterHeaterBoostInfoStruct
        ] = clusters.WaterHeaterManagement.Structs.WaterHeaterBoostInfoStruct(
            duration=self.duration,
            emergencyBoost=emergency_boost,
            temporarySetpoint=temporary_setpoint * TEMPERATURE_SCALING_FACTOR
            if temporary_setpoint is not Nullable
            else Nullable,
        )
        try:
            await self.send_device_command(
                clusters.WaterHeaterManagement.Commands.Boost(boostInfo=boost_info)
            )
        except MatterError as err:
            raise HomeAssistantError(f"Error sending Boost command: {err}") from err
        self._update_from_device()

    async def async_set_temperature(self, **kwargs: Any) -> None:
        """Set new target temperature."""
        target_temperature: float | None = kwargs.get(ATTR_TEMPERATURE)
        if (
            target_temperature is not None
            and self.target_temperature != target_temperature
        ):
            matter_attribute = clusters.Thermostat.Attributes.OccupiedHeatingSetpoint
            await self.write_attribute(
                value=round(target_temperature * TEMPERATURE_SCALING_FACTOR),
                matter_attribute=matter_attribute,
            )

    async def async_set_operation_mode(self, operation_mode: str) -> None:
        """Set new operation mode."""
        self._attr_current_operation = operation_mode
        # Boost 1h (3600s)
        boost_info: type[
            clusters.WaterHeaterManagement.Structs.WaterHeaterBoostInfoStruct
        ] = clusters.WaterHeaterManagement.Structs.WaterHeaterBoostInfoStruct(
            duration=self.duration
        )
        system_mode_value = WATER_HEATER_SYSTEM_MODE_MAP[operation_mode]
        await self.write_attribute(
            value=system_mode_value,
            matter_attribute=clusters.Thermostat.Attributes.SystemMode,
        )
        system_mode_path = create_attribute_path_from_attribute(
            endpoint_id=self._endpoint.endpoint_id,
            attribute=clusters.Thermostat.Attributes.SystemMode,
        )
        self._endpoint.set_attribute_value(system_mode_path, system_mode_value)
        self._update_from_device()
        # Trigger Boost command
        if operation_mode == STATE_HIGH_DEMAND:
            await self.send_device_command(
                clusters.WaterHeaterManagement.Commands.Boost(boostInfo=boost_info)
            )
        # Trigger CancelBoost command for other modes
        else:
            await self.send_device_command(
                clusters.WaterHeaterManagement.Commands.CancelBoost()
            )

    async def async_turn_on(self, **kwargs: Any) -> None:
        """Turn on water heater."""
        await self.async_set_operation_mode("eco")

    async def async_turn_off(self, **kwargs: Any) -> None:
        """Turn off water heater."""
        await self.async_set_operation_mode("off")

    @callback
    def _update_from_device(self) -> None:
        """Update from device."""
        self._attr_current_temperature = self._get_temperature_in_degrees(
            clusters.Thermostat.Attributes.LocalTemperature
        )
        self._attr_target_temperature = self._get_temperature_in_degrees(
            clusters.Thermostat.Attributes.OccupiedHeatingSetpoint
        )
        boost_state = self.get_matter_attribute_value(
            clusters.WaterHeaterManagement.Attributes.BoostState
        )
        if boost_state == clusters.WaterHeaterManagement.Enums.BoostStateEnum.kActive:
            self._attr_current_operation = STATE_HIGH_DEMAND
        else:
            self._attr_current_operation = STATE_ECO
        self._attr_temperature = cast(
            float,
            self._get_temperature_in_degrees(
                clusters.Thermostat.Attributes.OccupiedHeatingSetpoint
            ),
        )
        self._attr_min_temp = cast(
            float,
            self._get_temperature_in_degrees(
                clusters.Thermostat.Attributes.AbsMinHeatSetpointLimit
            ),
        )
        self._attr_max_temp = cast(
            float,
            self._get_temperature_in_degrees(
                clusters.Thermostat.Attributes.AbsMaxHeatSetpointLimit
            ),
        )

    @callback
    def _get_temperature_in_degrees(
        self, attribute: type[clusters.ClusterAttributeDescriptor]
    ) -> float | None:
        """Return the scaled temperature value for the given attribute."""
        if (value := self.get_matter_attribute_value(attribute)) is not None:
            return float(value) / TEMPERATURE_SCALING_FACTOR
        return None


# Discovery schema(s) to map Matter Attributes to HA entities
DISCOVERY_SCHEMAS = [
    MatterDiscoverySchema(
        platform=Platform.WATER_HEATER,
        entity_description=MatterWaterHeaterEntityDescription(
            key="MatterWaterHeater",
            name=None,
        ),
        entity_class=MatterWaterHeater,
        required_attributes=(
            clusters.Thermostat.Attributes.OccupiedHeatingSetpoint,
            clusters.Thermostat.Attributes.AbsMinHeatSetpointLimit,
            clusters.Thermostat.Attributes.AbsMaxHeatSetpointLimit,
            clusters.Thermostat.Attributes.LocalTemperature,
            clusters.WaterHeaterManagement.Attributes.FeatureMap,
        ),
        optional_attributes=(
            clusters.WaterHeaterManagement.Attributes.HeaterTypes,
            clusters.WaterHeaterManagement.Attributes.BoostState,
            clusters.WaterHeaterManagement.Attributes.HeatDemand,
        ),
        device_type=(device_types.WaterHeater,),
        allow_multi=True,  # also used for sensor entity
    ),
]<|MERGE_RESOLUTION|>--- conflicted
+++ resolved
@@ -32,17 +32,13 @@
 from homeassistant.helpers import config_validation as cv, entity_platform
 from homeassistant.helpers.entity_platform import AddConfigEntryEntitiesCallback
 
-<<<<<<< HEAD
 from .const import (
     ATTR_DURATION,
     ATTR_EMERGENCY_BOOST,
     ATTR_TEMPORARY_SETPOINT,
     SERVICE_WATER_HEATER_BOOST,
 )
-from .entity import MatterEntity
-=======
 from .entity import MatterEntity, MatterEntityDescription
->>>>>>> 0efaf7ef
 from .helpers import get_matter
 from .models import MatterDiscoverySchema
 
