--- conflicted
+++ resolved
@@ -179,20 +179,19 @@
         }
       }
     },
-<<<<<<< HEAD
+    "light": {
+      "light": {
+        "name": "[%key:component::light::title%]"
+      }
+    },
+    "lock": {
+      "lock": {
+        "name": "[%key:component::lock::title%]"
+      }
+    },
     "media_player": {
       "media_player": {
         "name": "[%key:component::media_player::title%]"
-=======
-    "light": {
-      "light": {
-        "name": "[%key:component::light::title%]"
-      }
-    },
-    "lock": {
-      "lock": {
-        "name": "[%key:component::lock::title%]"
->>>>>>> 27570138
       }
     },
     "number": {
