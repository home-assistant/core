--- conflicted
+++ resolved
@@ -198,13 +198,11 @@
       "pump_setpoint": {
         "name": "Setpoint"
       },
-<<<<<<< HEAD
       "speaker_setpoint": {
         "name": "Volume"
-=======
+      },
       "user_code_temporary_disable_time": {
         "name": "User code temporary disable time"
->>>>>>> 1cc3c22d
       },
       "temperature_offset": {
         "name": "Temperature offset"
