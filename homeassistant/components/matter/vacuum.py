"""Matter vacuum platform."""

from __future__ import annotations

from dataclasses import dataclass
from enum import IntEnum
from typing import TYPE_CHECKING, Any, cast

from chip.clusters import Objects as clusters
from chip.clusters.Objects import NullValue
from matter_server.client.models import device_types
from matter_server.common.errors import MatterError
import voluptuous as vol

from homeassistant.components.vacuum import (
    StateVacuumEntity,
    StateVacuumEntityDescription,
    VacuumActivity,
    VacuumEntityFeature,
)
from homeassistant.config_entries import ConfigEntry
from homeassistant.const import Platform
from homeassistant.core import (
    HomeAssistant,
    ServiceResponse,
    SupportsResponse,
    callback,
)
from homeassistant.exceptions import HomeAssistantError
from homeassistant.helpers import config_validation as cv, entity_platform
from homeassistant.helpers.entity_platform import AddConfigEntryEntitiesCallback

<<<<<<< HEAD
from .const import SERVICE_CLEAN_AREAS, SERVICE_GET_AREAS
from .entity import MatterEntity
=======
from .entity import MatterEntity, MatterEntityDescription
>>>>>>> 2dfc7f02
from .helpers import get_matter
from .models import MatterDiscoverySchema

ATTR_CURRENT_AREA = "current_area"
ATTR_CURRENT_AREA_NAME = "current_area_name"
ATTR_SELECTED_AREAS = "selected_areas"


class OperationalState(IntEnum):
    """Operational State of the vacuum cleaner.

    Combination of generic OperationalState and RvcOperationalState.
    """

    STOPPED = 0x00
    RUNNING = 0x01
    PAUSED = 0x02
    ERROR = 0x03
    SEEKING_CHARGER = 0x40
    CHARGING = 0x41
    DOCKED = 0x42


class ModeTag(IntEnum):
    """Enum with available ModeTag values."""

    IDLE = 0x4000  # 16384 decimal
    CLEANING = 0x4001  # 16385 decimal
    MAPPING = 0x4002  # 16386 decimal


async def async_setup_entry(
    hass: HomeAssistant,
    config_entry: ConfigEntry,
    async_add_entities: AddConfigEntryEntitiesCallback,
) -> None:
    """Set up Matter vacuum platform from Config Entry."""
    matter = get_matter(hass)
    matter.register_platform_handler(Platform.VACUUM, async_add_entities)
    platform = entity_platform.async_get_current_platform()

    platform.async_register_entity_service(
        SERVICE_GET_AREAS,
        schema=None,
        func="async_handle_get_areas",
        supports_response=SupportsResponse.ONLY,
    )

    platform.async_register_entity_service(
        SERVICE_CLEAN_AREAS,
        schema={
            vol.Required("areas"): vol.All(cv.ensure_list, [cv.positive_int]),
        },
        func="async_handle_clean_areas",
        supports_response=SupportsResponse.NONE,
    )


@dataclass(frozen=True, kw_only=True)
class MatterStateVacuumEntityDescription(
    StateVacuumEntityDescription, MatterEntityDescription
):
    """Describe Matter Vacuum entities."""


class MatterVacuum(MatterEntity, StateVacuumEntity):
    """Representation of a Matter Vacuum cleaner entity."""

    _last_accepted_commands: list[int] | None = None
    _supported_run_modes: (
        dict[int, clusters.RvcRunMode.Structs.ModeOptionStruct] | None
    ) = None
<<<<<<< HEAD
    matter_areas: dict[str, Any] | None = None
    _attr_current_area: int | None = None
    _attr_current_area_name: str | None = None
    _attr_selected_areas: list[int] | None = None
    _attr_supported_maps: list[dict[str, Any]] | None = None
    entity_description: StateVacuumEntityDescription
=======
    entity_description: MatterStateVacuumEntityDescription
>>>>>>> 2dfc7f02
    _platform_translation_key = "vacuum"

    @property
    def extra_state_attributes(self) -> dict[str, Any] | None:
        """Return the state attributes of the entity."""
        return {
            ATTR_CURRENT_AREA: self._attr_current_area,
            ATTR_CURRENT_AREA_NAME: self._attr_current_area_name,
            ATTR_SELECTED_AREAS: self._attr_selected_areas,
        }

    def _get_run_mode_by_tag(
        self, tag: ModeTag
    ) -> clusters.RvcRunMode.Structs.ModeOptionStruct | None:
        """Get the run mode by tag."""
        supported_run_modes = self._supported_run_modes or {}
        for mode in supported_run_modes.values():
            for t in mode.modeTags:
                if t.value == tag.value:
                    return mode
        return None

    async def async_stop(self, **kwargs: Any) -> None:
        """Stop the vacuum cleaner."""
        # We simply set the RvcRunMode to the first runmode
        # that has the idle tag to stop the vacuum cleaner.
        # this is compatible with both Matter 1.2 and 1.3+ devices.
        mode = self._get_run_mode_by_tag(ModeTag.IDLE)
        if mode is None:
            raise HomeAssistantError(
                "No supported run mode found to stop the vacuum cleaner."
            )

        await self.send_device_command(
            clusters.RvcRunMode.Commands.ChangeToMode(newMode=mode.mode)
        )

    async def async_return_to_base(self, **kwargs: Any) -> None:
        """Set the vacuum cleaner to return to the dock."""
        await self.send_device_command(clusters.RvcOperationalState.Commands.GoHome())

    async def async_locate(self, **kwargs: Any) -> None:
        """Locate the vacuum cleaner."""
        await self.send_device_command(clusters.Identify.Commands.Identify())

    async def async_start(self) -> None:
        """Start or resume the cleaning task."""
        if TYPE_CHECKING:
            assert self._last_accepted_commands is not None

        accepted_operational_commands = self._last_accepted_commands
        if (
            clusters.RvcOperationalState.Commands.Resume.command_id
            in accepted_operational_commands
            and self.state == VacuumActivity.PAUSED
        ):
            # vacuum is paused and supports resume command
            await self.send_device_command(
                clusters.RvcOperationalState.Commands.Resume()
            )
            return

        # We simply set the RvcRunMode to the first runmode
        # that has the cleaning tag to start the vacuum cleaner.
        # this is compatible with both Matter 1.2 and 1.3+ devices.
        mode = self._get_run_mode_by_tag(ModeTag.CLEANING)
        if mode is None:
            raise HomeAssistantError(
                "No supported run mode found to start the vacuum cleaner."
            )

        await self.send_device_command(
            clusters.RvcRunMode.Commands.ChangeToMode(newMode=mode.mode)
        )

    async def async_pause(self) -> None:
        """Pause the cleaning task."""
        await self.send_device_command(clusters.RvcOperationalState.Commands.Pause())

    async def async_handle_get_areas(self, **kwargs: Any) -> ServiceResponse:
        """Get available area and map IDs from vacuum appliance."""
        # Group by area_id: {area_id: {"map_id": ..., "name": ...}}
        areas = {}
        if self.matter_areas is not None:
            for area in self.matter_areas:
                area_id = getattr(area, "areaID", None)
                map_id = getattr(area, "mapID", None)
                location_name = None
                area_info = getattr(area, "areaInfo", None)
                if area_info is not None:
                    location_info = getattr(area_info, "locationInfo", None)
                    if location_info is not None:
                        location_name = getattr(location_info, "locationName", None)
                if area_id is not None:
                    if map_id is NullValue:
                        areas[area_id] = {"name": location_name}
                    else:
                        areas[area_id] = {"map_id": map_id, "name": location_name}

            # Optionally, also extract supported maps if available
            supported_maps = self.get_matter_attribute_value(
                clusters.ServiceArea.Attributes.SupportedMaps
            )
            maps = []
            if supported_maps != NullValue:  # chip.clusters.Types.Nullable
                maps = [
                    {
                        "map_id": getattr(m, "mapID", None)
                        if getattr(m, "mapID", None) != NullValue
                        else None,
                        "name": getattr(m, "name", None),
                    }
                    for m in supported_maps
                ]

            return cast(
                ServiceResponse,
                {
                    "areas": areas,
                    "maps": maps,
                },
            )
        return None

    async def async_handle_clean_areas(
        self, areas: list[int], **kwargs: Any
    ) -> ServiceResponse:
        """Start cleaning the specified areas."""
        try:
            # Matter command to the vacuum cleaner to select the areas.
            await self.send_device_command(
                clusters.ServiceArea.Commands.SelectAreas(newAreas=areas)
            )
            # Start the vacuum cleaner after selecting areas.
            await self.async_start()
        except MatterError as err:
            raise MatterError(f"Failed to start cleaning areas {areas}: {err}") from err
        return None

    @callback
    def _update_from_device(self) -> None:
        """Update from device."""
        self._calculate_features()
        # ServiceArea: get areas from the device
        self.matter_areas = self.get_matter_attribute_value(
            clusters.ServiceArea.Attributes.SupportedAreas
        )
        # optional CurrentArea attribute
        # pylint: disable=too-many-nested-blocks
        if self.get_matter_attribute_value(clusters.ServiceArea.Attributes.CurrentArea):
            current_area = self.get_matter_attribute_value(
                clusters.ServiceArea.Attributes.CurrentArea
            )
            # get areaInfo.locationInfo.locationName for current_area in SupportedAreas list
            area_name = None
            if self.matter_areas:
                for area in self.matter_areas:
                    if getattr(area, "areaID", None) == current_area:
                        area_info = getattr(area, "areaInfo", None)
                        if area_info is not None:
                            location_info = getattr(area_info, "locationInfo", None)
                            if location_info is not None:
                                area_name = getattr(location_info, "locationName", None)
                        break
            self._attr_current_area = current_area
            self._attr_current_area_name = area_name
        else:
            self._attr_current_area = None
            self._attr_current_area_name = None

        # optional SelectedAreas attribute
        if self.get_matter_attribute_value(
            clusters.ServiceArea.Attributes.SelectedAreas
        ):
            self._attr_selected_areas = self.get_matter_attribute_value(
                clusters.ServiceArea.Attributes.SelectedAreas
            )
        # derive state from the run mode + operational state
        run_mode_raw: int = self.get_matter_attribute_value(
            clusters.RvcRunMode.Attributes.CurrentMode
        )
        operational_state: int = self.get_matter_attribute_value(
            clusters.RvcOperationalState.Attributes.OperationalState
        )
        state: VacuumActivity | None = None
        if TYPE_CHECKING:
            assert self._supported_run_modes is not None
        if operational_state in (OperationalState.CHARGING, OperationalState.DOCKED):
            state = VacuumActivity.DOCKED
        elif operational_state == OperationalState.SEEKING_CHARGER:
            state = VacuumActivity.RETURNING
        elif operational_state == OperationalState.ERROR:
            state = VacuumActivity.ERROR
        elif operational_state == OperationalState.PAUSED:
            state = VacuumActivity.PAUSED
        elif (run_mode := self._supported_run_modes.get(run_mode_raw)) is not None:
            tags = {x.value for x in run_mode.modeTags}
            if ModeTag.CLEANING in tags:
                state = VacuumActivity.CLEANING
            elif ModeTag.IDLE in tags:
                state = VacuumActivity.IDLE
            elif ModeTag.MAPPING in tags:
                state = VacuumActivity.CLEANING
        self._attr_activity = state

    @callback
    def _calculate_features(self) -> None:
        """Calculate features for HA Vacuum platform."""
        accepted_operational_commands: list[int] = self.get_matter_attribute_value(
            clusters.RvcOperationalState.Attributes.AcceptedCommandList
        )
        # in principle the feature set should not change, except for the accepted commands
        if self._last_accepted_commands == accepted_operational_commands:
            return
        self._last_accepted_commands = accepted_operational_commands
        supported_features: VacuumEntityFeature = VacuumEntityFeature(0)
        supported_features |= VacuumEntityFeature.START
        supported_features |= VacuumEntityFeature.STATE
        supported_features |= VacuumEntityFeature.STOP

        # optional identify cluster = locate feature (value must be not None or 0)
        if self.get_matter_attribute_value(clusters.Identify.Attributes.IdentifyType):
            supported_features |= VacuumEntityFeature.LOCATE
        # create a map of supported run modes
        run_modes: list[clusters.RvcRunMode.Structs.ModeOptionStruct] = (
            self.get_matter_attribute_value(
                clusters.RvcRunMode.Attributes.SupportedModes
            )
        )
        self._supported_run_modes = {mode.mode: mode for mode in run_modes}
        # map operational state commands to vacuum features
        if (
            clusters.RvcOperationalState.Commands.Pause.command_id
            in accepted_operational_commands
        ):
            supported_features |= VacuumEntityFeature.PAUSE
        if (
            clusters.RvcOperationalState.Commands.GoHome.command_id
            in accepted_operational_commands
        ):
            supported_features |= VacuumEntityFeature.RETURN_HOME

        self._attr_supported_features = supported_features


# Discovery schema(s) to map Matter Attributes to HA entities
DISCOVERY_SCHEMAS = [
    MatterDiscoverySchema(
        platform=Platform.VACUUM,
        entity_description=MatterStateVacuumEntityDescription(
            key="MatterVacuumCleaner", name=None
        ),
        entity_class=MatterVacuum,
        required_attributes=(
            clusters.RvcRunMode.Attributes.CurrentMode,
            clusters.RvcOperationalState.Attributes.OperationalState,
        ),
        optional_attributes=(
            clusters.ServiceArea.Attributes.SelectedAreas,
            clusters.ServiceArea.Attributes.CurrentArea,
        ),
        device_type=(device_types.RoboticVacuumCleaner,),
        allow_none_value=True,
    ),
]<|MERGE_RESOLUTION|>--- conflicted
+++ resolved
@@ -30,12 +30,8 @@
 from homeassistant.helpers import config_validation as cv, entity_platform
 from homeassistant.helpers.entity_platform import AddConfigEntryEntitiesCallback
 
-<<<<<<< HEAD
 from .const import SERVICE_CLEAN_AREAS, SERVICE_GET_AREAS
-from .entity import MatterEntity
-=======
 from .entity import MatterEntity, MatterEntityDescription
->>>>>>> 2dfc7f02
 from .helpers import get_matter
 from .models import MatterDiscoverySchema
 
@@ -108,16 +104,12 @@
     _supported_run_modes: (
         dict[int, clusters.RvcRunMode.Structs.ModeOptionStruct] | None
     ) = None
-<<<<<<< HEAD
     matter_areas: dict[str, Any] | None = None
     _attr_current_area: int | None = None
     _attr_current_area_name: str | None = None
     _attr_selected_areas: list[int] | None = None
     _attr_supported_maps: list[dict[str, Any]] | None = None
-    entity_description: StateVacuumEntityDescription
-=======
     entity_description: MatterStateVacuumEntityDescription
->>>>>>> 2dfc7f02
     _platform_translation_key = "vacuum"
 
     @property
