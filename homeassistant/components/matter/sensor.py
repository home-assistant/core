"""Matter sensors."""

from __future__ import annotations

from dataclasses import dataclass
from datetime import datetime
from typing import TYPE_CHECKING, cast

from chip.clusters import Objects as clusters
from chip.clusters.ClusterObjects import ClusterAttributeDescriptor
from chip.clusters.Types import Nullable, NullValue
from matter_server.client.models import device_types
from matter_server.common.custom_clusters import (
    DraftElectricalMeasurementCluster,
    EveCluster,
    NeoCluster,
    ThirdRealityMeteringCluster,
)

from homeassistant.components.sensor import (
    SensorDeviceClass,
    SensorEntity,
    SensorEntityDescription,
    SensorStateClass,
)
from homeassistant.config_entries import ConfigEntry
from homeassistant.const import (
    CONCENTRATION_MICROGRAMS_PER_CUBIC_METER,
    CONCENTRATION_PARTS_PER_MILLION,
    LIGHT_LUX,
    PERCENTAGE,
    EntityCategory,
    Platform,
    UnitOfElectricCurrent,
    UnitOfElectricPotential,
    UnitOfEnergy,
    UnitOfPower,
    UnitOfPressure,
    UnitOfTemperature,
    UnitOfVolume,
    UnitOfVolumeFlowRate,
)
from homeassistant.core import HomeAssistant, callback
from homeassistant.helpers.entity_platform import AddConfigEntryEntitiesCallback
from homeassistant.util import slugify

from .entity import MatterEntity, MatterEntityDescription
from .helpers import get_matter
from .models import MatterDiscoverySchema

AIR_QUALITY_MAP = {
    clusters.AirQuality.Enums.AirQualityEnum.kExtremelyPoor: "extremely_poor",
    clusters.AirQuality.Enums.AirQualityEnum.kVeryPoor: "very_poor",
    clusters.AirQuality.Enums.AirQualityEnum.kPoor: "poor",
    clusters.AirQuality.Enums.AirQualityEnum.kFair: "fair",
    clusters.AirQuality.Enums.AirQualityEnum.kGood: "good",
    clusters.AirQuality.Enums.AirQualityEnum.kModerate: "moderate",
    clusters.AirQuality.Enums.AirQualityEnum.kUnknown: None,
    clusters.AirQuality.Enums.AirQualityEnum.kUnknownEnumValue: None,
}

CONTAMINATION_STATE_MAP = {
    clusters.SmokeCoAlarm.Enums.ContaminationStateEnum.kNormal: "normal",
    clusters.SmokeCoAlarm.Enums.ContaminationStateEnum.kLow: "low",
    clusters.SmokeCoAlarm.Enums.ContaminationStateEnum.kWarning: "warning",
    clusters.SmokeCoAlarm.Enums.ContaminationStateEnum.kCritical: "critical",
}

OPERATIONAL_STATE_MAP = {
    # enum with known Operation state values which we can translate
    clusters.OperationalState.Enums.OperationalStateEnum.kStopped: "stopped",
    clusters.OperationalState.Enums.OperationalStateEnum.kRunning: "running",
    clusters.OperationalState.Enums.OperationalStateEnum.kPaused: "paused",
    clusters.OperationalState.Enums.OperationalStateEnum.kError: "error",
    clusters.RvcOperationalState.Enums.OperationalStateEnum.kSeekingCharger: "seeking_charger",
    clusters.RvcOperationalState.Enums.OperationalStateEnum.kCharging: "charging",
    clusters.RvcOperationalState.Enums.OperationalStateEnum.kDocked: "docked",
}

BOOST_STATE_MAP = {
    clusters.WaterHeaterManagement.Enums.BoostStateEnum.kInactive: "inactive",
    clusters.WaterHeaterManagement.Enums.BoostStateEnum.kActive: "active",
    clusters.WaterHeaterManagement.Enums.BoostStateEnum.kUnknownEnumValue: None,
}

EVSE_FAULT_STATE_MAP = {
    clusters.EnergyEvse.Enums.FaultStateEnum.kNoError: "no_error",
    clusters.EnergyEvse.Enums.FaultStateEnum.kMeterFailure: "meter_failure",
    clusters.EnergyEvse.Enums.FaultStateEnum.kOverVoltage: "over_voltage",
    clusters.EnergyEvse.Enums.FaultStateEnum.kUnderVoltage: "under_voltage",
    clusters.EnergyEvse.Enums.FaultStateEnum.kOverCurrent: "over_current",
    clusters.EnergyEvse.Enums.FaultStateEnum.kContactWetFailure: "contact_wet_failure",
    clusters.EnergyEvse.Enums.FaultStateEnum.kContactDryFailure: "contact_dry_failure",
    clusters.EnergyEvse.Enums.FaultStateEnum.kPowerLoss: "power_loss",
    clusters.EnergyEvse.Enums.FaultStateEnum.kPowerQuality: "power_quality",
    clusters.EnergyEvse.Enums.FaultStateEnum.kPilotShortCircuit: "pilot_short_circuit",
    clusters.EnergyEvse.Enums.FaultStateEnum.kEmergencyStop: "emergency_stop",
    clusters.EnergyEvse.Enums.FaultStateEnum.kEVDisconnected: "ev_disconnected",
    clusters.EnergyEvse.Enums.FaultStateEnum.kWrongPowerSupply: "wrong_power_supply",
    clusters.EnergyEvse.Enums.FaultStateEnum.kLiveNeutralSwap: "live_neutral_swap",
    clusters.EnergyEvse.Enums.FaultStateEnum.kOverTemperature: "over_temperature",
    clusters.EnergyEvse.Enums.FaultStateEnum.kOther: "other",
}


async def async_setup_entry(
    hass: HomeAssistant,
    config_entry: ConfigEntry,
    async_add_entities: AddConfigEntryEntitiesCallback,
) -> None:
    """Set up Matter sensors from Config Entry."""
    matter = get_matter(hass)
    matter.register_platform_handler(Platform.SENSOR, async_add_entities)


@dataclass(frozen=True)
class MatterSensorEntityDescription(SensorEntityDescription, MatterEntityDescription):
    """Describe Matter sensor entities."""


@dataclass(frozen=True, kw_only=True)
class MatterListSensorEntityDescription(MatterSensorEntityDescription):
    """Describe Matter sensor entities from MatterListSensor."""

    # list attribute: the attribute descriptor to get the list of values (= list of strings)
    list_attribute: type[ClusterAttributeDescriptor]


@dataclass(frozen=True, kw_only=True)
class MatterOperationalStateSensorEntityDescription(MatterSensorEntityDescription):
    """Describe Matter sensor entities from Matter OperationalState objects."""

    # list attribute: the attribute descriptor to get the list of values (= list of structs)
    # needs to be set for handling OperationalState not on the OperationalState cluster, but
    # on one of its derived clusters (e.g. RvcOperationalState)
    state_list_attribute: type[ClusterAttributeDescriptor] = (
        clusters.OperationalState.Attributes.OperationalStateList
    )


class MatterSensor(MatterEntity, SensorEntity):
    """Representation of a Matter sensor."""

    entity_description: MatterSensorEntityDescription

    @callback
    def _update_from_device(self) -> None:
        """Update from device."""
        value: Nullable | float | None
        value = self.get_matter_attribute_value(self._entity_info.primary_attribute)
        if value in (None, NullValue):
            value = None
        elif value_convert := self.entity_description.measurement_to_ha:
            value = value_convert(value)
        self._attr_native_value = value


class MatterDraftElectricalMeasurementSensor(MatterEntity, SensorEntity):
    """Representation of a Matter sensor for Matter 1.0 draft ElectricalMeasurement cluster."""

    entity_description: MatterSensorEntityDescription

    @callback
    def _update_from_device(self) -> None:
        """Update from device."""
        raw_value: Nullable | float | None
        divisor: Nullable | float | None
        multiplier: Nullable | float | None

        raw_value, divisor, multiplier = (
            self.get_matter_attribute_value(self._entity_info.attributes_to_watch[0]),
            self.get_matter_attribute_value(self._entity_info.attributes_to_watch[1]),
            self.get_matter_attribute_value(self._entity_info.attributes_to_watch[2]),
        )

        for value in (divisor, multiplier):
            if value in (None, NullValue, 0):
                self._attr_native_value = None
                return

        if raw_value in (None, NullValue):
            self._attr_native_value = None
        else:
            self._attr_native_value = round(raw_value / divisor * multiplier, 2)


class MatterOperationalStateSensor(MatterSensor):
    """Representation of a sensor for Matter Operational State."""

    entity_description: MatterOperationalStateSensorEntityDescription
    states_map: dict[int, str]

    @callback
    def _update_from_device(self) -> None:
        """Update from device."""
        # the operational state list is a list of the possible operational states
        # this is a dynamic list and is condition, device and manufacturer specific
        # therefore it is not possible to provide a fixed list of options
        # or to provide a mapping to a translateable string for all options
        operational_state_list = self.get_matter_attribute_value(
            self.entity_description.state_list_attribute
        )
        if TYPE_CHECKING:
            operational_state_list = cast(
                # cast to the generic OperationalStateStruct type just to help typing
                list[clusters.OperationalState.Structs.OperationalStateStruct],
                operational_state_list,
            )
        states_map: dict[int, str] = {}
        for state in operational_state_list:
            # prefer translateable (known) state from mapping,
            # fallback to the raw state label as given by the device/manufacturer
            states_map[state.operationalStateID] = OPERATIONAL_STATE_MAP.get(
                state.operationalStateID, slugify(state.operationalStateLabel)
            )
        self.states_map = states_map
        self._attr_options = list(states_map.values())
        self._attr_native_value = states_map.get(
            self.get_matter_attribute_value(
                clusters.OperationalState.Attributes.OperationalState
            )
        )


class MatterListSensor(MatterSensor):
    """Representation of a sensor entity from Matter list from Cluster attribute(s)."""

    entity_description: MatterListSensorEntityDescription
    _attr_device_class = SensorDeviceClass.ENUM

    @callback
    def _update_from_device(self) -> None:
        """Update from device."""
        self._attr_options = list_values = cast(
            list[str],
            self.get_matter_attribute_value(self.entity_description.list_attribute),
        )
        current_value: int = self.get_matter_attribute_value(
            self._entity_info.primary_attribute
        )
        try:
            self._attr_native_value = list_values[current_value]
        except IndexError:
            self._attr_native_value = None


# Discovery schema(s) to map Matter Attributes to HA entities
DISCOVERY_SCHEMAS = [
    MatterDiscoverySchema(
        platform=Platform.SENSOR,
        entity_description=MatterSensorEntityDescription(
            key="TemperatureSensor",
            native_unit_of_measurement=UnitOfTemperature.CELSIUS,
            device_class=SensorDeviceClass.TEMPERATURE,
            measurement_to_ha=lambda x: x / 100,
            state_class=SensorStateClass.MEASUREMENT,
        ),
        entity_class=MatterSensor,
        required_attributes=(clusters.TemperatureMeasurement.Attributes.MeasuredValue,),
    ),
    MatterDiscoverySchema(
        platform=Platform.SENSOR,
        entity_description=MatterSensorEntityDescription(
            key="PressureSensor",
            native_unit_of_measurement=UnitOfPressure.KPA,
            device_class=SensorDeviceClass.PRESSURE,
            measurement_to_ha=lambda x: x / 10,
            state_class=SensorStateClass.MEASUREMENT,
        ),
        entity_class=MatterSensor,
        required_attributes=(clusters.PressureMeasurement.Attributes.MeasuredValue,),
    ),
    MatterDiscoverySchema(
        platform=Platform.SENSOR,
        entity_description=MatterSensorEntityDescription(
            key="FlowSensor",
            native_unit_of_measurement=UnitOfVolumeFlowRate.CUBIC_METERS_PER_HOUR,
            translation_key="flow",
            measurement_to_ha=lambda x: x / 10,
            state_class=SensorStateClass.MEASUREMENT,
        ),
        entity_class=MatterSensor,
        required_attributes=(clusters.FlowMeasurement.Attributes.MeasuredValue,),
    ),
    MatterDiscoverySchema(
        platform=Platform.SENSOR,
        entity_description=MatterSensorEntityDescription(
            key="HumiditySensor",
            native_unit_of_measurement=PERCENTAGE,
            device_class=SensorDeviceClass.HUMIDITY,
            measurement_to_ha=lambda x: x / 100,
            state_class=SensorStateClass.MEASUREMENT,
        ),
        entity_class=MatterSensor,
        required_attributes=(
            clusters.RelativeHumidityMeasurement.Attributes.MeasuredValue,
        ),
    ),
    MatterDiscoverySchema(
        platform=Platform.SENSOR,
        entity_description=MatterSensorEntityDescription(
            key="LightSensor",
            native_unit_of_measurement=LIGHT_LUX,
            device_class=SensorDeviceClass.ILLUMINANCE,
            measurement_to_ha=lambda x: round(pow(10, ((x - 1) / 10000)), 1),
            state_class=SensorStateClass.MEASUREMENT,
        ),
        entity_class=MatterSensor,
        required_attributes=(clusters.IlluminanceMeasurement.Attributes.MeasuredValue,),
    ),
    MatterDiscoverySchema(
        platform=Platform.SENSOR,
        entity_description=MatterSensorEntityDescription(
            key="PowerSource",
            native_unit_of_measurement=PERCENTAGE,
            device_class=SensorDeviceClass.BATTERY,
            entity_category=EntityCategory.DIAGNOSTIC,
            # value has double precision
            measurement_to_ha=lambda x: int(x / 2),
            state_class=SensorStateClass.MEASUREMENT,
        ),
        entity_class=MatterSensor,
        required_attributes=(clusters.PowerSource.Attributes.BatPercentRemaining,),
    ),
    MatterDiscoverySchema(
        platform=Platform.SENSOR,
        entity_description=MatterSensorEntityDescription(
            key="PowerSourceBatVoltage",
            native_unit_of_measurement=UnitOfElectricPotential.MILLIVOLT,
            suggested_unit_of_measurement=UnitOfElectricPotential.VOLT,
            device_class=SensorDeviceClass.VOLTAGE,
            entity_category=EntityCategory.DIAGNOSTIC,
            state_class=SensorStateClass.MEASUREMENT,
        ),
        entity_class=MatterSensor,
        required_attributes=(clusters.PowerSource.Attributes.BatVoltage,),
    ),
    MatterDiscoverySchema(
        platform=Platform.SENSOR,
        entity_description=MatterSensorEntityDescription(
            key="PowerSourceBatReplacementDescription",
            translation_key="battery_replacement_description",
            native_unit_of_measurement=None,
            device_class=None,
            entity_category=EntityCategory.DIAGNOSTIC,
        ),
        entity_class=MatterSensor,
        required_attributes=(
            clusters.PowerSource.Attributes.BatReplacementDescription,
        ),
        # Some manufacturers returns an empty string
        value_is_not="",
    ),
    MatterDiscoverySchema(
        platform=Platform.SENSOR,
        entity_description=MatterSensorEntityDescription(
            key="EveEnergySensorWatt",
            device_class=SensorDeviceClass.POWER,
            entity_category=EntityCategory.DIAGNOSTIC,
            native_unit_of_measurement=UnitOfPower.WATT,
            suggested_display_precision=2,
            state_class=SensorStateClass.MEASUREMENT,
        ),
        entity_class=MatterSensor,
        required_attributes=(EveCluster.Attributes.Watt,),
        absent_clusters=(clusters.ElectricalPowerMeasurement,),
    ),
    MatterDiscoverySchema(
        platform=Platform.SENSOR,
        entity_description=MatterSensorEntityDescription(
            key="EveEnergySensorVoltage",
            device_class=SensorDeviceClass.VOLTAGE,
            entity_category=EntityCategory.DIAGNOSTIC,
            native_unit_of_measurement=UnitOfElectricPotential.VOLT,
            suggested_display_precision=0,
            state_class=SensorStateClass.MEASUREMENT,
        ),
        entity_class=MatterSensor,
        required_attributes=(EveCluster.Attributes.Voltage,),
        absent_clusters=(clusters.ElectricalPowerMeasurement,),
    ),
    MatterDiscoverySchema(
        platform=Platform.SENSOR,
        entity_description=MatterSensorEntityDescription(
            key="EveEnergySensorWattAccumulated",
            device_class=SensorDeviceClass.ENERGY,
            entity_category=EntityCategory.DIAGNOSTIC,
            native_unit_of_measurement=UnitOfEnergy.KILO_WATT_HOUR,
            suggested_display_precision=3,
            state_class=SensorStateClass.TOTAL_INCREASING,
        ),
        entity_class=MatterSensor,
        required_attributes=(EveCluster.Attributes.WattAccumulated,),
        absent_clusters=(clusters.ElectricalEnergyMeasurement,),
    ),
    MatterDiscoverySchema(
        platform=Platform.SENSOR,
        entity_description=MatterSensorEntityDescription(
            key="EveEnergySensorWattCurrent",
            device_class=SensorDeviceClass.CURRENT,
            entity_category=EntityCategory.DIAGNOSTIC,
            native_unit_of_measurement=UnitOfElectricCurrent.AMPERE,
            suggested_display_precision=2,
            state_class=SensorStateClass.MEASUREMENT,
        ),
        entity_class=MatterSensor,
        required_attributes=(EveCluster.Attributes.Current,),
        absent_clusters=(clusters.ElectricalPowerMeasurement,),
    ),
    MatterDiscoverySchema(
        platform=Platform.SENSOR,
        entity_description=MatterSensorEntityDescription(
            key="EveThermoValvePosition",
            translation_key="valve_position",
            native_unit_of_measurement=PERCENTAGE,
        ),
        entity_class=MatterSensor,
        required_attributes=(EveCluster.Attributes.ValvePosition,),
    ),
    MatterDiscoverySchema(
        platform=Platform.SENSOR,
        entity_description=MatterSensorEntityDescription(
            key="EveWeatherPressure",
            device_class=SensorDeviceClass.PRESSURE,
            native_unit_of_measurement=UnitOfPressure.HPA,
            suggested_display_precision=1,
            state_class=SensorStateClass.MEASUREMENT,
        ),
        entity_class=MatterSensor,
        required_attributes=(EveCluster.Attributes.Pressure,),
    ),
    MatterDiscoverySchema(
        platform=Platform.SENSOR,
        entity_description=MatterSensorEntityDescription(
            key="CarbonDioxideSensor",
            native_unit_of_measurement=CONCENTRATION_PARTS_PER_MILLION,
            device_class=SensorDeviceClass.CO2,
            state_class=SensorStateClass.MEASUREMENT,
        ),
        entity_class=MatterSensor,
        required_attributes=(
            clusters.CarbonDioxideConcentrationMeasurement.Attributes.MeasuredValue,
        ),
    ),
    MatterDiscoverySchema(
        platform=Platform.SENSOR,
        entity_description=MatterSensorEntityDescription(
            key="TotalVolatileOrganicCompoundsSensor",
            native_unit_of_measurement=CONCENTRATION_PARTS_PER_MILLION,
            device_class=SensorDeviceClass.VOLATILE_ORGANIC_COMPOUNDS_PARTS,
            state_class=SensorStateClass.MEASUREMENT,
        ),
        entity_class=MatterSensor,
        required_attributes=(
            clusters.TotalVolatileOrganicCompoundsConcentrationMeasurement.Attributes.MeasuredValue,
        ),
    ),
    MatterDiscoverySchema(
        platform=Platform.SENSOR,
        entity_description=MatterSensorEntityDescription(
            key="PM1Sensor",
            native_unit_of_measurement=CONCENTRATION_MICROGRAMS_PER_CUBIC_METER,
            device_class=SensorDeviceClass.PM1,
            state_class=SensorStateClass.MEASUREMENT,
        ),
        entity_class=MatterSensor,
        required_attributes=(
            clusters.Pm1ConcentrationMeasurement.Attributes.MeasuredValue,
        ),
    ),
    MatterDiscoverySchema(
        platform=Platform.SENSOR,
        entity_description=MatterSensorEntityDescription(
            key="PM25Sensor",
            native_unit_of_measurement=CONCENTRATION_MICROGRAMS_PER_CUBIC_METER,
            device_class=SensorDeviceClass.PM25,
            state_class=SensorStateClass.MEASUREMENT,
        ),
        entity_class=MatterSensor,
        required_attributes=(
            clusters.Pm25ConcentrationMeasurement.Attributes.MeasuredValue,
        ),
    ),
    MatterDiscoverySchema(
        platform=Platform.SENSOR,
        entity_description=MatterSensorEntityDescription(
            key="PM10Sensor",
            native_unit_of_measurement=CONCENTRATION_MICROGRAMS_PER_CUBIC_METER,
            device_class=SensorDeviceClass.PM10,
            state_class=SensorStateClass.MEASUREMENT,
        ),
        entity_class=MatterSensor,
        required_attributes=(
            clusters.Pm10ConcentrationMeasurement.Attributes.MeasuredValue,
        ),
    ),
    MatterDiscoverySchema(
        platform=Platform.SENSOR,
        entity_description=MatterSensorEntityDescription(
            key="AirQuality",
            translation_key="air_quality",
            device_class=SensorDeviceClass.ENUM,
            state_class=None,
            # convert to set first to remove the duplicate unknown value
            options=[x for x in AIR_QUALITY_MAP.values() if x is not None],
            measurement_to_ha=lambda x: AIR_QUALITY_MAP[x],
        ),
        entity_class=MatterSensor,
        required_attributes=(clusters.AirQuality.Attributes.AirQuality,),
    ),
    MatterDiscoverySchema(
        platform=Platform.SENSOR,
        entity_description=MatterSensorEntityDescription(
            key="CarbonMonoxideSensor",
            native_unit_of_measurement=CONCENTRATION_PARTS_PER_MILLION,
            device_class=SensorDeviceClass.CO,
            state_class=SensorStateClass.MEASUREMENT,
        ),
        entity_class=MatterSensor,
        required_attributes=(
            clusters.CarbonMonoxideConcentrationMeasurement.Attributes.MeasuredValue,
        ),
    ),
    MatterDiscoverySchema(
        platform=Platform.SENSOR,
        entity_description=MatterSensorEntityDescription(
            key="NitrogenDioxideSensor",
            native_unit_of_measurement=CONCENTRATION_PARTS_PER_MILLION,
            device_class=SensorDeviceClass.NITROGEN_DIOXIDE,
            state_class=SensorStateClass.MEASUREMENT,
        ),
        entity_class=MatterSensor,
        required_attributes=(
            clusters.NitrogenDioxideConcentrationMeasurement.Attributes.MeasuredValue,
        ),
    ),
    MatterDiscoverySchema(
        platform=Platform.SENSOR,
        entity_description=MatterSensorEntityDescription(
            key="OzoneConcentrationSensor",
            native_unit_of_measurement=CONCENTRATION_PARTS_PER_MILLION,
            device_class=SensorDeviceClass.OZONE,
            state_class=SensorStateClass.MEASUREMENT,
        ),
        entity_class=MatterSensor,
        required_attributes=(
            clusters.OzoneConcentrationMeasurement.Attributes.MeasuredValue,
        ),
    ),
    MatterDiscoverySchema(
        platform=Platform.SENSOR,
        entity_description=MatterSensorEntityDescription(
            key="HepaFilterCondition",
            native_unit_of_measurement=PERCENTAGE,
            device_class=None,
            state_class=SensorStateClass.MEASUREMENT,
            translation_key="hepa_filter_condition",
        ),
        entity_class=MatterSensor,
        required_attributes=(clusters.HepaFilterMonitoring.Attributes.Condition,),
    ),
    MatterDiscoverySchema(
        platform=Platform.SENSOR,
        entity_description=MatterSensorEntityDescription(
            key="ActivatedCarbonFilterCondition",
            native_unit_of_measurement=PERCENTAGE,
            device_class=None,
            state_class=SensorStateClass.MEASUREMENT,
            translation_key="activated_carbon_filter_condition",
        ),
        entity_class=MatterSensor,
        required_attributes=(
            clusters.ActivatedCarbonFilterMonitoring.Attributes.Condition,
        ),
    ),
    MatterDiscoverySchema(
        platform=Platform.SENSOR,
        entity_description=MatterSensorEntityDescription(
            key="ThirdRealityEnergySensorWatt",
            device_class=SensorDeviceClass.POWER,
            entity_category=EntityCategory.DIAGNOSTIC,
            native_unit_of_measurement=UnitOfPower.WATT,
            suggested_display_precision=2,
            state_class=SensorStateClass.MEASUREMENT,
            measurement_to_ha=lambda x: x / 1000,
        ),
        entity_class=MatterSensor,
        required_attributes=(
            ThirdRealityMeteringCluster.Attributes.InstantaneousDemand,
        ),
        absent_clusters=(clusters.ElectricalPowerMeasurement,),
    ),
    MatterDiscoverySchema(
        platform=Platform.SENSOR,
        entity_description=MatterSensorEntityDescription(
            key="ThirdRealityEnergySensorWattAccumulated",
            device_class=SensorDeviceClass.ENERGY,
            entity_category=EntityCategory.DIAGNOSTIC,
            native_unit_of_measurement=UnitOfEnergy.WATT_HOUR,
            suggested_display_precision=3,
            state_class=SensorStateClass.TOTAL_INCREASING,
            measurement_to_ha=lambda x: x / 1000,
        ),
        entity_class=MatterSensor,
        required_attributes=(
            ThirdRealityMeteringCluster.Attributes.CurrentSummationDelivered,
        ),
        absent_clusters=(clusters.ElectricalEnergyMeasurement,),
    ),
    MatterDiscoverySchema(
        platform=Platform.SENSOR,
        entity_description=MatterSensorEntityDescription(
            key="NeoEnergySensorWatt",
            device_class=SensorDeviceClass.POWER,
            entity_category=EntityCategory.DIAGNOSTIC,
            native_unit_of_measurement=UnitOfPower.WATT,
            suggested_display_precision=2,
            state_class=SensorStateClass.MEASUREMENT,
            measurement_to_ha=lambda x: x / 10,
        ),
        entity_class=MatterSensor,
        required_attributes=(NeoCluster.Attributes.Watt,),
        absent_clusters=(clusters.ElectricalPowerMeasurement,),
    ),
    MatterDiscoverySchema(
        platform=Platform.SENSOR,
        entity_description=MatterSensorEntityDescription(
            key="NeoEnergySensorWattAccumulated",
            device_class=SensorDeviceClass.ENERGY,
            entity_category=EntityCategory.DIAGNOSTIC,
            native_unit_of_measurement=UnitOfEnergy.WATT_HOUR,
            suggested_display_precision=1,
            state_class=SensorStateClass.TOTAL_INCREASING,
        ),
        entity_class=MatterSensor,
        required_attributes=(NeoCluster.Attributes.WattAccumulated,),
        absent_clusters=(clusters.ElectricalEnergyMeasurement,),
    ),
    MatterDiscoverySchema(
        platform=Platform.SENSOR,
        entity_description=MatterSensorEntityDescription(
            key="NeoEnergySensorVoltage",
            device_class=SensorDeviceClass.VOLTAGE,
            entity_category=EntityCategory.DIAGNOSTIC,
            native_unit_of_measurement=UnitOfElectricPotential.VOLT,
            suggested_display_precision=0,
            state_class=SensorStateClass.MEASUREMENT,
            measurement_to_ha=lambda x: x / 10,
        ),
        entity_class=MatterSensor,
        required_attributes=(NeoCluster.Attributes.Voltage,),
        absent_clusters=(clusters.ElectricalPowerMeasurement,),
    ),
    MatterDiscoverySchema(
        platform=Platform.SENSOR,
        entity_description=MatterSensorEntityDescription(
            key="NeoEnergySensorWattCurrent",
            device_class=SensorDeviceClass.CURRENT,
            entity_category=EntityCategory.DIAGNOSTIC,
            native_unit_of_measurement=UnitOfElectricCurrent.MILLIAMPERE,
            suggested_display_precision=0,
            state_class=SensorStateClass.MEASUREMENT,
        ),
        entity_class=MatterSensor,
        required_attributes=(NeoCluster.Attributes.Current,),
        absent_clusters=(clusters.ElectricalPowerMeasurement,),
    ),
    MatterDiscoverySchema(
        platform=Platform.SENSOR,
        entity_description=MatterSensorEntityDescription(
            key="SwitchCurrentPosition",
            native_unit_of_measurement=None,
            device_class=None,
            state_class=SensorStateClass.MEASUREMENT,
            translation_key="switch_current_position",
            entity_category=EntityCategory.DIAGNOSTIC,
            entity_registry_enabled_default=False,
        ),
        entity_class=MatterSensor,
        required_attributes=(clusters.Switch.Attributes.CurrentPosition,),
        allow_multi=True,  # also used for event entity
    ),
    MatterDiscoverySchema(
        platform=Platform.SENSOR,
        entity_description=MatterSensorEntityDescription(
            key="ElectricalPowerMeasurementWatt",
            device_class=SensorDeviceClass.POWER,
            entity_category=EntityCategory.DIAGNOSTIC,
            native_unit_of_measurement=UnitOfPower.MILLIWATT,
            suggested_unit_of_measurement=UnitOfPower.WATT,
            suggested_display_precision=2,
            state_class=SensorStateClass.MEASUREMENT,
        ),
        entity_class=MatterSensor,
        required_attributes=(
            clusters.ElectricalPowerMeasurement.Attributes.ActivePower,
        ),
    ),
    MatterDiscoverySchema(
        platform=Platform.SENSOR,
        entity_description=MatterSensorEntityDescription(
            key="ElectricalPowerMeasurementVoltage",
            device_class=SensorDeviceClass.VOLTAGE,
            entity_category=EntityCategory.DIAGNOSTIC,
            native_unit_of_measurement=UnitOfElectricPotential.MILLIVOLT,
            suggested_unit_of_measurement=UnitOfElectricPotential.VOLT,
            suggested_display_precision=0,
            state_class=SensorStateClass.MEASUREMENT,
        ),
        entity_class=MatterSensor,
        required_attributes=(clusters.ElectricalPowerMeasurement.Attributes.Voltage,),
    ),
    MatterDiscoverySchema(
        platform=Platform.SENSOR,
        entity_description=MatterSensorEntityDescription(
            key="ElectricalPowerMeasurementActiveCurrent",
            device_class=SensorDeviceClass.CURRENT,
            entity_category=EntityCategory.DIAGNOSTIC,
            native_unit_of_measurement=UnitOfElectricCurrent.MILLIAMPERE,
            suggested_unit_of_measurement=UnitOfElectricCurrent.AMPERE,
            suggested_display_precision=2,
            state_class=SensorStateClass.MEASUREMENT,
        ),
        entity_class=MatterSensor,
        required_attributes=(
            clusters.ElectricalPowerMeasurement.Attributes.ActiveCurrent,
        ),
    ),
    MatterDiscoverySchema(
        platform=Platform.SENSOR,
        entity_description=MatterSensorEntityDescription(
            key="ElectricalEnergyMeasurementCumulativeEnergyImported",
            device_class=SensorDeviceClass.ENERGY,
            entity_category=EntityCategory.DIAGNOSTIC,
            native_unit_of_measurement=UnitOfEnergy.MILLIWATT_HOUR,
            suggested_unit_of_measurement=UnitOfEnergy.KILO_WATT_HOUR,
            suggested_display_precision=3,
            state_class=SensorStateClass.TOTAL_INCREASING,
            # id 0 of the EnergyMeasurementStruct is the cumulative energy (in mWh)
            measurement_to_ha=lambda x: x.energy,
        ),
        entity_class=MatterSensor,
        required_attributes=(
            clusters.ElectricalEnergyMeasurement.Attributes.CumulativeEnergyImported,
        ),
    ),
    MatterDiscoverySchema(
        platform=Platform.SENSOR,
        entity_description=MatterSensorEntityDescription(
            key="ElectricalEnergyMeasurementCumulativeEnergyExported",
            translation_key="energy_exported",
            device_class=SensorDeviceClass.ENERGY,
            entity_category=EntityCategory.DIAGNOSTIC,
            native_unit_of_measurement=UnitOfEnergy.MILLIWATT_HOUR,
            suggested_unit_of_measurement=UnitOfEnergy.KILO_WATT_HOUR,
            suggested_display_precision=3,
            state_class=SensorStateClass.TOTAL_INCREASING,
            # id 0 of the EnergyMeasurementStruct is the cumulative energy (in mWh)
            measurement_to_ha=lambda x: x.energy,
        ),
        entity_class=MatterSensor,
        required_attributes=(
            clusters.ElectricalEnergyMeasurement.Attributes.CumulativeEnergyExported,
        ),
    ),
    MatterDiscoverySchema(
        platform=Platform.SENSOR,
        entity_description=MatterSensorEntityDescription(
            key="ElectricalMeasurementActivePower",
            device_class=SensorDeviceClass.POWER,
            entity_category=EntityCategory.DIAGNOSTIC,
            native_unit_of_measurement=UnitOfPower.WATT,
            suggested_display_precision=2,
            state_class=SensorStateClass.MEASUREMENT,
        ),
        entity_class=MatterDraftElectricalMeasurementSensor,
        required_attributes=(
            DraftElectricalMeasurementCluster.Attributes.ActivePower,
            DraftElectricalMeasurementCluster.Attributes.AcPowerDivisor,
            DraftElectricalMeasurementCluster.Attributes.AcPowerMultiplier,
        ),
        absent_clusters=(clusters.ElectricalPowerMeasurement,),
    ),
    MatterDiscoverySchema(
        platform=Platform.SENSOR,
        entity_description=MatterSensorEntityDescription(
            key="ElectricalMeasurementRmsVoltage",
            device_class=SensorDeviceClass.VOLTAGE,
            entity_category=EntityCategory.DIAGNOSTIC,
            native_unit_of_measurement=UnitOfElectricPotential.VOLT,
            suggested_display_precision=0,
            state_class=SensorStateClass.MEASUREMENT,
        ),
        entity_class=MatterDraftElectricalMeasurementSensor,
        required_attributes=(
            DraftElectricalMeasurementCluster.Attributes.RmsVoltage,
            DraftElectricalMeasurementCluster.Attributes.AcVoltageDivisor,
            DraftElectricalMeasurementCluster.Attributes.AcVoltageMultiplier,
        ),
        absent_clusters=(clusters.ElectricalPowerMeasurement,),
    ),
    MatterDiscoverySchema(
        platform=Platform.SENSOR,
        entity_description=MatterSensorEntityDescription(
            key="ElectricalMeasurementRmsCurrent",
            device_class=SensorDeviceClass.CURRENT,
            entity_category=EntityCategory.DIAGNOSTIC,
            native_unit_of_measurement=UnitOfElectricCurrent.AMPERE,
            suggested_display_precision=2,
            state_class=SensorStateClass.MEASUREMENT,
        ),
        entity_class=MatterDraftElectricalMeasurementSensor,
        required_attributes=(
            DraftElectricalMeasurementCluster.Attributes.RmsCurrent,
            DraftElectricalMeasurementCluster.Attributes.AcCurrentDivisor,
            DraftElectricalMeasurementCluster.Attributes.AcCurrentMultiplier,
        ),
        absent_clusters=(clusters.ElectricalPowerMeasurement,),
    ),
    MatterDiscoverySchema(
        platform=Platform.SENSOR,
        entity_description=MatterSensorEntityDescription(
            key="SmokeCOAlarmContaminationState",
            translation_key="contamination_state",
            device_class=SensorDeviceClass.ENUM,
            options=list(CONTAMINATION_STATE_MAP.values()),
            measurement_to_ha=CONTAMINATION_STATE_MAP.get,
        ),
        entity_class=MatterSensor,
        required_attributes=(clusters.SmokeCoAlarm.Attributes.ContaminationState,),
    ),
    MatterDiscoverySchema(
        platform=Platform.SENSOR,
        entity_description=MatterSensorEntityDescription(
            key="SmokeCOAlarmExpiryDate",
            translation_key="expiry_date",
            device_class=SensorDeviceClass.TIMESTAMP,
            # raw value is epoch seconds
            measurement_to_ha=datetime.fromtimestamp,
        ),
        entity_class=MatterSensor,
        required_attributes=(clusters.SmokeCoAlarm.Attributes.ExpiryDate,),
    ),
    MatterDiscoverySchema(
        platform=Platform.SENSOR,
        entity_description=MatterOperationalStateSensorEntityDescription(
            key="OperationalState",
            device_class=SensorDeviceClass.ENUM,
            translation_key="operational_state",
        ),
        entity_class=MatterOperationalStateSensor,
        required_attributes=(
            clusters.OperationalState.Attributes.OperationalState,
            clusters.OperationalState.Attributes.OperationalStateList,
        ),
        # don't discover this entry if the supported state list is empty
        secondary_value_is_not=[],
    ),
    MatterDiscoverySchema(
        platform=Platform.SENSOR,
        entity_description=MatterListSensorEntityDescription(
            key="OperationalStateCurrentPhase",
            translation_key="current_phase",
            list_attribute=clusters.OperationalState.Attributes.PhaseList,
        ),
        entity_class=MatterListSensor,
        required_attributes=(
            clusters.OperationalState.Attributes.CurrentPhase,
            clusters.OperationalState.Attributes.PhaseList,
        ),
        # don't discover this entry if the supported state list is empty
        secondary_value_is_not=[],
    ),
    MatterDiscoverySchema(
        platform=Platform.SENSOR,
        entity_description=MatterListSensorEntityDescription(
            key="RvcOperationalStateCurrentPhase",
            translation_key="current_phase",
            list_attribute=clusters.RvcOperationalState.Attributes.PhaseList,
        ),
        entity_class=MatterListSensor,
        required_attributes=(
            clusters.RvcOperationalState.Attributes.CurrentPhase,
            clusters.RvcOperationalState.Attributes.PhaseList,
        ),
        # don't discover this entry if the supported state list is empty
        secondary_value_is_not=[],
    ),
    MatterDiscoverySchema(
        platform=Platform.SENSOR,
        entity_description=MatterListSensorEntityDescription(
            key="OvenCavityOperationalStateCurrentPhase",
            translation_key="current_phase",
            list_attribute=clusters.OvenCavityOperationalState.Attributes.PhaseList,
        ),
        entity_class=MatterListSensor,
        required_attributes=(
            clusters.OvenCavityOperationalState.Attributes.CurrentPhase,
            clusters.OvenCavityOperationalState.Attributes.PhaseList,
        ),
        # don't discover this entry if the supported state list is empty
        secondary_value_is_not=[],
    ),
    MatterDiscoverySchema(
        platform=Platform.SENSOR,
        entity_description=MatterSensorEntityDescription(
            key="ThermostatLocalTemperature",
            native_unit_of_measurement=UnitOfTemperature.CELSIUS,
            device_class=SensorDeviceClass.TEMPERATURE,
            measurement_to_ha=lambda x: x / 100,
            state_class=SensorStateClass.MEASUREMENT,
        ),
        entity_class=MatterSensor,
        required_attributes=(clusters.Thermostat.Attributes.LocalTemperature,),
        device_type=(device_types.Thermostat,),
        allow_multi=True,  # also used for climate entity
    ),
    MatterDiscoverySchema(
        platform=Platform.SENSOR,
        entity_description=MatterOperationalStateSensorEntityDescription(
            key="RvcOperationalState",
            device_class=SensorDeviceClass.ENUM,
            translation_key="operational_state",
            state_list_attribute=clusters.RvcOperationalState.Attributes.OperationalStateList,
        ),
        entity_class=MatterOperationalStateSensor,
        required_attributes=(
            clusters.RvcOperationalState.Attributes.OperationalState,
            clusters.RvcOperationalState.Attributes.OperationalStateList,
        ),
        allow_multi=True,  # also used for vacuum entity
        # don't discover this entry if the supported state list is empty
        secondary_value_is_not=[],
    ),
    MatterDiscoverySchema(
        platform=Platform.SENSOR,
        entity_description=MatterOperationalStateSensorEntityDescription(
            key="OvenCavityOperationalState",
            device_class=SensorDeviceClass.ENUM,
            translation_key="operational_state",
            state_list_attribute=clusters.OvenCavityOperationalState.Attributes.OperationalStateList,
        ),
        entity_class=MatterOperationalStateSensor,
        required_attributes=(
            clusters.OvenCavityOperationalState.Attributes.OperationalState,
            clusters.OvenCavityOperationalState.Attributes.OperationalStateList,
        ),
        # don't discover this entry if the supported state list is empty
        secondary_value_is_not=[],
    ),
    MatterDiscoverySchema(
        platform=Platform.SENSOR,
        entity_description=MatterSensorEntityDescription(
<<<<<<< HEAD
            key="MinPINCodeLength",
            translation_key="min_pin_code_length",
            entity_category=EntityCategory.DIAGNOSTIC,
            device_class=None,
        ),
        entity_class=MatterSensor,
        required_attributes=(clusters.DoorLock.Attributes.MinPINCodeLength,),
=======
            key="EnergyEvseFaultState",
            translation_key="evse_fault_state",
            device_class=SensorDeviceClass.ENUM,
            entity_category=EntityCategory.DIAGNOSTIC,
            options=list(EVSE_FAULT_STATE_MAP.values()),
            measurement_to_ha=EVSE_FAULT_STATE_MAP.get,
        ),
        entity_class=MatterSensor,
        required_attributes=(clusters.EnergyEvse.Attributes.FaultState,),
>>>>>>> 2940cb0f
    ),
    MatterDiscoverySchema(
        platform=Platform.SENSOR,
        entity_description=MatterSensorEntityDescription(
<<<<<<< HEAD
            key="MaxPINCodeLength",
            translation_key="max_pin_code_length",
            entity_category=EntityCategory.DIAGNOSTIC,
            device_class=None,
        ),
        entity_class=MatterSensor,
        required_attributes=(clusters.DoorLock.Attributes.MaxPINCodeLength,),
=======
            key="EnergyEvseCircuitCapacity",
            translation_key="evse_circuit_capacity",
            device_class=SensorDeviceClass.CURRENT,
            entity_category=EntityCategory.DIAGNOSTIC,
            native_unit_of_measurement=UnitOfElectricCurrent.MILLIAMPERE,
            suggested_unit_of_measurement=UnitOfElectricCurrent.AMPERE,
            suggested_display_precision=2,
            state_class=SensorStateClass.MEASUREMENT,
        ),
        entity_class=MatterSensor,
        required_attributes=(clusters.EnergyEvse.Attributes.CircuitCapacity,),
>>>>>>> 2940cb0f
    ),
    MatterDiscoverySchema(
        platform=Platform.SENSOR,
        entity_description=MatterSensorEntityDescription(
<<<<<<< HEAD
            key="TargetPositionLiftPercent100ths",
            entity_category=EntityCategory.DIAGNOSTIC,
            translation_key="window_covering_target_position",
            measurement_to_ha=lambda x: round((10000 - x) / 100),
            native_unit_of_measurement=PERCENTAGE,
        ),
        entity_class=MatterSensor,
        required_attributes=(
            clusters.WindowCovering.Attributes.TargetPositionLiftPercent100ths,
=======
            key="EnergyEvseMinimumChargeCurrent",
            translation_key="evse_min_charge_current",
            device_class=SensorDeviceClass.CURRENT,
            entity_category=EntityCategory.DIAGNOSTIC,
            native_unit_of_measurement=UnitOfElectricCurrent.MILLIAMPERE,
            suggested_unit_of_measurement=UnitOfElectricCurrent.AMPERE,
            suggested_display_precision=2,
            state_class=SensorStateClass.MEASUREMENT,
        ),
        entity_class=MatterSensor,
        required_attributes=(clusters.EnergyEvse.Attributes.MinimumChargeCurrent,),
    ),
    MatterDiscoverySchema(
        platform=Platform.SENSOR,
        entity_description=MatterSensorEntityDescription(
            key="EnergyEvseMaximumChargeCurrent",
            translation_key="evse_max_charge_current",
            device_class=SensorDeviceClass.CURRENT,
            entity_category=EntityCategory.DIAGNOSTIC,
            native_unit_of_measurement=UnitOfElectricCurrent.MILLIAMPERE,
            suggested_unit_of_measurement=UnitOfElectricCurrent.AMPERE,
            suggested_display_precision=2,
            state_class=SensorStateClass.MEASUREMENT,
        ),
        entity_class=MatterSensor,
        required_attributes=(clusters.EnergyEvse.Attributes.MaximumChargeCurrent,),
    ),
    MatterDiscoverySchema(
        platform=Platform.SENSOR,
        entity_description=MatterSensorEntityDescription(
            key="EnergyEvseUserMaximumChargeCurrent",
            translation_key="evse_user_max_charge_current",
            device_class=SensorDeviceClass.CURRENT,
            entity_category=EntityCategory.DIAGNOSTIC,
            native_unit_of_measurement=UnitOfElectricCurrent.MILLIAMPERE,
            suggested_unit_of_measurement=UnitOfElectricCurrent.AMPERE,
            suggested_display_precision=2,
            state_class=SensorStateClass.MEASUREMENT,
        ),
        entity_class=MatterSensor,
        required_attributes=(clusters.EnergyEvse.Attributes.UserMaximumChargeCurrent,),
    ),
    MatterDiscoverySchema(
        platform=Platform.SENSOR,
        entity_description=MatterSensorEntityDescription(
            key="WaterHeaterManagementTankVolume",
            translation_key="tank_volume",
            device_class=SensorDeviceClass.VOLUME_STORAGE,
            native_unit_of_measurement=UnitOfVolume.LITERS,
            state_class=SensorStateClass.MEASUREMENT,
        ),
        entity_class=MatterSensor,
        required_attributes=(clusters.WaterHeaterManagement.Attributes.TankVolume,),
    ),
    MatterDiscoverySchema(
        platform=Platform.SENSOR,
        entity_description=MatterSensorEntityDescription(
            key="WaterHeaterManagementTankPercentage",
            translation_key="tank_percentage",
            native_unit_of_measurement=PERCENTAGE,
            state_class=SensorStateClass.MEASUREMENT,
        ),
        entity_class=MatterSensor,
        required_attributes=(clusters.WaterHeaterManagement.Attributes.TankPercentage,),
    ),
    MatterDiscoverySchema(
        platform=Platform.SENSOR,
        entity_description=MatterSensorEntityDescription(
            key="WaterHeaterManagementEstimatedHeatRequired",
            translation_key="estimated_heat_required",
            device_class=SensorDeviceClass.ENERGY,
            entity_category=EntityCategory.DIAGNOSTIC,
            native_unit_of_measurement=UnitOfEnergy.MILLIWATT_HOUR,
            suggested_unit_of_measurement=UnitOfEnergy.KILO_WATT_HOUR,
            suggested_display_precision=3,
            state_class=SensorStateClass.TOTAL,
        ),
        entity_class=MatterSensor,
        required_attributes=(
            clusters.WaterHeaterManagement.Attributes.EstimatedHeatRequired,
>>>>>>> 2940cb0f
        ),
    ),
]<|MERGE_RESOLUTION|>--- conflicted
+++ resolved
@@ -951,7 +951,6 @@
     MatterDiscoverySchema(
         platform=Platform.SENSOR,
         entity_description=MatterSensorEntityDescription(
-<<<<<<< HEAD
             key="MinPINCodeLength",
             translation_key="min_pin_code_length",
             entity_category=EntityCategory.DIAGNOSTIC,
@@ -959,7 +958,35 @@
         ),
         entity_class=MatterSensor,
         required_attributes=(clusters.DoorLock.Attributes.MinPINCodeLength,),
-=======
+    ),
+    MatterDiscoverySchema(
+        platform=Platform.SENSOR,
+        entity_description=MatterSensorEntityDescription(
+            key="MaxPINCodeLength",
+            translation_key="max_pin_code_length",
+            entity_category=EntityCategory.DIAGNOSTIC,
+            device_class=None,
+        ),
+        entity_class=MatterSensor,
+        required_attributes=(clusters.DoorLock.Attributes.MaxPINCodeLength,),
+    ),
+    MatterDiscoverySchema(
+        platform=Platform.SENSOR,
+        entity_description=MatterSensorEntityDescription(
+            key="TargetPositionLiftPercent100ths",
+            entity_category=EntityCategory.DIAGNOSTIC,
+            translation_key="window_covering_target_position",
+            measurement_to_ha=lambda x: round((10000 - x) / 100),
+            native_unit_of_measurement=PERCENTAGE,
+        ),
+        entity_class=MatterSensor,
+        required_attributes=(
+            clusters.WindowCovering.Attributes.TargetPositionLiftPercent100ths,
+        ),
+    ),
+    MatterDiscoverySchema(
+        platform=Platform.SENSOR,
+        entity_description=MatterSensorEntityDescription(
             key="EnergyEvseFaultState",
             translation_key="evse_fault_state",
             device_class=SensorDeviceClass.ENUM,
@@ -969,20 +996,10 @@
         ),
         entity_class=MatterSensor,
         required_attributes=(clusters.EnergyEvse.Attributes.FaultState,),
->>>>>>> 2940cb0f
-    ),
-    MatterDiscoverySchema(
-        platform=Platform.SENSOR,
-        entity_description=MatterSensorEntityDescription(
-<<<<<<< HEAD
-            key="MaxPINCodeLength",
-            translation_key="max_pin_code_length",
-            entity_category=EntityCategory.DIAGNOSTIC,
-            device_class=None,
-        ),
-        entity_class=MatterSensor,
-        required_attributes=(clusters.DoorLock.Attributes.MaxPINCodeLength,),
-=======
+    ),
+    MatterDiscoverySchema(
+        platform=Platform.SENSOR,
+        entity_description=MatterSensorEntityDescription(
             key="EnergyEvseCircuitCapacity",
             translation_key="evse_circuit_capacity",
             device_class=SensorDeviceClass.CURRENT,
@@ -994,22 +1011,10 @@
         ),
         entity_class=MatterSensor,
         required_attributes=(clusters.EnergyEvse.Attributes.CircuitCapacity,),
->>>>>>> 2940cb0f
-    ),
-    MatterDiscoverySchema(
-        platform=Platform.SENSOR,
-        entity_description=MatterSensorEntityDescription(
-<<<<<<< HEAD
-            key="TargetPositionLiftPercent100ths",
-            entity_category=EntityCategory.DIAGNOSTIC,
-            translation_key="window_covering_target_position",
-            measurement_to_ha=lambda x: round((10000 - x) / 100),
-            native_unit_of_measurement=PERCENTAGE,
-        ),
-        entity_class=MatterSensor,
-        required_attributes=(
-            clusters.WindowCovering.Attributes.TargetPositionLiftPercent100ths,
-=======
+    ),
+    MatterDiscoverySchema(
+        platform=Platform.SENSOR,
+        entity_description=MatterSensorEntityDescription(
             key="EnergyEvseMinimumChargeCurrent",
             translation_key="evse_min_charge_current",
             device_class=SensorDeviceClass.CURRENT,
@@ -1090,7 +1095,6 @@
         entity_class=MatterSensor,
         required_attributes=(
             clusters.WaterHeaterManagement.Attributes.EstimatedHeatRequired,
->>>>>>> 2940cb0f
         ),
     ),
 ]