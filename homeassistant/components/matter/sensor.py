--- conflicted
+++ resolved
@@ -37,7 +37,6 @@
     UnitOfPower,
     UnitOfPressure,
     UnitOfTemperature,
-    UnitOfVolume,
     UnitOfVolumeFlowRate,
 )
 from homeassistant.core import HomeAssistant, callback
@@ -66,6 +65,7 @@
     clusters.SmokeCoAlarm.Enums.ContaminationStateEnum.kCritical: "critical",
 }
 
+
 OPERATIONAL_STATE_MAP = {
     # enum with known Operation state values which we can translate
     clusters.OperationalState.Enums.OperationalStateEnum.kStopped: "stopped",
@@ -75,12 +75,6 @@
     clusters.RvcOperationalState.Enums.OperationalStateEnum.kSeekingCharger: "seeking_charger",
     clusters.RvcOperationalState.Enums.OperationalStateEnum.kCharging: "charging",
     clusters.RvcOperationalState.Enums.OperationalStateEnum.kDocked: "docked",
-}
-
-BOOST_STATE_MAP = {
-    clusters.WaterHeaterManagement.Enums.BoostStateEnum.kInactive: "inactive",
-    clusters.WaterHeaterManagement.Enums.BoostStateEnum.kActive: "active",
-    clusters.WaterHeaterManagement.Enums.BoostStateEnum.kUnknownEnumValue: None,
 }
 
 
@@ -794,19 +788,6 @@
     MatterDiscoverySchema(
         platform=Platform.SENSOR,
         entity_description=MatterSensorEntityDescription(
-            key="OperationalState",
-            device_class=SensorDeviceClass.ENUM,
-            translation_key="operational_state",
-        ),
-        entity_class=MatterOperationalStateSensor,
-        required_attributes=(
-            clusters.OperationalState.Attributes.OperationalState,
-            clusters.OperationalState.Attributes.OperationalStateList,
-        ),
-    ),
-    MatterDiscoverySchema(
-        platform=Platform.SENSOR,
-        entity_description=MatterSensorEntityDescription(
             key="SmokeCOAlarmExpiryDate",
             translation_key="expiry_date",
             device_class=SensorDeviceClass.TIMESTAMP,
@@ -818,49 +799,15 @@
     ),
     MatterDiscoverySchema(
         platform=Platform.SENSOR,
-<<<<<<< HEAD
-        entity_description=MatterSensorEntityDescription(
-            key="WaterHeaterManagementTankVolume",
-            translation_key="tank_volume",
-            device_class=SensorDeviceClass.VOLUME_STORAGE,
-            native_unit_of_measurement=UnitOfVolume.LITERS,
-            state_class=SensorStateClass.MEASUREMENT,
-=======
         entity_description=MatterOperationalStateSensorEntityDescription(
             key="OperationalState",
             device_class=SensorDeviceClass.ENUM,
             translation_key="operational_state",
->>>>>>> c7176f68
-        ),
-        entity_class=MatterSensor,
-        required_attributes=(clusters.WaterHeaterManagement.Attributes.TankVolume,),
-    ),
-    MatterDiscoverySchema(
-        platform=Platform.SENSOR,
-        entity_description=MatterSensorEntityDescription(
-            key="WaterHeaterManagementTankPercentage",
-            translation_key="tank_percentage",
-            native_unit_of_measurement=PERCENTAGE,
-            state_class=SensorStateClass.MEASUREMENT,
-        ),
-        entity_class=MatterSensor,
-        required_attributes=(clusters.WaterHeaterManagement.Attributes.TankPercentage,),
-    ),
-    MatterDiscoverySchema(
-        platform=Platform.SENSOR,
-        entity_description=MatterSensorEntityDescription(
-            key="WaterHeaterManagementEstimatedHeatRequired",
-            translation_key="estimated_heat_required",
-            device_class=SensorDeviceClass.ENERGY,
-            entity_category=EntityCategory.DIAGNOSTIC,
-            native_unit_of_measurement=UnitOfEnergy.MILLIWATT_HOUR,
-            suggested_unit_of_measurement=UnitOfEnergy.KILO_WATT_HOUR,
-            suggested_display_precision=3,
-            state_class=SensorStateClass.TOTAL,
-        ),
-        entity_class=MatterSensor,
-        required_attributes=(
-            clusters.WaterHeaterManagement.Attributes.EstimatedHeatRequired,
+        ),
+        entity_class=MatterOperationalStateSensor,
+        required_attributes=(
+            clusters.OperationalState.Attributes.OperationalState,
+            clusters.OperationalState.Attributes.OperationalStateList,
         ),
     ),
     MatterDiscoverySchema(
