--- conflicted
+++ resolved
@@ -762,10 +762,6 @@
         entity_class=MatterSensor,
         required_attributes=(clusters.EnergyEvse.Attributes.State,),
     ),
-<<<<<<< HEAD
-=======
-    '''
->>>>>>> 1108486c
     MatterDiscoverySchema(
         platform=Platform.SENSOR,
         entity_description=MatterSensorEntityDescription(
@@ -796,17 +792,10 @@
             key="EnergyEvseCircuitCapacity",
             device_class=SensorDeviceClass.CURRENT,
             entity_category=EntityCategory.DIAGNOSTIC,
-<<<<<<< HEAD
             native_unit_of_measurement=UnitOfElectricCurrent.MILLIAMPERE,
             suggested_unit_of_measurement=UnitOfElectricCurrent.AMPERE,
             suggested_display_precision=2,
             state_class=SensorStateClass.MEASUREMENT,
-=======
-            native_unit_of_measurement=UnitOfElectricCurrent.AMPERE,
-            suggested_display_precision=2,
-            state_class=SensorStateClass.MEASUREMENT,
-            measurement_to_ha=lambda x: x / 1000,
->>>>>>> 1108486c
         ),
         entity_class=MatterSensor,
         required_attributes=(clusters.EnergyEvse.Attributes.CircuitCapacity,),
@@ -817,17 +806,10 @@
             key="EnergyEvseMinimumChargeCurrent",
             device_class=SensorDeviceClass.CURRENT,
             entity_category=EntityCategory.DIAGNOSTIC,
-<<<<<<< HEAD
             native_unit_of_measurement=UnitOfElectricCurrent.MILLIAMPERE,
             suggested_unit_of_measurement=UnitOfElectricCurrent.AMPERE,
             suggested_display_precision=2,
             state_class=SensorStateClass.MEASUREMENT,
-=======
-            native_unit_of_measurement=UnitOfElectricCurrent.AMPERE,
-            suggested_display_precision=2,
-            state_class=SensorStateClass.MEASUREMENT,
-            measurement_to_ha=lambda x: x / 1000,
->>>>>>> 1108486c
         ),
         entity_class=MatterSensor,
         required_attributes=(clusters.EnergyEvse.Attributes.MinimumChargeCurrent,),
@@ -838,17 +820,10 @@
             key="EnergyEvseMaximumChargeCurrent",
             device_class=SensorDeviceClass.CURRENT,
             entity_category=EntityCategory.DIAGNOSTIC,
-<<<<<<< HEAD
             native_unit_of_measurement=UnitOfElectricCurrent.MILLIAMPERE,
             suggested_unit_of_measurement=UnitOfElectricCurrent.AMPERE,
             suggested_display_precision=2,
             state_class=SensorStateClass.MEASUREMENT,
-=======
-            native_unit_of_measurement=UnitOfElectricCurrent.AMPERE,
-            suggested_display_precision=2,
-            state_class=SensorStateClass.MEASUREMENT,
-            measurement_to_ha=lambda x: x / 1000,
->>>>>>> 1108486c
         ),
         entity_class=MatterSensor,
         required_attributes=(clusters.EnergyEvse.Attributes.MaximumChargeCurrent,),
@@ -859,23 +834,12 @@
             key="EnergyEvseUserMaximumChargeCurrent",
             device_class=SensorDeviceClass.CURRENT,
             entity_category=EntityCategory.DIAGNOSTIC,
-<<<<<<< HEAD
             native_unit_of_measurement=UnitOfElectricCurrent.MILLIAMPERE,
             suggested_unit_of_measurement=UnitOfElectricCurrent.AMPERE,
             suggested_display_precision=2,
             state_class=SensorStateClass.MEASUREMENT,
-=======
-            native_unit_of_measurement=UnitOfElectricCurrent.AMPERE,
-            suggested_display_precision=2,
-            state_class=SensorStateClass.MEASUREMENT,
-            measurement_to_ha=lambda x: x / 1000,
->>>>>>> 1108486c
         ),
         entity_class=MatterSensor,
         required_attributes=(clusters.EnergyEvse.Attributes.UserMaximumChargeCurrent,),
     ),
-<<<<<<< HEAD
-=======
-    '''
->>>>>>> 1108486c
 ]