--- conflicted
+++ resolved
@@ -87,16 +87,14 @@
       "battery_replacement_description": {
         "default": "mdi:battery-sync-outline"
       },
-<<<<<<< HEAD
-      "esa_op_out_state": {
-        "default": "mdi:home-lightning-bolt"
-=======
       "battery_time_remaining": {
         "default": "mdi:battery-clock-outline"
       },
       "battery_time_to_full_charge": {
         "default": "mdi:battery-clock"
->>>>>>> fa71c40f
+      },
+      "esa_op_out_state": {
+        "default": "mdi:home-lightning-bolt"
       },
       "evse_state": {
         "default": "mdi:ev-station"
