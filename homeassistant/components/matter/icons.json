{
  "entity": {
    "binary_sensor": {
      "muted": {
        "default": "mdi:bell-off"
      }
    },
    "button": {
      "pause": {
        "default": "mdi:pause"
      },
      "resume": {
        "default": "mdi:play-pause"
      },
      "start": {
        "default": "mdi:play"
      },
      "stop": {
        "default": "mdi:stop"
      },
      "self_test_request": {
        "default": "mdi:refresh-auto"
      }
    },
    "fan": {
      "fan": {
        "state_attributes": {
          "preset_mode": {
            "default": "mdi:fan",
            "state": {
              "low": "mdi:fan-speed-1",
              "medium": "mdi:fan-speed-2",
              "high": "mdi:fan-speed-3",
              "auto": "mdi:fan-auto",
              "natural_wind": "mdi:tailwind",
              "sleep_wind": "mdi:sleep"
            }
          }
        }
      }
    },
    "select": {
      "laundry_washer_spin_speed": {
        "default": "mdi:reload"
      },
      "power_level": {
        "default": "mdi:power-settings"
      },
      "temperature_level": {
        "default": "mdi:thermometer"
      }
    },
    "sensor": {
      "contamination_state": {
        "default": "mdi:air-filter"
      },
      "current_phase": {
        "default": "mdi:state-machine"
      },
      "eve_weather_trend": {
        "default": "mdi:weather",
        "state": {
          "sunny": "mdi:weather-sunny",
          "cloudy": "mdi:weather-cloudy",
          "rainy": "mdi:weather-rainy",
          "stormy": "mdi:weather-windy"
        }
      },
      "air_quality": {
        "default": "mdi:air-filter"
      },
      "bat_replacement_description": {
        "default": "mdi:battery-sync"
      },
      "battery_voltage": {
        "default": "mdi:current-dc"
      },
      "flow": {
        "default": "mdi:pipe"
      },
      "hepa_filter_condition": {
        "default": "mdi:filter-check"
      },
      "activated_carbon_filter_condition": {
        "default": "mdi:filter-check"
      },
      "operational_state": {
        "default": "mdi:play-pause"
      },
      "tank_volume": {
        "default": "mdi:water-boiler"
      },
      "tank_percentage": {
        "default": "mdi:water-boiler"
      },
      "valve_position": {
        "default": "mdi:valve"
      },
      "battery_charge_state": {
        "default": "mdi:battery-charging"
      },
      "battery_replacement_description": {
        "default": "mdi:battery-sync-outline"
      },
      "battery_time_remaining": {
        "default": "mdi:battery-clock-outline"
      },
      "battery_time_to_full_charge": {
        "default": "mdi:battery-clock"
      },
      "esa_opt_out_state": {
        "default": "mdi:home-lightning-bolt"
      },
      "esa_state": {
        "default": "mdi:home-lightning-bolt"
      },
      "evse_state": {
        "default": "mdi:ev-station"
      },
      "evse_supply_state": {
        "default": "mdi:ev-station"
      },
      "evse_fault_state": {
        "default": "mdi:ev-station"
      },
      "pump_control_mode": {
        "default": "mdi:pipe-wrench"
      },
      "pump_speed": {
        "default": "mdi:speedometer"
      },
      "pump_status": {
        "default": "mdi:pump"
      }
    },
    "number": {
      "cook_time": {
        "default": "mdi:microwave"
      }
    },
    "switch": {
      "child_lock": {
        "default": "mdi:lock",
        "state": {
          "on": "mdi:lock",
          "off": "mdi:lock-off"
        }
      },
<<<<<<< HEAD
      "dead_front": {
        "default": "mdi:lock-open-variant",
        "state": {
          "on": "mdi:lock",
          "off": "mdi:lock-open-variant"
=======
      "speaker_mute": {
        "default": "mdi:volume-high",
        "state": {
          "on": "mdi:volume-mute",
          "off": "mdi:volume-high"
>>>>>>> b182d5ce
        }
      },
      "evse_charging_switch": {
        "default": "mdi:ev-station"
      },
      "privacy_mode_button": {
        "default": "mdi:shield-lock"
      }
    }
  }
}<|MERGE_RESOLUTION|>--- conflicted
+++ resolved
@@ -146,19 +146,11 @@
           "off": "mdi:lock-off"
         }
       },
-<<<<<<< HEAD
       "dead_front": {
         "default": "mdi:lock-open-variant",
         "state": {
           "on": "mdi:lock",
           "off": "mdi:lock-open-variant"
-=======
-      "speaker_mute": {
-        "default": "mdi:volume-high",
-        "state": {
-          "on": "mdi:volume-mute",
-          "off": "mdi:volume-high"
->>>>>>> b182d5ce
         }
       },
       "evse_charging_switch": {
