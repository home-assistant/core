--- conflicted
+++ resolved
@@ -23,10 +23,9 @@
       }
     },
     "sensor": {
-<<<<<<< HEAD
       "contamination_state": {
         "default": "mdi:air-filter"
-=======
+      },
       "air_quality": {
         "default": "mdi:air-filter"
       },
@@ -35,7 +34,6 @@
       },
       "activated_carbon_filter_condition": {
         "default": "mdi:filter-check"
->>>>>>> 622f4975
       }
     }
   }
