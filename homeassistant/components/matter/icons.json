--- conflicted
+++ resolved
@@ -37,13 +37,11 @@
       }
     },
     "select": {
-<<<<<<< HEAD
       "laundry_washer_spin_speed": {
         "default": "mdi:reload"
-=======
+      },
       "temperature_level": {
         "default": "mdi:thermometer"
->>>>>>> 3adbf751
       }
     },
     "sensor": {
