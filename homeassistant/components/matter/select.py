"""Matter ModeSelect Cluster Support."""

from __future__ import annotations

from collections.abc import Callable
from dataclasses import dataclass
from typing import TYPE_CHECKING, cast

from chip.clusters import Objects as clusters
<<<<<<< HEAD
from chip.clusters.ClusterObjects import ClusterAttributeDescriptor
=======
from chip.clusters.ClusterObjects import ClusterAttributeDescriptor, ClusterCommand
>>>>>>> 3adbf751
from chip.clusters.Types import Nullable
from matter_server.common.helpers.util import create_attribute_path_from_attribute

from homeassistant.components.select import SelectEntity, SelectEntityDescription
from homeassistant.config_entries import ConfigEntry
from homeassistant.const import EntityCategory, Platform
from homeassistant.core import HomeAssistant, callback
from homeassistant.helpers.entity_platform import AddEntitiesCallback

from .entity import MatterEntity, MatterEntityDescription
from .helpers import get_matter
from .models import MatterDiscoverySchema

type SelectCluster = (
    clusters.ModeSelect
    | clusters.OvenMode
    | clusters.LaundryWasherMode
    | clusters.RefrigeratorAndTemperatureControlledCabinetMode
    | clusters.RvcRunMode
    | clusters.RvcCleanMode
    | clusters.DishwasherMode
    | clusters.EnergyEvseMode
    | clusters.DeviceEnergyManagementMode
)


async def async_setup_entry(
    hass: HomeAssistant,
    config_entry: ConfigEntry,
    async_add_entities: AddEntitiesCallback,
) -> None:
    """Set up Matter ModeSelect from Config Entry."""
    matter = get_matter(hass)
    matter.register_platform_handler(Platform.SELECT, async_add_entities)


@dataclass(frozen=True)
class MatterSelectEntityDescription(SelectEntityDescription, MatterEntityDescription):
    """Describe Matter select entities."""


@dataclass(frozen=True, kw_only=True)
<<<<<<< HEAD
class MatterBasicListSelectEntityDescription(MatterSelectEntityDescription):
    """Describe Matter select entities for MatterBasicListSelectEntity."""

=======
class MatterListSelectEntityDescription(MatterSelectEntityDescription):
    """Describe Matter select entities for MatterListSelectEntity."""

    # command: a callback to create the command to send to the device
    # the callback's argument will be the index of the selected list value
    command: Callable[[int], ClusterCommand]
>>>>>>> 3adbf751
    # list attribute: the attribute descriptor to get the list of values (= list of strings)
    list_attribute: type[ClusterAttributeDescriptor]


<<<<<<< HEAD
class MatterSelectEntity(MatterEntity, SelectEntity):
=======
class MatterAttributeSelectEntity(MatterEntity, SelectEntity):
>>>>>>> 3adbf751
    """Representation of a select entity from Matter Attribute read/write."""

    entity_description: MatterSelectEntityDescription

    async def async_select_option(self, option: str) -> None:
        """Change the selected mode."""
        value_convert = self.entity_description.ha_to_native_value
        if TYPE_CHECKING:
            assert value_convert is not None
        await self.matter_client.write_attribute(
            node_id=self._endpoint.node.node_id,
            attribute_path=create_attribute_path_from_attribute(
                self._endpoint.endpoint_id, self._entity_info.primary_attribute
            ),
            value=value_convert(option),
        )

    @callback
    def _update_from_device(self) -> None:
        """Update from device."""
        value: Nullable | int | None
        value = self.get_matter_attribute_value(self._entity_info.primary_attribute)
        value_convert = self.entity_description.measurement_to_ha
        if TYPE_CHECKING:
            assert value_convert is not None
        self._attr_current_option = value_convert(value)


class MatterModeSelectEntity(MatterAttributeSelectEntity):
    """Representation of a select entity from Matter (Mode) Cluster attribute(s)."""

    async def async_select_option(self, option: str) -> None:
        """Change the selected mode."""
        cluster: SelectCluster = self._endpoint.get_cluster(
            self._entity_info.primary_attribute.cluster_id
        )
        # select the mode ID from the label string
        for mode in cluster.supportedModes:
            if mode.label != option:
                continue
            await self.matter_client.send_device_command(
                node_id=self._endpoint.node.node_id,
                endpoint_id=self._endpoint.endpoint_id,
                command=cluster.Commands.ChangeToMode(newMode=mode.mode),
            )
            break

    @callback
    def _update_from_device(self) -> None:
        """Update from device."""
        # NOTE: cluster can be ModeSelect or a variant of that,
        # such as DishwasherMode. They all have the same characteristics.
        cluster: SelectCluster = self._endpoint.get_cluster(
            self._entity_info.primary_attribute.cluster_id
        )
        modes = {mode.mode: mode.label for mode in cluster.supportedModes}
        self._attr_options = list(modes.values())
        self._attr_current_option = modes.get(cluster.currentMode)
        # handle optional Description attribute as descriptive name for the mode
        if desc := getattr(cluster, "description", None):
            self._attr_name = desc


<<<<<<< HEAD
class MatterBasicListSelectEntity(MatterEntity, SelectEntity):
    """Representation of a select entity from Matter list and selected item Cluster attribute(s)."""

    entity_description: MatterBasicListSelectEntityDescription

    async def async_select_option(self, option: str) -> None:
        """Change the selected mode."""
        option_id = self._attr_options.index(option)

        if TYPE_CHECKING:
            assert option_id is not None
        await self.matter_client.write_attribute(
            node_id=self._endpoint.node.node_id,
            attribute_path=create_attribute_path_from_attribute(
                self._endpoint.endpoint_id, self._entity_info.primary_attribute
            ),
            value=option_id,
=======
class MatterListSelectEntity(MatterEntity, SelectEntity):
    """Representation of a select entity from Matter list and selected item Cluster attribute(s)."""

    entity_description: MatterListSelectEntityDescription

    async def async_select_option(self, option: str) -> None:
        """Change the selected option."""
        option_id = self._attr_options.index(option)
        await self.matter_client.send_device_command(
            node_id=self._endpoint.node.node_id,
            endpoint_id=self._endpoint.endpoint_id,
            command=self.entity_description.command(option_id),
>>>>>>> 3adbf751
        )

    @callback
    def _update_from_device(self) -> None:
        """Update from device."""
        list_values = cast(
            list[str],
            self.get_matter_attribute_value(self.entity_description.list_attribute),
        )
        self._attr_options = list_values
        current_option_idx: int = self.get_matter_attribute_value(
            self._entity_info.primary_attribute
        )
        try:
            self._attr_current_option = list_values[current_option_idx]
        except IndexError:
            self._attr_current_option = None


# Discovery schema(s) to map Matter Attributes to HA entities
DISCOVERY_SCHEMAS = [
    MatterDiscoverySchema(
        platform=Platform.SELECT,
        entity_description=MatterSelectEntityDescription(
            key="MatterModeSelect",
            entity_category=EntityCategory.CONFIG,
            translation_key="mode",
        ),
        entity_class=MatterModeSelectEntity,
        required_attributes=(
            clusters.ModeSelect.Attributes.CurrentMode,
            clusters.ModeSelect.Attributes.SupportedModes,
        ),
    ),
    MatterDiscoverySchema(
        platform=Platform.SELECT,
        entity_description=MatterSelectEntityDescription(
            key="MatterOvenMode",
            translation_key="mode",
        ),
        entity_class=MatterModeSelectEntity,
        required_attributes=(
            clusters.OvenMode.Attributes.CurrentMode,
            clusters.OvenMode.Attributes.SupportedModes,
        ),
    ),
    MatterDiscoverySchema(
        platform=Platform.SELECT,
        entity_description=MatterSelectEntityDescription(
            key="MatterLaundryWasherMode",
            translation_key="mode",
        ),
        entity_class=MatterModeSelectEntity,
        required_attributes=(
            clusters.LaundryWasherMode.Attributes.CurrentMode,
            clusters.LaundryWasherMode.Attributes.SupportedModes,
        ),
    ),
    MatterDiscoverySchema(
        platform=Platform.SELECT,
        entity_description=MatterSelectEntityDescription(
            key="MatterRefrigeratorAndTemperatureControlledCabinetMode",
            translation_key="mode",
        ),
        entity_class=MatterModeSelectEntity,
        required_attributes=(
            clusters.RefrigeratorAndTemperatureControlledCabinetMode.Attributes.CurrentMode,
            clusters.RefrigeratorAndTemperatureControlledCabinetMode.Attributes.SupportedModes,
        ),
    ),
    MatterDiscoverySchema(
        platform=Platform.SELECT,
        entity_description=MatterSelectEntityDescription(
            key="MatterRvcCleanMode",
            translation_key="clean_mode",
        ),
        entity_class=MatterModeSelectEntity,
        required_attributes=(
            clusters.RvcCleanMode.Attributes.CurrentMode,
            clusters.RvcCleanMode.Attributes.SupportedModes,
        ),
    ),
    MatterDiscoverySchema(
        platform=Platform.SELECT,
        entity_description=MatterSelectEntityDescription(
            key="MatterDishwasherMode",
            translation_key="mode",
        ),
        entity_class=MatterModeSelectEntity,
        required_attributes=(
            clusters.DishwasherMode.Attributes.CurrentMode,
            clusters.DishwasherMode.Attributes.SupportedModes,
        ),
    ),
    MatterDiscoverySchema(
        platform=Platform.SELECT,
        entity_description=MatterSelectEntityDescription(
            key="MatterEnergyEvseMode",
            translation_key="mode",
        ),
        entity_class=MatterModeSelectEntity,
        required_attributes=(
            clusters.EnergyEvseMode.Attributes.CurrentMode,
            clusters.EnergyEvseMode.Attributes.SupportedModes,
        ),
    ),
    MatterDiscoverySchema(
        platform=Platform.SELECT,
        entity_description=MatterSelectEntityDescription(
            key="MatterDeviceEnergyManagementMode",
            translation_key="mode",
        ),
        entity_class=MatterModeSelectEntity,
        required_attributes=(
            clusters.DeviceEnergyManagementMode.Attributes.CurrentMode,
            clusters.DeviceEnergyManagementMode.Attributes.SupportedModes,
        ),
    ),
    MatterDiscoverySchema(
        platform=Platform.SELECT,
        entity_description=MatterSelectEntityDescription(
            key="MatterStartUpOnOff",
            entity_category=EntityCategory.CONFIG,
            translation_key="startup_on_off",
            options=["on", "off", "toggle", "previous"],
            measurement_to_ha={
                0: "off",
                1: "on",
                2: "toggle",
                None: "previous",
            }.get,
            ha_to_native_value={
                "off": 0,
                "on": 1,
                "toggle": 2,
                "previous": None,
            }.get,
        ),
        entity_class=MatterAttributeSelectEntity,
        required_attributes=(clusters.OnOff.Attributes.StartUpOnOff,),
    ),
    MatterDiscoverySchema(
        platform=Platform.SELECT,
        entity_description=MatterSelectEntityDescription(
            key="SmokeCOSmokeSensitivityLevel",
            entity_category=EntityCategory.CONFIG,
            translation_key="sensitivity_level",
            options=["high", "standard", "low"],
            measurement_to_ha={
                0: "high",
                1: "standard",
                2: "low",
            }.get,
            ha_to_native_value={
                "high": 0,
                "standard": 1,
                "low": 2,
            }.get,
        ),
        entity_class=MatterAttributeSelectEntity,
        required_attributes=(clusters.SmokeCoAlarm.Attributes.SmokeSensitivityLevel,),
    ),
    MatterDiscoverySchema(
        platform=Platform.SELECT,
        entity_description=MatterSelectEntityDescription(
            key="TrvTemperatureDisplayMode",
            entity_category=EntityCategory.CONFIG,
            translation_key="temperature_display_mode",
            options=["Celsius", "Fahrenheit"],
            measurement_to_ha={
                0: "Celsius",
                1: "Fahrenheit",
            }.get,
            ha_to_native_value={
                "Celsius": 0,
                "Fahrenheit": 1,
            }.get,
        ),
        entity_class=MatterAttributeSelectEntity,
        required_attributes=(
            clusters.ThermostatUserInterfaceConfiguration.Attributes.TemperatureDisplayMode,
        ),
    ),
    MatterDiscoverySchema(
        platform=Platform.SELECT,
<<<<<<< HEAD
        entity_description=MatterBasicListSelectEntityDescription(
            key="LaundryWasherControlsSpinSpeed",
            translation_key="laundry_washer_spin_speed",
            list_attribute=clusters.LaundryWasherControls.Attributes.SpinSpeeds,
        ),
        entity_class=MatterBasicListSelectEntity,
        required_attributes=(
            clusters.LaundryWasherControls.Attributes.SpinSpeedCurrent,
            clusters.LaundryWasherControls.Attributes.SpinSpeeds,
        ),
    ),
    MatterDiscoverySchema(
        platform=Platform.SELECT,
        entity_description=MatterSelectEntityDescription(
            key="MatterLaundryWasherNumberOfRinses",
            translation_key="laundry_washer_number_of_rinses",
            options=["off", "normal", "extra", "max"],
            measurement_to_ha={
                0: "off",
                1: "normal",
                2: "extra",
                3: "max",
            }.get,
            ha_to_native_value={
                "off": 0,
                "normal": 1,
                "extra": 2,
                "max": 3,
            }.get,
        ),
        entity_class=MatterSelectEntity,
        required_attributes=(clusters.LaundryWasherControls.Attributes.NumberOfRinses,),
    ),
=======
        entity_description=MatterListSelectEntityDescription(
            key="TemperatureControlSelectedTemperatureLevel",
            translation_key="temperature_level",
            command=lambda selected_index: clusters.TemperatureControl.Commands.SetTemperature(
                targetTemperatureLevel=selected_index
            ),
            list_attribute=clusters.TemperatureControl.Attributes.SupportedTemperatureLevels,
        ),
        entity_class=MatterListSelectEntity,
        required_attributes=(
            clusters.TemperatureControl.Attributes.SelectedTemperatureLevel,
            clusters.TemperatureControl.Attributes.SupportedTemperatureLevels,
        ),
    ),
>>>>>>> 3adbf751
]<|MERGE_RESOLUTION|>--- conflicted
+++ resolved
@@ -7,11 +7,7 @@
 from typing import TYPE_CHECKING, cast
 
 from chip.clusters import Objects as clusters
-<<<<<<< HEAD
-from chip.clusters.ClusterObjects import ClusterAttributeDescriptor
-=======
 from chip.clusters.ClusterObjects import ClusterAttributeDescriptor, ClusterCommand
->>>>>>> 3adbf751
 from chip.clusters.Types import Nullable
 from matter_server.common.helpers.util import create_attribute_path_from_attribute
 
@@ -54,27 +50,25 @@
 
 
 @dataclass(frozen=True, kw_only=True)
-<<<<<<< HEAD
 class MatterBasicListSelectEntityDescription(MatterSelectEntityDescription):
     """Describe Matter select entities for MatterBasicListSelectEntity."""
 
-=======
+    # list attribute: the attribute descriptor to get the list of values (= list of strings)
+    list_attribute: type[ClusterAttributeDescriptor]
+
+
+@dataclass(frozen=True, kw_only=True)
 class MatterListSelectEntityDescription(MatterSelectEntityDescription):
     """Describe Matter select entities for MatterListSelectEntity."""
 
     # command: a callback to create the command to send to the device
     # the callback's argument will be the index of the selected list value
     command: Callable[[int], ClusterCommand]
->>>>>>> 3adbf751
     # list attribute: the attribute descriptor to get the list of values (= list of strings)
     list_attribute: type[ClusterAttributeDescriptor]
 
 
-<<<<<<< HEAD
-class MatterSelectEntity(MatterEntity, SelectEntity):
-=======
 class MatterAttributeSelectEntity(MatterEntity, SelectEntity):
->>>>>>> 3adbf751
     """Representation of a select entity from Matter Attribute read/write."""
 
     entity_description: MatterSelectEntityDescription
@@ -138,7 +132,6 @@
             self._attr_name = desc
 
 
-<<<<<<< HEAD
 class MatterBasicListSelectEntity(MatterEntity, SelectEntity):
     """Representation of a select entity from Matter list and selected item Cluster attribute(s)."""
 
@@ -156,8 +149,26 @@
                 self._endpoint.endpoint_id, self._entity_info.primary_attribute
             ),
             value=option_id,
-=======
-class MatterListSelectEntity(MatterEntity, SelectEntity):
+        )
+
+    @callback
+    def _update_from_device(self) -> None:
+        """Update from device."""
+        list_values = cast(
+            list[str],
+            self.get_matter_attribute_value(self.entity_description.list_attribute),
+        )
+        self._attr_options = list_values
+        current_option_idx: int = self.get_matter_attribute_value(
+            self._entity_info.primary_attribute
+        )
+        try:
+            self._attr_current_option = list_values[current_option_idx]
+        except IndexError:
+            self._attr_current_option = None
+
+ 
+  class MatterListSelectEntity(MatterEntity, SelectEntity):
     """Representation of a select entity from Matter list and selected item Cluster attribute(s)."""
 
     entity_description: MatterListSelectEntityDescription
@@ -169,7 +180,6 @@
             node_id=self._endpoint.node.node_id,
             endpoint_id=self._endpoint.endpoint_id,
             command=self.entity_description.command(option_id),
->>>>>>> 3adbf751
         )
 
     @callback
@@ -355,7 +365,22 @@
     ),
     MatterDiscoverySchema(
         platform=Platform.SELECT,
-<<<<<<< HEAD
+        entity_description=MatterListSelectEntityDescription(
+            key="TemperatureControlSelectedTemperatureLevel",
+            translation_key="temperature_level",
+            command=lambda selected_index: clusters.TemperatureControl.Commands.SetTemperature(
+                targetTemperatureLevel=selected_index
+            ),
+            list_attribute=clusters.TemperatureControl.Attributes.SupportedTemperatureLevels,
+        ),
+        entity_class=MatterListSelectEntity,
+        required_attributes=(
+            clusters.TemperatureControl.Attributes.SelectedTemperatureLevel,
+            clusters.TemperatureControl.Attributes.SupportedTemperatureLevels,
+        ),
+    ),
+    MatterDiscoverySchema(
+        platform=Platform.SELECT,
         entity_description=MatterBasicListSelectEntityDescription(
             key="LaundryWasherControlsSpinSpeed",
             translation_key="laundry_washer_spin_speed",
@@ -389,20 +414,4 @@
         entity_class=MatterSelectEntity,
         required_attributes=(clusters.LaundryWasherControls.Attributes.NumberOfRinses,),
     ),
-=======
-        entity_description=MatterListSelectEntityDescription(
-            key="TemperatureControlSelectedTemperatureLevel",
-            translation_key="temperature_level",
-            command=lambda selected_index: clusters.TemperatureControl.Commands.SetTemperature(
-                targetTemperatureLevel=selected_index
-            ),
-            list_attribute=clusters.TemperatureControl.Attributes.SupportedTemperatureLevels,
-        ),
-        entity_class=MatterListSelectEntity,
-        required_attributes=(
-            clusters.TemperatureControl.Attributes.SelectedTemperatureLevel,
-            clusters.TemperatureControl.Attributes.SupportedTemperatureLevels,
-        ),
-    ),
->>>>>>> 3adbf751
 ]