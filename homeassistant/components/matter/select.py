"""Matter ModeSelect Cluster Support."""

from __future__ import annotations

from collections.abc import Callable
from dataclasses import dataclass
from typing import TYPE_CHECKING, cast

from chip.clusters import Objects as clusters
from chip.clusters.ClusterObjects import ClusterAttributeDescriptor, ClusterCommand
from chip.clusters.Types import Nullable
from matter_server.common.helpers.util import create_attribute_path_from_attribute

from homeassistant.components.select import SelectEntity, SelectEntityDescription
from homeassistant.config_entries import ConfigEntry
from homeassistant.const import EntityCategory, Platform
from homeassistant.core import HomeAssistant, callback
from homeassistant.helpers.entity_platform import AddEntitiesCallback

from .entity import MatterEntity, MatterEntityDescription
from .helpers import get_matter
from .models import MatterDiscoverySchema

type SelectCluster = (
    clusters.ModeSelect
    | clusters.OvenMode
    | clusters.LaundryWasherMode
    | clusters.RefrigeratorAndTemperatureControlledCabinetMode
    | clusters.RvcRunMode
    | clusters.RvcCleanMode
    | clusters.DishwasherMode
    | clusters.EnergyEvseMode
    | clusters.DeviceEnergyManagementMode
)


async def async_setup_entry(
    hass: HomeAssistant,
    config_entry: ConfigEntry,
    async_add_entities: AddEntitiesCallback,
) -> None:
    """Set up Matter ModeSelect from Config Entry."""
    matter = get_matter(hass)
    matter.register_platform_handler(Platform.SELECT, async_add_entities)


@dataclass(frozen=True)
class MatterSelectEntityDescription(SelectEntityDescription, MatterEntityDescription):
    """Describe Matter select entities."""


@dataclass(frozen=True, kw_only=True)
class MatterListSelectEntityDescription(MatterSelectEntityDescription):
    """Describe Matter select entities for MatterListSelectEntity."""

    # command: a callback to create the command to send to the device
    # the callback's argument will be the index of the selected list value
    command: Callable[[int], ClusterCommand]
    # list attribute: the attribute descriptor to get the list of values (= list of strings)
    list_attribute: type[ClusterAttributeDescriptor]


class MatterAttributeSelectEntity(MatterEntity, SelectEntity):
    """Representation of a select entity from Matter Attribute read/write."""

    entity_description: MatterSelectEntityDescription

    async def async_select_option(self, option: str) -> None:
        """Change the selected mode."""
        value_convert = self.entity_description.ha_to_native_value
        if TYPE_CHECKING:
            assert value_convert is not None
        await self.matter_client.write_attribute(
            node_id=self._endpoint.node.node_id,
            attribute_path=create_attribute_path_from_attribute(
                self._endpoint.endpoint_id, self._entity_info.primary_attribute
            ),
            value=value_convert(option),
        )

    @callback
    def _update_from_device(self) -> None:
        """Update from device."""
        value: Nullable | int | None
        value = self.get_matter_attribute_value(self._entity_info.primary_attribute)
        value_convert = self.entity_description.measurement_to_ha
        if TYPE_CHECKING:
            assert value_convert is not None
        self._attr_current_option = value_convert(value)


class MatterModeSelectEntity(MatterAttributeSelectEntity):
    """Representation of a select entity from Matter (Mode) Cluster attribute(s)."""

    async def async_select_option(self, option: str) -> None:
        """Change the selected mode."""
        cluster: SelectCluster = self._endpoint.get_cluster(
            self._entity_info.primary_attribute.cluster_id
        )
        # select the mode ID from the label string
        for mode in cluster.supportedModes:
            if mode.label != option:
                continue
            await self.matter_client.send_device_command(
                node_id=self._endpoint.node.node_id,
                endpoint_id=self._endpoint.endpoint_id,
                command=cluster.Commands.ChangeToMode(newMode=mode.mode),
            )
            break

    @callback
    def _update_from_device(self) -> None:
        """Update from device."""
        # NOTE: cluster can be ModeSelect or a variant of that,
        # such as DishwasherMode. They all have the same characteristics.
        cluster: SelectCluster = self._endpoint.get_cluster(
            self._entity_info.primary_attribute.cluster_id
        )
        modes = {mode.mode: mode.label for mode in cluster.supportedModes}
        self._attr_options = list(modes.values())
        self._attr_current_option = modes.get(cluster.currentMode)
        # handle optional Description attribute as descriptive name for the mode
        if desc := getattr(cluster, "description", None):
            self._attr_name = desc


class MatterListSelectEntity(MatterEntity, SelectEntity):
    """Representation of a select entity from Matter list and selected item Cluster attribute(s)."""

    entity_description: MatterListSelectEntityDescription

    async def async_select_option(self, option: str) -> None:
        """Change the selected option."""
        option_id = self._attr_options.index(option)
        await self.matter_client.send_device_command(
            node_id=self._endpoint.node.node_id,
            endpoint_id=self._endpoint.endpoint_id,
            command=self.entity_description.command(option_id),
        )

    @callback
    def _update_from_device(self) -> None:
        """Update from device."""
        list_values = cast(
            list[str],
            self.get_matter_attribute_value(self.entity_description.list_attribute),
        )
        self._attr_options = list_values
        current_option_idx: int | None = self.get_matter_attribute_value(
            self._entity_info.primary_attribute
        )
        if current_option_idx is not None:
            self._attr_current_option = list_values[current_option_idx]
        else:
            self._attr_current_option = None


# Discovery schema(s) to map Matter Attributes to HA entities
DISCOVERY_SCHEMAS = [
    MatterDiscoverySchema(
        platform=Platform.SELECT,
        entity_description=MatterSelectEntityDescription(
            key="MatterModeSelect",
            entity_category=EntityCategory.CONFIG,
            translation_key="mode",
        ),
        entity_class=MatterModeSelectEntity,
        required_attributes=(
            clusters.ModeSelect.Attributes.CurrentMode,
            clusters.ModeSelect.Attributes.SupportedModes,
        ),
    ),
    MatterDiscoverySchema(
        platform=Platform.SELECT,
        entity_description=MatterSelectEntityDescription(
            key="MatterOvenMode",
            translation_key="mode",
        ),
        entity_class=MatterModeSelectEntity,
        required_attributes=(
            clusters.OvenMode.Attributes.CurrentMode,
            clusters.OvenMode.Attributes.SupportedModes,
        ),
    ),
    MatterDiscoverySchema(
        platform=Platform.SELECT,
        entity_description=MatterSelectEntityDescription(
            key="MatterLaundryWasherMode",
            translation_key="mode",
        ),
        entity_class=MatterModeSelectEntity,
        required_attributes=(
            clusters.LaundryWasherMode.Attributes.CurrentMode,
            clusters.LaundryWasherMode.Attributes.SupportedModes,
        ),
    ),
    MatterDiscoverySchema(
        platform=Platform.SELECT,
        entity_description=MatterSelectEntityDescription(
            key="MatterRefrigeratorAndTemperatureControlledCabinetMode",
            translation_key="mode",
        ),
        entity_class=MatterModeSelectEntity,
        required_attributes=(
            clusters.RefrigeratorAndTemperatureControlledCabinetMode.Attributes.CurrentMode,
            clusters.RefrigeratorAndTemperatureControlledCabinetMode.Attributes.SupportedModes,
        ),
    ),
    MatterDiscoverySchema(
        platform=Platform.SELECT,
        entity_description=MatterSelectEntityDescription(
            key="MatterRvcCleanMode",
            translation_key="clean_mode",
        ),
        entity_class=MatterModeSelectEntity,
        required_attributes=(
            clusters.RvcCleanMode.Attributes.CurrentMode,
            clusters.RvcCleanMode.Attributes.SupportedModes,
        ),
    ),
    MatterDiscoverySchema(
        platform=Platform.SELECT,
        entity_description=MatterSelectEntityDescription(
            key="MatterDishwasherMode",
            translation_key="mode",
        ),
        entity_class=MatterModeSelectEntity,
        required_attributes=(
            clusters.DishwasherMode.Attributes.CurrentMode,
            clusters.DishwasherMode.Attributes.SupportedModes,
        ),
    ),
    MatterDiscoverySchema(
        platform=Platform.SELECT,
        entity_description=MatterSelectEntityDescription(
            key="MatterEnergyEvseMode",
            translation_key="mode",
        ),
        entity_class=MatterModeSelectEntity,
        required_attributes=(
            clusters.EnergyEvseMode.Attributes.CurrentMode,
            clusters.EnergyEvseMode.Attributes.SupportedModes,
        ),
    ),
    MatterDiscoverySchema(
        platform=Platform.SELECT,
        entity_description=MatterSelectEntityDescription(
            key="MatterDeviceEnergyManagementMode",
            translation_key="mode",
        ),
        entity_class=MatterModeSelectEntity,
        required_attributes=(
            clusters.DeviceEnergyManagementMode.Attributes.CurrentMode,
            clusters.DeviceEnergyManagementMode.Attributes.SupportedModes,
        ),
    ),
    MatterDiscoverySchema(
        platform=Platform.SELECT,
        entity_description=MatterSelectEntityDescription(
            key="MatterStartUpOnOff",
            entity_category=EntityCategory.CONFIG,
            translation_key="startup_on_off",
            options=["on", "off", "toggle", "previous"],
            measurement_to_ha={
                0: "off",
                1: "on",
                2: "toggle",
                None: "previous",
            }.get,
            ha_to_native_value={
                "off": 0,
                "on": 1,
                "toggle": 2,
                "previous": None,
            }.get,
        ),
        entity_class=MatterAttributeSelectEntity,
        required_attributes=(clusters.OnOff.Attributes.StartUpOnOff,),
    ),
    MatterDiscoverySchema(
        platform=Platform.SELECT,
        entity_description=MatterSelectEntityDescription(
            key="SmokeCOSmokeSensitivityLevel",
            entity_category=EntityCategory.CONFIG,
            translation_key="sensitivity_level",
            options=["high", "standard", "low"],
            measurement_to_ha={
                0: "high",
                1: "standard",
                2: "low",
            }.get,
            ha_to_native_value={
                "high": 0,
                "standard": 1,
                "low": 2,
            }.get,
        ),
        entity_class=MatterAttributeSelectEntity,
        required_attributes=(clusters.SmokeCoAlarm.Attributes.SmokeSensitivityLevel,),
    ),
    MatterDiscoverySchema(
        platform=Platform.SELECT,
<<<<<<< HEAD
        entity_description=MatterListSelectEntityDescription(
            key="TemperatureControlSelectedTemperatureLevel",
            translation_key="temperature_level",
            command=lambda selected_index: clusters.TemperatureControl.Commands.SetTemperature(
                targetTemperatureLevel=selected_index
            ),
            list_attribute=clusters.TemperatureControl.Attributes.SupportedTemperatureLevels,
        ),
        entity_class=MatterListSelectEntity,
        required_attributes=(
            clusters.TemperatureControl.Attributes.SelectedTemperatureLevel,
            clusters.TemperatureControl.Attributes.SupportedTemperatureLevels,
=======
        entity_description=MatterSelectEntityDescription(
            key="TrvTemperatureDisplayMode",
            entity_category=EntityCategory.CONFIG,
            translation_key="temperature_display_mode",
            options=["Celsius", "Fahrenheit"],
            measurement_to_ha={
                0: "Celsius",
                1: "Fahrenheit",
            }.get,
            ha_to_native_value={
                "Celsius": 0,
                "Fahrenheit": 1,
            }.get,
        ),
        entity_class=MatterSelectEntity,
        required_attributes=(
            clusters.ThermostatUserInterfaceConfiguration.Attributes.TemperatureDisplayMode,
>>>>>>> b8632063
        ),
    ),
]<|MERGE_RESOLUTION|>--- conflicted
+++ resolved
@@ -300,7 +300,27 @@
     ),
     MatterDiscoverySchema(
         platform=Platform.SELECT,
-<<<<<<< HEAD
+        entity_description=MatterSelectEntityDescription(
+            key="TrvTemperatureDisplayMode",
+            entity_category=EntityCategory.CONFIG,
+            translation_key="temperature_display_mode",
+            options=["Celsius", "Fahrenheit"],
+            measurement_to_ha={
+                0: "Celsius",
+                1: "Fahrenheit",
+            }.get,
+            ha_to_native_value={
+                "Celsius": 0,
+                "Fahrenheit": 1,
+            }.get,
+        ),
+        entity_class=MatterSelectEntity,
+        required_attributes=(
+            clusters.ThermostatUserInterfaceConfiguration.Attributes.TemperatureDisplayMode,
+        ),
+    ),
+    MatterDiscoverySchema(
+        platform=Platform.SELECT,
         entity_description=MatterListSelectEntityDescription(
             key="TemperatureControlSelectedTemperatureLevel",
             translation_key="temperature_level",
@@ -313,25 +333,6 @@
         required_attributes=(
             clusters.TemperatureControl.Attributes.SelectedTemperatureLevel,
             clusters.TemperatureControl.Attributes.SupportedTemperatureLevels,
-=======
-        entity_description=MatterSelectEntityDescription(
-            key="TrvTemperatureDisplayMode",
-            entity_category=EntityCategory.CONFIG,
-            translation_key="temperature_display_mode",
-            options=["Celsius", "Fahrenheit"],
-            measurement_to_ha={
-                0: "Celsius",
-                1: "Fahrenheit",
-            }.get,
-            ha_to_native_value={
-                "Celsius": 0,
-                "Fahrenheit": 1,
-            }.get,
-        ),
-        entity_class=MatterSelectEntity,
-        required_attributes=(
-            clusters.ThermostatUserInterfaceConfiguration.Attributes.TemperatureDisplayMode,
->>>>>>> b8632063
         ),
     ),
 ]