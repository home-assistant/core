"""Matter ModeSelect Cluster Support."""

from __future__ import annotations

from collections.abc import Callable
from dataclasses import dataclass
from typing import TYPE_CHECKING, cast

from chip.clusters import Objects as clusters
from chip.clusters.ClusterObjects import ClusterAttributeDescriptor, ClusterCommand
from chip.clusters.Types import Nullable

from homeassistant.components.select import SelectEntity, SelectEntityDescription
from homeassistant.config_entries import ConfigEntry
from homeassistant.const import EntityCategory, Platform
from homeassistant.core import HomeAssistant, callback
from homeassistant.helpers.entity_platform import AddConfigEntryEntitiesCallback

from .entity import MatterEntity, MatterEntityDescription
from .helpers import get_matter
from .models import MatterDiscoverySchema

NUMBER_OF_RINSES_STATE_MAP = {
    clusters.LaundryWasherControls.Enums.NumberOfRinsesEnum.kNone: "off",
    clusters.LaundryWasherControls.Enums.NumberOfRinsesEnum.kNormal: "normal",
    clusters.LaundryWasherControls.Enums.NumberOfRinsesEnum.kExtra: "extra",
    clusters.LaundryWasherControls.Enums.NumberOfRinsesEnum.kMax: "max",
    clusters.LaundryWasherControls.Enums.NumberOfRinsesEnum.kUnknownEnumValue: None,
}
NUMBER_OF_RINSES_STATE_MAP_REVERSE = {
    v: k for k, v in NUMBER_OF_RINSES_STATE_MAP.items()
}
PUMP_OPERATION_MODE_MAP = {
    clusters.PumpConfigurationAndControl.Enums.OperationModeEnum.kNormal: "normal",
    clusters.PumpConfigurationAndControl.Enums.OperationModeEnum.kMinimum: "minimum",
    clusters.PumpConfigurationAndControl.Enums.OperationModeEnum.kMaximum: "maximum",
    clusters.PumpConfigurationAndControl.Enums.OperationModeEnum.kLocal: "local",
}
PUMP_OPERATION_MODE_MAP_REVERSE = {v: k for k, v in PUMP_OPERATION_MODE_MAP.items()}

type SelectCluster = (
    clusters.ModeSelect
    | clusters.OvenMode
    | clusters.LaundryWasherMode
    | clusters.RefrigeratorAndTemperatureControlledCabinetMode
    | clusters.RvcRunMode
    | clusters.RvcCleanMode
    | clusters.DishwasherMode
    | clusters.EnergyEvseMode
    | clusters.DeviceEnergyManagementMode
    | clusters.WaterHeaterMode
)


async def async_setup_entry(
    hass: HomeAssistant,
    config_entry: ConfigEntry,
    async_add_entities: AddConfigEntryEntitiesCallback,
) -> None:
    """Set up Matter ModeSelect from Config Entry."""
    matter = get_matter(hass)
    matter.register_platform_handler(Platform.SELECT, async_add_entities)


@dataclass(frozen=True)
class MatterSelectEntityDescription(SelectEntityDescription, MatterEntityDescription):
    """Describe Matter select entities."""


@dataclass(frozen=True, kw_only=True)
class MatterMapSelectEntityDescription(MatterSelectEntityDescription):
    """Describe Matter select entities for MatterMapSelectEntityDescription."""

    measurement_to_ha: Callable[[int], str | None]
    ha_to_native_value: Callable[[str], int | None]

    # list attribute: the attribute descriptor to get the list of values (= list of integers)
    list_attribute: type[ClusterAttributeDescriptor]


@dataclass(frozen=True, kw_only=True)
class MatterListSelectEntityDescription(MatterSelectEntityDescription):
    """Describe Matter select entities for MatterListSelectEntity."""

    # list attribute: the attribute descriptor to get the list of values (= list of strings)
    list_attribute: type[ClusterAttributeDescriptor]
    # command: a custom callback to create the command to send to the device
    # the callback's argument will be the index of the selected list value
    # if omitted the command will just be a write_attribute command to the primary attribute
    command: Callable[[int], ClusterCommand] | None = None


class MatterAttributeSelectEntity(MatterEntity, SelectEntity):
    """Representation of a select entity from Matter Attribute read/write."""

    entity_description: MatterSelectEntityDescription

    async def async_select_option(self, option: str) -> None:
        """Change the selected mode."""
        value_convert = self.entity_description.ha_to_native_value
        if TYPE_CHECKING:
            assert value_convert is not None
        await self.write_attribute(
            value=value_convert(option),
        )

    @callback
    def _update_from_device(self) -> None:
        """Update from device."""
        value: Nullable | int | None
        value = self.get_matter_attribute_value(self._entity_info.primary_attribute)
        value_convert = self.entity_description.measurement_to_ha
        if TYPE_CHECKING:
            assert value_convert is not None
        self._attr_current_option = value_convert(value)


class MatterMapSelectEntity(MatterAttributeSelectEntity):
    """Representation of a Matter select entity where the options are defined in a State map."""

    entity_description: MatterMapSelectEntityDescription

    @callback
    def _update_from_device(self) -> None:
        """Update from device."""
        # the options can dynamically change based on the state of the device
        available_values = cast(
            list[int],
            self.get_matter_attribute_value(self.entity_description.list_attribute),
        )
        # map available (int) values to string representation
        self._attr_options = [
            mapped_value
            for value in available_values
            if (mapped_value := self.entity_description.measurement_to_ha(value))
        ]
        # use base implementation from MatterAttributeSelectEntity to set the current option
        super()._update_from_device()


class MatterModeSelectEntity(MatterAttributeSelectEntity):
    """Representation of a select entity from Matter (Mode) Cluster attribute(s)."""

    async def async_select_option(self, option: str) -> None:
        """Change the selected mode."""
        cluster: SelectCluster = self._endpoint.get_cluster(
            self._entity_info.primary_attribute.cluster_id
        )
        # select the mode ID from the label string
        for mode in cluster.supportedModes:
            if mode.label != option:
                continue
            await self.send_device_command(
                cluster.Commands.ChangeToMode(newMode=mode.mode),
            )
            break

    @callback
    def _update_from_device(self) -> None:
        """Update from device."""
        # NOTE: cluster can be ModeSelect or a variant of that,
        # such as DishwasherMode. They all have the same characteristics.
        cluster: SelectCluster = self._endpoint.get_cluster(
            self._entity_info.primary_attribute.cluster_id
        )
        modes = {mode.mode: mode.label for mode in cluster.supportedModes}
        self._attr_options = list(modes.values())
        self._attr_current_option = modes.get(cluster.currentMode)
        # handle optional Description attribute as descriptive name for the mode
        if desc := getattr(cluster, "description", None):
            self._attr_name = desc


class MatterListSelectEntity(MatterEntity, SelectEntity):
    """Representation of a select entity from Matter list and selected item Cluster attribute(s)."""

    entity_description: MatterListSelectEntityDescription

    async def async_select_option(self, option: str) -> None:
        """Change the selected option."""
        option_id = self._attr_options.index(option)

        if TYPE_CHECKING:
            assert option_id is not None

        if self.entity_description.command:
            # custom command defined to set the new value
            await self.send_device_command(
                self.entity_description.command(option_id),
            )
            return
        # regular write attribute to set the new value
        await self.write_attribute(
            value=option_id,
        )

    @callback
    def _update_from_device(self) -> None:
        """Update from device."""
        list_values = cast(
            list[str],
            self.get_matter_attribute_value(self.entity_description.list_attribute),
        )
        self._attr_options = list_values
        current_option_idx: int = self.get_matter_attribute_value(
            self._entity_info.primary_attribute
        )
        try:
            self._attr_current_option = list_values[current_option_idx]
        except IndexError:
            self._attr_current_option = None


# Discovery schema(s) to map Matter Attributes to HA entities
DISCOVERY_SCHEMAS = [
    MatterDiscoverySchema(
        platform=Platform.SELECT,
        entity_description=MatterSelectEntityDescription(
            key="MatterModeSelect",
            entity_category=EntityCategory.CONFIG,
            translation_key="mode",
        ),
        entity_class=MatterModeSelectEntity,
        required_attributes=(
            clusters.ModeSelect.Attributes.CurrentMode,
            clusters.ModeSelect.Attributes.SupportedModes,
        ),
        # don't discover this entry if the supported modes list is empty
        secondary_value_is_not=[],
    ),
    MatterDiscoverySchema(
        platform=Platform.SELECT,
        entity_description=MatterSelectEntityDescription(
            key="MatterOvenMode",
            translation_key="mode",
        ),
        entity_class=MatterModeSelectEntity,
        required_attributes=(
            clusters.OvenMode.Attributes.CurrentMode,
            clusters.OvenMode.Attributes.SupportedModes,
        ),
        # don't discover this entry if the supported modes list is empty
        secondary_value_is_not=[],
    ),
    MatterDiscoverySchema(
        platform=Platform.SELECT,
        entity_description=MatterSelectEntityDescription(
            key="MatterLaundryWasherMode",
            translation_key="mode",
        ),
        entity_class=MatterModeSelectEntity,
        required_attributes=(
            clusters.LaundryWasherMode.Attributes.CurrentMode,
            clusters.LaundryWasherMode.Attributes.SupportedModes,
        ),
        # don't discover this entry if the supported modes list is empty
        secondary_value_is_not=[],
    ),
    MatterDiscoverySchema(
        platform=Platform.SELECT,
        entity_description=MatterSelectEntityDescription(
            key="MatterRefrigeratorAndTemperatureControlledCabinetMode",
            translation_key="mode",
        ),
        entity_class=MatterModeSelectEntity,
        required_attributes=(
            clusters.RefrigeratorAndTemperatureControlledCabinetMode.Attributes.CurrentMode,
            clusters.RefrigeratorAndTemperatureControlledCabinetMode.Attributes.SupportedModes,
        ),
        # don't discover this entry if the supported modes list is empty
        secondary_value_is_not=[],
    ),
    MatterDiscoverySchema(
        platform=Platform.SELECT,
        entity_description=MatterSelectEntityDescription(
            key="MatterRvcCleanMode",
            translation_key="clean_mode",
        ),
        entity_class=MatterModeSelectEntity,
        required_attributes=(
            clusters.RvcCleanMode.Attributes.CurrentMode,
            clusters.RvcCleanMode.Attributes.SupportedModes,
        ),
        # don't discover this entry if the supported modes list is empty
        secondary_value_is_not=[],
    ),
    MatterDiscoverySchema(
        platform=Platform.SELECT,
        entity_description=MatterSelectEntityDescription(
            key="MatterDishwasherMode",
            translation_key="mode",
        ),
        entity_class=MatterModeSelectEntity,
        required_attributes=(
            clusters.DishwasherMode.Attributes.CurrentMode,
            clusters.DishwasherMode.Attributes.SupportedModes,
        ),
        # don't discover this entry if the supported modes list is empty
        secondary_value_is_not=[],
    ),
    MatterDiscoverySchema(
        platform=Platform.SELECT,
        entity_description=MatterSelectEntityDescription(
            key="MatterEnergyEvseMode",
            translation_key="mode",
        ),
        entity_class=MatterModeSelectEntity,
        required_attributes=(
            clusters.EnergyEvseMode.Attributes.CurrentMode,
            clusters.EnergyEvseMode.Attributes.SupportedModes,
        ),
        # don't discover this entry if the supported modes list is empty
        secondary_value_is_not=[],
    ),
    MatterDiscoverySchema(
        platform=Platform.SELECT,
        entity_description=MatterSelectEntityDescription(
            key="MatterDeviceEnergyManagementMode",
            translation_key="device_energy_management_mode",
        ),
        entity_class=MatterModeSelectEntity,
        required_attributes=(
            clusters.DeviceEnergyManagementMode.Attributes.CurrentMode,
            clusters.DeviceEnergyManagementMode.Attributes.SupportedModes,
        ),
        # don't discover this entry if the supported modes list is empty
        secondary_value_is_not=[],
    ),
    MatterDiscoverySchema(
        platform=Platform.SELECT,
        entity_description=MatterSelectEntityDescription(
            key="MatterStartUpOnOff",
            entity_category=EntityCategory.CONFIG,
            translation_key="startup_on_off",
            options=["on", "off", "toggle", "previous"],
            measurement_to_ha={
                0: "off",
                1: "on",
                2: "toggle",
                None: "previous",
            }.get,
            ha_to_native_value={
                "off": 0,
                "on": 1,
                "toggle": 2,
                "previous": None,
            }.get,
        ),
        entity_class=MatterAttributeSelectEntity,
        required_attributes=(clusters.OnOff.Attributes.StartUpOnOff,),
        # allow None value for previous state
        allow_none_value=True,
    ),
    MatterDiscoverySchema(
        platform=Platform.SELECT,
        entity_description=MatterSelectEntityDescription(
            key="SmokeCOSmokeSensitivityLevel",
            entity_category=EntityCategory.CONFIG,
            translation_key="sensitivity_level",
            options=["high", "standard", "low"],
            measurement_to_ha={
                0: "high",
                1: "standard",
                2: "low",
            }.get,
            ha_to_native_value={
                "high": 0,
                "standard": 1,
                "low": 2,
            }.get,
        ),
        entity_class=MatterAttributeSelectEntity,
        required_attributes=(clusters.SmokeCoAlarm.Attributes.SmokeSensitivityLevel,),
    ),
    MatterDiscoverySchema(
        platform=Platform.SELECT,
        entity_description=MatterSelectEntityDescription(
            key="TrvTemperatureDisplayMode",
            entity_category=EntityCategory.CONFIG,
            translation_key="temperature_display_mode",
            options=["Celsius", "Fahrenheit"],
            measurement_to_ha={
                0: "Celsius",
                1: "Fahrenheit",
            }.get,
            ha_to_native_value={
                "Celsius": 0,
                "Fahrenheit": 1,
            }.get,
        ),
        entity_class=MatterAttributeSelectEntity,
        required_attributes=(
            clusters.ThermostatUserInterfaceConfiguration.Attributes.TemperatureDisplayMode,
        ),
    ),
    MatterDiscoverySchema(
        platform=Platform.SELECT,
        entity_description=MatterListSelectEntityDescription(
            key="TemperatureControlSelectedTemperatureLevel",
            translation_key="temperature_level",
            command=lambda selected_index: clusters.TemperatureControl.Commands.SetTemperature(
                targetTemperatureLevel=selected_index
            ),
            list_attribute=clusters.TemperatureControl.Attributes.SupportedTemperatureLevels,
        ),
        entity_class=MatterListSelectEntity,
        required_attributes=(
            clusters.TemperatureControl.Attributes.SelectedTemperatureLevel,
            clusters.TemperatureControl.Attributes.SupportedTemperatureLevels,
        ),
        # don't discover this entry if the supported levels list is empty
        secondary_value_is_not=[],
    ),
    MatterDiscoverySchema(
        platform=Platform.SELECT,
        entity_description=MatterListSelectEntityDescription(
            key="LaundryWasherControlsSpinSpeed",
            translation_key="laundry_washer_spin_speed",
            list_attribute=clusters.LaundryWasherControls.Attributes.SpinSpeeds,
        ),
        entity_class=MatterListSelectEntity,
        required_attributes=(
            clusters.LaundryWasherControls.Attributes.SpinSpeedCurrent,
            clusters.LaundryWasherControls.Attributes.SpinSpeeds,
        ),
        # don't discover this entry if the spinspeeds list is empty
        secondary_value_is_not=[],
    ),
    MatterDiscoverySchema(
        platform=Platform.SELECT,
        entity_description=MatterMapSelectEntityDescription(
            key="MatterLaundryWasherNumberOfRinses",
            translation_key="laundry_washer_number_of_rinses",
            list_attribute=clusters.LaundryWasherControls.Attributes.SupportedRinses,
            measurement_to_ha=NUMBER_OF_RINSES_STATE_MAP.get,
            ha_to_native_value=NUMBER_OF_RINSES_STATE_MAP_REVERSE.get,
        ),
        entity_class=MatterMapSelectEntity,
        required_attributes=(
            clusters.LaundryWasherControls.Attributes.NumberOfRinses,
            clusters.LaundryWasherControls.Attributes.SupportedRinses,
        ),
        # don't discover this entry if the supported rinses list is empty
        secondary_value_is_not=[],
    ),
    MatterDiscoverySchema(
        platform=Platform.SELECT,
        entity_description=MatterSelectEntityDescription(
<<<<<<< HEAD
            key="PumpConfigurationAndControlOperationMode",
            translation_key="pump_operation_mode",
            options=list(PUMP_OPERATION_MODE_MAP.values()),
            measurement_to_ha=PUMP_OPERATION_MODE_MAP.get,
            ha_to_native_value=PUMP_OPERATION_MODE_MAP_REVERSE.get,
        ),
        entity_class=MatterAttributeSelectEntity,
        required_attributes=(
            clusters.PumpConfigurationAndControl.Attributes.OperationMode,
        ),
=======
            key="DoorLockSoundVolume",
            entity_category=EntityCategory.CONFIG,
            translation_key="door_lock_sound_volume",
            options=["silent", "low", "medium", "high"],
            measurement_to_ha={
                0: "silent",
                1: "low",
                3: "medium",
                2: "high",
            }.get,
            ha_to_native_value={
                "silent": 0,
                "low": 1,
                "medium": 3,
                "high": 2,
            }.get,
        ),
        entity_class=MatterAttributeSelectEntity,
        required_attributes=(clusters.DoorLock.Attributes.SoundVolume,),
>>>>>>> 553d420d
    ),
]<|MERGE_RESOLUTION|>--- conflicted
+++ resolved
@@ -446,18 +446,6 @@
     MatterDiscoverySchema(
         platform=Platform.SELECT,
         entity_description=MatterSelectEntityDescription(
-<<<<<<< HEAD
-            key="PumpConfigurationAndControlOperationMode",
-            translation_key="pump_operation_mode",
-            options=list(PUMP_OPERATION_MODE_MAP.values()),
-            measurement_to_ha=PUMP_OPERATION_MODE_MAP.get,
-            ha_to_native_value=PUMP_OPERATION_MODE_MAP_REVERSE.get,
-        ),
-        entity_class=MatterAttributeSelectEntity,
-        required_attributes=(
-            clusters.PumpConfigurationAndControl.Attributes.OperationMode,
-        ),
-=======
             key="DoorLockSoundVolume",
             entity_category=EntityCategory.CONFIG,
             translation_key="door_lock_sound_volume",
@@ -477,6 +465,19 @@
         ),
         entity_class=MatterAttributeSelectEntity,
         required_attributes=(clusters.DoorLock.Attributes.SoundVolume,),
->>>>>>> 553d420d
+    ),
+    MatterDiscoverySchema(
+        platform=Platform.SELECT,
+        entity_description=MatterSelectEntityDescription(
+            key="PumpConfigurationAndControlOperationMode",
+            translation_key="pump_operation_mode",
+            options=list(PUMP_OPERATION_MODE_MAP.values()),
+            measurement_to_ha=PUMP_OPERATION_MODE_MAP.get,
+            ha_to_native_value=PUMP_OPERATION_MODE_MAP_REVERSE.get,
+        ),
+        entity_class=MatterAttributeSelectEntity,
+        required_attributes=(
+            clusters.PumpConfigurationAndControl.Attributes.OperationMode,
+        ),
     ),
 ]