--- conflicted
+++ resolved
@@ -125,7 +125,31 @@
         )
 
 
-<<<<<<< HEAD
+class MatterLevelControlNumber(MatterEntity, NumberEntity):
+    """Representation of a Matter Attribute as a Number entity."""
+
+    entity_description: MatterNumberEntityDescription
+
+    async def async_set_native_value(self, value: float) -> None:
+        """Set level value."""
+        send_value = int(value)
+        if value_convert := self.entity_description.ha_to_native_value:
+            send_value = value_convert(value)
+        await self.send_device_command(
+            clusters.LevelControl.Commands.MoveToLevel(
+                level=send_value,
+            )
+        )
+
+    @callback
+    def _update_from_device(self) -> None:
+        """Update from device."""
+        value = self.get_matter_attribute_value(self._entity_info.primary_attribute)
+        if value_convert := self.entity_description.measurement_to_ha:
+            value = value_convert(value)
+        self._attr_native_value = value
+
+
 # intensities in inovelli LEDs are represented by a number from 0 to 75 but only 11
 # values are actually used when one of 11 levels is set by manually configuring the dimmer
 inovelli_intensity_map = {
@@ -149,32 +173,7 @@
     for j in range(start, end):
         inovelli_reverse_intensity_map[j] = i
 inovelli_reverse_intensity_map[inovelli_intensity_map[10]] = 10
-=======
-class MatterLevelControlNumber(MatterEntity, NumberEntity):
-    """Representation of a Matter Attribute as a Number entity."""
-
-    entity_description: MatterNumberEntityDescription
-
-    async def async_set_native_value(self, value: float) -> None:
-        """Set level value."""
-        send_value = int(value)
-        if value_convert := self.entity_description.ha_to_native_value:
-            send_value = value_convert(value)
-        await self.send_device_command(
-            clusters.LevelControl.Commands.MoveToLevel(
-                level=send_value,
-            )
-        )
-
-    @callback
-    def _update_from_device(self) -> None:
-        """Update from device."""
-        value = self.get_matter_attribute_value(self._entity_info.primary_attribute)
-        if value_convert := self.entity_description.measurement_to_ha:
-            value = value_convert(value)
-        self._attr_native_value = value
-
->>>>>>> 8330ae2d
+
 
 # Discovery schema(s) to map Matter Attributes to HA entities
 DISCOVERY_SCHEMAS = [
