"""Config flow for WiZ Platform."""
from __future__ import annotations

import logging
from typing import Any

from pywizlight import wizlight
from pywizlight.discovery import DiscoveredBulb
from pywizlight.exceptions import WizLightConnectionError, WizLightTimeOutError
import voluptuous as vol

from homeassistant import config_entries
<<<<<<< HEAD
from homeassistant.components import dhcp
from homeassistant.const import CONF_HOST, CONF_NAME
=======
from homeassistant.const import CONF_HOST
>>>>>>> cdf1ca08
from homeassistant.data_entry_flow import FlowResult
from homeassistant.helpers.typing import DiscoveryInfoType

from .const import DEFAULT_NAME, DOMAIN, WIZ_EXCEPTIONS
from .utils import _short_mac

_LOGGER = logging.getLogger(__name__)


class ConfigFlow(config_entries.ConfigFlow, domain=DOMAIN):
    """Handle a config flow for WiZ."""

    VERSION = 1

    def __init__(self) -> None:
        """Initialize the config flow."""
        self._discovered_device: DiscoveredBulb | None = None
        self._name: str | None = None

    async def async_step_dhcp(self, discovery_info: dhcp.DhcpServiceInfo) -> FlowResult:
        """Handle discovery via dhcp."""
        self._discovered_device = DiscoveredBulb(
            discovery_info.ip, discovery_info.macaddress
        )
        return await self._async_handle_discovery()

    async def async_step_discovery(
        self, discovery_info: DiscoveryInfoType
    ) -> FlowResult:
        """Handle discovery."""
        self._discovered_device = DiscoveredBulb(
            discovery_info["ip_address"], discovery_info["mac_address"]
        )
        return await self._async_handle_discovery()

    async def _async_handle_discovery(self) -> FlowResult:
        """Handle any discovery."""
        device = self._discovered_device
        assert device is not None
        _LOGGER.debug("Discovered device: %s", device)
        ip_address = device.ip_address
        mac = device.mac_address
        await self.async_set_unique_id(mac)
        self._abort_if_unique_id_configured(updates={CONF_HOST: ip_address})
        bulb = wizlight(ip_address)
        try:
            bulbtype = await bulb.get_bulbtype()
        except WIZ_EXCEPTIONS:
            return self.async_abort(reason="cannot_connect")
        bulb_type = bulbtype.bulb_type.value if bulbtype else "Unknown"
        self._name = f"{DEFAULT_NAME} {bulb_type} {_short_mac(mac)}"
        return await self.async_step_discovery_confirm()

    async def async_step_discovery_confirm(
        self, user_input: dict[str, Any] | None = None
    ) -> FlowResult:
        """Confirm discovery."""
        assert self._discovered_device is not None
        assert self._name is not None
        ip_address = self._discovered_device.ip_address
        if user_input is not None:
            return self.async_create_entry(
                title=self._name,
                data={CONF_HOST: ip_address, CONF_NAME: self._name},
            )

        self._set_confirm_only()
        placeholders = {"name": self._name, "host": ip_address}
        self.context["title_placeholders"] = placeholders
        return self.async_show_form(
            step_id="discovery_confirm",
            description_placeholders=placeholders,
            data_schema=vol.Schema({}),
        )

    async def async_step_user(
        self, user_input: dict[str, Any] | None = None
    ) -> FlowResult:
        """Handle a flow initialized by the user."""
        errors = {}
        if user_input is not None:
            bulb = wizlight(user_input[CONF_HOST])
            try:
                mac = await bulb.getMac()
                bulbtype = await bulb.get_bulbtype()
            except WizLightTimeOutError:
                errors["base"] = "bulb_time_out"
            except ConnectionRefusedError:
                errors["base"] = "cannot_connect"
            except WizLightConnectionError:
                errors["base"] = "no_wiz_light"
            except Exception:  # pylint: disable=broad-except
                _LOGGER.exception("Unexpected exception")
                errors["base"] = "unknown"
            else:
                await self.async_set_unique_id(mac, raise_on_progress=False)
                self._abort_if_unique_id_configured(
                    updates={CONF_HOST: user_input[CONF_HOST]}
                )
                bulb_type = bulbtype.bulb_type.value if bulbtype else "Unknown"
                name = f"{DEFAULT_NAME} {bulb_type} {_short_mac(mac)}"
                return self.async_create_entry(
                    title=name,
                    data=user_input,
                )

        return self.async_show_form(
            step_id="user",
            data_schema=vol.Schema({vol.Required(CONF_HOST): str}),
            errors=errors,
        )<|MERGE_RESOLUTION|>--- conflicted
+++ resolved
@@ -10,12 +10,8 @@
 import voluptuous as vol
 
 from homeassistant import config_entries
-<<<<<<< HEAD
 from homeassistant.components import dhcp
-from homeassistant.const import CONF_HOST, CONF_NAME
-=======
 from homeassistant.const import CONF_HOST
->>>>>>> cdf1ca08
 from homeassistant.data_entry_flow import FlowResult
 from homeassistant.helpers.typing import DiscoveryInfoType
 
@@ -79,7 +75,7 @@
         if user_input is not None:
             return self.async_create_entry(
                 title=self._name,
-                data={CONF_HOST: ip_address, CONF_NAME: self._name},
+                data={CONF_HOST: ip_address},
             )
 
         self._set_confirm_only()
