--- conflicted
+++ resolved
@@ -8,12 +8,8 @@
   ],
   "dependencies": ["network"],
   "documentation": "https://www.home-assistant.io/integrations/wiz",
-<<<<<<< HEAD
-  "requirements": ["pywizlight==0.5.6"],
+  "requirements": ["pywizlight==0.5.7"],
   "quality_scale": "platinum",
-=======
-  "requirements": ["pywizlight==0.5.7"],
->>>>>>> 797e8180
   "iot_class": "local_push",
   "codeowners": ["@sbidy"]
 }