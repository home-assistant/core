--- conflicted
+++ resolved
@@ -3,7 +3,6 @@
 from __future__ import annotations
 
 from collections.abc import Mapping
-<<<<<<< HEAD
 import contextlib
 from typing import Any
 
@@ -19,12 +18,6 @@
     UnauthorizedError,
     UnsupportedError,
 )
-=======
-from typing import Any
-
-from homewizard_energy import HomeWizardEnergyV1
-from homewizard_energy.errors import DisabledError, RequestError, UnsupportedError
->>>>>>> 55bde60f
 from homewizard_energy.models import Device
 import voluptuous as vol
 
@@ -56,13 +49,6 @@
     product_name: str | None = None
     product_type: str | None = None
     serial: str | None = None
-<<<<<<< HEAD
-
-    def __init__(self) -> None:
-        """Initialize the config flow."""
-        self.ip_address: str | None = None
-=======
->>>>>>> 55bde60f
 
     async def async_step_user(
         self, user_input: dict[str, Any] | None = None
