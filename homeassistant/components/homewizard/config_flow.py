"""Config flow for HomeWizard."""

from __future__ import annotations

from collections.abc import Mapping
<<<<<<< HEAD
import contextlib
from typing import Any, NamedTuple
=======
from typing import Any
>>>>>>> ea39f83b

from homewizard_energy import (
    HomeWizardEnergy,
    HomeWizardEnergyV1,
    HomeWizardEnergyV2,
    has_v2_api,
)
from homewizard_energy.errors import (
    DisabledError,
    RequestError,
    UnauthorizedError,
    UnsupportedError,
)
from homewizard_energy.models import Device
import voluptuous as vol

from homeassistant.components import onboarding
from homeassistant.config_entries import ConfigFlow, ConfigFlowResult
from homeassistant.const import CONF_IP_ADDRESS, CONF_PATH, CONF_TOKEN
from homeassistant.data_entry_flow import AbortFlow
from homeassistant.exceptions import HomeAssistantError
from homeassistant.helpers.selector import TextSelector
from homeassistant.helpers.service_info.dhcp import DhcpServiceInfo
from homeassistant.helpers.service_info.zeroconf import ZeroconfServiceInfo

from .const import (
    CONF_API_ENABLED,
    CONF_PRODUCT_NAME,
    CONF_PRODUCT_TYPE,
    CONF_SERIAL,
    DOMAIN,
    LOGGER,
)


class HomeWizardConfigFlow(ConfigFlow, domain=DOMAIN):
    """Handle a config flow for P1 meter."""

    VERSION = 1

    ip_address: str | None = None
    product_name: str | None = None
    product_type: str | None = None
    serial: str | None = None

    def __init__(self) -> None:
        """Initialize the config flow."""
        self.ip_address: str | None = None

    async def async_step_user(
        self, user_input: dict[str, Any] | None = None
    ) -> ConfigFlowResult:
        """Handle a flow initiated by the user."""

        errors: dict[str, str] | None = None
        if user_input is not None:
            try:
                device_info = await self._async_try_connect(user_input[CONF_IP_ADDRESS])
            except RecoverableError as ex:
                LOGGER.error(ex)
                errors = {"base": ex.error_code}
            except UnauthorizedError:
                # Device responded, so IP is correct. But we have to authorize
                self.ip_address = user_input[CONF_IP_ADDRESS]
                return await self.async_step_authorize()
            else:
                await self.async_set_unique_id(
                    f"{device_info.product_type}_{device_info.serial}"
                )
                self._abort_if_unique_id_configured(updates=user_input)
                return self.async_create_entry(
                    title=f"{device_info.product_name}",
                    data=user_input,
                )

        user_input = user_input or {}
        return self.async_show_form(
            step_id="user",
            data_schema=vol.Schema(
                {
                    vol.Required(
                        CONF_IP_ADDRESS, default=user_input.get(CONF_IP_ADDRESS)
                    ): TextSelector(),
                }
            ),
            errors=errors,
        )

    async def async_step_authorize(
        self, user_input: dict[str, Any] | None = None
    ) -> ConfigFlowResult:
        """Step where we attempt to get a token."""

        # We can assume that the IP address is set by the previous step, of not something is terribly wrong
        assert self.ip_address is not None

        api = HomeWizardEnergyV2(self.ip_address)
        token = None

        # Tell device we want a token, user must now press the button within 30 seconds
        with contextlib.suppress(DisabledError):
            token = await api.get_token("home-assistant")

        if user_input is None:
            return self.async_show_form(
                step_id="authorize",
            )

        if token is None:
            errors = {"base": "authorization_failed"}
            return self.async_show_form(step_id="authorize", errors=errors)

        # Now we got a token, we can ask for some more info
        device_info = await api.device()

        data = {
            CONF_IP_ADDRESS: self.ip_address,
            CONF_TOKEN: token,
        }

        await self.async_set_unique_id(
            f"{device_info.product_type}_{device_info.serial}"
        )
        self._abort_if_unique_id_configured(updates=data)
        return self.async_create_entry(
            title=f"{device_info.product_name}",
            data=data,
        )

    async def async_step_zeroconf(
        self, discovery_info: ZeroconfServiceInfo
    ) -> ConfigFlowResult:
        """Handle zeroconf discovery."""
        if (
            CONF_API_ENABLED not in discovery_info.properties
            or CONF_PATH not in discovery_info.properties
            or CONF_PRODUCT_NAME not in discovery_info.properties
            or CONF_PRODUCT_TYPE not in discovery_info.properties
            or CONF_SERIAL not in discovery_info.properties
        ):
            return self.async_abort(reason="invalid_discovery_parameters")

        if (discovery_info.properties[CONF_PATH]) != "/api/v1":
            return self.async_abort(reason="unsupported_api_version")

        self.ip_address = discovery_info.host
        self.product_type = discovery_info.properties[CONF_PRODUCT_TYPE]
        self.product_name = discovery_info.properties[CONF_PRODUCT_NAME]
        self.serial = discovery_info.properties[CONF_SERIAL]

        await self.async_set_unique_id(f"{self.product_type}_{self.serial}")
        self._abort_if_unique_id_configured(
            updates={CONF_IP_ADDRESS: discovery_info.host}
        )

        return await self.async_step_discovery_confirm()

    async def async_step_dhcp(
        self, discovery_info: DhcpServiceInfo
    ) -> ConfigFlowResult:
        """Handle dhcp discovery to update existing entries.

        This flow is triggered only by DHCP discovery of known devices.
        """
        try:
            device = await self._async_try_connect(discovery_info.ip)
        except RecoverableError as ex:
            LOGGER.error(ex)
            return self.async_abort(reason="unknown")
        except UnauthorizedError:
            return self.async_abort(reason="unsupported_api_version")

        await self.async_set_unique_id(
            f"{device.product_type}_{discovery_info.macaddress}"
        )

        self._abort_if_unique_id_configured(
            updates={CONF_IP_ADDRESS: discovery_info.ip}
        )

        # This situation should never happen, as Home Assistant will only
        # send updates for existing entries. In case it does, we'll just
        # abort the flow with an unknown error.
        return self.async_abort(reason="unknown")

    async def async_step_discovery_confirm(
        self, user_input: dict[str, Any] | None = None
    ) -> ConfigFlowResult:
        """Confirm discovery."""
        assert self.ip_address
        assert self.product_name
        assert self.product_type
        assert self.serial

        errors: dict[str, str] | None = None
        if user_input is not None or not onboarding.async_is_onboarded(self.hass):
            try:
                await self._async_try_connect(self.ip_address)
            except RecoverableError as ex:
                LOGGER.error(ex)
                errors = {"base": ex.error_code}
            else:
                return self.async_create_entry(
                    title=self.product_name,
                    data={CONF_IP_ADDRESS: self.ip_address},
                )

        self._set_confirm_only()

        # We won't be adding mac/serial to the title for devices
        # that users generally don't have multiple of.
        name = self.product_name
        if self.product_type not in ["HWE-P1", "HWE-WTR"]:
            name = f"{name} ({self.serial})"
        self.context["title_placeholders"] = {"name": name}

        return self.async_show_form(
            step_id="discovery_confirm",
            description_placeholders={
                CONF_PRODUCT_TYPE: self.product_type,
                CONF_SERIAL: self.serial,
                CONF_IP_ADDRESS: self.ip_address,
            },
            errors=errors,
        )

    async def async_step_reauth(
        self, entry_data: Mapping[str, Any]
    ) -> ConfigFlowResult:
        """Handle re-auth if API was disabled."""
        return await self.async_step_reauth_confirm()

    async def async_step_reauth_confirm(
        self, user_input: dict[str, Any] | None = None
    ) -> ConfigFlowResult:
        """Confirm reauth dialog."""
        errors: dict[str, str] | None = None
        if user_input is not None:
            reauth_entry = self._get_reauth_entry()
            try:
                await self._async_try_connect(reauth_entry.data[CONF_IP_ADDRESS])
            except RecoverableError as ex:
                LOGGER.error(ex)
                errors = {"base": ex.error_code}
            else:
                await self.hass.config_entries.async_reload(reauth_entry.entry_id)
                return self.async_abort(reason="reauth_successful")

        return self.async_show_form(step_id="reauth_confirm", errors=errors)

    async def async_step_reconfigure(
        self, user_input: dict[str, Any] | None = None
    ) -> ConfigFlowResult:
        """Handle reconfiguration of the integration."""
        errors: dict[str, str] = {}
        if user_input:
            try:
                device_info = await self._async_try_connect(user_input[CONF_IP_ADDRESS])

            except RecoverableError as ex:
                LOGGER.error(ex)
                errors = {"base": ex.error_code}
            else:
                await self.async_set_unique_id(
                    f"{device_info.product_type}_{device_info.serial}"
                )
                self._abort_if_unique_id_mismatch(reason="wrong_device")
                return self.async_update_reload_and_abort(
                    self._get_reconfigure_entry(),
                    data_updates=user_input,
                )
        reconfigure_entry = self._get_reconfigure_entry()
        return self.async_show_form(
            step_id="reconfigure",
            data_schema=vol.Schema(
                {
                    vol.Required(
                        CONF_IP_ADDRESS,
                        default=reconfigure_entry.data.get(CONF_IP_ADDRESS),
                    ): TextSelector(),
                }
            ),
            description_placeholders={
                "title": reconfigure_entry.title,
            },
            errors=errors,
        )

    @staticmethod
    async def _async_try_connect(ip_address: str) -> Device:
        """Try to connect.

        Make connection with device to test the connection
        and to get info for unique_id.
        """

        api: HomeWizardEnergy

        # Determine if device is v1 or v2 capable
        if await has_v2_api(ip_address):
            api = HomeWizardEnergyV2(ip_address)
        else:
            api = HomeWizardEnergyV1(ip_address)

        try:
            return await api.device()

        except DisabledError as ex:
            raise RecoverableError(
                "API disabled, API must be enabled in the app", "api_not_enabled"
            ) from ex

        except UnsupportedError as ex:
            LOGGER.error("API version unsuppored")
            raise AbortFlow("unsupported_api_version") from ex

        except RequestError as ex:
            raise RecoverableError(
                "Device unreachable or unexpected response", "network_error"
            ) from ex

        except UnauthorizedError as ex:
            raise UnauthorizedError("Unauthorized") from ex

        except Exception as ex:
            LOGGER.exception("Unexpected exception")
            raise AbortFlow("unknown_error") from ex

        finally:
            await api.close()


class RecoverableError(HomeAssistantError):
    """Raised when a connection has been failed but can be retried."""

    def __init__(self, message: str, error_code: str) -> None:
        """Init RecoverableError."""
        super().__init__(message)
        self.error_code = error_code<|MERGE_RESOLUTION|>--- conflicted
+++ resolved
@@ -3,12 +3,8 @@
 from __future__ import annotations
 
 from collections.abc import Mapping
-<<<<<<< HEAD
 import contextlib
-from typing import Any, NamedTuple
-=======
 from typing import Any
->>>>>>> ea39f83b
 
 from homewizard_energy import (
     HomeWizardEnergy,
@@ -101,9 +97,7 @@
         self, user_input: dict[str, Any] | None = None
     ) -> ConfigFlowResult:
         """Step where we attempt to get a token."""
-
-        # We can assume that the IP address is set by the previous step, of not something is terribly wrong
-        assert self.ip_address is not None
+        assert self.ip_address
 
         api = HomeWizardEnergyV2(self.ip_address)
         token = None
