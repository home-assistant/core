"""API for Home Connect bound to HASS OAuth."""

from asyncio import run_coroutine_threadsafe
import logging

import homeconnect
from homeconnect.api import HomeConnectError

from homeassistant import config_entries, core
from homeassistant.components.sensor import SensorDeviceClass
from homeassistant.const import (
    ATTR_DEVICE_CLASS,
    ATTR_ICON,
    CONF_DEVICE,
    CONF_ENTITIES,
    PERCENTAGE,
    TIME_SECONDS,
)
from homeassistant.helpers import config_entry_oauth2_flow
from homeassistant.helpers.dispatcher import dispatcher_send

from .const import (
    ATTR_AMBIENT,
    ATTR_DESC,
    ATTR_DEVICE,
    ATTR_KEY,
    ATTR_SENSOR_TYPE,
    ATTR_SIGN,
    ATTR_UNIT,
    ATTR_VALUE,
    BSH_ACTIVE_PROGRAM,
    BSH_OPERATION_STATE,
    BSH_POWER_OFF,
    BSH_POWER_STANDBY,
    SIGNAL_UPDATE_ENTITIES,
)

_LOGGER = logging.getLogger(__name__)


class ConfigEntryAuth(homeconnect.HomeConnectAPI):
    """Provide Home Connect authentication tied to an OAuth2 based config entry."""

    def __init__(
        self,
        hass: core.HomeAssistant,
        config_entry: config_entries.ConfigEntry,
        implementation: config_entry_oauth2_flow.AbstractOAuth2Implementation,
    ) -> None:
        """Initialize Home Connect Auth."""
        self.hass = hass
        self.config_entry = config_entry
        self.session = config_entry_oauth2_flow.OAuth2Session(
            hass, config_entry, implementation
        )
        super().__init__(self.session.token)
        self.devices = []

    def refresh_tokens(self) -> dict:
        """Refresh and return new Home Connect tokens using Home Assistant OAuth2 session."""
        run_coroutine_threadsafe(
            self.session.async_ensure_token_valid(), self.hass.loop
        ).result()

        return self.session.token

    def get_devices(self):
        """Get a dictionary of devices."""
        appl = self.get_appliances()
        devices = []
        for app in appl:
            if app.type == "Dryer":
                device = Dryer(self.hass, app)
            elif app.type == "Washer":
                device = Washer(self.hass, app)
            elif app.type == "Dishwasher":
                device = Dishwasher(self.hass, app)
            elif app.type == "FridgeFreezer":
                device = FridgeFreezer(self.hass, app)
<<<<<<< HEAD
            elif app.type == "Freezer":
                device = Freezer(self.hass, app)
=======
            elif app.type == "Refrigerator":
                device = Refrigerator(self.hass, app)
>>>>>>> ea96e7e5
            elif app.type == "Oven":
                device = Oven(self.hass, app)
            elif app.type == "CoffeeMaker":
                device = CoffeeMaker(self.hass, app)
            elif app.type == "Hood":
                device = Hood(self.hass, app)
            elif app.type == "Hob":
                device = Hob(self.hass, app)
            else:
                _LOGGER.warning("Appliance type %s not implemented", app.type)
                continue
            devices.append(
                {CONF_DEVICE: device, CONF_ENTITIES: device.get_entity_info()}
            )
        self.devices = devices
        return devices


class HomeConnectDevice:
    """Generic Home Connect device."""

    # for some devices, this is instead BSH_POWER_STANDBY
    # see https://developer.home-connect.com/docs/settings/power_state
    power_off_state = BSH_POWER_OFF

    def __init__(self, hass, appliance):
        """Initialize the device class."""
        self.hass = hass
        self.appliance = appliance

    def initialize(self):
        """Fetch the info needed to initialize the device."""
        try:
            self.appliance.get_status()
        except (HomeConnectError, ValueError):
            _LOGGER.debug("Unable to fetch appliance status. Probably offline")
        try:
            self.appliance.get_settings()
        except (HomeConnectError, ValueError):
            _LOGGER.debug("Unable to fetch settings. Probably offline")
        try:
            program_active = self.appliance.get_programs_active()
        except (HomeConnectError, ValueError):
            _LOGGER.debug("Unable to fetch active programs. Probably offline")
            program_active = None
        if program_active and ATTR_KEY in program_active:
            self.appliance.status[BSH_ACTIVE_PROGRAM] = {
                ATTR_VALUE: program_active[ATTR_KEY]
            }
        self.appliance.listen_events(callback=self.event_callback)

    def event_callback(self, appliance):
        """Handle event."""
        _LOGGER.debug("Update triggered on %s", appliance.name)
        _LOGGER.debug(self.appliance.status)
        dispatcher_send(self.hass, SIGNAL_UPDATE_ENTITIES, appliance.haId)


class DeviceWithPrograms(HomeConnectDevice):
    """Device with programs."""

    PROGRAMS = []

    def get_programs_available(self):
        """Get the available programs."""
        return self.PROGRAMS

    def get_program_switches(self):
        """Get a dictionary with info about program switches.

        There will be one switch for each program.
        """
        programs = self.get_programs_available()
        return [{ATTR_DEVICE: self, "program_name": p["name"]} for p in programs]

    def get_program_sensors(self):
        """Get a dictionary with info about program sensors.

        There will be one of the four types of sensors for each
        device.
        """
        sensors = {
            "Remaining Program Time": (None, None, SensorDeviceClass.TIMESTAMP, 1),
            "Duration": (TIME_SECONDS, "mdi:update", None, 1),
            "Program Progress": (PERCENTAGE, "mdi:progress-clock", None, 1),
        }
        return [
            {
                ATTR_DEVICE: self,
                ATTR_DESC: k,
                ATTR_UNIT: unit,
                ATTR_KEY: "BSH.Common.Option.{}".format(k.replace(" ", "")),
                ATTR_ICON: icon,
                ATTR_DEVICE_CLASS: device_class,
                ATTR_SIGN: sign,
            }
            for k, (unit, icon, device_class, sign) in sensors.items()
        ]


class DeviceWithOpState(HomeConnectDevice):
    """Device that has an operation state sensor."""

    def get_opstate_sensor(self):
        """Get a list with info about operation state sensors."""

        return [
            {
                ATTR_DEVICE: self,
                ATTR_DESC: "Operation State",
                ATTR_UNIT: None,
                ATTR_KEY: BSH_OPERATION_STATE,
                ATTR_ICON: "mdi:state-machine",
                ATTR_DEVICE_CLASS: None,
                ATTR_SIGN: 1,
            }
        ]


class DeviceWithDoor(HomeConnectDevice):
    """Device that has a door sensor."""

    def get_door_entity(self):
        """Get a dictionary with info about the door binary sensor."""
        return {
            ATTR_DEVICE: self,
            ATTR_DESC: "Door",
            ATTR_SENSOR_TYPE: "door",
            ATTR_DEVICE_CLASS: "door",
        }


class DeviceWithLight(HomeConnectDevice):
    """Device that has lighting."""

    def get_light_entity(self):
        """Get a dictionary with info about the lighting."""
        return {ATTR_DEVICE: self, ATTR_DESC: "Light", ATTR_AMBIENT: None}


class DeviceWithAmbientLight(HomeConnectDevice):
    """Device that has ambient lighting."""

    def get_ambientlight_entity(self):
        """Get a dictionary with info about the ambient lighting."""
        return {ATTR_DEVICE: self, ATTR_DESC: "AmbientLight", ATTR_AMBIENT: True}


class DeviceWithRemoteControl(HomeConnectDevice):
    """Device that has Remote Control binary sensor."""

    def get_remote_control(self):
        """Get a dictionary with info about the remote control sensor."""
        return {
            ATTR_DEVICE: self,
            ATTR_DESC: "Remote Control",
            ATTR_SENSOR_TYPE: "remote_control",
        }


class DeviceWithRemoteStart(HomeConnectDevice):
    """Device that has a Remote Start binary sensor."""

    def get_remote_start(self):
        """Get a dictionary with info about the remote start sensor."""
        return {
            ATTR_DEVICE: self,
            ATTR_DESC: "Remote Start",
            ATTR_SENSOR_TYPE: "remote_start",
        }


class Dryer(
    DeviceWithDoor,
    DeviceWithOpState,
    DeviceWithPrograms,
    DeviceWithRemoteControl,
    DeviceWithRemoteStart,
):
    """Dryer class."""

    PROGRAMS = [
        {"name": "LaundryCare.Dryer.Program.Cotton"},
        {"name": "LaundryCare.Dryer.Program.Synthetic"},
        {"name": "LaundryCare.Dryer.Program.Mix"},
        {"name": "LaundryCare.Dryer.Program.Blankets"},
        {"name": "LaundryCare.Dryer.Program.BusinessShirts"},
        {"name": "LaundryCare.Dryer.Program.DownFeathers"},
        {"name": "LaundryCare.Dryer.Program.Hygiene"},
        {"name": "LaundryCare.Dryer.Program.Jeans"},
        {"name": "LaundryCare.Dryer.Program.Outdoor"},
        {"name": "LaundryCare.Dryer.Program.SyntheticRefresh"},
        {"name": "LaundryCare.Dryer.Program.Towels"},
        {"name": "LaundryCare.Dryer.Program.Delicates"},
        {"name": "LaundryCare.Dryer.Program.Super40"},
        {"name": "LaundryCare.Dryer.Program.Shirts15"},
        {"name": "LaundryCare.Dryer.Program.Pillow"},
        {"name": "LaundryCare.Dryer.Program.AntiShrink"},
        {"name": "LaundryCare.Dryer.Program.TimeCold"},
        {"name": "LaundryCare.Dryer.Program.TimeWarm"},
    ]

    def get_entity_info(self):
        """Get a dictionary with infos about the associated entities."""
        door_entity = self.get_door_entity()
        remote_control = self.get_remote_control()
        remote_start = self.get_remote_start()
        op_state_sensor = self.get_opstate_sensor()
        program_sensors = self.get_program_sensors()
        program_switches = self.get_program_switches()
        return {
            "binary_sensor": [door_entity, remote_control, remote_start],
            "switch": program_switches,
            "sensor": program_sensors + op_state_sensor,
        }


class Dishwasher(
    DeviceWithDoor,
    DeviceWithAmbientLight,
    DeviceWithOpState,
    DeviceWithPrograms,
    DeviceWithRemoteControl,
    DeviceWithRemoteStart,
):
    """Dishwasher class."""

    PROGRAMS = [
        {"name": "Dishcare.Dishwasher.Program.Auto1"},
        {"name": "Dishcare.Dishwasher.Program.Auto2"},
        {"name": "Dishcare.Dishwasher.Program.Auto3"},
        {"name": "Dishcare.Dishwasher.Program.Eco50"},
        {"name": "Dishcare.Dishwasher.Program.Quick45"},
        {"name": "Dishcare.Dishwasher.Program.Intensiv70"},
        {"name": "Dishcare.Dishwasher.Program.Normal65"},
        {"name": "Dishcare.Dishwasher.Program.Glas40"},
        {"name": "Dishcare.Dishwasher.Program.GlassCare"},
        {"name": "Dishcare.Dishwasher.Program.NightWash"},
        {"name": "Dishcare.Dishwasher.Program.Quick65"},
        {"name": "Dishcare.Dishwasher.Program.Normal45"},
        {"name": "Dishcare.Dishwasher.Program.Intensiv45"},
        {"name": "Dishcare.Dishwasher.Program.AutoHalfLoad"},
        {"name": "Dishcare.Dishwasher.Program.IntensivPower"},
        {"name": "Dishcare.Dishwasher.Program.MagicDaily"},
        {"name": "Dishcare.Dishwasher.Program.Super60"},
        {"name": "Dishcare.Dishwasher.Program.Kurz60"},
        {"name": "Dishcare.Dishwasher.Program.ExpressSparkle65"},
        {"name": "Dishcare.Dishwasher.Program.MachineCare"},
        {"name": "Dishcare.Dishwasher.Program.SteamFresh"},
        {"name": "Dishcare.Dishwasher.Program.MaximumCleaning"},
    ]

    def get_entity_info(self):
        """Get a dictionary with infos about the associated entities."""
        door_entity = self.get_door_entity()
        remote_control = self.get_remote_control()
        remote_start = self.get_remote_start()
        op_state_sensor = self.get_opstate_sensor()
        program_sensors = self.get_program_sensors()
        program_switches = self.get_program_switches()
        return {
            "binary_sensor": [door_entity, remote_control, remote_start],
            "switch": program_switches,
            "sensor": program_sensors + op_state_sensor,
        }


class Oven(
    DeviceWithDoor,
    DeviceWithOpState,
    DeviceWithPrograms,
    DeviceWithRemoteControl,
    DeviceWithRemoteStart,
):
    """Oven class."""

    PROGRAMS = [
        {"name": "Cooking.Oven.Program.HeatingMode.PreHeating"},
        {"name": "Cooking.Oven.Program.HeatingMode.HotAir"},
        {"name": "Cooking.Oven.Program.HeatingMode.TopBottomHeating"},
        {"name": "Cooking.Oven.Program.HeatingMode.PizzaSetting"},
        {"name": "Cooking.Oven.Program.Microwave.600Watt"},
    ]

    power_off_state = BSH_POWER_STANDBY

    def get_entity_info(self):
        """Get a dictionary with infos about the associated entities."""
        door_entity = self.get_door_entity()
        remote_control = self.get_remote_control()
        remote_start = self.get_remote_start()
        op_state_sensor = self.get_opstate_sensor()
        program_sensors = self.get_program_sensors()
        program_switches = self.get_program_switches()
        return {
            "binary_sensor": [door_entity, remote_control, remote_start],
            "switch": program_switches,
            "sensor": program_sensors + op_state_sensor,
        }


class Washer(
    DeviceWithDoor,
    DeviceWithOpState,
    DeviceWithPrograms,
    DeviceWithRemoteControl,
    DeviceWithRemoteStart,
):
    """Washer class."""

    PROGRAMS = [
        {"name": "LaundryCare.Washer.Program.Cotton"},
        {"name": "LaundryCare.Washer.Program.Cotton.CottonEco"},
        {"name": "LaundryCare.Washer.Program.EasyCare"},
        {"name": "LaundryCare.Washer.Program.Mix"},
        {"name": "LaundryCare.Washer.Program.DelicatesSilk"},
        {"name": "LaundryCare.Washer.Program.Wool"},
        {"name": "LaundryCare.Washer.Program.Sensitive"},
        {"name": "LaundryCare.Washer.Program.Auto30"},
        {"name": "LaundryCare.Washer.Program.Auto40"},
        {"name": "LaundryCare.Washer.Program.Auto60"},
        {"name": "LaundryCare.Washer.Program.Chiffon"},
        {"name": "LaundryCare.Washer.Program.Curtains"},
        {"name": "LaundryCare.Washer.Program.DarkWash"},
        {"name": "LaundryCare.Washer.Program.Dessous"},
        {"name": "LaundryCare.Washer.Program.Monsoon"},
        {"name": "LaundryCare.Washer.Program.Outdoor"},
        {"name": "LaundryCare.Washer.Program.PlushToy"},
        {"name": "LaundryCare.Washer.Program.ShirtsBlouses"},
        {"name": "LaundryCare.Washer.Program.SportFitness"},
        {"name": "LaundryCare.Washer.Program.Towels"},
        {"name": "LaundryCare.Washer.Program.WaterProof"},
    ]

    def get_entity_info(self):
        """Get a dictionary with infos about the associated entities."""
        door_entity = self.get_door_entity()
        remote_control = self.get_remote_control()
        remote_start = self.get_remote_start()
        op_state_sensor = self.get_opstate_sensor()
        program_sensors = self.get_program_sensors()
        program_switches = self.get_program_switches()
        return {
            "binary_sensor": [door_entity, remote_control, remote_start],
            "switch": program_switches,
            "sensor": program_sensors + op_state_sensor,
        }


class CoffeeMaker(DeviceWithOpState, DeviceWithPrograms, DeviceWithRemoteStart):
    """Coffee maker class."""

    PROGRAMS = [
        {"name": "ConsumerProducts.CoffeeMaker.Program.Beverage.Espresso"},
        {"name": "ConsumerProducts.CoffeeMaker.Program.Beverage.EspressoMacchiato"},
        {"name": "ConsumerProducts.CoffeeMaker.Program.Beverage.Coffee"},
        {"name": "ConsumerProducts.CoffeeMaker.Program.Beverage.Cappuccino"},
        {"name": "ConsumerProducts.CoffeeMaker.Program.Beverage.LatteMacchiato"},
        {"name": "ConsumerProducts.CoffeeMaker.Program.Beverage.CaffeLatte"},
        {"name": "ConsumerProducts.CoffeeMaker.Program.CoffeeWorld.Americano"},
        {"name": "ConsumerProducts.CoffeeMaker.Program.Beverage.EspressoDoppio"},
        {"name": "ConsumerProducts.CoffeeMaker.Program.CoffeeWorld.FlatWhite"},
        {"name": "ConsumerProducts.CoffeeMaker.Program.CoffeeWorld.Galao"},
        {"name": "ConsumerProducts.CoffeeMaker.Program.Beverage.MilkFroth"},
        {"name": "ConsumerProducts.CoffeeMaker.Program.Beverage.WarmMilk"},
        {"name": "ConsumerProducts.CoffeeMaker.Program.Beverage.Ristretto"},
        {"name": "ConsumerProducts.CoffeeMaker.Program.CoffeeWorld.Cortado"},
    ]

    power_off_state = BSH_POWER_STANDBY

    def get_entity_info(self):
        """Get a dictionary with infos about the associated entities."""
        remote_start = self.get_remote_start()
        op_state_sensor = self.get_opstate_sensor()
        program_sensors = self.get_program_sensors()
        program_switches = self.get_program_switches()
        return {
            "binary_sensor": [remote_start],
            "switch": program_switches,
            "sensor": program_sensors + op_state_sensor,
        }


class Hood(
    DeviceWithLight,
    DeviceWithAmbientLight,
    DeviceWithOpState,
    DeviceWithPrograms,
    DeviceWithRemoteControl,
    DeviceWithRemoteStart,
):
    """Hood class."""

    PROGRAMS = [
        {"name": "Cooking.Common.Program.Hood.Automatic"},
        {"name": "Cooking.Common.Program.Hood.Venting"},
        {"name": "Cooking.Common.Program.Hood.DelayedShutOff"},
    ]

    def get_entity_info(self):
        """Get a dictionary with infos about the associated entities."""
        remote_control = self.get_remote_control()
        remote_start = self.get_remote_start()
        light_entity = self.get_light_entity()
        ambientlight_entity = self.get_ambientlight_entity()
        op_state_sensor = self.get_opstate_sensor()
        program_sensors = self.get_program_sensors()
        program_switches = self.get_program_switches()
        return {
            "binary_sensor": [remote_control, remote_start],
            "switch": program_switches,
            "sensor": program_sensors + op_state_sensor,
            "light": [light_entity, ambientlight_entity],
        }


class FridgeFreezer(DeviceWithDoor):
    """Fridge/Freezer class."""

    def get_entity_info(self):
        """Get a dictionary with infos about the associated entities."""
        door_entity = self.get_door_entity()
        return {"binary_sensor": [door_entity]}


<<<<<<< HEAD
class Freezer(DeviceWithDoor):
    """Freezer class."""
=======
class Refrigerator(DeviceWithDoor):
    """Refrigerator class."""
>>>>>>> ea96e7e5

    def get_entity_info(self):
        """Get a dictionary with infos about the associated entities."""
        door_entity = self.get_door_entity()
        return {"binary_sensor": [door_entity]}


class Hob(DeviceWithOpState, DeviceWithPrograms, DeviceWithRemoteControl):
    """Hob class."""

    PROGRAMS = [{"name": "Cooking.Hob.Program.PowerLevelMode"}]

    def get_entity_info(self):
        """Get a dictionary with infos about the associated entities."""
        remote_control = self.get_remote_control()
        op_state_sensor = self.get_opstate_sensor()
        program_sensors = self.get_program_sensors()
        program_switches = self.get_program_switches()
        return {
            "binary_sensor": [remote_control],
            "switch": program_switches,
            "sensor": program_sensors + op_state_sensor,
        }<|MERGE_RESOLUTION|>--- conflicted
+++ resolved
@@ -77,13 +77,10 @@
                 device = Dishwasher(self.hass, app)
             elif app.type == "FridgeFreezer":
                 device = FridgeFreezer(self.hass, app)
-<<<<<<< HEAD
+            elif app.type == "Refrigerator":
+                device = Refrigerator(self.hass, app)
             elif app.type == "Freezer":
                 device = Freezer(self.hass, app)
-=======
-            elif app.type == "Refrigerator":
-                device = Refrigerator(self.hass, app)
->>>>>>> ea96e7e5
             elif app.type == "Oven":
                 device = Oven(self.hass, app)
             elif app.type == "CoffeeMaker":
@@ -510,13 +507,17 @@
         return {"binary_sensor": [door_entity]}
 
 
-<<<<<<< HEAD
+class Refrigerator(DeviceWithDoor):
+    """Refrigerator class."""
+
+    def get_entity_info(self):
+        """Get a dictionary with infos about the associated entities."""
+        door_entity = self.get_door_entity()
+        return {"binary_sensor": [door_entity]}
+
+
 class Freezer(DeviceWithDoor):
     """Freezer class."""
-=======
-class Refrigerator(DeviceWithDoor):
-    """Refrigerator class."""
->>>>>>> ea96e7e5
 
     def get_entity_info(self):
         """Get a dictionary with infos about the associated entities."""
