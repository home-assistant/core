"""Provides a select platform for Home Connect."""

from collections.abc import Callable, Coroutine
from dataclasses import dataclass
from typing import Any, cast

from aiohomeconnect.client import Client as HomeConnectClient
<<<<<<< HEAD
from aiohomeconnect.model import EventKey, ProgramKey, SettingKey
=======
from aiohomeconnect.model import EventKey, OptionKey, ProgramKey
>>>>>>> 5a0a3d27
from aiohomeconnect.model.error import HomeConnectError
from aiohomeconnect.model.program import Execution

from homeassistant.components.select import SelectEntity, SelectEntityDescription
from homeassistant.core import HomeAssistant
from homeassistant.exceptions import HomeAssistantError
from homeassistant.helpers.entity_platform import AddConfigEntryEntitiesCallback

from .common import setup_home_connect_entry
from .const import (
    APPLIANCES_WITH_PROGRAMS,
<<<<<<< HEAD
    AVAILABLE_MAPS_ENUM,
=======
    BEAN_AMOUNT_OPTIONS,
    BEAN_CONTAINER_OPTIONS,
    CLEANING_MODE_OPTIONS,
    COFFEE_MILK_RATIO_OPTIONS,
    COFFEE_TEMPERATURE_OPTIONS,
>>>>>>> 5a0a3d27
    DOMAIN,
    DRYING_TARGET_OPTIONS,
    FLOW_RATE_OPTIONS,
    HOT_WATER_TEMPERATURE_OPTIONS,
    INTENSIVE_LEVEL_OPTIONS,
    PROGRAMS_TRANSLATION_KEYS_MAP,
<<<<<<< HEAD
    SVE_TRANSLATION_KEY_SET_SETTING,
    SVE_TRANSLATION_PLACEHOLDER_ENTITY_ID,
    SVE_TRANSLATION_PLACEHOLDER_KEY,
    SVE_TRANSLATION_PLACEHOLDER_PROGRAM,
    SVE_TRANSLATION_PLACEHOLDER_VALUE,
=======
    REFERENCE_MAP_ID_OPTIONS,
    SPIN_SPEED_OPTIONS,
    SVE_TRANSLATION_PLACEHOLDER_PROGRAM,
    TEMPERATURE_OPTIONS,
>>>>>>> 5a0a3d27
    TRANSLATION_KEYS_PROGRAMS_MAP,
    VARIO_PERFECT_OPTIONS,
    VENTING_LEVEL_OPTIONS,
    WARMING_LEVEL_OPTIONS,
)
from .coordinator import (
    HomeConnectApplianceData,
    HomeConnectConfigEntry,
    HomeConnectCoordinator,
)
<<<<<<< HEAD
from .entity import HomeConnectEntity
from .utils import bsh_key_to_translation_key, get_dict_from_home_connect_error

FUNCTIONAL_LIGHT_COLOR_TEMPERATURE_ENUM = {
    bsh_key_to_translation_key(option): option
    for option in (
        "Cooking.Hood.EnumType.ColorTemperature.custom",
        "Cooking.Hood.EnumType.ColorTemperature.warm",
        "Cooking.Hood.EnumType.ColorTemperature.warmToNeutral",
        "Cooking.Hood.EnumType.ColorTemperature.neutral",
        "Cooking.Hood.EnumType.ColorTemperature.neutralToCold",
        "Cooking.Hood.EnumType.ColorTemperature.cold",
    )
}

AMBIENT_LIGHT_COLOR_TEMPERATURE_ENUM = {
    **{
        bsh_key_to_translation_key(option): option
        for option in ("BSH.Common.EnumType.AmbientLightColor.CustomColor",)
    },
    **{
        str(option): f"BSH.Common.EnumType.AmbientLightColor.Color{option}"
        for option in range(1, 100)
    },
}
=======
from .entity import HomeConnectEntity, HomeConnectOptionEntity
from .utils import get_dict_from_home_connect_error
>>>>>>> 5a0a3d27


@dataclass(frozen=True, kw_only=True)
class HomeConnectProgramSelectEntityDescription(
    SelectEntityDescription,
):
    """Entity Description class for select entities for programs."""

    allowed_executions: tuple[Execution, ...]
    set_program_fn: Callable[
        [HomeConnectClient, str, ProgramKey], Coroutine[Any, Any, None]
    ]
    error_translation_key: str


@dataclass(frozen=True, kw_only=True)
<<<<<<< HEAD
class HomeConnectSelectEntityDescription(SelectEntityDescription):
    """Entity Description class for settings that have enumeration values."""
=======
class HomeConnectSelectOptionEntityDescription(
    SelectEntityDescription,
):
    """Entity Description class for options that have enumeration values."""
>>>>>>> 5a0a3d27

    translation_key_values: dict[str, str]
    values_translation_key: dict[str, str]


PROGRAM_SELECT_ENTITY_DESCRIPTIONS = (
    HomeConnectProgramSelectEntityDescription(
        key=EventKey.BSH_COMMON_ROOT_ACTIVE_PROGRAM,
        translation_key="active_program",
        allowed_executions=(Execution.SELECT_AND_START, Execution.START_ONLY),
        set_program_fn=lambda client, ha_id, program_key: client.start_program(
            ha_id, program_key=program_key
        ),
        error_translation_key="start_program",
    ),
    HomeConnectProgramSelectEntityDescription(
        key=EventKey.BSH_COMMON_ROOT_SELECTED_PROGRAM,
        translation_key="selected_program",
        allowed_executions=(Execution.SELECT_AND_START, Execution.SELECT_ONLY),
        set_program_fn=lambda client, ha_id, program_key: client.set_selected_program(
            ha_id, program_key=program_key
        ),
        error_translation_key="select_program",
    ),
)

<<<<<<< HEAD
SELECT_ENTITY_DESCRIPTIONS = (
    HomeConnectSelectEntityDescription(
        key=SettingKey.CONSUMER_PRODUCTS_CLEANING_ROBOT_CURRENT_MAP,
        translation_key="current_map",
        options=list(AVAILABLE_MAPS_ENUM),
        translation_key_values=AVAILABLE_MAPS_ENUM,
        values_translation_key={
            value: translation_key
            for translation_key, value in AVAILABLE_MAPS_ENUM.items()
        },
    ),
    HomeConnectSelectEntityDescription(
        key=SettingKey.COOKING_HOOD_COLOR_TEMPERATURE,
        translation_key="functional_light_color_temperature",
        options=list(FUNCTIONAL_LIGHT_COLOR_TEMPERATURE_ENUM),
        translation_key_values=FUNCTIONAL_LIGHT_COLOR_TEMPERATURE_ENUM,
        values_translation_key={
            value: translation_key
            for translation_key, value in FUNCTIONAL_LIGHT_COLOR_TEMPERATURE_ENUM.items()
        },
    ),
    HomeConnectSelectEntityDescription(
        key=SettingKey.BSH_COMMON_AMBIENT_LIGHT_COLOR,
        translation_key="ambient_light_color",
        options=list(AMBIENT_LIGHT_COLOR_TEMPERATURE_ENUM),
        translation_key_values=AMBIENT_LIGHT_COLOR_TEMPERATURE_ENUM,
        values_translation_key={
            value: translation_key
            for translation_key, value in AMBIENT_LIGHT_COLOR_TEMPERATURE_ENUM.items()
=======
PROGRAM_SELECT_OPTION_ENTITY_DESCRIPTIONS = (
    HomeConnectSelectOptionEntityDescription(
        key=OptionKey.CONSUMER_PRODUCTS_CLEANING_ROBOT_REFERENCE_MAP_ID,
        translation_key="reference_map_id",
        options=list(REFERENCE_MAP_ID_OPTIONS.keys()),
        translation_key_values=REFERENCE_MAP_ID_OPTIONS,
        values_translation_key={
            value: translation_key
            for translation_key, value in REFERENCE_MAP_ID_OPTIONS.items()
        },
    ),
    HomeConnectSelectOptionEntityDescription(
        key=OptionKey.CONSUMER_PRODUCTS_CLEANING_ROBOT_CLEANING_MODE,
        translation_key="reference_map_id",
        options=list(CLEANING_MODE_OPTIONS.keys()),
        translation_key_values=CLEANING_MODE_OPTIONS,
        values_translation_key={
            value: translation_key
            for translation_key, value in CLEANING_MODE_OPTIONS.items()
        },
    ),
    HomeConnectSelectOptionEntityDescription(
        key=OptionKey.CONSUMER_PRODUCTS_COFFEE_MAKER_BEAN_AMOUNT,
        translation_key="bean_amount",
        options=list(BEAN_AMOUNT_OPTIONS.keys()),
        translation_key_values=BEAN_AMOUNT_OPTIONS,
        values_translation_key={
            value: translation_key
            for translation_key, value in BEAN_AMOUNT_OPTIONS.items()
        },
    ),
    HomeConnectSelectOptionEntityDescription(
        key=OptionKey.CONSUMER_PRODUCTS_COFFEE_MAKER_COFFEE_TEMPERATURE,
        translation_key="coffee_temperature",
        options=list(COFFEE_TEMPERATURE_OPTIONS.keys()),
        translation_key_values=COFFEE_TEMPERATURE_OPTIONS,
        values_translation_key={
            value: translation_key
            for translation_key, value in COFFEE_TEMPERATURE_OPTIONS.items()
        },
    ),
    HomeConnectSelectOptionEntityDescription(
        key=OptionKey.CONSUMER_PRODUCTS_COFFEE_MAKER_BEAN_CONTAINER_SELECTION,
        translation_key="bean_container",
        options=list(BEAN_CONTAINER_OPTIONS.keys()),
        translation_key_values=BEAN_CONTAINER_OPTIONS,
        values_translation_key={
            value: translation_key
            for translation_key, value in BEAN_CONTAINER_OPTIONS.items()
        },
    ),
    HomeConnectSelectOptionEntityDescription(
        key=OptionKey.CONSUMER_PRODUCTS_COFFEE_MAKER_FLOW_RATE,
        translation_key="flow_rate",
        options=list(FLOW_RATE_OPTIONS.keys()),
        translation_key_values=FLOW_RATE_OPTIONS,
        values_translation_key={
            value: translation_key
            for translation_key, value in FLOW_RATE_OPTIONS.items()
        },
    ),
    HomeConnectSelectOptionEntityDescription(
        key=OptionKey.CONSUMER_PRODUCTS_COFFEE_MAKER_COFFEE_MILK_RATIO,
        translation_key="coffee_milk_ratio",
        options=list(COFFEE_MILK_RATIO_OPTIONS.keys()),
        translation_key_values=COFFEE_MILK_RATIO_OPTIONS,
        values_translation_key={
            value: translation_key
            for translation_key, value in FLOW_RATE_OPTIONS.items()
        },
    ),
    HomeConnectSelectOptionEntityDescription(
        key=OptionKey.CONSUMER_PRODUCTS_COFFEE_MAKER_HOT_WATER_TEMPERATURE,
        translation_key="hot_water_temperature",
        options=list(HOT_WATER_TEMPERATURE_OPTIONS.keys()),
        translation_key_values=HOT_WATER_TEMPERATURE_OPTIONS,
        values_translation_key={
            value: translation_key
            for translation_key, value in HOT_WATER_TEMPERATURE_OPTIONS.items()
        },
    ),
    HomeConnectSelectOptionEntityDescription(
        key=OptionKey.LAUNDRY_CARE_DRYER_DRYING_TARGET,
        translation_key="drying_target",
        options=list(DRYING_TARGET_OPTIONS.keys()),
        translation_key_values=DRYING_TARGET_OPTIONS,
        values_translation_key={
            value: translation_key
            for translation_key, value in DRYING_TARGET_OPTIONS.items()
        },
    ),
    HomeConnectSelectOptionEntityDescription(
        key=OptionKey.COOKING_COMMON_HOOD_VENTING_LEVEL,
        translation_key="venting_level",
        options=list(VENTING_LEVEL_OPTIONS.keys()),
        translation_key_values=VENTING_LEVEL_OPTIONS,
        values_translation_key={
            value: translation_key
            for translation_key, value in VENTING_LEVEL_OPTIONS.items()
        },
    ),
    HomeConnectSelectOptionEntityDescription(
        key=OptionKey.COOKING_COMMON_HOOD_INTENSIVE_LEVEL,
        translation_key="intensive_level",
        options=list(INTENSIVE_LEVEL_OPTIONS.keys()),
        translation_key_values=INTENSIVE_LEVEL_OPTIONS,
        values_translation_key={
            value: translation_key
            for translation_key, value in INTENSIVE_LEVEL_OPTIONS.items()
        },
    ),
    HomeConnectSelectOptionEntityDescription(
        key=OptionKey.COOKING_OVEN_WARMING_LEVEL,
        translation_key="warming_level",
        options=list(WARMING_LEVEL_OPTIONS.keys()),
        translation_key_values=WARMING_LEVEL_OPTIONS,
        values_translation_key={
            value: translation_key
            for translation_key, value in WARMING_LEVEL_OPTIONS.items()
        },
    ),
    HomeConnectSelectOptionEntityDescription(
        key=OptionKey.LAUNDRY_CARE_WASHER_TEMPERATURE,
        translation_key="washer_temperature",
        options=list(TEMPERATURE_OPTIONS.keys()),
        translation_key_values=TEMPERATURE_OPTIONS,
        values_translation_key={
            value: translation_key
            for translation_key, value in TEMPERATURE_OPTIONS.items()
        },
    ),
    HomeConnectSelectOptionEntityDescription(
        key=OptionKey.LAUNDRY_CARE_WASHER_SPIN_SPEED,
        translation_key="spin_speed",
        options=list(SPIN_SPEED_OPTIONS.keys()),
        translation_key_values=SPIN_SPEED_OPTIONS,
        values_translation_key={
            value: translation_key
            for translation_key, value in SPIN_SPEED_OPTIONS.items()
        },
    ),
    HomeConnectSelectOptionEntityDescription(
        key=OptionKey.LAUNDRY_CARE_COMMON_VARIO_PERFECT,
        translation_key="vario_perfect",
        options=list(VARIO_PERFECT_OPTIONS.keys()),
        translation_key_values=VARIO_PERFECT_OPTIONS,
        values_translation_key={
            value: translation_key
            for translation_key, value in VARIO_PERFECT_OPTIONS.items()
>>>>>>> 5a0a3d27
        },
    ),
)


def _get_entities_for_appliance(
    entry: HomeConnectConfigEntry,
    appliance: HomeConnectApplianceData,
) -> list[HomeConnectEntity]:
    """Get a list of entities."""
    return [
        *(
            [
                HomeConnectProgramSelectEntity(entry.runtime_data, appliance, desc)
                for desc in PROGRAM_SELECT_ENTITY_DESCRIPTIONS
            ]
            if appliance.info.type in APPLIANCES_WITH_PROGRAMS
            else []
        ),
        *[
            HomeConnectSelectEntity(entry.runtime_data, appliance, desc)
            for desc in SELECT_ENTITY_DESCRIPTIONS
            if desc.key in appliance.settings
        ],
    ]


def _get_option_entities_for_appliance(
    entry: HomeConnectConfigEntry,
    appliance: HomeConnectApplianceData,
) -> list[HomeConnectOptionEntity]:
    """Get a list of entities."""
    return [
        HomeConnectSelectOptionEntity(entry.runtime_data, appliance, desc)
        for desc in PROGRAM_SELECT_OPTION_ENTITY_DESCRIPTIONS
        if desc.key in appliance.options
    ]


async def async_setup_entry(
    hass: HomeAssistant,
    entry: HomeConnectConfigEntry,
    async_add_entities: AddConfigEntryEntitiesCallback,
) -> None:
    """Set up the Home Connect select entities."""
    setup_home_connect_entry(
        entry,
        _get_entities_for_appliance,
        async_add_entities,
        _get_option_entities_for_appliance,
    )


class HomeConnectProgramSelectEntity(HomeConnectEntity, SelectEntity):
    """Select class for Home Connect programs."""

    entity_description: HomeConnectProgramSelectEntityDescription

    def __init__(
        self,
        coordinator: HomeConnectCoordinator,
        appliance: HomeConnectApplianceData,
        desc: HomeConnectProgramSelectEntityDescription,
    ) -> None:
        """Initialize the entity."""
        super().__init__(
            coordinator,
            appliance,
            desc,
        )
        self._attr_options = [
            PROGRAMS_TRANSLATION_KEYS_MAP[program.key]
            for program in appliance.programs
            if program.key != ProgramKey.UNKNOWN
            and (
                program.constraints is None
                or program.constraints.execution in desc.allowed_executions
            )
        ]

    def update_native_value(self) -> None:
        """Set the program value."""
        event = self.appliance.events.get(cast(EventKey, self.bsh_key))
        self._attr_current_option = (
            PROGRAMS_TRANSLATION_KEYS_MAP.get(cast(ProgramKey, event.value))
            if event
            else None
        )

    async def async_select_option(self, option: str) -> None:
        """Select new program."""
        program_key = TRANSLATION_KEYS_PROGRAMS_MAP[option]
        try:
            await self.entity_description.set_program_fn(
                self.coordinator.client,
                self.appliance.info.ha_id,
                program_key,
            )
        except HomeConnectError as err:
            raise HomeAssistantError(
                translation_domain=DOMAIN,
                translation_key=self.entity_description.error_translation_key,
                translation_placeholders={
                    **get_dict_from_home_connect_error(err),
                    SVE_TRANSLATION_PLACEHOLDER_PROGRAM: program_key.value,
                },
            ) from err


<<<<<<< HEAD
class HomeConnectSelectEntity(HomeConnectEntity, SelectEntity):
    """Select setting class for Home Connect."""

    entity_description: HomeConnectSelectEntityDescription
=======
class HomeConnectSelectOptionEntity(HomeConnectOptionEntity, SelectEntity):
    """Select option class for Home Connect."""

    entity_description: HomeConnectSelectOptionEntityDescription
    _original_option_keys: set[str | None]
>>>>>>> 5a0a3d27

    def __init__(
        self,
        coordinator: HomeConnectCoordinator,
        appliance: HomeConnectApplianceData,
<<<<<<< HEAD
        desc: HomeConnectSelectEntityDescription,
    ) -> None:
        """Initialize the entity."""
=======
        desc: HomeConnectSelectOptionEntityDescription,
    ) -> None:
        """Initialize the entity."""
        self._original_option_keys = set(desc.values_translation_key.keys())
>>>>>>> 5a0a3d27
        super().__init__(
            coordinator,
            appliance,
            desc,
        )
<<<<<<< HEAD
        setting = appliance.settings.get(cast(SettingKey, desc.key))
        if setting and setting.constraints and setting.constraints.allowed_values:
            self._attr_options = [
                desc.values_translation_key[option]
                for option in setting.constraints.allowed_values
                if option in desc.values_translation_key
            ]

    async def async_select_option(self, option: str) -> None:
        """Select new option."""
        value = self.entity_description.translation_key_values[option]
        try:
            await self.coordinator.client.set_setting(
                self.appliance.info.ha_id,
                setting_key=cast(SettingKey, self.bsh_key),
                value=value,
            )
        except HomeConnectError as err:
            raise HomeAssistantError(
                translation_domain=DOMAIN,
                translation_key=SVE_TRANSLATION_KEY_SET_SETTING,
                translation_placeholders={
                    **get_dict_from_home_connect_error(err),
                    SVE_TRANSLATION_PLACEHOLDER_ENTITY_ID: self.entity_id,
                    SVE_TRANSLATION_PLACEHOLDER_KEY: self.bsh_key,
                    SVE_TRANSLATION_PLACEHOLDER_VALUE: value,
                },
            ) from err

    def update_native_value(self) -> None:
        """Set the value of the entity."""
        data = self.appliance.settings[cast(SettingKey, self.bsh_key)]
        self._attr_current_option = self.entity_description.values_translation_key.get(
            data.value
        )
=======

    async def async_select_option(self, option: str) -> None:
        """Select new option."""
        await self.async_set_option(
            self.entity_description.translation_key_values[option]
        )

    def update_native_value(self) -> None:
        """Set the value of the entity."""
        self._attr_current_option = (
            self.entity_description.values_translation_key.get(
                cast(str, self.option_value), None
            )
            if self.option_value is not None
            else None
        )
        if (
            (option_definition := self.appliance.options.get(self.bsh_key))
            and (option_constraints := option_definition.constraints)
            and option_constraints.allowed_values
            and self._original_option_keys != set(option_constraints.allowed_values)
        ):
            self._original_option_keys = set(option_constraints.allowed_values)
            self._attr_options = [
                self.entity_description.values_translation_key[option]
                for option in self._original_option_keys
                if option is not None
            ]
            self.__dict__.pop("options", None)
>>>>>>> 5a0a3d27
<|MERGE_RESOLUTION|>--- conflicted
+++ resolved
@@ -5,11 +5,7 @@
 from typing import Any, cast
 
 from aiohomeconnect.client import Client as HomeConnectClient
-<<<<<<< HEAD
-from aiohomeconnect.model import EventKey, ProgramKey, SettingKey
-=======
-from aiohomeconnect.model import EventKey, OptionKey, ProgramKey
->>>>>>> 5a0a3d27
+from aiohomeconnect.model import EventKey, OptionKey, ProgramKey, SettingKey
 from aiohomeconnect.model.error import HomeConnectError
 from aiohomeconnect.model.program import Execution
 
@@ -21,33 +17,25 @@
 from .common import setup_home_connect_entry
 from .const import (
     APPLIANCES_WITH_PROGRAMS,
-<<<<<<< HEAD
     AVAILABLE_MAPS_ENUM,
-=======
     BEAN_AMOUNT_OPTIONS,
     BEAN_CONTAINER_OPTIONS,
     CLEANING_MODE_OPTIONS,
     COFFEE_MILK_RATIO_OPTIONS,
     COFFEE_TEMPERATURE_OPTIONS,
->>>>>>> 5a0a3d27
     DOMAIN,
     DRYING_TARGET_OPTIONS,
     FLOW_RATE_OPTIONS,
     HOT_WATER_TEMPERATURE_OPTIONS,
     INTENSIVE_LEVEL_OPTIONS,
     PROGRAMS_TRANSLATION_KEYS_MAP,
-<<<<<<< HEAD
+    SPIN_SPEED_OPTIONS,
     SVE_TRANSLATION_KEY_SET_SETTING,
     SVE_TRANSLATION_PLACEHOLDER_ENTITY_ID,
     SVE_TRANSLATION_PLACEHOLDER_KEY,
     SVE_TRANSLATION_PLACEHOLDER_PROGRAM,
     SVE_TRANSLATION_PLACEHOLDER_VALUE,
-=======
-    REFERENCE_MAP_ID_OPTIONS,
-    SPIN_SPEED_OPTIONS,
-    SVE_TRANSLATION_PLACEHOLDER_PROGRAM,
     TEMPERATURE_OPTIONS,
->>>>>>> 5a0a3d27
     TRANSLATION_KEYS_PROGRAMS_MAP,
     VARIO_PERFECT_OPTIONS,
     VENTING_LEVEL_OPTIONS,
@@ -58,8 +46,7 @@
     HomeConnectConfigEntry,
     HomeConnectCoordinator,
 )
-<<<<<<< HEAD
-from .entity import HomeConnectEntity
+from .entity import HomeConnectEntity, HomeConnectOptionEntity
 from .utils import bsh_key_to_translation_key, get_dict_from_home_connect_error
 
 FUNCTIONAL_LIGHT_COLOR_TEMPERATURE_ENUM = {
@@ -84,10 +71,6 @@
         for option in range(1, 100)
     },
 }
-=======
-from .entity import HomeConnectEntity, HomeConnectOptionEntity
-from .utils import get_dict_from_home_connect_error
->>>>>>> 5a0a3d27
 
 
 @dataclass(frozen=True, kw_only=True)
@@ -104,15 +87,8 @@
 
 
 @dataclass(frozen=True, kw_only=True)
-<<<<<<< HEAD
 class HomeConnectSelectEntityDescription(SelectEntityDescription):
-    """Entity Description class for settings that have enumeration values."""
-=======
-class HomeConnectSelectOptionEntityDescription(
-    SelectEntityDescription,
-):
-    """Entity Description class for options that have enumeration values."""
->>>>>>> 5a0a3d27
+    """Entity Description class for settings and options that have enumeration values."""
 
     translation_key_values: dict[str, str]
     values_translation_key: dict[str, str]
@@ -139,7 +115,6 @@
     ),
 )
 
-<<<<<<< HEAD
 SELECT_ENTITY_DESCRIPTIONS = (
     HomeConnectSelectEntityDescription(
         key=SettingKey.CONSUMER_PRODUCTS_CLEANING_ROBOT_CURRENT_MAP,
@@ -169,157 +144,159 @@
         values_translation_key={
             value: translation_key
             for translation_key, value in AMBIENT_LIGHT_COLOR_TEMPERATURE_ENUM.items()
-=======
+        },
+    ),
+)
+
 PROGRAM_SELECT_OPTION_ENTITY_DESCRIPTIONS = (
-    HomeConnectSelectOptionEntityDescription(
+    HomeConnectSelectEntityDescription(
         key=OptionKey.CONSUMER_PRODUCTS_CLEANING_ROBOT_REFERENCE_MAP_ID,
         translation_key="reference_map_id",
-        options=list(REFERENCE_MAP_ID_OPTIONS.keys()),
-        translation_key_values=REFERENCE_MAP_ID_OPTIONS,
-        values_translation_key={
-            value: translation_key
-            for translation_key, value in REFERENCE_MAP_ID_OPTIONS.items()
-        },
-    ),
-    HomeConnectSelectOptionEntityDescription(
+        options=list(AVAILABLE_MAPS_ENUM),
+        translation_key_values=AVAILABLE_MAPS_ENUM,
+        values_translation_key={
+            value: translation_key
+            for translation_key, value in AVAILABLE_MAPS_ENUM.items()
+        },
+    ),
+    HomeConnectSelectEntityDescription(
         key=OptionKey.CONSUMER_PRODUCTS_CLEANING_ROBOT_CLEANING_MODE,
-        translation_key="reference_map_id",
-        options=list(CLEANING_MODE_OPTIONS.keys()),
+        translation_key="cleaning_mode",
+        options=list(CLEANING_MODE_OPTIONS),
         translation_key_values=CLEANING_MODE_OPTIONS,
         values_translation_key={
             value: translation_key
             for translation_key, value in CLEANING_MODE_OPTIONS.items()
         },
     ),
-    HomeConnectSelectOptionEntityDescription(
+    HomeConnectSelectEntityDescription(
         key=OptionKey.CONSUMER_PRODUCTS_COFFEE_MAKER_BEAN_AMOUNT,
         translation_key="bean_amount",
-        options=list(BEAN_AMOUNT_OPTIONS.keys()),
+        options=list(BEAN_AMOUNT_OPTIONS),
         translation_key_values=BEAN_AMOUNT_OPTIONS,
         values_translation_key={
             value: translation_key
             for translation_key, value in BEAN_AMOUNT_OPTIONS.items()
         },
     ),
-    HomeConnectSelectOptionEntityDescription(
+    HomeConnectSelectEntityDescription(
         key=OptionKey.CONSUMER_PRODUCTS_COFFEE_MAKER_COFFEE_TEMPERATURE,
         translation_key="coffee_temperature",
-        options=list(COFFEE_TEMPERATURE_OPTIONS.keys()),
+        options=list(COFFEE_TEMPERATURE_OPTIONS),
         translation_key_values=COFFEE_TEMPERATURE_OPTIONS,
         values_translation_key={
             value: translation_key
             for translation_key, value in COFFEE_TEMPERATURE_OPTIONS.items()
         },
     ),
-    HomeConnectSelectOptionEntityDescription(
+    HomeConnectSelectEntityDescription(
         key=OptionKey.CONSUMER_PRODUCTS_COFFEE_MAKER_BEAN_CONTAINER_SELECTION,
         translation_key="bean_container",
-        options=list(BEAN_CONTAINER_OPTIONS.keys()),
+        options=list(BEAN_CONTAINER_OPTIONS),
         translation_key_values=BEAN_CONTAINER_OPTIONS,
         values_translation_key={
             value: translation_key
             for translation_key, value in BEAN_CONTAINER_OPTIONS.items()
         },
     ),
-    HomeConnectSelectOptionEntityDescription(
+    HomeConnectSelectEntityDescription(
         key=OptionKey.CONSUMER_PRODUCTS_COFFEE_MAKER_FLOW_RATE,
         translation_key="flow_rate",
-        options=list(FLOW_RATE_OPTIONS.keys()),
+        options=list(FLOW_RATE_OPTIONS),
         translation_key_values=FLOW_RATE_OPTIONS,
         values_translation_key={
             value: translation_key
             for translation_key, value in FLOW_RATE_OPTIONS.items()
         },
     ),
-    HomeConnectSelectOptionEntityDescription(
+    HomeConnectSelectEntityDescription(
         key=OptionKey.CONSUMER_PRODUCTS_COFFEE_MAKER_COFFEE_MILK_RATIO,
         translation_key="coffee_milk_ratio",
-        options=list(COFFEE_MILK_RATIO_OPTIONS.keys()),
+        options=list(COFFEE_MILK_RATIO_OPTIONS),
         translation_key_values=COFFEE_MILK_RATIO_OPTIONS,
         values_translation_key={
             value: translation_key
             for translation_key, value in FLOW_RATE_OPTIONS.items()
         },
     ),
-    HomeConnectSelectOptionEntityDescription(
+    HomeConnectSelectEntityDescription(
         key=OptionKey.CONSUMER_PRODUCTS_COFFEE_MAKER_HOT_WATER_TEMPERATURE,
         translation_key="hot_water_temperature",
-        options=list(HOT_WATER_TEMPERATURE_OPTIONS.keys()),
+        options=list(HOT_WATER_TEMPERATURE_OPTIONS),
         translation_key_values=HOT_WATER_TEMPERATURE_OPTIONS,
         values_translation_key={
             value: translation_key
             for translation_key, value in HOT_WATER_TEMPERATURE_OPTIONS.items()
         },
     ),
-    HomeConnectSelectOptionEntityDescription(
+    HomeConnectSelectEntityDescription(
         key=OptionKey.LAUNDRY_CARE_DRYER_DRYING_TARGET,
         translation_key="drying_target",
-        options=list(DRYING_TARGET_OPTIONS.keys()),
+        options=list(DRYING_TARGET_OPTIONS),
         translation_key_values=DRYING_TARGET_OPTIONS,
         values_translation_key={
             value: translation_key
             for translation_key, value in DRYING_TARGET_OPTIONS.items()
         },
     ),
-    HomeConnectSelectOptionEntityDescription(
+    HomeConnectSelectEntityDescription(
         key=OptionKey.COOKING_COMMON_HOOD_VENTING_LEVEL,
         translation_key="venting_level",
-        options=list(VENTING_LEVEL_OPTIONS.keys()),
+        options=list(VENTING_LEVEL_OPTIONS),
         translation_key_values=VENTING_LEVEL_OPTIONS,
         values_translation_key={
             value: translation_key
             for translation_key, value in VENTING_LEVEL_OPTIONS.items()
         },
     ),
-    HomeConnectSelectOptionEntityDescription(
+    HomeConnectSelectEntityDescription(
         key=OptionKey.COOKING_COMMON_HOOD_INTENSIVE_LEVEL,
         translation_key="intensive_level",
-        options=list(INTENSIVE_LEVEL_OPTIONS.keys()),
+        options=list(INTENSIVE_LEVEL_OPTIONS),
         translation_key_values=INTENSIVE_LEVEL_OPTIONS,
         values_translation_key={
             value: translation_key
             for translation_key, value in INTENSIVE_LEVEL_OPTIONS.items()
         },
     ),
-    HomeConnectSelectOptionEntityDescription(
+    HomeConnectSelectEntityDescription(
         key=OptionKey.COOKING_OVEN_WARMING_LEVEL,
         translation_key="warming_level",
-        options=list(WARMING_LEVEL_OPTIONS.keys()),
+        options=list(WARMING_LEVEL_OPTIONS),
         translation_key_values=WARMING_LEVEL_OPTIONS,
         values_translation_key={
             value: translation_key
             for translation_key, value in WARMING_LEVEL_OPTIONS.items()
         },
     ),
-    HomeConnectSelectOptionEntityDescription(
+    HomeConnectSelectEntityDescription(
         key=OptionKey.LAUNDRY_CARE_WASHER_TEMPERATURE,
         translation_key="washer_temperature",
-        options=list(TEMPERATURE_OPTIONS.keys()),
+        options=list(TEMPERATURE_OPTIONS),
         translation_key_values=TEMPERATURE_OPTIONS,
         values_translation_key={
             value: translation_key
             for translation_key, value in TEMPERATURE_OPTIONS.items()
         },
     ),
-    HomeConnectSelectOptionEntityDescription(
+    HomeConnectSelectEntityDescription(
         key=OptionKey.LAUNDRY_CARE_WASHER_SPIN_SPEED,
         translation_key="spin_speed",
-        options=list(SPIN_SPEED_OPTIONS.keys()),
+        options=list(SPIN_SPEED_OPTIONS),
         translation_key_values=SPIN_SPEED_OPTIONS,
         values_translation_key={
             value: translation_key
             for translation_key, value in SPIN_SPEED_OPTIONS.items()
         },
     ),
-    HomeConnectSelectOptionEntityDescription(
+    HomeConnectSelectEntityDescription(
         key=OptionKey.LAUNDRY_CARE_COMMON_VARIO_PERFECT,
         translation_key="vario_perfect",
-        options=list(VARIO_PERFECT_OPTIONS.keys()),
+        options=list(VARIO_PERFECT_OPTIONS),
         translation_key_values=VARIO_PERFECT_OPTIONS,
         values_translation_key={
             value: translation_key
             for translation_key, value in VARIO_PERFECT_OPTIONS.items()
->>>>>>> 5a0a3d27
         },
     ),
 )
@@ -429,39 +406,23 @@
             ) from err
 
 
-<<<<<<< HEAD
 class HomeConnectSelectEntity(HomeConnectEntity, SelectEntity):
     """Select setting class for Home Connect."""
 
     entity_description: HomeConnectSelectEntityDescription
-=======
-class HomeConnectSelectOptionEntity(HomeConnectOptionEntity, SelectEntity):
-    """Select option class for Home Connect."""
-
-    entity_description: HomeConnectSelectOptionEntityDescription
-    _original_option_keys: set[str | None]
->>>>>>> 5a0a3d27
 
     def __init__(
         self,
         coordinator: HomeConnectCoordinator,
         appliance: HomeConnectApplianceData,
-<<<<<<< HEAD
         desc: HomeConnectSelectEntityDescription,
     ) -> None:
         """Initialize the entity."""
-=======
-        desc: HomeConnectSelectOptionEntityDescription,
-    ) -> None:
-        """Initialize the entity."""
-        self._original_option_keys = set(desc.values_translation_key.keys())
->>>>>>> 5a0a3d27
         super().__init__(
             coordinator,
             appliance,
             desc,
         )
-<<<<<<< HEAD
         setting = appliance.settings.get(cast(SettingKey, desc.key))
         if setting and setting.constraints and setting.constraints.allowed_values:
             self._attr_options = [
@@ -497,7 +458,27 @@
         self._attr_current_option = self.entity_description.values_translation_key.get(
             data.value
         )
-=======
+
+
+class HomeConnectSelectOptionEntity(HomeConnectOptionEntity, SelectEntity):
+    """Select option class for Home Connect."""
+
+    entity_description: HomeConnectSelectEntityDescription
+    _original_option_keys: set[str | None]
+
+    def __init__(
+        self,
+        coordinator: HomeConnectCoordinator,
+        appliance: HomeConnectApplianceData,
+        desc: HomeConnectSelectEntityDescription,
+    ) -> None:
+        """Initialize the entity."""
+        self._original_option_keys = set(desc.values_translation_key.keys())
+        super().__init__(
+            coordinator,
+            appliance,
+            desc,
+        )
 
     async def async_select_option(self, option: str) -> None:
         """Select new option."""
@@ -526,5 +507,4 @@
                 for option in self._original_option_keys
                 if option is not None
             ]
-            self.__dict__.pop("options", None)
->>>>>>> 5a0a3d27
+            self.__dict__.pop("options", None)