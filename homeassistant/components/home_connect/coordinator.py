--- conflicted
+++ resolved
@@ -3,7 +3,7 @@
 import asyncio
 from collections import defaultdict
 from collections.abc import Callable
-from dataclasses import dataclass, field
+from dataclasses import dataclass
 import logging
 from typing import Any
 
@@ -47,7 +47,7 @@
 class HomeConnectApplianceData:
     """Class to hold Home Connect appliance data."""
 
-    events: dict[EventKey, Event] = field(default_factory=dict)
+    events: dict[EventKey, Event]
     info: HomeAppliance
     programs: list[EnumerateProgram]
     settings: dict[SettingKey, GetSetting]
@@ -327,13 +327,10 @@
             status = {}
 
         programs = []
-        if appliance.type in APPLIANCES_WITH_PROGRAMS and not (
-            appliance_data_to_update and appliance_data_to_update.programs
-        ):
+        events = {}
+        if appliance.type in APPLIANCES_WITH_PROGRAMS:
             try:
-                programs = (
-                    await self.client.get_all_programs(appliance.ha_id)
-                ).programs
+                all_programs = await self.client.get_all_programs(appliance.ha_id)
             except HomeConnectError as error:
                 _LOGGER.debug(
                     "Error fetching programs for %s: %s",
@@ -342,62 +339,37 @@
                     if isinstance(error, HomeConnectApiError)
                     else type(error).__name__,
                 )
-<<<<<<< HEAD
+            else:
+                programs.extend(all_programs.programs)
+                for program, event_key in (
+                    (
+                        all_programs.active,
+                        EventKey.BSH_COMMON_ROOT_ACTIVE_PROGRAM,
+                    ),
+                    (
+                        all_programs.selected,
+                        EventKey.BSH_COMMON_ROOT_SELECTED_PROGRAM,
+                    ),
+                ):
+                    if program and program.key:
+                        events[event_key] = Event(
+                            event_key,
+                            event_key.value,
+                            0,
+                            "",
+                            "",
+                            program.key,
+                        )
 
         appliance_data = HomeConnectApplianceData(
-            info=appliance, programs=programs, settings=settings, status=status
+            events=events,
+            info=appliance,
+            programs=programs,
+            settings=settings,
+            status=status,
         )
         if appliance_data_to_update:
             appliance_data_to_update.update(appliance_data)
             appliance_data = appliance_data_to_update
 
-        return appliance_data
-=======
-                status = {}
-            appliance_data = HomeConnectApplianceData(
-                info=appliance, settings=settings, status=status
-            )
-            if appliance.ha_id in appliances_data:
-                appliances_data[appliance.ha_id].update(appliance_data)
-                appliance_data = appliances_data[appliance.ha_id]
-            else:
-                appliances_data[appliance.ha_id] = appliance_data
-            if appliance.type in APPLIANCES_WITH_PROGRAMS:
-                try:
-                    all_programs = await self.client.get_all_programs(appliance.ha_id)
-                except HomeConnectError as error:
-                    _LOGGER.debug(
-                        "Error fetching programs for %s: %s",
-                        appliance.ha_id,
-                        error
-                        if isinstance(error, HomeConnectApiError)
-                        else type(error).__name__,
-                    )
-                else:
-                    appliance_data.programs.extend(all_programs.programs)
-                    for program, event_key in (
-                        (
-                            all_programs.active,
-                            EventKey.BSH_COMMON_ROOT_ACTIVE_PROGRAM,
-                        ),
-                        (
-                            all_programs.selected,
-                            EventKey.BSH_COMMON_ROOT_SELECTED_PROGRAM,
-                        ),
-                    ):
-                        if program and program.key:
-                            appliance_data.events.update(
-                                {
-                                    event_key: Event(
-                                        event_key,
-                                        event_key.value,
-                                        0,
-                                        "",
-                                        "",
-                                        program.key,
-                                    )
-                                }
-                            )
-
-        return appliances_data
->>>>>>> 147b5f54
+        return appliance_data