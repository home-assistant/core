"""Coordinator for Home Connect."""

import asyncio
from collections import defaultdict
from collections.abc import Callable
from dataclasses import dataclass, field
import logging
from typing import Any

from aiohomeconnect.client import Client as HomeConnectClient
from aiohomeconnect.model import (
    Event,
    EventKey,
    EventMessage,
    EventType,
    GetSetting,
    HomeAppliance,
    SettingKey,
    Status,
    StatusKey,
)
from aiohomeconnect.model.error import (
    EventStreamInterruptedError,
    HomeConnectApiError,
    HomeConnectError,
    HomeConnectRequestError,
)
from aiohomeconnect.model.program import EnumerateProgram
from propcache.api import cached_property

from homeassistant.config_entries import ConfigEntry
from homeassistant.core import CALLBACK_TYPE, HomeAssistant, callback
from homeassistant.helpers import device_registry as dr
from homeassistant.helpers.update_coordinator import DataUpdateCoordinator, UpdateFailed

from .const import APPLIANCES_WITH_PROGRAMS, DOMAIN
from .utils import get_dict_from_home_connect_error

_LOGGER = logging.getLogger(__name__)

type HomeConnectConfigEntry = ConfigEntry[HomeConnectCoordinator]

EVENT_STREAM_RECONNECT_DELAY = 30


@dataclass(frozen=True, kw_only=True)
class HomeConnectApplianceData:
    """Class to hold Home Connect appliance data."""

    events: dict[EventKey, Event] = field(default_factory=dict)
    info: HomeAppliance
<<<<<<< HEAD
    programs: list[EnumerateAvailableProgram]
=======
    programs: list[EnumerateProgram] = field(default_factory=list)
>>>>>>> 4d4e11a0
    settings: dict[SettingKey, GetSetting]
    status: dict[StatusKey, Status]

    def update(self, other: "HomeConnectApplianceData") -> None:
        """Update data with data from other instance."""
        self.events.update(other.events)
        self.info.connected = other.info.connected
        self.programs.clear()
        self.programs.extend(other.programs)
        self.settings.update(other.settings)
        self.status.update(other.status)


class HomeConnectCoordinator(
    DataUpdateCoordinator[dict[str, HomeConnectApplianceData]]
):
    """Class to manage fetching Home Connect data."""

    config_entry: HomeConnectConfigEntry

    def __init__(
        self,
        hass: HomeAssistant,
        config_entry: HomeConnectConfigEntry,
        client: HomeConnectClient,
    ) -> None:
        """Initialize."""
        super().__init__(
            hass,
            _LOGGER,
            config_entry=config_entry,
            name=config_entry.entry_id,
        )
        self.client = client
        self._special_listeners: dict[
            CALLBACK_TYPE, tuple[CALLBACK_TYPE, tuple[str, EventType] | None]
        ] = {}

    @cached_property
    def context_listeners(self) -> dict[tuple[str, EventKey], list[CALLBACK_TYPE]]:
        """Return a dict of all listeners registered for a given context."""
        listeners: dict[tuple[str, EventKey], list[CALLBACK_TYPE]] = defaultdict(list)
        for listener, context in list(self._listeners.values()):
            assert isinstance(context, tuple)
            listeners[context].append(listener)
        return listeners

    @callback
    def async_add_listener(
        self, update_callback: CALLBACK_TYPE, context: Any = None
    ) -> Callable[[], None]:
        """Listen for data updates."""
        remove_listener = super().async_add_listener(update_callback, context)
        self.__dict__.pop("context_listeners", None)

        def remove_listener_and_invalidate_context_listeners() -> None:
            remove_listener()
            self.__dict__.pop("context_listeners", None)

        return remove_listener_and_invalidate_context_listeners

    @callback
    def async_add_special_listener(
        self,
        update_callback: CALLBACK_TYPE,
        context: tuple[str, EventType] | None = None,
    ) -> Callable[[], None]:
        """Listen for special data updates. These listeners will not be called on refresh."""

        @callback
        def remove_listener() -> None:
            """Remove update listener."""
            self._special_listeners.pop(remove_listener)
            if not self._special_listeners:
                self._unschedule_refresh()

        self._special_listeners[remove_listener] = (update_callback, context)

        return remove_listener

    @callback
    def start_event_listener(self) -> None:
        """Start event listener."""
        self.config_entry.async_create_background_task(
            self.hass,
            self._event_listener(),
            f"home_connect-events_listener_task-{self.config_entry.entry_id}",
        )

    async def _event_listener(self) -> None:
        """Match event with listener for event type."""
        while True:
            try:
                async for event_message in self.client.stream_all_events():
                    match event_message.type:
                        case EventType.STATUS:
                            statuses = self.data[event_message.ha_id].status
                            for event in event_message.data.items:
                                status_key = StatusKey(event.key)
                                if status_key in statuses:
                                    statuses[status_key].value = event.value
                                else:
                                    statuses[status_key] = Status(
                                        key=status_key,
                                        raw_key=status_key.value,
                                        value=event.value,
                                    )
                            self._call_event_listener(event_message)

                        case EventType.NOTIFY:
                            settings = self.data[event_message.ha_id].settings
                            events = self.data[event_message.ha_id].events
                            for event in event_message.data.items:
                                if event.key in SettingKey:
                                    setting_key = SettingKey(event.key)
                                    if setting_key in settings:
                                        settings[setting_key].value = event.value
                                    else:
                                        settings[setting_key] = GetSetting(
                                            key=setting_key,
                                            raw_key=setting_key.value,
                                            value=event.value,
                                        )
                                else:
                                    events[event.key] = event
                            self._call_event_listener(event_message)

                        case EventType.EVENT:
                            events = self.data[event_message.ha_id].events
                            for event in event_message.data.items:
                                events[event.key] = event
                            self._call_event_listener(event_message)

                        case EventType.CONNECTED | EventType.PAIRED:
                            appliance_info = await self.client.get_specific_appliance(
                                event_message.ha_id
                            )

                            appliance_data = await self._get_appliance_data(
                                appliance_info, self.data.get(appliance_info.ha_id)
                            )
                            if event_message.ha_id in self.data:
                                self.data[event_message.ha_id].update(appliance_data)
                            else:
                                self.data[event_message.ha_id] = appliance_data
                            for listener, context in list(
                                self._special_listeners.values()
                            ) + list(self._listeners.values()):
                                if context is None or (
                                    isinstance(context, tuple)
                                    and context[0] == event_message.ha_id
                                    and context[1]
                                    is not EventKey.BSH_COMMON_APPLIANCE_DEPAIRED
                                ):
                                    listener()

                        case EventType.DEPAIRED:
                            device_registry = dr.async_get(self.hass)
                            device = device_registry.async_get_device(
                                identifiers={(DOMAIN, event_message.ha_id)}
                            )
                            if device:
                                device_registry.async_update_device(
                                    device_id=device.id,
                                    remove_config_entry_id=self.config_entry.entry_id,
                                )
                            for listener in self.context_listeners.get(
                                (
                                    event_message.ha_id,
                                    EventKey.BSH_COMMON_APPLIANCE_DEPAIRED,
                                ),
                                [],
                            ):
                                listener()
                            self.data.pop(event_message.ha_id, None)

            except (EventStreamInterruptedError, HomeConnectRequestError) as error:
                _LOGGER.debug(
                    "Non-breaking error (%s) while listening for events,"
                    " continuing in 30 seconds",
                    type(error).__name__,
                )
                await asyncio.sleep(EVENT_STREAM_RECONNECT_DELAY)
            except HomeConnectApiError as error:
                _LOGGER.error("Error while listening for events: %s", error)
                self.hass.config_entries.async_schedule_reload(
                    self.config_entry.entry_id
                )
                break
            # if there was a non-breaking error, we continue listening
            # but we need to refresh the data to get the possible changes
            # that happened while the event stream was interrupted
            await self.async_refresh()

    @callback
    def _call_event_listener(self, event_message: EventMessage):
        """Call listener for event."""
        for event in event_message.data.items:
            for listener in self.context_listeners.get(
                (event_message.ha_id, event.key), []
            ):
                listener()

    async def _async_update_data(self) -> dict[str, HomeConnectApplianceData]:
        """Fetch data from Home Connect."""
        try:
            appliances = await self.client.get_home_appliances()
        except HomeConnectError as error:
            raise UpdateFailed(
                translation_domain=DOMAIN,
                translation_key="fetch_api_error",
                translation_placeholders=get_dict_from_home_connect_error(error),
            ) from error

        return {
            appliance.ha_id: await self._get_appliance_data(
                appliance, self.data.get(appliance.ha_id) if self.data else None
            )
            for appliance in appliances.homeappliances
        }

    async def _get_appliance_data(
        self,
        appliance: HomeAppliance,
        appliance_data_to_update: HomeConnectApplianceData | None = None,
    ) -> HomeConnectApplianceData:
        """Get appliance data."""
        try:
            settings = {
                setting.key: setting
                for setting in (
                    await self.client.get_settings(appliance.ha_id)
                ).settings
            }
        except HomeConnectError as error:
            _LOGGER.debug(
                "Error fetching settings for %s: %s",
                appliance.ha_id,
                error
                if isinstance(error, HomeConnectApiError)
                else type(error).__name__,
            )
            settings = {}
        try:
            status = {
                status.key: status
                for status in (await self.client.get_status(appliance.ha_id)).status
            }
        except HomeConnectError as error:
            _LOGGER.debug(
                "Error fetching status for %s: %s",
                appliance.ha_id,
                error
                if isinstance(error, HomeConnectApiError)
                else type(error).__name__,
            )
            status = {}

        programs = []
        if appliance.type in APPLIANCES_WITH_PROGRAMS and not (
            appliance_data_to_update and appliance_data_to_update.programs
        ):
            try:
                programs = (
                    await self.client.get_available_programs(appliance.ha_id)
                ).programs
            except HomeConnectError as error:
                _LOGGER.debug(
                    "Error fetching programs for %s: %s",
                    appliance.ha_id,
                    error
                    if isinstance(error, HomeConnectApiError)
                    else type(error).__name__,
                )
<<<<<<< HEAD

        appliance_data = HomeConnectApplianceData(
            info=appliance, programs=programs, settings=settings, status=status
        )
        if appliance_data_to_update:
            appliance_data_to_update.update(appliance_data)
            appliance_data = appliance_data_to_update

        return appliance_data
=======
                status = {}
            appliance_data = HomeConnectApplianceData(
                info=appliance, settings=settings, status=status
            )
            if appliance.ha_id in appliances_data:
                appliances_data[appliance.ha_id].update(appliance_data)
                appliance_data = appliances_data[appliance.ha_id]
            else:
                appliances_data[appliance.ha_id] = appliance_data
            if (
                appliance.type in APPLIANCES_WITH_PROGRAMS
                and not appliance_data.programs
            ):
                try:
                    appliance_data.programs.extend(
                        (await self.client.get_all_programs(appliance.ha_id)).programs
                    )
                except HomeConnectError as error:
                    _LOGGER.debug(
                        "Error fetching programs for %s: %s",
                        appliance.ha_id,
                        error
                        if isinstance(error, HomeConnectApiError)
                        else type(error).__name__,
                    )
        return appliances_data
>>>>>>> 4d4e11a0
<|MERGE_RESOLUTION|>--- conflicted
+++ resolved
@@ -49,11 +49,7 @@
 
     events: dict[EventKey, Event] = field(default_factory=dict)
     info: HomeAppliance
-<<<<<<< HEAD
-    programs: list[EnumerateAvailableProgram]
-=======
-    programs: list[EnumerateProgram] = field(default_factory=list)
->>>>>>> 4d4e11a0
+    programs: list[EnumerateProgram]
     settings: dict[SettingKey, GetSetting]
     status: dict[StatusKey, Status]
 
@@ -318,7 +314,7 @@
         ):
             try:
                 programs = (
-                    await self.client.get_available_programs(appliance.ha_id)
+                    await self.client.get_all_programs(appliance.ha_id)
                 ).programs
             except HomeConnectError as error:
                 _LOGGER.debug(
@@ -328,7 +324,6 @@
                     if isinstance(error, HomeConnectApiError)
                     else type(error).__name__,
                 )
-<<<<<<< HEAD
 
         appliance_data = HomeConnectApplianceData(
             info=appliance, programs=programs, settings=settings, status=status
@@ -337,32 +332,4 @@
             appliance_data_to_update.update(appliance_data)
             appliance_data = appliance_data_to_update
 
-        return appliance_data
-=======
-                status = {}
-            appliance_data = HomeConnectApplianceData(
-                info=appliance, settings=settings, status=status
-            )
-            if appliance.ha_id in appliances_data:
-                appliances_data[appliance.ha_id].update(appliance_data)
-                appliance_data = appliances_data[appliance.ha_id]
-            else:
-                appliances_data[appliance.ha_id] = appliance_data
-            if (
-                appliance.type in APPLIANCES_WITH_PROGRAMS
-                and not appliance_data.programs
-            ):
-                try:
-                    appliance_data.programs.extend(
-                        (await self.client.get_all_programs(appliance.ha_id)).programs
-                    )
-                except HomeConnectError as error:
-                    _LOGGER.debug(
-                        "Error fetching programs for %s: %s",
-                        appliance.ha_id,
-                        error
-                        if isinstance(error, HomeConnectApiError)
-                        else type(error).__name__,
-                    )
-        return appliances_data
->>>>>>> 4d4e11a0
+        return appliance_data