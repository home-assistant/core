"""Coordinator for Home Connect."""

from __future__ import annotations

from asyncio import sleep as asyncio_sleep
from collections import defaultdict
from collections.abc import Callable
from dataclasses import dataclass
import logging
from typing import Any, cast

from aiohomeconnect.client import Client as HomeConnectClient
from aiohomeconnect.model import (
    CommandKey,
    Event,
    EventKey,
    EventMessage,
    EventType,
    GetSetting,
    HomeAppliance,
    OptionKey,
    ProgramKey,
    SettingKey,
    Status,
    StatusKey,
)
from aiohomeconnect.model.error import (
    EventStreamInterruptedError,
    HomeConnectApiError,
    HomeConnectError,
    HomeConnectRequestError,
    TooManyRequestsError,
    UnauthorizedError,
)
from aiohomeconnect.model.program import EnumerateProgram, ProgramDefinitionOption
from propcache.api import cached_property

from homeassistant.config_entries import ConfigEntry
from homeassistant.core import CALLBACK_TYPE, HomeAssistant, callback
from homeassistant.exceptions import ConfigEntryAuthFailed, ConfigEntryNotReady
from homeassistant.helpers import device_registry as dr
from homeassistant.helpers.update_coordinator import DataUpdateCoordinator, UpdateFailed

from .const import API_DEFAULT_RETRY_AFTER, APPLIANCES_WITH_PROGRAMS, DOMAIN
from .utils import get_dict_from_home_connect_error

_LOGGER = logging.getLogger(__name__)

type HomeConnectConfigEntry = ConfigEntry[HomeConnectCoordinator]


@dataclass(frozen=True, kw_only=True)
class HomeConnectApplianceData:
    """Class to hold Home Connect appliance data."""

    commands: set[CommandKey]
    events: dict[EventKey, Event]
    info: HomeAppliance
    options: dict[OptionKey, ProgramDefinitionOption]
    programs: list[EnumerateProgram]
    settings: dict[SettingKey, GetSetting]
    status: dict[StatusKey, Status]

    def update(self, other: HomeConnectApplianceData) -> None:
        """Update data with data from other instance."""
        self.commands.update(other.commands)
        self.events.update(other.events)
        self.info.connected = other.info.connected
        self.options.clear()
        self.options.update(other.options)
        self.programs.clear()
        self.programs.extend(other.programs)
        self.settings.update(other.settings)
        self.status.update(other.status)


class HomeConnectCoordinator(
    DataUpdateCoordinator[dict[str, HomeConnectApplianceData]]
):
    """Class to manage fetching Home Connect data."""

    config_entry: HomeConnectConfigEntry

    def __init__(
        self,
        hass: HomeAssistant,
        config_entry: HomeConnectConfigEntry,
        client: HomeConnectClient,
    ) -> None:
        """Initialize."""
        super().__init__(
            hass,
            _LOGGER,
            config_entry=config_entry,
            name=config_entry.entry_id,
        )
        self.client = client
        self._special_listeners: dict[
            CALLBACK_TYPE, tuple[CALLBACK_TYPE, tuple[EventKey, ...]]
        ] = {}
        self.device_registry = dr.async_get(self.hass)
        self.data = {}

    @cached_property
    def context_listeners(self) -> dict[tuple[str, EventKey], list[CALLBACK_TYPE]]:
        """Return a dict of all listeners registered for a given context."""
        listeners: dict[tuple[str, EventKey], list[CALLBACK_TYPE]] = defaultdict(list)
        for listener, context in list(self._listeners.values()):
            assert isinstance(context, tuple)
            listeners[context].append(listener)
        return listeners

    @callback
    def async_add_listener(
        self, update_callback: CALLBACK_TYPE, context: Any = None
    ) -> Callable[[], None]:
        """Listen for data updates."""
        remove_listener = super().async_add_listener(update_callback, context)
        self.__dict__.pop("context_listeners", None)

        def remove_listener_and_invalidate_context_listeners() -> None:
            remove_listener()
            self.__dict__.pop("context_listeners", None)

        return remove_listener_and_invalidate_context_listeners

    @callback
    def async_add_special_listener(
        self,
        update_callback: CALLBACK_TYPE,
        context: tuple[EventKey, ...],
    ) -> Callable[[], None]:
        """Listen for special data updates.

        These listeners will not be called on refresh.
        """

        @callback
        def remove_listener() -> None:
            """Remove update listener."""
            self._special_listeners.pop(remove_listener)
            if not self._special_listeners:
                self._unschedule_refresh()

        self._special_listeners[remove_listener] = (update_callback, context)

        return remove_listener

    @callback
    def start_event_listener(self) -> None:
        """Start event listener."""
        self.config_entry.async_create_background_task(
            self.hass,
            self._event_listener(),
            f"home_connect-events_listener_task-{self.config_entry.entry_id}",
        )

    async def _event_listener(self) -> None:  # noqa: C901
        """Match event with listener for event type."""
        retry_time = 10
        while True:
            try:
                async for event_message in self.client.stream_all_events():
                    retry_time = 10
                    event_message_ha_id = event_message.ha_id
                    if (
                        event_message_ha_id in self.data
                        and not self.data[event_message_ha_id].info.connected
                    ):
                        self.data[event_message_ha_id].info.connected = True
                        self._call_all_event_listeners_for_appliance(
                            event_message_ha_id
                        )
                    match event_message.type:
                        case EventType.STATUS:
                            statuses = self.data[event_message_ha_id].status
                            for event in event_message.data.items:
                                status_key = StatusKey(event.key)
                                if status_key in statuses:
                                    statuses[status_key].value = event.value
                                else:
                                    statuses[status_key] = Status(
                                        key=status_key,
                                        raw_key=status_key.value,
                                        value=event.value,
                                    )
                            self._call_event_listener(event_message)

                        case EventType.NOTIFY:
                            settings = self.data[event_message_ha_id].settings
                            events = self.data[event_message_ha_id].events
                            for event in event_message.data.items:
                                event_key = event.key
                                if event_key in SettingKey:
                                    setting_key = SettingKey(event_key)
                                    if setting_key in settings:
                                        settings[setting_key].value = event.value
                                    else:
                                        settings[setting_key] = GetSetting(
                                            key=setting_key,
                                            raw_key=setting_key.value,
                                            value=event.value,
                                        )
                                else:
                                    if event_key in (
                                        EventKey.BSH_COMMON_ROOT_ACTIVE_PROGRAM,
                                        EventKey.BSH_COMMON_ROOT_SELECTED_PROGRAM,
                                    ):
                                        await self.update_options(
                                            event_message_ha_id,
                                            event_key,
                                            ProgramKey(cast(str, event.value)),
                                        )
                                    events[event_key] = event
                            self._call_event_listener(event_message)

                        case EventType.EVENT:
                            events = self.data[event_message_ha_id].events
                            for event in event_message.data.items:
                                events[event.key] = event
                            self._call_event_listener(event_message)

                        case EventType.CONNECTED | EventType.PAIRED:
                            appliance_info = await self.client.get_specific_appliance(
                                event_message_ha_id
                            )

                            appliance_data = await self._get_appliance_data(
                                appliance_info, self.data.get(appliance_info.ha_id)
                            )
                            if event_message_ha_id in self.data:
                                self.data[event_message_ha_id].update(appliance_data)
                            else:
                                self.data[event_message_ha_id] = appliance_data
                            for listener, context in self._special_listeners.values():
                                if (
                                    EventKey.BSH_COMMON_APPLIANCE_DEPAIRED
                                    not in context
                                ):
                                    listener()
                            self._call_all_event_listeners_for_appliance(
                                event_message_ha_id
                            )

                        case EventType.DISCONNECTED:
                            self.data[event_message_ha_id].info.connected = False
                            self._call_all_event_listeners_for_appliance(
                                event_message_ha_id
                            )

                        case EventType.DEPAIRED:
                            device = self.device_registry.async_get_device(
                                identifiers={(DOMAIN, event_message_ha_id)}
                            )
                            if device:
                                self.device_registry.async_update_device(
                                    device_id=device.id,
                                    remove_config_entry_id=self.config_entry.entry_id,
                                )
                            self.data.pop(event_message_ha_id, None)
                            for listener, context in self._special_listeners.values():
                                assert isinstance(context, tuple)
                                if EventKey.BSH_COMMON_APPLIANCE_DEPAIRED in context:
                                    listener()

            except (EventStreamInterruptedError, HomeConnectRequestError) as error:
                _LOGGER.debug(
                    "Non-breaking error (%s) while listening for events,"
                    " continuing in %s seconds",
                    error,
                    retry_time,
                )
<<<<<<< HEAD
                await asyncio_sleep(EVENT_STREAM_RECONNECT_DELAY)
=======
                await asyncio.sleep(retry_time)
                retry_time = min(retry_time * 2, 3600)
>>>>>>> d9cf2750
            except HomeConnectApiError as error:
                _LOGGER.error("Error while listening for events: %s", error)
                self.hass.config_entries.async_schedule_reload(
                    self.config_entry.entry_id
                )
                break
<<<<<<< HEAD
            # if there was a non-breaking error, we continue listening
            # but we need to refresh the data to get the possible changes
            # that happened while the event stream was interrupted
            await self._async_setup()
            await self.async_refresh()
=======
>>>>>>> d9cf2750

            # Trigger to delete the possible depaired device entities
            # from known_entities variable at common.py
            for listener, context in self._special_listeners.values():
                assert isinstance(context, tuple)
                if EventKey.BSH_COMMON_APPLIANCE_DEPAIRED in context:
                    listener()

    @callback
    def _call_event_listener(self, event_message: EventMessage) -> None:
        """Call listener for event."""
        for event in event_message.data.items:
            for listener in self.context_listeners.get(
                (event_message.ha_id, event.key), []
            ):
                listener()

    @callback
    def _call_all_event_listeners_for_appliance(self, ha_id: str) -> None:
        for listener, context in self._listeners.values():
            if isinstance(context, tuple) and context[0] == ha_id:
                listener()

    async def _async_update_data(self) -> dict[str, HomeConnectApplianceData]:
        """Fetch data from Home Connect."""
        for appliance_data in self.data.values():
            appliance = appliance_data.info
            ha_id = appliance.ha_id
            while True:
                try:
                    self.data[ha_id] = await self._get_appliance_data(
                        appliance, self.data.get(ha_id)
                    )
                except TooManyRequestsError as err:
                    _LOGGER.debug(
                        "Rate limit exceeded on initial fetch: %s",
                        err,
                    )
                    await asyncio_sleep(err.retry_after or API_DEFAULT_RETRY_AFTER)
                else:
                    break

        for listener, context in self._special_listeners.values():
            assert isinstance(context, tuple)
            if EventKey.BSH_COMMON_APPLIANCE_PAIRED in context:
                listener()

        return self.data

    async def async_setup(self) -> None:
        """Set up the devices."""
        try:
            await self._async_setup()
        except UpdateFailed as err:
            raise ConfigEntryNotReady from err

    async def _async_setup(self) -> None:
        """Set up the devices."""
        old_appliances = set(self.data.keys())
        try:
            appliances = await self.client.get_home_appliances()
        except UnauthorizedError as error:
            raise ConfigEntryAuthFailed(
                translation_domain=DOMAIN,
                translation_key="auth_error",
                translation_placeholders=get_dict_from_home_connect_error(error),
            ) from error
        except HomeConnectError as error:
            for appliance_data in self.data.values():
                appliance_data.info.connected = False
            raise UpdateFailed(
                translation_domain=DOMAIN,
                translation_key="fetch_api_error",
                translation_placeholders=get_dict_from_home_connect_error(error),
            ) from error

<<<<<<< HEAD
        for appliance in appliances.homeappliances:
            self.device_registry.async_get_or_create(
                config_entry_id=self.config_entry.entry_id,
                identifiers={(DOMAIN, appliance.ha_id)},
                manufacturer=appliance.brand,
                name=appliance.name,
                model=appliance.vib,
=======
        return {
            appliance.ha_id: await self._get_appliance_data(
                appliance, self.data.get(appliance.ha_id)
>>>>>>> d9cf2750
            )
            if appliance.ha_id not in self.data:
                self.data[appliance.ha_id] = HomeConnectApplianceData(
                    commands=set(),
                    events={},
                    info=appliance,
                    options={},
                    programs=[],
                    settings={},
                    status={},
                )
            else:
                self.data[appliance.ha_id].info.connected = appliance.connected
                old_appliances.remove(appliance.ha_id)

        for ha_id in old_appliances:
            self.data.pop(ha_id, None)
            device = self.device_registry.async_get_device(
                identifiers={(DOMAIN, ha_id)}
            )
            if device:
                self.device_registry.async_update_device(
                    device_id=device.id,
                    remove_config_entry_id=self.config_entry.entry_id,
                )

    async def _get_appliance_data(
        self,
        appliance: HomeAppliance,
        appliance_data_to_update: HomeConnectApplianceData | None = None,
    ) -> HomeConnectApplianceData:
        """Get appliance data."""
        self.device_registry.async_get_or_create(
            config_entry_id=self.config_entry.entry_id,
            identifiers={(DOMAIN, appliance.ha_id)},
            manufacturer=appliance.brand,
            name=appliance.name,
            model=appliance.vib,
        )
        try:
            settings = {
                setting.key: setting
                for setting in (
                    await self.client.get_settings(appliance.ha_id)
                ).settings
            }
        except TooManyRequestsError:
            raise
        except HomeConnectError as error:
            _LOGGER.debug(
                "Error fetching settings for %s: %s",
                appliance.ha_id,
                error,
            )
            settings = {}
        try:
            status = {
                status.key: status
                for status in (await self.client.get_status(appliance.ha_id)).status
            }
        except TooManyRequestsError:
            raise
        except HomeConnectError as error:
            _LOGGER.debug(
                "Error fetching status for %s: %s",
                appliance.ha_id,
                error,
            )
            status = {}

        programs = []
        events = {}
        options = {}
        if appliance.type in APPLIANCES_WITH_PROGRAMS:
            try:
                all_programs = await self.client.get_all_programs(appliance.ha_id)
            except TooManyRequestsError:
                raise
            except HomeConnectError as error:
                _LOGGER.debug(
                    "Error fetching programs for %s: %s",
                    appliance.ha_id,
                    error,
                )
            else:
                programs.extend(all_programs.programs)
                current_program_key = None
                program_options = None
                for program, event_key in (
                    (
                        all_programs.selected,
                        EventKey.BSH_COMMON_ROOT_SELECTED_PROGRAM,
                    ),
                    (
                        all_programs.active,
                        EventKey.BSH_COMMON_ROOT_ACTIVE_PROGRAM,
                    ),
                ):
                    if program and program.key:
                        events[event_key] = Event(
                            event_key,
                            event_key.value,
                            0,
                            "",
                            "",
                            program.key,
                        )
                        current_program_key = program.key
                        program_options = program.options
                if current_program_key:
                    options = await self.get_options_definitions(
                        appliance.ha_id, current_program_key
                    )
                    for option in program_options or []:
                        option_event_key = EventKey(option.key)
                        events[option_event_key] = Event(
                            option_event_key,
                            option.key,
                            0,
                            "",
                            "",
                            option.value,
                            option.name,
                            display_value=option.display_value,
                            unit=option.unit,
                        )

        try:
            commands = {
                command.key
                for command in (
                    await self.client.get_available_commands(appliance.ha_id)
                ).commands
            }
        except TooManyRequestsError:
            raise
        except HomeConnectError:
            commands = set()

        appliance_data = HomeConnectApplianceData(
            commands=commands,
            events=events,
            info=appliance,
            options=options,
            programs=programs,
            settings=settings,
            status=status,
        )
        if appliance_data_to_update:
            appliance_data_to_update.update(appliance_data)
            appliance_data = appliance_data_to_update

        return appliance_data

    async def get_options_definitions(
        self, ha_id: str, program_key: ProgramKey
    ) -> dict[OptionKey, ProgramDefinitionOption]:
        """Get options with constraints for appliance."""
        if program_key is ProgramKey.UNKNOWN:
            return {}
        try:
            return {
                option.key: option
                for option in (
                    await self.client.get_available_program(
                        ha_id, program_key=program_key
                    )
                ).options
                or []
            }
        except TooManyRequestsError:
            raise
        except HomeConnectError as error:
            _LOGGER.debug(
                "Error fetching options for %s: %s",
                ha_id,
                error,
            )
            return {}

    async def update_options(
        self, ha_id: str, event_key: EventKey, program_key: ProgramKey
    ) -> None:
        """Update options for appliance."""
        options = self.data[ha_id].options
        events = self.data[ha_id].events
        options_to_notify = options.copy()
        options.clear()
        options.update(await self.get_options_definitions(ha_id, program_key))

        for option in options.values():
            option_value = option.constraints.default if option.constraints else None
            if option_value is not None:
                option_event_key = EventKey(option.key)
                events[option_event_key] = Event(
                    option_event_key,
                    option.key.value,
                    0,
                    "",
                    "",
                    option_value,
                    option.name,
                    unit=option.unit,
                )
        options_to_notify.update(options)
        for option_key in options_to_notify:
            for listener in self.context_listeners.get(
                (ha_id, EventKey(option_key)),
                [],
            ):
                listener()<|MERGE_RESOLUTION|>--- conflicted
+++ resolved
@@ -270,26 +270,14 @@
                     error,
                     retry_time,
                 )
-<<<<<<< HEAD
-                await asyncio_sleep(EVENT_STREAM_RECONNECT_DELAY)
-=======
-                await asyncio.sleep(retry_time)
+                await asyncio_sleep(retry_time)
                 retry_time = min(retry_time * 2, 3600)
->>>>>>> d9cf2750
             except HomeConnectApiError as error:
                 _LOGGER.error("Error while listening for events: %s", error)
                 self.hass.config_entries.async_schedule_reload(
                     self.config_entry.entry_id
                 )
                 break
-<<<<<<< HEAD
-            # if there was a non-breaking error, we continue listening
-            # but we need to refresh the data to get the possible changes
-            # that happened while the event stream was interrupted
-            await self._async_setup()
-            await self.async_refresh()
-=======
->>>>>>> d9cf2750
 
             # Trigger to delete the possible depaired device entities
             # from known_entities variable at common.py
@@ -315,6 +303,8 @@
 
     async def _async_update_data(self) -> dict[str, HomeConnectApplianceData]:
         """Fetch data from Home Connect."""
+        await self._async_setup()
+
         for appliance_data in self.data.values():
             appliance = appliance_data.info
             ha_id = appliance.ha_id
@@ -366,7 +356,6 @@
                 translation_placeholders=get_dict_from_home_connect_error(error),
             ) from error
 
-<<<<<<< HEAD
         for appliance in appliances.homeappliances:
             self.device_registry.async_get_or_create(
                 config_entry_id=self.config_entry.entry_id,
@@ -374,11 +363,6 @@
                 manufacturer=appliance.brand,
                 name=appliance.name,
                 model=appliance.vib,
-=======
-        return {
-            appliance.ha_id: await self._get_appliance_data(
-                appliance, self.data.get(appliance.ha_id)
->>>>>>> d9cf2750
             )
             if appliance.ha_id not in self.data:
                 self.data[appliance.ha_id] = HomeConnectApplianceData(
