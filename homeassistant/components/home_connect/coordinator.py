--- conflicted
+++ resolved
@@ -187,7 +187,6 @@
                             for event in event_message.data.items:
                                 events[event.key] = event
                             self._call_event_listener(event_message)
-<<<<<<< HEAD
 
                         case EventType.CONNECTED | EventType.PAIRED:
                             appliance_info = await self.client.get_specific_appliance(
@@ -211,6 +210,12 @@
                                 ):
                                     listener()
 
+                        case EventType.DISCONNECTED:
+                            self.data[event_message_ha_id].info.connected = False
+                            self._call_all_event_listeners_for_appliance(
+                                event_message_ha_id
+                            )
+
                         case EventType.DEPAIRED:
                             device = self.device_registry.async_get_device(
                                 identifiers={(DOMAIN, event_message_ha_id)}
@@ -225,20 +230,6 @@
                                 assert isinstance(context, tuple)
                                 if EventKey.BSH_COMMON_APPLIANCE_DEPAIRED in context:
                                     listener()
-=======
-
-                        case EventType.CONNECTED:
-                            self.data[event_message_ha_id].info.connected = True
-                            self._call_all_event_listeners_for_appliance(
-                                event_message_ha_id
-                            )
-
-                        case EventType.DISCONNECTED:
-                            self.data[event_message_ha_id].info.connected = False
-                            self._call_all_event_listeners_for_appliance(
-                                event_message_ha_id
-                            )
->>>>>>> 63ab1368
 
             except (EventStreamInterruptedError, HomeConnectRequestError) as error:
                 _LOGGER.debug(
