"""Coordinator for Home Connect."""

import asyncio
from collections import defaultdict
from collections.abc import Callable
from dataclasses import dataclass, field
import logging
from typing import Any

from aiohomeconnect.client import Client as HomeConnectClient
from aiohomeconnect.model import (
    Event,
    EventKey,
    EventMessage,
    EventType,
    GetSetting,
    HomeAppliance,
    SettingKey,
    Status,
    StatusKey,
)
from aiohomeconnect.model.error import (
    EventStreamInterruptedError,
    HomeConnectApiError,
    HomeConnectError,
    HomeConnectRequestError,
)
from aiohomeconnect.model.program import EnumerateProgram
from propcache.api import cached_property

from homeassistant.config_entries import ConfigEntry
from homeassistant.core import CALLBACK_TYPE, HomeAssistant, callback
from homeassistant.helpers.update_coordinator import DataUpdateCoordinator, UpdateFailed

from .const import APPLIANCES_WITH_PROGRAMS, DOMAIN
from .utils import get_dict_from_home_connect_error

_LOGGER = logging.getLogger(__name__)

type HomeConnectConfigEntry = ConfigEntry[HomeConnectCoordinator]

EVENT_STREAM_RECONNECT_DELAY = 30


@dataclass(frozen=True, kw_only=True)
class HomeConnectApplianceData:
    """Class to hold Home Connect appliance data."""

    events: dict[EventKey, Event] = field(default_factory=dict)
    info: HomeAppliance
    programs: list[EnumerateProgram] = field(default_factory=list)
    settings: dict[SettingKey, GetSetting]
    status: dict[StatusKey, Status]

    def update(self, other: "HomeConnectApplianceData") -> None:
        """Update data with data from other instance."""
        self.events.update(other.events)
        self.info.connected = other.info.connected
        self.programs.clear()
        self.programs.extend(other.programs)
        self.settings.update(other.settings)
        self.status.update(other.status)


class HomeConnectCoordinator(
    DataUpdateCoordinator[dict[str, HomeConnectApplianceData]]
):
    """Class to manage fetching Home Connect data."""

    config_entry: HomeConnectConfigEntry

    def __init__(
        self,
        hass: HomeAssistant,
        config_entry: HomeConnectConfigEntry,
        client: HomeConnectClient,
    ) -> None:
        """Initialize."""
        super().__init__(
            hass,
            _LOGGER,
            config_entry=config_entry,
            name=config_entry.entry_id,
        )
        self.client = client

    @cached_property
    def context_listeners(self) -> dict[tuple[str, EventKey], list[CALLBACK_TYPE]]:
        """Return a dict of all listeners registered for a given context."""
        listeners: dict[tuple[str, EventKey], list[CALLBACK_TYPE]] = defaultdict(list)
        for listener, context in list(self._listeners.values()):
            assert isinstance(context, tuple)
            listeners[context].append(listener)
        return listeners

    @callback
    def async_add_listener(
        self, update_callback: CALLBACK_TYPE, context: Any = None
    ) -> Callable[[], None]:
        """Listen for data updates."""
        remove_listener = super().async_add_listener(update_callback, context)
        self.__dict__.pop("context_listeners", None)

        def remove_listener_and_invalidate_context_listeners() -> None:
            remove_listener()
            self.__dict__.pop("context_listeners", None)

        return remove_listener_and_invalidate_context_listeners

    @callback
    def start_event_listener(self) -> None:
        """Start event listener."""
        self.config_entry.async_create_background_task(
            self.hass,
            self._event_listener(),
            f"home_connect-events_listener_task-{self.config_entry.entry_id}",
        )

    async def _event_listener(self) -> None:
        """Match event with listener for event type."""
        while True:
            try:
                async for event_message in self.client.stream_all_events():
                    match event_message.type:
                        case EventType.STATUS:
                            statuses = self.data[event_message.ha_id].status
                            for event in event_message.data.items:
                                status_key = StatusKey(event.key)
                                if status_key in statuses:
                                    statuses[status_key].value = event.value
                                else:
                                    statuses[status_key] = Status(
                                        key=status_key,
                                        raw_key=status_key.value,
                                        value=event.value,
                                    )

                        case EventType.NOTIFY:
                            settings = self.data[event_message.ha_id].settings
                            events = self.data[event_message.ha_id].events
                            for event in event_message.data.items:
                                if event.key in SettingKey:
                                    setting_key = SettingKey(event.key)
                                    if setting_key in settings:
                                        settings[setting_key].value = event.value
                                    else:
                                        settings[setting_key] = GetSetting(
                                            key=setting_key,
                                            raw_key=setting_key.value,
                                            value=event.value,
                                        )
                                else:
                                    events[event.key] = event

                        case EventType.EVENT:
                            events = self.data[event_message.ha_id].events
                            for event in event_message.data.items:
                                events[event.key] = event

                    self._call_event_listener(event_message)

            except (EventStreamInterruptedError, HomeConnectRequestError) as error:
                _LOGGER.debug(
                    "Non-breaking error (%s) while listening for events,"
                    " continuing in 30 seconds",
                    type(error).__name__,
                )
                await asyncio.sleep(EVENT_STREAM_RECONNECT_DELAY)
            except HomeConnectApiError as error:
                _LOGGER.error("Error while listening for events: %s", error)
                self.hass.config_entries.async_schedule_reload(
                    self.config_entry.entry_id
                )
                break
            # if there was a non-breaking error, we continue listening
            # but we need to refresh the data to get the possible changes
            # that happened while the event stream was interrupted
            await self.async_refresh()

    @callback
    def _call_event_listener(self, event_message: EventMessage):
        """Call listener for event."""
        for event in event_message.data.items:
            for listener in self.context_listeners.get(
                (event_message.ha_id, event.key), []
            ):
                listener()

    async def _async_update_data(self) -> dict[str, HomeConnectApplianceData]:
        """Fetch data from Home Connect."""
        try:
            appliances = await self.client.get_home_appliances()
        except HomeConnectError as error:
            raise UpdateFailed(
                translation_domain=DOMAIN,
                translation_key="fetch_api_error",
                translation_placeholders=get_dict_from_home_connect_error(error),
            ) from error

        appliances_data = self.data or {}
        for appliance in appliances.homeappliances:
            try:
                settings = {
                    setting.key: setting
                    for setting in (
                        await self.client.get_settings(appliance.ha_id)
                    ).settings
                }
            except HomeConnectError as error:
                _LOGGER.debug(
                    "Error fetching settings for %s: %s",
                    appliance.ha_id,
                    error
                    if isinstance(error, HomeConnectApiError)
                    else type(error).__name__,
                )
                settings = {}
            try:
                status = {
                    status.key: status
                    for status in (await self.client.get_status(appliance.ha_id)).status
                }
            except HomeConnectError as error:
                _LOGGER.debug(
                    "Error fetching status for %s: %s",
                    appliance.ha_id,
                    error
                    if isinstance(error, HomeConnectApiError)
                    else type(error).__name__,
                )
                status = {}
            appliance_data = HomeConnectApplianceData(
                info=appliance, settings=settings, status=status
            )
            if appliance.ha_id in appliances_data:
                appliances_data[appliance.ha_id].update(appliance_data)
                appliance_data = appliances_data[appliance.ha_id]
            else:
                appliances_data[appliance.ha_id] = appliance_data
<<<<<<< HEAD
            if appliance.type in APPLIANCES_WITH_PROGRAMS:
                for method, event_key in (
                    (
                        self.client.get_active_program,
                        EventKey.BSH_COMMON_ROOT_ACTIVE_PROGRAM,
                    ),
                    (
                        self.client.get_selected_program,
                        EventKey.BSH_COMMON_ROOT_SELECTED_PROGRAM,
                    ),
                ):
                    try:
                        program = await method(appliance.ha_id)
                    except HomeConnectError as error:
                        _LOGGER.debug(
                            "Error fetching %s program for %s: %s",
                            method.__name__,
                            appliance.ha_id,
                            error,
                        )
                    else:
                        appliance_data.events.update(
                            {
                                event_key: Event(
                                    event_key,
                                    event_key.value,
                                    0,
                                    "",
                                    "",
                                    program.key,
                                )
                            }
                        )
                if not appliance_data.programs:
                    try:
                        appliance_data.programs.extend(
                            (
                                await self.client.get_available_programs(
                                    appliance.ha_id
                                )
                            ).programs
                        )
                    except HomeConnectError as error:
                        _LOGGER.debug(
                            "Error fetching programs for %s: %s",
                            appliance.ha_id,
                            error
                            if isinstance(error, HomeConnectApiError)
                            else type(error).__name__,
                        )
=======
            if (
                appliance.type in APPLIANCES_WITH_PROGRAMS
                and not appliance_data.programs
            ):
                try:
                    appliance_data.programs.extend(
                        (await self.client.get_all_programs(appliance.ha_id)).programs
                    )
                except HomeConnectError as error:
                    _LOGGER.debug(
                        "Error fetching programs for %s: %s",
                        appliance.ha_id,
                        error
                        if isinstance(error, HomeConnectApiError)
                        else type(error).__name__,
                    )
>>>>>>> 4d4e11a0
        return appliances_data<|MERGE_RESOLUTION|>--- conflicted
+++ resolved
@@ -237,7 +237,6 @@
                 appliance_data = appliances_data[appliance.ha_id]
             else:
                 appliances_data[appliance.ha_id] = appliance_data
-<<<<<<< HEAD
             if appliance.type in APPLIANCES_WITH_PROGRAMS:
                 for method, event_key in (
                     (
@@ -275,9 +274,7 @@
                     try:
                         appliance_data.programs.extend(
                             (
-                                await self.client.get_available_programs(
-                                    appliance.ha_id
-                                )
+                                await self.client.get_all_programs(appliance.ha_id)
                             ).programs
                         )
                     except HomeConnectError as error:
@@ -288,22 +285,4 @@
                             if isinstance(error, HomeConnectApiError)
                             else type(error).__name__,
                         )
-=======
-            if (
-                appliance.type in APPLIANCES_WITH_PROGRAMS
-                and not appliance_data.programs
-            ):
-                try:
-                    appliance_data.programs.extend(
-                        (await self.client.get_all_programs(appliance.ha_id)).programs
-                    )
-                except HomeConnectError as error:
-                    _LOGGER.debug(
-                        "Error fetching programs for %s: %s",
-                        appliance.ha_id,
-                        error
-                        if isinstance(error, HomeConnectApiError)
-                        else type(error).__name__,
-                    )
->>>>>>> 4d4e11a0
         return appliances_data