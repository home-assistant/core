--- conflicted
+++ resolved
@@ -6,11 +6,6 @@
 from collections.abc import Callable
 from dataclasses import dataclass
 import logging
-<<<<<<< HEAD
-from typing import cast
-=======
-from typing import Any
->>>>>>> f484b6df
 
 from aiohomeconnect.client import Client as HomeConnectClient
 from aiohomeconnect.model import (
@@ -138,114 +133,10 @@
                 async for event_message in self.client.stream_all_events():
                     retry_time = 10
                     event_message_ha_id = event_message.ha_id
-<<<<<<< HEAD
                     if event_message_ha_id in self.appliance_coordinators:
                         if event_message.type == EventType.DEPAIRED:
                             appliance_coordinator = self.appliance_coordinators.pop(
                                 event_message.ha_id
-=======
-                    if (
-                        event_message_ha_id in self.data
-                        and not self.data[event_message_ha_id].info.connected
-                    ):
-                        self.data[event_message_ha_id].info.connected = True
-                        self._call_all_event_listeners_for_appliance(
-                            event_message_ha_id
-                        )
-                    match event_message.type:
-                        case EventType.STATUS:
-                            statuses = self.data[event_message_ha_id].status
-                            for event in event_message.data.items:
-                                status_key = StatusKey(event.key)
-                                if status_key in statuses:
-                                    statuses[status_key].value = event.value
-                                else:
-                                    statuses[status_key] = Status(
-                                        key=status_key,
-                                        raw_key=status_key.value,
-                                        value=event.value,
-                                    )
-                                if (
-                                    status_key == StatusKey.BSH_COMMON_OPERATION_STATE
-                                    and event.value == BSH_OPERATION_STATE_PAUSE
-                                    and CommandKey.BSH_COMMON_RESUME_PROGRAM
-                                    not in (
-                                        commands := self.data[
-                                            event_message_ha_id
-                                        ].commands
-                                    )
-                                ):
-                                    # All the appliances that can be paused
-                                    # should have the resume command available.
-                                    commands.add(CommandKey.BSH_COMMON_RESUME_PROGRAM)
-                                    for (
-                                        listener,
-                                        context,
-                                    ) in self._special_listeners.values():
-                                        if (
-                                            EventKey.BSH_COMMON_APPLIANCE_DEPAIRED
-                                            not in context
-                                        ):
-                                            listener()
-                            self._call_event_listener(event_message)
-
-                        case EventType.NOTIFY:
-                            settings = self.data[event_message_ha_id].settings
-                            events = self.data[event_message_ha_id].events
-                            for event in event_message.data.items:
-                                event_key = event.key
-                                if event_key in SettingKey.__members__.values():  # type: ignore[comparison-overlap]
-                                    setting_key = SettingKey(event_key)
-                                    if setting_key in settings:
-                                        settings[setting_key].value = event.value
-                                    else:
-                                        settings[setting_key] = GetSetting(
-                                            key=setting_key,
-                                            raw_key=setting_key.value,
-                                            value=event.value,
-                                        )
-                                else:
-                                    event_value = event.value
-                                    if event_key in (
-                                        EventKey.BSH_COMMON_ROOT_ACTIVE_PROGRAM,
-                                        EventKey.BSH_COMMON_ROOT_SELECTED_PROGRAM,
-                                    ) and isinstance(event_value, str):
-                                        await self.update_options(
-                                            event_message_ha_id,
-                                            event_key,
-                                            ProgramKey(event_value),
-                                        )
-                                    events[event_key] = event
-                            self._call_event_listener(event_message)
-
-                        case EventType.EVENT:
-                            events = self.data[event_message_ha_id].events
-                            for event in event_message.data.items:
-                                events[event.key] = event
-                            self._call_event_listener(event_message)
-
-                        case EventType.CONNECTED | EventType.PAIRED:
-                            if self.refreshed_too_often_recently(event_message_ha_id):
-                                continue
-
-                            appliance_info = await self.client.get_specific_appliance(
-                                event_message_ha_id
-                            )
-
-                            appliance_data = await self._get_appliance_data(
-                                appliance_info, self.data.get(appliance_info.ha_id)
-                            )
-                            if event_message_ha_id not in self.data:
-                                self.data[event_message_ha_id] = appliance_data
-                            for listener, context in self._special_listeners.values():
-                                if (
-                                    EventKey.BSH_COMMON_APPLIANCE_DEPAIRED
-                                    not in context
-                                ):
-                                    listener()
-                            self._call_all_event_listeners_for_appliance(
-                                event_message_ha_id
->>>>>>> f484b6df
                             )
                         else:
                             appliance_coordinator = self.appliance_coordinators[
@@ -421,13 +312,14 @@
                                 value=event.value,
                             )
                     else:
+                        event_value = event.value
                         if event_key in (
                             EventKey.BSH_COMMON_ROOT_ACTIVE_PROGRAM,
                             EventKey.BSH_COMMON_ROOT_SELECTED_PROGRAM,
-                        ):
+                        ) and isinstance(event_value, str):
                             await self.update_options(
                                 event_key,
-                                ProgramKey(cast(str, event.value)),
+                                ProgramKey(event_value),
                             )
                         events[event_key] = event
                 self._call_event_listener(event_message)
