--- conflicted
+++ resolved
@@ -4,22 +4,14 @@
 
 from typing import Any
 
-<<<<<<< HEAD
-=======
 from homeconnect.api import HomeConnectAppliance
 
 from homeassistant.config_entries import ConfigEntry
->>>>>>> 1ab2bbe3
 from homeassistant.core import HomeAssistant
 from homeassistant.helpers.device_registry import DeviceEntry
 
-<<<<<<< HEAD
-from . import HomeConnectConfigEntry
-=======
-from . import _get_appliance_by_device_id
+from . import HomeConnectConfigEntry, _get_appliance_by_device_id
 from .api import HomeConnectDevice
-from .const import DOMAIN
->>>>>>> 1ab2bbe3
 
 
 def _generate_appliance_diagnostics(appliance: HomeConnectAppliance) -> dict[str, Any]:
@@ -42,21 +34,14 @@
     hass: HomeAssistant, entry: HomeConnectConfigEntry
 ) -> dict[str, Any]:
     """Return diagnostics for a config entry."""
-<<<<<<< HEAD
-    return {
-        device.appliance.haId: device.appliance.status
-        for device in entry.runtime_data.devices
-    }
-=======
     return await hass.async_add_executor_job(
-        _generate_entry_diagnostics, hass.data[DOMAIN][config_entry.entry_id].devices
+        _generate_entry_diagnostics, entry.runtime_data.devices
     )
 
 
 async def async_get_device_diagnostics(
-    hass: HomeAssistant, config_entry: ConfigEntry, device: DeviceEntry
+    hass: HomeAssistant, entry: ConfigEntry, device: DeviceEntry
 ) -> dict[str, Any]:
     """Return diagnostics for a device."""
     appliance = _get_appliance_by_device_id(hass, device.id)
-    return await hass.async_add_executor_job(_generate_appliance_diagnostics, appliance)
->>>>>>> 1ab2bbe3
+    return await hass.async_add_executor_job(_generate_appliance_diagnostics, appliance)