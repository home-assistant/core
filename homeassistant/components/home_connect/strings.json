{
  "common": {
    "confirmed": "Confirmed",
    "present": "Present"
  },
  "config": {
    "step": {
      "pick_implementation": {
        "title": "[%key:common::config_flow::title::oauth2_pick_implementation%]"
      },
      "reauth_confirm": {
        "title": "[%key:common::config_flow::title::reauth%]",
        "description": "The Home Connect integration needs to re-authenticate your account"
      }
    },
    "abort": {
      "reauth_successful": "[%key:common::config_flow::abort::reauth_successful%]",
      "missing_configuration": "[%key:common::config_flow::abort::oauth2_missing_configuration%]",
      "no_url_available": "[%key:common::config_flow::abort::oauth2_no_url_available%]",
      "oauth_error": "[%key:common::config_flow::abort::oauth2_error%]",
      "oauth_timeout": "[%key:common::config_flow::abort::oauth2_timeout%]",
      "oauth_unauthorized": "[%key:common::config_flow::abort::oauth2_unauthorized%]",
      "oauth_failed": "[%key:common::config_flow::abort::oauth2_failed%]"
    },
    "create_entry": {
      "default": "[%key:common::config_flow::create_entry::authenticated%]"
    }
  },
  "exceptions": {
    "auth_error": {
      "message": "Authentication error: {error}. Please, re-authenticate your account"
    },
    "appliance_not_found": {
      "message": "Appliance for device ID {device_id} not found"
    },
    "turn_on_light": {
      "message": "Error turning on {entity_id}: {error}"
    },
    "turn_off_light": {
      "message": "Error turning off {entity_id}: {error}"
    },
    "set_light_brightness": {
      "message": "Error setting brightness of {entity_id}: {error}"
    },
    "select_light_custom_color": {
      "message": "Error selecting custom color of {entity_id}: {error}"
    },
    "set_light_color": {
      "message": "Error setting color of {entity_id}: {error}"
    },
    "set_setting_entity": {
      "message": "Error assigning the value \"{value}\" to the setting \"{key}\" for {entity_id}: {error}"
    },
    "set_setting": {
      "message": "Error assigning the value \"{value}\" to the setting \"{key}\": {error}"
    },
    "turn_on": {
      "message": "Error turning on {entity_id} ({key}): {error}"
    },
    "turn_off": {
      "message": "Error turning off {entity_id} ({key}): {error}"
    },
    "select_program": {
      "message": "Error selecting program {program}: {error}"
    },
    "start_program": {
      "message": "Error starting program {program}: {error}"
    },
    "pause_program": {
      "message": "Error pausing program: {error}"
    },
    "stop_program": {
      "message": "Error stopping program: {error}"
    },
    "set_options_active_program": {
      "message": "Error setting options for the active program: {error}"
    },
    "set_options_selected_program": {
      "message": "Error setting options for the selected program: {error}"
    },
    "execute_command": {
      "message": "Error executing command {command}: {error}"
    },
    "power_on": {
      "message": "Error turning on {appliance_name}: {error}"
    },
    "power_off": {
      "message": "Error turning off {appliance_name} with value \"{value}\": {error}"
    },
    "turn_off_not_supported": {
      "message": "{appliance_name} does not support turning off or entering standby mode."
    },
    "unable_to_retrieve_turn_off": {
      "message": "Unable to turn off {appliance_name} because its support for turning off or entering standby mode could not be determined."
    },
    "fetch_api_error": {
      "message": "Error obtaining data from the API: {error}"
    },
    "required_program_or_one_option_at_least": {
      "message": "A program or at least one of the possible options for a program should be specified"
    },
    "set_option": {
      "message": "Error setting the option for the program: {error}"
    }
  },
  "issues": {
    "deprecated_binary_common_door_sensor": {
      "title": "Deprecated binary door sensor detected in some automations or scripts",
      "description": "The binary door sensor `{entity}`, which is deprecated, is used in the following automations or scripts:\n{items}\n\nA sensor entity with additional possible states is available and should be used going forward; Please use it on the above automations or scripts to fix this issue."
    },
    "deprecated_program_switch": {
      "title": "Deprecated program switch detected in some automations or scripts",
      "description": "Program switches are deprecated and {entity_id} is used in the following automations or scripts:\n{items}\n\nYou can use the active program select entity to run the program without any additional options and get the current running program on the above automations or scripts to fix this issue."
    },
    "deprecated_set_program_and_option_actions": {
      "title": "The executed action is deprecated",
      "fix_flow": {
        "step": {
          "confirm": {
            "title": "[%key:component::home_connect::issues::deprecated_set_program_and_option_actions::title%]",
            "description": "`start_program`, `select_program`, `set_option_active`, and `set_option_selected` actions are deprecated and will be removed in the {remove_release} release, please use the `{new_action_key}` action instead. For the executed action:\n{deprecated_action_yaml}\nyou can do the following transformation using the recognized options:\n  {new_action_yaml}\nIf the option is not in the recognized options, please submit an issue or a pull request requesting the addition of the option at {repo_link}."
          }
        }
      }
    }
  },
  "selector": {
    "affects_to": {
      "options": {
        "active_program": "Active program",
        "selected_program": "Selected program"
      }
    },
    "programs": {
      "options": {
        "consumer_products_cleaning_robot_program_cleaning_clean_all": "Clean all",
        "consumer_products_cleaning_robot_program_cleaning_clean_map": "Clean map",
        "consumer_products_cleaning_robot_program_basic_go_home": "Go home",
        "consumer_products_coffee_maker_program_beverage_ristretto": "Ristretto",
        "consumer_products_coffee_maker_program_beverage_espresso": "Espresso",
        "consumer_products_coffee_maker_program_beverage_espresso_doppio": "Espresso doppio",
        "consumer_products_coffee_maker_program_beverage_coffee": "Coffee",
        "consumer_products_coffee_maker_program_beverage_x_l_coffee": "XL coffee",
        "consumer_products_coffee_maker_program_beverage_caffe_grande": "Caffe grande",
        "consumer_products_coffee_maker_program_beverage_espresso_macchiato": "Espresso macchiato",
        "consumer_products_coffee_maker_program_beverage_cappuccino": "Cappuccino",
        "consumer_products_coffee_maker_program_beverage_latte_macchiato": "Latte macchiato",
        "consumer_products_coffee_maker_program_beverage_caffe_latte": "Caffe latte",
        "consumer_products_coffee_maker_program_beverage_milk_froth": "Milk froth",
        "consumer_products_coffee_maker_program_beverage_warm_milk": "Warm milk",
        "consumer_products_coffee_maker_program_coffee_world_kleiner_brauner": "Kleiner brauner",
        "consumer_products_coffee_maker_program_coffee_world_grosser_brauner": "Grosser brauner",
        "consumer_products_coffee_maker_program_coffee_world_verlaengerter": "Verlaengerter",
        "consumer_products_coffee_maker_program_coffee_world_verlaengerter_braun": "Verlaengerter braun",
        "consumer_products_coffee_maker_program_coffee_world_wiener_melange": "Wiener melange",
        "consumer_products_coffee_maker_program_coffee_world_flat_white": "Flat white",
        "consumer_products_coffee_maker_program_coffee_world_cortado": "Cortado",
        "consumer_products_coffee_maker_program_coffee_world_cafe_cortado": "Cafe cortado",
        "consumer_products_coffee_maker_program_coffee_world_cafe_con_leche": "Cafe con leche",
        "consumer_products_coffee_maker_program_coffee_world_cafe_au_lait": "Cafe au lait",
        "consumer_products_coffee_maker_program_coffee_world_doppio": "Doppio",
        "consumer_products_coffee_maker_program_coffee_world_kaapi": "Kaapi",
        "consumer_products_coffee_maker_program_coffee_world_koffie_verkeerd": "Koffie verkeerd",
        "consumer_products_coffee_maker_program_coffee_world_galao": "Galao",
        "consumer_products_coffee_maker_program_coffee_world_garoto": "Garoto",
        "consumer_products_coffee_maker_program_coffee_world_americano": "Americano",
        "consumer_products_coffee_maker_program_coffee_world_red_eye": "Red eye",
        "consumer_products_coffee_maker_program_coffee_world_black_eye": "Black eye",
        "consumer_products_coffee_maker_program_coffee_world_dead_eye": "Dead eye",
        "consumer_products_coffee_maker_program_beverage_hot_water": "Hot water",
        "dishcare_dishwasher_program_pre_rinse": "Pre_rinse",
        "dishcare_dishwasher_program_auto_1": "Auto 1",
        "dishcare_dishwasher_program_auto_2": "Auto 2",
        "dishcare_dishwasher_program_auto_3": "Auto 3",
        "dishcare_dishwasher_program_eco_50": "Eco 50ºC",
        "dishcare_dishwasher_program_quick_45": "Quick 45ºC",
        "dishcare_dishwasher_program_intensiv_70": "Intensive 70ºC",
        "dishcare_dishwasher_program_normal_65": "Normal 65ºC",
        "dishcare_dishwasher_program_glas_40": "Glass 40ºC",
        "dishcare_dishwasher_program_glass_care": "Glass care",
        "dishcare_dishwasher_program_night_wash": "Night wash",
        "dishcare_dishwasher_program_quick_65": "Quick 65ºC",
        "dishcare_dishwasher_program_normal_45": "Normal 45ºC",
        "dishcare_dishwasher_program_intensiv_45": "Intensive 45ºC",
        "dishcare_dishwasher_program_auto_half_load": "Auto half load",
        "dishcare_dishwasher_program_intensiv_power": "Intensive power",
        "dishcare_dishwasher_program_magic_daily": "Magic daily",
        "dishcare_dishwasher_program_super_60": "Super 60ºC",
        "dishcare_dishwasher_program_kurz_60": "Kurz 60ºC",
        "dishcare_dishwasher_program_express_sparkle_65": "Express sparkle 65ºC",
        "dishcare_dishwasher_program_machine_care": "Machine care",
        "dishcare_dishwasher_program_steam_fresh": "Steam fresh",
        "dishcare_dishwasher_program_maximum_cleaning": "Maximum cleaning",
        "dishcare_dishwasher_program_mixed_load": "Mixed load",
        "laundry_care_dryer_program_cotton": "Cotton",
        "laundry_care_dryer_program_synthetic": "Synthetic",
        "laundry_care_dryer_program_mix": "Mix",
        "laundry_care_dryer_program_blankets": "Blankets",
        "laundry_care_dryer_program_business_shirts": "Business shirts",
        "laundry_care_dryer_program_down_feathers": "Down feathers",
        "laundry_care_dryer_program_hygiene": "Hygiene",
        "laundry_care_dryer_program_jeans": "Jeans",
        "laundry_care_dryer_program_outdoor": "Outdoor",
        "laundry_care_dryer_program_synthetic_refresh": "Synthetic refresh",
        "laundry_care_dryer_program_towels": "Towels",
        "laundry_care_dryer_program_delicates": "Delicates",
        "laundry_care_dryer_program_super_40": "Super 40ºC",
        "laundry_care_dryer_program_shirts_15": "Shirts 15ºC",
        "laundry_care_dryer_program_pillow": "Pillow",
        "laundry_care_dryer_program_anti_shrink": "Anti shrink",
        "laundry_care_dryer_program_my_time_my_drying_time": "My drying time",
        "laundry_care_dryer_program_time_cold": "Cold (variable time)",
        "laundry_care_dryer_program_time_warm": "Warm (variable time)",
        "laundry_care_dryer_program_in_basket": "In basket",
        "laundry_care_dryer_program_time_cold_fix_time_cold_20": "Cold (20 min)",
        "laundry_care_dryer_program_time_cold_fix_time_cold_30": "Cold (30 min)",
        "laundry_care_dryer_program_time_cold_fix_time_cold_60": "Cold (60 min)",
        "laundry_care_dryer_program_time_warm_fix_time_warm_30": "Warm (30 min)",
        "laundry_care_dryer_program_time_warm_fix_time_warm_40": "Warm (40 min)",
        "laundry_care_dryer_program_time_warm_fix_time_warm_60": "Warm (60 min)",
        "laundry_care_dryer_program_dessous": "Dessous",
        "cooking_common_program_hood_automatic": "Automatic",
        "cooking_common_program_hood_venting": "Venting",
        "cooking_common_program_hood_delayed_shut_off": "Delayed shut off",
        "cooking_oven_program_heating_mode_pre_heating": "Pre-heating",
        "cooking_oven_program_heating_mode_hot_air": "Hot air",
        "cooking_oven_program_heating_mode_hot_air_eco": "Hot air eco",
        "cooking_oven_program_heating_mode_hot_air_grilling": "Hot air grilling",
        "cooking_oven_program_heating_mode_top_bottom_heating": "Top bottom heating",
        "cooking_oven_program_heating_mode_top_bottom_heating_eco": "Top bottom heating eco",
        "cooking_oven_program_heating_mode_bottom_heating": "Bottom heating",
        "cooking_oven_program_heating_mode_pizza_setting": "Pizza setting",
        "cooking_oven_program_heating_mode_slow_cook": "Slow cook",
        "cooking_oven_program_heating_mode_intensive_heat": "Intensive heat",
        "cooking_oven_program_heating_mode_keep_warm": "Keep warm",
        "cooking_oven_program_heating_mode_preheat_ovenware": "Preheat ovenware",
        "cooking_oven_program_heating_mode_frozen_heatup_special": "Special Heat-Up for frozen products",
        "cooking_oven_program_heating_mode_desiccation": "Desiccation",
        "cooking_oven_program_heating_mode_defrost": "Defrost",
        "cooking_oven_program_heating_mode_proof": "Proof",
        "cooking_oven_program_heating_mode_hot_air_30_steam": "Hot air + 30 RH",
        "cooking_oven_program_heating_mode_hot_air_60_steam": "Hot air + 60 RH",
        "cooking_oven_program_heating_mode_hot_air_80_steam": "Hot air + 80 RH",
        "cooking_oven_program_heating_mode_hot_air_100_steam": "Hot air + 100 RH",
        "cooking_oven_program_heating_mode_sabbath_programme": "Sabbath programme",
        "cooking_oven_program_microwave_90_watt": "90 Watt",
        "cooking_oven_program_microwave_180_watt": "180 Watt",
        "cooking_oven_program_microwave_360_watt": "360 Watt",
        "cooking_oven_program_microwave_600_watt": "600 Watt",
        "cooking_oven_program_microwave_900_watt": "900 Watt",
        "cooking_oven_program_microwave_1000_watt": "1000 Watt",
        "cooking_oven_program_microwave_max": "Max",
        "cooking_oven_program_heating_mode_warming_drawer": "Warming drawer",
        "laundry_care_washer_program_cotton": "Cotton",
        "laundry_care_washer_program_cotton_cotton_eco": "Cotton eco",
        "laundry_care_washer_program_cotton_eco_4060": "Cotton eco 40/60ºC",
        "laundry_care_washer_program_cotton_colour": "Cotton color",
        "laundry_care_washer_program_easy_care": "Easy care",
        "laundry_care_washer_program_mix": "Mix",
        "laundry_care_washer_program_mix_night_wash": "Mix night wash",
        "laundry_care_washer_program_delicates_silk": "Delicates silk",
        "laundry_care_washer_program_wool": "Wool",
        "laundry_care_washer_program_sensitive": "Sensitive",
        "laundry_care_washer_program_auto_30": "Auto 30ºC",
        "laundry_care_washer_program_auto_40": "Auto 40ºC",
        "laundry_care_washer_program_auto_60": "Auto 60ºC",
        "laundry_care_washer_program_chiffon": "Chiffon",
        "laundry_care_washer_program_curtains": "Curtains",
        "laundry_care_washer_program_dark_wash": "Dark wash",
        "laundry_care_washer_program_dessous": "Dessous",
        "laundry_care_washer_program_monsoon": "Monsoon",
        "laundry_care_washer_program_outdoor": "Outdoor",
        "laundry_care_washer_program_plush_toy": "Plush toy",
        "laundry_care_washer_program_shirts_blouses": "Shirts blouses",
        "laundry_care_washer_program_sport_fitness": "Sport fitness",
        "laundry_care_washer_program_towels": "Towels",
        "laundry_care_washer_program_water_proof": "Water proof",
        "laundry_care_washer_program_power_speed_59": "Power speed <59 min",
        "laundry_care_washer_program_super_153045_super_15": "Super 15 min",
        "laundry_care_washer_program_super_153045_super_1530": "Super 15/30 min",
        "laundry_care_washer_program_down_duvet_duvet": "Down duvet",
        "laundry_care_washer_program_rinse_rinse_spin_drain": "Rinse spin drain",
        "laundry_care_washer_program_drum_clean": "Drum clean",
        "laundry_care_washer_dryer_program_cotton": "Cotton",
        "laundry_care_washer_dryer_program_cotton_eco_4060": "Cotton eco 40/60ºC",
        "laundry_care_washer_dryer_program_mix": "Mix",
        "laundry_care_washer_dryer_program_easy_care": "Easy care",
        "laundry_care_washer_dryer_program_wash_and_dry_60": "Wash and dry (60 min)",
        "laundry_care_washer_dryer_program_wash_and_dry_90": "Wash and dry (90 min)"
      }
    },
    "available_maps": {
      "options": {
        "consumer_products_cleaning_robot_enum_type_available_maps_temp_map": "Temporary map",
        "consumer_products_cleaning_robot_enum_type_available_maps_map1": "Map 1",
        "consumer_products_cleaning_robot_enum_type_available_maps_map2": "Map 2",
        "consumer_products_cleaning_robot_enum_type_available_maps_map3": "Map 3"
      }
    },
    "cleaning_mode": {
      "options": {
        "consumer_products_cleaning_robot_enum_type_cleaning_modes_silent": "Silent",
        "consumer_products_cleaning_robot_enum_type_cleaning_modes_standard": "Standard",
        "consumer_products_cleaning_robot_enum_type_cleaning_modes_power": "Power"
      }
    },
    "bean_amount": {
      "options": {
        "consumer_products_coffee_maker_enum_type_bean_amount_very_mild": "Very mild",
        "consumer_products_coffee_maker_enum_type_bean_amount_mild": "Mild",
        "consumer_products_coffee_maker_enum_type_bean_amount_mild_plus": "Mild +",
        "consumer_products_coffee_maker_enum_type_bean_amount_normal": "Normal",
        "consumer_products_coffee_maker_enum_type_bean_amount_normal_plus": "Normal +",
        "consumer_products_coffee_maker_enum_type_bean_amount_strong": "Strong",
        "consumer_products_coffee_maker_enum_type_bean_amount_strong_plus": "Strong +",
        "consumer_products_coffee_maker_enum_type_bean_amount_very_strong": "Very strong",
        "consumer_products_coffee_maker_enum_type_bean_amount_very_strong_plus": "Very strong +",
        "consumer_products_coffee_maker_enum_type_bean_amount_extra_strong": "Extra strong",
        "consumer_products_coffee_maker_enum_type_bean_amount_double_shot": "Double shot",
        "consumer_products_coffee_maker_enum_type_bean_amount_double_shot_plus": "Double shot +",
        "consumer_products_coffee_maker_enum_type_bean_amount_double_shot_plus_plus": "Double shot ++",
        "consumer_products_coffee_maker_enum_type_bean_amount_triple_shot": "Triple shot",
        "consumer_products_coffee_maker_enum_type_bean_amount_triple_shot_plus": "Triple shot +",
        "consumer_products_coffee_maker_enum_type_bean_amount_coffee_ground": "Coffee ground"
      }
    },
    "coffee_temperature": {
      "options": {
        "consumer_products_coffee_maker_enum_type_coffee_temperature_88_c": "88ºC",
        "consumer_products_coffee_maker_enum_type_coffee_temperature_90_c": "90ºC",
        "consumer_products_coffee_maker_enum_type_coffee_temperature_92_c": "92ºC",
        "consumer_products_coffee_maker_enum_type_coffee_temperature_94_c": "94ºC",
        "consumer_products_coffee_maker_enum_type_coffee_temperature_95_c": "95ºC",
        "consumer_products_coffee_maker_enum_type_coffee_temperature_96_c": "96ºC"
      }
    },
    "bean_container": {
      "options": {
        "consumer_products_coffee_maker_enum_type_bean_container_selection_right": "Right",
        "consumer_products_coffee_maker_enum_type_bean_container_selection_left": "Left"
      }
    },
    "flow_rate": {
      "options": {
        "consumer_products_coffee_maker_enum_type_flow_rate_normal": "Normal",
        "consumer_products_coffee_maker_enum_type_flow_rate_intense": "Intense",
        "consumer_products_coffee_maker_enum_type_flow_rate_intense_plus": "Intense plus"
      }
    },
    "coffee_milk_ratio": {
      "options": {
        "consumer_products_coffee_maker_enum_type_coffee_milk_ratio_10_percent": "10%",
        "consumer_products_coffee_maker_enum_type_coffee_milk_ratio_20_percent": "20%",
        "consumer_products_coffee_maker_enum_type_coffee_milk_ratio_25_percent": "25%",
        "consumer_products_coffee_maker_enum_type_coffee_milk_ratio_30_percent": "30%",
        "consumer_products_coffee_maker_enum_type_coffee_milk_ratio_40_percent": "40%",
        "consumer_products_coffee_maker_enum_type_coffee_milk_ratio_50_percent": "50%",
        "consumer_products_coffee_maker_enum_type_coffee_milk_ratio_55_percent": "55%",
        "consumer_products_coffee_maker_enum_type_coffee_milk_ratio_60_percent": "60%",
        "consumer_products_coffee_maker_enum_type_coffee_milk_ratio_65_percent": "65%",
        "consumer_products_coffee_maker_enum_type_coffee_milk_ratio_67_percent": "67%",
        "consumer_products_coffee_maker_enum_type_coffee_milk_ratio_70_percent": "70%",
        "consumer_products_coffee_maker_enum_type_coffee_milk_ratio_75_percent": "75%",
        "consumer_products_coffee_maker_enum_type_coffee_milk_ratio_80_percent": "80%",
        "consumer_products_coffee_maker_enum_type_coffee_milk_ratio_85_percent": "85%",
        "consumer_products_coffee_maker_enum_type_coffee_milk_ratio_90_percent": "90%"
      }
    },
    "hot_water_temperature": {
      "options": {
        "consumer_products_coffee_maker_enum_type_hot_water_temperature_white_tea": "White tea",
        "consumer_products_coffee_maker_enum_type_hot_water_temperature_green_tea": "Green tea",
        "consumer_products_coffee_maker_enum_type_hot_water_temperature_black_tea": "Black tea",
        "consumer_products_coffee_maker_enum_type_hot_water_temperature_50_c": "50ºC",
        "consumer_products_coffee_maker_enum_type_hot_water_temperature_55_c": "55ºC",
        "consumer_products_coffee_maker_enum_type_hot_water_temperature_60_c": "60ºC",
        "consumer_products_coffee_maker_enum_type_hot_water_temperature_65_c": "65ºC",
        "consumer_products_coffee_maker_enum_type_hot_water_temperature_70_c": "70ºC",
        "consumer_products_coffee_maker_enum_type_hot_water_temperature_75_c": "75ºC",
        "consumer_products_coffee_maker_enum_type_hot_water_temperature_80_c": "80ºC",
        "consumer_products_coffee_maker_enum_type_hot_water_temperature_85_c": "85ºC",
        "consumer_products_coffee_maker_enum_type_hot_water_temperature_90_c": "90ºC",
        "consumer_products_coffee_maker_enum_type_hot_water_temperature_95_c": "95ºC",
        "consumer_products_coffee_maker_enum_type_hot_water_temperature_97_c": "97ºC",
        "consumer_products_coffee_maker_enum_type_hot_water_temperature_122_f": "122ºF",
        "consumer_products_coffee_maker_enum_type_hot_water_temperature_131_f": "131ºF",
        "consumer_products_coffee_maker_enum_type_hot_water_temperature_140_f": "140ºF",
        "consumer_products_coffee_maker_enum_type_hot_water_temperature_149_f": "149ºF",
        "consumer_products_coffee_maker_enum_type_hot_water_temperature_158_f": "158ºF",
        "consumer_products_coffee_maker_enum_type_hot_water_temperature_167_f": "167ºF",
        "consumer_products_coffee_maker_enum_type_hot_water_temperature_176_f": "176ºF",
        "consumer_products_coffee_maker_enum_type_hot_water_temperature_185_f": "185ºF",
        "consumer_products_coffee_maker_enum_type_hot_water_temperature_194_f": "194ºF",
        "consumer_products_coffee_maker_enum_type_hot_water_temperature_203_f": "203ºF",
        "consumer_products_coffee_maker_enum_type_hot_water_temperature_max": "Max"
      }
    },
    "drying_target": {
      "options": {
        "laundry_care_dryer_enum_type_drying_target_iron_dry": "Iron dry",
        "laundry_care_dryer_enum_type_drying_target_gentle_dry": "Gentle dry",
        "laundry_care_dryer_enum_type_drying_target_cupboard_dry": "Cupboard dry",
        "laundry_care_dryer_enum_type_drying_target_cupboard_dry_plus": "Cupboard dry plus",
        "laundry_care_dryer_enum_type_drying_target_extra_dry": "Extra dry"
      }
    },
    "venting_level": {
      "options": {
        "cooking_hood_enum_type_stage_fan_off": "Fan off",
        "cooking_hood_enum_type_stage_fan_stage01": "Fan stage 1",
        "cooking_hood_enum_type_stage_fan_stage02": "Fan stage 2",
        "cooking_hood_enum_type_stage_fan_stage03": "Fan stage 3",
        "cooking_hood_enum_type_stage_fan_stage04": "Fan stage 4",
        "cooking_hood_enum_type_stage_fan_stage05": "Fan stage 5"
      }
    },
    "intensive_level": {
      "options": {
        "cooking_hood_enum_type_intensive_stage_intensive_stage_off": "Intensive stage off",
        "cooking_hood_enum_type_intensive_stage_intensive_stage1": "Intensive stage 1",
        "cooking_hood_enum_type_intensive_stage_intensive_stage2": "Intensive stage 2"
      }
    },
    "warming_level": {
      "options": {
        "cooking_oven_enum_type_warming_level_low": "Low",
        "cooking_oven_enum_type_warming_level_medium": "Medium",
        "cooking_oven_enum_type_warming_level_high": "High"
      }
    },
    "washer_temperature": {
      "options": {
        "laundry_care_washer_enum_type_temperature_cold": "Cold",
        "laundry_care_washer_enum_type_temperature_g_c20": "20ºC clothes",
        "laundry_care_washer_enum_type_temperature_g_c30": "30ºC clothes",
        "laundry_care_washer_enum_type_temperature_g_c40": "40ºC clothes",
        "laundry_care_washer_enum_type_temperature_g_c50": "50ºC clothes",
        "laundry_care_washer_enum_type_temperature_g_c60": "60ºC clothes",
        "laundry_care_washer_enum_type_temperature_g_c70": "70ºC clothes",
        "laundry_care_washer_enum_type_temperature_g_c80": "80ºC clothes",
        "laundry_care_washer_enum_type_temperature_g_c90": "90ºC clothes",
        "laundry_care_washer_enum_type_temperature_ul_cold": "Cold",
        "laundry_care_washer_enum_type_temperature_ul_warm": "Warm",
        "laundry_care_washer_enum_type_temperature_ul_hot": "Hot",
        "laundry_care_washer_enum_type_temperature_ul_extra_hot": "Extra hot"
      }
    },
    "spin_speed": {
      "options": {
        "laundry_care_washer_enum_type_spin_speed_off": "Off",
        "laundry_care_washer_enum_type_spin_speed_r_p_m400": "400 rpm",
        "laundry_care_washer_enum_type_spin_speed_r_p_m600": "600 rpm",
        "laundry_care_washer_enum_type_spin_speed_r_p_m800": "800 rpm",
        "laundry_care_washer_enum_type_spin_speed_r_p_m1000": "1000 rpm",
        "laundry_care_washer_enum_type_spin_speed_r_p_m1200": "1200 rpm",
        "laundry_care_washer_enum_type_spin_speed_r_p_m1400": "1400 rpm",
        "laundry_care_washer_enum_type_spin_speed_r_p_m1600": "1600 rpm",
        "laundry_care_washer_enum_type_spin_speed_ul_off": "Off",
        "laundry_care_washer_enum_type_spin_speed_ul_low": "Low",
        "laundry_care_washer_enum_type_spin_speed_ul_medium": "Medium",
        "laundry_care_washer_enum_type_spin_speed_ul_high": "High"
      }
    },
    "vario_perfect": {
      "options": {
        "laundry_care_common_enum_type_vario_perfect_off": "Off",
        "laundry_care_common_enum_type_vario_perfect_eco_perfect": "Eco perfect",
        "laundry_care_common_enum_type_vario_perfect_speed_perfect": "Speed perfect"
      }
    }
  },
  "services": {
    "start_program": {
      "name": "Start program",
      "description": "Selects a program and starts it.",
      "fields": {
        "device_id": {
          "name": "[%key:component::home_connect::services::set_program_and_options::fields::device_id::name%]",
          "description": "[%key:component::home_connect::services::set_program_and_options::fields::device_id::description%]"
        },
        "program": { "name": "Program", "description": "Program to select." },
        "key": { "name": "Option key", "description": "Key of the option." },
        "value": {
          "name": "Option value",
          "description": "Value of the option."
        },
        "unit": { "name": "Option unit", "description": "Unit for the option." }
      }
    },
    "select_program": {
      "name": "Select program",
      "description": "Selects a program without starting it.",
      "fields": {
        "device_id": {
          "name": "[%key:component::home_connect::services::set_program_and_options::fields::device_id::name%]",
          "description": "[%key:component::home_connect::services::set_program_and_options::fields::device_id::description%]"
        },
        "program": {
          "name": "[%key:component::home_connect::services::start_program::fields::program::name%]",
          "description": "[%key:component::home_connect::services::start_program::fields::program::description%]"
        },
        "key": {
          "name": "[%key:component::home_connect::services::start_program::fields::key::name%]",
          "description": "[%key:component::home_connect::services::start_program::fields::key::description%]"
        },
        "value": {
          "name": "[%key:component::home_connect::services::start_program::fields::value::name%]",
          "description": "[%key:component::home_connect::services::start_program::fields::value::description%]"
        },
        "unit": {
          "name": "[%key:component::home_connect::services::start_program::fields::unit::name%]",
          "description": "[%key:component::home_connect::services::start_program::fields::unit::description%]"
        }
      }
    },
    "set_program_and_options": {
      "name": "Set program and options",
      "description": "Starts or selects a program with options or sets the options for the active or the selected program.",
      "fields": {
        "device_id": {
          "name": "Device ID",
          "description": "ID of the device."
        },
        "affects_to": {
          "name": "Affects to",
          "description": "Selects if the program affected by the action should be the active or the selected program."
        },
        "program": {
          "name": "Program",
          "description": "Program to select"
        },
        "consumer_products_cleaning_robot_option_reference_map_id": {
          "name": "Reference map ID",
          "description": "Defines which reference map is to be used."
        },
        "consumer_products_cleaning_robot_option_cleaning_mode": {
          "name": "Cleaning mode",
          "description": "Defines the favoured cleaning mode."
        },
        "consumer_products_coffee_maker_option_bean_amount": {
          "name": "Bean amount",
          "description": "Describes the amount of coffee beans used in a coffee machine program."
        },
        "consumer_products_coffee_maker_option_fill_quantity": {
          "name": "Fill quantity",
          "description": "Describes the amount of water (in ml) used in a coffee machine program."
        },
        "consumer_products_coffee_maker_option_coffee_temperature": {
          "name": "Coffee Temperature",
          "description": "Describes the coffee temperature used in a coffee machine program."
        },
        "consumer_products_coffee_maker_option_bean_container": {
          "name": "Bean container",
          "description": "Defines the preferred bean container."
        },
        "consumer_products_coffee_maker_option_flow_rate": {
          "name": "Flow rate",
          "description": "Defines the water-coffee contact time. The duration extends to coffee intensity."
        },
        "consumer_products_coffee_maker_option_multiple_beverages": {
          "name": "Multiple beverages",
          "description": "Defines if double dispensing is enabled."
        },
        "consumer_products_coffee_maker_option_coffee_milk_ratio": {
          "name": "Coffee milk ratio",
          "description": "Defines the amount of milk."
        },
        "consumer_products_coffee_maker_option_hot_water_temperature": {
          "name": "Hot water temperature",
          "description": "Defines the temperature suitable for the type of tea."
        },
        "b_s_h_common_option_start_in_relative": {
          "name": "Start in relative",
          "description": "Defines in how many time the program should start."
        },
        "dishcare_dishwasher_option_intensiv_zone": {
          "name": "Intensive zone",
          "description": "Defines if the cleaning is done with higher spray pressure on the lower basket for very dirty pots and pans."
        },
        "dishcare_dishwasher_option_brilliance_dry": {
          "name": "Brilliance dry",
          "description": "Defines if the program sequence is optimized with a special drying cycle to ensure more shine on glasses and plastic items."
        },
        "dishcare_dishwasher_option_vario_speed_plus": {
          "name": "Vario speed plus",
          "description": "Defines if the program run time is reduced by up to 66% with the usual optimum cleaning and drying."
        },
        "dishcare_dishwasher_option_silence_on_demand": {
          "name": "Silence on demand",
          "description": "Defines if the extra silent mode is activated for a selected period of time."
        },
        "dishcare_dishwasher_option_half_load": {
          "name": "Half load",
          "description": "Defines if economical cleaning is enabled for smaller loads. This reduces energy and water consumption and also saves time. The utensils can be placed in the upper and lower baskets."
        },
        "dishcare_dishwasher_option_extra_dry": {
          "name": "Extra dry",
          "description": "Defines if improved drying for glasses and plasticware is enabled."
        },
        "dishcare_dishwasher_option_hygiene_plus": {
          "name": "Hygiene plus",
          "description": "Defines if the cleaning is done with increased temperature. This ensures maximum hygienic cleanliness for regular use."
        },
        "dishcare_dishwasher_option_eco_dry": {
          "name": "Eco dry",
          "description": "Defines if the door is opened automatically for extra energy efficient and effective drying."
        },
        "dishcare_dishwasher_option_zeolite_dry": {
          "name": "Zeolite dry",
          "description": "Defines if the program sequence is optimized with special drying cycle ensures improved drying for glasses, plates and plasticware."
        },
        "laundry_care_dryer_option_drying_target": {
          "name": "Drying target",
          "description": "Describes the drying target for a dryer program."
        },
        "cooking_hood_option_venting_level": {
          "name": "Venting level",
          "description": "Defines the required fan setting."
        },
        "cooking_hood_option_intensive_level": {
          "name": "Intensive level",
          "description": "Defines the intensive setting."
        },
        "cooking_oven_option_setpoint_temperature": {
          "name": "Setpoint temperature",
          "description": "Defines the target cavity temperature, which will be hold by the oven."
        },
        "b_s_h_common_option_duration": {
          "name": "Duration",
          "description": "Defines the run-time of the program. Afterwards, the appliance is stopped."
        },
        "cooking_oven_option_fast_pre_heat": {
          "name": "Fast pre-heat",
          "description": "Defines if the cooking compartment is heated up quickly. Please note that the setpoint temperature has to be equal to or higher than 100 °C or 212 °F. Otherwise, the fast pre-heat option is not activated."
        },
        "cooking_oven_option_warming_level": {
          "name": "Warming level",
          "description": "Defines the level of the warming drawer."
        },
        "laundry_care_washer_option_temperature": {
          "name": "Temperature",
          "description": "Defines the temperature of the washing program."
        },
        "laundry_care_washer_option_spin_speed": {
          "name": "Spin speed",
          "description": "Defines the spin speed of a washer program."
        },
        "b_s_h_common_option_finish_in_relative": {
          "name": "Finish in relative",
          "description": "Defines when the program should end in seconds."
        },
        "laundry_care_washer_option_i_dos1_active": {
          "name": "i-Dos 1 Active",
          "description": "Defines if the detergent feed is activated / deactivated. (i-Dos content 1)"
        },
        "laundry_care_washer_option_i_dos2_active": {
          "name": "i-Dos 2 Active",
          "description": "Defines if the detergent feed is activated / deactivated. (i-Dos content 2)"
        },
        "laundry_care_washer_option_vario_perfect": {
          "name": "Vario perfect",
          "description": "Defines if a cycle saves energy (Eco Perfect) or time (Speed Perfect)."
        }
      },
      "sections": {
        "cleaning_robot_options": {
          "name": "Cleaning robot options",
          "description": "Options for cleaning robots."
        },
        "coffee_maker_options": {
          "name": "Coffee maker options",
          "description": "Options for coffee makers."
        },
        "dish_washer_options": {
          "name": "Dishwasher options",
          "description": "Options for dishwashers."
        },
        "dryer_options": {
          "name": "Dryer options",
          "description": "Options for dryers (and washer dryers)."
        },
        "hood_options": {
          "name": "Hood options",
          "description": "Options for hoods."
        },
        "oven_options": {
          "name": "Oven options",
          "description": "Options for ovens."
        },
        "warming_drawer_options": {
          "name": "Warming drawer options",
          "description": "Options for warming drawers."
        },
        "washer_options": {
          "name": "Washer options",
          "description": "Options for washers (and washer dryers)."
        }
      }
    },
    "pause_program": {
      "name": "Pause program",
      "description": "Pauses the current running program.",
      "fields": {
        "device_id": {
          "name": "[%key:component::home_connect::services::set_program_and_options::fields::device_id::name%]",
          "description": "[%key:component::home_connect::services::set_program_and_options::fields::device_id::description%]"
        }
      }
    },
    "resume_program": {
      "name": "Resume program",
      "description": "Resumes a paused program.",
      "fields": {
        "device_id": {
          "name": "[%key:component::home_connect::services::set_program_and_options::fields::device_id::name%]",
          "description": "[%key:component::home_connect::services::set_program_and_options::fields::device_id::description%]"
        }
      }
    },
    "set_option_active": {
      "name": "Set active program option",
      "description": "Sets an option for the active program.",
      "fields": {
        "device_id": {
          "name": "[%key:component::home_connect::services::set_program_and_options::fields::device_id::name%]",
          "description": "[%key:component::home_connect::services::set_program_and_options::fields::device_id::description%]"
        },
        "key": {
          "name": "Key",
          "description": "[%key:component::home_connect::services::start_program::fields::key::description%]"
        },
        "value": {
          "name": "Value",
          "description": "[%key:component::home_connect::services::start_program::fields::value::description%]"
        }
      }
    },
    "set_option_selected": {
      "name": "Set selected program option",
      "description": "Sets options for the selected program.",
      "fields": {
        "device_id": {
          "name": "[%key:component::home_connect::services::set_program_and_options::fields::device_id::name%]",
          "description": "[%key:component::home_connect::services::set_program_and_options::fields::device_id::description%]"
        },
        "key": {
          "name": "[%key:component::home_connect::services::start_program::fields::key::name%]",
          "description": "[%key:component::home_connect::services::start_program::fields::key::description%]"
        },
        "value": {
          "name": "[%key:component::home_connect::services::start_program::fields::value::name%]",
          "description": "[%key:component::home_connect::services::start_program::fields::value::description%]"
        }
      }
    },
    "change_setting": {
      "name": "Change setting",
      "description": "Changes a setting.",
      "fields": {
        "device_id": {
          "name": "[%key:component::home_connect::services::set_program_and_options::fields::device_id::name%]",
          "description": "[%key:component::home_connect::services::set_program_and_options::fields::device_id::description%]"
        },
        "key": { "name": "Key", "description": "Key of the setting." },
        "value": { "name": "Value", "description": "Value of the setting." }
      }
    }
  },
  "entity": {
    "binary_sensor": {
      "remote_control": {
        "name": "Remote control"
      },
      "remote_start": {
        "name": "Remote start"
      },
      "local_control": {
        "name": "Local control"
      },
      "battery_charging_state": {
        "name": "Battery charging state"
      },
      "charging_connection": {
        "name": "Charging connection"
      },
      "dust_box_inserted": {
        "name": "Dust box",
        "state": {
          "on": "Inserted",
          "off": "Not inserted"
        }
      },
      "lifted": {
        "name": "Lifted"
      },
      "lost": {
        "name": "Lost"
      },
      "bottle_cooler_door": {
        "name": "Bottle cooler door"
      },
      "chiller_door": {
        "name": "Chiller door"
      },
      "flex_compartment_door": {
        "name": "Flex compartment door"
      },
      "freezer_door": {
        "name": "Freezer door"
      },
      "refrigerator_door": {
        "name": "Refrigerator door"
      },
      "wine_compartment_door": {
        "name": "Wine compartment door"
      }
    },
    "button": {
      "open_door": {
        "name": "Open door"
      },
      "partly_open_door": {
        "name": "Partly open door"
      },
      "pause_program": {
        "name": "Pause program"
      },
      "resume_program": {
        "name": "Resume program"
      },
      "stop_program": {
        "name": "Stop program"
      }
    },
    "light": {
      "cooking_lighting": {
        "name": "Functional light"
      },
      "ambient_light": {
        "name": "Ambient light"
      },
      "external_light": {
        "name": "External light"
      },
      "internal_light": {
        "name": "Internal light"
      }
    },
    "number": {
      "refrigerator_setpoint_temperature": {
        "name": "Refrigerator temperature"
      },
      "freezer_setpoint_temperature": {
        "name": "Freezer temperature"
      },
      "bottle_cooler_setpoint_temperature": {
        "name": "Bottle cooler temperature"
      },
      "chiller_left_setpoint_temperature": {
        "name": "Chiller left temperature"
      },
      "chiller_setpoint_temperature": {
        "name": "Chiller temperature"
      },
      "chiller_right_setpoint_temperature": {
        "name": "Chiller right temperature"
      },
      "wine_compartment_setpoint_temperature": {
        "name": "Wine compartment temperature"
      },
      "wine_compartment_2_setpoint_temperature": {
        "name": "Wine compartment 2 temperature"
      },
      "wine_compartment_3_setpoint_temperature": {
        "name": "Wine compartment 3 temperature"
      },
      "washer_i_dos_1_base_level": {
        "name": "i-Dos 1 base level"
      },
      "washer_i_dos_2_base_level": {
        "name": "i-Dos 2 base level"
      },
      "duration": {
        "name": "[%key:component::home_connect::services::set_program_and_options::fields::b_s_h_common_option_duration::name%]"
      },
      "start_in_relative": {
        "name": "[%key:component::home_connect::services::set_program_and_options::fields::b_s_h_common_option_start_in_relative::name%]"
      },
      "finish_in_relative": {
        "name": "[%key:component::home_connect::services::set_program_and_options::fields::b_s_h_common_option_finish_in_relative::name%]"
      },
      "fill_quantity": {
        "name": "[%key:component::home_connect::services::set_program_and_options::fields::consumer_products_coffee_maker_option_fill_quantity::name%]"
      },
      "setpoint_temperature": {
        "name": "[%key:component::home_connect::services::set_program_and_options::fields::cooking_oven_option_setpoint_temperature::name%]"
      }
    },
    "select": {
      "selected_program": {
        "name": "Selected program",
        "state": {
          "consumer_products_cleaning_robot_program_cleaning_clean_all": "[%key:component::home_connect::selector::programs::options::consumer_products_cleaning_robot_program_cleaning_clean_all%]",
          "consumer_products_cleaning_robot_program_cleaning_clean_map": "[%key:component::home_connect::selector::programs::options::consumer_products_cleaning_robot_program_cleaning_clean_map%]",
          "consumer_products_cleaning_robot_program_basic_go_home": "[%key:component::home_connect::selector::programs::options::consumer_products_cleaning_robot_program_basic_go_home%]",
          "consumer_products_coffee_maker_program_beverage_ristretto": "[%key:component::home_connect::selector::programs::options::consumer_products_coffee_maker_program_beverage_ristretto%]",
          "consumer_products_coffee_maker_program_beverage_espresso": "[%key:component::home_connect::selector::programs::options::consumer_products_coffee_maker_program_beverage_espresso%]",
          "consumer_products_coffee_maker_program_beverage_espresso_doppio": "[%key:component::home_connect::selector::programs::options::consumer_products_coffee_maker_program_beverage_espresso_doppio%]",
          "consumer_products_coffee_maker_program_beverage_coffee": "[%key:component::home_connect::selector::programs::options::consumer_products_coffee_maker_program_beverage_coffee%]",
          "consumer_products_coffee_maker_program_beverage_x_l_coffee": "[%key:component::home_connect::selector::programs::options::consumer_products_coffee_maker_program_beverage_x_l_coffee%]",
          "consumer_products_coffee_maker_program_beverage_caffe_grande": "[%key:component::home_connect::selector::programs::options::consumer_products_coffee_maker_program_beverage_caffe_grande%]",
          "consumer_products_coffee_maker_program_beverage_espresso_macchiato": "[%key:component::home_connect::selector::programs::options::consumer_products_coffee_maker_program_beverage_espresso_macchiato%]",
          "consumer_products_coffee_maker_program_beverage_cappuccino": "[%key:component::home_connect::selector::programs::options::consumer_products_coffee_maker_program_beverage_cappuccino%]",
          "consumer_products_coffee_maker_program_beverage_latte_macchiato": "[%key:component::home_connect::selector::programs::options::consumer_products_coffee_maker_program_beverage_latte_macchiato%]",
          "consumer_products_coffee_maker_program_beverage_caffe_latte": "[%key:component::home_connect::selector::programs::options::consumer_products_coffee_maker_program_beverage_caffe_latte%]",
          "consumer_products_coffee_maker_program_beverage_milk_froth": "[%key:component::home_connect::selector::programs::options::consumer_products_coffee_maker_program_beverage_milk_froth%]",
          "consumer_products_coffee_maker_program_beverage_warm_milk": "[%key:component::home_connect::selector::programs::options::consumer_products_coffee_maker_program_beverage_warm_milk%]",
          "consumer_products_coffee_maker_program_coffee_world_kleiner_brauner": "[%key:component::home_connect::selector::programs::options::consumer_products_coffee_maker_program_coffee_world_kleiner_brauner%]",
          "consumer_products_coffee_maker_program_coffee_world_grosser_brauner": "[%key:component::home_connect::selector::programs::options::consumer_products_coffee_maker_program_coffee_world_grosser_brauner%]",
          "consumer_products_coffee_maker_program_coffee_world_verlaengerter": "[%key:component::home_connect::selector::programs::options::consumer_products_coffee_maker_program_coffee_world_verlaengerter%]",
          "consumer_products_coffee_maker_program_coffee_world_verlaengerter_braun": "[%key:component::home_connect::selector::programs::options::consumer_products_coffee_maker_program_coffee_world_verlaengerter_braun%]",
          "consumer_products_coffee_maker_program_coffee_world_wiener_melange": "[%key:component::home_connect::selector::programs::options::consumer_products_coffee_maker_program_coffee_world_wiener_melange%]",
          "consumer_products_coffee_maker_program_coffee_world_flat_white": "[%key:component::home_connect::selector::programs::options::consumer_products_coffee_maker_program_coffee_world_flat_white%]",
          "consumer_products_coffee_maker_program_coffee_world_cortado": "[%key:component::home_connect::selector::programs::options::consumer_products_coffee_maker_program_coffee_world_cortado%]",
          "consumer_products_coffee_maker_program_coffee_world_cafe_cortado": "[%key:component::home_connect::selector::programs::options::consumer_products_coffee_maker_program_coffee_world_cafe_cortado%]",
          "consumer_products_coffee_maker_program_coffee_world_cafe_con_leche": "[%key:component::home_connect::selector::programs::options::consumer_products_coffee_maker_program_coffee_world_cafe_con_leche%]",
          "consumer_products_coffee_maker_program_coffee_world_cafe_au_lait": "[%key:component::home_connect::selector::programs::options::consumer_products_coffee_maker_program_coffee_world_cafe_au_lait%]",
          "consumer_products_coffee_maker_program_coffee_world_doppio": "[%key:component::home_connect::selector::programs::options::consumer_products_coffee_maker_program_coffee_world_doppio%]",
          "consumer_products_coffee_maker_program_coffee_world_kaapi": "[%key:component::home_connect::selector::programs::options::consumer_products_coffee_maker_program_coffee_world_kaapi%]",
          "consumer_products_coffee_maker_program_coffee_world_koffie_verkeerd": "[%key:component::home_connect::selector::programs::options::consumer_products_coffee_maker_program_coffee_world_koffie_verkeerd%]",
          "consumer_products_coffee_maker_program_coffee_world_galao": "[%key:component::home_connect::selector::programs::options::consumer_products_coffee_maker_program_coffee_world_galao%]",
          "consumer_products_coffee_maker_program_coffee_world_garoto": "[%key:component::home_connect::selector::programs::options::consumer_products_coffee_maker_program_coffee_world_garoto%]",
          "consumer_products_coffee_maker_program_coffee_world_americano": "[%key:component::home_connect::selector::programs::options::consumer_products_coffee_maker_program_coffee_world_americano%]",
          "consumer_products_coffee_maker_program_coffee_world_red_eye": "[%key:component::home_connect::selector::programs::options::consumer_products_coffee_maker_program_coffee_world_red_eye%]",
          "consumer_products_coffee_maker_program_coffee_world_black_eye": "[%key:component::home_connect::selector::programs::options::consumer_products_coffee_maker_program_coffee_world_black_eye%]",
          "consumer_products_coffee_maker_program_coffee_world_dead_eye": "[%key:component::home_connect::selector::programs::options::consumer_products_coffee_maker_program_coffee_world_dead_eye%]",
          "consumer_products_coffee_maker_program_beverage_hot_water": "[%key:component::home_connect::selector::programs::options::consumer_products_coffee_maker_program_beverage_hot_water%]",
          "dishcare_dishwasher_program_pre_rinse": "[%key:component::home_connect::selector::programs::options::dishcare_dishwasher_program_pre_rinse%]",
          "dishcare_dishwasher_program_auto_1": "[%key:component::home_connect::selector::programs::options::dishcare_dishwasher_program_auto_1%]",
          "dishcare_dishwasher_program_auto_2": "[%key:component::home_connect::selector::programs::options::dishcare_dishwasher_program_auto_2%]",
          "dishcare_dishwasher_program_auto_3": "[%key:component::home_connect::selector::programs::options::dishcare_dishwasher_program_auto_3%]",
          "dishcare_dishwasher_program_eco_50": "[%key:component::home_connect::selector::programs::options::dishcare_dishwasher_program_eco_50%]",
          "dishcare_dishwasher_program_quick_45": "[%key:component::home_connect::selector::programs::options::dishcare_dishwasher_program_quick_45%]",
          "dishcare_dishwasher_program_intensiv_70": "[%key:component::home_connect::selector::programs::options::dishcare_dishwasher_program_intensiv_70%]",
          "dishcare_dishwasher_program_normal_65": "[%key:component::home_connect::selector::programs::options::dishcare_dishwasher_program_normal_65%]",
          "dishcare_dishwasher_program_glas_40": "[%key:component::home_connect::selector::programs::options::dishcare_dishwasher_program_glas_40%]",
          "dishcare_dishwasher_program_glass_care": "[%key:component::home_connect::selector::programs::options::dishcare_dishwasher_program_glass_care%]",
          "dishcare_dishwasher_program_night_wash": "[%key:component::home_connect::selector::programs::options::dishcare_dishwasher_program_night_wash%]",
          "dishcare_dishwasher_program_quick_65": "[%key:component::home_connect::selector::programs::options::dishcare_dishwasher_program_quick_65%]",
          "dishcare_dishwasher_program_normal_45": "[%key:component::home_connect::selector::programs::options::dishcare_dishwasher_program_normal_45%]",
          "dishcare_dishwasher_program_intensiv_45": "[%key:component::home_connect::selector::programs::options::dishcare_dishwasher_program_intensiv_45%]",
          "dishcare_dishwasher_program_auto_half_load": "[%key:component::home_connect::selector::programs::options::dishcare_dishwasher_program_auto_half_load%]",
          "dishcare_dishwasher_program_intensiv_power": "[%key:component::home_connect::selector::programs::options::dishcare_dishwasher_program_intensiv_power%]",
          "dishcare_dishwasher_program_magic_daily": "[%key:component::home_connect::selector::programs::options::dishcare_dishwasher_program_magic_daily%]",
          "dishcare_dishwasher_program_super_60": "[%key:component::home_connect::selector::programs::options::dishcare_dishwasher_program_super_60%]",
          "dishcare_dishwasher_program_kurz_60": "[%key:component::home_connect::selector::programs::options::dishcare_dishwasher_program_kurz_60%]",
          "dishcare_dishwasher_program_express_sparkle_65": "[%key:component::home_connect::selector::programs::options::dishcare_dishwasher_program_express_sparkle_65%]",
          "dishcare_dishwasher_program_machine_care": "[%key:component::home_connect::selector::programs::options::dishcare_dishwasher_program_machine_care%]",
          "dishcare_dishwasher_program_steam_fresh": "[%key:component::home_connect::selector::programs::options::dishcare_dishwasher_program_steam_fresh%]",
          "dishcare_dishwasher_program_maximum_cleaning": "[%key:component::home_connect::selector::programs::options::dishcare_dishwasher_program_maximum_cleaning%]",
          "dishcare_dishwasher_program_mixed_load": "[%key:component::home_connect::selector::programs::options::dishcare_dishwasher_program_mixed_load%]",
          "laundry_care_dryer_program_cotton": "[%key:component::home_connect::selector::programs::options::laundry_care_dryer_program_cotton%]",
          "laundry_care_dryer_program_synthetic": "[%key:component::home_connect::selector::programs::options::laundry_care_dryer_program_synthetic%]",
          "laundry_care_dryer_program_mix": "[%key:component::home_connect::selector::programs::options::laundry_care_dryer_program_mix%]",
          "laundry_care_dryer_program_blankets": "[%key:component::home_connect::selector::programs::options::laundry_care_dryer_program_blankets%]",
          "laundry_care_dryer_program_business_shirts": "[%key:component::home_connect::selector::programs::options::laundry_care_dryer_program_business_shirts%]",
          "laundry_care_dryer_program_down_feathers": "[%key:component::home_connect::selector::programs::options::laundry_care_dryer_program_down_feathers%]",
          "laundry_care_dryer_program_hygiene": "[%key:component::home_connect::selector::programs::options::laundry_care_dryer_program_hygiene%]",
          "laundry_care_dryer_program_jeans": "[%key:component::home_connect::selector::programs::options::laundry_care_dryer_program_jeans%]",
          "laundry_care_dryer_program_outdoor": "[%key:component::home_connect::selector::programs::options::laundry_care_dryer_program_outdoor%]",
          "laundry_care_dryer_program_synthetic_refresh": "[%key:component::home_connect::selector::programs::options::laundry_care_dryer_program_synthetic_refresh%]",
          "laundry_care_dryer_program_towels": "[%key:component::home_connect::selector::programs::options::laundry_care_dryer_program_towels%]",
          "laundry_care_dryer_program_delicates": "[%key:component::home_connect::selector::programs::options::laundry_care_dryer_program_delicates%]",
          "laundry_care_dryer_program_super_40": "[%key:component::home_connect::selector::programs::options::laundry_care_dryer_program_super_40%]",
          "laundry_care_dryer_program_shirts_15": "[%key:component::home_connect::selector::programs::options::laundry_care_dryer_program_shirts_15%]",
          "laundry_care_dryer_program_pillow": "[%key:component::home_connect::selector::programs::options::laundry_care_dryer_program_pillow%]",
          "laundry_care_dryer_program_anti_shrink": "[%key:component::home_connect::selector::programs::options::laundry_care_dryer_program_anti_shrink%]",
          "laundry_care_dryer_program_my_time_my_drying_time": "[%key:component::home_connect::selector::programs::options::laundry_care_dryer_program_my_time_my_drying_time%]",
          "laundry_care_dryer_program_time_cold": "[%key:component::home_connect::selector::programs::options::laundry_care_dryer_program_time_cold%]",
          "laundry_care_dryer_program_time_warm": "[%key:component::home_connect::selector::programs::options::laundry_care_dryer_program_time_warm%]",
          "laundry_care_dryer_program_in_basket": "[%key:component::home_connect::selector::programs::options::laundry_care_dryer_program_in_basket%]",
          "laundry_care_dryer_program_time_cold_fix_time_cold_20": "[%key:component::home_connect::selector::programs::options::laundry_care_dryer_program_time_cold_fix_time_cold_20%]",
          "laundry_care_dryer_program_time_cold_fix_time_cold_30": "[%key:component::home_connect::selector::programs::options::laundry_care_dryer_program_time_cold_fix_time_cold_30%]",
          "laundry_care_dryer_program_time_cold_fix_time_cold_60": "[%key:component::home_connect::selector::programs::options::laundry_care_dryer_program_time_cold_fix_time_cold_60%]",
          "laundry_care_dryer_program_time_warm_fix_time_warm_30": "[%key:component::home_connect::selector::programs::options::laundry_care_dryer_program_time_warm_fix_time_warm_30%]",
          "laundry_care_dryer_program_time_warm_fix_time_warm_40": "[%key:component::home_connect::selector::programs::options::laundry_care_dryer_program_time_warm_fix_time_warm_40%]",
          "laundry_care_dryer_program_time_warm_fix_time_warm_60": "[%key:component::home_connect::selector::programs::options::laundry_care_dryer_program_time_warm_fix_time_warm_60%]",
          "laundry_care_dryer_program_dessous": "[%key:component::home_connect::selector::programs::options::laundry_care_dryer_program_dessous%]",
          "cooking_common_program_hood_automatic": "[%key:component::home_connect::selector::programs::options::cooking_common_program_hood_automatic%]",
          "cooking_common_program_hood_venting": "[%key:component::home_connect::selector::programs::options::cooking_common_program_hood_venting%]",
          "cooking_common_program_hood_delayed_shut_off": "[%key:component::home_connect::selector::programs::options::cooking_common_program_hood_delayed_shut_off%]",
          "cooking_oven_program_heating_mode_pre_heating": "[%key:component::home_connect::selector::programs::options::cooking_oven_program_heating_mode_pre_heating%]",
          "cooking_oven_program_heating_mode_hot_air": "[%key:component::home_connect::selector::programs::options::cooking_oven_program_heating_mode_hot_air%]",
          "cooking_oven_program_heating_mode_hot_air_eco": "[%key:component::home_connect::selector::programs::options::cooking_oven_program_heating_mode_hot_air_eco%]",
          "cooking_oven_program_heating_mode_hot_air_grilling": "[%key:component::home_connect::selector::programs::options::cooking_oven_program_heating_mode_hot_air_grilling%]",
          "cooking_oven_program_heating_mode_top_bottom_heating": "[%key:component::home_connect::selector::programs::options::cooking_oven_program_heating_mode_top_bottom_heating%]",
          "cooking_oven_program_heating_mode_top_bottom_heating_eco": "[%key:component::home_connect::selector::programs::options::cooking_oven_program_heating_mode_top_bottom_heating_eco%]",
          "cooking_oven_program_heating_mode_bottom_heating": "[%key:component::home_connect::selector::programs::options::cooking_oven_program_heating_mode_bottom_heating%]",
          "cooking_oven_program_heating_mode_pizza_setting": "[%key:component::home_connect::selector::programs::options::cooking_oven_program_heating_mode_pizza_setting%]",
          "cooking_oven_program_heating_mode_slow_cook": "[%key:component::home_connect::selector::programs::options::cooking_oven_program_heating_mode_slow_cook%]",
          "cooking_oven_program_heating_mode_intensive_heat": "[%key:component::home_connect::selector::programs::options::cooking_oven_program_heating_mode_intensive_heat%]",
          "cooking_oven_program_heating_mode_keep_warm": "[%key:component::home_connect::selector::programs::options::cooking_oven_program_heating_mode_keep_warm%]",
          "cooking_oven_program_heating_mode_preheat_ovenware": "[%key:component::home_connect::selector::programs::options::cooking_oven_program_heating_mode_preheat_ovenware%]",
          "cooking_oven_program_heating_mode_frozen_heatup_special": "[%key:component::home_connect::selector::programs::options::cooking_oven_program_heating_mode_frozen_heatup_special%]",
          "cooking_oven_program_heating_mode_desiccation": "[%key:component::home_connect::selector::programs::options::cooking_oven_program_heating_mode_desiccation%]",
          "cooking_oven_program_heating_mode_defrost": "[%key:component::home_connect::selector::programs::options::cooking_oven_program_heating_mode_defrost%]",
          "cooking_oven_program_heating_mode_proof": "[%key:component::home_connect::selector::programs::options::cooking_oven_program_heating_mode_proof%]",
          "cooking_oven_program_heating_mode_hot_air_30_steam": "[%key:component::home_connect::selector::programs::options::cooking_oven_program_heating_mode_hot_air_30_steam%]",
          "cooking_oven_program_heating_mode_hot_air_60_steam": "[%key:component::home_connect::selector::programs::options::cooking_oven_program_heating_mode_hot_air_60_steam%]",
          "cooking_oven_program_heating_mode_hot_air_80_steam": "[%key:component::home_connect::selector::programs::options::cooking_oven_program_heating_mode_hot_air_80_steam%]",
          "cooking_oven_program_heating_mode_hot_air_100_steam": "[%key:component::home_connect::selector::programs::options::cooking_oven_program_heating_mode_hot_air_100_steam%]",
          "cooking_oven_program_heating_mode_sabbath_programme": "[%key:component::home_connect::selector::programs::options::cooking_oven_program_heating_mode_sabbath_programme%]",
          "cooking_oven_program_microwave_90_watt": "[%key:component::home_connect::selector::programs::options::cooking_oven_program_microwave_90_watt%]",
          "cooking_oven_program_microwave_180_watt": "[%key:component::home_connect::selector::programs::options::cooking_oven_program_microwave_180_watt%]",
          "cooking_oven_program_microwave_360_watt": "[%key:component::home_connect::selector::programs::options::cooking_oven_program_microwave_360_watt%]",
          "cooking_oven_program_microwave_600_watt": "[%key:component::home_connect::selector::programs::options::cooking_oven_program_microwave_600_watt%]",
          "cooking_oven_program_microwave_900_watt": "[%key:component::home_connect::selector::programs::options::cooking_oven_program_microwave_900_watt%]",
          "cooking_oven_program_microwave_1000_watt": "[%key:component::home_connect::selector::programs::options::cooking_oven_program_microwave_1000_watt%]",
          "cooking_oven_program_microwave_max": "[%key:component::home_connect::selector::programs::options::cooking_oven_program_microwave_max%]",
          "cooking_oven_program_heating_mode_warming_drawer": "[%key:component::home_connect::selector::programs::options::cooking_oven_program_heating_mode_warming_drawer%]",
          "laundry_care_washer_program_cotton": "[%key:component::home_connect::selector::programs::options::laundry_care_washer_program_cotton%]",
          "laundry_care_washer_program_cotton_cotton_eco": "[%key:component::home_connect::selector::programs::options::laundry_care_washer_program_cotton_cotton_eco%]",
          "laundry_care_washer_program_cotton_eco_4060": "[%key:component::home_connect::selector::programs::options::laundry_care_washer_program_cotton_eco_4060%]",
          "laundry_care_washer_program_cotton_colour": "[%key:component::home_connect::selector::programs::options::laundry_care_washer_program_cotton_colour%]",
          "laundry_care_washer_program_easy_care": "[%key:component::home_connect::selector::programs::options::laundry_care_washer_program_easy_care%]",
          "laundry_care_washer_program_mix": "[%key:component::home_connect::selector::programs::options::laundry_care_washer_program_mix%]",
          "laundry_care_washer_program_mix_night_wash": "[%key:component::home_connect::selector::programs::options::laundry_care_washer_program_mix_night_wash%]",
          "laundry_care_washer_program_delicates_silk": "[%key:component::home_connect::selector::programs::options::laundry_care_washer_program_delicates_silk%]",
          "laundry_care_washer_program_wool": "[%key:component::home_connect::selector::programs::options::laundry_care_washer_program_wool%]",
          "laundry_care_washer_program_sensitive": "[%key:component::home_connect::selector::programs::options::laundry_care_washer_program_sensitive%]",
          "laundry_care_washer_program_auto_30": "[%key:component::home_connect::selector::programs::options::laundry_care_washer_program_auto_30%]",
          "laundry_care_washer_program_auto_40": "[%key:component::home_connect::selector::programs::options::laundry_care_washer_program_auto_40%]",
          "laundry_care_washer_program_auto_60": "[%key:component::home_connect::selector::programs::options::laundry_care_washer_program_auto_60%]",
          "laundry_care_washer_program_chiffon": "[%key:component::home_connect::selector::programs::options::laundry_care_washer_program_chiffon%]",
          "laundry_care_washer_program_curtains": "[%key:component::home_connect::selector::programs::options::laundry_care_washer_program_curtains%]",
          "laundry_care_washer_program_dark_wash": "[%key:component::home_connect::selector::programs::options::laundry_care_washer_program_dark_wash%]",
          "laundry_care_washer_program_dessous": "[%key:component::home_connect::selector::programs::options::laundry_care_washer_program_dessous%]",
          "laundry_care_washer_program_monsoon": "[%key:component::home_connect::selector::programs::options::laundry_care_washer_program_monsoon%]",
          "laundry_care_washer_program_outdoor": "[%key:component::home_connect::selector::programs::options::laundry_care_washer_program_outdoor%]",
          "laundry_care_washer_program_plush_toy": "[%key:component::home_connect::selector::programs::options::laundry_care_washer_program_plush_toy%]",
          "laundry_care_washer_program_shirts_blouses": "[%key:component::home_connect::selector::programs::options::laundry_care_washer_program_shirts_blouses%]",
          "laundry_care_washer_program_sport_fitness": "[%key:component::home_connect::selector::programs::options::laundry_care_washer_program_sport_fitness%]",
          "laundry_care_washer_program_towels": "[%key:component::home_connect::selector::programs::options::laundry_care_washer_program_towels%]",
          "laundry_care_washer_program_water_proof": "[%key:component::home_connect::selector::programs::options::laundry_care_washer_program_water_proof%]",
          "laundry_care_washer_program_power_speed_59": "[%key:component::home_connect::selector::programs::options::laundry_care_washer_program_power_speed_59%]",
          "laundry_care_washer_program_super_153045_super_15": "[%key:component::home_connect::selector::programs::options::laundry_care_washer_program_super_153045_super_15%]",
          "laundry_care_washer_program_super_153045_super_1530": "[%key:component::home_connect::selector::programs::options::laundry_care_washer_program_super_153045_super_1530%]",
          "laundry_care_washer_program_down_duvet_duvet": "[%key:component::home_connect::selector::programs::options::laundry_care_washer_program_down_duvet_duvet%]",
          "laundry_care_washer_program_rinse_rinse_spin_drain": "[%key:component::home_connect::selector::programs::options::laundry_care_washer_program_rinse_rinse_spin_drain%]",
          "laundry_care_washer_program_drum_clean": "[%key:component::home_connect::selector::programs::options::laundry_care_washer_program_drum_clean%]",
          "laundry_care_washer_dryer_program_cotton": "[%key:component::home_connect::selector::programs::options::laundry_care_washer_dryer_program_cotton%]",
          "laundry_care_washer_dryer_program_cotton_eco_4060": "[%key:component::home_connect::selector::programs::options::laundry_care_washer_dryer_program_cotton_eco_4060%]",
          "laundry_care_washer_dryer_program_mix": "[%key:component::home_connect::selector::programs::options::laundry_care_washer_dryer_program_mix%]",
          "laundry_care_washer_dryer_program_easy_care": "[%key:component::home_connect::selector::programs::options::laundry_care_washer_dryer_program_easy_care%]",
          "laundry_care_washer_dryer_program_wash_and_dry_60": "[%key:component::home_connect::selector::programs::options::laundry_care_washer_dryer_program_wash_and_dry_60%]",
          "laundry_care_washer_dryer_program_wash_and_dry_90": "[%key:component::home_connect::selector::programs::options::laundry_care_washer_dryer_program_wash_and_dry_90%]"
        }
      },
      "active_program": {
        "name": "Active program",
        "state": {
          "consumer_products_cleaning_robot_program_cleaning_clean_all": "[%key:component::home_connect::selector::programs::options::consumer_products_cleaning_robot_program_cleaning_clean_all%]",
          "consumer_products_cleaning_robot_program_cleaning_clean_map": "[%key:component::home_connect::selector::programs::options::consumer_products_cleaning_robot_program_cleaning_clean_map%]",
          "consumer_products_cleaning_robot_program_basic_go_home": "[%key:component::home_connect::selector::programs::options::consumer_products_cleaning_robot_program_basic_go_home%]",
          "consumer_products_coffee_maker_program_beverage_ristretto": "[%key:component::home_connect::selector::programs::options::consumer_products_coffee_maker_program_beverage_ristretto%]",
          "consumer_products_coffee_maker_program_beverage_espresso": "[%key:component::home_connect::selector::programs::options::consumer_products_coffee_maker_program_beverage_espresso%]",
          "consumer_products_coffee_maker_program_beverage_espresso_doppio": "[%key:component::home_connect::selector::programs::options::consumer_products_coffee_maker_program_beverage_espresso_doppio%]",
          "consumer_products_coffee_maker_program_beverage_coffee": "[%key:component::home_connect::selector::programs::options::consumer_products_coffee_maker_program_beverage_coffee%]",
          "consumer_products_coffee_maker_program_beverage_x_l_coffee": "[%key:component::home_connect::selector::programs::options::consumer_products_coffee_maker_program_beverage_x_l_coffee%]",
          "consumer_products_coffee_maker_program_beverage_caffe_grande": "[%key:component::home_connect::selector::programs::options::consumer_products_coffee_maker_program_beverage_caffe_grande%]",
          "consumer_products_coffee_maker_program_beverage_espresso_macchiato": "[%key:component::home_connect::selector::programs::options::consumer_products_coffee_maker_program_beverage_espresso_macchiato%]",
          "consumer_products_coffee_maker_program_beverage_cappuccino": "[%key:component::home_connect::selector::programs::options::consumer_products_coffee_maker_program_beverage_cappuccino%]",
          "consumer_products_coffee_maker_program_beverage_latte_macchiato": "[%key:component::home_connect::selector::programs::options::consumer_products_coffee_maker_program_beverage_latte_macchiato%]",
          "consumer_products_coffee_maker_program_beverage_caffe_latte": "[%key:component::home_connect::selector::programs::options::consumer_products_coffee_maker_program_beverage_caffe_latte%]",
          "consumer_products_coffee_maker_program_beverage_milk_froth": "[%key:component::home_connect::selector::programs::options::consumer_products_coffee_maker_program_beverage_milk_froth%]",
          "consumer_products_coffee_maker_program_beverage_warm_milk": "[%key:component::home_connect::selector::programs::options::consumer_products_coffee_maker_program_beverage_warm_milk%]",
          "consumer_products_coffee_maker_program_coffee_world_kleiner_brauner": "[%key:component::home_connect::selector::programs::options::consumer_products_coffee_maker_program_coffee_world_kleiner_brauner%]",
          "consumer_products_coffee_maker_program_coffee_world_grosser_brauner": "[%key:component::home_connect::selector::programs::options::consumer_products_coffee_maker_program_coffee_world_grosser_brauner%]",
          "consumer_products_coffee_maker_program_coffee_world_verlaengerter": "[%key:component::home_connect::selector::programs::options::consumer_products_coffee_maker_program_coffee_world_verlaengerter%]",
          "consumer_products_coffee_maker_program_coffee_world_verlaengerter_braun": "[%key:component::home_connect::selector::programs::options::consumer_products_coffee_maker_program_coffee_world_verlaengerter_braun%]",
          "consumer_products_coffee_maker_program_coffee_world_wiener_melange": "[%key:component::home_connect::selector::programs::options::consumer_products_coffee_maker_program_coffee_world_wiener_melange%]",
          "consumer_products_coffee_maker_program_coffee_world_flat_white": "[%key:component::home_connect::selector::programs::options::consumer_products_coffee_maker_program_coffee_world_flat_white%]",
          "consumer_products_coffee_maker_program_coffee_world_cortado": "[%key:component::home_connect::selector::programs::options::consumer_products_coffee_maker_program_coffee_world_cortado%]",
          "consumer_products_coffee_maker_program_coffee_world_cafe_cortado": "[%key:component::home_connect::selector::programs::options::consumer_products_coffee_maker_program_coffee_world_cafe_cortado%]",
          "consumer_products_coffee_maker_program_coffee_world_cafe_con_leche": "[%key:component::home_connect::selector::programs::options::consumer_products_coffee_maker_program_coffee_world_cafe_con_leche%]",
          "consumer_products_coffee_maker_program_coffee_world_cafe_au_lait": "[%key:component::home_connect::selector::programs::options::consumer_products_coffee_maker_program_coffee_world_cafe_au_lait%]",
          "consumer_products_coffee_maker_program_coffee_world_doppio": "[%key:component::home_connect::selector::programs::options::consumer_products_coffee_maker_program_coffee_world_doppio%]",
          "consumer_products_coffee_maker_program_coffee_world_kaapi": "[%key:component::home_connect::selector::programs::options::consumer_products_coffee_maker_program_coffee_world_kaapi%]",
          "consumer_products_coffee_maker_program_coffee_world_koffie_verkeerd": "[%key:component::home_connect::selector::programs::options::consumer_products_coffee_maker_program_coffee_world_koffie_verkeerd%]",
          "consumer_products_coffee_maker_program_coffee_world_galao": "[%key:component::home_connect::selector::programs::options::consumer_products_coffee_maker_program_coffee_world_galao%]",
          "consumer_products_coffee_maker_program_coffee_world_garoto": "[%key:component::home_connect::selector::programs::options::consumer_products_coffee_maker_program_coffee_world_garoto%]",
          "consumer_products_coffee_maker_program_coffee_world_americano": "[%key:component::home_connect::selector::programs::options::consumer_products_coffee_maker_program_coffee_world_americano%]",
          "consumer_products_coffee_maker_program_coffee_world_red_eye": "[%key:component::home_connect::selector::programs::options::consumer_products_coffee_maker_program_coffee_world_red_eye%]",
          "consumer_products_coffee_maker_program_coffee_world_black_eye": "[%key:component::home_connect::selector::programs::options::consumer_products_coffee_maker_program_coffee_world_black_eye%]",
          "consumer_products_coffee_maker_program_coffee_world_dead_eye": "[%key:component::home_connect::selector::programs::options::consumer_products_coffee_maker_program_coffee_world_dead_eye%]",
          "consumer_products_coffee_maker_program_beverage_hot_water": "[%key:component::home_connect::selector::programs::options::consumer_products_coffee_maker_program_beverage_hot_water%]",
          "dishcare_dishwasher_program_pre_rinse": "[%key:component::home_connect::selector::programs::options::dishcare_dishwasher_program_pre_rinse%]",
          "dishcare_dishwasher_program_auto_1": "[%key:component::home_connect::selector::programs::options::dishcare_dishwasher_program_auto_1%]",
          "dishcare_dishwasher_program_auto_2": "[%key:component::home_connect::selector::programs::options::dishcare_dishwasher_program_auto_2%]",
          "dishcare_dishwasher_program_auto_3": "[%key:component::home_connect::selector::programs::options::dishcare_dishwasher_program_auto_3%]",
          "dishcare_dishwasher_program_eco_50": "[%key:component::home_connect::selector::programs::options::dishcare_dishwasher_program_eco_50%]",
          "dishcare_dishwasher_program_quick_45": "[%key:component::home_connect::selector::programs::options::dishcare_dishwasher_program_quick_45%]",
          "dishcare_dishwasher_program_intensiv_70": "[%key:component::home_connect::selector::programs::options::dishcare_dishwasher_program_intensiv_70%]",
          "dishcare_dishwasher_program_normal_65": "[%key:component::home_connect::selector::programs::options::dishcare_dishwasher_program_normal_65%]",
          "dishcare_dishwasher_program_glas_40": "[%key:component::home_connect::selector::programs::options::dishcare_dishwasher_program_glas_40%]",
          "dishcare_dishwasher_program_glass_care": "[%key:component::home_connect::selector::programs::options::dishcare_dishwasher_program_glass_care%]",
          "dishcare_dishwasher_program_night_wash": "[%key:component::home_connect::selector::programs::options::dishcare_dishwasher_program_night_wash%]",
          "dishcare_dishwasher_program_quick_65": "[%key:component::home_connect::selector::programs::options::dishcare_dishwasher_program_quick_65%]",
          "dishcare_dishwasher_program_normal_45": "[%key:component::home_connect::selector::programs::options::dishcare_dishwasher_program_normal_45%]",
          "dishcare_dishwasher_program_intensiv_45": "[%key:component::home_connect::selector::programs::options::dishcare_dishwasher_program_intensiv_45%]",
          "dishcare_dishwasher_program_auto_half_load": "[%key:component::home_connect::selector::programs::options::dishcare_dishwasher_program_auto_half_load%]",
          "dishcare_dishwasher_program_intensiv_power": "[%key:component::home_connect::selector::programs::options::dishcare_dishwasher_program_intensiv_power%]",
          "dishcare_dishwasher_program_magic_daily": "[%key:component::home_connect::selector::programs::options::dishcare_dishwasher_program_magic_daily%]",
          "dishcare_dishwasher_program_super_60": "[%key:component::home_connect::selector::programs::options::dishcare_dishwasher_program_super_60%]",
          "dishcare_dishwasher_program_kurz_60": "[%key:component::home_connect::selector::programs::options::dishcare_dishwasher_program_kurz_60%]",
          "dishcare_dishwasher_program_express_sparkle_65": "[%key:component::home_connect::selector::programs::options::dishcare_dishwasher_program_express_sparkle_65%]",
          "dishcare_dishwasher_program_machine_care": "[%key:component::home_connect::selector::programs::options::dishcare_dishwasher_program_machine_care%]",
          "dishcare_dishwasher_program_steam_fresh": "[%key:component::home_connect::selector::programs::options::dishcare_dishwasher_program_steam_fresh%]",
          "dishcare_dishwasher_program_maximum_cleaning": "[%key:component::home_connect::selector::programs::options::dishcare_dishwasher_program_maximum_cleaning%]",
          "dishcare_dishwasher_program_mixed_load": "[%key:component::home_connect::selector::programs::options::dishcare_dishwasher_program_mixed_load%]",
          "laundry_care_dryer_program_cotton": "[%key:component::home_connect::selector::programs::options::laundry_care_dryer_program_cotton%]",
          "laundry_care_dryer_program_synthetic": "[%key:component::home_connect::selector::programs::options::laundry_care_dryer_program_synthetic%]",
          "laundry_care_dryer_program_mix": "[%key:component::home_connect::selector::programs::options::laundry_care_dryer_program_mix%]",
          "laundry_care_dryer_program_blankets": "[%key:component::home_connect::selector::programs::options::laundry_care_dryer_program_blankets%]",
          "laundry_care_dryer_program_business_shirts": "[%key:component::home_connect::selector::programs::options::laundry_care_dryer_program_business_shirts%]",
          "laundry_care_dryer_program_down_feathers": "[%key:component::home_connect::selector::programs::options::laundry_care_dryer_program_down_feathers%]",
          "laundry_care_dryer_program_hygiene": "[%key:component::home_connect::selector::programs::options::laundry_care_dryer_program_hygiene%]",
          "laundry_care_dryer_program_jeans": "[%key:component::home_connect::selector::programs::options::laundry_care_dryer_program_jeans%]",
          "laundry_care_dryer_program_outdoor": "[%key:component::home_connect::selector::programs::options::laundry_care_dryer_program_outdoor%]",
          "laundry_care_dryer_program_synthetic_refresh": "[%key:component::home_connect::selector::programs::options::laundry_care_dryer_program_synthetic_refresh%]",
          "laundry_care_dryer_program_towels": "[%key:component::home_connect::selector::programs::options::laundry_care_dryer_program_towels%]",
          "laundry_care_dryer_program_delicates": "[%key:component::home_connect::selector::programs::options::laundry_care_dryer_program_delicates%]",
          "laundry_care_dryer_program_super_40": "[%key:component::home_connect::selector::programs::options::laundry_care_dryer_program_super_40%]",
          "laundry_care_dryer_program_shirts_15": "[%key:component::home_connect::selector::programs::options::laundry_care_dryer_program_shirts_15%]",
          "laundry_care_dryer_program_pillow": "[%key:component::home_connect::selector::programs::options::laundry_care_dryer_program_pillow%]",
          "laundry_care_dryer_program_anti_shrink": "[%key:component::home_connect::selector::programs::options::laundry_care_dryer_program_anti_shrink%]",
          "laundry_care_dryer_program_my_time_my_drying_time": "[%key:component::home_connect::selector::programs::options::laundry_care_dryer_program_my_time_my_drying_time%]",
          "laundry_care_dryer_program_time_cold": "[%key:component::home_connect::selector::programs::options::laundry_care_dryer_program_time_cold%]",
          "laundry_care_dryer_program_time_warm": "[%key:component::home_connect::selector::programs::options::laundry_care_dryer_program_time_warm%]",
          "laundry_care_dryer_program_in_basket": "[%key:component::home_connect::selector::programs::options::laundry_care_dryer_program_in_basket%]",
          "laundry_care_dryer_program_time_cold_fix_time_cold_20": "[%key:component::home_connect::selector::programs::options::laundry_care_dryer_program_time_cold_fix_time_cold_20%]",
          "laundry_care_dryer_program_time_cold_fix_time_cold_30": "[%key:component::home_connect::selector::programs::options::laundry_care_dryer_program_time_cold_fix_time_cold_30%]",
          "laundry_care_dryer_program_time_cold_fix_time_cold_60": "[%key:component::home_connect::selector::programs::options::laundry_care_dryer_program_time_cold_fix_time_cold_60%]",
          "laundry_care_dryer_program_time_warm_fix_time_warm_30": "[%key:component::home_connect::selector::programs::options::laundry_care_dryer_program_time_warm_fix_time_warm_30%]",
          "laundry_care_dryer_program_time_warm_fix_time_warm_40": "[%key:component::home_connect::selector::programs::options::laundry_care_dryer_program_time_warm_fix_time_warm_40%]",
          "laundry_care_dryer_program_time_warm_fix_time_warm_60": "[%key:component::home_connect::selector::programs::options::laundry_care_dryer_program_time_warm_fix_time_warm_60%]",
          "laundry_care_dryer_program_dessous": "[%key:component::home_connect::selector::programs::options::laundry_care_dryer_program_dessous%]",
          "cooking_common_program_hood_automatic": "[%key:component::home_connect::selector::programs::options::cooking_common_program_hood_automatic%]",
          "cooking_common_program_hood_venting": "[%key:component::home_connect::selector::programs::options::cooking_common_program_hood_venting%]",
          "cooking_common_program_hood_delayed_shut_off": "[%key:component::home_connect::selector::programs::options::cooking_common_program_hood_delayed_shut_off%]",
          "cooking_oven_program_heating_mode_pre_heating": "[%key:component::home_connect::selector::programs::options::cooking_oven_program_heating_mode_pre_heating%]",
          "cooking_oven_program_heating_mode_hot_air": "[%key:component::home_connect::selector::programs::options::cooking_oven_program_heating_mode_hot_air%]",
          "cooking_oven_program_heating_mode_hot_air_eco": "[%key:component::home_connect::selector::programs::options::cooking_oven_program_heating_mode_hot_air_eco%]",
          "cooking_oven_program_heating_mode_hot_air_grilling": "[%key:component::home_connect::selector::programs::options::cooking_oven_program_heating_mode_hot_air_grilling%]",
          "cooking_oven_program_heating_mode_top_bottom_heating": "[%key:component::home_connect::selector::programs::options::cooking_oven_program_heating_mode_top_bottom_heating%]",
          "cooking_oven_program_heating_mode_top_bottom_heating_eco": "[%key:component::home_connect::selector::programs::options::cooking_oven_program_heating_mode_top_bottom_heating_eco%]",
          "cooking_oven_program_heating_mode_bottom_heating": "[%key:component::home_connect::selector::programs::options::cooking_oven_program_heating_mode_bottom_heating%]",
          "cooking_oven_program_heating_mode_pizza_setting": "[%key:component::home_connect::selector::programs::options::cooking_oven_program_heating_mode_pizza_setting%]",
          "cooking_oven_program_heating_mode_slow_cook": "[%key:component::home_connect::selector::programs::options::cooking_oven_program_heating_mode_slow_cook%]",
          "cooking_oven_program_heating_mode_intensive_heat": "[%key:component::home_connect::selector::programs::options::cooking_oven_program_heating_mode_intensive_heat%]",
          "cooking_oven_program_heating_mode_keep_warm": "[%key:component::home_connect::selector::programs::options::cooking_oven_program_heating_mode_keep_warm%]",
          "cooking_oven_program_heating_mode_preheat_ovenware": "[%key:component::home_connect::selector::programs::options::cooking_oven_program_heating_mode_preheat_ovenware%]",
          "cooking_oven_program_heating_mode_frozen_heatup_special": "[%key:component::home_connect::selector::programs::options::cooking_oven_program_heating_mode_frozen_heatup_special%]",
          "cooking_oven_program_heating_mode_desiccation": "[%key:component::home_connect::selector::programs::options::cooking_oven_program_heating_mode_desiccation%]",
          "cooking_oven_program_heating_mode_defrost": "[%key:component::home_connect::selector::programs::options::cooking_oven_program_heating_mode_defrost%]",
          "cooking_oven_program_heating_mode_proof": "[%key:component::home_connect::selector::programs::options::cooking_oven_program_heating_mode_proof%]",
          "cooking_oven_program_heating_mode_hot_air_30_steam": "[%key:component::home_connect::selector::programs::options::cooking_oven_program_heating_mode_hot_air_30_steam%]",
          "cooking_oven_program_heating_mode_hot_air_60_steam": "[%key:component::home_connect::selector::programs::options::cooking_oven_program_heating_mode_hot_air_60_steam%]",
          "cooking_oven_program_heating_mode_hot_air_80_steam": "[%key:component::home_connect::selector::programs::options::cooking_oven_program_heating_mode_hot_air_80_steam%]",
          "cooking_oven_program_heating_mode_hot_air_100_steam": "[%key:component::home_connect::selector::programs::options::cooking_oven_program_heating_mode_hot_air_100_steam%]",
          "cooking_oven_program_heating_mode_sabbath_programme": "[%key:component::home_connect::selector::programs::options::cooking_oven_program_heating_mode_sabbath_programme%]",
          "cooking_oven_program_microwave_90_watt": "[%key:component::home_connect::selector::programs::options::cooking_oven_program_microwave_90_watt%]",
          "cooking_oven_program_microwave_180_watt": "[%key:component::home_connect::selector::programs::options::cooking_oven_program_microwave_180_watt%]",
          "cooking_oven_program_microwave_360_watt": "[%key:component::home_connect::selector::programs::options::cooking_oven_program_microwave_360_watt%]",
          "cooking_oven_program_microwave_600_watt": "[%key:component::home_connect::selector::programs::options::cooking_oven_program_microwave_600_watt%]",
          "cooking_oven_program_microwave_900_watt": "[%key:component::home_connect::selector::programs::options::cooking_oven_program_microwave_900_watt%]",
          "cooking_oven_program_microwave_1000_watt": "[%key:component::home_connect::selector::programs::options::cooking_oven_program_microwave_1000_watt%]",
          "cooking_oven_program_microwave_max": "[%key:component::home_connect::selector::programs::options::cooking_oven_program_microwave_max%]",
          "cooking_oven_program_heating_mode_warming_drawer": "[%key:component::home_connect::selector::programs::options::cooking_oven_program_heating_mode_warming_drawer%]",
          "laundry_care_washer_program_cotton": "[%key:component::home_connect::selector::programs::options::laundry_care_washer_program_cotton%]",
          "laundry_care_washer_program_cotton_cotton_eco": "[%key:component::home_connect::selector::programs::options::laundry_care_washer_program_cotton_cotton_eco%]",
          "laundry_care_washer_program_cotton_eco_4060": "[%key:component::home_connect::selector::programs::options::laundry_care_washer_program_cotton_eco_4060%]",
          "laundry_care_washer_program_cotton_colour": "[%key:component::home_connect::selector::programs::options::laundry_care_washer_program_cotton_colour%]",
          "laundry_care_washer_program_easy_care": "[%key:component::home_connect::selector::programs::options::laundry_care_washer_program_easy_care%]",
          "laundry_care_washer_program_mix": "[%key:component::home_connect::selector::programs::options::laundry_care_washer_program_mix%]",
          "laundry_care_washer_program_mix_night_wash": "[%key:component::home_connect::selector::programs::options::laundry_care_washer_program_mix_night_wash%]",
          "laundry_care_washer_program_delicates_silk": "[%key:component::home_connect::selector::programs::options::laundry_care_washer_program_delicates_silk%]",
          "laundry_care_washer_program_wool": "[%key:component::home_connect::selector::programs::options::laundry_care_washer_program_wool%]",
          "laundry_care_washer_program_sensitive": "[%key:component::home_connect::selector::programs::options::laundry_care_washer_program_sensitive%]",
          "laundry_care_washer_program_auto_30": "[%key:component::home_connect::selector::programs::options::laundry_care_washer_program_auto_30%]",
          "laundry_care_washer_program_auto_40": "[%key:component::home_connect::selector::programs::options::laundry_care_washer_program_auto_40%]",
          "laundry_care_washer_program_auto_60": "[%key:component::home_connect::selector::programs::options::laundry_care_washer_program_auto_60%]",
          "laundry_care_washer_program_chiffon": "[%key:component::home_connect::selector::programs::options::laundry_care_washer_program_chiffon%]",
          "laundry_care_washer_program_curtains": "[%key:component::home_connect::selector::programs::options::laundry_care_washer_program_curtains%]",
          "laundry_care_washer_program_dark_wash": "[%key:component::home_connect::selector::programs::options::laundry_care_washer_program_dark_wash%]",
          "laundry_care_washer_program_dessous": "[%key:component::home_connect::selector::programs::options::laundry_care_washer_program_dessous%]",
          "laundry_care_washer_program_monsoon": "[%key:component::home_connect::selector::programs::options::laundry_care_washer_program_monsoon%]",
          "laundry_care_washer_program_outdoor": "[%key:component::home_connect::selector::programs::options::laundry_care_washer_program_outdoor%]",
          "laundry_care_washer_program_plush_toy": "[%key:component::home_connect::selector::programs::options::laundry_care_washer_program_plush_toy%]",
          "laundry_care_washer_program_shirts_blouses": "[%key:component::home_connect::selector::programs::options::laundry_care_washer_program_shirts_blouses%]",
          "laundry_care_washer_program_sport_fitness": "[%key:component::home_connect::selector::programs::options::laundry_care_washer_program_sport_fitness%]",
          "laundry_care_washer_program_towels": "[%key:component::home_connect::selector::programs::options::laundry_care_washer_program_towels%]",
          "laundry_care_washer_program_water_proof": "[%key:component::home_connect::selector::programs::options::laundry_care_washer_program_water_proof%]",
          "laundry_care_washer_program_power_speed_59": "[%key:component::home_connect::selector::programs::options::laundry_care_washer_program_power_speed_59%]",
          "laundry_care_washer_program_super_153045_super_15": "[%key:component::home_connect::selector::programs::options::laundry_care_washer_program_super_153045_super_15%]",
          "laundry_care_washer_program_super_153045_super_1530": "[%key:component::home_connect::selector::programs::options::laundry_care_washer_program_super_153045_super_1530%]",
          "laundry_care_washer_program_down_duvet_duvet": "[%key:component::home_connect::selector::programs::options::laundry_care_washer_program_down_duvet_duvet%]",
          "laundry_care_washer_program_rinse_rinse_spin_drain": "[%key:component::home_connect::selector::programs::options::laundry_care_washer_program_rinse_rinse_spin_drain%]",
          "laundry_care_washer_program_drum_clean": "[%key:component::home_connect::selector::programs::options::laundry_care_washer_program_drum_clean%]",
          "laundry_care_washer_dryer_program_cotton": "[%key:component::home_connect::selector::programs::options::laundry_care_washer_dryer_program_cotton%]",
          "laundry_care_washer_dryer_program_cotton_eco_4060": "[%key:component::home_connect::selector::programs::options::laundry_care_washer_dryer_program_cotton_eco_4060%]",
          "laundry_care_washer_dryer_program_mix": "[%key:component::home_connect::selector::programs::options::laundry_care_washer_dryer_program_mix%]",
          "laundry_care_washer_dryer_program_easy_care": "[%key:component::home_connect::selector::programs::options::laundry_care_washer_dryer_program_easy_care%]",
          "laundry_care_washer_dryer_program_wash_and_dry_60": "[%key:component::home_connect::selector::programs::options::laundry_care_washer_dryer_program_wash_and_dry_60%]",
          "laundry_care_washer_dryer_program_wash_and_dry_90": "[%key:component::home_connect::selector::programs::options::laundry_care_washer_dryer_program_wash_and_dry_90%]"
        }
      },
<<<<<<< HEAD
      "current_map": {
        "name": "Current map",
=======
      "reference_map_id": {
        "name": "[%key:component::home_connect::services::set_program_and_options::fields::consumer_products_cleaning_robot_option_reference_map_id::name%]",
>>>>>>> 5a0a3d27
        "state": {
          "consumer_products_cleaning_robot_enum_type_available_maps_temp_map": "[%key:component::home_connect::selector::available_maps::options::consumer_products_cleaning_robot_enum_type_available_maps_temp_map%]",
          "consumer_products_cleaning_robot_enum_type_available_maps_map1": "[%key:component::home_connect::selector::available_maps::options::consumer_products_cleaning_robot_enum_type_available_maps_map1%]",
          "consumer_products_cleaning_robot_enum_type_available_maps_map2": "[%key:component::home_connect::selector::available_maps::options::consumer_products_cleaning_robot_enum_type_available_maps_map2%]",
          "consumer_products_cleaning_robot_enum_type_available_maps_map3": "[%key:component::home_connect::selector::available_maps::options::consumer_products_cleaning_robot_enum_type_available_maps_map3%]"
        }
      },
<<<<<<< HEAD
      "functional_light_color_temperature": {
        "name": "Functional light color temperature",
        "state": {
          "cooking_hood_enum_type_color_temperature_custom": "Custom",
          "cooking_hood_enum_type_color_temperature_warm": "Warm",
          "cooking_hood_enum_type_color_temperature_warm_to_neutral": "Warm to Neutral",
          "cooking_hood_enum_type_color_temperature_neutral": "Neutral",
          "cooking_hood_enum_type_color_temperature_neutral_to_cold": "Neutral to Cold",
          "cooking_hood_enum_type_color_temperature_cold": "Cold"
        }
      },
      "ambient_light_color": {
        "name": "Ambient light color",
        "state": {
          "b_s_h_common_enum_type_ambient_light_color_custom_color": "Custom"
=======
      "cleaning_mode": {
        "name": "[%key:component::home_connect::services::set_program_and_options::fields::consumer_products_cleaning_robot_option_cleaning_mode::name%]",
        "state": {
          "consumer_products_cleaning_robot_enum_type_cleaning_modes_silent": "[%key:component::home_connect::selector::cleaning_mode::options::consumer_products_cleaning_robot_enum_type_cleaning_modes_silent%]",
          "consumer_products_cleaning_robot_enum_type_cleaning_modes_standard": "[%key:component::home_connect::selector::cleaning_mode::options::consumer_products_cleaning_robot_enum_type_cleaning_modes_standard%]",
          "consumer_products_cleaning_robot_enum_type_cleaning_modes_power": "[%key:component::home_connect::selector::cleaning_mode::options::consumer_products_cleaning_robot_enum_type_cleaning_modes_power%]"
        }
      },
      "bean_amount": {
        "name": "[%key:component::home_connect::services::set_program_and_options::fields::consumer_products_coffee_maker_option_bean_amount::name%]",
        "state": {
          "consumer_products_coffee_maker_enum_type_bean_amount_very_mild": "[%key:component::home_connect::selector::bean_amount::options::consumer_products_coffee_maker_enum_type_bean_amount_very_mild%]",
          "consumer_products_coffee_maker_enum_type_bean_amount_mild": "[%key:component::home_connect::selector::bean_amount::options::consumer_products_coffee_maker_enum_type_bean_amount_mild%]",
          "consumer_products_coffee_maker_enum_type_bean_amount_mild_plus": "[%key:component::home_connect::selector::bean_amount::options::consumer_products_coffee_maker_enum_type_bean_amount_mild_plus%]",
          "consumer_products_coffee_maker_enum_type_bean_amount_normal": "[%key:component::home_connect::selector::bean_amount::options::consumer_products_coffee_maker_enum_type_bean_amount_normal%]",
          "consumer_products_coffee_maker_enum_type_bean_amount_normal_plus": "[%key:component::home_connect::selector::bean_amount::options::consumer_products_coffee_maker_enum_type_bean_amount_normal_plus%]",
          "consumer_products_coffee_maker_enum_type_bean_amount_strong": "[%key:component::home_connect::selector::bean_amount::options::consumer_products_coffee_maker_enum_type_bean_amount_strong%]",
          "consumer_products_coffee_maker_enum_type_bean_amount_strong_plus": "[%key:component::home_connect::selector::bean_amount::options::consumer_products_coffee_maker_enum_type_bean_amount_strong_plus%]",
          "consumer_products_coffee_maker_enum_type_bean_amount_very_strong": "[%key:component::home_connect::selector::bean_amount::options::consumer_products_coffee_maker_enum_type_bean_amount_very_strong%]",
          "consumer_products_coffee_maker_enum_type_bean_amount_very_strong_plus": "[%key:component::home_connect::selector::bean_amount::options::consumer_products_coffee_maker_enum_type_bean_amount_very_strong_plus%]",
          "consumer_products_coffee_maker_enum_type_bean_amount_extra_strong": "[%key:component::home_connect::selector::bean_amount::options::consumer_products_coffee_maker_enum_type_bean_amount_extra_strong%]",
          "consumer_products_coffee_maker_enum_type_bean_amount_double_shot": "[%key:component::home_connect::selector::bean_amount::options::consumer_products_coffee_maker_enum_type_bean_amount_double_shot%]",
          "consumer_products_coffee_maker_enum_type_bean_amount_double_shot_plus": "[%key:component::home_connect::selector::bean_amount::options::consumer_products_coffee_maker_enum_type_bean_amount_double_shot_plus%]",
          "consumer_products_coffee_maker_enum_type_bean_amount_double_shot_plus_plus": "[%key:component::home_connect::selector::bean_amount::options::consumer_products_coffee_maker_enum_type_bean_amount_double_shot_plus_plus%]",
          "consumer_products_coffee_maker_enum_type_bean_amount_triple_shot": "[%key:component::home_connect::selector::bean_amount::options::consumer_products_coffee_maker_enum_type_bean_amount_triple_shot%]",
          "consumer_products_coffee_maker_enum_type_bean_amount_triple_shot_plus": "[%key:component::home_connect::selector::bean_amount::options::consumer_products_coffee_maker_enum_type_bean_amount_triple_shot_plus%]",
          "consumer_products_coffee_maker_enum_type_bean_amount_coffee_ground": "[%key:component::home_connect::selector::bean_amount::options::consumer_products_coffee_maker_enum_type_bean_amount_coffee_ground%]"
        }
      },
      "coffee_temperature": {
        "name": "[%key:component::home_connect::services::set_program_and_options::fields::consumer_products_coffee_maker_option_coffee_temperature::name%]",
        "state": {
          "consumer_products_coffee_maker_enum_type_coffee_temperature_88_c": "[%key:component::home_connect::selector::coffee_temperature::options::consumer_products_coffee_maker_enum_type_coffee_temperature_88_c%]",
          "consumer_products_coffee_maker_enum_type_coffee_temperature_90_c": "[%key:component::home_connect::selector::coffee_temperature::options::consumer_products_coffee_maker_enum_type_coffee_temperature_90_c%]",
          "consumer_products_coffee_maker_enum_type_coffee_temperature_92_c": "[%key:component::home_connect::selector::coffee_temperature::options::consumer_products_coffee_maker_enum_type_coffee_temperature_92_c%]",
          "consumer_products_coffee_maker_enum_type_coffee_temperature_94_c": "[%key:component::home_connect::selector::coffee_temperature::options::consumer_products_coffee_maker_enum_type_coffee_temperature_94_c%]",
          "consumer_products_coffee_maker_enum_type_coffee_temperature_95_c": "[%key:component::home_connect::selector::coffee_temperature::options::consumer_products_coffee_maker_enum_type_coffee_temperature_95_c%]",
          "consumer_products_coffee_maker_enum_type_coffee_temperature_96_c": "[%key:component::home_connect::selector::coffee_temperature::options::consumer_products_coffee_maker_enum_type_coffee_temperature_96_c%]"
        }
      },
      "bean_container": {
        "name": "[%key:component::home_connect::services::set_program_and_options::fields::consumer_products_coffee_maker_option_bean_container::name%]",
        "state": {
          "consumer_products_coffee_maker_enum_type_bean_container_selection_right": "[%key:component::home_connect::selector::bean_container::options::consumer_products_coffee_maker_enum_type_bean_container_selection_right%]",
          "consumer_products_coffee_maker_enum_type_bean_container_selection_left": "[%key:component::home_connect::selector::bean_container::options::consumer_products_coffee_maker_enum_type_bean_container_selection_left%]"
        }
      },
      "flow_rate": {
        "name": "[%key:component::home_connect::services::set_program_and_options::fields::consumer_products_coffee_maker_option_flow_rate::name%]",
        "state": {
          "consumer_products_coffee_maker_enum_type_flow_rate_normal": "[%key:component::home_connect::selector::flow_rate::options::consumer_products_coffee_maker_enum_type_flow_rate_normal%]",
          "consumer_products_coffee_maker_enum_type_flow_rate_intense": "[%key:component::home_connect::selector::flow_rate::options::consumer_products_coffee_maker_enum_type_flow_rate_intense%]",
          "consumer_products_coffee_maker_enum_type_flow_rate_intense_plus": "[%key:component::home_connect::selector::flow_rate::options::consumer_products_coffee_maker_enum_type_flow_rate_intense_plus%]"
        }
      },
      "coffee_milk_ratio": {
        "name": "[%key:component::home_connect::services::set_program_and_options::fields::consumer_products_coffee_maker_option_coffee_milk_ratio::name%]",
        "state": {
          "consumer_products_coffee_maker_enum_type_coffee_milk_ratio_10_percent": "[%key:component::home_connect::selector::coffee_milk_ratio::options::consumer_products_coffee_maker_enum_type_coffee_milk_ratio_10_percent%]",
          "consumer_products_coffee_maker_enum_type_coffee_milk_ratio_20_percent": "[%key:component::home_connect::selector::coffee_milk_ratio::options::consumer_products_coffee_maker_enum_type_coffee_milk_ratio_20_percent%]",
          "consumer_products_coffee_maker_enum_type_coffee_milk_ratio_25_percent": "[%key:component::home_connect::selector::coffee_milk_ratio::options::consumer_products_coffee_maker_enum_type_coffee_milk_ratio_25_percent%]",
          "consumer_products_coffee_maker_enum_type_coffee_milk_ratio_30_percent": "[%key:component::home_connect::selector::coffee_milk_ratio::options::consumer_products_coffee_maker_enum_type_coffee_milk_ratio_30_percent%]",
          "consumer_products_coffee_maker_enum_type_coffee_milk_ratio_40_percent": "[%key:component::home_connect::selector::coffee_milk_ratio::options::consumer_products_coffee_maker_enum_type_coffee_milk_ratio_40_percent%]",
          "consumer_products_coffee_maker_enum_type_coffee_milk_ratio_50_percent": "[%key:component::home_connect::selector::coffee_milk_ratio::options::consumer_products_coffee_maker_enum_type_coffee_milk_ratio_50_percent%]",
          "consumer_products_coffee_maker_enum_type_coffee_milk_ratio_55_percent": "[%key:component::home_connect::selector::coffee_milk_ratio::options::consumer_products_coffee_maker_enum_type_coffee_milk_ratio_55_percent%]",
          "consumer_products_coffee_maker_enum_type_coffee_milk_ratio_60_percent": "[%key:component::home_connect::selector::coffee_milk_ratio::options::consumer_products_coffee_maker_enum_type_coffee_milk_ratio_60_percent%]",
          "consumer_products_coffee_maker_enum_type_coffee_milk_ratio_65_percent": "[%key:component::home_connect::selector::coffee_milk_ratio::options::consumer_products_coffee_maker_enum_type_coffee_milk_ratio_65_percent%]",
          "consumer_products_coffee_maker_enum_type_coffee_milk_ratio_67_percent": "[%key:component::home_connect::selector::coffee_milk_ratio::options::consumer_products_coffee_maker_enum_type_coffee_milk_ratio_67_percent%]",
          "consumer_products_coffee_maker_enum_type_coffee_milk_ratio_70_percent": "[%key:component::home_connect::selector::coffee_milk_ratio::options::consumer_products_coffee_maker_enum_type_coffee_milk_ratio_70_percent%]",
          "consumer_products_coffee_maker_enum_type_coffee_milk_ratio_75_percent": "[%key:component::home_connect::selector::coffee_milk_ratio::options::consumer_products_coffee_maker_enum_type_coffee_milk_ratio_75_percent%]",
          "consumer_products_coffee_maker_enum_type_coffee_milk_ratio_80_percent": "[%key:component::home_connect::selector::coffee_milk_ratio::options::consumer_products_coffee_maker_enum_type_coffee_milk_ratio_80_percent%]",
          "consumer_products_coffee_maker_enum_type_coffee_milk_ratio_85_percent": "[%key:component::home_connect::selector::coffee_milk_ratio::options::consumer_products_coffee_maker_enum_type_coffee_milk_ratio_85_percent%]",
          "consumer_products_coffee_maker_enum_type_coffee_milk_ratio_90_percent": "[%key:component::home_connect::selector::coffee_milk_ratio::options::consumer_products_coffee_maker_enum_type_coffee_milk_ratio_90_percent%]"
        }
      },
      "hot_water_temperature": {
        "name": "[%key:component::home_connect::services::set_program_and_options::fields::consumer_products_coffee_maker_option_hot_water_temperature::name%]",
        "state": {
          "consumer_products_coffee_maker_enum_type_hot_water_temperature_white_tea": "[%key:component::home_connect::selector::hot_water_temperature::options::consumer_products_coffee_maker_enum_type_hot_water_temperature_white_tea%]",
          "consumer_products_coffee_maker_enum_type_hot_water_temperature_green_tea": "[%key:component::home_connect::selector::hot_water_temperature::options::consumer_products_coffee_maker_enum_type_hot_water_temperature_green_tea%]",
          "consumer_products_coffee_maker_enum_type_hot_water_temperature_black_tea": "[%key:component::home_connect::selector::hot_water_temperature::options::consumer_products_coffee_maker_enum_type_hot_water_temperature_black_tea%]",
          "consumer_products_coffee_maker_enum_type_hot_water_temperature_50_c": "[%key:component::home_connect::selector::hot_water_temperature::options::consumer_products_coffee_maker_enum_type_hot_water_temperature_50_c%]",
          "consumer_products_coffee_maker_enum_type_hot_water_temperature_55_c": "[%key:component::home_connect::selector::hot_water_temperature::options::consumer_products_coffee_maker_enum_type_hot_water_temperature_55_c%]",
          "consumer_products_coffee_maker_enum_type_hot_water_temperature_60_c": "[%key:component::home_connect::selector::hot_water_temperature::options::consumer_products_coffee_maker_enum_type_hot_water_temperature_60_c%]",
          "consumer_products_coffee_maker_enum_type_hot_water_temperature_65_c": "[%key:component::home_connect::selector::hot_water_temperature::options::consumer_products_coffee_maker_enum_type_hot_water_temperature_65_c%]",
          "consumer_products_coffee_maker_enum_type_hot_water_temperature_70_c": "[%key:component::home_connect::selector::hot_water_temperature::options::consumer_products_coffee_maker_enum_type_hot_water_temperature_70_c%]",
          "consumer_products_coffee_maker_enum_type_hot_water_temperature_75_c": "[%key:component::home_connect::selector::hot_water_temperature::options::consumer_products_coffee_maker_enum_type_hot_water_temperature_75_c%]",
          "consumer_products_coffee_maker_enum_type_hot_water_temperature_80_c": "[%key:component::home_connect::selector::hot_water_temperature::options::consumer_products_coffee_maker_enum_type_hot_water_temperature_80_c%]",
          "consumer_products_coffee_maker_enum_type_hot_water_temperature_85_c": "[%key:component::home_connect::selector::hot_water_temperature::options::consumer_products_coffee_maker_enum_type_hot_water_temperature_85_c%]",
          "consumer_products_coffee_maker_enum_type_hot_water_temperature_90_c": "[%key:component::home_connect::selector::hot_water_temperature::options::consumer_products_coffee_maker_enum_type_hot_water_temperature_90_c%]",
          "consumer_products_coffee_maker_enum_type_hot_water_temperature_95_c": "[%key:component::home_connect::selector::hot_water_temperature::options::consumer_products_coffee_maker_enum_type_hot_water_temperature_95_c%]",
          "consumer_products_coffee_maker_enum_type_hot_water_temperature_97_c": "[%key:component::home_connect::selector::hot_water_temperature::options::consumer_products_coffee_maker_enum_type_hot_water_temperature_97_c%]",
          "consumer_products_coffee_maker_enum_type_hot_water_temperature_122_f": "[%key:component::home_connect::selector::hot_water_temperature::options::consumer_products_coffee_maker_enum_type_hot_water_temperature_122_f%]",
          "consumer_products_coffee_maker_enum_type_hot_water_temperature_131_f": "[%key:component::home_connect::selector::hot_water_temperature::options::consumer_products_coffee_maker_enum_type_hot_water_temperature_131_f%]",
          "consumer_products_coffee_maker_enum_type_hot_water_temperature_140_f": "[%key:component::home_connect::selector::hot_water_temperature::options::consumer_products_coffee_maker_enum_type_hot_water_temperature_140_f%]",
          "consumer_products_coffee_maker_enum_type_hot_water_temperature_149_f": "[%key:component::home_connect::selector::hot_water_temperature::options::consumer_products_coffee_maker_enum_type_hot_water_temperature_149_f%]",
          "consumer_products_coffee_maker_enum_type_hot_water_temperature_158_f": "[%key:component::home_connect::selector::hot_water_temperature::options::consumer_products_coffee_maker_enum_type_hot_water_temperature_158_f%]",
          "consumer_products_coffee_maker_enum_type_hot_water_temperature_167_f": "[%key:component::home_connect::selector::hot_water_temperature::options::consumer_products_coffee_maker_enum_type_hot_water_temperature_167_f%]",
          "consumer_products_coffee_maker_enum_type_hot_water_temperature_176_f": "[%key:component::home_connect::selector::hot_water_temperature::options::consumer_products_coffee_maker_enum_type_hot_water_temperature_176_f%]",
          "consumer_products_coffee_maker_enum_type_hot_water_temperature_185_f": "[%key:component::home_connect::selector::hot_water_temperature::options::consumer_products_coffee_maker_enum_type_hot_water_temperature_185_f%]",
          "consumer_products_coffee_maker_enum_type_hot_water_temperature_194_f": "[%key:component::home_connect::selector::hot_water_temperature::options::consumer_products_coffee_maker_enum_type_hot_water_temperature_194_f%]",
          "consumer_products_coffee_maker_enum_type_hot_water_temperature_203_f": "[%key:component::home_connect::selector::hot_water_temperature::options::consumer_products_coffee_maker_enum_type_hot_water_temperature_203_f%]",
          "consumer_products_coffee_maker_enum_type_hot_water_temperature_max": "[%key:component::home_connect::selector::hot_water_temperature::options::consumer_products_coffee_maker_enum_type_hot_water_temperature_max%]"
        }
      },
      "drying_target": {
        "name": "[%key:component::home_connect::services::set_program_and_options::fields::laundry_care_dryer_option_drying_target::name%]",
        "state": {
          "laundry_care_dryer_enum_type_drying_target_iron_dry": "[%key:component::home_connect::selector::drying_target::options::laundry_care_dryer_enum_type_drying_target_iron_dry%]",
          "laundry_care_dryer_enum_type_drying_target_gentle_dry": "[%key:component::home_connect::selector::drying_target::options::laundry_care_dryer_enum_type_drying_target_gentle_dry%]",
          "laundry_care_dryer_enum_type_drying_target_cupboard_dry": "[%key:component::home_connect::selector::drying_target::options::laundry_care_dryer_enum_type_drying_target_cupboard_dry%]",
          "laundry_care_dryer_enum_type_drying_target_cupboard_dry_plus": "[%key:component::home_connect::selector::drying_target::options::laundry_care_dryer_enum_type_drying_target_cupboard_dry_plus%]",
          "laundry_care_dryer_enum_type_drying_target_extra_dry": "[%key:component::home_connect::selector::drying_target::options::laundry_care_dryer_enum_type_drying_target_extra_dry%]"
        }
      },
      "venting_level": {
        "name": "[%key:component::home_connect::services::set_program_and_options::fields::cooking_hood_option_venting_level::name%]",
        "state": {
          "cooking_hood_enum_type_stage_fan_off": "[%key:component::home_connect::selector::venting_level::options::cooking_hood_enum_type_stage_fan_off%]",
          "cooking_hood_enum_type_stage_fan_stage01": "[%key:component::home_connect::selector::venting_level::options::cooking_hood_enum_type_stage_fan_stage01%]",
          "cooking_hood_enum_type_stage_fan_stage02": "[%key:component::home_connect::selector::venting_level::options::cooking_hood_enum_type_stage_fan_stage02%]",
          "cooking_hood_enum_type_stage_fan_stage03": "[%key:component::home_connect::selector::venting_level::options::cooking_hood_enum_type_stage_fan_stage03%]",
          "cooking_hood_enum_type_stage_fan_stage04": "[%key:component::home_connect::selector::venting_level::options::cooking_hood_enum_type_stage_fan_stage04%]",
          "cooking_hood_enum_type_stage_fan_stage05": "[%key:component::home_connect::selector::venting_level::options::cooking_hood_enum_type_stage_fan_stage05%]"
        }
      },
      "intensive_level": {
        "name": "[%key:component::home_connect::services::set_program_and_options::fields::cooking_hood_option_intensive_level::name%]",
        "state": {
          "cooking_hood_enum_type_intensive_stage_intensive_stage_off": "[%key:component::home_connect::selector::intensive_level::options::cooking_hood_enum_type_intensive_stage_intensive_stage_off%]",
          "cooking_hood_enum_type_intensive_stage_intensive_stage1": "[%key:component::home_connect::selector::intensive_level::options::cooking_hood_enum_type_intensive_stage_intensive_stage1%]",
          "cooking_hood_enum_type_intensive_stage_intensive_stage2": "[%key:component::home_connect::selector::intensive_level::options::cooking_hood_enum_type_intensive_stage_intensive_stage2%]"
        }
      },
      "warming_level": {
        "name": "[%key:component::home_connect::services::set_program_and_options::fields::cooking_oven_option_warming_level::name%]",
        "state": {
          "cooking_oven_enum_type_warming_level_low": "[%key:component::home_connect::selector::warming_level::options::cooking_oven_enum_type_warming_level_low%]",
          "cooking_oven_enum_type_warming_level_medium": "[%key:component::home_connect::selector::warming_level::options::cooking_oven_enum_type_warming_level_medium%]",
          "cooking_oven_enum_type_warming_level_high": "[%key:component::home_connect::selector::warming_level::options::cooking_oven_enum_type_warming_level_high%]"
        }
      },
      "washer_temperature": {
        "name": "[%key:component::home_connect::services::set_program_and_options::fields::laundry_care_washer_option_temperature::name%]",
        "state": {
          "laundry_care_washer_enum_type_temperature_cold": "[%key:component::home_connect::selector::washer_temperature::options::laundry_care_washer_enum_type_temperature_cold%]",
          "laundry_care_washer_enum_type_temperature_g_c20": "[%key:component::home_connect::selector::washer_temperature::options::laundry_care_washer_enum_type_temperature_g_c20%]",
          "laundry_care_washer_enum_type_temperature_g_c30": "[%key:component::home_connect::selector::washer_temperature::options::laundry_care_washer_enum_type_temperature_g_c30%]",
          "laundry_care_washer_enum_type_temperature_g_c40": "[%key:component::home_connect::selector::washer_temperature::options::laundry_care_washer_enum_type_temperature_g_c40%]",
          "laundry_care_washer_enum_type_temperature_g_c50": "[%key:component::home_connect::selector::washer_temperature::options::laundry_care_washer_enum_type_temperature_g_c50%]",
          "laundry_care_washer_enum_type_temperature_g_c60": "[%key:component::home_connect::selector::washer_temperature::options::laundry_care_washer_enum_type_temperature_g_c60%]",
          "laundry_care_washer_enum_type_temperature_g_c70": "[%key:component::home_connect::selector::washer_temperature::options::laundry_care_washer_enum_type_temperature_g_c70%]",
          "laundry_care_washer_enum_type_temperature_g_c80": "[%key:component::home_connect::selector::washer_temperature::options::laundry_care_washer_enum_type_temperature_g_c80%]",
          "laundry_care_washer_enum_type_temperature_g_c90": "[%key:component::home_connect::selector::washer_temperature::options::laundry_care_washer_enum_type_temperature_g_c90%]",
          "laundry_care_washer_enum_type_temperature_ul_cold": "[%key:component::home_connect::selector::washer_temperature::options::laundry_care_washer_enum_type_temperature_ul_cold%]",
          "laundry_care_washer_enum_type_temperature_ul_warm": "[%key:component::home_connect::selector::washer_temperature::options::laundry_care_washer_enum_type_temperature_ul_warm%]",
          "laundry_care_washer_enum_type_temperature_ul_hot": "[%key:component::home_connect::selector::washer_temperature::options::laundry_care_washer_enum_type_temperature_ul_hot%]",
          "laundry_care_washer_enum_type_temperature_ul_extra_hot": "[%key:component::home_connect::selector::washer_temperature::options::laundry_care_washer_enum_type_temperature_ul_extra_hot%]"
        }
      },
      "spin_speed": {
        "name": "[%key:component::home_connect::services::set_program_and_options::fields::laundry_care_washer_option_spin_speed::name%]",
        "state": {
          "laundry_care_washer_enum_type_spin_speed_off": "[%key:component::home_connect::selector::spin_speed::options::laundry_care_washer_enum_type_spin_speed_off%]",
          "laundry_care_washer_enum_type_spin_speed_r_p_m400": "[%key:component::home_connect::selector::spin_speed::options::laundry_care_washer_enum_type_spin_speed_r_p_m400%]",
          "laundry_care_washer_enum_type_spin_speed_r_p_m600": "[%key:component::home_connect::selector::spin_speed::options::laundry_care_washer_enum_type_spin_speed_r_p_m600%]",
          "laundry_care_washer_enum_type_spin_speed_r_p_m800": "[%key:component::home_connect::selector::spin_speed::options::laundry_care_washer_enum_type_spin_speed_r_p_m800%]",
          "laundry_care_washer_enum_type_spin_speed_r_p_m1000": "[%key:component::home_connect::selector::spin_speed::options::laundry_care_washer_enum_type_spin_speed_r_p_m1000%]",
          "laundry_care_washer_enum_type_spin_speed_r_p_m1200": "[%key:component::home_connect::selector::spin_speed::options::laundry_care_washer_enum_type_spin_speed_r_p_m1200%]",
          "laundry_care_washer_enum_type_spin_speed_r_p_m1400": "[%key:component::home_connect::selector::spin_speed::options::laundry_care_washer_enum_type_spin_speed_r_p_m1400%]",
          "laundry_care_washer_enum_type_spin_speed_r_p_m1600": "[%key:component::home_connect::selector::spin_speed::options::laundry_care_washer_enum_type_spin_speed_r_p_m1600%]",
          "laundry_care_washer_enum_type_spin_speed_ul_off": "[%key:component::home_connect::selector::spin_speed::options::laundry_care_washer_enum_type_spin_speed_ul_off%]",
          "laundry_care_washer_enum_type_spin_speed_ul_low": "[%key:component::home_connect::selector::spin_speed::options::laundry_care_washer_enum_type_spin_speed_ul_low%]",
          "laundry_care_washer_enum_type_spin_speed_ul_medium": "[%key:component::home_connect::selector::spin_speed::options::laundry_care_washer_enum_type_spin_speed_ul_medium%]",
          "laundry_care_washer_enum_type_spin_speed_ul_high": "[%key:component::home_connect::selector::spin_speed::options::laundry_care_washer_enum_type_spin_speed_ul_high%]"
        }
      },
      "vario_perfect": {
        "name": "[%key:component::home_connect::services::set_program_and_options::fields::laundry_care_washer_option_vario_perfect::name%]",
        "state": {
          "laundry_care_common_enum_type_vario_perfect_off": "[%key:component::home_connect::selector::vario_perfect::options::laundry_care_common_enum_type_vario_perfect_off%]",
          "laundry_care_common_enum_type_vario_perfect_eco_perfect": "[%key:component::home_connect::selector::vario_perfect::options::laundry_care_common_enum_type_vario_perfect_eco_perfect%]",
          "laundry_care_common_enum_type_vario_perfect_speed_perfect": "[%key:component::home_connect::selector::vario_perfect::options::laundry_care_common_enum_type_vario_perfect_speed_perfect%]"
>>>>>>> 5a0a3d27
        }
      }
    },
    "sensor": {
      "program_progress": {
        "name": "Program progress"
      },
      "program_finish_time": {
        "name": "Program finish time"
      },
      "operation_state": {
        "name": "Operation state",
        "state": {
          "inactive": "Inactive",
          "ready": "Ready",
          "delayedstart": "Delayed start",
          "run": "Run",
          "pause": "[%key:common::state::paused%]",
          "actionrequired": "Action required",
          "finished": "Finished",
          "error": "Error",
          "aborting": "Aborting"
        }
      },
      "door": {
        "name": "Door",
        "state": {
          "closed": "[%key:common::state::closed%]",
          "locked": "[%key:common::state::locked%]",
          "open": "[%key:common::state::open%]"
        }
      },
      "coffee_counter": {
        "name": "Coffees"
      },
      "powder_coffee_counter": {
        "name": "Powder coffees"
      },
      "hot_water_counter": {
        "name": "Hot water"
      },
      "hot_water_cups_counter": {
        "name": "Hot water cups"
      },
      "hot_milk_counter": {
        "name": "Hot milk cups"
      },
      "frothy_milk_counter": {
        "name": "Frothy milk cups"
      },
      "milk_counter": {
        "name": "Milk cups"
      },
      "coffee_and_milk_counter": {
        "name": "Coffee and milk cups"
      },
      "ristretto_espresso_counter": {
        "name": "Ristretto espresso cups"
      },
      "battery_level": {
        "name": "Battery level"
      },
      "camera_state": {
        "name": "Camera state",
        "state": {
          "disabled": "[%key:common::state::disabled%]",
          "sleeping": "Sleeping",
          "ready": "Ready",
          "streaminglocal": "Streaming local",
          "streamingcloud": "Streaming cloud",
          "streaminglocal_and_cloud": "Streaming local and cloud",
          "error": "Error"
        }
      },
      "last_selected_map": {
        "name": "Last selected map",
        "state": {
          "tempmap": "Temporary map",
          "map1": "Map 1",
          "map2": "Map 2",
          "map3": "Map 3"
        }
      },
      "freezer_door_alarm": {
        "name": "Freezer door alarm",
        "state": {
          "confirmed": "[%key:component::home_connect::common::confirmed%]",
          "present": "[%key:component::home_connect::common::present%]"
        }
      },
      "refrigerator_door_alarm": {
        "name": "Refrigerator door alarm",
        "state": {
          "off": "[%key:common::state::off%]",
          "confirmed": "[%key:component::home_connect::common::confirmed%]",
          "present": "[%key:component::home_connect::common::present%]"
        }
      },
      "freezer_temperature_alarm": {
        "name": "Freezer temperature alarm",
        "state": {
          "off": "[%key:common::state::off%]",
          "confirmed": "[%key:component::home_connect::common::confirmed%]",
          "present": "[%key:component::home_connect::common::present%]"
        }
      },
      "bean_container_empty": {
        "name": "Bean container empty",
        "state": {
          "off": "[%key:common::state::off%]",
          "confirmed": "[%key:component::home_connect::common::confirmed%]",
          "present": "[%key:component::home_connect::common::present%]"
        }
      },
      "water_tank_empty": {
        "name": "Water tank empty",
        "state": {
          "off": "[%key:common::state::off%]",
          "confirmed": "[%key:component::home_connect::common::confirmed%]",
          "present": "[%key:component::home_connect::common::present%]"
        }
      },
      "drip_tray_full": {
        "name": "Drip tray full",
        "state": {
          "off": "[%key:common::state::off%]",
          "confirmed": "[%key:component::home_connect::common::confirmed%]",
          "present": "[%key:component::home_connect::common::present%]"
        }
      },
      "salt_nearly_empty": {
        "name": "Salt nearly empty",
        "state": {
          "off": "[%key:common::state::off%]",
          "confirmed": "[%key:component::home_connect::common::confirmed%]",
          "present": "[%key:component::home_connect::common::present%]"
        }
      },
      "rinse_aid_nearly_empty": {
        "name": "Rinse aid nearly empty",
        "state": {
          "off": "[%key:common::state::off%]",
          "confirmed": "[%key:component::home_connect::common::confirmed%]",
          "present": "[%key:component::home_connect::common::present%]"
        }
      }
    },
    "switch": {
      "power": {
        "name": "Power"
      },
      "child_lock": {
        "name": "Child lock"
      },
      "cup_warmer": {
        "name": "Cup warmer"
      },
      "refrigerator_super_mode": {
        "name": "Refrigerator super mode"
      },
      "freezer_super_mode": {
        "name": "Freezer super mode"
      },
      "eco_mode": {
        "name": "Eco mode"
      },
      "sabbath_mode": {
        "name": "Sabbath mode"
      },
      "vacation_mode": {
        "name": "Vacation mode"
      },
      "fresh_mode": {
        "name": "Fresh mode"
      },
      "dispenser_enabled": {
        "name": "Dispenser",
        "state": {
          "off": "[%key:common::state::disabled%]",
          "on": "[%key:common::state::enabled%]"
        }
      },
      "door_assistant_fridge": {
        "name": "Fridge door assistant"
      },
      "door_assistant_freezer": {
        "name": "Freezer door assistant"
      },
      "multiple_beverages": {
        "name": "[%key:component::home_connect::services::set_program_and_options::fields::consumer_products_coffee_maker_option_multiple_beverages::name%]"
      },
      "intensiv_zone": {
        "name": "[%key:component::home_connect::services::set_program_and_options::fields::dishcare_dishwasher_option_intensiv_zone::name%]"
      },
      "brilliance_dry": {
        "name": "[%key:component::home_connect::services::set_program_and_options::fields::dishcare_dishwasher_option_brilliance_dry::name%]"
      },
      "vario_speed_plus": {
        "name": "[%key:component::home_connect::services::set_program_and_options::fields::dishcare_dishwasher_option_vario_speed_plus::name%]"
      },
      "silence_on_demand": {
        "name": "[%key:component::home_connect::services::set_program_and_options::fields::dishcare_dishwasher_option_silence_on_demand::name%]"
      },
      "half_load": {
        "name": "[%key:component::home_connect::services::set_program_and_options::fields::dishcare_dishwasher_option_half_load::name%]"
      },
      "extra_dry": {
        "name": "[%key:component::home_connect::services::set_program_and_options::fields::dishcare_dishwasher_option_extra_dry::name%]"
      },
      "hygiene_plus": {
        "name": "[%key:component::home_connect::services::set_program_and_options::fields::dishcare_dishwasher_option_hygiene_plus::name%]"
      },
      "eco_dry": {
        "name": "[%key:component::home_connect::services::set_program_and_options::fields::dishcare_dishwasher_option_eco_dry::name%]"
      },
      "zeolite_dry": {
        "name": "[%key:component::home_connect::services::set_program_and_options::fields::dishcare_dishwasher_option_zeolite_dry::name%]"
      },
      "fast_pre_heat": {
        "name": "[%key:component::home_connect::services::set_program_and_options::fields::cooking_oven_option_fast_pre_heat::name%]"
      },
      "i_dos1_active": {
        "name": "[%key:component::home_connect::services::set_program_and_options::fields::laundry_care_washer_option_i_dos1_active::name%]"
      },
      "i_dos2_active": {
        "name": "[%key:component::home_connect::services::set_program_and_options::fields::laundry_care_washer_option_i_dos2_active::name%]"
      }
    },
    "time": {
      "alarm_clock": {
        "name": "Alarm clock"
      }
    }
  }
}<|MERGE_RESOLUTION|>--- conflicted
+++ resolved
@@ -1215,13 +1215,8 @@
           "laundry_care_washer_dryer_program_wash_and_dry_90": "[%key:component::home_connect::selector::programs::options::laundry_care_washer_dryer_program_wash_and_dry_90%]"
         }
       },
-<<<<<<< HEAD
       "current_map": {
         "name": "Current map",
-=======
-      "reference_map_id": {
-        "name": "[%key:component::home_connect::services::set_program_and_options::fields::consumer_products_cleaning_robot_option_reference_map_id::name%]",
->>>>>>> 5a0a3d27
         "state": {
           "consumer_products_cleaning_robot_enum_type_available_maps_temp_map": "[%key:component::home_connect::selector::available_maps::options::consumer_products_cleaning_robot_enum_type_available_maps_temp_map%]",
           "consumer_products_cleaning_robot_enum_type_available_maps_map1": "[%key:component::home_connect::selector::available_maps::options::consumer_products_cleaning_robot_enum_type_available_maps_map1%]",
@@ -1229,7 +1224,6 @@
           "consumer_products_cleaning_robot_enum_type_available_maps_map3": "[%key:component::home_connect::selector::available_maps::options::consumer_products_cleaning_robot_enum_type_available_maps_map3%]"
         }
       },
-<<<<<<< HEAD
       "functional_light_color_temperature": {
         "name": "Functional light color temperature",
         "state": {
@@ -1245,7 +1239,17 @@
         "name": "Ambient light color",
         "state": {
           "b_s_h_common_enum_type_ambient_light_color_custom_color": "Custom"
-=======
+        }
+      },
+      "reference_map_id": {
+        "name": "[%key:component::home_connect::services::set_program_and_options::fields::consumer_products_cleaning_robot_option_reference_map_id::name%]",
+        "state": {
+          "consumer_products_cleaning_robot_enum_type_available_maps_temp_map": "[%key:component::home_connect::selector::available_maps::options::consumer_products_cleaning_robot_enum_type_available_maps_temp_map%]",
+          "consumer_products_cleaning_robot_enum_type_available_maps_map1": "[%key:component::home_connect::selector::available_maps::options::consumer_products_cleaning_robot_enum_type_available_maps_map1%]",
+          "consumer_products_cleaning_robot_enum_type_available_maps_map2": "[%key:component::home_connect::selector::available_maps::options::consumer_products_cleaning_robot_enum_type_available_maps_map2%]",
+          "consumer_products_cleaning_robot_enum_type_available_maps_map3": "[%key:component::home_connect::selector::available_maps::options::consumer_products_cleaning_robot_enum_type_available_maps_map3%]"
+        }
+      },
       "cleaning_mode": {
         "name": "[%key:component::home_connect::services::set_program_and_options::fields::consumer_products_cleaning_robot_option_cleaning_mode::name%]",
         "state": {
@@ -1429,7 +1433,6 @@
           "laundry_care_common_enum_type_vario_perfect_off": "[%key:component::home_connect::selector::vario_perfect::options::laundry_care_common_enum_type_vario_perfect_off%]",
           "laundry_care_common_enum_type_vario_perfect_eco_perfect": "[%key:component::home_connect::selector::vario_perfect::options::laundry_care_common_enum_type_vario_perfect_eco_perfect%]",
           "laundry_care_common_enum_type_vario_perfect_speed_perfect": "[%key:component::home_connect::selector::vario_perfect::options::laundry_care_common_enum_type_vario_perfect_speed_perfect%]"
->>>>>>> 5a0a3d27
         }
       }
     },
