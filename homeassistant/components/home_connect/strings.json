{
  "application_credentials": {
    "description": "Login to Home Connect requires a client ID and secret. To acquire them, please follow the following steps.\n\n1. Visit the [Home Connect Developer Program website]({developer_dashboard_url}) and sign up for a development account.\n1. Enter the email of your login for the original Home Connect app under **Default Home Connect User Account for Testing** in the signup process.\n1. Go to the [Applications]({applications_url}) page and select [Register Application]({register_application_url}) and set the fields to the following values:\n   * **Application ID**: Home Assistant (or any other name that makes sense)\n   * **OAuth Flow**: Authorization Code Grant Flow\n   * **Redirect URI**: `{redirect_url}`\n\nIn the newly created application's details, you will find the **Client ID** and the **Client Secret**."
  },
  "common": {
    "confirmed": "Confirmed",
    "present": "Present"
  },
  "config": {
    "abort": {
      "already_configured": "[%key:common::config_flow::abort::already_configured_account%]",
      "missing_configuration": "[%key:common::config_flow::abort::oauth2_missing_configuration%]",
      "no_url_available": "[%key:common::config_flow::abort::oauth2_no_url_available%]",
      "oauth_error": "[%key:common::config_flow::abort::oauth2_error%]",
      "oauth_failed": "[%key:common::config_flow::abort::oauth2_failed%]",
      "oauth_timeout": "[%key:common::config_flow::abort::oauth2_timeout%]",
      "oauth_unauthorized": "[%key:common::config_flow::abort::oauth2_unauthorized%]",
      "reauth_successful": "[%key:common::config_flow::abort::reauth_successful%]",
      "wrong_account": "Please ensure you reconfigure against the same account."
    },
    "create_entry": {
      "default": "[%key:common::config_flow::create_entry::authenticated%]"
    },
    "step": {
      "oauth_discovery": {
        "description": "Home Assistant has found a Home Connect device on your network. Be aware that the setup of Home Connect is more complicated than many other integrations. Press **Submit** to continue setting up Home Connect."
      },
      "pick_implementation": {
        "data": {
          "implementation": "[%key:common::config_flow::data::implementation%]"
        },
        "data_description": {
          "implementation": "[%key:common::config_flow::description::implementation%]"
        },
        "title": "[%key:common::config_flow::title::oauth2_pick_implementation%]"
      },
      "reauth_confirm": {
        "description": "The Home Connect integration needs to re-authenticate your account",
        "title": "[%key:common::config_flow::title::reauth%]"
      }
    }
  },
  "entity": {
    "binary_sensor": {
      "battery_charging_state": {
        "name": "Battery charging state"
      },
      "bottle_cooler_door": {
        "name": "Bottle cooler door"
      },
      "charging_connection": {
        "name": "Charging connection"
      },
      "chiller_door": {
        "name": "Chiller door"
      },
      "common_chiller_door": {
        "name": "Common chiller door"
      },
      "dust_box_inserted": {
        "name": "Dust box",
        "state": {
          "off": "Not inserted",
          "on": "Inserted"
        }
      },
      "flex_compartment_door": {
        "name": "Flex compartment door"
      },
      "freezer_door": {
        "name": "Freezer door"
      },
      "interior_illumination_active": {
        "name": "Interior illumination active"
      },
      "left_chiller_door": {
        "name": "Left chiller door"
      },
      "lifted": {
        "name": "Lifted"
      },
      "local_control": {
        "name": "Local control"
      },
      "lost": {
        "name": "Lost"
      },
      "refrigerator_door": {
        "name": "Refrigerator door"
      },
      "remote_control": {
        "name": "Remote control"
      },
      "remote_start": {
        "name": "Remote start"
      },
      "right_chiller_door": {
        "name": "Right chiller door"
      },
      "wine_compartment_door": {
        "name": "Wine compartment door"
      }
    },
    "button": {
      "open_door": {
        "name": "Open door"
      },
      "partly_open_door": {
        "name": "Partly open door"
      },
      "pause_program": {
        "name": "Pause program"
      },
      "resume_program": {
        "name": "Resume program"
      },
      "stop_program": {
        "name": "Stop program"
      }
    },
    "light": {
      "ambient_light": {
        "name": "Ambient light"
      },
      "cooking_lighting": {
        "name": "Functional light"
      },
      "external_light": {
        "name": "External light"
      },
      "internal_light": {
        "name": "Internal light"
      }
    },
    "number": {
      "alarm_clock": {
        "name": "Alarm clock"
      },
      "bottle_cooler_setpoint_temperature": {
        "name": "Bottle cooler temperature"
      },
      "chiller_left_setpoint_temperature": {
        "name": "Chiller left temperature"
      },
      "chiller_right_setpoint_temperature": {
        "name": "Chiller right temperature"
      },
      "chiller_setpoint_temperature": {
        "name": "Chiller temperature"
      },
      "color_temperature_percent": {
        "name": "Functional light color temperature percent"
      },
      "duration": {
        "name": "[%key:component::home_connect::services::set_program_and_options::fields::b_s_h_common_option_duration::name%]"
      },
      "fill_quantity": {
        "name": "[%key:component::home_connect::services::set_program_and_options::fields::consumer_products_coffee_maker_option_fill_quantity::name%]"
      },
      "finish_in_relative": {
        "name": "[%key:component::home_connect::services::set_program_and_options::fields::b_s_h_common_option_finish_in_relative::name%]"
      },
      "freezer_setpoint_temperature": {
        "name": "Freezer temperature"
      },
      "refrigerator_setpoint_temperature": {
        "name": "Refrigerator temperature"
      },
      "setpoint_temperature": {
        "name": "[%key:component::home_connect::services::set_program_and_options::fields::cooking_oven_option_setpoint_temperature::name%]"
      },
      "start_in_relative": {
        "name": "[%key:component::home_connect::services::set_program_and_options::fields::b_s_h_common_option_start_in_relative::name%]"
      },
      "washer_i_dos_1_base_level": {
        "name": "i-Dos 1 base level"
      },
      "washer_i_dos_2_base_level": {
        "name": "i-Dos 2 base level"
      },
      "wine_compartment_2_setpoint_temperature": {
        "name": "Wine compartment 2 temperature"
      },
      "wine_compartment_3_setpoint_temperature": {
        "name": "Wine compartment 3 temperature"
      },
      "wine_compartment_setpoint_temperature": {
        "name": "Wine compartment temperature"
      }
    },
    "select": {
      "active_program": {
        "name": "Active program",
        "state": {
          "consumer_products_cleaning_robot_program_basic_go_home": "[%key:component::home_connect::selector::programs::options::consumer_products_cleaning_robot_program_basic_go_home%]",
          "consumer_products_cleaning_robot_program_cleaning_clean_all": "[%key:component::home_connect::selector::programs::options::consumer_products_cleaning_robot_program_cleaning_clean_all%]",
          "consumer_products_cleaning_robot_program_cleaning_clean_map": "[%key:component::home_connect::selector::programs::options::consumer_products_cleaning_robot_program_cleaning_clean_map%]",
          "consumer_products_coffee_maker_program_beverage_caffe_grande": "[%key:component::home_connect::selector::programs::options::consumer_products_coffee_maker_program_beverage_caffe_grande%]",
          "consumer_products_coffee_maker_program_beverage_caffe_latte": "[%key:component::home_connect::selector::programs::options::consumer_products_coffee_maker_program_beverage_caffe_latte%]",
          "consumer_products_coffee_maker_program_beverage_cappuccino": "[%key:component::home_connect::selector::programs::options::consumer_products_coffee_maker_program_beverage_cappuccino%]",
          "consumer_products_coffee_maker_program_beverage_coffee": "[%key:component::home_connect::selector::programs::options::consumer_products_coffee_maker_program_beverage_coffee%]",
          "consumer_products_coffee_maker_program_beverage_espresso": "[%key:component::home_connect::selector::programs::options::consumer_products_coffee_maker_program_beverage_espresso%]",
          "consumer_products_coffee_maker_program_beverage_espresso_doppio": "[%key:component::home_connect::selector::programs::options::consumer_products_coffee_maker_program_beverage_espresso_doppio%]",
          "consumer_products_coffee_maker_program_beverage_espresso_macchiato": "[%key:component::home_connect::selector::programs::options::consumer_products_coffee_maker_program_beverage_espresso_macchiato%]",
          "consumer_products_coffee_maker_program_beverage_hot_water": "[%key:component::home_connect::selector::programs::options::consumer_products_coffee_maker_program_beverage_hot_water%]",
          "consumer_products_coffee_maker_program_beverage_latte_macchiato": "[%key:component::home_connect::selector::programs::options::consumer_products_coffee_maker_program_beverage_latte_macchiato%]",
          "consumer_products_coffee_maker_program_beverage_milk_froth": "[%key:component::home_connect::selector::programs::options::consumer_products_coffee_maker_program_beverage_milk_froth%]",
          "consumer_products_coffee_maker_program_beverage_ristretto": "[%key:component::home_connect::selector::programs::options::consumer_products_coffee_maker_program_beverage_ristretto%]",
          "consumer_products_coffee_maker_program_beverage_warm_milk": "[%key:component::home_connect::selector::programs::options::consumer_products_coffee_maker_program_beverage_warm_milk%]",
          "consumer_products_coffee_maker_program_beverage_x_l_coffee": "[%key:component::home_connect::selector::programs::options::consumer_products_coffee_maker_program_beverage_x_l_coffee%]",
          "consumer_products_coffee_maker_program_coffee_world_americano": "[%key:component::home_connect::selector::programs::options::consumer_products_coffee_maker_program_coffee_world_americano%]",
          "consumer_products_coffee_maker_program_coffee_world_black_eye": "[%key:component::home_connect::selector::programs::options::consumer_products_coffee_maker_program_coffee_world_black_eye%]",
          "consumer_products_coffee_maker_program_coffee_world_cafe_au_lait": "[%key:component::home_connect::selector::programs::options::consumer_products_coffee_maker_program_coffee_world_cafe_au_lait%]",
          "consumer_products_coffee_maker_program_coffee_world_cafe_con_leche": "[%key:component::home_connect::selector::programs::options::consumer_products_coffee_maker_program_coffee_world_cafe_con_leche%]",
          "consumer_products_coffee_maker_program_coffee_world_cafe_cortado": "[%key:component::home_connect::selector::programs::options::consumer_products_coffee_maker_program_coffee_world_cafe_cortado%]",
          "consumer_products_coffee_maker_program_coffee_world_cortado": "[%key:component::home_connect::selector::programs::options::consumer_products_coffee_maker_program_coffee_world_cortado%]",
          "consumer_products_coffee_maker_program_coffee_world_dead_eye": "[%key:component::home_connect::selector::programs::options::consumer_products_coffee_maker_program_coffee_world_dead_eye%]",
          "consumer_products_coffee_maker_program_coffee_world_doppio": "[%key:component::home_connect::selector::programs::options::consumer_products_coffee_maker_program_coffee_world_doppio%]",
          "consumer_products_coffee_maker_program_coffee_world_flat_white": "[%key:component::home_connect::selector::programs::options::consumer_products_coffee_maker_program_coffee_world_flat_white%]",
          "consumer_products_coffee_maker_program_coffee_world_galao": "[%key:component::home_connect::selector::programs::options::consumer_products_coffee_maker_program_coffee_world_galao%]",
          "consumer_products_coffee_maker_program_coffee_world_garoto": "[%key:component::home_connect::selector::programs::options::consumer_products_coffee_maker_program_coffee_world_garoto%]",
          "consumer_products_coffee_maker_program_coffee_world_grosser_brauner": "[%key:component::home_connect::selector::programs::options::consumer_products_coffee_maker_program_coffee_world_grosser_brauner%]",
          "consumer_products_coffee_maker_program_coffee_world_kaapi": "[%key:component::home_connect::selector::programs::options::consumer_products_coffee_maker_program_coffee_world_kaapi%]",
          "consumer_products_coffee_maker_program_coffee_world_kleiner_brauner": "[%key:component::home_connect::selector::programs::options::consumer_products_coffee_maker_program_coffee_world_kleiner_brauner%]",
          "consumer_products_coffee_maker_program_coffee_world_koffie_verkeerd": "[%key:component::home_connect::selector::programs::options::consumer_products_coffee_maker_program_coffee_world_koffie_verkeerd%]",
          "consumer_products_coffee_maker_program_coffee_world_red_eye": "[%key:component::home_connect::selector::programs::options::consumer_products_coffee_maker_program_coffee_world_red_eye%]",
          "consumer_products_coffee_maker_program_coffee_world_verlaengerter": "[%key:component::home_connect::selector::programs::options::consumer_products_coffee_maker_program_coffee_world_verlaengerter%]",
          "consumer_products_coffee_maker_program_coffee_world_verlaengerter_braun": "[%key:component::home_connect::selector::programs::options::consumer_products_coffee_maker_program_coffee_world_verlaengerter_braun%]",
          "consumer_products_coffee_maker_program_coffee_world_wiener_melange": "[%key:component::home_connect::selector::programs::options::consumer_products_coffee_maker_program_coffee_world_wiener_melange%]",
          "cooking_common_program_hood_automatic": "[%key:component::home_connect::selector::programs::options::cooking_common_program_hood_automatic%]",
          "cooking_common_program_hood_delayed_shut_off": "[%key:component::home_connect::selector::programs::options::cooking_common_program_hood_delayed_shut_off%]",
          "cooking_common_program_hood_venting": "[%key:component::home_connect::selector::programs::options::cooking_common_program_hood_venting%]",
          "cooking_oven_program_heating_mode_bottom_heating": "[%key:component::home_connect::selector::programs::options::cooking_oven_program_heating_mode_bottom_heating%]",
          "cooking_oven_program_heating_mode_defrost": "[%key:component::home_connect::selector::programs::options::cooking_oven_program_heating_mode_defrost%]",
          "cooking_oven_program_heating_mode_desiccation": "[%key:component::home_connect::selector::programs::options::cooking_oven_program_heating_mode_desiccation%]",
          "cooking_oven_program_heating_mode_frozen_heatup_special": "[%key:component::home_connect::selector::programs::options::cooking_oven_program_heating_mode_frozen_heatup_special%]",
          "cooking_oven_program_heating_mode_hot_air": "[%key:component::home_connect::selector::programs::options::cooking_oven_program_heating_mode_hot_air%]",
          "cooking_oven_program_heating_mode_hot_air_100_steam": "[%key:component::home_connect::selector::programs::options::cooking_oven_program_heating_mode_hot_air_100_steam%]",
          "cooking_oven_program_heating_mode_hot_air_30_steam": "[%key:component::home_connect::selector::programs::options::cooking_oven_program_heating_mode_hot_air_30_steam%]",
          "cooking_oven_program_heating_mode_hot_air_60_steam": "[%key:component::home_connect::selector::programs::options::cooking_oven_program_heating_mode_hot_air_60_steam%]",
          "cooking_oven_program_heating_mode_hot_air_80_steam": "[%key:component::home_connect::selector::programs::options::cooking_oven_program_heating_mode_hot_air_80_steam%]",
          "cooking_oven_program_heating_mode_hot_air_eco": "[%key:component::home_connect::selector::programs::options::cooking_oven_program_heating_mode_hot_air_eco%]",
          "cooking_oven_program_heating_mode_hot_air_grilling": "[%key:component::home_connect::selector::programs::options::cooking_oven_program_heating_mode_hot_air_grilling%]",
          "cooking_oven_program_heating_mode_intensive_heat": "[%key:component::home_connect::selector::programs::options::cooking_oven_program_heating_mode_intensive_heat%]",
          "cooking_oven_program_heating_mode_keep_warm": "[%key:component::home_connect::selector::programs::options::cooking_oven_program_heating_mode_keep_warm%]",
          "cooking_oven_program_heating_mode_pizza_setting": "[%key:component::home_connect::selector::programs::options::cooking_oven_program_heating_mode_pizza_setting%]",
          "cooking_oven_program_heating_mode_pre_heating": "[%key:component::home_connect::selector::programs::options::cooking_oven_program_heating_mode_pre_heating%]",
          "cooking_oven_program_heating_mode_preheat_ovenware": "[%key:component::home_connect::selector::programs::options::cooking_oven_program_heating_mode_preheat_ovenware%]",
          "cooking_oven_program_heating_mode_proof": "[%key:component::home_connect::selector::programs::options::cooking_oven_program_heating_mode_proof%]",
          "cooking_oven_program_heating_mode_sabbath_programme": "[%key:component::home_connect::selector::programs::options::cooking_oven_program_heating_mode_sabbath_programme%]",
          "cooking_oven_program_heating_mode_slow_cook": "[%key:component::home_connect::selector::programs::options::cooking_oven_program_heating_mode_slow_cook%]",
          "cooking_oven_program_heating_mode_top_bottom_heating": "[%key:component::home_connect::selector::programs::options::cooking_oven_program_heating_mode_top_bottom_heating%]",
          "cooking_oven_program_heating_mode_top_bottom_heating_eco": "[%key:component::home_connect::selector::programs::options::cooking_oven_program_heating_mode_top_bottom_heating_eco%]",
          "cooking_oven_program_heating_mode_warming_drawer": "[%key:component::home_connect::selector::programs::options::cooking_oven_program_heating_mode_warming_drawer%]",
          "cooking_oven_program_microwave_1000_watt": "[%key:component::home_connect::selector::programs::options::cooking_oven_program_microwave_1000_watt%]",
          "cooking_oven_program_microwave_180_watt": "[%key:component::home_connect::selector::programs::options::cooking_oven_program_microwave_180_watt%]",
          "cooking_oven_program_microwave_360_watt": "[%key:component::home_connect::selector::programs::options::cooking_oven_program_microwave_360_watt%]",
          "cooking_oven_program_microwave_450_watt": "[%key:component::home_connect::selector::programs::options::cooking_oven_program_microwave_450_watt%]",
          "cooking_oven_program_microwave_600_watt": "[%key:component::home_connect::selector::programs::options::cooking_oven_program_microwave_600_watt%]",
          "cooking_oven_program_microwave_900_watt": "[%key:component::home_connect::selector::programs::options::cooking_oven_program_microwave_900_watt%]",
          "cooking_oven_program_microwave_90_watt": "[%key:component::home_connect::selector::programs::options::cooking_oven_program_microwave_90_watt%]",
          "cooking_oven_program_microwave_max": "[%key:component::home_connect::selector::programs::options::cooking_oven_program_microwave_max%]",
          "dishcare_dishwasher_program_auto_1": "[%key:component::home_connect::selector::programs::options::dishcare_dishwasher_program_auto_1%]",
          "dishcare_dishwasher_program_auto_2": "[%key:component::home_connect::selector::programs::options::dishcare_dishwasher_program_auto_2%]",
          "dishcare_dishwasher_program_auto_3": "[%key:component::home_connect::selector::programs::options::dishcare_dishwasher_program_auto_3%]",
          "dishcare_dishwasher_program_auto_half_load": "[%key:component::home_connect::selector::programs::options::dishcare_dishwasher_program_auto_half_load%]",
          "dishcare_dishwasher_program_eco_50": "[%key:component::home_connect::selector::programs::options::dishcare_dishwasher_program_eco_50%]",
          "dishcare_dishwasher_program_express_sparkle_65": "[%key:component::home_connect::selector::programs::options::dishcare_dishwasher_program_express_sparkle_65%]",
          "dishcare_dishwasher_program_glas_40": "[%key:component::home_connect::selector::programs::options::dishcare_dishwasher_program_glas_40%]",
          "dishcare_dishwasher_program_glass_care": "[%key:component::home_connect::selector::programs::options::dishcare_dishwasher_program_glass_care%]",
          "dishcare_dishwasher_program_intensiv_45": "[%key:component::home_connect::selector::programs::options::dishcare_dishwasher_program_intensiv_45%]",
          "dishcare_dishwasher_program_intensiv_70": "[%key:component::home_connect::selector::programs::options::dishcare_dishwasher_program_intensiv_70%]",
          "dishcare_dishwasher_program_intensiv_power": "[%key:component::home_connect::selector::programs::options::dishcare_dishwasher_program_intensiv_power%]",
          "dishcare_dishwasher_program_kurz_60": "[%key:component::home_connect::selector::programs::options::dishcare_dishwasher_program_kurz_60%]",
          "dishcare_dishwasher_program_learning_dishwasher": "[%key:component::home_connect::selector::programs::options::dishcare_dishwasher_program_learning_dishwasher%]",
          "dishcare_dishwasher_program_machine_care": "[%key:component::home_connect::selector::programs::options::dishcare_dishwasher_program_machine_care%]",
          "dishcare_dishwasher_program_magic_daily": "[%key:component::home_connect::selector::programs::options::dishcare_dishwasher_program_magic_daily%]",
          "dishcare_dishwasher_program_maximum_cleaning": "[%key:component::home_connect::selector::programs::options::dishcare_dishwasher_program_maximum_cleaning%]",
          "dishcare_dishwasher_program_mixed_load": "[%key:component::home_connect::selector::programs::options::dishcare_dishwasher_program_mixed_load%]",
          "dishcare_dishwasher_program_night_wash": "[%key:component::home_connect::selector::programs::options::dishcare_dishwasher_program_night_wash%]",
          "dishcare_dishwasher_program_normal_45": "[%key:component::home_connect::selector::programs::options::dishcare_dishwasher_program_normal_45%]",
          "dishcare_dishwasher_program_normal_65": "[%key:component::home_connect::selector::programs::options::dishcare_dishwasher_program_normal_65%]",
          "dishcare_dishwasher_program_pre_rinse": "[%key:component::home_connect::selector::programs::options::dishcare_dishwasher_program_pre_rinse%]",
          "dishcare_dishwasher_program_quick_45": "[%key:component::home_connect::selector::programs::options::dishcare_dishwasher_program_quick_45%]",
          "dishcare_dishwasher_program_quick_65": "[%key:component::home_connect::selector::programs::options::dishcare_dishwasher_program_quick_65%]",
          "dishcare_dishwasher_program_steam_fresh": "[%key:component::home_connect::selector::programs::options::dishcare_dishwasher_program_steam_fresh%]",
          "dishcare_dishwasher_program_super_60": "[%key:component::home_connect::selector::programs::options::dishcare_dishwasher_program_super_60%]",
          "heating_ventilation_air_conditioning_air_conditioner_program_active_clean": "[%key:component::home_connect::selector::programs::options::heating_ventilation_air_conditioning_air_conditioner_program_active_clean%]",
          "heating_ventilation_air_conditioning_air_conditioner_program_auto": "[%key:component::home_connect::selector::programs::options::heating_ventilation_air_conditioning_air_conditioner_program_auto%]",
          "heating_ventilation_air_conditioning_air_conditioner_program_cool": "[%key:component::home_connect::selector::programs::options::heating_ventilation_air_conditioning_air_conditioner_program_cool%]",
          "heating_ventilation_air_conditioning_air_conditioner_program_dry": "[%key:component::home_connect::selector::programs::options::heating_ventilation_air_conditioning_air_conditioner_program_dry%]",
          "heating_ventilation_air_conditioning_air_conditioner_program_fan": "[%key:component::home_connect::selector::programs::options::heating_ventilation_air_conditioning_air_conditioner_program_fan%]",
          "heating_ventilation_air_conditioning_air_conditioner_program_heat": "[%key:component::home_connect::selector::programs::options::heating_ventilation_air_conditioning_air_conditioner_program_heat%]",
          "laundry_care_dryer_program_anti_shrink": "[%key:component::home_connect::selector::programs::options::laundry_care_dryer_program_anti_shrink%]",
          "laundry_care_dryer_program_blankets": "[%key:component::home_connect::selector::programs::options::laundry_care_dryer_program_blankets%]",
          "laundry_care_dryer_program_business_shirts": "[%key:component::home_connect::selector::programs::options::laundry_care_dryer_program_business_shirts%]",
          "laundry_care_dryer_program_cotton": "[%key:component::home_connect::selector::programs::options::laundry_care_dryer_program_cotton%]",
          "laundry_care_dryer_program_delicates": "[%key:component::home_connect::selector::programs::options::laundry_care_dryer_program_delicates%]",
          "laundry_care_dryer_program_dessous": "[%key:component::home_connect::selector::programs::options::laundry_care_dryer_program_dessous%]",
          "laundry_care_dryer_program_down_feathers": "[%key:component::home_connect::selector::programs::options::laundry_care_dryer_program_down_feathers%]",
          "laundry_care_dryer_program_hygiene": "[%key:component::home_connect::selector::programs::options::laundry_care_dryer_program_hygiene%]",
          "laundry_care_dryer_program_in_basket": "[%key:component::home_connect::selector::programs::options::laundry_care_dryer_program_in_basket%]",
          "laundry_care_dryer_program_jeans": "[%key:component::home_connect::selector::programs::options::laundry_care_dryer_program_jeans%]",
          "laundry_care_dryer_program_mix": "[%key:component::home_connect::selector::programs::options::laundry_care_dryer_program_mix%]",
          "laundry_care_dryer_program_my_time_my_drying_time": "[%key:component::home_connect::selector::programs::options::laundry_care_dryer_program_my_time_my_drying_time%]",
          "laundry_care_dryer_program_outdoor": "[%key:component::home_connect::selector::programs::options::laundry_care_dryer_program_outdoor%]",
          "laundry_care_dryer_program_pillow": "[%key:component::home_connect::selector::programs::options::laundry_care_dryer_program_pillow%]",
          "laundry_care_dryer_program_shirts_15": "[%key:component::home_connect::selector::programs::options::laundry_care_dryer_program_shirts_15%]",
          "laundry_care_dryer_program_super_40": "[%key:component::home_connect::selector::programs::options::laundry_care_dryer_program_super_40%]",
          "laundry_care_dryer_program_synthetic": "[%key:component::home_connect::selector::programs::options::laundry_care_dryer_program_synthetic%]",
          "laundry_care_dryer_program_synthetic_refresh": "[%key:component::home_connect::selector::programs::options::laundry_care_dryer_program_synthetic_refresh%]",
          "laundry_care_dryer_program_time_cold": "[%key:component::home_connect::selector::programs::options::laundry_care_dryer_program_time_cold%]",
          "laundry_care_dryer_program_time_cold_fix_time_cold_20": "[%key:component::home_connect::selector::programs::options::laundry_care_dryer_program_time_cold_fix_time_cold_20%]",
          "laundry_care_dryer_program_time_cold_fix_time_cold_30": "[%key:component::home_connect::selector::programs::options::laundry_care_dryer_program_time_cold_fix_time_cold_30%]",
          "laundry_care_dryer_program_time_cold_fix_time_cold_60": "[%key:component::home_connect::selector::programs::options::laundry_care_dryer_program_time_cold_fix_time_cold_60%]",
          "laundry_care_dryer_program_time_warm": "[%key:component::home_connect::selector::programs::options::laundry_care_dryer_program_time_warm%]",
          "laundry_care_dryer_program_time_warm_fix_time_warm_30": "[%key:component::home_connect::selector::programs::options::laundry_care_dryer_program_time_warm_fix_time_warm_30%]",
          "laundry_care_dryer_program_time_warm_fix_time_warm_40": "[%key:component::home_connect::selector::programs::options::laundry_care_dryer_program_time_warm_fix_time_warm_40%]",
          "laundry_care_dryer_program_time_warm_fix_time_warm_60": "[%key:component::home_connect::selector::programs::options::laundry_care_dryer_program_time_warm_fix_time_warm_60%]",
          "laundry_care_dryer_program_towels": "[%key:component::home_connect::selector::programs::options::laundry_care_dryer_program_towels%]",
          "laundry_care_washer_dryer_program_cotton": "[%key:component::home_connect::selector::programs::options::laundry_care_washer_dryer_program_cotton%]",
          "laundry_care_washer_dryer_program_cotton_eco_4060": "[%key:component::home_connect::selector::programs::options::laundry_care_washer_dryer_program_cotton_eco_4060%]",
          "laundry_care_washer_dryer_program_easy_care": "[%key:component::home_connect::selector::programs::options::laundry_care_washer_dryer_program_easy_care%]",
          "laundry_care_washer_dryer_program_mix": "[%key:component::home_connect::selector::programs::options::laundry_care_washer_dryer_program_mix%]",
          "laundry_care_washer_dryer_program_wash_and_dry_60": "[%key:component::home_connect::selector::programs::options::laundry_care_washer_dryer_program_wash_and_dry_60%]",
          "laundry_care_washer_dryer_program_wash_and_dry_90": "[%key:component::home_connect::selector::programs::options::laundry_care_washer_dryer_program_wash_and_dry_90%]",
          "laundry_care_washer_program_auto_30": "[%key:component::home_connect::selector::programs::options::laundry_care_washer_program_auto_30%]",
          "laundry_care_washer_program_auto_40": "[%key:component::home_connect::selector::programs::options::laundry_care_washer_program_auto_40%]",
          "laundry_care_washer_program_auto_60": "[%key:component::home_connect::selector::programs::options::laundry_care_washer_program_auto_60%]",
          "laundry_care_washer_program_chiffon": "[%key:component::home_connect::selector::programs::options::laundry_care_washer_program_chiffon%]",
          "laundry_care_washer_program_cotton": "[%key:component::home_connect::selector::programs::options::laundry_care_washer_program_cotton%]",
          "laundry_care_washer_program_cotton_colour": "[%key:component::home_connect::selector::programs::options::laundry_care_washer_program_cotton_colour%]",
          "laundry_care_washer_program_cotton_cotton_eco": "[%key:component::home_connect::selector::programs::options::laundry_care_washer_program_cotton_cotton_eco%]",
          "laundry_care_washer_program_cotton_eco_4060": "[%key:component::home_connect::selector::programs::options::laundry_care_washer_program_cotton_eco_4060%]",
          "laundry_care_washer_program_curtains": "[%key:component::home_connect::selector::programs::options::laundry_care_washer_program_curtains%]",
          "laundry_care_washer_program_dark_wash": "[%key:component::home_connect::selector::programs::options::laundry_care_washer_program_dark_wash%]",
          "laundry_care_washer_program_delicates_silk": "[%key:component::home_connect::selector::programs::options::laundry_care_washer_program_delicates_silk%]",
          "laundry_care_washer_program_dessous": "[%key:component::home_connect::selector::programs::options::laundry_care_washer_program_dessous%]",
          "laundry_care_washer_program_down_duvet_duvet": "[%key:component::home_connect::selector::programs::options::laundry_care_washer_program_down_duvet_duvet%]",
          "laundry_care_washer_program_drum_clean": "[%key:component::home_connect::selector::programs::options::laundry_care_washer_program_drum_clean%]",
          "laundry_care_washer_program_easy_care": "[%key:component::home_connect::selector::programs::options::laundry_care_washer_program_easy_care%]",
          "laundry_care_washer_program_mix": "[%key:component::home_connect::selector::programs::options::laundry_care_washer_program_mix%]",
          "laundry_care_washer_program_mix_night_wash": "[%key:component::home_connect::selector::programs::options::laundry_care_washer_program_mix_night_wash%]",
          "laundry_care_washer_program_monsoon": "[%key:component::home_connect::selector::programs::options::laundry_care_washer_program_monsoon%]",
          "laundry_care_washer_program_outdoor": "[%key:component::home_connect::selector::programs::options::laundry_care_washer_program_outdoor%]",
          "laundry_care_washer_program_plush_toy": "[%key:component::home_connect::selector::programs::options::laundry_care_washer_program_plush_toy%]",
          "laundry_care_washer_program_power_speed_59": "[%key:component::home_connect::selector::programs::options::laundry_care_washer_program_power_speed_59%]",
          "laundry_care_washer_program_rinse_rinse_spin_drain": "[%key:component::home_connect::selector::programs::options::laundry_care_washer_program_rinse_rinse_spin_drain%]",
          "laundry_care_washer_program_sensitive": "[%key:component::home_connect::selector::programs::options::laundry_care_washer_program_sensitive%]",
          "laundry_care_washer_program_shirts_blouses": "[%key:component::home_connect::selector::programs::options::laundry_care_washer_program_shirts_blouses%]",
          "laundry_care_washer_program_sport_fitness": "[%key:component::home_connect::selector::programs::options::laundry_care_washer_program_sport_fitness%]",
          "laundry_care_washer_program_super_153045_super_15": "[%key:component::home_connect::selector::programs::options::laundry_care_washer_program_super_153045_super_15%]",
          "laundry_care_washer_program_super_153045_super_1530": "[%key:component::home_connect::selector::programs::options::laundry_care_washer_program_super_153045_super_1530%]",
          "laundry_care_washer_program_towels": "[%key:component::home_connect::selector::programs::options::laundry_care_washer_program_towels%]",
          "laundry_care_washer_program_water_proof": "[%key:component::home_connect::selector::programs::options::laundry_care_washer_program_water_proof%]",
          "laundry_care_washer_program_wool": "[%key:component::home_connect::selector::programs::options::laundry_care_washer_program_wool%]"
        }
      },
      "ambient_light_color": {
        "name": "Ambient light color",
        "state": {
          "b_s_h_common_enum_type_ambient_light_color_custom_color": "Custom"
        }
      },
      "auto_stain": {
        "name": "[%key:component::home_connect::services::set_program_and_options::fields::laundry_care_washer_option_stains::name%]",
        "state": {
          "laundry_care_washer_enum_type_stains_off": "[%key:common::state::off%]"
        }
      },
      "bean_amount": {
        "name": "[%key:component::home_connect::services::set_program_and_options::fields::consumer_products_coffee_maker_option_bean_amount::name%]",
        "state": {
          "consumer_products_coffee_maker_enum_type_bean_amount_coffee_ground": "[%key:component::home_connect::selector::bean_amount::options::consumer_products_coffee_maker_enum_type_bean_amount_coffee_ground%]",
          "consumer_products_coffee_maker_enum_type_bean_amount_double_shot": "[%key:component::home_connect::selector::bean_amount::options::consumer_products_coffee_maker_enum_type_bean_amount_double_shot%]",
          "consumer_products_coffee_maker_enum_type_bean_amount_double_shot_plus": "[%key:component::home_connect::selector::bean_amount::options::consumer_products_coffee_maker_enum_type_bean_amount_double_shot_plus%]",
          "consumer_products_coffee_maker_enum_type_bean_amount_double_shot_plus_plus": "[%key:component::home_connect::selector::bean_amount::options::consumer_products_coffee_maker_enum_type_bean_amount_double_shot_plus_plus%]",
          "consumer_products_coffee_maker_enum_type_bean_amount_extra_strong": "[%key:component::home_connect::selector::bean_amount::options::consumer_products_coffee_maker_enum_type_bean_amount_extra_strong%]",
          "consumer_products_coffee_maker_enum_type_bean_amount_mild": "[%key:component::home_connect::selector::bean_amount::options::consumer_products_coffee_maker_enum_type_bean_amount_mild%]",
          "consumer_products_coffee_maker_enum_type_bean_amount_mild_plus": "[%key:component::home_connect::selector::bean_amount::options::consumer_products_coffee_maker_enum_type_bean_amount_mild_plus%]",
          "consumer_products_coffee_maker_enum_type_bean_amount_normal": "[%key:component::home_connect::selector::bean_amount::options::consumer_products_coffee_maker_enum_type_bean_amount_normal%]",
          "consumer_products_coffee_maker_enum_type_bean_amount_normal_plus": "[%key:component::home_connect::selector::bean_amount::options::consumer_products_coffee_maker_enum_type_bean_amount_normal_plus%]",
          "consumer_products_coffee_maker_enum_type_bean_amount_strong": "[%key:component::home_connect::selector::bean_amount::options::consumer_products_coffee_maker_enum_type_bean_amount_strong%]",
          "consumer_products_coffee_maker_enum_type_bean_amount_strong_plus": "[%key:component::home_connect::selector::bean_amount::options::consumer_products_coffee_maker_enum_type_bean_amount_strong_plus%]",
          "consumer_products_coffee_maker_enum_type_bean_amount_triple_shot": "[%key:component::home_connect::selector::bean_amount::options::consumer_products_coffee_maker_enum_type_bean_amount_triple_shot%]",
          "consumer_products_coffee_maker_enum_type_bean_amount_triple_shot_plus": "[%key:component::home_connect::selector::bean_amount::options::consumer_products_coffee_maker_enum_type_bean_amount_triple_shot_plus%]",
          "consumer_products_coffee_maker_enum_type_bean_amount_very_mild": "[%key:component::home_connect::selector::bean_amount::options::consumer_products_coffee_maker_enum_type_bean_amount_very_mild%]",
          "consumer_products_coffee_maker_enum_type_bean_amount_very_strong": "[%key:component::home_connect::selector::bean_amount::options::consumer_products_coffee_maker_enum_type_bean_amount_very_strong%]",
          "consumer_products_coffee_maker_enum_type_bean_amount_very_strong_plus": "[%key:component::home_connect::selector::bean_amount::options::consumer_products_coffee_maker_enum_type_bean_amount_very_strong_plus%]"
        }
      },
      "bean_container": {
        "name": "[%key:component::home_connect::services::set_program_and_options::fields::consumer_products_coffee_maker_option_bean_container::name%]",
        "state": {
          "consumer_products_coffee_maker_enum_type_bean_container_selection_left": "[%key:component::home_connect::selector::bean_container::options::consumer_products_coffee_maker_enum_type_bean_container_selection_left%]",
          "consumer_products_coffee_maker_enum_type_bean_container_selection_right": "[%key:component::home_connect::selector::bean_container::options::consumer_products_coffee_maker_enum_type_bean_container_selection_right%]"
        }
      },
      "cleaning_mode": {
        "name": "[%key:component::home_connect::services::set_program_and_options::fields::consumer_products_cleaning_robot_option_cleaning_mode::name%]",
        "state": {
          "consumer_products_cleaning_robot_enum_type_cleaning_mode_intelligent_mode": "[%key:component::home_connect::selector::cleaning_mode::options::consumer_products_cleaning_robot_enum_type_cleaning_mode_intelligent_mode%]",
          "consumer_products_cleaning_robot_enum_type_cleaning_mode_mop_after_vacuum": "[%key:component::home_connect::selector::cleaning_mode::options::consumer_products_cleaning_robot_enum_type_cleaning_mode_mop_after_vacuum%]",
          "consumer_products_cleaning_robot_enum_type_cleaning_mode_mop_only": "[%key:component::home_connect::selector::cleaning_mode::options::consumer_products_cleaning_robot_enum_type_cleaning_mode_mop_only%]",
          "consumer_products_cleaning_robot_enum_type_cleaning_mode_vacuum_and_mop": "[%key:component::home_connect::selector::cleaning_mode::options::consumer_products_cleaning_robot_enum_type_cleaning_mode_vacuum_and_mop%]",
          "consumer_products_cleaning_robot_enum_type_cleaning_mode_vacuum_only": "[%key:component::home_connect::selector::cleaning_mode::options::consumer_products_cleaning_robot_enum_type_cleaning_mode_vacuum_only%]",
          "consumer_products_cleaning_robot_enum_type_cleaning_modes_power": "[%key:component::home_connect::selector::cleaning_mode::options::consumer_products_cleaning_robot_enum_type_cleaning_modes_power%]",
          "consumer_products_cleaning_robot_enum_type_cleaning_modes_silent": "[%key:component::home_connect::selector::cleaning_mode::options::consumer_products_cleaning_robot_enum_type_cleaning_modes_silent%]",
          "consumer_products_cleaning_robot_enum_type_cleaning_modes_standard": "[%key:component::home_connect::selector::cleaning_mode::options::consumer_products_cleaning_robot_enum_type_cleaning_modes_standard%]"
        }
      },
      "coffee_milk_ratio": {
        "name": "[%key:component::home_connect::services::set_program_and_options::fields::consumer_products_coffee_maker_option_coffee_milk_ratio::name%]",
        "state": {
          "consumer_products_coffee_maker_enum_type_coffee_milk_ratio_10_percent": "[%key:component::home_connect::selector::coffee_milk_ratio::options::consumer_products_coffee_maker_enum_type_coffee_milk_ratio_10_percent%]",
          "consumer_products_coffee_maker_enum_type_coffee_milk_ratio_20_percent": "[%key:component::home_connect::selector::coffee_milk_ratio::options::consumer_products_coffee_maker_enum_type_coffee_milk_ratio_20_percent%]",
          "consumer_products_coffee_maker_enum_type_coffee_milk_ratio_25_percent": "[%key:component::home_connect::selector::coffee_milk_ratio::options::consumer_products_coffee_maker_enum_type_coffee_milk_ratio_25_percent%]",
          "consumer_products_coffee_maker_enum_type_coffee_milk_ratio_30_percent": "[%key:component::home_connect::selector::coffee_milk_ratio::options::consumer_products_coffee_maker_enum_type_coffee_milk_ratio_30_percent%]",
          "consumer_products_coffee_maker_enum_type_coffee_milk_ratio_40_percent": "[%key:component::home_connect::selector::coffee_milk_ratio::options::consumer_products_coffee_maker_enum_type_coffee_milk_ratio_40_percent%]",
          "consumer_products_coffee_maker_enum_type_coffee_milk_ratio_50_percent": "[%key:component::home_connect::selector::coffee_milk_ratio::options::consumer_products_coffee_maker_enum_type_coffee_milk_ratio_50_percent%]",
          "consumer_products_coffee_maker_enum_type_coffee_milk_ratio_55_percent": "[%key:component::home_connect::selector::coffee_milk_ratio::options::consumer_products_coffee_maker_enum_type_coffee_milk_ratio_55_percent%]",
          "consumer_products_coffee_maker_enum_type_coffee_milk_ratio_60_percent": "[%key:component::home_connect::selector::coffee_milk_ratio::options::consumer_products_coffee_maker_enum_type_coffee_milk_ratio_60_percent%]",
          "consumer_products_coffee_maker_enum_type_coffee_milk_ratio_65_percent": "[%key:component::home_connect::selector::coffee_milk_ratio::options::consumer_products_coffee_maker_enum_type_coffee_milk_ratio_65_percent%]",
          "consumer_products_coffee_maker_enum_type_coffee_milk_ratio_67_percent": "[%key:component::home_connect::selector::coffee_milk_ratio::options::consumer_products_coffee_maker_enum_type_coffee_milk_ratio_67_percent%]",
          "consumer_products_coffee_maker_enum_type_coffee_milk_ratio_70_percent": "[%key:component::home_connect::selector::coffee_milk_ratio::options::consumer_products_coffee_maker_enum_type_coffee_milk_ratio_70_percent%]",
          "consumer_products_coffee_maker_enum_type_coffee_milk_ratio_75_percent": "[%key:component::home_connect::selector::coffee_milk_ratio::options::consumer_products_coffee_maker_enum_type_coffee_milk_ratio_75_percent%]",
          "consumer_products_coffee_maker_enum_type_coffee_milk_ratio_80_percent": "[%key:component::home_connect::selector::coffee_milk_ratio::options::consumer_products_coffee_maker_enum_type_coffee_milk_ratio_80_percent%]",
          "consumer_products_coffee_maker_enum_type_coffee_milk_ratio_85_percent": "[%key:component::home_connect::selector::coffee_milk_ratio::options::consumer_products_coffee_maker_enum_type_coffee_milk_ratio_85_percent%]",
          "consumer_products_coffee_maker_enum_type_coffee_milk_ratio_90_percent": "[%key:component::home_connect::selector::coffee_milk_ratio::options::consumer_products_coffee_maker_enum_type_coffee_milk_ratio_90_percent%]"
        }
      },
      "coffee_temperature": {
        "name": "[%key:component::home_connect::services::set_program_and_options::fields::consumer_products_coffee_maker_option_coffee_temperature::name%]",
        "state": {
          "consumer_products_coffee_maker_enum_type_coffee_temperature_88_c": "[%key:component::home_connect::selector::coffee_temperature::options::consumer_products_coffee_maker_enum_type_coffee_temperature_88_c%]",
          "consumer_products_coffee_maker_enum_type_coffee_temperature_90_c": "[%key:component::home_connect::selector::coffee_temperature::options::consumer_products_coffee_maker_enum_type_coffee_temperature_90_c%]",
          "consumer_products_coffee_maker_enum_type_coffee_temperature_92_c": "[%key:component::home_connect::selector::coffee_temperature::options::consumer_products_coffee_maker_enum_type_coffee_temperature_92_c%]",
          "consumer_products_coffee_maker_enum_type_coffee_temperature_94_c": "[%key:component::home_connect::selector::coffee_temperature::options::consumer_products_coffee_maker_enum_type_coffee_temperature_94_c%]",
          "consumer_products_coffee_maker_enum_type_coffee_temperature_95_c": "[%key:component::home_connect::selector::coffee_temperature::options::consumer_products_coffee_maker_enum_type_coffee_temperature_95_c%]",
          "consumer_products_coffee_maker_enum_type_coffee_temperature_96_c": "[%key:component::home_connect::selector::coffee_temperature::options::consumer_products_coffee_maker_enum_type_coffee_temperature_96_c%]"
        }
      },
      "current_map": {
        "name": "Current map",
        "state": {
          "consumer_products_cleaning_robot_enum_type_available_maps_map1": "[%key:component::home_connect::selector::available_maps::options::consumer_products_cleaning_robot_enum_type_available_maps_map1%]",
          "consumer_products_cleaning_robot_enum_type_available_maps_map2": "[%key:component::home_connect::selector::available_maps::options::consumer_products_cleaning_robot_enum_type_available_maps_map2%]",
          "consumer_products_cleaning_robot_enum_type_available_maps_map3": "[%key:component::home_connect::selector::available_maps::options::consumer_products_cleaning_robot_enum_type_available_maps_map3%]",
          "consumer_products_cleaning_robot_enum_type_available_maps_temp_map": "[%key:component::home_connect::selector::available_maps::options::consumer_products_cleaning_robot_enum_type_available_maps_temp_map%]"
        }
      },
      "drying_target": {
        "name": "[%key:component::home_connect::services::set_program_and_options::fields::laundry_care_dryer_option_drying_target::name%]",
        "state": {
          "laundry_care_dryer_enum_type_drying_target_cupboard_dry": "[%key:component::home_connect::selector::drying_target::options::laundry_care_dryer_enum_type_drying_target_cupboard_dry%]",
          "laundry_care_dryer_enum_type_drying_target_cupboard_dry_plus": "[%key:component::home_connect::selector::drying_target::options::laundry_care_dryer_enum_type_drying_target_cupboard_dry_plus%]",
          "laundry_care_dryer_enum_type_drying_target_extra_dry": "[%key:component::home_connect::selector::drying_target::options::laundry_care_dryer_enum_type_drying_target_extra_dry%]",
          "laundry_care_dryer_enum_type_drying_target_gentle_dry": "[%key:component::home_connect::selector::drying_target::options::laundry_care_dryer_enum_type_drying_target_gentle_dry%]",
          "laundry_care_dryer_enum_type_drying_target_iron_dry": "[%key:component::home_connect::selector::drying_target::options::laundry_care_dryer_enum_type_drying_target_iron_dry%]"
        }
      },
      "fan_speed_mode": {
        "name": "[%key:component::home_connect::services::set_program_and_options::fields::heating_ventilation_air_conditioning_air_conditioner_option_fan_speed_mode::name%]",
        "state": {
          "heating_ventilation_air_conditioning_air_conditioner_enum_type_fan_speed_mode_automatic": "[%key:component::home_connect::selector::fan_speed_mode::options::heating_ventilation_air_conditioning_air_conditioner_enum_type_fan_speed_mode_automatic%]",
          "heating_ventilation_air_conditioning_air_conditioner_enum_type_fan_speed_mode_manual": "[%key:component::home_connect::selector::fan_speed_mode::options::heating_ventilation_air_conditioning_air_conditioner_enum_type_fan_speed_mode_manual%]"
        }
      },
      "flow_rate": {
        "name": "[%key:component::home_connect::services::set_program_and_options::fields::consumer_products_coffee_maker_option_flow_rate::name%]",
        "state": {
          "consumer_products_coffee_maker_enum_type_flow_rate_intense": "[%key:component::home_connect::selector::flow_rate::options::consumer_products_coffee_maker_enum_type_flow_rate_intense%]",
          "consumer_products_coffee_maker_enum_type_flow_rate_intense_plus": "[%key:component::home_connect::selector::flow_rate::options::consumer_products_coffee_maker_enum_type_flow_rate_intense_plus%]",
          "consumer_products_coffee_maker_enum_type_flow_rate_normal": "[%key:component::home_connect::selector::flow_rate::options::consumer_products_coffee_maker_enum_type_flow_rate_normal%]"
        }
      },
      "functional_light_color_temperature": {
        "name": "Functional light color temperature",
        "state": {
          "cooking_hood_enum_type_color_temperature_cold": "Cold",
          "cooking_hood_enum_type_color_temperature_custom": "Custom",
          "cooking_hood_enum_type_color_temperature_neutral": "Neutral",
          "cooking_hood_enum_type_color_temperature_neutral_to_cold": "Neutral to cold",
          "cooking_hood_enum_type_color_temperature_warm": "Warm",
          "cooking_hood_enum_type_color_temperature_warm_to_neutral": "Warm to neutral"
        }
      },
      "hot_water_temperature": {
        "name": "[%key:component::home_connect::services::set_program_and_options::fields::consumer_products_coffee_maker_option_hot_water_temperature::name%]",
        "state": {
          "consumer_products_coffee_maker_enum_type_hot_water_temperature_122_f": "[%key:component::home_connect::selector::hot_water_temperature::options::consumer_products_coffee_maker_enum_type_hot_water_temperature_122_f%]",
          "consumer_products_coffee_maker_enum_type_hot_water_temperature_131_f": "[%key:component::home_connect::selector::hot_water_temperature::options::consumer_products_coffee_maker_enum_type_hot_water_temperature_131_f%]",
          "consumer_products_coffee_maker_enum_type_hot_water_temperature_140_f": "[%key:component::home_connect::selector::hot_water_temperature::options::consumer_products_coffee_maker_enum_type_hot_water_temperature_140_f%]",
          "consumer_products_coffee_maker_enum_type_hot_water_temperature_149_f": "[%key:component::home_connect::selector::hot_water_temperature::options::consumer_products_coffee_maker_enum_type_hot_water_temperature_149_f%]",
          "consumer_products_coffee_maker_enum_type_hot_water_temperature_158_f": "[%key:component::home_connect::selector::hot_water_temperature::options::consumer_products_coffee_maker_enum_type_hot_water_temperature_158_f%]",
          "consumer_products_coffee_maker_enum_type_hot_water_temperature_167_f": "[%key:component::home_connect::selector::hot_water_temperature::options::consumer_products_coffee_maker_enum_type_hot_water_temperature_167_f%]",
          "consumer_products_coffee_maker_enum_type_hot_water_temperature_176_f": "[%key:component::home_connect::selector::hot_water_temperature::options::consumer_products_coffee_maker_enum_type_hot_water_temperature_176_f%]",
          "consumer_products_coffee_maker_enum_type_hot_water_temperature_185_f": "[%key:component::home_connect::selector::hot_water_temperature::options::consumer_products_coffee_maker_enum_type_hot_water_temperature_185_f%]",
          "consumer_products_coffee_maker_enum_type_hot_water_temperature_194_f": "[%key:component::home_connect::selector::hot_water_temperature::options::consumer_products_coffee_maker_enum_type_hot_water_temperature_194_f%]",
          "consumer_products_coffee_maker_enum_type_hot_water_temperature_203_f": "[%key:component::home_connect::selector::hot_water_temperature::options::consumer_products_coffee_maker_enum_type_hot_water_temperature_203_f%]",
          "consumer_products_coffee_maker_enum_type_hot_water_temperature_50_c": "[%key:component::home_connect::selector::hot_water_temperature::options::consumer_products_coffee_maker_enum_type_hot_water_temperature_50_c%]",
          "consumer_products_coffee_maker_enum_type_hot_water_temperature_55_c": "[%key:component::home_connect::selector::hot_water_temperature::options::consumer_products_coffee_maker_enum_type_hot_water_temperature_55_c%]",
          "consumer_products_coffee_maker_enum_type_hot_water_temperature_60_c": "[%key:component::home_connect::selector::hot_water_temperature::options::consumer_products_coffee_maker_enum_type_hot_water_temperature_60_c%]",
          "consumer_products_coffee_maker_enum_type_hot_water_temperature_65_c": "[%key:component::home_connect::selector::hot_water_temperature::options::consumer_products_coffee_maker_enum_type_hot_water_temperature_65_c%]",
          "consumer_products_coffee_maker_enum_type_hot_water_temperature_70_c": "[%key:component::home_connect::selector::hot_water_temperature::options::consumer_products_coffee_maker_enum_type_hot_water_temperature_70_c%]",
          "consumer_products_coffee_maker_enum_type_hot_water_temperature_75_c": "[%key:component::home_connect::selector::hot_water_temperature::options::consumer_products_coffee_maker_enum_type_hot_water_temperature_75_c%]",
          "consumer_products_coffee_maker_enum_type_hot_water_temperature_80_c": "[%key:component::home_connect::selector::hot_water_temperature::options::consumer_products_coffee_maker_enum_type_hot_water_temperature_80_c%]",
          "consumer_products_coffee_maker_enum_type_hot_water_temperature_85_c": "[%key:component::home_connect::selector::hot_water_temperature::options::consumer_products_coffee_maker_enum_type_hot_water_temperature_85_c%]",
          "consumer_products_coffee_maker_enum_type_hot_water_temperature_90_c": "[%key:component::home_connect::selector::hot_water_temperature::options::consumer_products_coffee_maker_enum_type_hot_water_temperature_90_c%]",
          "consumer_products_coffee_maker_enum_type_hot_water_temperature_95_c": "[%key:component::home_connect::selector::hot_water_temperature::options::consumer_products_coffee_maker_enum_type_hot_water_temperature_95_c%]",
          "consumer_products_coffee_maker_enum_type_hot_water_temperature_97_c": "[%key:component::home_connect::selector::hot_water_temperature::options::consumer_products_coffee_maker_enum_type_hot_water_temperature_97_c%]",
          "consumer_products_coffee_maker_enum_type_hot_water_temperature_black_tea": "[%key:component::home_connect::selector::hot_water_temperature::options::consumer_products_coffee_maker_enum_type_hot_water_temperature_black_tea%]",
          "consumer_products_coffee_maker_enum_type_hot_water_temperature_green_tea": "[%key:component::home_connect::selector::hot_water_temperature::options::consumer_products_coffee_maker_enum_type_hot_water_temperature_green_tea%]",
          "consumer_products_coffee_maker_enum_type_hot_water_temperature_max": "[%key:component::home_connect::selector::hot_water_temperature::options::consumer_products_coffee_maker_enum_type_hot_water_temperature_max%]",
          "consumer_products_coffee_maker_enum_type_hot_water_temperature_white_tea": "[%key:component::home_connect::selector::hot_water_temperature::options::consumer_products_coffee_maker_enum_type_hot_water_temperature_white_tea%]"
        }
      },
      "intensive_level": {
        "name": "[%key:component::home_connect::services::set_program_and_options::fields::cooking_hood_option_intensive_level::name%]",
        "state": {
          "cooking_hood_enum_type_intensive_stage_intensive_stage1": "[%key:component::home_connect::selector::intensive_level::options::cooking_hood_enum_type_intensive_stage_intensive_stage1%]",
          "cooking_hood_enum_type_intensive_stage_intensive_stage2": "[%key:component::home_connect::selector::intensive_level::options::cooking_hood_enum_type_intensive_stage_intensive_stage2%]",
          "cooking_hood_enum_type_intensive_stage_intensive_stage_off": "[%key:component::home_connect::selector::intensive_level::options::cooking_hood_enum_type_intensive_stage_intensive_stage_off%]"
        }
      },
      "reference_map_id": {
        "name": "[%key:component::home_connect::services::set_program_and_options::fields::consumer_products_cleaning_robot_option_reference_map_id::name%]",
        "state": {
          "consumer_products_cleaning_robot_enum_type_available_maps_map1": "[%key:component::home_connect::selector::available_maps::options::consumer_products_cleaning_robot_enum_type_available_maps_map1%]",
          "consumer_products_cleaning_robot_enum_type_available_maps_map2": "[%key:component::home_connect::selector::available_maps::options::consumer_products_cleaning_robot_enum_type_available_maps_map2%]",
          "consumer_products_cleaning_robot_enum_type_available_maps_map3": "[%key:component::home_connect::selector::available_maps::options::consumer_products_cleaning_robot_enum_type_available_maps_map3%]",
          "consumer_products_cleaning_robot_enum_type_available_maps_temp_map": "[%key:component::home_connect::selector::available_maps::options::consumer_products_cleaning_robot_enum_type_available_maps_temp_map%]"
        }
      },
      "rinse_plus": {
        "name": "[%key:component::home_connect::services::set_program_and_options::fields::laundry_care_washer_option_rinse_plus::name%]",
        "state": {
          "laundry_care_washer_enum_type_rinse_plus_off": "[%key:common::state::off%]"
        }
      },
      "selected_program": {
        "name": "Selected program",
        "state": {
          "consumer_products_cleaning_robot_program_basic_go_home": "[%key:component::home_connect::selector::programs::options::consumer_products_cleaning_robot_program_basic_go_home%]",
          "consumer_products_cleaning_robot_program_cleaning_clean_all": "[%key:component::home_connect::selector::programs::options::consumer_products_cleaning_robot_program_cleaning_clean_all%]",
          "consumer_products_cleaning_robot_program_cleaning_clean_map": "[%key:component::home_connect::selector::programs::options::consumer_products_cleaning_robot_program_cleaning_clean_map%]",
          "consumer_products_coffee_maker_program_beverage_caffe_grande": "[%key:component::home_connect::selector::programs::options::consumer_products_coffee_maker_program_beverage_caffe_grande%]",
          "consumer_products_coffee_maker_program_beverage_caffe_latte": "[%key:component::home_connect::selector::programs::options::consumer_products_coffee_maker_program_beverage_caffe_latte%]",
          "consumer_products_coffee_maker_program_beverage_cappuccino": "[%key:component::home_connect::selector::programs::options::consumer_products_coffee_maker_program_beverage_cappuccino%]",
          "consumer_products_coffee_maker_program_beverage_coffee": "[%key:component::home_connect::selector::programs::options::consumer_products_coffee_maker_program_beverage_coffee%]",
          "consumer_products_coffee_maker_program_beverage_espresso": "[%key:component::home_connect::selector::programs::options::consumer_products_coffee_maker_program_beverage_espresso%]",
          "consumer_products_coffee_maker_program_beverage_espresso_doppio": "[%key:component::home_connect::selector::programs::options::consumer_products_coffee_maker_program_beverage_espresso_doppio%]",
          "consumer_products_coffee_maker_program_beverage_espresso_macchiato": "[%key:component::home_connect::selector::programs::options::consumer_products_coffee_maker_program_beverage_espresso_macchiato%]",
          "consumer_products_coffee_maker_program_beverage_hot_water": "[%key:component::home_connect::selector::programs::options::consumer_products_coffee_maker_program_beverage_hot_water%]",
          "consumer_products_coffee_maker_program_beverage_latte_macchiato": "[%key:component::home_connect::selector::programs::options::consumer_products_coffee_maker_program_beverage_latte_macchiato%]",
          "consumer_products_coffee_maker_program_beverage_milk_froth": "[%key:component::home_connect::selector::programs::options::consumer_products_coffee_maker_program_beverage_milk_froth%]",
          "consumer_products_coffee_maker_program_beverage_ristretto": "[%key:component::home_connect::selector::programs::options::consumer_products_coffee_maker_program_beverage_ristretto%]",
          "consumer_products_coffee_maker_program_beverage_warm_milk": "[%key:component::home_connect::selector::programs::options::consumer_products_coffee_maker_program_beverage_warm_milk%]",
          "consumer_products_coffee_maker_program_beverage_x_l_coffee": "[%key:component::home_connect::selector::programs::options::consumer_products_coffee_maker_program_beverage_x_l_coffee%]",
          "consumer_products_coffee_maker_program_coffee_world_americano": "[%key:component::home_connect::selector::programs::options::consumer_products_coffee_maker_program_coffee_world_americano%]",
          "consumer_products_coffee_maker_program_coffee_world_black_eye": "[%key:component::home_connect::selector::programs::options::consumer_products_coffee_maker_program_coffee_world_black_eye%]",
          "consumer_products_coffee_maker_program_coffee_world_cafe_au_lait": "[%key:component::home_connect::selector::programs::options::consumer_products_coffee_maker_program_coffee_world_cafe_au_lait%]",
          "consumer_products_coffee_maker_program_coffee_world_cafe_con_leche": "[%key:component::home_connect::selector::programs::options::consumer_products_coffee_maker_program_coffee_world_cafe_con_leche%]",
          "consumer_products_coffee_maker_program_coffee_world_cafe_cortado": "[%key:component::home_connect::selector::programs::options::consumer_products_coffee_maker_program_coffee_world_cafe_cortado%]",
          "consumer_products_coffee_maker_program_coffee_world_cortado": "[%key:component::home_connect::selector::programs::options::consumer_products_coffee_maker_program_coffee_world_cortado%]",
          "consumer_products_coffee_maker_program_coffee_world_dead_eye": "[%key:component::home_connect::selector::programs::options::consumer_products_coffee_maker_program_coffee_world_dead_eye%]",
          "consumer_products_coffee_maker_program_coffee_world_doppio": "[%key:component::home_connect::selector::programs::options::consumer_products_coffee_maker_program_coffee_world_doppio%]",
          "consumer_products_coffee_maker_program_coffee_world_flat_white": "[%key:component::home_connect::selector::programs::options::consumer_products_coffee_maker_program_coffee_world_flat_white%]",
          "consumer_products_coffee_maker_program_coffee_world_galao": "[%key:component::home_connect::selector::programs::options::consumer_products_coffee_maker_program_coffee_world_galao%]",
          "consumer_products_coffee_maker_program_coffee_world_garoto": "[%key:component::home_connect::selector::programs::options::consumer_products_coffee_maker_program_coffee_world_garoto%]",
          "consumer_products_coffee_maker_program_coffee_world_grosser_brauner": "[%key:component::home_connect::selector::programs::options::consumer_products_coffee_maker_program_coffee_world_grosser_brauner%]",
          "consumer_products_coffee_maker_program_coffee_world_kaapi": "[%key:component::home_connect::selector::programs::options::consumer_products_coffee_maker_program_coffee_world_kaapi%]",
          "consumer_products_coffee_maker_program_coffee_world_kleiner_brauner": "[%key:component::home_connect::selector::programs::options::consumer_products_coffee_maker_program_coffee_world_kleiner_brauner%]",
          "consumer_products_coffee_maker_program_coffee_world_koffie_verkeerd": "[%key:component::home_connect::selector::programs::options::consumer_products_coffee_maker_program_coffee_world_koffie_verkeerd%]",
          "consumer_products_coffee_maker_program_coffee_world_red_eye": "[%key:component::home_connect::selector::programs::options::consumer_products_coffee_maker_program_coffee_world_red_eye%]",
          "consumer_products_coffee_maker_program_coffee_world_verlaengerter": "[%key:component::home_connect::selector::programs::options::consumer_products_coffee_maker_program_coffee_world_verlaengerter%]",
          "consumer_products_coffee_maker_program_coffee_world_verlaengerter_braun": "[%key:component::home_connect::selector::programs::options::consumer_products_coffee_maker_program_coffee_world_verlaengerter_braun%]",
          "consumer_products_coffee_maker_program_coffee_world_wiener_melange": "[%key:component::home_connect::selector::programs::options::consumer_products_coffee_maker_program_coffee_world_wiener_melange%]",
          "cooking_common_program_hood_automatic": "[%key:component::home_connect::selector::programs::options::cooking_common_program_hood_automatic%]",
          "cooking_common_program_hood_delayed_shut_off": "[%key:component::home_connect::selector::programs::options::cooking_common_program_hood_delayed_shut_off%]",
          "cooking_common_program_hood_venting": "[%key:component::home_connect::selector::programs::options::cooking_common_program_hood_venting%]",
          "cooking_oven_program_heating_mode_bottom_heating": "[%key:component::home_connect::selector::programs::options::cooking_oven_program_heating_mode_bottom_heating%]",
          "cooking_oven_program_heating_mode_defrost": "[%key:component::home_connect::selector::programs::options::cooking_oven_program_heating_mode_defrost%]",
          "cooking_oven_program_heating_mode_desiccation": "[%key:component::home_connect::selector::programs::options::cooking_oven_program_heating_mode_desiccation%]",
          "cooking_oven_program_heating_mode_frozen_heatup_special": "[%key:component::home_connect::selector::programs::options::cooking_oven_program_heating_mode_frozen_heatup_special%]",
          "cooking_oven_program_heating_mode_hot_air": "[%key:component::home_connect::selector::programs::options::cooking_oven_program_heating_mode_hot_air%]",
          "cooking_oven_program_heating_mode_hot_air_100_steam": "[%key:component::home_connect::selector::programs::options::cooking_oven_program_heating_mode_hot_air_100_steam%]",
          "cooking_oven_program_heating_mode_hot_air_30_steam": "[%key:component::home_connect::selector::programs::options::cooking_oven_program_heating_mode_hot_air_30_steam%]",
          "cooking_oven_program_heating_mode_hot_air_60_steam": "[%key:component::home_connect::selector::programs::options::cooking_oven_program_heating_mode_hot_air_60_steam%]",
          "cooking_oven_program_heating_mode_hot_air_80_steam": "[%key:component::home_connect::selector::programs::options::cooking_oven_program_heating_mode_hot_air_80_steam%]",
          "cooking_oven_program_heating_mode_hot_air_eco": "[%key:component::home_connect::selector::programs::options::cooking_oven_program_heating_mode_hot_air_eco%]",
          "cooking_oven_program_heating_mode_hot_air_grilling": "[%key:component::home_connect::selector::programs::options::cooking_oven_program_heating_mode_hot_air_grilling%]",
          "cooking_oven_program_heating_mode_intensive_heat": "[%key:component::home_connect::selector::programs::options::cooking_oven_program_heating_mode_intensive_heat%]",
          "cooking_oven_program_heating_mode_keep_warm": "[%key:component::home_connect::selector::programs::options::cooking_oven_program_heating_mode_keep_warm%]",
          "cooking_oven_program_heating_mode_pizza_setting": "[%key:component::home_connect::selector::programs::options::cooking_oven_program_heating_mode_pizza_setting%]",
          "cooking_oven_program_heating_mode_pre_heating": "[%key:component::home_connect::selector::programs::options::cooking_oven_program_heating_mode_pre_heating%]",
          "cooking_oven_program_heating_mode_preheat_ovenware": "[%key:component::home_connect::selector::programs::options::cooking_oven_program_heating_mode_preheat_ovenware%]",
          "cooking_oven_program_heating_mode_proof": "[%key:component::home_connect::selector::programs::options::cooking_oven_program_heating_mode_proof%]",
          "cooking_oven_program_heating_mode_sabbath_programme": "[%key:component::home_connect::selector::programs::options::cooking_oven_program_heating_mode_sabbath_programme%]",
          "cooking_oven_program_heating_mode_slow_cook": "[%key:component::home_connect::selector::programs::options::cooking_oven_program_heating_mode_slow_cook%]",
          "cooking_oven_program_heating_mode_top_bottom_heating": "[%key:component::home_connect::selector::programs::options::cooking_oven_program_heating_mode_top_bottom_heating%]",
          "cooking_oven_program_heating_mode_top_bottom_heating_eco": "[%key:component::home_connect::selector::programs::options::cooking_oven_program_heating_mode_top_bottom_heating_eco%]",
          "cooking_oven_program_heating_mode_warming_drawer": "[%key:component::home_connect::selector::programs::options::cooking_oven_program_heating_mode_warming_drawer%]",
          "cooking_oven_program_microwave_1000_watt": "[%key:component::home_connect::selector::programs::options::cooking_oven_program_microwave_1000_watt%]",
          "cooking_oven_program_microwave_180_watt": "[%key:component::home_connect::selector::programs::options::cooking_oven_program_microwave_180_watt%]",
          "cooking_oven_program_microwave_360_watt": "[%key:component::home_connect::selector::programs::options::cooking_oven_program_microwave_360_watt%]",
          "cooking_oven_program_microwave_450_watt": "[%key:component::home_connect::selector::programs::options::cooking_oven_program_microwave_450_watt%]",
          "cooking_oven_program_microwave_600_watt": "[%key:component::home_connect::selector::programs::options::cooking_oven_program_microwave_600_watt%]",
          "cooking_oven_program_microwave_900_watt": "[%key:component::home_connect::selector::programs::options::cooking_oven_program_microwave_900_watt%]",
          "cooking_oven_program_microwave_90_watt": "[%key:component::home_connect::selector::programs::options::cooking_oven_program_microwave_90_watt%]",
          "cooking_oven_program_microwave_max": "[%key:component::home_connect::selector::programs::options::cooking_oven_program_microwave_max%]",
          "dishcare_dishwasher_program_auto_1": "[%key:component::home_connect::selector::programs::options::dishcare_dishwasher_program_auto_1%]",
          "dishcare_dishwasher_program_auto_2": "[%key:component::home_connect::selector::programs::options::dishcare_dishwasher_program_auto_2%]",
          "dishcare_dishwasher_program_auto_3": "[%key:component::home_connect::selector::programs::options::dishcare_dishwasher_program_auto_3%]",
          "dishcare_dishwasher_program_auto_half_load": "[%key:component::home_connect::selector::programs::options::dishcare_dishwasher_program_auto_half_load%]",
          "dishcare_dishwasher_program_eco_50": "[%key:component::home_connect::selector::programs::options::dishcare_dishwasher_program_eco_50%]",
          "dishcare_dishwasher_program_express_sparkle_65": "[%key:component::home_connect::selector::programs::options::dishcare_dishwasher_program_express_sparkle_65%]",
          "dishcare_dishwasher_program_glas_40": "[%key:component::home_connect::selector::programs::options::dishcare_dishwasher_program_glas_40%]",
          "dishcare_dishwasher_program_glass_care": "[%key:component::home_connect::selector::programs::options::dishcare_dishwasher_program_glass_care%]",
          "dishcare_dishwasher_program_intensiv_45": "[%key:component::home_connect::selector::programs::options::dishcare_dishwasher_program_intensiv_45%]",
          "dishcare_dishwasher_program_intensiv_70": "[%key:component::home_connect::selector::programs::options::dishcare_dishwasher_program_intensiv_70%]",
          "dishcare_dishwasher_program_intensiv_power": "[%key:component::home_connect::selector::programs::options::dishcare_dishwasher_program_intensiv_power%]",
          "dishcare_dishwasher_program_kurz_60": "[%key:component::home_connect::selector::programs::options::dishcare_dishwasher_program_kurz_60%]",
          "dishcare_dishwasher_program_learning_dishwasher": "[%key:component::home_connect::selector::programs::options::dishcare_dishwasher_program_learning_dishwasher%]",
          "dishcare_dishwasher_program_machine_care": "[%key:component::home_connect::selector::programs::options::dishcare_dishwasher_program_machine_care%]",
          "dishcare_dishwasher_program_magic_daily": "[%key:component::home_connect::selector::programs::options::dishcare_dishwasher_program_magic_daily%]",
          "dishcare_dishwasher_program_maximum_cleaning": "[%key:component::home_connect::selector::programs::options::dishcare_dishwasher_program_maximum_cleaning%]",
          "dishcare_dishwasher_program_mixed_load": "[%key:component::home_connect::selector::programs::options::dishcare_dishwasher_program_mixed_load%]",
          "dishcare_dishwasher_program_night_wash": "[%key:component::home_connect::selector::programs::options::dishcare_dishwasher_program_night_wash%]",
          "dishcare_dishwasher_program_normal_45": "[%key:component::home_connect::selector::programs::options::dishcare_dishwasher_program_normal_45%]",
          "dishcare_dishwasher_program_normal_65": "[%key:component::home_connect::selector::programs::options::dishcare_dishwasher_program_normal_65%]",
          "dishcare_dishwasher_program_pre_rinse": "[%key:component::home_connect::selector::programs::options::dishcare_dishwasher_program_pre_rinse%]",
          "dishcare_dishwasher_program_quick_45": "[%key:component::home_connect::selector::programs::options::dishcare_dishwasher_program_quick_45%]",
          "dishcare_dishwasher_program_quick_65": "[%key:component::home_connect::selector::programs::options::dishcare_dishwasher_program_quick_65%]",
          "dishcare_dishwasher_program_steam_fresh": "[%key:component::home_connect::selector::programs::options::dishcare_dishwasher_program_steam_fresh%]",
          "dishcare_dishwasher_program_super_60": "[%key:component::home_connect::selector::programs::options::dishcare_dishwasher_program_super_60%]",
          "heating_ventilation_air_conditioning_air_conditioner_program_active_clean": "[%key:component::home_connect::selector::programs::options::heating_ventilation_air_conditioning_air_conditioner_program_active_clean%]",
          "heating_ventilation_air_conditioning_air_conditioner_program_auto": "[%key:component::home_connect::selector::programs::options::heating_ventilation_air_conditioning_air_conditioner_program_auto%]",
          "heating_ventilation_air_conditioning_air_conditioner_program_cool": "[%key:component::home_connect::selector::programs::options::heating_ventilation_air_conditioning_air_conditioner_program_cool%]",
          "heating_ventilation_air_conditioning_air_conditioner_program_dry": "[%key:component::home_connect::selector::programs::options::heating_ventilation_air_conditioning_air_conditioner_program_dry%]",
          "heating_ventilation_air_conditioning_air_conditioner_program_fan": "[%key:component::home_connect::selector::programs::options::heating_ventilation_air_conditioning_air_conditioner_program_fan%]",
          "heating_ventilation_air_conditioning_air_conditioner_program_heat": "[%key:component::home_connect::selector::programs::options::heating_ventilation_air_conditioning_air_conditioner_program_heat%]",
          "laundry_care_dryer_program_anti_shrink": "[%key:component::home_connect::selector::programs::options::laundry_care_dryer_program_anti_shrink%]",
          "laundry_care_dryer_program_blankets": "[%key:component::home_connect::selector::programs::options::laundry_care_dryer_program_blankets%]",
          "laundry_care_dryer_program_business_shirts": "[%key:component::home_connect::selector::programs::options::laundry_care_dryer_program_business_shirts%]",
          "laundry_care_dryer_program_cotton": "[%key:component::home_connect::selector::programs::options::laundry_care_dryer_program_cotton%]",
          "laundry_care_dryer_program_delicates": "[%key:component::home_connect::selector::programs::options::laundry_care_dryer_program_delicates%]",
          "laundry_care_dryer_program_dessous": "[%key:component::home_connect::selector::programs::options::laundry_care_dryer_program_dessous%]",
          "laundry_care_dryer_program_down_feathers": "[%key:component::home_connect::selector::programs::options::laundry_care_dryer_program_down_feathers%]",
          "laundry_care_dryer_program_hygiene": "[%key:component::home_connect::selector::programs::options::laundry_care_dryer_program_hygiene%]",
          "laundry_care_dryer_program_in_basket": "[%key:component::home_connect::selector::programs::options::laundry_care_dryer_program_in_basket%]",
          "laundry_care_dryer_program_jeans": "[%key:component::home_connect::selector::programs::options::laundry_care_dryer_program_jeans%]",
          "laundry_care_dryer_program_mix": "[%key:component::home_connect::selector::programs::options::laundry_care_dryer_program_mix%]",
          "laundry_care_dryer_program_my_time_my_drying_time": "[%key:component::home_connect::selector::programs::options::laundry_care_dryer_program_my_time_my_drying_time%]",
          "laundry_care_dryer_program_outdoor": "[%key:component::home_connect::selector::programs::options::laundry_care_dryer_program_outdoor%]",
          "laundry_care_dryer_program_pillow": "[%key:component::home_connect::selector::programs::options::laundry_care_dryer_program_pillow%]",
          "laundry_care_dryer_program_shirts_15": "[%key:component::home_connect::selector::programs::options::laundry_care_dryer_program_shirts_15%]",
          "laundry_care_dryer_program_super_40": "[%key:component::home_connect::selector::programs::options::laundry_care_dryer_program_super_40%]",
          "laundry_care_dryer_program_synthetic": "[%key:component::home_connect::selector::programs::options::laundry_care_dryer_program_synthetic%]",
          "laundry_care_dryer_program_synthetic_refresh": "[%key:component::home_connect::selector::programs::options::laundry_care_dryer_program_synthetic_refresh%]",
          "laundry_care_dryer_program_time_cold": "[%key:component::home_connect::selector::programs::options::laundry_care_dryer_program_time_cold%]",
          "laundry_care_dryer_program_time_cold_fix_time_cold_20": "[%key:component::home_connect::selector::programs::options::laundry_care_dryer_program_time_cold_fix_time_cold_20%]",
          "laundry_care_dryer_program_time_cold_fix_time_cold_30": "[%key:component::home_connect::selector::programs::options::laundry_care_dryer_program_time_cold_fix_time_cold_30%]",
          "laundry_care_dryer_program_time_cold_fix_time_cold_60": "[%key:component::home_connect::selector::programs::options::laundry_care_dryer_program_time_cold_fix_time_cold_60%]",
          "laundry_care_dryer_program_time_warm": "[%key:component::home_connect::selector::programs::options::laundry_care_dryer_program_time_warm%]",
          "laundry_care_dryer_program_time_warm_fix_time_warm_30": "[%key:component::home_connect::selector::programs::options::laundry_care_dryer_program_time_warm_fix_time_warm_30%]",
          "laundry_care_dryer_program_time_warm_fix_time_warm_40": "[%key:component::home_connect::selector::programs::options::laundry_care_dryer_program_time_warm_fix_time_warm_40%]",
          "laundry_care_dryer_program_time_warm_fix_time_warm_60": "[%key:component::home_connect::selector::programs::options::laundry_care_dryer_program_time_warm_fix_time_warm_60%]",
          "laundry_care_dryer_program_towels": "[%key:component::home_connect::selector::programs::options::laundry_care_dryer_program_towels%]",
          "laundry_care_washer_dryer_program_cotton": "[%key:component::home_connect::selector::programs::options::laundry_care_washer_dryer_program_cotton%]",
          "laundry_care_washer_dryer_program_cotton_eco_4060": "[%key:component::home_connect::selector::programs::options::laundry_care_washer_dryer_program_cotton_eco_4060%]",
          "laundry_care_washer_dryer_program_easy_care": "[%key:component::home_connect::selector::programs::options::laundry_care_washer_dryer_program_easy_care%]",
          "laundry_care_washer_dryer_program_mix": "[%key:component::home_connect::selector::programs::options::laundry_care_washer_dryer_program_mix%]",
          "laundry_care_washer_dryer_program_wash_and_dry_60": "[%key:component::home_connect::selector::programs::options::laundry_care_washer_dryer_program_wash_and_dry_60%]",
          "laundry_care_washer_dryer_program_wash_and_dry_90": "[%key:component::home_connect::selector::programs::options::laundry_care_washer_dryer_program_wash_and_dry_90%]",
          "laundry_care_washer_program_auto_30": "[%key:component::home_connect::selector::programs::options::laundry_care_washer_program_auto_30%]",
          "laundry_care_washer_program_auto_40": "[%key:component::home_connect::selector::programs::options::laundry_care_washer_program_auto_40%]",
          "laundry_care_washer_program_auto_60": "[%key:component::home_connect::selector::programs::options::laundry_care_washer_program_auto_60%]",
          "laundry_care_washer_program_chiffon": "[%key:component::home_connect::selector::programs::options::laundry_care_washer_program_chiffon%]",
          "laundry_care_washer_program_cotton": "[%key:component::home_connect::selector::programs::options::laundry_care_washer_program_cotton%]",
          "laundry_care_washer_program_cotton_colour": "[%key:component::home_connect::selector::programs::options::laundry_care_washer_program_cotton_colour%]",
          "laundry_care_washer_program_cotton_cotton_eco": "[%key:component::home_connect::selector::programs::options::laundry_care_washer_program_cotton_cotton_eco%]",
          "laundry_care_washer_program_cotton_eco_4060": "[%key:component::home_connect::selector::programs::options::laundry_care_washer_program_cotton_eco_4060%]",
          "laundry_care_washer_program_curtains": "[%key:component::home_connect::selector::programs::options::laundry_care_washer_program_curtains%]",
          "laundry_care_washer_program_dark_wash": "[%key:component::home_connect::selector::programs::options::laundry_care_washer_program_dark_wash%]",
          "laundry_care_washer_program_delicates_silk": "[%key:component::home_connect::selector::programs::options::laundry_care_washer_program_delicates_silk%]",
          "laundry_care_washer_program_dessous": "[%key:component::home_connect::selector::programs::options::laundry_care_washer_program_dessous%]",
          "laundry_care_washer_program_down_duvet_duvet": "[%key:component::home_connect::selector::programs::options::laundry_care_washer_program_down_duvet_duvet%]",
          "laundry_care_washer_program_drum_clean": "[%key:component::home_connect::selector::programs::options::laundry_care_washer_program_drum_clean%]",
          "laundry_care_washer_program_easy_care": "[%key:component::home_connect::selector::programs::options::laundry_care_washer_program_easy_care%]",
          "laundry_care_washer_program_mix": "[%key:component::home_connect::selector::programs::options::laundry_care_washer_program_mix%]",
          "laundry_care_washer_program_mix_night_wash": "[%key:component::home_connect::selector::programs::options::laundry_care_washer_program_mix_night_wash%]",
          "laundry_care_washer_program_monsoon": "[%key:component::home_connect::selector::programs::options::laundry_care_washer_program_monsoon%]",
          "laundry_care_washer_program_outdoor": "[%key:component::home_connect::selector::programs::options::laundry_care_washer_program_outdoor%]",
          "laundry_care_washer_program_plush_toy": "[%key:component::home_connect::selector::programs::options::laundry_care_washer_program_plush_toy%]",
          "laundry_care_washer_program_power_speed_59": "[%key:component::home_connect::selector::programs::options::laundry_care_washer_program_power_speed_59%]",
          "laundry_care_washer_program_rinse_rinse_spin_drain": "[%key:component::home_connect::selector::programs::options::laundry_care_washer_program_rinse_rinse_spin_drain%]",
          "laundry_care_washer_program_sensitive": "[%key:component::home_connect::selector::programs::options::laundry_care_washer_program_sensitive%]",
          "laundry_care_washer_program_shirts_blouses": "[%key:component::home_connect::selector::programs::options::laundry_care_washer_program_shirts_blouses%]",
          "laundry_care_washer_program_sport_fitness": "[%key:component::home_connect::selector::programs::options::laundry_care_washer_program_sport_fitness%]",
          "laundry_care_washer_program_super_153045_super_15": "[%key:component::home_connect::selector::programs::options::laundry_care_washer_program_super_153045_super_15%]",
          "laundry_care_washer_program_super_153045_super_1530": "[%key:component::home_connect::selector::programs::options::laundry_care_washer_program_super_153045_super_1530%]",
          "laundry_care_washer_program_towels": "[%key:component::home_connect::selector::programs::options::laundry_care_washer_program_towels%]",
          "laundry_care_washer_program_water_proof": "[%key:component::home_connect::selector::programs::options::laundry_care_washer_program_water_proof%]",
          "laundry_care_washer_program_wool": "[%key:component::home_connect::selector::programs::options::laundry_care_washer_program_wool%]"
        }
      },
      "spin_speed": {
        "name": "[%key:component::home_connect::services::set_program_and_options::fields::laundry_care_washer_option_spin_speed::name%]",
        "state": {
          "laundry_care_washer_enum_type_spin_speed_off": "[%key:common::state::off%]",
          "laundry_care_washer_enum_type_spin_speed_r_p_m_1000": "[%key:component::home_connect::selector::spin_speed::options::laundry_care_washer_enum_type_spin_speed_r_p_m_1000%]",
          "laundry_care_washer_enum_type_spin_speed_r_p_m_1200": "[%key:component::home_connect::selector::spin_speed::options::laundry_care_washer_enum_type_spin_speed_r_p_m_1200%]",
          "laundry_care_washer_enum_type_spin_speed_r_p_m_1400": "[%key:component::home_connect::selector::spin_speed::options::laundry_care_washer_enum_type_spin_speed_r_p_m_1400%]",
          "laundry_care_washer_enum_type_spin_speed_r_p_m_1600": "[%key:component::home_connect::selector::spin_speed::options::laundry_care_washer_enum_type_spin_speed_r_p_m_1600%]",
          "laundry_care_washer_enum_type_spin_speed_r_p_m_400": "[%key:component::home_connect::selector::spin_speed::options::laundry_care_washer_enum_type_spin_speed_r_p_m_400%]",
          "laundry_care_washer_enum_type_spin_speed_r_p_m_600": "[%key:component::home_connect::selector::spin_speed::options::laundry_care_washer_enum_type_spin_speed_r_p_m_600%]",
          "laundry_care_washer_enum_type_spin_speed_r_p_m_700": "[%key:component::home_connect::selector::spin_speed::options::laundry_care_washer_enum_type_spin_speed_r_p_m_700%]",
          "laundry_care_washer_enum_type_spin_speed_r_p_m_800": "[%key:component::home_connect::selector::spin_speed::options::laundry_care_washer_enum_type_spin_speed_r_p_m_800%]",
          "laundry_care_washer_enum_type_spin_speed_r_p_m_900": "[%key:component::home_connect::selector::spin_speed::options::laundry_care_washer_enum_type_spin_speed_r_p_m_900%]",
          "laundry_care_washer_enum_type_spin_speed_ul_high": "[%key:common::state::high%]",
          "laundry_care_washer_enum_type_spin_speed_ul_low": "[%key:common::state::low%]",
          "laundry_care_washer_enum_type_spin_speed_ul_medium": "[%key:common::state::medium%]",
          "laundry_care_washer_enum_type_spin_speed_ul_off": "[%key:common::state::off%]"
        }
      },
      "suction_power": {
        "name": "[%key:component::home_connect::services::set_program_and_options::fields::consumer_products_cleaning_robot_option_suction_power::name%]",
        "state": {
          "consumer_products_cleaning_robot_enum_type_suction_power_max": "[%key:component::home_connect::selector::suction_power::options::consumer_products_cleaning_robot_enum_type_suction_power_max%]",
          "consumer_products_cleaning_robot_enum_type_suction_power_silent": "[%key:component::home_connect::selector::suction_power::options::consumer_products_cleaning_robot_enum_type_suction_power_silent%]",
          "consumer_products_cleaning_robot_enum_type_suction_power_standard": "[%key:component::home_connect::selector::suction_power::options::consumer_products_cleaning_robot_enum_type_suction_power_standard%]"
        }
      },
      "vario_perfect": {
        "name": "[%key:component::home_connect::services::set_program_and_options::fields::laundry_care_washer_option_vario_perfect::name%]",
        "state": {
          "laundry_care_common_enum_type_vario_perfect_eco_perfect": "[%key:component::home_connect::selector::vario_perfect::options::laundry_care_common_enum_type_vario_perfect_eco_perfect%]",
          "laundry_care_common_enum_type_vario_perfect_off": "[%key:common::state::off%]",
          "laundry_care_common_enum_type_vario_perfect_speed_perfect": "[%key:component::home_connect::selector::vario_perfect::options::laundry_care_common_enum_type_vario_perfect_speed_perfect%]"
        }
      },
      "venting_level": {
        "name": "[%key:component::home_connect::services::set_program_and_options::fields::cooking_hood_option_venting_level::name%]",
        "state": {
          "cooking_hood_enum_type_stage_fan_off": "[%key:component::home_connect::selector::venting_level::options::cooking_hood_enum_type_stage_fan_off%]",
          "cooking_hood_enum_type_stage_fan_stage_01": "[%key:component::home_connect::selector::venting_level::options::cooking_hood_enum_type_stage_fan_stage_01%]",
          "cooking_hood_enum_type_stage_fan_stage_02": "[%key:component::home_connect::selector::venting_level::options::cooking_hood_enum_type_stage_fan_stage_02%]",
          "cooking_hood_enum_type_stage_fan_stage_03": "[%key:component::home_connect::selector::venting_level::options::cooking_hood_enum_type_stage_fan_stage_03%]",
          "cooking_hood_enum_type_stage_fan_stage_04": "[%key:component::home_connect::selector::venting_level::options::cooking_hood_enum_type_stage_fan_stage_04%]",
          "cooking_hood_enum_type_stage_fan_stage_05": "[%key:component::home_connect::selector::venting_level::options::cooking_hood_enum_type_stage_fan_stage_05%]"
        }
      },
      "warming_level": {
        "name": "[%key:component::home_connect::services::set_program_and_options::fields::cooking_oven_option_warming_level::name%]",
        "state": {
          "cooking_oven_enum_type_warming_level_high": "[%key:common::state::high%]",
          "cooking_oven_enum_type_warming_level_low": "[%key:common::state::low%]",
          "cooking_oven_enum_type_warming_level_medium": "[%key:common::state::medium%]"
        }
      },
      "washer_temperature": {
        "name": "[%key:component::home_connect::services::set_program_and_options::fields::laundry_care_washer_option_temperature::name%]",
        "state": {
          "laundry_care_washer_enum_type_temperature_cold": "[%key:component::home_connect::selector::washer_temperature::options::laundry_care_washer_enum_type_temperature_cold%]",
          "laundry_care_washer_enum_type_temperature_g_c_20": "[%key:component::home_connect::selector::washer_temperature::options::laundry_care_washer_enum_type_temperature_g_c_20%]",
          "laundry_care_washer_enum_type_temperature_g_c_30": "[%key:component::home_connect::selector::washer_temperature::options::laundry_care_washer_enum_type_temperature_g_c_30%]",
          "laundry_care_washer_enum_type_temperature_g_c_40": "[%key:component::home_connect::selector::washer_temperature::options::laundry_care_washer_enum_type_temperature_g_c_40%]",
          "laundry_care_washer_enum_type_temperature_g_c_50": "[%key:component::home_connect::selector::washer_temperature::options::laundry_care_washer_enum_type_temperature_g_c_50%]",
          "laundry_care_washer_enum_type_temperature_g_c_60": "[%key:component::home_connect::selector::washer_temperature::options::laundry_care_washer_enum_type_temperature_g_c_60%]",
          "laundry_care_washer_enum_type_temperature_g_c_70": "[%key:component::home_connect::selector::washer_temperature::options::laundry_care_washer_enum_type_temperature_g_c_70%]",
          "laundry_care_washer_enum_type_temperature_g_c_80": "[%key:component::home_connect::selector::washer_temperature::options::laundry_care_washer_enum_type_temperature_g_c_80%]",
          "laundry_care_washer_enum_type_temperature_g_c_90": "[%key:component::home_connect::selector::washer_temperature::options::laundry_care_washer_enum_type_temperature_g_c_90%]",
          "laundry_care_washer_enum_type_temperature_ul_cold": "[%key:component::home_connect::selector::washer_temperature::options::laundry_care_washer_enum_type_temperature_ul_cold%]",
          "laundry_care_washer_enum_type_temperature_ul_extra_hot": "[%key:component::home_connect::selector::washer_temperature::options::laundry_care_washer_enum_type_temperature_ul_extra_hot%]",
          "laundry_care_washer_enum_type_temperature_ul_hot": "[%key:component::home_connect::selector::washer_temperature::options::laundry_care_washer_enum_type_temperature_ul_hot%]",
          "laundry_care_washer_enum_type_temperature_ul_warm": "[%key:component::home_connect::selector::washer_temperature::options::laundry_care_washer_enum_type_temperature_ul_warm%]"
        }
      }
    },
    "sensor": {
      "alarm_clock_elapsed": {
        "name": "Alarm clock elapsed",
        "state": {
          "confirmed": "[%key:component::home_connect::common::confirmed%]",
          "off": "[%key:common::state::off%]",
          "present": "[%key:component::home_connect::common::present%]"
        }
      },
      "bean_container_empty": {
        "name": "Bean container empty",
        "state": {
          "confirmed": "[%key:component::home_connect::common::confirmed%]",
          "off": "[%key:common::state::off%]",
          "present": "[%key:component::home_connect::common::present%]"
        }
      },
      "calc_n_clean_in10cups": {
        "name": "Calc'N'Clean in 10 cups",
        "state": {
          "confirmed": "[%key:component::home_connect::common::confirmed%]",
          "off": "[%key:common::state::off%]",
          "present": "[%key:component::home_connect::common::present%]"
        }
      },
      "calc_n_clean_in15cups": {
        "name": "Calc'N'Clean in 15 cups",
        "state": {
          "confirmed": "[%key:component::home_connect::common::confirmed%]",
          "off": "[%key:common::state::off%]",
          "present": "[%key:component::home_connect::common::present%]"
        }
      },
      "calc_n_clean_in20cups": {
        "name": "Calc'N'Clean in 20 cups",
        "state": {
          "confirmed": "[%key:component::home_connect::common::confirmed%]",
          "off": "[%key:common::state::off%]",
          "present": "[%key:component::home_connect::common::present%]"
        }
      },
      "calc_n_clean_in5cups": {
        "name": "Calc'N'Clean in 5 cups",
        "state": {
          "confirmed": "[%key:component::home_connect::common::confirmed%]",
          "off": "[%key:common::state::off%]",
          "present": "[%key:component::home_connect::common::present%]"
        }
      },
      "camera_state": {
        "name": "Camera state",
        "state": {
          "disabled": "[%key:common::state::disabled%]",
          "error": "[%key:common::state::error%]",
          "ready": "Ready",
          "sleeping": "Sleeping",
          "streamingcloud": "Streaming cloud",
          "streaminglocal": "Streaming local",
          "streaminglocal_and_cloud": "Streaming local and cloud"
        }
      },
      "coffee_and_milk_counter": {
        "name": "Coffee and milk cups",
        "unit_of_measurement": "[%key:component::home_connect::entity::sensor::hot_water_cups_counter::unit_of_measurement%]"
      },
      "coffee_counter": {
        "name": "Coffees",
        "unit_of_measurement": "coffees"
      },
      "descaling_in_10_cups": {
        "name": "Descaling in 10 cups",
        "state": {
          "confirmed": "[%key:component::home_connect::common::confirmed%]",
          "off": "[%key:common::state::off%]",
          "present": "[%key:component::home_connect::common::present%]"
        }
      },
      "descaling_in_15_cups": {
        "name": "Descaling in 15 cups",
        "state": {
          "confirmed": "[%key:component::home_connect::common::confirmed%]",
          "off": "[%key:common::state::off%]",
          "present": "[%key:component::home_connect::common::present%]"
        }
      },
      "descaling_in_20_cups": {
        "name": "Descaling in 20 cups",
        "state": {
          "confirmed": "[%key:component::home_connect::common::confirmed%]",
          "off": "[%key:common::state::off%]",
          "present": "[%key:component::home_connect::common::present%]"
        }
      },
      "descaling_in_5_cups": {
        "name": "Descaling in 5 cups",
        "state": {
          "confirmed": "[%key:component::home_connect::common::confirmed%]",
          "off": "[%key:common::state::off%]",
          "present": "[%key:component::home_connect::common::present%]"
        }
      },
      "device_calc_n_clean_blockage": {
        "name": "Device Calc'N'Clean blockage",
        "state": {
          "confirmed": "[%key:component::home_connect::common::confirmed%]",
          "off": "[%key:common::state::off%]",
          "present": "[%key:component::home_connect::common::present%]"
        }
      },
      "device_calc_n_clean_overdue": {
        "name": "Device Calc'N'Clean overdue",
        "state": {
          "confirmed": "[%key:component::home_connect::common::confirmed%]",
          "off": "[%key:common::state::off%]",
          "present": "[%key:component::home_connect::common::present%]"
        }
      },
      "device_cleaning_overdue": {
        "name": "Device cleaning overdue",
        "state": {
          "confirmed": "[%key:component::home_connect::common::confirmed%]",
          "off": "[%key:common::state::off%]",
          "present": "[%key:component::home_connect::common::present%]"
        }
      },
      "device_descaling_blockage": {
        "name": "Device descaling blockage",
        "state": {
          "confirmed": "[%key:component::home_connect::common::confirmed%]",
          "off": "[%key:common::state::off%]",
          "present": "[%key:component::home_connect::common::present%]"
        }
      },
      "device_descaling_overdue": {
        "name": "Device descaling overdue",
        "state": {
          "confirmed": "[%key:component::home_connect::common::confirmed%]",
          "off": "[%key:common::state::off%]",
          "present": "[%key:component::home_connect::common::present%]"
        }
      },
      "device_should_be_calc_n_cleaned": {
        "name": "Device should be Calc'N'Cleaned",
        "state": {
          "confirmed": "[%key:component::home_connect::common::confirmed%]",
          "off": "[%key:common::state::off%]",
          "present": "[%key:component::home_connect::common::present%]"
        }
      },
      "device_should_be_cleaned": {
        "name": "Device should be cleaned",
        "state": {
          "confirmed": "[%key:component::home_connect::common::confirmed%]",
          "off": "[%key:common::state::off%]",
          "present": "[%key:component::home_connect::common::present%]"
        }
      },
      "device_should_be_descaled": {
        "name": "Device should be descaled",
        "state": {
          "confirmed": "[%key:component::home_connect::common::confirmed%]",
          "off": "[%key:common::state::off%]",
          "present": "[%key:component::home_connect::common::present%]"
        }
      },
      "docking_station_not_found": {
        "name": "Docking station not found",
        "state": {
          "confirmed": "[%key:component::home_connect::common::confirmed%]",
          "off": "[%key:common::state::off%]",
          "present": "[%key:component::home_connect::common::present%]"
        }
      },
      "door": {
        "name": "Door",
        "state": {
          "closed": "[%key:common::state::closed%]",
          "locked": "[%key:common::state::locked%]",
          "open": "[%key:common::state::open%]"
        }
      },
      "drip_tray_full": {
        "name": "Drip tray full",
        "state": {
          "confirmed": "[%key:component::home_connect::common::confirmed%]",
          "off": "[%key:common::state::off%]",
          "present": "[%key:component::home_connect::common::present%]"
        }
      },
      "drying_process_finished": {
        "name": "Drying process finished",
        "state": {
          "confirmed": "[%key:component::home_connect::common::confirmed%]",
          "off": "[%key:common::state::off%]",
          "present": "[%key:component::home_connect::common::present%]"
        }
      },
      "empty_dust_box_and_clean_filter": {
        "name": "Empty dust box and clean filter",
        "state": {
          "confirmed": "[%key:component::home_connect::common::confirmed%]",
          "off": "[%key:common::state::off%]",
          "present": "[%key:component::home_connect::common::present%]"
        }
      },
      "freezer_door_alarm": {
        "name": "Freezer door alarm",
        "state": {
          "confirmed": "[%key:component::home_connect::common::confirmed%]",
          "off": "[%key:common::state::off%]",
          "present": "[%key:component::home_connect::common::present%]"
        }
      },
      "freezer_temperature_alarm": {
        "name": "Freezer temperature alarm",
        "state": {
          "confirmed": "[%key:component::home_connect::common::confirmed%]",
          "off": "[%key:common::state::off%]",
          "present": "[%key:component::home_connect::common::present%]"
        }
      },
      "frothy_milk_counter": {
        "name": "Frothy milk cups",
        "unit_of_measurement": "[%key:component::home_connect::entity::sensor::hot_water_cups_counter::unit_of_measurement%]"
      },
      "grease_filter_max_saturation_nearly_reached": {
        "name": "Grease filter max saturation nearly reached",
        "state": {
          "confirmed": "[%key:component::home_connect::common::confirmed%]",
          "off": "[%key:common::state::off%]",
          "present": "[%key:component::home_connect::common::present%]"
        }
      },
      "grease_filter_max_saturation_reached": {
        "name": "Grease filter max saturation reached",
        "state": {
          "confirmed": "[%key:component::home_connect::common::confirmed%]",
          "off": "[%key:common::state::off%]",
          "present": "[%key:component::home_connect::common::present%]"
        }
      },
      "hot_milk_counter": {
        "name": "Hot milk cups",
        "unit_of_measurement": "[%key:component::home_connect::entity::sensor::hot_water_cups_counter::unit_of_measurement%]"
      },
      "hot_water_counter": {
        "name": "Hot water"
      },
      "hot_water_cups_counter": {
        "name": "Hot water cups",
        "unit_of_measurement": "cups"
      },
      "keep_milk_tank_cool": {
        "name": "Keep milk tank cool",
        "state": {
          "confirmed": "[%key:component::home_connect::common::confirmed%]",
          "off": "[%key:common::state::off%]",
          "present": "[%key:component::home_connect::common::present%]"
        }
      },
      "last_selected_map": {
        "name": "Last selected map",
        "state": {
          "map1": "Map 1",
          "map2": "Map 2",
          "map3": "Map 3",
          "tempmap": "Temporary map"
        }
      },
      "milk_counter": {
        "name": "Milk cups",
        "unit_of_measurement": "[%key:component::home_connect::entity::sensor::hot_water_cups_counter::unit_of_measurement%]"
      },
      "operation_state": {
        "name": "Operation state",
        "state": {
          "aborting": "Aborting",
          "actionrequired": "Action required",
          "delayedstart": "Delayed start",
          "error": "[%key:common::state::error%]",
          "finished": "Finished",
          "inactive": "Inactive",
          "pause": "[%key:common::state::paused%]",
          "ready": "Ready",
          "run": "Running"
        }
      },
      "oven_current_cavity_temperature": {
        "name": "Current oven cavity temperature"
      },
      "poor_i_dos_1_fill_level": {
        "name": "Poor i-Dos 1 fill level",
        "state": {
          "confirmed": "[%key:component::home_connect::common::confirmed%]",
          "off": "[%key:common::state::off%]",
          "present": "[%key:component::home_connect::common::present%]"
        }
      },
      "poor_i_dos_2_fill_level": {
        "name": "Poor i-Dos 2 fill level",
        "state": {
          "confirmed": "[%key:component::home_connect::common::confirmed%]",
          "off": "[%key:common::state::off%]",
          "present": "[%key:component::home_connect::common::present%]"
        }
      },
      "powder_coffee_counter": {
        "name": "Powder coffees",
        "unit_of_measurement": "[%key:component::home_connect::entity::sensor::coffee_counter::unit_of_measurement%]"
      },
      "preheat_finished": {
        "name": "Pre-heat finished",
        "state": {
          "confirmed": "[%key:component::home_connect::common::confirmed%]",
          "off": "[%key:common::state::off%]",
          "present": "[%key:component::home_connect::common::present%]"
        }
      },
      "program_aborted": {
        "name": "Program aborted",
        "state": {
          "confirmed": "[%key:component::home_connect::common::confirmed%]",
          "off": "[%key:common::state::off%]",
          "present": "[%key:component::home_connect::common::present%]"
        }
      },
      "program_finish_time": {
        "name": "Program finish time"
      },
      "program_finished": {
        "name": "Program finished",
        "state": {
          "confirmed": "[%key:component::home_connect::common::confirmed%]",
          "off": "[%key:common::state::off%]",
          "present": "[%key:component::home_connect::common::present%]"
        }
      },
      "program_progress": {
        "name": "Program progress"
      },
      "refrigerator_door_alarm": {
        "name": "Refrigerator door alarm",
        "state": {
          "confirmed": "[%key:component::home_connect::common::confirmed%]",
          "off": "[%key:common::state::off%]",
          "present": "[%key:component::home_connect::common::present%]"
        }
      },
      "regular_preheat_finished": {
        "name": "Regular pre-heat finished",
        "state": {
          "confirmed": "[%key:component::home_connect::common::confirmed%]",
          "off": "[%key:common::state::off%]",
          "present": "[%key:component::home_connect::common::present%]"
        }
      },
      "rinse_aid_nearly_empty": {
        "name": "Rinse aid nearly empty",
        "state": {
          "confirmed": "[%key:component::home_connect::common::confirmed%]",
          "off": "[%key:common::state::off%]",
          "present": "[%key:component::home_connect::common::present%]"
        }
      },
      "ristretto_espresso_counter": {
        "name": "Ristretto espresso cups",
        "unit_of_measurement": "[%key:component::home_connect::entity::sensor::hot_water_cups_counter::unit_of_measurement%]"
      },
      "robot_is_stuck": {
        "name": "Robot is stuck",
        "state": {
          "confirmed": "[%key:component::home_connect::common::confirmed%]",
          "off": "[%key:common::state::off%]",
          "present": "[%key:component::home_connect::common::present%]"
        }
      },
      "salt_nearly_empty": {
        "name": "Salt nearly empty",
        "state": {
          "confirmed": "[%key:component::home_connect::common::confirmed%]",
          "off": "[%key:common::state::off%]",
          "present": "[%key:component::home_connect::common::present%]"
        }
      },
      "water_tank_empty": {
        "name": "Water tank empty",
        "state": {
          "confirmed": "[%key:component::home_connect::common::confirmed%]",
          "off": "[%key:common::state::off%]",
          "present": "[%key:component::home_connect::common::present%]"
        }
      }
    },
    "switch": {
      "brilliance_dry": {
        "name": "[%key:component::home_connect::services::set_program_and_options::fields::dishcare_dishwasher_option_brilliance_dry::name%]"
      },
      "child_lock": {
        "name": "Child lock"
      },
      "cup_warmer": {
        "name": "Cup warmer"
      },
      "dispenser_enabled": {
        "name": "Dispenser",
        "state": {
          "off": "[%key:common::state::disabled%]",
          "on": "[%key:common::state::enabled%]"
        }
      },
      "door_assistant_freezer": {
        "name": "Freezer door assistant"
      },
      "door_assistant_fridge": {
        "name": "Fridge door assistant"
      },
      "eco_dry": {
        "name": "[%key:component::home_connect::services::set_program_and_options::fields::dishcare_dishwasher_option_eco_dry::name%]"
      },
      "eco_mode": {
        "name": "Eco mode"
      },
      "extra_dry": {
        "name": "[%key:component::home_connect::services::set_program_and_options::fields::dishcare_dishwasher_option_extra_dry::name%]"
      },
      "fast_pre_heat": {
        "name": "[%key:component::home_connect::services::set_program_and_options::fields::cooking_oven_option_fast_pre_heat::name%]"
      },
      "freezer_super_mode": {
        "name": "Freezer super mode"
      },
      "fresh_mode": {
        "name": "Fresh mode"
      },
      "half_load": {
        "name": "[%key:component::home_connect::services::set_program_and_options::fields::dishcare_dishwasher_option_half_load::name%]"
      },
      "hygiene_plus": {
        "name": "[%key:component::home_connect::services::set_program_and_options::fields::dishcare_dishwasher_option_hygiene_plus::name%]"
      },
      "i_dos1_active": {
        "name": "[%key:component::home_connect::services::set_program_and_options::fields::laundry_care_washer_option_i_dos1_active::name%]"
      },
      "i_dos2_active": {
        "name": "[%key:component::home_connect::services::set_program_and_options::fields::laundry_care_washer_option_i_dos2_active::name%]"
      },
      "intensiv_zone": {
        "name": "[%key:component::home_connect::services::set_program_and_options::fields::dishcare_dishwasher_option_intensiv_zone::name%]"
      },
      "intensive_plus": {
        "name": "[%key:component::home_connect::services::set_program_and_options::fields::laundry_care_washer_option_intensive_plus::name%]"
      },
      "less_ironing": {
        "name": "[%key:component::home_connect::services::set_program_and_options::fields::laundry_care_washer_option_less_ironing::name%]"
      },
      "mini_load": {
        "name": "[%key:component::home_connect::services::set_program_and_options::fields::laundry_care_washer_option_mini_load::name%]"
      },
      "multiple_beverages": {
        "name": "[%key:component::home_connect::services::set_program_and_options::fields::consumer_products_coffee_maker_option_multiple_beverages::name%]"
      },
      "power": {
        "name": "Power"
      },
      "prewash": {
        "name": "[%key:component::home_connect::services::set_program_and_options::fields::laundry_care_washer_option_prewash::name%]"
      },
      "refrigerator_super_mode": {
        "name": "Refrigerator super mode"
      },
      "rinse_hold": {
        "name": "[%key:component::home_connect::services::set_program_and_options::fields::laundry_care_washer_option_rinse_hold::name%]"
      },
      "sabbath_mode": {
        "name": "Sabbath mode"
      },
      "silence_on_demand": {
        "name": "[%key:component::home_connect::services::set_program_and_options::fields::dishcare_dishwasher_option_silence_on_demand::name%]"
      },
      "silent_mode": {
        "name": "[%key:component::home_connect::services::set_program_and_options::fields::laundry_care_common_option_silent_mode::name%]"
      },
      "soaking": {
        "name": "[%key:component::home_connect::services::set_program_and_options::fields::laundry_care_washer_option_soak::name%]"
      },
      "vacation_mode": {
        "name": "Vacation mode"
      },
      "vario_speed_plus": {
        "name": "[%key:component::home_connect::services::set_program_and_options::fields::dishcare_dishwasher_option_vario_speed_plus::name%]"
      },
      "water_plus": {
        "name": "[%key:component::home_connect::services::set_program_and_options::fields::laundry_care_washer_option_water_plus::name%]"
      },
      "zeolite_dry": {
        "name": "[%key:component::home_connect::services::set_program_and_options::fields::dishcare_dishwasher_option_zeolite_dry::name%]"
      }
    }
  },
  "exceptions": {
    "appliance_not_found": {
      "message": "Appliance for device ID {device_id} not found"
    },
    "auth_error": {
      "message": "Authentication error: {error}. Please, re-authenticate your account"
    },
    "config_entry_not_found": {
      "message": "Config entry for device ID {device_id} not found"
    },
    "device_entry_not_found": {
      "message": "Device entry for device ID {device_id} not found"
    },
    "execute_command": {
      "message": "Error executing command {command}: {error}"
    },
    "fetch_api_error": {
      "message": "Error obtaining data from the API: {error}"
    },
    "oauth2_implementation_unavailable": {
      "message": "[%key:common::exceptions::oauth2_implementation_unavailable::message%]"
    },
    "pause_program": {
      "message": "Error pausing program: {error}"
    },
    "power_off": {
      "message": "Error turning off {appliance_name} with value \"{value}\": {error}"
    },
    "power_on": {
      "message": "Error turning on {appliance_name}: {error}"
    },
    "required_program_or_one_option_at_least": {
      "message": "A program or at least one of the possible options for a program should be specified"
    },
    "select_light_custom_color": {
      "message": "Error selecting custom color of {entity_id}: {error}"
    },
    "select_program": {
      "message": "Error selecting program {program}: {error}"
    },
    "set_light_brightness": {
      "message": "Error setting brightness of {entity_id}: {error}"
    },
    "set_light_color": {
      "message": "Error setting color of {entity_id}: {error}"
    },
    "set_option": {
      "message": "Error setting the option for the program: {error}"
    },
    "set_options_active_program": {
      "message": "Error setting options for the active program: {error}"
    },
    "set_options_selected_program": {
      "message": "Error setting options for the selected program: {error}"
    },
    "set_setting": {
      "message": "Error assigning the value \"{value}\" to the setting \"{key}\": {error}"
    },
    "set_setting_entity": {
      "message": "Error assigning the value \"{value}\" to the setting \"{key}\" for {entity_id}: {error}"
    },
    "start_program": {
      "message": "Error starting program {program}: {error}"
    },
    "stop_program": {
      "message": "Error stopping program: {error}"
    },
    "turn_off": {
      "message": "Error turning off {entity_id} ({key}): {error}"
    },
    "turn_off_light": {
      "message": "Error turning off {entity_id}: {error}"
    },
    "turn_off_not_supported": {
      "message": "{appliance_name} does not support turning off or entering standby mode."
    },
    "turn_on": {
      "message": "Error turning on {entity_id} ({key}): {error}"
    },
    "turn_on_light": {
      "message": "Error turning on {entity_id}: {error}"
    },
    "unable_to_retrieve_turn_off": {
      "message": "Unable to turn off {appliance_name} because its support for turning off or entering standby mode could not be determined."
    }
  },
  "issues": {
    "deprecated_time_alarm_clock": {
      "fix_flow": {
        "step": {
          "confirm": {
            "description": "The alarm clock entity `{entity_id}` is deprecated because it's being moved to the `number` platform.\n\nPlease use the new `number` entity.",
            "title": "[%key:component::home_connect::issues::deprecated_time_alarm_clock::title%]"
          }
        }
      },
      "title": "Deprecated alarm clock entity"
    },
    "deprecated_time_alarm_clock_in_automations_scripts": {
      "fix_flow": {
        "step": {
          "confirm": {
            "description": "The alarm clock entity `{entity_id}`, which is deprecated because it's being moved to the `number` platform, is used in the following automations or scripts:\n{items}\n\nPlease, fix this issue by updating your automations or scripts to use the new `number` entity.",
            "title": "[%key:component::home_connect::issues::deprecated_time_alarm_clock_in_automations_scripts::title%]"
          }
        }
      },
      "title": "Deprecated alarm clock entity detected in some automations or scripts"
    }
  },
  "selector": {
    "affects_to": {
      "options": {
        "active_program": "Active program",
        "selected_program": "Selected program"
      }
    },
    "available_maps": {
      "options": {
        "consumer_products_cleaning_robot_enum_type_available_maps_map1": "Map 1",
        "consumer_products_cleaning_robot_enum_type_available_maps_map2": "Map 2",
        "consumer_products_cleaning_robot_enum_type_available_maps_map3": "Map 3",
        "consumer_products_cleaning_robot_enum_type_available_maps_temp_map": "Temporary map"
      }
    },
    "bean_amount": {
      "options": {
        "consumer_products_coffee_maker_enum_type_bean_amount_coffee_ground": "Coffee ground",
        "consumer_products_coffee_maker_enum_type_bean_amount_double_shot": "Double shot",
        "consumer_products_coffee_maker_enum_type_bean_amount_double_shot_plus": "Double shot +",
        "consumer_products_coffee_maker_enum_type_bean_amount_double_shot_plus_plus": "Double shot ++",
        "consumer_products_coffee_maker_enum_type_bean_amount_extra_strong": "Extra strong",
        "consumer_products_coffee_maker_enum_type_bean_amount_mild": "Mild",
        "consumer_products_coffee_maker_enum_type_bean_amount_mild_plus": "Mild +",
        "consumer_products_coffee_maker_enum_type_bean_amount_normal": "Normal",
        "consumer_products_coffee_maker_enum_type_bean_amount_normal_plus": "Normal +",
        "consumer_products_coffee_maker_enum_type_bean_amount_strong": "Strong",
        "consumer_products_coffee_maker_enum_type_bean_amount_strong_plus": "Strong +",
        "consumer_products_coffee_maker_enum_type_bean_amount_triple_shot": "Triple shot",
        "consumer_products_coffee_maker_enum_type_bean_amount_triple_shot_plus": "Triple shot +",
        "consumer_products_coffee_maker_enum_type_bean_amount_very_mild": "Very mild",
        "consumer_products_coffee_maker_enum_type_bean_amount_very_strong": "Very strong",
        "consumer_products_coffee_maker_enum_type_bean_amount_very_strong_plus": "Very strong +"
      }
    },
    "bean_container": {
      "options": {
        "consumer_products_coffee_maker_enum_type_bean_container_selection_left": "Left",
        "consumer_products_coffee_maker_enum_type_bean_container_selection_right": "Right"
      }
    },
    "cleaning_mode": {
      "options": {
        "consumer_products_cleaning_robot_enum_type_cleaning_mode_intelligent_mode": "Intelligent mode",
        "consumer_products_cleaning_robot_enum_type_cleaning_mode_mop_after_vacuum": "Mop after vacuum",
        "consumer_products_cleaning_robot_enum_type_cleaning_mode_mop_only": "Mop only",
        "consumer_products_cleaning_robot_enum_type_cleaning_mode_vacuum_and_mop": "Vacuum and mop",
        "consumer_products_cleaning_robot_enum_type_cleaning_mode_vacuum_only": "Vacuum only",
        "consumer_products_cleaning_robot_enum_type_cleaning_modes_power": "Power",
        "consumer_products_cleaning_robot_enum_type_cleaning_modes_silent": "Silent",
        "consumer_products_cleaning_robot_enum_type_cleaning_modes_standard": "Standard"
      }
    },
    "coffee_milk_ratio": {
      "options": {
        "consumer_products_coffee_maker_enum_type_coffee_milk_ratio_10_percent": "10%",
        "consumer_products_coffee_maker_enum_type_coffee_milk_ratio_20_percent": "20%",
        "consumer_products_coffee_maker_enum_type_coffee_milk_ratio_25_percent": "25%",
        "consumer_products_coffee_maker_enum_type_coffee_milk_ratio_30_percent": "30%",
        "consumer_products_coffee_maker_enum_type_coffee_milk_ratio_40_percent": "40%",
        "consumer_products_coffee_maker_enum_type_coffee_milk_ratio_50_percent": "50%",
        "consumer_products_coffee_maker_enum_type_coffee_milk_ratio_55_percent": "55%",
        "consumer_products_coffee_maker_enum_type_coffee_milk_ratio_60_percent": "60%",
        "consumer_products_coffee_maker_enum_type_coffee_milk_ratio_65_percent": "65%",
        "consumer_products_coffee_maker_enum_type_coffee_milk_ratio_67_percent": "67%",
        "consumer_products_coffee_maker_enum_type_coffee_milk_ratio_70_percent": "70%",
        "consumer_products_coffee_maker_enum_type_coffee_milk_ratio_75_percent": "75%",
        "consumer_products_coffee_maker_enum_type_coffee_milk_ratio_80_percent": "80%",
        "consumer_products_coffee_maker_enum_type_coffee_milk_ratio_85_percent": "85%",
        "consumer_products_coffee_maker_enum_type_coffee_milk_ratio_90_percent": "90%"
      }
    },
    "coffee_temperature": {
      "options": {
        "consumer_products_coffee_maker_enum_type_coffee_temperature_88_c": "88ºC",
        "consumer_products_coffee_maker_enum_type_coffee_temperature_90_c": "90ºC",
        "consumer_products_coffee_maker_enum_type_coffee_temperature_92_c": "92ºC",
        "consumer_products_coffee_maker_enum_type_coffee_temperature_94_c": "94ºC",
        "consumer_products_coffee_maker_enum_type_coffee_temperature_95_c": "95ºC",
        "consumer_products_coffee_maker_enum_type_coffee_temperature_96_c": "96ºC"
      }
    },
    "drying_target": {
      "options": {
        "laundry_care_dryer_enum_type_drying_target_cupboard_dry": "Cupboard dry",
        "laundry_care_dryer_enum_type_drying_target_cupboard_dry_plus": "Cupboard dry +",
        "laundry_care_dryer_enum_type_drying_target_extra_dry": "Extra dry",
        "laundry_care_dryer_enum_type_drying_target_gentle_dry": "Gentle dry",
        "laundry_care_dryer_enum_type_drying_target_iron_dry": "Iron dry"
      }
    },
    "fan_speed_mode": {
      "options": {
        "heating_ventilation_air_conditioning_air_conditioner_enum_type_fan_speed_mode_automatic": "Auto",
        "heating_ventilation_air_conditioning_air_conditioner_enum_type_fan_speed_mode_manual": "Manual"
      }
    },
    "flow_rate": {
      "options": {
        "consumer_products_coffee_maker_enum_type_flow_rate_intense": "Intense",
        "consumer_products_coffee_maker_enum_type_flow_rate_intense_plus": "Intense +",
        "consumer_products_coffee_maker_enum_type_flow_rate_normal": "Normal"
      }
    },
    "hot_water_temperature": {
      "options": {
        "consumer_products_coffee_maker_enum_type_hot_water_temperature_122_f": "122ºF",
        "consumer_products_coffee_maker_enum_type_hot_water_temperature_131_f": "131ºF",
        "consumer_products_coffee_maker_enum_type_hot_water_temperature_140_f": "140ºF",
        "consumer_products_coffee_maker_enum_type_hot_water_temperature_149_f": "149ºF",
        "consumer_products_coffee_maker_enum_type_hot_water_temperature_158_f": "158ºF",
        "consumer_products_coffee_maker_enum_type_hot_water_temperature_167_f": "167ºF",
        "consumer_products_coffee_maker_enum_type_hot_water_temperature_176_f": "176ºF",
        "consumer_products_coffee_maker_enum_type_hot_water_temperature_185_f": "185ºF",
        "consumer_products_coffee_maker_enum_type_hot_water_temperature_194_f": "194ºF",
        "consumer_products_coffee_maker_enum_type_hot_water_temperature_203_f": "203ºF",
        "consumer_products_coffee_maker_enum_type_hot_water_temperature_50_c": "50ºC",
        "consumer_products_coffee_maker_enum_type_hot_water_temperature_55_c": "55ºC",
        "consumer_products_coffee_maker_enum_type_hot_water_temperature_60_c": "60ºC",
        "consumer_products_coffee_maker_enum_type_hot_water_temperature_65_c": "65ºC",
        "consumer_products_coffee_maker_enum_type_hot_water_temperature_70_c": "70ºC",
        "consumer_products_coffee_maker_enum_type_hot_water_temperature_75_c": "75ºC",
        "consumer_products_coffee_maker_enum_type_hot_water_temperature_80_c": "80ºC",
        "consumer_products_coffee_maker_enum_type_hot_water_temperature_85_c": "85ºC",
        "consumer_products_coffee_maker_enum_type_hot_water_temperature_90_c": "90ºC",
        "consumer_products_coffee_maker_enum_type_hot_water_temperature_95_c": "95ºC",
        "consumer_products_coffee_maker_enum_type_hot_water_temperature_97_c": "97ºC",
        "consumer_products_coffee_maker_enum_type_hot_water_temperature_black_tea": "Black tea",
        "consumer_products_coffee_maker_enum_type_hot_water_temperature_green_tea": "Green tea",
        "consumer_products_coffee_maker_enum_type_hot_water_temperature_max": "Max",
        "consumer_products_coffee_maker_enum_type_hot_water_temperature_white_tea": "White tea"
      }
    },
    "intensive_level": {
      "options": {
        "cooking_hood_enum_type_intensive_stage_intensive_stage1": "Intensive stage 1",
        "cooking_hood_enum_type_intensive_stage_intensive_stage2": "Intensive stage 2",
        "cooking_hood_enum_type_intensive_stage_intensive_stage_off": "Intensive stage off"
      }
    },
    "programs": {
      "options": {
        "consumer_products_cleaning_robot_program_basic_go_home": "Go home",
        "consumer_products_cleaning_robot_program_cleaning_clean_all": "Clean all",
        "consumer_products_cleaning_robot_program_cleaning_clean_map": "Clean map",
        "consumer_products_coffee_maker_program_beverage_caffe_grande": "Caffe grande",
        "consumer_products_coffee_maker_program_beverage_caffe_latte": "Caffe latte",
        "consumer_products_coffee_maker_program_beverage_cappuccino": "Cappuccino",
        "consumer_products_coffee_maker_program_beverage_coffee": "Coffee",
        "consumer_products_coffee_maker_program_beverage_espresso": "Espresso",
        "consumer_products_coffee_maker_program_beverage_espresso_doppio": "Espresso doppio",
        "consumer_products_coffee_maker_program_beverage_espresso_macchiato": "Espresso macchiato",
        "consumer_products_coffee_maker_program_beverage_hot_water": "Hot water",
        "consumer_products_coffee_maker_program_beverage_latte_macchiato": "Latte macchiato",
        "consumer_products_coffee_maker_program_beverage_milk_froth": "Milk froth",
        "consumer_products_coffee_maker_program_beverage_ristretto": "Ristretto",
        "consumer_products_coffee_maker_program_beverage_warm_milk": "Warm milk",
        "consumer_products_coffee_maker_program_beverage_x_l_coffee": "XL coffee",
        "consumer_products_coffee_maker_program_coffee_world_americano": "Americano",
        "consumer_products_coffee_maker_program_coffee_world_black_eye": "Black eye",
        "consumer_products_coffee_maker_program_coffee_world_cafe_au_lait": "Cafe au lait",
        "consumer_products_coffee_maker_program_coffee_world_cafe_con_leche": "Cafe con leche",
        "consumer_products_coffee_maker_program_coffee_world_cafe_cortado": "Cafe cortado",
        "consumer_products_coffee_maker_program_coffee_world_cortado": "Cortado",
        "consumer_products_coffee_maker_program_coffee_world_dead_eye": "Dead eye",
        "consumer_products_coffee_maker_program_coffee_world_doppio": "Doppio",
        "consumer_products_coffee_maker_program_coffee_world_flat_white": "Flat white",
        "consumer_products_coffee_maker_program_coffee_world_galao": "Galao",
        "consumer_products_coffee_maker_program_coffee_world_garoto": "Garoto",
        "consumer_products_coffee_maker_program_coffee_world_grosser_brauner": "Grosser Brauner",
        "consumer_products_coffee_maker_program_coffee_world_kaapi": "Kaapi",
        "consumer_products_coffee_maker_program_coffee_world_kleiner_brauner": "Kleiner Brauner",
        "consumer_products_coffee_maker_program_coffee_world_koffie_verkeerd": "Koffie verkeerd",
        "consumer_products_coffee_maker_program_coffee_world_red_eye": "Red eye",
        "consumer_products_coffee_maker_program_coffee_world_verlaengerter": "Verlaengerter",
        "consumer_products_coffee_maker_program_coffee_world_verlaengerter_braun": "Verlaengerter braun",
        "consumer_products_coffee_maker_program_coffee_world_wiener_melange": "Wiener Melange",
        "cooking_common_program_hood_automatic": "Automatic",
        "cooking_common_program_hood_delayed_shut_off": "Delayed shut off",
        "cooking_common_program_hood_venting": "Venting",
        "cooking_oven_program_heating_mode_bottom_heating": "Bottom heating",
        "cooking_oven_program_heating_mode_defrost": "Defrost",
        "cooking_oven_program_heating_mode_desiccation": "Desiccation",
        "cooking_oven_program_heating_mode_frozen_heatup_special": "Special heat-up for frozen products",
        "cooking_oven_program_heating_mode_hot_air": "Hot air",
        "cooking_oven_program_heating_mode_hot_air_100_steam": "Hot air + 100 RH",
        "cooking_oven_program_heating_mode_hot_air_30_steam": "Hot air + 30 RH",
        "cooking_oven_program_heating_mode_hot_air_60_steam": "Hot air + 60 RH",
        "cooking_oven_program_heating_mode_hot_air_80_steam": "Hot air + 80 RH",
        "cooking_oven_program_heating_mode_hot_air_eco": "Hot air eco",
        "cooking_oven_program_heating_mode_hot_air_grilling": "Hot air grilling",
        "cooking_oven_program_heating_mode_intensive_heat": "Intensive heat",
        "cooking_oven_program_heating_mode_keep_warm": "Keep warm",
        "cooking_oven_program_heating_mode_pizza_setting": "Pizza setting",
        "cooking_oven_program_heating_mode_pre_heating": "Pre-heating",
        "cooking_oven_program_heating_mode_preheat_ovenware": "Preheat ovenware",
        "cooking_oven_program_heating_mode_proof": "Proof",
        "cooking_oven_program_heating_mode_sabbath_programme": "Sabbath programme",
        "cooking_oven_program_heating_mode_slow_cook": "Slow cook",
        "cooking_oven_program_heating_mode_top_bottom_heating": "Top bottom heating",
        "cooking_oven_program_heating_mode_top_bottom_heating_eco": "Top bottom heating eco",
        "cooking_oven_program_heating_mode_warming_drawer": "Warming drawer",
        "cooking_oven_program_microwave_1000_watt": "1000 Watt",
        "cooking_oven_program_microwave_180_watt": "180 Watt",
        "cooking_oven_program_microwave_360_watt": "360 Watt",
        "cooking_oven_program_microwave_450_watt": "450 Watt",
        "cooking_oven_program_microwave_600_watt": "600 Watt",
        "cooking_oven_program_microwave_900_watt": "900 Watt",
        "cooking_oven_program_microwave_90_watt": "90 Watt",
        "cooking_oven_program_microwave_max": "Max",
        "dishcare_dishwasher_program_auto_1": "Auto 1",
        "dishcare_dishwasher_program_auto_2": "Auto 2",
        "dishcare_dishwasher_program_auto_3": "Auto 3",
        "dishcare_dishwasher_program_auto_half_load": "Auto half load",
        "dishcare_dishwasher_program_eco_50": "Eco 50ºC",
        "dishcare_dishwasher_program_express_sparkle_65": "Express sparkle 65ºC",
        "dishcare_dishwasher_program_glas_40": "Glass 40ºC",
        "dishcare_dishwasher_program_glass_care": "Glass care",
        "dishcare_dishwasher_program_intensiv_45": "Intensive 45ºC",
        "dishcare_dishwasher_program_intensiv_70": "Intensive 70ºC",
        "dishcare_dishwasher_program_intensiv_power": "Intensive power",
        "dishcare_dishwasher_program_kurz_60": "Speed 60ºC",
        "dishcare_dishwasher_program_learning_dishwasher": "Intelligent",
        "dishcare_dishwasher_program_machine_care": "Machine care",
        "dishcare_dishwasher_program_magic_daily": "Magic daily",
        "dishcare_dishwasher_program_maximum_cleaning": "Maximum cleaning",
        "dishcare_dishwasher_program_mixed_load": "Mixed load",
        "dishcare_dishwasher_program_night_wash": "Night wash",
        "dishcare_dishwasher_program_normal_45": "Normal 45ºC",
        "dishcare_dishwasher_program_normal_65": "Normal 65ºC",
        "dishcare_dishwasher_program_pre_rinse": "Pre-rinse",
        "dishcare_dishwasher_program_quick_45": "Quick 45ºC",
        "dishcare_dishwasher_program_quick_65": "Quick 65ºC",
        "dishcare_dishwasher_program_steam_fresh": "Steam fresh",
        "dishcare_dishwasher_program_super_60": "Super 60ºC",
        "heating_ventilation_air_conditioning_air_conditioner_program_active_clean": "Active clean",
        "heating_ventilation_air_conditioning_air_conditioner_program_auto": "Auto",
        "heating_ventilation_air_conditioning_air_conditioner_program_cool": "Cool",
        "heating_ventilation_air_conditioning_air_conditioner_program_dry": "Dry",
        "heating_ventilation_air_conditioning_air_conditioner_program_fan": "Fan",
        "heating_ventilation_air_conditioning_air_conditioner_program_heat": "Heat",
        "laundry_care_dryer_program_anti_shrink": "Anti shrink",
        "laundry_care_dryer_program_blankets": "Blankets",
        "laundry_care_dryer_program_business_shirts": "Business shirts",
        "laundry_care_dryer_program_cotton": "Cotton",
        "laundry_care_dryer_program_delicates": "Delicates",
        "laundry_care_dryer_program_dessous": "Dessous",
        "laundry_care_dryer_program_down_feathers": "Down feathers",
        "laundry_care_dryer_program_hygiene": "Hygiene",
        "laundry_care_dryer_program_in_basket": "In basket",
        "laundry_care_dryer_program_jeans": "Jeans",
        "laundry_care_dryer_program_mix": "Mix",
        "laundry_care_dryer_program_my_time_my_drying_time": "My drying time",
        "laundry_care_dryer_program_outdoor": "Outdoor",
        "laundry_care_dryer_program_pillow": "Pillow",
        "laundry_care_dryer_program_shirts_15": "Shirts 15ºC",
        "laundry_care_dryer_program_super_40": "Super 40ºC",
        "laundry_care_dryer_program_synthetic": "Synthetic",
        "laundry_care_dryer_program_synthetic_refresh": "Synthetic refresh",
        "laundry_care_dryer_program_time_cold": "Cold (variable time)",
        "laundry_care_dryer_program_time_cold_fix_time_cold_20": "Cold (20 min)",
        "laundry_care_dryer_program_time_cold_fix_time_cold_30": "Cold (30 min)",
        "laundry_care_dryer_program_time_cold_fix_time_cold_60": "Cold (60 min)",
        "laundry_care_dryer_program_time_warm": "Warm (variable time)",
        "laundry_care_dryer_program_time_warm_fix_time_warm_30": "Warm (30 min)",
        "laundry_care_dryer_program_time_warm_fix_time_warm_40": "Warm (40 min)",
        "laundry_care_dryer_program_time_warm_fix_time_warm_60": "Warm (60 min)",
        "laundry_care_dryer_program_towels": "Towels",
        "laundry_care_washer_dryer_program_cotton": "Cotton",
        "laundry_care_washer_dryer_program_cotton_eco_4060": "Cotton eco 40/60ºC",
        "laundry_care_washer_dryer_program_easy_care": "Easy care",
        "laundry_care_washer_dryer_program_mix": "Mix",
        "laundry_care_washer_dryer_program_wash_and_dry_60": "Wash and dry (60 min)",
        "laundry_care_washer_dryer_program_wash_and_dry_90": "Wash and dry (90 min)",
        "laundry_care_washer_program_auto_30": "Auto 30ºC",
        "laundry_care_washer_program_auto_40": "Auto 40ºC",
        "laundry_care_washer_program_auto_60": "Auto 60ºC",
        "laundry_care_washer_program_chiffon": "Chiffon",
        "laundry_care_washer_program_cotton": "Cotton",
        "laundry_care_washer_program_cotton_colour": "Cotton color",
        "laundry_care_washer_program_cotton_cotton_eco": "Cotton eco",
        "laundry_care_washer_program_cotton_eco_4060": "Cotton eco 40/60ºC",
        "laundry_care_washer_program_curtains": "Curtains",
        "laundry_care_washer_program_dark_wash": "Dark wash",
        "laundry_care_washer_program_delicates_silk": "Delicates silk",
        "laundry_care_washer_program_dessous": "Dessous",
        "laundry_care_washer_program_down_duvet_duvet": "Down duvet",
        "laundry_care_washer_program_drum_clean": "Drum clean",
        "laundry_care_washer_program_easy_care": "Easy care",
        "laundry_care_washer_program_mix": "Mix",
        "laundry_care_washer_program_mix_night_wash": "Mix night wash",
        "laundry_care_washer_program_monsoon": "Monsoon",
        "laundry_care_washer_program_outdoor": "Outdoor",
        "laundry_care_washer_program_plush_toy": "Plush toy",
        "laundry_care_washer_program_power_speed_59": "Power speed <59 min",
        "laundry_care_washer_program_rinse_rinse_spin_drain": "Rinse spin drain",
        "laundry_care_washer_program_sensitive": "Sensitive",
        "laundry_care_washer_program_shirts_blouses": "Shirts/blouses",
        "laundry_care_washer_program_sport_fitness": "Sport/fitness",
        "laundry_care_washer_program_super_153045_super_15": "Super 15 min",
        "laundry_care_washer_program_super_153045_super_1530": "Super 15/30 min",
        "laundry_care_washer_program_towels": "Towels",
        "laundry_care_washer_program_water_proof": "Water proof",
        "laundry_care_washer_program_wool": "Wool"
      }
    },
    "rinse_plus": {
      "options": {
        "laundry_care_washer_enum_type_rinse_plus_off": "[%key:common::state::off%]"
      }
    },
    "spin_speed": {
      "options": {
        "laundry_care_washer_enum_type_spin_speed_off": "[%key:common::state::off%]",
        "laundry_care_washer_enum_type_spin_speed_r_p_m_1000": "1000 rpm",
        "laundry_care_washer_enum_type_spin_speed_r_p_m_1200": "1200 rpm",
        "laundry_care_washer_enum_type_spin_speed_r_p_m_1400": "1400 rpm",
        "laundry_care_washer_enum_type_spin_speed_r_p_m_1600": "1600 rpm",
        "laundry_care_washer_enum_type_spin_speed_r_p_m_400": "400 rpm",
        "laundry_care_washer_enum_type_spin_speed_r_p_m_600": "600 rpm",
        "laundry_care_washer_enum_type_spin_speed_r_p_m_700": "700 rpm",
        "laundry_care_washer_enum_type_spin_speed_r_p_m_800": "800 rpm",
        "laundry_care_washer_enum_type_spin_speed_r_p_m_900": "900 rpm",
        "laundry_care_washer_enum_type_spin_speed_ul_high": "[%key:common::state::high%]",
        "laundry_care_washer_enum_type_spin_speed_ul_low": "[%key:common::state::low%]",
        "laundry_care_washer_enum_type_spin_speed_ul_medium": "[%key:common::state::medium%]",
        "laundry_care_washer_enum_type_spin_speed_ul_off": "[%key:common::state::off%]"
      }
    },
    "stains": {
      "options": {
        "laundry_care_washer_enum_type_stains_off": "[%key:common::state::off%]"
      }
    },
    "suction_power": {
      "options": {
        "consumer_products_cleaning_robot_enum_type_suction_power_max": "Max",
        "consumer_products_cleaning_robot_enum_type_suction_power_silent": "Silent",
        "consumer_products_cleaning_robot_enum_type_suction_power_standard": "Standard"
      }
    },
    "vario_perfect": {
      "options": {
        "laundry_care_common_enum_type_vario_perfect_eco_perfect": "Eco perfect",
        "laundry_care_common_enum_type_vario_perfect_off": "[%key:common::state::off%]",
        "laundry_care_common_enum_type_vario_perfect_speed_perfect": "Speed perfect"
      }
    },
    "venting_level": {
      "options": {
        "cooking_hood_enum_type_stage_fan_off": "Fan off",
        "cooking_hood_enum_type_stage_fan_stage_01": "Fan stage 1",
        "cooking_hood_enum_type_stage_fan_stage_02": "Fan stage 2",
        "cooking_hood_enum_type_stage_fan_stage_03": "Fan stage 3",
        "cooking_hood_enum_type_stage_fan_stage_04": "Fan stage 4",
        "cooking_hood_enum_type_stage_fan_stage_05": "Fan stage 5"
      }
    },
    "warming_level": {
      "options": {
        "cooking_oven_enum_type_warming_level_high": "[%key:common::state::high%]",
        "cooking_oven_enum_type_warming_level_low": "[%key:common::state::low%]",
        "cooking_oven_enum_type_warming_level_medium": "[%key:common::state::medium%]"
      }
    },
    "washer_temperature": {
      "options": {
        "laundry_care_washer_enum_type_temperature_cold": "Cold",
        "laundry_care_washer_enum_type_temperature_g_c_20": "20ºC clothes",
        "laundry_care_washer_enum_type_temperature_g_c_30": "30ºC clothes",
        "laundry_care_washer_enum_type_temperature_g_c_40": "40ºC clothes",
        "laundry_care_washer_enum_type_temperature_g_c_50": "50ºC clothes",
        "laundry_care_washer_enum_type_temperature_g_c_60": "60ºC clothes",
        "laundry_care_washer_enum_type_temperature_g_c_70": "70ºC clothes",
        "laundry_care_washer_enum_type_temperature_g_c_80": "80ºC clothes",
        "laundry_care_washer_enum_type_temperature_g_c_90": "90ºC clothes",
        "laundry_care_washer_enum_type_temperature_ul_cold": "Cold",
        "laundry_care_washer_enum_type_temperature_ul_extra_hot": "Extra hot",
        "laundry_care_washer_enum_type_temperature_ul_hot": "Hot",
        "laundry_care_washer_enum_type_temperature_ul_warm": "Warm"
      }
    }
  },
  "services": {
    "change_setting": {
      "description": "Changes a setting.",
      "fields": {
        "device_id": {
          "description": "[%key:component::home_connect::services::set_program_and_options::fields::device_id::description%]",
          "name": "[%key:component::home_connect::services::set_program_and_options::fields::device_id::name%]"
        },
        "key": { "description": "Key of the setting.", "name": "Key" },
        "value": { "description": "Value of the setting.", "name": "Value" }
      },
      "name": "Change setting"
    },
    "set_program_and_options": {
      "description": "Starts or selects a program with options or sets the options for the active or the selected program.",
      "fields": {
        "affects_to": {
          "description": "Selects if the program affected by the action should be the active or the selected program.",
          "name": "Affects to"
        },
        "b_s_h_common_option_duration": {
          "description": "Defines the run-time of the program. Afterwards, the appliance is stopped.",
          "name": "Duration"
        },
        "b_s_h_common_option_finish_in_relative": {
          "description": "Defines when the program should end in seconds.",
          "name": "Finish in relative"
        },
        "b_s_h_common_option_start_in_relative": {
          "description": "Defines in how many time the program should start.",
          "name": "Start in relative"
        },
        "consumer_products_cleaning_robot_option_cleaning_mode": {
          "description": "Defines the favored cleaning mode.",
          "name": "Cleaning mode"
        },
        "consumer_products_cleaning_robot_option_reference_map_id": {
          "description": "Defines which reference map is to be used.",
          "name": "Reference map ID"
        },
        "consumer_products_cleaning_robot_option_suction_power": {
          "description": "Defines the suction power.",
          "name": "Suction power"
        },
        "consumer_products_coffee_maker_option_bean_amount": {
          "description": "Describes the amount of coffee beans used in a coffee machine program.",
          "name": "Bean amount"
        },
        "consumer_products_coffee_maker_option_bean_container": {
          "description": "Defines the preferred bean container.",
          "name": "Bean container"
        },
        "consumer_products_coffee_maker_option_coffee_milk_ratio": {
          "description": "Defines the amount of milk.",
          "name": "Coffee milk ratio"
        },
        "consumer_products_coffee_maker_option_coffee_temperature": {
          "description": "Describes the coffee temperature used in a coffee machine program.",
          "name": "Coffee Temperature"
        },
        "consumer_products_coffee_maker_option_fill_quantity": {
          "description": "Describes the amount of water (in ml) used in a coffee machine program.",
          "name": "Fill quantity"
        },
        "consumer_products_coffee_maker_option_flow_rate": {
          "description": "Defines the water-coffee contact time. The duration extends to coffee intensity.",
          "name": "Flow rate"
        },
        "consumer_products_coffee_maker_option_hot_water_temperature": {
          "description": "Defines the temperature suitable for the type of tea.",
          "name": "Hot water temperature"
        },
        "consumer_products_coffee_maker_option_multiple_beverages": {
          "description": "Defines if double dispensing is enabled.",
          "name": "Multiple beverages"
        },
        "cooking_hood_option_intensive_level": {
          "description": "Defines the intensive setting.",
          "name": "Intensive level"
        },
        "cooking_hood_option_venting_level": {
          "description": "Defines the required fan setting.",
          "name": "Venting level"
        },
        "cooking_oven_option_fast_pre_heat": {
          "description": "Defines if the cooking compartment is heated up quickly. Please note that the setpoint temperature has to be equal to or higher than 100 °C or 212 °F. Otherwise, the fast pre-heat option is not activated.",
          "name": "Fast pre-heat"
        },
        "cooking_oven_option_setpoint_temperature": {
          "description": "Defines the target cavity temperature, which will be held by the oven.",
          "name": "Setpoint temperature"
        },
        "cooking_oven_option_warming_level": {
          "description": "Defines the level of the warming drawer.",
          "name": "Warming level"
        },
        "device_id": {
          "description": "ID of the device.",
          "name": "Device ID"
        },
        "dishcare_dishwasher_option_brilliance_dry": {
          "description": "Defines if the program sequence is optimized with a special drying cycle to ensure more shine on glasses and plastic items.",
          "name": "Brilliance dry"
        },
        "dishcare_dishwasher_option_eco_dry": {
          "description": "Defines if the door is opened automatically for extra energy efficient and effective drying.",
          "name": "Eco dry"
        },
        "dishcare_dishwasher_option_extra_dry": {
          "description": "Defines if improved drying for glasses and plasticware is enabled.",
          "name": "Extra dry"
        },
        "dishcare_dishwasher_option_half_load": {
          "description": "Defines if economical cleaning is enabled for smaller loads. This reduces energy and water consumption and also saves time. The utensils can be placed in the upper and lower baskets.",
          "name": "Half load"
        },
        "dishcare_dishwasher_option_hygiene_plus": {
          "description": "Defines if the cleaning is done with increased temperature. This ensures maximum hygienic cleanliness for regular use.",
          "name": "Hygiene +"
        },
        "dishcare_dishwasher_option_intensiv_zone": {
          "description": "Defines if the cleaning is done with higher spray pressure on the lower basket for very dirty pots and pans.",
          "name": "Intensive zone"
        },
        "dishcare_dishwasher_option_silence_on_demand": {
          "description": "Defines if the extra silent mode is activated for a selected period of time.",
          "name": "Silence on demand"
        },
        "dishcare_dishwasher_option_vario_speed_plus": {
          "description": "Defines if the program run time is reduced by up to 66% with the usual optimum cleaning and drying.",
          "name": "Vario speed +"
        },
        "dishcare_dishwasher_option_zeolite_dry": {
          "description": "Defines if the program sequence is optimized with special drying cycle ensures improved drying for glasses, plates and plasticware.",
          "name": "Zeolite dry"
        },
<<<<<<< HEAD
        "laundry_care_common_option_silent_mode": {
          "description": "Defines if the silent mode is activated.",
          "name": "Silent mode"
=======
        "heating_ventilation_air_conditioning_air_conditioner_option_fan_speed_mode": {
          "description": "Setting to adjust the fan speed mode to Manual or Auto.",
          "name": "Fan speed mode"
        },
        "heating_ventilation_air_conditioning_air_conditioner_option_fan_speed_percentage": {
          "description": "Setting to adjust the venting level of the air conditioner as a percentage.",
          "name": "Fan speed percentage"
>>>>>>> bb3cd3eb
        },
        "laundry_care_dryer_option_drying_target": {
          "description": "Describes the drying target for a dryer program.",
          "name": "Drying target"
        },
        "laundry_care_washer_option_i_dos1_active": {
          "description": "Defines if the detergent feed is activated / deactivated. (i-Dos content 1)",
          "name": "i-Dos 1 Active"
        },
        "laundry_care_washer_option_i_dos2_active": {
          "description": "Defines if the detergent feed is activated / deactivated. (i-Dos content 2)",
          "name": "i-Dos 2 Active"
        },
        "laundry_care_washer_option_intensive_plus": {
          "description": "Defines if the intensive washing is enabled for heavily soiled laundry.",
          "name": "Intensive +"
        },
        "laundry_care_washer_option_less_ironing": {
          "description": "Defines if the laundry is treated gently to reduce creasing and make ironing easier.",
          "name": "Less ironing"
        },
        "laundry_care_washer_option_mini_load": {
          "description": "Defines if the mini load option is activated.",
          "name": "Mini load"
        },
        "laundry_care_washer_option_prewash": {
          "description": "Defines if an additional prewash cycle is added to the program.",
          "name": "Prewash"
        },
        "laundry_care_washer_option_rinse_hold": {
          "description": "Defines if the rinse hold option is activated.",
          "name": "Rinse hold"
        },
        "laundry_care_washer_option_rinse_plus": {
          "description": "Defines if an additional rinse cycle is added to the program.",
          "name": "Extra rinse"
        },
        "laundry_care_washer_option_soak": {
          "description": "Defines if the soaking is activated.",
          "name": "Soaking"
        },
        "laundry_care_washer_option_spin_speed": {
          "description": "Defines the spin speed of a washer program.",
          "name": "Spin speed"
        },
        "laundry_care_washer_option_stains": {
          "description": "Defines the type of stains to be treated.",
          "name": "Auto stain"
        },
        "laundry_care_washer_option_temperature": {
          "description": "Defines the temperature of the washing program.",
          "name": "Temperature"
        },
        "laundry_care_washer_option_vario_perfect": {
          "description": "Defines if a cycle saves energy (Eco Perfect) or time (Speed Perfect).",
          "name": "Vario perfect"
        },
        "laundry_care_washer_option_water_plus": {
          "description": "Defines if the water plus option is activated.",
          "name": "Water +"
        },
        "program": {
          "description": "Program to select",
          "name": "Program"
        }
      },
      "name": "Set program and options",
      "sections": {
        "air_conditioner_options": {
          "description": "Specific settings for air conditioners.",
          "name": "Air conditioner options"
        },
        "cleaning_robot_options": {
          "description": "Options for cleaning robots.",
          "name": "Cleaning robot options"
        },
        "coffee_maker_options": {
          "description": "Options for coffee makers.",
          "name": "Coffee maker options"
        },
        "dish_washer_options": {
          "description": "Options for dishwashers.",
          "name": "Dishwasher options"
        },
        "dryer_options": {
          "description": "Options for dryers (and washer dryers).",
          "name": "Dryer options"
        },
        "hood_options": {
          "description": "Options for hoods.",
          "name": "Hood options"
        },
        "oven_options": {
          "description": "Options for ovens.",
          "name": "Oven options"
        },
        "warming_drawer_options": {
          "description": "Options for warming drawers.",
          "name": "Warming drawer options"
        },
        "washer_options": {
          "description": "Options for washers (and washer dryers).",
          "name": "Washer options"
        }
      }
    }
  }
}<|MERGE_RESOLUTION|>--- conflicted
+++ resolved
@@ -1906,19 +1906,17 @@
           "description": "Defines if the program sequence is optimized with special drying cycle ensures improved drying for glasses, plates and plasticware.",
           "name": "Zeolite dry"
         },
-<<<<<<< HEAD
+        "heating_ventilation_air_conditioning_air_conditioner_option_fan_speed_mode": {
+          "description": "Setting to adjust the fan speed mode to Manual or Auto.",
+          "name": "Fan speed mode"
+        },
+        "heating_ventilation_air_conditioning_air_conditioner_option_fan_speed_percentage": {
+          "description": "Setting to adjust the venting level of the air conditioner as a percentage.",
+          "name": "Fan speed percentage"
+        },
         "laundry_care_common_option_silent_mode": {
           "description": "Defines if the silent mode is activated.",
           "name": "Silent mode"
-=======
-        "heating_ventilation_air_conditioning_air_conditioner_option_fan_speed_mode": {
-          "description": "Setting to adjust the fan speed mode to Manual or Auto.",
-          "name": "Fan speed mode"
-        },
-        "heating_ventilation_air_conditioning_air_conditioner_option_fan_speed_percentage": {
-          "description": "Setting to adjust the venting level of the air conditioner as a percentage.",
-          "name": "Fan speed percentage"
->>>>>>> bb3cd3eb
         },
         "laundry_care_dryer_option_drying_target": {
           "description": "Describes the drying target for a dryer program.",
