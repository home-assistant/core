--- conflicted
+++ resolved
@@ -129,755 +129,60 @@
         "name": "Internal light"
       }
     },
-<<<<<<< HEAD
-    "programs": {
-      "options": {
-        "consumer_products_cleaning_robot_program_cleaning_clean_all": "Clean all",
-        "consumer_products_cleaning_robot_program_cleaning_clean_map": "Clean map",
-        "consumer_products_cleaning_robot_program_basic_go_home": "Go home",
-        "consumer_products_coffee_maker_program_beverage_ristretto": "Ristretto",
-        "consumer_products_coffee_maker_program_beverage_espresso": "Espresso",
-        "consumer_products_coffee_maker_program_beverage_espresso_doppio": "Espresso doppio",
-        "consumer_products_coffee_maker_program_beverage_coffee": "Coffee",
-        "consumer_products_coffee_maker_program_beverage_x_l_coffee": "XL coffee",
-        "consumer_products_coffee_maker_program_beverage_caffe_grande": "Caffe grande",
-        "consumer_products_coffee_maker_program_beverage_espresso_macchiato": "Espresso macchiato",
-        "consumer_products_coffee_maker_program_beverage_cappuccino": "Cappuccino",
-        "consumer_products_coffee_maker_program_beverage_latte_macchiato": "Latte macchiato",
-        "consumer_products_coffee_maker_program_beverage_caffe_latte": "Caffe latte",
-        "consumer_products_coffee_maker_program_beverage_milk_froth": "Milk froth",
-        "consumer_products_coffee_maker_program_beverage_warm_milk": "Warm milk",
-        "consumer_products_coffee_maker_program_coffee_world_kleiner_brauner": "Kleiner Brauner",
-        "consumer_products_coffee_maker_program_coffee_world_grosser_brauner": "Grosser Brauner",
-        "consumer_products_coffee_maker_program_coffee_world_verlaengerter": "Verlaengerter",
-        "consumer_products_coffee_maker_program_coffee_world_verlaengerter_braun": "Verlaengerter braun",
-        "consumer_products_coffee_maker_program_coffee_world_wiener_melange": "Wiener Melange",
-        "consumer_products_coffee_maker_program_coffee_world_flat_white": "Flat white",
-        "consumer_products_coffee_maker_program_coffee_world_cortado": "Cortado",
-        "consumer_products_coffee_maker_program_coffee_world_cafe_cortado": "Cafe cortado",
-        "consumer_products_coffee_maker_program_coffee_world_cafe_con_leche": "Cafe con leche",
-        "consumer_products_coffee_maker_program_coffee_world_cafe_au_lait": "Cafe au lait",
-        "consumer_products_coffee_maker_program_coffee_world_doppio": "Doppio",
-        "consumer_products_coffee_maker_program_coffee_world_kaapi": "Kaapi",
-        "consumer_products_coffee_maker_program_coffee_world_koffie_verkeerd": "Koffie verkeerd",
-        "consumer_products_coffee_maker_program_coffee_world_galao": "Galao",
-        "consumer_products_coffee_maker_program_coffee_world_garoto": "Garoto",
-        "consumer_products_coffee_maker_program_coffee_world_americano": "Americano",
-        "consumer_products_coffee_maker_program_coffee_world_red_eye": "Red eye",
-        "consumer_products_coffee_maker_program_coffee_world_black_eye": "Black eye",
-        "consumer_products_coffee_maker_program_coffee_world_dead_eye": "Dead eye",
-        "consumer_products_coffee_maker_program_beverage_hot_water": "Hot water",
-        "dishcare_dishwasher_program_pre_rinse": "Pre-rinse",
-        "dishcare_dishwasher_program_auto_1": "Auto 1",
-        "dishcare_dishwasher_program_auto_2": "Auto 2",
-        "dishcare_dishwasher_program_auto_3": "Auto 3",
-        "dishcare_dishwasher_program_eco_50": "Eco 50ºC",
-        "dishcare_dishwasher_program_quick_45": "Quick 45ºC",
-        "dishcare_dishwasher_program_intensiv_70": "Intensive 70ºC",
-        "dishcare_dishwasher_program_normal_65": "Normal 65ºC",
-        "dishcare_dishwasher_program_glas_40": "Glass 40ºC",
-        "dishcare_dishwasher_program_glass_care": "Glass care",
-        "dishcare_dishwasher_program_night_wash": "Night wash",
-        "dishcare_dishwasher_program_quick_65": "Quick 65ºC",
-        "dishcare_dishwasher_program_normal_45": "Normal 45ºC",
-        "dishcare_dishwasher_program_intensiv_45": "Intensive 45ºC",
-        "dishcare_dishwasher_program_auto_half_load": "Auto half load",
-        "dishcare_dishwasher_program_intensiv_power": "Intensive power",
-        "dishcare_dishwasher_program_magic_daily": "Magic daily",
-        "dishcare_dishwasher_program_super_60": "Super 60ºC",
-        "dishcare_dishwasher_program_kurz_60": "Speed 60ºC",
-        "dishcare_dishwasher_program_express_sparkle_65": "Express sparkle 65ºC",
-        "dishcare_dishwasher_program_machine_care": "Machine care",
-        "dishcare_dishwasher_program_steam_fresh": "Steam fresh",
-        "dishcare_dishwasher_program_maximum_cleaning": "Maximum cleaning",
-        "dishcare_dishwasher_program_mixed_load": "Mixed load",
-        "dishcare_dishwasher_program_learning_dishwasher": "Intelligent",
-        "laundry_care_dryer_program_cotton": "Cotton",
-        "laundry_care_dryer_program_synthetic": "Synthetic",
-        "laundry_care_dryer_program_mix": "Mix",
-        "laundry_care_dryer_program_blankets": "Blankets",
-        "laundry_care_dryer_program_business_shirts": "Business shirts",
-        "laundry_care_dryer_program_down_feathers": "Down feathers",
-        "laundry_care_dryer_program_hygiene": "Hygiene",
-        "laundry_care_dryer_program_jeans": "Jeans",
-        "laundry_care_dryer_program_outdoor": "Outdoor",
-        "laundry_care_dryer_program_synthetic_refresh": "Synthetic refresh",
-        "laundry_care_dryer_program_towels": "Towels",
-        "laundry_care_dryer_program_delicates": "Delicates",
-        "laundry_care_dryer_program_super_40": "Super 40ºC",
-        "laundry_care_dryer_program_shirts_15": "Shirts 15ºC",
-        "laundry_care_dryer_program_pillow": "Pillow",
-        "laundry_care_dryer_program_anti_shrink": "Anti shrink",
-        "laundry_care_dryer_program_my_time_my_drying_time": "My drying time",
-        "laundry_care_dryer_program_time_cold": "Cold (variable time)",
-        "laundry_care_dryer_program_time_warm": "Warm (variable time)",
-        "laundry_care_dryer_program_in_basket": "In basket",
-        "laundry_care_dryer_program_time_cold_fix_time_cold_20": "Cold (20 min)",
-        "laundry_care_dryer_program_time_cold_fix_time_cold_30": "Cold (30 min)",
-        "laundry_care_dryer_program_time_cold_fix_time_cold_60": "Cold (60 min)",
-        "laundry_care_dryer_program_time_warm_fix_time_warm_30": "Warm (30 min)",
-        "laundry_care_dryer_program_time_warm_fix_time_warm_40": "Warm (40 min)",
-        "laundry_care_dryer_program_time_warm_fix_time_warm_60": "Warm (60 min)",
-        "laundry_care_dryer_program_dessous": "Dessous",
-        "cooking_common_program_hood_automatic": "Automatic",
-        "cooking_common_program_hood_venting": "Venting",
-        "cooking_common_program_hood_delayed_shut_off": "Delayed shut off",
-        "cooking_oven_program_heating_mode_pre_heating": "Pre-heating",
-        "cooking_oven_program_heating_mode_hot_air": "Hot air",
-        "cooking_oven_program_heating_mode_hot_air_eco": "Hot air eco",
-        "cooking_oven_program_heating_mode_hot_air_grilling": "Hot air grilling",
-        "cooking_oven_program_heating_mode_top_bottom_heating": "Top bottom heating",
-        "cooking_oven_program_heating_mode_top_bottom_heating_eco": "Top bottom heating eco",
-        "cooking_oven_program_heating_mode_bottom_heating": "Bottom heating",
-        "cooking_oven_program_heating_mode_pizza_setting": "Pizza setting",
-        "cooking_oven_program_heating_mode_slow_cook": "Slow cook",
-        "cooking_oven_program_heating_mode_intensive_heat": "Intensive heat",
-        "cooking_oven_program_heating_mode_keep_warm": "Keep warm",
-        "cooking_oven_program_heating_mode_preheat_ovenware": "Preheat ovenware",
-        "cooking_oven_program_heating_mode_frozen_heatup_special": "Special heat-up for frozen products",
-        "cooking_oven_program_heating_mode_desiccation": "Desiccation",
-        "cooking_oven_program_heating_mode_defrost": "Defrost",
-        "cooking_oven_program_heating_mode_proof": "Proof",
-        "cooking_oven_program_heating_mode_hot_air_30_steam": "Hot air + 30 RH",
-        "cooking_oven_program_heating_mode_hot_air_60_steam": "Hot air + 60 RH",
-        "cooking_oven_program_heating_mode_hot_air_80_steam": "Hot air + 80 RH",
-        "cooking_oven_program_heating_mode_hot_air_100_steam": "Hot air + 100 RH",
-        "cooking_oven_program_heating_mode_sabbath_programme": "Sabbath programme",
-        "cooking_oven_program_microwave_90_watt": "90 Watt",
-        "cooking_oven_program_microwave_180_watt": "180 Watt",
-        "cooking_oven_program_microwave_360_watt": "360 Watt",
-        "cooking_oven_program_microwave_600_watt": "600 Watt",
-        "cooking_oven_program_microwave_900_watt": "900 Watt",
-        "cooking_oven_program_microwave_1000_watt": "1000 Watt",
-        "cooking_oven_program_microwave_max": "Max",
-        "cooking_oven_program_heating_mode_warming_drawer": "Warming drawer",
-        "laundry_care_washer_program_cotton": "Cotton",
-        "laundry_care_washer_program_cotton_cotton_eco": "Cotton eco",
-        "laundry_care_washer_program_cotton_eco_4060": "Cotton eco 40/60ºC",
-        "laundry_care_washer_program_cotton_colour": "Cotton color",
-        "laundry_care_washer_program_easy_care": "Easy care",
-        "laundry_care_washer_program_mix": "Mix",
-        "laundry_care_washer_program_mix_night_wash": "Mix night wash",
-        "laundry_care_washer_program_delicates_silk": "Delicates silk",
-        "laundry_care_washer_program_wool": "Wool",
-        "laundry_care_washer_program_sensitive": "Sensitive",
-        "laundry_care_washer_program_auto_30": "Auto 30ºC",
-        "laundry_care_washer_program_auto_40": "Auto 40ºC",
-        "laundry_care_washer_program_auto_60": "Auto 60ºC",
-        "laundry_care_washer_program_chiffon": "Chiffon",
-        "laundry_care_washer_program_curtains": "Curtains",
-        "laundry_care_washer_program_dark_wash": "Dark wash",
-        "laundry_care_washer_program_dessous": "Dessous",
-        "laundry_care_washer_program_monsoon": "Monsoon",
-        "laundry_care_washer_program_outdoor": "Outdoor",
-        "laundry_care_washer_program_plush_toy": "Plush toy",
-        "laundry_care_washer_program_shirts_blouses": "Shirts/blouses",
-        "laundry_care_washer_program_sport_fitness": "Sport/fitness",
-        "laundry_care_washer_program_towels": "Towels",
-        "laundry_care_washer_program_water_proof": "Water proof",
-        "laundry_care_washer_program_power_speed_59": "Power speed <59 min",
-        "laundry_care_washer_program_super_153045_super_15": "Super 15 min",
-        "laundry_care_washer_program_super_153045_super_1530": "Super 15/30 min",
-        "laundry_care_washer_program_down_duvet_duvet": "Down duvet",
-        "laundry_care_washer_program_rinse_rinse_spin_drain": "Rinse spin drain",
-        "laundry_care_washer_program_drum_clean": "Drum clean",
-        "laundry_care_washer_dryer_program_cotton": "Cotton",
-        "laundry_care_washer_dryer_program_cotton_eco_4060": "Cotton eco 40/60ºC",
-        "laundry_care_washer_dryer_program_mix": "Mix",
-        "laundry_care_washer_dryer_program_easy_care": "Easy care",
-        "laundry_care_washer_dryer_program_wash_and_dry_60": "Wash and dry (60 min)",
-        "laundry_care_washer_dryer_program_wash_and_dry_90": "Wash and dry (90 min)"
-      }
-    },
-    "available_maps": {
-      "options": {
-        "consumer_products_cleaning_robot_enum_type_available_maps_temp_map": "Temporary map",
-        "consumer_products_cleaning_robot_enum_type_available_maps_map1": "Map 1",
-        "consumer_products_cleaning_robot_enum_type_available_maps_map2": "Map 2",
-        "consumer_products_cleaning_robot_enum_type_available_maps_map3": "Map 3"
-      }
-    },
-    "cleaning_mode": {
-      "options": {
-        "consumer_products_cleaning_robot_enum_type_cleaning_modes_silent": "Silent",
-        "consumer_products_cleaning_robot_enum_type_cleaning_modes_standard": "Standard",
-        "consumer_products_cleaning_robot_enum_type_cleaning_modes_power": "Power",
-        "consumer_products_cleaning_robot_enum_type_cleaning_mode_intelligent_mode": "Intelligent mode",
-        "consumer_products_cleaning_robot_enum_type_cleaning_mode_vacuum_only": "Vacuum only",
-        "consumer_products_cleaning_robot_enum_type_cleaning_mode_mop_only": "Mop only",
-        "consumer_products_cleaning_robot_enum_type_cleaning_mode_vacuum_and_mop": "Vacuum and mop",
-        "consumer_products_cleaning_robot_enum_type_cleaning_mode_mop_after_vacuum": "Mop after vacuum"
-      }
-    },
-    "suction_power": {
-      "options": {
-        "consumer_products_cleaning_robot_enum_type_suction_power_silent": "Silent",
-        "consumer_products_cleaning_robot_enum_type_suction_power_standard": "Standard",
-        "consumer_products_cleaning_robot_enum_type_suction_power_max": "Max"
-      }
-    },
-    "bean_amount": {
-      "options": {
-        "consumer_products_coffee_maker_enum_type_bean_amount_very_mild": "Very mild",
-        "consumer_products_coffee_maker_enum_type_bean_amount_mild": "Mild",
-        "consumer_products_coffee_maker_enum_type_bean_amount_mild_plus": "Mild +",
-        "consumer_products_coffee_maker_enum_type_bean_amount_normal": "Normal",
-        "consumer_products_coffee_maker_enum_type_bean_amount_normal_plus": "Normal +",
-        "consumer_products_coffee_maker_enum_type_bean_amount_strong": "Strong",
-        "consumer_products_coffee_maker_enum_type_bean_amount_strong_plus": "Strong +",
-        "consumer_products_coffee_maker_enum_type_bean_amount_very_strong": "Very strong",
-        "consumer_products_coffee_maker_enum_type_bean_amount_very_strong_plus": "Very strong +",
-        "consumer_products_coffee_maker_enum_type_bean_amount_extra_strong": "Extra strong",
-        "consumer_products_coffee_maker_enum_type_bean_amount_double_shot": "Double shot",
-        "consumer_products_coffee_maker_enum_type_bean_amount_double_shot_plus": "Double shot +",
-        "consumer_products_coffee_maker_enum_type_bean_amount_double_shot_plus_plus": "Double shot ++",
-        "consumer_products_coffee_maker_enum_type_bean_amount_triple_shot": "Triple shot",
-        "consumer_products_coffee_maker_enum_type_bean_amount_triple_shot_plus": "Triple shot +",
-        "consumer_products_coffee_maker_enum_type_bean_amount_coffee_ground": "Coffee ground"
-      }
-    },
-    "coffee_temperature": {
-      "options": {
-        "consumer_products_coffee_maker_enum_type_coffee_temperature_88_c": "88ºC",
-        "consumer_products_coffee_maker_enum_type_coffee_temperature_90_c": "90ºC",
-        "consumer_products_coffee_maker_enum_type_coffee_temperature_92_c": "92ºC",
-        "consumer_products_coffee_maker_enum_type_coffee_temperature_94_c": "94ºC",
-        "consumer_products_coffee_maker_enum_type_coffee_temperature_95_c": "95ºC",
-        "consumer_products_coffee_maker_enum_type_coffee_temperature_96_c": "96ºC"
-      }
-    },
-    "bean_container": {
-      "options": {
-        "consumer_products_coffee_maker_enum_type_bean_container_selection_right": "Right",
-        "consumer_products_coffee_maker_enum_type_bean_container_selection_left": "Left"
-      }
-    },
-    "flow_rate": {
-      "options": {
-        "consumer_products_coffee_maker_enum_type_flow_rate_normal": "Normal",
-        "consumer_products_coffee_maker_enum_type_flow_rate_intense": "Intense",
-        "consumer_products_coffee_maker_enum_type_flow_rate_intense_plus": "Intense +"
-      }
-    },
-    "coffee_milk_ratio": {
-      "options": {
-        "consumer_products_coffee_maker_enum_type_coffee_milk_ratio_10_percent": "10%",
-        "consumer_products_coffee_maker_enum_type_coffee_milk_ratio_20_percent": "20%",
-        "consumer_products_coffee_maker_enum_type_coffee_milk_ratio_25_percent": "25%",
-        "consumer_products_coffee_maker_enum_type_coffee_milk_ratio_30_percent": "30%",
-        "consumer_products_coffee_maker_enum_type_coffee_milk_ratio_40_percent": "40%",
-        "consumer_products_coffee_maker_enum_type_coffee_milk_ratio_50_percent": "50%",
-        "consumer_products_coffee_maker_enum_type_coffee_milk_ratio_55_percent": "55%",
-        "consumer_products_coffee_maker_enum_type_coffee_milk_ratio_60_percent": "60%",
-        "consumer_products_coffee_maker_enum_type_coffee_milk_ratio_65_percent": "65%",
-        "consumer_products_coffee_maker_enum_type_coffee_milk_ratio_67_percent": "67%",
-        "consumer_products_coffee_maker_enum_type_coffee_milk_ratio_70_percent": "70%",
-        "consumer_products_coffee_maker_enum_type_coffee_milk_ratio_75_percent": "75%",
-        "consumer_products_coffee_maker_enum_type_coffee_milk_ratio_80_percent": "80%",
-        "consumer_products_coffee_maker_enum_type_coffee_milk_ratio_85_percent": "85%",
-        "consumer_products_coffee_maker_enum_type_coffee_milk_ratio_90_percent": "90%"
-      }
-    },
-    "hot_water_temperature": {
-      "options": {
-        "consumer_products_coffee_maker_enum_type_hot_water_temperature_white_tea": "White tea",
-        "consumer_products_coffee_maker_enum_type_hot_water_temperature_green_tea": "Green tea",
-        "consumer_products_coffee_maker_enum_type_hot_water_temperature_black_tea": "Black tea",
-        "consumer_products_coffee_maker_enum_type_hot_water_temperature_50_c": "50ºC",
-        "consumer_products_coffee_maker_enum_type_hot_water_temperature_55_c": "55ºC",
-        "consumer_products_coffee_maker_enum_type_hot_water_temperature_60_c": "60ºC",
-        "consumer_products_coffee_maker_enum_type_hot_water_temperature_65_c": "65ºC",
-        "consumer_products_coffee_maker_enum_type_hot_water_temperature_70_c": "70ºC",
-        "consumer_products_coffee_maker_enum_type_hot_water_temperature_75_c": "75ºC",
-        "consumer_products_coffee_maker_enum_type_hot_water_temperature_80_c": "80ºC",
-        "consumer_products_coffee_maker_enum_type_hot_water_temperature_85_c": "85ºC",
-        "consumer_products_coffee_maker_enum_type_hot_water_temperature_90_c": "90ºC",
-        "consumer_products_coffee_maker_enum_type_hot_water_temperature_95_c": "95ºC",
-        "consumer_products_coffee_maker_enum_type_hot_water_temperature_97_c": "97ºC",
-        "consumer_products_coffee_maker_enum_type_hot_water_temperature_122_f": "122ºF",
-        "consumer_products_coffee_maker_enum_type_hot_water_temperature_131_f": "131ºF",
-        "consumer_products_coffee_maker_enum_type_hot_water_temperature_140_f": "140ºF",
-        "consumer_products_coffee_maker_enum_type_hot_water_temperature_149_f": "149ºF",
-        "consumer_products_coffee_maker_enum_type_hot_water_temperature_158_f": "158ºF",
-        "consumer_products_coffee_maker_enum_type_hot_water_temperature_167_f": "167ºF",
-        "consumer_products_coffee_maker_enum_type_hot_water_temperature_176_f": "176ºF",
-        "consumer_products_coffee_maker_enum_type_hot_water_temperature_185_f": "185ºF",
-        "consumer_products_coffee_maker_enum_type_hot_water_temperature_194_f": "194ºF",
-        "consumer_products_coffee_maker_enum_type_hot_water_temperature_203_f": "203ºF",
-        "consumer_products_coffee_maker_enum_type_hot_water_temperature_max": "Max"
-      }
-    },
-    "drying_target": {
-      "options": {
-        "laundry_care_dryer_enum_type_drying_target_iron_dry": "Iron dry",
-        "laundry_care_dryer_enum_type_drying_target_gentle_dry": "Gentle dry",
-        "laundry_care_dryer_enum_type_drying_target_cupboard_dry": "Cupboard dry",
-        "laundry_care_dryer_enum_type_drying_target_cupboard_dry_plus": "Cupboard dry +",
-        "laundry_care_dryer_enum_type_drying_target_extra_dry": "Extra dry"
-      }
-    },
-    "venting_level": {
-      "options": {
-        "cooking_hood_enum_type_stage_fan_off": "Fan off",
-        "cooking_hood_enum_type_stage_fan_stage_01": "Fan stage 1",
-        "cooking_hood_enum_type_stage_fan_stage_02": "Fan stage 2",
-        "cooking_hood_enum_type_stage_fan_stage_03": "Fan stage 3",
-        "cooking_hood_enum_type_stage_fan_stage_04": "Fan stage 4",
-        "cooking_hood_enum_type_stage_fan_stage_05": "Fan stage 5"
-      }
-    },
-    "intensive_level": {
-      "options": {
-        "cooking_hood_enum_type_intensive_stage_intensive_stage_off": "Intensive stage off",
-        "cooking_hood_enum_type_intensive_stage_intensive_stage1": "Intensive stage 1",
-        "cooking_hood_enum_type_intensive_stage_intensive_stage2": "Intensive stage 2"
-      }
-    },
-    "warming_level": {
-      "options": {
-        "cooking_oven_enum_type_warming_level_low": "[%key:common::state::low%]",
-        "cooking_oven_enum_type_warming_level_medium": "[%key:common::state::medium%]",
-        "cooking_oven_enum_type_warming_level_high": "[%key:common::state::high%]"
-      }
-    },
-    "washer_temperature": {
-      "options": {
-        "laundry_care_washer_enum_type_temperature_cold": "Cold",
-        "laundry_care_washer_enum_type_temperature_g_c_20": "20ºC clothes",
-        "laundry_care_washer_enum_type_temperature_g_c_30": "30ºC clothes",
-        "laundry_care_washer_enum_type_temperature_g_c_40": "40ºC clothes",
-        "laundry_care_washer_enum_type_temperature_g_c_50": "50ºC clothes",
-        "laundry_care_washer_enum_type_temperature_g_c_60": "60ºC clothes",
-        "laundry_care_washer_enum_type_temperature_g_c_70": "70ºC clothes",
-        "laundry_care_washer_enum_type_temperature_g_c_80": "80ºC clothes",
-        "laundry_care_washer_enum_type_temperature_g_c_90": "90ºC clothes",
-        "laundry_care_washer_enum_type_temperature_ul_cold": "Cold",
-        "laundry_care_washer_enum_type_temperature_ul_warm": "Warm",
-        "laundry_care_washer_enum_type_temperature_ul_hot": "Hot",
-        "laundry_care_washer_enum_type_temperature_ul_extra_hot": "Extra hot"
-      }
-    },
-    "spin_speed": {
-      "options": {
-        "laundry_care_washer_enum_type_spin_speed_off": "[%key:common::state::off%]",
-        "laundry_care_washer_enum_type_spin_speed_r_p_m_400": "400 rpm",
-        "laundry_care_washer_enum_type_spin_speed_r_p_m_600": "600 rpm",
-        "laundry_care_washer_enum_type_spin_speed_r_p_m_700": "700 rpm",
-        "laundry_care_washer_enum_type_spin_speed_r_p_m_800": "800 rpm",
-        "laundry_care_washer_enum_type_spin_speed_r_p_m_900": "900 rpm",
-        "laundry_care_washer_enum_type_spin_speed_r_p_m_1000": "1000 rpm",
-        "laundry_care_washer_enum_type_spin_speed_r_p_m_1200": "1200 rpm",
-        "laundry_care_washer_enum_type_spin_speed_r_p_m_1400": "1400 rpm",
-        "laundry_care_washer_enum_type_spin_speed_r_p_m_1600": "1600 rpm",
-        "laundry_care_washer_enum_type_spin_speed_ul_off": "[%key:common::state::off%]",
-        "laundry_care_washer_enum_type_spin_speed_ul_low": "[%key:common::state::low%]",
-        "laundry_care_washer_enum_type_spin_speed_ul_medium": "[%key:common::state::medium%]",
-        "laundry_care_washer_enum_type_spin_speed_ul_high": "[%key:common::state::high%]"
-      }
-    },
-    "vario_perfect": {
-      "options": {
-        "laundry_care_common_enum_type_vario_perfect_off": "[%key:common::state::off%]",
-        "laundry_care_common_enum_type_vario_perfect_eco_perfect": "Eco perfect",
-        "laundry_care_common_enum_type_vario_perfect_speed_perfect": "Speed perfect"
-      }
-    }
-  },
-  "services": {
-    "set_program_and_options": {
-      "name": "Set program and options",
-      "description": "Starts or selects a program with options or sets the options for the active or the selected program.",
-      "fields": {
-        "device_id": {
-          "name": "Device ID",
-          "description": "ID of the device."
-        },
-        "affects_to": {
-          "name": "Affects to",
-          "description": "Selects if the program affected by the action should be the active or the selected program."
-        },
-        "program": {
-          "name": "Program",
-          "description": "Program to select"
-        },
-        "consumer_products_cleaning_robot_option_reference_map_id": {
-          "name": "Reference map ID",
-          "description": "Defines which reference map is to be used."
-        },
-        "consumer_products_cleaning_robot_option_cleaning_mode": {
-          "name": "Cleaning mode",
-          "description": "Defines the favored cleaning mode."
-        },
-        "consumer_products_cleaning_robot_option_suction_power": {
-          "name": "Suction power",
-          "description": "Defines the suction power."
-        },
-        "consumer_products_coffee_maker_option_bean_amount": {
-          "name": "Bean amount",
-          "description": "Describes the amount of coffee beans used in a coffee machine program."
-        },
-        "consumer_products_coffee_maker_option_fill_quantity": {
-          "name": "Fill quantity",
-          "description": "Describes the amount of water (in ml) used in a coffee machine program."
-        },
-        "consumer_products_coffee_maker_option_coffee_temperature": {
-          "name": "Coffee Temperature",
-          "description": "Describes the coffee temperature used in a coffee machine program."
-        },
-        "consumer_products_coffee_maker_option_bean_container": {
-          "name": "Bean container",
-          "description": "Defines the preferred bean container."
-        },
-        "consumer_products_coffee_maker_option_flow_rate": {
-          "name": "Flow rate",
-          "description": "Defines the water-coffee contact time. The duration extends to coffee intensity."
-        },
-        "consumer_products_coffee_maker_option_multiple_beverages": {
-          "name": "Multiple beverages",
-          "description": "Defines if double dispensing is enabled."
-        },
-        "consumer_products_coffee_maker_option_coffee_milk_ratio": {
-          "name": "Coffee milk ratio",
-          "description": "Defines the amount of milk."
-        },
-        "consumer_products_coffee_maker_option_hot_water_temperature": {
-          "name": "Hot water temperature",
-          "description": "Defines the temperature suitable for the type of tea."
-        },
-        "b_s_h_common_option_start_in_relative": {
-          "name": "Start in relative",
-          "description": "Defines in how many time the program should start."
-        },
-        "dishcare_dishwasher_option_intensiv_zone": {
-          "name": "Intensive zone",
-          "description": "Defines if the cleaning is done with higher spray pressure on the lower basket for very dirty pots and pans."
-        },
-        "dishcare_dishwasher_option_brilliance_dry": {
-          "name": "Brilliance dry",
-          "description": "Defines if the program sequence is optimized with a special drying cycle to ensure more shine on glasses and plastic items."
-        },
-        "dishcare_dishwasher_option_vario_speed_plus": {
-          "name": "Vario speed +",
-          "description": "Defines if the program run time is reduced by up to 66% with the usual optimum cleaning and drying."
-        },
-        "dishcare_dishwasher_option_silence_on_demand": {
-          "name": "Silence on demand",
-          "description": "Defines if the extra silent mode is activated for a selected period of time."
-        },
-        "dishcare_dishwasher_option_half_load": {
-          "name": "Half load",
-          "description": "Defines if economical cleaning is enabled for smaller loads. This reduces energy and water consumption and also saves time. The utensils can be placed in the upper and lower baskets."
-        },
-        "dishcare_dishwasher_option_extra_dry": {
-          "name": "Extra dry",
-          "description": "Defines if improved drying for glasses and plasticware is enabled."
-        },
-        "dishcare_dishwasher_option_hygiene_plus": {
-          "name": "Hygiene +",
-          "description": "Defines if the cleaning is done with increased temperature. This ensures maximum hygienic cleanliness for regular use."
-        },
-        "dishcare_dishwasher_option_eco_dry": {
-          "name": "Eco dry",
-          "description": "Defines if the door is opened automatically for extra energy efficient and effective drying."
-        },
-        "dishcare_dishwasher_option_zeolite_dry": {
-          "name": "Zeolite dry",
-          "description": "Defines if the program sequence is optimized with special drying cycle ensures improved drying for glasses, plates and plasticware."
-        },
-        "laundry_care_dryer_option_drying_target": {
-          "name": "Drying target",
-          "description": "Describes the drying target for a dryer program."
-        },
-        "cooking_hood_option_venting_level": {
-          "name": "Venting level",
-          "description": "Defines the required fan setting."
-        },
-        "cooking_hood_option_intensive_level": {
-          "name": "Intensive level",
-          "description": "Defines the intensive setting."
-        },
-        "cooking_oven_option_setpoint_temperature": {
-          "name": "Setpoint temperature",
-          "description": "Defines the target cavity temperature, which will be held by the oven."
-        },
-        "b_s_h_common_option_duration": {
-          "name": "Duration",
-          "description": "Defines the run-time of the program. Afterwards, the appliance is stopped."
-        },
-        "cooking_oven_option_fast_pre_heat": {
-          "name": "Fast pre-heat",
-          "description": "Defines if the cooking compartment is heated up quickly. Please note that the setpoint temperature has to be equal to or higher than 100 °C or 212 °F. Otherwise, the fast pre-heat option is not activated."
-        },
-        "cooking_oven_option_warming_level": {
-          "name": "Warming level",
-          "description": "Defines the level of the warming drawer."
-        },
-        "laundry_care_washer_option_temperature": {
-          "name": "Temperature",
-          "description": "Defines the temperature of the washing program."
-        },
-        "laundry_care_washer_option_spin_speed": {
-          "name": "Spin speed",
-          "description": "Defines the spin speed of a washer program."
-        },
-        "b_s_h_common_option_finish_in_relative": {
-          "name": "Finish in relative",
-          "description": "Defines when the program should end in seconds."
-        },
-        "laundry_care_washer_option_i_dos1_active": {
-          "name": "i-Dos 1 Active",
-          "description": "Defines if the detergent feed is activated / deactivated. (i-Dos content 1)"
-        },
-        "laundry_care_washer_option_i_dos2_active": {
-          "name": "i-Dos 2 Active",
-          "description": "Defines if the detergent feed is activated / deactivated. (i-Dos content 2)"
-        },
-        "laundry_care_washer_option_vario_perfect": {
-          "name": "Vario perfect",
-          "description": "Defines if a cycle saves energy (Eco Perfect) or time (Speed Perfect)."
-        }
-      },
-      "sections": {
-        "cleaning_robot_options": {
-          "name": "Cleaning robot options",
-          "description": "Options for cleaning robots."
-        },
-        "coffee_maker_options": {
-          "name": "Coffee maker options",
-          "description": "Options for coffee makers."
-        },
-        "dish_washer_options": {
-          "name": "Dishwasher options",
-          "description": "Options for dishwashers."
-        },
-        "dryer_options": {
-          "name": "Dryer options",
-          "description": "Options for dryers (and washer dryers)."
-        },
-        "hood_options": {
-          "name": "Hood options",
-          "description": "Options for hoods."
-        },
-        "oven_options": {
-          "name": "Oven options",
-          "description": "Options for ovens."
-        },
-        "warming_drawer_options": {
-          "name": "Warming drawer options",
-          "description": "Options for warming drawers."
-        },
-        "washer_options": {
-          "name": "Washer options",
-          "description": "Options for washers (and washer dryers)."
-        }
-      }
-    },
-    "change_setting": {
-      "name": "Change setting",
-      "description": "Changes a setting.",
-      "fields": {
-        "device_id": {
-          "name": "[%key:component::home_connect::services::set_program_and_options::fields::device_id::name%]",
-          "description": "[%key:component::home_connect::services::set_program_and_options::fields::device_id::description%]"
-        },
-        "key": { "name": "Key", "description": "Key of the setting." },
-        "value": { "name": "Value", "description": "Value of the setting." }
-      }
-    }
-  },
-  "entity": {
-    "binary_sensor": {
-      "remote_control": {
-        "name": "Remote control"
-      },
-      "remote_start": {
-        "name": "Remote start"
-      },
-      "local_control": {
-        "name": "Local control"
-      },
-      "battery_charging_state": {
-        "name": "Battery charging state"
-      },
-      "charging_connection": {
-        "name": "Charging connection"
-      },
-      "dust_box_inserted": {
-        "name": "Dust box",
-        "state": {
-          "on": "Inserted",
-          "off": "Not inserted"
-        }
-      },
-      "lifted": {
-        "name": "Lifted"
-      },
-      "lost": {
-        "name": "Lost"
-      },
-      "bottle_cooler_door": {
-        "name": "Bottle cooler door"
-      },
-      "common_chiller_door": {
-        "name": "Common chiller door"
-      },
-      "chiller_door": {
-        "name": "Chiller door"
-      },
-      "left_chiller_door": {
-        "name": "Left chiller door"
-      },
-      "right_chiller_door": {
-        "name": "Right chiller door"
-      },
-      "flex_compartment_door": {
-        "name": "Flex compartment door"
-      },
-      "freezer_door": {
-        "name": "Freezer door"
-      },
-      "refrigerator_door": {
-        "name": "Refrigerator door"
-      },
-      "wine_compartment_door": {
-        "name": "Wine compartment door"
-      }
-    },
-    "button": {
-      "open_door": {
-        "name": "Open door"
-      },
-      "partly_open_door": {
-        "name": "Partly open door"
-      },
-      "pause_program": {
-        "name": "Pause program"
-      },
-      "resume_program": {
-        "name": "Resume program"
-      },
-      "stop_program": {
-        "name": "Stop program"
-      }
-    },
-    "light": {
-      "cooking_lighting": {
-        "name": "Functional light"
-      },
-      "ambient_light": {
-        "name": "Ambient light"
-      },
-      "external_light": {
-        "name": "External light"
-      },
-      "internal_light": {
-        "name": "Internal light"
-      }
-    },
-=======
->>>>>>> 1a732acc
     "number": {
       "alarm_clock": {
         "name": "Alarm clock"
       },
-<<<<<<< HEAD
+      "bottle_cooler_setpoint_temperature": {
+        "name": "Bottle cooler temperature"
+      },
+      "chiller_left_setpoint_temperature": {
+        "name": "Chiller left temperature"
+      },
+      "chiller_right_setpoint_temperature": {
+        "name": "Chiller right temperature"
+      },
+      "chiller_setpoint_temperature": {
+        "name": "Chiller temperature"
+      },
+      "color_temperature_percent": {
+        "name": "Functional light color temperature percent"
+      },
+      "duration": {
+        "name": "[%key:component::home_connect::services::set_program_and_options::fields::b_s_h_common_option_duration::name%]"
+      },
+      "fill_quantity": {
+        "name": "[%key:component::home_connect::services::set_program_and_options::fields::consumer_products_coffee_maker_option_fill_quantity::name%]"
+      },
+      "finish_in_relative": {
+        "name": "[%key:component::home_connect::services::set_program_and_options::fields::b_s_h_common_option_finish_in_relative::name%]"
+      },
+      "freezer_setpoint_temperature": {
+        "name": "Freezer temperature"
+      },
       "refrigerator_setpoint_temperature": {
         "name": "Refrigerator temperature"
       },
-      "freezer_setpoint_temperature": {
-        "name": "Freezer temperature"
-      },
-=======
->>>>>>> 1a732acc
-      "bottle_cooler_setpoint_temperature": {
-        "name": "Bottle cooler temperature"
-      },
-      "chiller_left_setpoint_temperature": {
-        "name": "Chiller left temperature"
-      },
-<<<<<<< HEAD
-      "chiller_setpoint_temperature": {
-        "name": "Chiller temperature"
-      },
-      "chiller_right_setpoint_temperature": {
-        "name": "Chiller right temperature"
+      "setpoint_temperature": {
+        "name": "[%key:component::home_connect::services::set_program_and_options::fields::cooking_oven_option_setpoint_temperature::name%]"
+      },
+      "start_in_relative": {
+        "name": "[%key:component::home_connect::services::set_program_and_options::fields::b_s_h_common_option_start_in_relative::name%]"
+      },
+      "washer_i_dos_1_base_level": {
+        "name": "i-Dos 1 base level"
+      },
+      "washer_i_dos_2_base_level": {
+        "name": "i-Dos 2 base level"
+      },
+      "wine_compartment_2_setpoint_temperature": {
+        "name": "Wine compartment 2 temperature"
+      },
+      "wine_compartment_3_setpoint_temperature": {
+        "name": "Wine compartment 3 temperature"
       },
       "wine_compartment_setpoint_temperature": {
         "name": "Wine compartment temperature"
-      },
-      "wine_compartment_2_setpoint_temperature": {
-        "name": "Wine compartment 2 temperature"
-      },
-      "wine_compartment_3_setpoint_temperature": {
-        "name": "Wine compartment 3 temperature"
-=======
-      "chiller_right_setpoint_temperature": {
-        "name": "Chiller right temperature"
-      },
-      "chiller_setpoint_temperature": {
-        "name": "Chiller temperature"
->>>>>>> 1a732acc
-      },
-      "color_temperature_percent": {
-        "name": "Functional light color temperature percent"
-      },
-<<<<<<< HEAD
-      "washer_i_dos_1_base_level": {
-        "name": "i-Dos 1 base level"
-      },
-      "washer_i_dos_2_base_level": {
-        "name": "i-Dos 2 base level"
-      },
-      "duration": {
-        "name": "[%key:component::home_connect::services::set_program_and_options::fields::b_s_h_common_option_duration::name%]"
-      },
-      "start_in_relative": {
-        "name": "[%key:component::home_connect::services::set_program_and_options::fields::b_s_h_common_option_start_in_relative::name%]"
-=======
-      "duration": {
-        "name": "[%key:component::home_connect::services::set_program_and_options::fields::b_s_h_common_option_duration::name%]"
-      },
-      "fill_quantity": {
-        "name": "[%key:component::home_connect::services::set_program_and_options::fields::consumer_products_coffee_maker_option_fill_quantity::name%]"
->>>>>>> 1a732acc
-      },
-      "finish_in_relative": {
-        "name": "[%key:component::home_connect::services::set_program_and_options::fields::b_s_h_common_option_finish_in_relative::name%]"
-      },
-<<<<<<< HEAD
-      "fill_quantity": {
-        "name": "[%key:component::home_connect::services::set_program_and_options::fields::consumer_products_coffee_maker_option_fill_quantity::name%]"
-      },
-      "setpoint_temperature": {
-        "name": "[%key:component::home_connect::services::set_program_and_options::fields::cooking_oven_option_setpoint_temperature::name%]"
-=======
-      "freezer_setpoint_temperature": {
-        "name": "Freezer temperature"
-      },
-      "refrigerator_setpoint_temperature": {
-        "name": "Refrigerator temperature"
-      },
-      "setpoint_temperature": {
-        "name": "[%key:component::home_connect::services::set_program_and_options::fields::cooking_oven_option_setpoint_temperature::name%]"
-      },
-      "start_in_relative": {
-        "name": "[%key:component::home_connect::services::set_program_and_options::fields::b_s_h_common_option_start_in_relative::name%]"
-      },
-      "washer_i_dos_1_base_level": {
-        "name": "i-Dos 1 base level"
-      },
-      "washer_i_dos_2_base_level": {
-        "name": "i-Dos 2 base level"
-      },
-      "wine_compartment_2_setpoint_temperature": {
-        "name": "Wine compartment 2 temperature"
-      },
-      "wine_compartment_3_setpoint_temperature": {
-        "name": "Wine compartment 3 temperature"
-      },
-      "wine_compartment_setpoint_temperature": {
-        "name": "Wine compartment temperature"
->>>>>>> 1a732acc
       }
     },
     "select": {
@@ -963,16 +268,11 @@
           "dishcare_dishwasher_program_intensiv_70": "[%key:component::home_connect::selector::programs::options::dishcare_dishwasher_program_intensiv_70%]",
           "dishcare_dishwasher_program_intensiv_power": "[%key:component::home_connect::selector::programs::options::dishcare_dishwasher_program_intensiv_power%]",
           "dishcare_dishwasher_program_kurz_60": "[%key:component::home_connect::selector::programs::options::dishcare_dishwasher_program_kurz_60%]",
+          "dishcare_dishwasher_program_learning_dishwasher": "[%key:component::home_connect::selector::programs::options::dishcare_dishwasher_program_learning_dishwasher%]",
           "dishcare_dishwasher_program_machine_care": "[%key:component::home_connect::selector::programs::options::dishcare_dishwasher_program_machine_care%]",
           "dishcare_dishwasher_program_magic_daily": "[%key:component::home_connect::selector::programs::options::dishcare_dishwasher_program_magic_daily%]",
           "dishcare_dishwasher_program_maximum_cleaning": "[%key:component::home_connect::selector::programs::options::dishcare_dishwasher_program_maximum_cleaning%]",
           "dishcare_dishwasher_program_mixed_load": "[%key:component::home_connect::selector::programs::options::dishcare_dishwasher_program_mixed_load%]",
-<<<<<<< HEAD
-          "dishcare_dishwasher_program_learning_dishwasher": "[%key:component::home_connect::selector::programs::options::dishcare_dishwasher_program_learning_dishwasher%]",
-          "laundry_care_dryer_program_cotton": "[%key:component::home_connect::selector::programs::options::laundry_care_dryer_program_cotton%]",
-          "laundry_care_dryer_program_synthetic": "[%key:component::home_connect::selector::programs::options::laundry_care_dryer_program_synthetic%]",
-          "laundry_care_dryer_program_mix": "[%key:component::home_connect::selector::programs::options::laundry_care_dryer_program_mix%]",
-=======
           "dishcare_dishwasher_program_night_wash": "[%key:component::home_connect::selector::programs::options::dishcare_dishwasher_program_night_wash%]",
           "dishcare_dishwasher_program_normal_45": "[%key:component::home_connect::selector::programs::options::dishcare_dishwasher_program_normal_45%]",
           "dishcare_dishwasher_program_normal_65": "[%key:component::home_connect::selector::programs::options::dishcare_dishwasher_program_normal_65%]",
@@ -982,7 +282,6 @@
           "dishcare_dishwasher_program_steam_fresh": "[%key:component::home_connect::selector::programs::options::dishcare_dishwasher_program_steam_fresh%]",
           "dishcare_dishwasher_program_super_60": "[%key:component::home_connect::selector::programs::options::dishcare_dishwasher_program_super_60%]",
           "laundry_care_dryer_program_anti_shrink": "[%key:component::home_connect::selector::programs::options::laundry_care_dryer_program_anti_shrink%]",
->>>>>>> 1a732acc
           "laundry_care_dryer_program_blankets": "[%key:component::home_connect::selector::programs::options::laundry_care_dryer_program_blankets%]",
           "laundry_care_dryer_program_business_shirts": "[%key:component::home_connect::selector::programs::options::laundry_care_dryer_program_business_shirts%]",
           "laundry_care_dryer_program_cotton": "[%key:component::home_connect::selector::programs::options::laundry_care_dryer_program_cotton%]",
@@ -1292,16 +591,11 @@
           "dishcare_dishwasher_program_intensiv_70": "[%key:component::home_connect::selector::programs::options::dishcare_dishwasher_program_intensiv_70%]",
           "dishcare_dishwasher_program_intensiv_power": "[%key:component::home_connect::selector::programs::options::dishcare_dishwasher_program_intensiv_power%]",
           "dishcare_dishwasher_program_kurz_60": "[%key:component::home_connect::selector::programs::options::dishcare_dishwasher_program_kurz_60%]",
+          "dishcare_dishwasher_program_learning_dishwasher": "[%key:component::home_connect::selector::programs::options::dishcare_dishwasher_program_learning_dishwasher%]",
           "dishcare_dishwasher_program_machine_care": "[%key:component::home_connect::selector::programs::options::dishcare_dishwasher_program_machine_care%]",
           "dishcare_dishwasher_program_magic_daily": "[%key:component::home_connect::selector::programs::options::dishcare_dishwasher_program_magic_daily%]",
           "dishcare_dishwasher_program_maximum_cleaning": "[%key:component::home_connect::selector::programs::options::dishcare_dishwasher_program_maximum_cleaning%]",
           "dishcare_dishwasher_program_mixed_load": "[%key:component::home_connect::selector::programs::options::dishcare_dishwasher_program_mixed_load%]",
-<<<<<<< HEAD
-          "dishcare_dishwasher_program_learning_dishwasher": "[%key:component::home_connect::selector::programs::options::dishcare_dishwasher_program_learning_dishwasher%]",
-          "laundry_care_dryer_program_cotton": "[%key:component::home_connect::selector::programs::options::laundry_care_dryer_program_cotton%]",
-          "laundry_care_dryer_program_synthetic": "[%key:component::home_connect::selector::programs::options::laundry_care_dryer_program_synthetic%]",
-          "laundry_care_dryer_program_mix": "[%key:component::home_connect::selector::programs::options::laundry_care_dryer_program_mix%]",
-=======
           "dishcare_dishwasher_program_night_wash": "[%key:component::home_connect::selector::programs::options::dishcare_dishwasher_program_night_wash%]",
           "dishcare_dishwasher_program_normal_45": "[%key:component::home_connect::selector::programs::options::dishcare_dishwasher_program_normal_45%]",
           "dishcare_dishwasher_program_normal_65": "[%key:component::home_connect::selector::programs::options::dishcare_dishwasher_program_normal_65%]",
@@ -1311,7 +605,6 @@
           "dishcare_dishwasher_program_steam_fresh": "[%key:component::home_connect::selector::programs::options::dishcare_dishwasher_program_steam_fresh%]",
           "dishcare_dishwasher_program_super_60": "[%key:component::home_connect::selector::programs::options::dishcare_dishwasher_program_super_60%]",
           "laundry_care_dryer_program_anti_shrink": "[%key:component::home_connect::selector::programs::options::laundry_care_dryer_program_anti_shrink%]",
->>>>>>> 1a732acc
           "laundry_care_dryer_program_blankets": "[%key:component::home_connect::selector::programs::options::laundry_care_dryer_program_blankets%]",
           "laundry_care_dryer_program_business_shirts": "[%key:component::home_connect::selector::programs::options::laundry_care_dryer_program_business_shirts%]",
           "laundry_care_dryer_program_cotton": "[%key:component::home_connect::selector::programs::options::laundry_care_dryer_program_cotton%]",
@@ -2246,6 +1539,7 @@
         "dishcare_dishwasher_program_intensiv_70": "Intensive 70ºC",
         "dishcare_dishwasher_program_intensiv_power": "Intensive power",
         "dishcare_dishwasher_program_kurz_60": "Speed 60ºC",
+        "dishcare_dishwasher_program_learning_dischwasher": "Intelligent",
         "dishcare_dishwasher_program_machine_care": "Machine care",
         "dishcare_dishwasher_program_magic_daily": "Magic daily",
         "dishcare_dishwasher_program_maximum_cleaning": "Maximum cleaning",
