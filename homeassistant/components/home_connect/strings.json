--- conflicted
+++ resolved
@@ -124,8 +124,6 @@
     }
   },
   "issues": {
-<<<<<<< HEAD
-=======
     "home_connect_too_many_connected_paired_events": {
       "title": "{appliance_name} sent too many connected or paired events",
       "fix_flow": {
@@ -137,7 +135,6 @@
         }
       }
     },
->>>>>>> 6ceb4e68
     "deprecated_time_alarm_clock_in_automations_scripts": {
       "title": "Deprecated alarm clock entity detected in some automations or scripts",
       "fix_flow": {
@@ -207,11 +204,11 @@
         "consumer_products_coffee_maker_program_beverage_caffe_latte": "Caffe latte",
         "consumer_products_coffee_maker_program_beverage_milk_froth": "Milk froth",
         "consumer_products_coffee_maker_program_beverage_warm_milk": "Warm milk",
-        "consumer_products_coffee_maker_program_coffee_world_kleiner_brauner": "Kleiner Brauner",
-        "consumer_products_coffee_maker_program_coffee_world_grosser_brauner": "Grosser Brauner",
+        "consumer_products_coffee_maker_program_coffee_world_kleiner_brauner": "Kleiner brauner",
+        "consumer_products_coffee_maker_program_coffee_world_grosser_brauner": "Grosser brauner",
         "consumer_products_coffee_maker_program_coffee_world_verlaengerter": "Verlaengerter",
         "consumer_products_coffee_maker_program_coffee_world_verlaengerter_braun": "Verlaengerter braun",
-        "consumer_products_coffee_maker_program_coffee_world_wiener_melange": "Wiener Melange",
+        "consumer_products_coffee_maker_program_coffee_world_wiener_melange": "Wiener melange",
         "consumer_products_coffee_maker_program_coffee_world_flat_white": "Flat white",
         "consumer_products_coffee_maker_program_coffee_world_cortado": "Cortado",
         "consumer_products_coffee_maker_program_coffee_world_cafe_cortado": "Cafe cortado",
@@ -293,7 +290,7 @@
         "cooking_oven_program_heating_mode_intensive_heat": "Intensive heat",
         "cooking_oven_program_heating_mode_keep_warm": "Keep warm",
         "cooking_oven_program_heating_mode_preheat_ovenware": "Preheat ovenware",
-        "cooking_oven_program_heating_mode_frozen_heatup_special": "Special heat-up for frozen products",
+        "cooking_oven_program_heating_mode_frozen_heatup_special": "Special Heat-Up for frozen products",
         "cooking_oven_program_heating_mode_desiccation": "Desiccation",
         "cooking_oven_program_heating_mode_defrost": "Defrost",
         "cooking_oven_program_heating_mode_proof": "Proof",
@@ -330,8 +327,8 @@
         "laundry_care_washer_program_monsoon": "Monsoon",
         "laundry_care_washer_program_outdoor": "Outdoor",
         "laundry_care_washer_program_plush_toy": "Plush toy",
-        "laundry_care_washer_program_shirts_blouses": "Shirts/blouses",
-        "laundry_care_washer_program_sport_fitness": "Sport/fitness",
+        "laundry_care_washer_program_shirts_blouses": "Shirts blouses",
+        "laundry_care_washer_program_sport_fitness": "Sport fitness",
         "laundry_care_washer_program_towels": "Towels",
         "laundry_care_washer_program_water_proof": "Water proof",
         "laundry_care_washer_program_power_speed_59": "Power speed <59 min",
@@ -596,7 +593,7 @@
         },
         "consumer_products_cleaning_robot_option_cleaning_mode": {
           "name": "Cleaning mode",
-          "description": "Defines the favored cleaning mode."
+          "description": "Defines the favoured cleaning mode."
         },
         "consumer_products_coffee_maker_option_bean_amount": {
           "name": "Bean amount",
@@ -684,7 +681,7 @@
         },
         "cooking_oven_option_setpoint_temperature": {
           "name": "Setpoint temperature",
-          "description": "Defines the target cavity temperature, which will be held by the oven."
+          "description": "Defines the target cavity temperature, which will be hold by the oven."
         },
         "b_s_h_common_option_duration": {
           "name": "Duration",
@@ -1305,9 +1302,9 @@
         "state": {
           "cooking_hood_enum_type_color_temperature_custom": "Custom",
           "cooking_hood_enum_type_color_temperature_warm": "Warm",
-          "cooking_hood_enum_type_color_temperature_warm_to_neutral": "Warm to neutral",
+          "cooking_hood_enum_type_color_temperature_warm_to_neutral": "Warm to Neutral",
           "cooking_hood_enum_type_color_temperature_neutral": "Neutral",
-          "cooking_hood_enum_type_color_temperature_neutral_to_cold": "Neutral to cold",
+          "cooking_hood_enum_type_color_temperature_neutral_to_cold": "Neutral to Cold",
           "cooking_hood_enum_type_color_temperature_cold": "Cold"
         }
       },
