--- conflicted
+++ resolved
@@ -103,7 +103,7 @@
     },
     "moved_program_options_keys": {
       "title": "Use new options in action such select program or set program options",
-      "description": "The keys `key`, `value` and `unit` at the root level are deprecated and will be no longer valid after 2025.6.0 release. With an action like the following:\n{old_action}\nyou can do the following transformations:\n- Use the new recognized options:\n  {action_options}\n- If the option is not in the recognized options, you can use the `custom_options` list:\n  {action_custom_options}"
+      "description": "The keys `key`, `value` and `unit` at the root level are deprecated and will be no longer valid after 2025.6.0 release. With an action like the following:\n{old_action}\nyou can do the following transformations:\n- Use the new recognized options:\n  {action_options}\n- If the option is not in the recognized options, please submit an issue or a pull request requesting the addition of the option at (MartinHjelmare/aiohomeconnect)[https://github.com/MartinHjelmare/aiohomeconnect]."
     }
   },
   "selector": {
@@ -434,7 +434,6 @@
         "device_id": {
           "name": "Device ID",
           "description": "ID of the device."
-<<<<<<< HEAD
         },
         "program": {
           "name": "Program",
@@ -507,8 +506,6 @@
         "dishcare_dishwasher_option_extra_dry": {
           "name": "Extra dry",
           "description": "Defines if improved drying for glasses and plasticware is enabled."
-=======
->>>>>>> 2ce58546
         },
         "dishcare_dishwasher_option_hygiene_plus": {
           "name": "Hygiene plus",
