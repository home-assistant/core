{
  "common": {
    "confirmed": "Confirmed",
    "present": "Present"
  },
  "config": {
    "step": {
      "pick_implementation": {
        "title": "[%key:common::config_flow::title::oauth2_pick_implementation%]"
      },
      "reauth_confirm": {
        "title": "[%key:common::config_flow::title::reauth%]",
        "description": "The Home Connect integration needs to re-authenticate your account"
      }
    },
    "abort": {
      "reauth_successful": "[%key:common::config_flow::abort::reauth_successful%]",
      "missing_configuration": "[%key:common::config_flow::abort::oauth2_missing_configuration%]",
      "no_url_available": "[%key:common::config_flow::abort::oauth2_no_url_available%]",
      "oauth_error": "[%key:common::config_flow::abort::oauth2_error%]",
      "oauth_timeout": "[%key:common::config_flow::abort::oauth2_timeout%]",
      "oauth_unauthorized": "[%key:common::config_flow::abort::oauth2_unauthorized%]",
      "oauth_failed": "[%key:common::config_flow::abort::oauth2_failed%]"
    },
    "create_entry": {
      "default": "[%key:common::config_flow::create_entry::authenticated%]"
    }
  },
  "exceptions": {
    "auth_error": {
      "message": "Authentication error: {error}. Please, re-authenticate your account"
    },
    "appliance_not_found": {
      "message": "Appliance for device ID {device_id} not found"
    },
    "turn_on_light": {
      "message": "Error turning on {entity_id}: {error}"
    },
    "turn_off_light": {
      "message": "Error turning off {entity_id}: {error}"
    },
    "set_light_brightness": {
      "message": "Error setting brightness of {entity_id}: {error}"
    },
    "select_light_custom_color": {
      "message": "Error selecting custom color of {entity_id}: {error}"
    },
    "set_light_color": {
      "message": "Error setting color of {entity_id}: {error}"
    },
    "set_setting_entity": {
      "message": "Error assigning the value \"{value}\" to the setting \"{key}\" for {entity_id}: {error}"
    },
    "set_setting": {
      "message": "Error assigning the value \"{value}\" to the setting \"{key}\": {error}"
    },
    "turn_on": {
      "message": "Error turning on {entity_id} ({key}): {error}"
    },
    "turn_off": {
      "message": "Error turning off {entity_id} ({key}): {error}"
    },
    "select_program": {
      "message": "Error selecting program {program}: {error}"
    },
    "start_program": {
      "message": "Error starting program {program}: {error}"
    },
    "pause_program": {
      "message": "Error pausing program: {error}"
    },
    "stop_program": {
      "message": "Error stopping program: {error}"
    },
    "set_options_active_program": {
      "message": "Error setting options for the active program: {error}"
    },
    "set_options_selected_program": {
      "message": "Error setting options for the selected program: {error}"
    },
    "execute_command": {
      "message": "Error executing command {command}: {error}"
    },
    "power_on": {
      "message": "Error turning on {appliance_name}: {error}"
    },
    "power_off": {
      "message": "Error turning off {appliance_name} with value \"{value}\": {error}"
    },
    "turn_off_not_supported": {
      "message": "{appliance_name} does not support turning off or entering standby mode."
    },
    "unable_to_retrieve_turn_off": {
      "message": "Unable to turn off {appliance_name} because its support for turning off or entering standby mode could not be determined."
    },
    "fetch_api_error": {
      "message": "Error obtaining data from the API: {error}"
    },
    "required_program_or_one_option_at_least": {
      "message": "A program or at least one of the possible options for a program should be specified"
    },
    "set_option": {
      "message": "Error setting the option for the program: {error}"
    }
  },
  "issues": {
    "deprecated_binary_common_door_sensor": {
      "title": "Deprecated binary door sensor detected in some automations or scripts",
      "description": "The binary door sensor `{entity}`, which is deprecated, is used in the following automations or scripts:\n{items}\n\nA sensor entity with additional possible states is available and should be used going forward; Please use it on the above automations or scripts to fix this issue."
    },
    "deprecated_program_switch": {
      "title": "Deprecated program switch detected in some automations or scripts",
      "description": "Program switches are deprecated and {entity_id} is used in the following automations or scripts:\n{items}\n\nYou can use the active program select entity to run the program without any additional options and get the current running program on the above automations or scripts to fix this issue."
    },
    "deprecated_set_program_and_option_actions": {
      "title": "The executed action is deprecated",
      "fix_flow": {
        "step": {
          "confirm": {
            "title": "[%key:component::home_connect::issues::deprecated_set_program_and_option_actions::title%]",
            "description": "`start_program`, `select_program`, `set_option_active`, and `set_option_selected` actions are deprecated and will be removed in the {remove_release} release, please use the `{new_action_key}` action instead. For the executed action:\n{deprecated_action_yaml}\nyou can do the following transformation using the recognized options:\n  {new_action_yaml}\nIf the option is not in the recognized options, please submit an issue or a pull request requesting the addition of the option at {repo_link}."
          }
        }
      }
    }
  },
  "selector": {
    "affects_to": {
      "options": {
        "active_program": "Active program",
        "selected_program": "Selected program"
      }
    },
    "programs": {
      "options": {
        "consumer_products_cleaning_robot_program_cleaning_clean_all": "Clean all",
        "consumer_products_cleaning_robot_program_cleaning_clean_map": "Clean map",
        "consumer_products_cleaning_robot_program_basic_go_home": "Go home",
        "consumer_products_coffee_maker_program_beverage_ristretto": "Ristretto",
        "consumer_products_coffee_maker_program_beverage_espresso": "Espresso",
        "consumer_products_coffee_maker_program_beverage_espresso_doppio": "Espresso doppio",
        "consumer_products_coffee_maker_program_beverage_coffee": "Coffee",
        "consumer_products_coffee_maker_program_beverage_x_l_coffee": "XL coffee",
        "consumer_products_coffee_maker_program_beverage_caffe_grande": "Caffe grande",
        "consumer_products_coffee_maker_program_beverage_espresso_macchiato": "Espresso macchiato",
        "consumer_products_coffee_maker_program_beverage_cappuccino": "Cappuccino",
        "consumer_products_coffee_maker_program_beverage_latte_macchiato": "Latte macchiato",
        "consumer_products_coffee_maker_program_beverage_caffe_latte": "Caffe latte",
        "consumer_products_coffee_maker_program_beverage_milk_froth": "Milk froth",
        "consumer_products_coffee_maker_program_beverage_warm_milk": "Warm milk",
        "consumer_products_coffee_maker_program_coffee_world_kleiner_brauner": "Kleiner brauner",
        "consumer_products_coffee_maker_program_coffee_world_grosser_brauner": "Grosser brauner",
        "consumer_products_coffee_maker_program_coffee_world_verlaengerter": "Verlaengerter",
        "consumer_products_coffee_maker_program_coffee_world_verlaengerter_braun": "Verlaengerter braun",
        "consumer_products_coffee_maker_program_coffee_world_wiener_melange": "Wiener melange",
        "consumer_products_coffee_maker_program_coffee_world_flat_white": "Flat white",
        "consumer_products_coffee_maker_program_coffee_world_cortado": "Cortado",
        "consumer_products_coffee_maker_program_coffee_world_cafe_cortado": "Cafe cortado",
        "consumer_products_coffee_maker_program_coffee_world_cafe_con_leche": "Cafe con leche",
        "consumer_products_coffee_maker_program_coffee_world_cafe_au_lait": "Cafe au lait",
        "consumer_products_coffee_maker_program_coffee_world_doppio": "Doppio",
        "consumer_products_coffee_maker_program_coffee_world_kaapi": "Kaapi",
        "consumer_products_coffee_maker_program_coffee_world_koffie_verkeerd": "Koffie verkeerd",
        "consumer_products_coffee_maker_program_coffee_world_galao": "Galao",
        "consumer_products_coffee_maker_program_coffee_world_garoto": "Garoto",
        "consumer_products_coffee_maker_program_coffee_world_americano": "Americano",
        "consumer_products_coffee_maker_program_coffee_world_red_eye": "Red eye",
        "consumer_products_coffee_maker_program_coffee_world_black_eye": "Black eye",
        "consumer_products_coffee_maker_program_coffee_world_dead_eye": "Dead eye",
        "consumer_products_coffee_maker_program_beverage_hot_water": "Hot water",
        "dishcare_dishwasher_program_pre_rinse": "Pre_rinse",
        "dishcare_dishwasher_program_auto_1": "Auto 1",
        "dishcare_dishwasher_program_auto_2": "Auto 2",
        "dishcare_dishwasher_program_auto_3": "Auto 3",
        "dishcare_dishwasher_program_eco_50": "Eco 50ºC",
        "dishcare_dishwasher_program_quick_45": "Quick 45ºC",
        "dishcare_dishwasher_program_intensiv_70": "Intensive 70ºC",
        "dishcare_dishwasher_program_normal_65": "Normal 65ºC",
        "dishcare_dishwasher_program_glas_40": "Glass 40ºC",
        "dishcare_dishwasher_program_glass_care": "Glass care",
        "dishcare_dishwasher_program_night_wash": "Night wash",
        "dishcare_dishwasher_program_quick_65": "Quick 65ºC",
        "dishcare_dishwasher_program_normal_45": "Normal 45ºC",
        "dishcare_dishwasher_program_intensiv_45": "Intensive 45ºC",
        "dishcare_dishwasher_program_auto_half_load": "Auto half load",
        "dishcare_dishwasher_program_intensiv_power": "Intensive power",
        "dishcare_dishwasher_program_magic_daily": "Magic daily",
        "dishcare_dishwasher_program_super_60": "Super 60ºC",
        "dishcare_dishwasher_program_kurz_60": "Kurz 60ºC",
        "dishcare_dishwasher_program_express_sparkle_65": "Express sparkle 65ºC",
        "dishcare_dishwasher_program_machine_care": "Machine care",
        "dishcare_dishwasher_program_steam_fresh": "Steam fresh",
        "dishcare_dishwasher_program_maximum_cleaning": "Maximum cleaning",
        "dishcare_dishwasher_program_mixed_load": "Mixed load",
        "laundry_care_dryer_program_cotton": "Cotton",
        "laundry_care_dryer_program_synthetic": "Synthetic",
        "laundry_care_dryer_program_mix": "Mix",
        "laundry_care_dryer_program_blankets": "Blankets",
        "laundry_care_dryer_program_business_shirts": "Business shirts",
        "laundry_care_dryer_program_down_feathers": "Down feathers",
        "laundry_care_dryer_program_hygiene": "Hygiene",
        "laundry_care_dryer_program_jeans": "Jeans",
        "laundry_care_dryer_program_outdoor": "Outdoor",
        "laundry_care_dryer_program_synthetic_refresh": "Synthetic refresh",
        "laundry_care_dryer_program_towels": "Towels",
        "laundry_care_dryer_program_delicates": "Delicates",
        "laundry_care_dryer_program_super_40": "Super 40ºC",
        "laundry_care_dryer_program_shirts_15": "Shirts 15ºC",
        "laundry_care_dryer_program_pillow": "Pillow",
        "laundry_care_dryer_program_anti_shrink": "Anti shrink",
        "laundry_care_dryer_program_my_time_my_drying_time": "My drying time",
        "laundry_care_dryer_program_time_cold": "Cold (variable time)",
        "laundry_care_dryer_program_time_warm": "Warm (variable time)",
        "laundry_care_dryer_program_in_basket": "In basket",
        "laundry_care_dryer_program_time_cold_fix_time_cold_20": "Cold (20 min)",
        "laundry_care_dryer_program_time_cold_fix_time_cold_30": "Cold (30 min)",
        "laundry_care_dryer_program_time_cold_fix_time_cold_60": "Cold (60 min)",
        "laundry_care_dryer_program_time_warm_fix_time_warm_30": "Warm (30 min)",
        "laundry_care_dryer_program_time_warm_fix_time_warm_40": "Warm (40 min)",
        "laundry_care_dryer_program_time_warm_fix_time_warm_60": "Warm (60 min)",
        "laundry_care_dryer_program_dessous": "Dessous",
        "cooking_common_program_hood_automatic": "Automatic",
        "cooking_common_program_hood_venting": "Venting",
        "cooking_common_program_hood_delayed_shut_off": "Delayed shut off",
        "cooking_oven_program_heating_mode_pre_heating": "Pre-heating",
        "cooking_oven_program_heating_mode_hot_air": "Hot air",
        "cooking_oven_program_heating_mode_hot_air_eco": "Hot air eco",
        "cooking_oven_program_heating_mode_hot_air_grilling": "Hot air grilling",
        "cooking_oven_program_heating_mode_top_bottom_heating": "Top bottom heating",
        "cooking_oven_program_heating_mode_top_bottom_heating_eco": "Top bottom heating eco",
        "cooking_oven_program_heating_mode_bottom_heating": "Bottom heating",
        "cooking_oven_program_heating_mode_pizza_setting": "Pizza setting",
        "cooking_oven_program_heating_mode_slow_cook": "Slow cook",
        "cooking_oven_program_heating_mode_intensive_heat": "Intensive heat",
        "cooking_oven_program_heating_mode_keep_warm": "Keep warm",
        "cooking_oven_program_heating_mode_preheat_ovenware": "Preheat ovenware",
        "cooking_oven_program_heating_mode_frozen_heatup_special": "Special Heat-Up for frozen products",
        "cooking_oven_program_heating_mode_desiccation": "Desiccation",
        "cooking_oven_program_heating_mode_defrost": "Defrost",
        "cooking_oven_program_heating_mode_proof": "Proof",
        "cooking_oven_program_heating_mode_hot_air_30_steam": "Hot air + 30 RH",
        "cooking_oven_program_heating_mode_hot_air_60_steam": "Hot air + 60 RH",
        "cooking_oven_program_heating_mode_hot_air_80_steam": "Hot air + 80 RH",
        "cooking_oven_program_heating_mode_hot_air_100_steam": "Hot air + 100 RH",
        "cooking_oven_program_heating_mode_sabbath_programme": "Sabbath programme",
        "cooking_oven_program_microwave_90_watt": "90 Watt",
        "cooking_oven_program_microwave_180_watt": "180 Watt",
        "cooking_oven_program_microwave_360_watt": "360 Watt",
        "cooking_oven_program_microwave_600_watt": "600 Watt",
        "cooking_oven_program_microwave_900_watt": "900 Watt",
        "cooking_oven_program_microwave_1000_watt": "1000 Watt",
        "cooking_oven_program_microwave_max": "Max",
        "cooking_oven_program_heating_mode_warming_drawer": "Warming drawer",
        "laundry_care_washer_program_cotton": "Cotton",
        "laundry_care_washer_program_cotton_cotton_eco": "Cotton eco",
        "laundry_care_washer_program_cotton_eco_4060": "Cotton eco 40/60ºC",
        "laundry_care_washer_program_cotton_colour": "Cotton color",
        "laundry_care_washer_program_easy_care": "Easy care",
        "laundry_care_washer_program_mix": "Mix",
        "laundry_care_washer_program_mix_night_wash": "Mix night wash",
        "laundry_care_washer_program_delicates_silk": "Delicates silk",
        "laundry_care_washer_program_wool": "Wool",
        "laundry_care_washer_program_sensitive": "Sensitive",
        "laundry_care_washer_program_auto_30": "Auto 30ºC",
        "laundry_care_washer_program_auto_40": "Auto 40ºC",
        "laundry_care_washer_program_auto_60": "Auto 60ºC",
        "laundry_care_washer_program_chiffon": "Chiffon",
        "laundry_care_washer_program_curtains": "Curtains",
        "laundry_care_washer_program_dark_wash": "Dark wash",
        "laundry_care_washer_program_dessous": "Dessous",
        "laundry_care_washer_program_monsoon": "Monsoon",
        "laundry_care_washer_program_outdoor": "Outdoor",
        "laundry_care_washer_program_plush_toy": "Plush toy",
        "laundry_care_washer_program_shirts_blouses": "Shirts blouses",
        "laundry_care_washer_program_sport_fitness": "Sport fitness",
        "laundry_care_washer_program_towels": "Towels",
        "laundry_care_washer_program_water_proof": "Water proof",
        "laundry_care_washer_program_power_speed_59": "Power speed <59 min",
        "laundry_care_washer_program_super_153045_super_15": "Super 15 min",
        "laundry_care_washer_program_super_153045_super_1530": "Super 15/30 min",
        "laundry_care_washer_program_down_duvet_duvet": "Down duvet",
        "laundry_care_washer_program_rinse_rinse_spin_drain": "Rinse spin drain",
        "laundry_care_washer_program_drum_clean": "Drum clean",
        "laundry_care_washer_dryer_program_cotton": "Cotton",
        "laundry_care_washer_dryer_program_cotton_eco_4060": "Cotton eco 40/60ºC",
        "laundry_care_washer_dryer_program_mix": "Mix",
        "laundry_care_washer_dryer_program_easy_care": "Easy care",
        "laundry_care_washer_dryer_program_wash_and_dry_60": "Wash and dry (60 min)",
        "laundry_care_washer_dryer_program_wash_and_dry_90": "Wash and dry (90 min)"
      }
    },
    "available_maps": {
      "options": {
        "consumer_products_cleaning_robot_enum_type_available_maps_temp_map": "Temporary map",
        "consumer_products_cleaning_robot_enum_type_available_maps_map1": "Map 1",
        "consumer_products_cleaning_robot_enum_type_available_maps_map2": "Map 2",
        "consumer_products_cleaning_robot_enum_type_available_maps_map3": "Map 3"
      }
    },
    "cleaning_mode": {
      "options": {
        "consumer_products_cleaning_robot_enum_type_cleaning_modes_silent": "Silent",
        "consumer_products_cleaning_robot_enum_type_cleaning_modes_standard": "Standard",
        "consumer_products_cleaning_robot_enum_type_cleaning_modes_power": "Power"
      }
    },
    "bean_amount": {
      "options": {
        "consumer_products_coffee_maker_enum_type_bean_amount_very_mild": "Very mild",
        "consumer_products_coffee_maker_enum_type_bean_amount_mild": "Mild",
        "consumer_products_coffee_maker_enum_type_bean_amount_mild_plus": "Mild +",
        "consumer_products_coffee_maker_enum_type_bean_amount_normal": "Normal",
        "consumer_products_coffee_maker_enum_type_bean_amount_normal_plus": "Normal +",
        "consumer_products_coffee_maker_enum_type_bean_amount_strong": "Strong",
        "consumer_products_coffee_maker_enum_type_bean_amount_strong_plus": "Strong +",
        "consumer_products_coffee_maker_enum_type_bean_amount_very_strong": "Very strong",
        "consumer_products_coffee_maker_enum_type_bean_amount_very_strong_plus": "Very strong +",
        "consumer_products_coffee_maker_enum_type_bean_amount_extra_strong": "Extra strong",
        "consumer_products_coffee_maker_enum_type_bean_amount_double_shot": "Double shot",
        "consumer_products_coffee_maker_enum_type_bean_amount_double_shot_plus": "Double shot +",
        "consumer_products_coffee_maker_enum_type_bean_amount_double_shot_plus_plus": "Double shot ++",
        "consumer_products_coffee_maker_enum_type_bean_amount_triple_shot": "Triple shot",
        "consumer_products_coffee_maker_enum_type_bean_amount_triple_shot_plus": "Triple shot +",
        "consumer_products_coffee_maker_enum_type_bean_amount_coffee_ground": "Coffee ground"
      }
    },
    "coffee_temperature": {
      "options": {
        "consumer_products_coffee_maker_enum_type_coffee_temperature_88_c": "88ºC",
        "consumer_products_coffee_maker_enum_type_coffee_temperature_90_c": "90ºC",
        "consumer_products_coffee_maker_enum_type_coffee_temperature_92_c": "92ºC",
        "consumer_products_coffee_maker_enum_type_coffee_temperature_94_c": "94ºC",
        "consumer_products_coffee_maker_enum_type_coffee_temperature_95_c": "95ºC",
        "consumer_products_coffee_maker_enum_type_coffee_temperature_96_c": "96ºC"
      }
    },
    "bean_container": {
      "options": {
        "consumer_products_coffee_maker_enum_type_bean_container_selection_right": "Right",
        "consumer_products_coffee_maker_enum_type_bean_container_selection_left": "Left"
      }
    },
    "flow_rate": {
      "options": {
        "consumer_products_coffee_maker_enum_type_flow_rate_normal": "Normal",
        "consumer_products_coffee_maker_enum_type_flow_rate_intense": "Intense",
        "consumer_products_coffee_maker_enum_type_flow_rate_intense_plus": "Intense plus"
      }
    },
    "coffee_milk_ratio": {
      "options": {
        "consumer_products_coffee_maker_enum_type_coffee_milk_ratio_10_percent": "10%",
        "consumer_products_coffee_maker_enum_type_coffee_milk_ratio_20_percent": "20%",
        "consumer_products_coffee_maker_enum_type_coffee_milk_ratio_25_percent": "25%",
        "consumer_products_coffee_maker_enum_type_coffee_milk_ratio_30_percent": "30%",
        "consumer_products_coffee_maker_enum_type_coffee_milk_ratio_40_percent": "40%",
        "consumer_products_coffee_maker_enum_type_coffee_milk_ratio_50_percent": "50%",
        "consumer_products_coffee_maker_enum_type_coffee_milk_ratio_55_percent": "55%",
        "consumer_products_coffee_maker_enum_type_coffee_milk_ratio_60_percent": "60%",
        "consumer_products_coffee_maker_enum_type_coffee_milk_ratio_65_percent": "65%",
        "consumer_products_coffee_maker_enum_type_coffee_milk_ratio_67_percent": "67%",
        "consumer_products_coffee_maker_enum_type_coffee_milk_ratio_70_percent": "70%",
        "consumer_products_coffee_maker_enum_type_coffee_milk_ratio_75_percent": "75%",
        "consumer_products_coffee_maker_enum_type_coffee_milk_ratio_80_percent": "80%",
        "consumer_products_coffee_maker_enum_type_coffee_milk_ratio_85_percent": "85%",
        "consumer_products_coffee_maker_enum_type_coffee_milk_ratio_90_percent": "90%"
      }
    },
    "hot_water_temperature": {
      "options": {
        "consumer_products_coffee_maker_enum_type_hot_water_temperature_white_tea": "White tea",
        "consumer_products_coffee_maker_enum_type_hot_water_temperature_green_tea": "Green tea",
        "consumer_products_coffee_maker_enum_type_hot_water_temperature_black_tea": "Black tea",
        "consumer_products_coffee_maker_enum_type_hot_water_temperature_50_c": "50ºC",
        "consumer_products_coffee_maker_enum_type_hot_water_temperature_55_c": "55ºC",
        "consumer_products_coffee_maker_enum_type_hot_water_temperature_60_c": "60ºC",
        "consumer_products_coffee_maker_enum_type_hot_water_temperature_65_c": "65ºC",
        "consumer_products_coffee_maker_enum_type_hot_water_temperature_70_c": "70ºC",
        "consumer_products_coffee_maker_enum_type_hot_water_temperature_75_c": "75ºC",
        "consumer_products_coffee_maker_enum_type_hot_water_temperature_80_c": "80ºC",
        "consumer_products_coffee_maker_enum_type_hot_water_temperature_85_c": "85ºC",
        "consumer_products_coffee_maker_enum_type_hot_water_temperature_90_c": "90ºC",
        "consumer_products_coffee_maker_enum_type_hot_water_temperature_95_c": "95ºC",
        "consumer_products_coffee_maker_enum_type_hot_water_temperature_97_c": "97ºC",
        "consumer_products_coffee_maker_enum_type_hot_water_temperature_122_f": "122ºF",
        "consumer_products_coffee_maker_enum_type_hot_water_temperature_131_f": "131ºF",
        "consumer_products_coffee_maker_enum_type_hot_water_temperature_140_f": "140ºF",
        "consumer_products_coffee_maker_enum_type_hot_water_temperature_149_f": "149ºF",
        "consumer_products_coffee_maker_enum_type_hot_water_temperature_158_f": "158ºF",
        "consumer_products_coffee_maker_enum_type_hot_water_temperature_167_f": "167ºF",
        "consumer_products_coffee_maker_enum_type_hot_water_temperature_176_f": "176ºF",
        "consumer_products_coffee_maker_enum_type_hot_water_temperature_185_f": "185ºF",
        "consumer_products_coffee_maker_enum_type_hot_water_temperature_194_f": "194ºF",
        "consumer_products_coffee_maker_enum_type_hot_water_temperature_203_f": "203ºF",
        "consumer_products_coffee_maker_enum_type_hot_water_temperature_max": "Max"
      }
    },
    "drying_target": {
      "options": {
        "laundry_care_dryer_enum_type_drying_target_iron_dry": "Iron dry",
        "laundry_care_dryer_enum_type_drying_target_gentle_dry": "Gentle dry",
        "laundry_care_dryer_enum_type_drying_target_cupboard_dry": "Cupboard dry",
        "laundry_care_dryer_enum_type_drying_target_cupboard_dry_plus": "Cupboard dry plus",
        "laundry_care_dryer_enum_type_drying_target_extra_dry": "Extra dry"
      }
    },
    "venting_level": {
      "options": {
        "cooking_hood_enum_type_stage_fan_off": "Fan off",
        "cooking_hood_enum_type_stage_fan_stage01": "Fan stage 1",
        "cooking_hood_enum_type_stage_fan_stage02": "Fan stage 2",
        "cooking_hood_enum_type_stage_fan_stage03": "Fan stage 3",
        "cooking_hood_enum_type_stage_fan_stage04": "Fan stage 4",
        "cooking_hood_enum_type_stage_fan_stage05": "Fan stage 5"
      }
    },
    "intensive_level": {
      "options": {
        "cooking_hood_enum_type_intensive_stage_intensive_stage_off": "Intensive stage off",
        "cooking_hood_enum_type_intensive_stage_intensive_stage1": "Intensive stage 1",
        "cooking_hood_enum_type_intensive_stage_intensive_stage2": "Intensive stage 2"
      }
    },
    "warming_level": {
      "options": {
        "cooking_oven_enum_type_warming_level_low": "Low",
        "cooking_oven_enum_type_warming_level_medium": "Medium",
        "cooking_oven_enum_type_warming_level_high": "High"
      }
    },
    "washer_temperature": {
      "options": {
        "laundry_care_washer_enum_type_temperature_cold": "Cold",
        "laundry_care_washer_enum_type_temperature_g_c20": "20ºC clothes",
        "laundry_care_washer_enum_type_temperature_g_c30": "30ºC clothes",
        "laundry_care_washer_enum_type_temperature_g_c40": "40ºC clothes",
        "laundry_care_washer_enum_type_temperature_g_c50": "50ºC clothes",
        "laundry_care_washer_enum_type_temperature_g_c60": "60ºC clothes",
        "laundry_care_washer_enum_type_temperature_g_c70": "70ºC clothes",
        "laundry_care_washer_enum_type_temperature_g_c80": "80ºC clothes",
        "laundry_care_washer_enum_type_temperature_g_c90": "90ºC clothes",
        "laundry_care_washer_enum_type_temperature_ul_cold": "Cold",
        "laundry_care_washer_enum_type_temperature_ul_warm": "Warm",
        "laundry_care_washer_enum_type_temperature_ul_hot": "Hot",
        "laundry_care_washer_enum_type_temperature_ul_extra_hot": "Extra hot"
      }
    },
    "spin_speed": {
      "options": {
        "laundry_care_washer_enum_type_spin_speed_off": "Off",
        "laundry_care_washer_enum_type_spin_speed_r_p_m400": "400 rpm",
        "laundry_care_washer_enum_type_spin_speed_r_p_m600": "600 rpm",
        "laundry_care_washer_enum_type_spin_speed_r_p_m800": "800 rpm",
        "laundry_care_washer_enum_type_spin_speed_r_p_m1000": "1000 rpm",
        "laundry_care_washer_enum_type_spin_speed_r_p_m1200": "1200 rpm",
        "laundry_care_washer_enum_type_spin_speed_r_p_m1400": "1400 rpm",
        "laundry_care_washer_enum_type_spin_speed_r_p_m1600": "1600 rpm",
        "laundry_care_washer_enum_type_spin_speed_ul_off": "Off",
        "laundry_care_washer_enum_type_spin_speed_ul_low": "Low",
        "laundry_care_washer_enum_type_spin_speed_ul_medium": "Medium",
        "laundry_care_washer_enum_type_spin_speed_ul_high": "High"
      }
    },
    "vario_perfect": {
      "options": {
        "laundry_care_common_enum_type_vario_perfect_off": "Off",
        "laundry_care_common_enum_type_vario_perfect_eco_perfect": "Eco perfect",
        "laundry_care_common_enum_type_vario_perfect_speed_perfect": "Speed perfect"
      }
    }
  },
  "services": {
    "start_program": {
      "name": "Start program",
      "description": "Selects a program and starts it.",
      "fields": {
        "device_id": {
          "name": "[%key:component::home_connect::services::set_program_and_options::fields::device_id::name%]",
          "description": "[%key:component::home_connect::services::set_program_and_options::fields::device_id::description%]"
        },
        "program": { "name": "Program", "description": "Program to select." },
        "key": { "name": "Option key", "description": "Key of the option." },
        "value": {
          "name": "Option value",
          "description": "Value of the option."
        },
        "unit": { "name": "Option unit", "description": "Unit for the option." }
      }
    },
    "select_program": {
      "name": "Select program",
      "description": "Selects a program without starting it.",
      "fields": {
        "device_id": {
          "name": "[%key:component::home_connect::services::set_program_and_options::fields::device_id::name%]",
          "description": "[%key:component::home_connect::services::set_program_and_options::fields::device_id::description%]"
        },
        "program": {
          "name": "[%key:component::home_connect::services::start_program::fields::program::name%]",
          "description": "[%key:component::home_connect::services::start_program::fields::program::description%]"
        },
        "key": {
          "name": "[%key:component::home_connect::services::start_program::fields::key::name%]",
          "description": "[%key:component::home_connect::services::start_program::fields::key::description%]"
        },
        "value": {
          "name": "[%key:component::home_connect::services::start_program::fields::value::name%]",
          "description": "[%key:component::home_connect::services::start_program::fields::value::description%]"
        },
        "unit": {
          "name": "[%key:component::home_connect::services::start_program::fields::unit::name%]",
          "description": "[%key:component::home_connect::services::start_program::fields::unit::description%]"
        }
      }
    },
    "set_program_and_options": {
      "name": "Set program and options",
      "description": "Starts or selects a program with options or sets the options for the active or the selected program.",
      "fields": {
        "device_id": {
          "name": "Device ID",
          "description": "ID of the device."
        },
        "affects_to": {
          "name": "Affects to",
          "description": "Selects if the program affected by the action should be the active or the selected program."
        },
        "program": {
          "name": "Program",
          "description": "Program to select"
        },
        "consumer_products_cleaning_robot_option_reference_map_id": {
          "name": "Reference map ID",
          "description": "Defines which reference map is to be used."
        },
        "consumer_products_cleaning_robot_option_cleaning_mode": {
          "name": "Cleaning mode",
          "description": "Defines the favoured cleaning mode."
        },
        "consumer_products_coffee_maker_option_bean_amount": {
          "name": "Bean amount",
          "description": "Describes the amount of coffee beans used in a coffee machine program."
        },
        "consumer_products_coffee_maker_option_fill_quantity": {
          "name": "Fill quantity",
          "description": "Describes the amount of water (in ml) used in a coffee machine program."
        },
        "consumer_products_coffee_maker_option_coffee_temperature": {
          "name": "Coffee Temperature",
          "description": "Describes the coffee temperature used in a coffee machine program."
        },
        "consumer_products_coffee_maker_option_bean_container": {
          "name": "Bean container",
          "description": "Defines the preferred bean container."
        },
        "consumer_products_coffee_maker_option_flow_rate": {
          "name": "Flow rate",
          "description": "Defines the water-coffee contact time. The duration extends to coffee intensity."
        },
        "consumer_products_coffee_maker_option_multiple_beverages": {
          "name": "Multiple beverages",
          "description": "Defines if double dispensing is enabled."
        },
        "consumer_products_coffee_maker_option_coffee_milk_ratio": {
          "name": "Coffee milk ratio",
          "description": "Defines the amount of milk."
        },
        "consumer_products_coffee_maker_option_hot_water_temperature": {
          "name": "Hot water temperature",
          "description": "Defines the temperature suitable for the type of tea."
        },
        "b_s_h_common_option_start_in_relative": {
          "name": "Start in relative",
          "description": "Defines in how many time the program should start."
        },
        "dishcare_dishwasher_option_intensiv_zone": {
          "name": "Intensive zone",
          "description": "Defines if the cleaning is done with higher spray pressure on the lower basket for very dirty pots and pans."
        },
        "dishcare_dishwasher_option_brilliance_dry": {
          "name": "Brilliance dry",
          "description": "Defines if the program sequence is optimized with a special drying cycle to ensure more shine on glasses and plastic items."
        },
        "dishcare_dishwasher_option_vario_speed_plus": {
          "name": "Vario speed plus",
          "description": "Defines if the program run time is reduced by up to 66% with the usual optimum cleaning and drying."
        },
        "dishcare_dishwasher_option_silence_on_demand": {
          "name": "Silence on demand",
          "description": "Defines if the extra silent mode is activated for a selected period of time."
        },
        "dishcare_dishwasher_option_half_load": {
          "name": "Half load",
          "description": "Defines if economical cleaning is enabled for smaller loads. This reduces energy and water consumption and also saves time. The utensils can be placed in the upper and lower baskets."
        },
        "dishcare_dishwasher_option_extra_dry": {
          "name": "Extra dry",
          "description": "Defines if improved drying for glasses and plasticware is enabled."
        },
        "dishcare_dishwasher_option_hygiene_plus": {
          "name": "Hygiene plus",
          "description": "Defines if the cleaning is done with increased temperature. This ensures maximum hygienic cleanliness for regular use."
        },
        "dishcare_dishwasher_option_eco_dry": {
          "name": "Eco dry",
          "description": "Defines if the door is opened automatically for extra energy efficient and effective drying."
        },
        "dishcare_dishwasher_option_zeolite_dry": {
          "name": "Zeolite dry",
          "description": "Defines if the program sequence is optimized with special drying cycle ensures improved drying for glasses, plates and plasticware."
        },
        "laundry_care_dryer_option_drying_target": {
          "name": "Drying target",
          "description": "Describes the drying target for a dryer program."
        },
        "cooking_hood_option_venting_level": {
          "name": "Venting level",
          "description": "Defines the required fan setting."
        },
        "cooking_hood_option_intensive_level": {
          "name": "Intensive level",
          "description": "Defines the intensive setting."
        },
        "cooking_oven_option_setpoint_temperature": {
          "name": "Setpoint temperature",
          "description": "Defines the target cavity temperature, which will be hold by the oven."
        },
        "b_s_h_common_option_duration": {
          "name": "Duration",
          "description": "Defines the run-time of the program. Afterwards, the appliance is stopped."
        },
        "cooking_oven_option_fast_pre_heat": {
          "name": "Fast pre-heat",
          "description": "Defines if the cooking compartment is heated up quickly. Please note that the setpoint temperature has to be equal to or higher than 100 °C or 212 °F. Otherwise, the fast pre-heat option is not activated."
        },
        "cooking_oven_option_warming_level": {
          "name": "Warming level",
          "description": "Defines the level of the warming drawer."
        },
        "laundry_care_washer_option_temperature": {
          "name": "Temperature",
          "description": "Defines the temperature of the washing program."
        },
        "laundry_care_washer_option_spin_speed": {
          "name": "Spin speed",
          "description": "Defines the spin speed of a washer program."
        },
        "b_s_h_common_option_finish_in_relative": {
          "name": "Finish in relative",
          "description": "Defines when the program should end in seconds."
        },
        "laundry_care_washer_option_i_dos1_active": {
          "name": "i-Dos 1 Active",
          "description": "Defines if the detergent feed is activated / deactivated. (i-Dos content 1)"
        },
        "laundry_care_washer_option_i_dos2_active": {
          "name": "i-Dos 2 Active",
          "description": "Defines if the detergent feed is activated / deactivated. (i-Dos content 2)"
        },
        "laundry_care_washer_option_vario_perfect": {
          "name": "Vario perfect",
          "description": "Defines if a cycle saves energy (Eco Perfect) or time (Speed Perfect)."
        }
      },
      "sections": {
        "cleaning_robot_options": {
          "name": "Cleaning robot options",
          "description": "Options for cleaning robots."
        },
        "coffee_maker_options": {
          "name": "Coffee maker options",
          "description": "Options for coffee makers."
        },
        "dish_washer_options": {
          "name": "Dishwasher options",
          "description": "Options for dishwashers."
        },
        "dryer_options": {
          "name": "Dryer options",
          "description": "Options for dryers (and washer dryers)."
        },
        "hood_options": {
          "name": "Hood options",
          "description": "Options for hoods."
        },
        "oven_options": {
          "name": "Oven options",
          "description": "Options for ovens."
        },
        "warming_drawer_options": {
          "name": "Warming drawer options",
          "description": "Options for warming drawers."
        },
        "washer_options": {
          "name": "Washer options",
          "description": "Options for washers (and washer dryers)."
        }
      }
    },
    "pause_program": {
      "name": "Pause program",
      "description": "Pauses the current running program.",
      "fields": {
        "device_id": {
          "name": "[%key:component::home_connect::services::set_program_and_options::fields::device_id::name%]",
          "description": "[%key:component::home_connect::services::set_program_and_options::fields::device_id::description%]"
        }
      }
    },
    "resume_program": {
      "name": "Resume program",
      "description": "Resumes a paused program.",
      "fields": {
        "device_id": {
          "name": "[%key:component::home_connect::services::set_program_and_options::fields::device_id::name%]",
          "description": "[%key:component::home_connect::services::set_program_and_options::fields::device_id::description%]"
        }
      }
    },
    "set_option_active": {
      "name": "Set active program option",
      "description": "Sets an option for the active program.",
      "fields": {
        "device_id": {
          "name": "[%key:component::home_connect::services::set_program_and_options::fields::device_id::name%]",
          "description": "[%key:component::home_connect::services::set_program_and_options::fields::device_id::description%]"
        },
        "key": {
          "name": "Key",
          "description": "[%key:component::home_connect::services::start_program::fields::key::description%]"
        },
        "value": {
          "name": "Value",
          "description": "[%key:component::home_connect::services::start_program::fields::value::description%]"
        }
      }
    },
    "set_option_selected": {
      "name": "Set selected program option",
      "description": "Sets options for the selected program.",
      "fields": {
        "device_id": {
          "name": "[%key:component::home_connect::services::set_program_and_options::fields::device_id::name%]",
          "description": "[%key:component::home_connect::services::set_program_and_options::fields::device_id::description%]"
        },
        "key": {
          "name": "[%key:component::home_connect::services::start_program::fields::key::name%]",
          "description": "[%key:component::home_connect::services::start_program::fields::key::description%]"
        },
        "value": {
          "name": "[%key:component::home_connect::services::start_program::fields::value::name%]",
          "description": "[%key:component::home_connect::services::start_program::fields::value::description%]"
        }
      }
    },
    "change_setting": {
      "name": "Change setting",
      "description": "Changes a setting.",
      "fields": {
        "device_id": {
          "name": "[%key:component::home_connect::services::set_program_and_options::fields::device_id::name%]",
          "description": "[%key:component::home_connect::services::set_program_and_options::fields::device_id::description%]"
        },
        "key": { "name": "Key", "description": "Key of the setting." },
        "value": { "name": "Value", "description": "Value of the setting." }
      }
    }
  },
  "entity": {
    "binary_sensor": {
      "remote_control": {
        "name": "Remote control"
      },
      "remote_start": {
        "name": "Remote start"
      },
      "local_control": {
        "name": "Local control"
      },
      "battery_charging_state": {
        "name": "Battery charging state"
      },
      "charging_connection": {
        "name": "Charging connection"
      },
      "dust_box_inserted": {
        "name": "Dust box",
        "state": {
          "on": "Inserted",
          "off": "Not inserted"
        }
      },
      "lifted": {
        "name": "Lifted"
      },
      "lost": {
        "name": "Lost"
      },
      "bottle_cooler_door": {
        "name": "Bottle cooler door"
      },
      "chiller_door": {
        "name": "Chiller door"
      },
      "flex_compartment_door": {
        "name": "Flex compartment door"
      },
      "freezer_door": {
        "name": "Freezer door"
      },
      "refrigerator_door": {
        "name": "Refrigerator door"
      },
      "wine_compartment_door": {
        "name": "Wine compartment door"
      }
    },
    "light": {
      "cooking_lighting": {
        "name": "Functional light"
      },
      "ambient_light": {
        "name": "Ambient light"
      },
      "external_light": {
        "name": "External light"
      },
      "internal_light": {
        "name": "Internal light"
      }
    },
    "number": {
      "refrigerator_setpoint_temperature": {
        "name": "Refrigerator temperature"
      },
      "freezer_setpoint_temperature": {
        "name": "Freezer temperature"
      },
      "bottle_cooler_setpoint_temperature": {
        "name": "Bottle cooler temperature"
      },
      "chiller_left_setpoint_temperature": {
        "name": "Chiller left temperature"
      },
      "chiller_setpoint_temperature": {
        "name": "Chiller temperature"
      },
      "chiller_right_setpoint_temperature": {
        "name": "Chiller right temperature"
      },
      "wine_compartment_setpoint_temperature": {
        "name": "Wine compartment temperature"
      },
      "wine_compartment_2_setpoint_temperature": {
        "name": "Wine compartment 2 temperature"
      },
      "wine_compartment_3_setpoint_temperature": {
        "name": "Wine compartment 3 temperature"
      },
<<<<<<< HEAD
      "duration": {
        "name": "[%key:component::home_connect::services::set_program_and_options::fields::b_s_h_common_option_duration::name%]"
      },
      "start_in_relative": {
        "name": "[%key:component::home_connect::services::set_program_and_options::fields::b_s_h_common_option_start_in_relative::name%]"
      },
      "finish_in_relative": {
        "name": "[%key:component::home_connect::services::set_program_and_options::fields::b_s_h_common_option_finish_in_relative::name%]"
      },
      "fill_quantity": {
        "name": "[%key:component::home_connect::services::set_program_and_options::fields::consumer_products_coffee_maker_option_fill_quantity::name%]"
      },
      "setpoint_temperature": {
        "name": "[%key:component::home_connect::services::set_program_and_options::fields::cooking_oven_option_setpoint_temperature::name%]"
=======
      "washer_i_dos_1_base_level": {
        "name": "i-Dos 1 base level"
      },
      "washer_i_dos_2_base_level": {
        "name": "i-Dos 2 base level"
>>>>>>> 6cf31e08
      }
    },
    "select": {
      "selected_program": {
        "name": "Selected program",
        "state": {
          "consumer_products_cleaning_robot_program_cleaning_clean_all": "[%key:component::home_connect::selector::programs::options::consumer_products_cleaning_robot_program_cleaning_clean_all%]",
          "consumer_products_cleaning_robot_program_cleaning_clean_map": "[%key:component::home_connect::selector::programs::options::consumer_products_cleaning_robot_program_cleaning_clean_map%]",
          "consumer_products_cleaning_robot_program_basic_go_home": "[%key:component::home_connect::selector::programs::options::consumer_products_cleaning_robot_program_basic_go_home%]",
          "consumer_products_coffee_maker_program_beverage_ristretto": "[%key:component::home_connect::selector::programs::options::consumer_products_coffee_maker_program_beverage_ristretto%]",
          "consumer_products_coffee_maker_program_beverage_espresso": "[%key:component::home_connect::selector::programs::options::consumer_products_coffee_maker_program_beverage_espresso%]",
          "consumer_products_coffee_maker_program_beverage_espresso_doppio": "[%key:component::home_connect::selector::programs::options::consumer_products_coffee_maker_program_beverage_espresso_doppio%]",
          "consumer_products_coffee_maker_program_beverage_coffee": "[%key:component::home_connect::selector::programs::options::consumer_products_coffee_maker_program_beverage_coffee%]",
          "consumer_products_coffee_maker_program_beverage_x_l_coffee": "[%key:component::home_connect::selector::programs::options::consumer_products_coffee_maker_program_beverage_x_l_coffee%]",
          "consumer_products_coffee_maker_program_beverage_caffe_grande": "[%key:component::home_connect::selector::programs::options::consumer_products_coffee_maker_program_beverage_caffe_grande%]",
          "consumer_products_coffee_maker_program_beverage_espresso_macchiato": "[%key:component::home_connect::selector::programs::options::consumer_products_coffee_maker_program_beverage_espresso_macchiato%]",
          "consumer_products_coffee_maker_program_beverage_cappuccino": "[%key:component::home_connect::selector::programs::options::consumer_products_coffee_maker_program_beverage_cappuccino%]",
          "consumer_products_coffee_maker_program_beverage_latte_macchiato": "[%key:component::home_connect::selector::programs::options::consumer_products_coffee_maker_program_beverage_latte_macchiato%]",
          "consumer_products_coffee_maker_program_beverage_caffe_latte": "[%key:component::home_connect::selector::programs::options::consumer_products_coffee_maker_program_beverage_caffe_latte%]",
          "consumer_products_coffee_maker_program_beverage_milk_froth": "[%key:component::home_connect::selector::programs::options::consumer_products_coffee_maker_program_beverage_milk_froth%]",
          "consumer_products_coffee_maker_program_beverage_warm_milk": "[%key:component::home_connect::selector::programs::options::consumer_products_coffee_maker_program_beverage_warm_milk%]",
          "consumer_products_coffee_maker_program_coffee_world_kleiner_brauner": "[%key:component::home_connect::selector::programs::options::consumer_products_coffee_maker_program_coffee_world_kleiner_brauner%]",
          "consumer_products_coffee_maker_program_coffee_world_grosser_brauner": "[%key:component::home_connect::selector::programs::options::consumer_products_coffee_maker_program_coffee_world_grosser_brauner%]",
          "consumer_products_coffee_maker_program_coffee_world_verlaengerter": "[%key:component::home_connect::selector::programs::options::consumer_products_coffee_maker_program_coffee_world_verlaengerter%]",
          "consumer_products_coffee_maker_program_coffee_world_verlaengerter_braun": "[%key:component::home_connect::selector::programs::options::consumer_products_coffee_maker_program_coffee_world_verlaengerter_braun%]",
          "consumer_products_coffee_maker_program_coffee_world_wiener_melange": "[%key:component::home_connect::selector::programs::options::consumer_products_coffee_maker_program_coffee_world_wiener_melange%]",
          "consumer_products_coffee_maker_program_coffee_world_flat_white": "[%key:component::home_connect::selector::programs::options::consumer_products_coffee_maker_program_coffee_world_flat_white%]",
          "consumer_products_coffee_maker_program_coffee_world_cortado": "[%key:component::home_connect::selector::programs::options::consumer_products_coffee_maker_program_coffee_world_cortado%]",
          "consumer_products_coffee_maker_program_coffee_world_cafe_cortado": "[%key:component::home_connect::selector::programs::options::consumer_products_coffee_maker_program_coffee_world_cafe_cortado%]",
          "consumer_products_coffee_maker_program_coffee_world_cafe_con_leche": "[%key:component::home_connect::selector::programs::options::consumer_products_coffee_maker_program_coffee_world_cafe_con_leche%]",
          "consumer_products_coffee_maker_program_coffee_world_cafe_au_lait": "[%key:component::home_connect::selector::programs::options::consumer_products_coffee_maker_program_coffee_world_cafe_au_lait%]",
          "consumer_products_coffee_maker_program_coffee_world_doppio": "[%key:component::home_connect::selector::programs::options::consumer_products_coffee_maker_program_coffee_world_doppio%]",
          "consumer_products_coffee_maker_program_coffee_world_kaapi": "[%key:component::home_connect::selector::programs::options::consumer_products_coffee_maker_program_coffee_world_kaapi%]",
          "consumer_products_coffee_maker_program_coffee_world_koffie_verkeerd": "[%key:component::home_connect::selector::programs::options::consumer_products_coffee_maker_program_coffee_world_koffie_verkeerd%]",
          "consumer_products_coffee_maker_program_coffee_world_galao": "[%key:component::home_connect::selector::programs::options::consumer_products_coffee_maker_program_coffee_world_galao%]",
          "consumer_products_coffee_maker_program_coffee_world_garoto": "[%key:component::home_connect::selector::programs::options::consumer_products_coffee_maker_program_coffee_world_garoto%]",
          "consumer_products_coffee_maker_program_coffee_world_americano": "[%key:component::home_connect::selector::programs::options::consumer_products_coffee_maker_program_coffee_world_americano%]",
          "consumer_products_coffee_maker_program_coffee_world_red_eye": "[%key:component::home_connect::selector::programs::options::consumer_products_coffee_maker_program_coffee_world_red_eye%]",
          "consumer_products_coffee_maker_program_coffee_world_black_eye": "[%key:component::home_connect::selector::programs::options::consumer_products_coffee_maker_program_coffee_world_black_eye%]",
          "consumer_products_coffee_maker_program_coffee_world_dead_eye": "[%key:component::home_connect::selector::programs::options::consumer_products_coffee_maker_program_coffee_world_dead_eye%]",
          "consumer_products_coffee_maker_program_beverage_hot_water": "[%key:component::home_connect::selector::programs::options::consumer_products_coffee_maker_program_beverage_hot_water%]",
          "dishcare_dishwasher_program_pre_rinse": "[%key:component::home_connect::selector::programs::options::dishcare_dishwasher_program_pre_rinse%]",
          "dishcare_dishwasher_program_auto_1": "[%key:component::home_connect::selector::programs::options::dishcare_dishwasher_program_auto_1%]",
          "dishcare_dishwasher_program_auto_2": "[%key:component::home_connect::selector::programs::options::dishcare_dishwasher_program_auto_2%]",
          "dishcare_dishwasher_program_auto_3": "[%key:component::home_connect::selector::programs::options::dishcare_dishwasher_program_auto_3%]",
          "dishcare_dishwasher_program_eco_50": "[%key:component::home_connect::selector::programs::options::dishcare_dishwasher_program_eco_50%]",
          "dishcare_dishwasher_program_quick_45": "[%key:component::home_connect::selector::programs::options::dishcare_dishwasher_program_quick_45%]",
          "dishcare_dishwasher_program_intensiv_70": "[%key:component::home_connect::selector::programs::options::dishcare_dishwasher_program_intensiv_70%]",
          "dishcare_dishwasher_program_normal_65": "[%key:component::home_connect::selector::programs::options::dishcare_dishwasher_program_normal_65%]",
          "dishcare_dishwasher_program_glas_40": "[%key:component::home_connect::selector::programs::options::dishcare_dishwasher_program_glas_40%]",
          "dishcare_dishwasher_program_glass_care": "[%key:component::home_connect::selector::programs::options::dishcare_dishwasher_program_glass_care%]",
          "dishcare_dishwasher_program_night_wash": "[%key:component::home_connect::selector::programs::options::dishcare_dishwasher_program_night_wash%]",
          "dishcare_dishwasher_program_quick_65": "[%key:component::home_connect::selector::programs::options::dishcare_dishwasher_program_quick_65%]",
          "dishcare_dishwasher_program_normal_45": "[%key:component::home_connect::selector::programs::options::dishcare_dishwasher_program_normal_45%]",
          "dishcare_dishwasher_program_intensiv_45": "[%key:component::home_connect::selector::programs::options::dishcare_dishwasher_program_intensiv_45%]",
          "dishcare_dishwasher_program_auto_half_load": "[%key:component::home_connect::selector::programs::options::dishcare_dishwasher_program_auto_half_load%]",
          "dishcare_dishwasher_program_intensiv_power": "[%key:component::home_connect::selector::programs::options::dishcare_dishwasher_program_intensiv_power%]",
          "dishcare_dishwasher_program_magic_daily": "[%key:component::home_connect::selector::programs::options::dishcare_dishwasher_program_magic_daily%]",
          "dishcare_dishwasher_program_super_60": "[%key:component::home_connect::selector::programs::options::dishcare_dishwasher_program_super_60%]",
          "dishcare_dishwasher_program_kurz_60": "[%key:component::home_connect::selector::programs::options::dishcare_dishwasher_program_kurz_60%]",
          "dishcare_dishwasher_program_express_sparkle_65": "[%key:component::home_connect::selector::programs::options::dishcare_dishwasher_program_express_sparkle_65%]",
          "dishcare_dishwasher_program_machine_care": "[%key:component::home_connect::selector::programs::options::dishcare_dishwasher_program_machine_care%]",
          "dishcare_dishwasher_program_steam_fresh": "[%key:component::home_connect::selector::programs::options::dishcare_dishwasher_program_steam_fresh%]",
          "dishcare_dishwasher_program_maximum_cleaning": "[%key:component::home_connect::selector::programs::options::dishcare_dishwasher_program_maximum_cleaning%]",
          "dishcare_dishwasher_program_mixed_load": "[%key:component::home_connect::selector::programs::options::dishcare_dishwasher_program_mixed_load%]",
          "laundry_care_dryer_program_cotton": "[%key:component::home_connect::selector::programs::options::laundry_care_dryer_program_cotton%]",
          "laundry_care_dryer_program_synthetic": "[%key:component::home_connect::selector::programs::options::laundry_care_dryer_program_synthetic%]",
          "laundry_care_dryer_program_mix": "[%key:component::home_connect::selector::programs::options::laundry_care_dryer_program_mix%]",
          "laundry_care_dryer_program_blankets": "[%key:component::home_connect::selector::programs::options::laundry_care_dryer_program_blankets%]",
          "laundry_care_dryer_program_business_shirts": "[%key:component::home_connect::selector::programs::options::laundry_care_dryer_program_business_shirts%]",
          "laundry_care_dryer_program_down_feathers": "[%key:component::home_connect::selector::programs::options::laundry_care_dryer_program_down_feathers%]",
          "laundry_care_dryer_program_hygiene": "[%key:component::home_connect::selector::programs::options::laundry_care_dryer_program_hygiene%]",
          "laundry_care_dryer_program_jeans": "[%key:component::home_connect::selector::programs::options::laundry_care_dryer_program_jeans%]",
          "laundry_care_dryer_program_outdoor": "[%key:component::home_connect::selector::programs::options::laundry_care_dryer_program_outdoor%]",
          "laundry_care_dryer_program_synthetic_refresh": "[%key:component::home_connect::selector::programs::options::laundry_care_dryer_program_synthetic_refresh%]",
          "laundry_care_dryer_program_towels": "[%key:component::home_connect::selector::programs::options::laundry_care_dryer_program_towels%]",
          "laundry_care_dryer_program_delicates": "[%key:component::home_connect::selector::programs::options::laundry_care_dryer_program_delicates%]",
          "laundry_care_dryer_program_super_40": "[%key:component::home_connect::selector::programs::options::laundry_care_dryer_program_super_40%]",
          "laundry_care_dryer_program_shirts_15": "[%key:component::home_connect::selector::programs::options::laundry_care_dryer_program_shirts_15%]",
          "laundry_care_dryer_program_pillow": "[%key:component::home_connect::selector::programs::options::laundry_care_dryer_program_pillow%]",
          "laundry_care_dryer_program_anti_shrink": "[%key:component::home_connect::selector::programs::options::laundry_care_dryer_program_anti_shrink%]",
          "laundry_care_dryer_program_my_time_my_drying_time": "[%key:component::home_connect::selector::programs::options::laundry_care_dryer_program_my_time_my_drying_time%]",
          "laundry_care_dryer_program_time_cold": "[%key:component::home_connect::selector::programs::options::laundry_care_dryer_program_time_cold%]",
          "laundry_care_dryer_program_time_warm": "[%key:component::home_connect::selector::programs::options::laundry_care_dryer_program_time_warm%]",
          "laundry_care_dryer_program_in_basket": "[%key:component::home_connect::selector::programs::options::laundry_care_dryer_program_in_basket%]",
          "laundry_care_dryer_program_time_cold_fix_time_cold_20": "[%key:component::home_connect::selector::programs::options::laundry_care_dryer_program_time_cold_fix_time_cold_20%]",
          "laundry_care_dryer_program_time_cold_fix_time_cold_30": "[%key:component::home_connect::selector::programs::options::laundry_care_dryer_program_time_cold_fix_time_cold_30%]",
          "laundry_care_dryer_program_time_cold_fix_time_cold_60": "[%key:component::home_connect::selector::programs::options::laundry_care_dryer_program_time_cold_fix_time_cold_60%]",
          "laundry_care_dryer_program_time_warm_fix_time_warm_30": "[%key:component::home_connect::selector::programs::options::laundry_care_dryer_program_time_warm_fix_time_warm_30%]",
          "laundry_care_dryer_program_time_warm_fix_time_warm_40": "[%key:component::home_connect::selector::programs::options::laundry_care_dryer_program_time_warm_fix_time_warm_40%]",
          "laundry_care_dryer_program_time_warm_fix_time_warm_60": "[%key:component::home_connect::selector::programs::options::laundry_care_dryer_program_time_warm_fix_time_warm_60%]",
          "laundry_care_dryer_program_dessous": "[%key:component::home_connect::selector::programs::options::laundry_care_dryer_program_dessous%]",
          "cooking_common_program_hood_automatic": "[%key:component::home_connect::selector::programs::options::cooking_common_program_hood_automatic%]",
          "cooking_common_program_hood_venting": "[%key:component::home_connect::selector::programs::options::cooking_common_program_hood_venting%]",
          "cooking_common_program_hood_delayed_shut_off": "[%key:component::home_connect::selector::programs::options::cooking_common_program_hood_delayed_shut_off%]",
          "cooking_oven_program_heating_mode_pre_heating": "[%key:component::home_connect::selector::programs::options::cooking_oven_program_heating_mode_pre_heating%]",
          "cooking_oven_program_heating_mode_hot_air": "[%key:component::home_connect::selector::programs::options::cooking_oven_program_heating_mode_hot_air%]",
          "cooking_oven_program_heating_mode_hot_air_eco": "[%key:component::home_connect::selector::programs::options::cooking_oven_program_heating_mode_hot_air_eco%]",
          "cooking_oven_program_heating_mode_hot_air_grilling": "[%key:component::home_connect::selector::programs::options::cooking_oven_program_heating_mode_hot_air_grilling%]",
          "cooking_oven_program_heating_mode_top_bottom_heating": "[%key:component::home_connect::selector::programs::options::cooking_oven_program_heating_mode_top_bottom_heating%]",
          "cooking_oven_program_heating_mode_top_bottom_heating_eco": "[%key:component::home_connect::selector::programs::options::cooking_oven_program_heating_mode_top_bottom_heating_eco%]",
          "cooking_oven_program_heating_mode_bottom_heating": "[%key:component::home_connect::selector::programs::options::cooking_oven_program_heating_mode_bottom_heating%]",
          "cooking_oven_program_heating_mode_pizza_setting": "[%key:component::home_connect::selector::programs::options::cooking_oven_program_heating_mode_pizza_setting%]",
          "cooking_oven_program_heating_mode_slow_cook": "[%key:component::home_connect::selector::programs::options::cooking_oven_program_heating_mode_slow_cook%]",
          "cooking_oven_program_heating_mode_intensive_heat": "[%key:component::home_connect::selector::programs::options::cooking_oven_program_heating_mode_intensive_heat%]",
          "cooking_oven_program_heating_mode_keep_warm": "[%key:component::home_connect::selector::programs::options::cooking_oven_program_heating_mode_keep_warm%]",
          "cooking_oven_program_heating_mode_preheat_ovenware": "[%key:component::home_connect::selector::programs::options::cooking_oven_program_heating_mode_preheat_ovenware%]",
          "cooking_oven_program_heating_mode_frozen_heatup_special": "[%key:component::home_connect::selector::programs::options::cooking_oven_program_heating_mode_frozen_heatup_special%]",
          "cooking_oven_program_heating_mode_desiccation": "[%key:component::home_connect::selector::programs::options::cooking_oven_program_heating_mode_desiccation%]",
          "cooking_oven_program_heating_mode_defrost": "[%key:component::home_connect::selector::programs::options::cooking_oven_program_heating_mode_defrost%]",
          "cooking_oven_program_heating_mode_proof": "[%key:component::home_connect::selector::programs::options::cooking_oven_program_heating_mode_proof%]",
          "cooking_oven_program_heating_mode_hot_air_30_steam": "[%key:component::home_connect::selector::programs::options::cooking_oven_program_heating_mode_hot_air_30_steam%]",
          "cooking_oven_program_heating_mode_hot_air_60_steam": "[%key:component::home_connect::selector::programs::options::cooking_oven_program_heating_mode_hot_air_60_steam%]",
          "cooking_oven_program_heating_mode_hot_air_80_steam": "[%key:component::home_connect::selector::programs::options::cooking_oven_program_heating_mode_hot_air_80_steam%]",
          "cooking_oven_program_heating_mode_hot_air_100_steam": "[%key:component::home_connect::selector::programs::options::cooking_oven_program_heating_mode_hot_air_100_steam%]",
          "cooking_oven_program_heating_mode_sabbath_programme": "[%key:component::home_connect::selector::programs::options::cooking_oven_program_heating_mode_sabbath_programme%]",
          "cooking_oven_program_microwave_90_watt": "[%key:component::home_connect::selector::programs::options::cooking_oven_program_microwave_90_watt%]",
          "cooking_oven_program_microwave_180_watt": "[%key:component::home_connect::selector::programs::options::cooking_oven_program_microwave_180_watt%]",
          "cooking_oven_program_microwave_360_watt": "[%key:component::home_connect::selector::programs::options::cooking_oven_program_microwave_360_watt%]",
          "cooking_oven_program_microwave_600_watt": "[%key:component::home_connect::selector::programs::options::cooking_oven_program_microwave_600_watt%]",
          "cooking_oven_program_microwave_900_watt": "[%key:component::home_connect::selector::programs::options::cooking_oven_program_microwave_900_watt%]",
          "cooking_oven_program_microwave_1000_watt": "[%key:component::home_connect::selector::programs::options::cooking_oven_program_microwave_1000_watt%]",
          "cooking_oven_program_microwave_max": "[%key:component::home_connect::selector::programs::options::cooking_oven_program_microwave_max%]",
          "cooking_oven_program_heating_mode_warming_drawer": "[%key:component::home_connect::selector::programs::options::cooking_oven_program_heating_mode_warming_drawer%]",
          "laundry_care_washer_program_cotton": "[%key:component::home_connect::selector::programs::options::laundry_care_washer_program_cotton%]",
          "laundry_care_washer_program_cotton_cotton_eco": "[%key:component::home_connect::selector::programs::options::laundry_care_washer_program_cotton_cotton_eco%]",
          "laundry_care_washer_program_cotton_eco_4060": "[%key:component::home_connect::selector::programs::options::laundry_care_washer_program_cotton_eco_4060%]",
          "laundry_care_washer_program_cotton_colour": "[%key:component::home_connect::selector::programs::options::laundry_care_washer_program_cotton_colour%]",
          "laundry_care_washer_program_easy_care": "[%key:component::home_connect::selector::programs::options::laundry_care_washer_program_easy_care%]",
          "laundry_care_washer_program_mix": "[%key:component::home_connect::selector::programs::options::laundry_care_washer_program_mix%]",
          "laundry_care_washer_program_mix_night_wash": "[%key:component::home_connect::selector::programs::options::laundry_care_washer_program_mix_night_wash%]",
          "laundry_care_washer_program_delicates_silk": "[%key:component::home_connect::selector::programs::options::laundry_care_washer_program_delicates_silk%]",
          "laundry_care_washer_program_wool": "[%key:component::home_connect::selector::programs::options::laundry_care_washer_program_wool%]",
          "laundry_care_washer_program_sensitive": "[%key:component::home_connect::selector::programs::options::laundry_care_washer_program_sensitive%]",
          "laundry_care_washer_program_auto_30": "[%key:component::home_connect::selector::programs::options::laundry_care_washer_program_auto_30%]",
          "laundry_care_washer_program_auto_40": "[%key:component::home_connect::selector::programs::options::laundry_care_washer_program_auto_40%]",
          "laundry_care_washer_program_auto_60": "[%key:component::home_connect::selector::programs::options::laundry_care_washer_program_auto_60%]",
          "laundry_care_washer_program_chiffon": "[%key:component::home_connect::selector::programs::options::laundry_care_washer_program_chiffon%]",
          "laundry_care_washer_program_curtains": "[%key:component::home_connect::selector::programs::options::laundry_care_washer_program_curtains%]",
          "laundry_care_washer_program_dark_wash": "[%key:component::home_connect::selector::programs::options::laundry_care_washer_program_dark_wash%]",
          "laundry_care_washer_program_dessous": "[%key:component::home_connect::selector::programs::options::laundry_care_washer_program_dessous%]",
          "laundry_care_washer_program_monsoon": "[%key:component::home_connect::selector::programs::options::laundry_care_washer_program_monsoon%]",
          "laundry_care_washer_program_outdoor": "[%key:component::home_connect::selector::programs::options::laundry_care_washer_program_outdoor%]",
          "laundry_care_washer_program_plush_toy": "[%key:component::home_connect::selector::programs::options::laundry_care_washer_program_plush_toy%]",
          "laundry_care_washer_program_shirts_blouses": "[%key:component::home_connect::selector::programs::options::laundry_care_washer_program_shirts_blouses%]",
          "laundry_care_washer_program_sport_fitness": "[%key:component::home_connect::selector::programs::options::laundry_care_washer_program_sport_fitness%]",
          "laundry_care_washer_program_towels": "[%key:component::home_connect::selector::programs::options::laundry_care_washer_program_towels%]",
          "laundry_care_washer_program_water_proof": "[%key:component::home_connect::selector::programs::options::laundry_care_washer_program_water_proof%]",
          "laundry_care_washer_program_power_speed_59": "[%key:component::home_connect::selector::programs::options::laundry_care_washer_program_power_speed_59%]",
          "laundry_care_washer_program_super_153045_super_15": "[%key:component::home_connect::selector::programs::options::laundry_care_washer_program_super_153045_super_15%]",
          "laundry_care_washer_program_super_153045_super_1530": "[%key:component::home_connect::selector::programs::options::laundry_care_washer_program_super_153045_super_1530%]",
          "laundry_care_washer_program_down_duvet_duvet": "[%key:component::home_connect::selector::programs::options::laundry_care_washer_program_down_duvet_duvet%]",
          "laundry_care_washer_program_rinse_rinse_spin_drain": "[%key:component::home_connect::selector::programs::options::laundry_care_washer_program_rinse_rinse_spin_drain%]",
          "laundry_care_washer_program_drum_clean": "[%key:component::home_connect::selector::programs::options::laundry_care_washer_program_drum_clean%]",
          "laundry_care_washer_dryer_program_cotton": "[%key:component::home_connect::selector::programs::options::laundry_care_washer_dryer_program_cotton%]",
          "laundry_care_washer_dryer_program_cotton_eco_4060": "[%key:component::home_connect::selector::programs::options::laundry_care_washer_dryer_program_cotton_eco_4060%]",
          "laundry_care_washer_dryer_program_mix": "[%key:component::home_connect::selector::programs::options::laundry_care_washer_dryer_program_mix%]",
          "laundry_care_washer_dryer_program_easy_care": "[%key:component::home_connect::selector::programs::options::laundry_care_washer_dryer_program_easy_care%]",
          "laundry_care_washer_dryer_program_wash_and_dry_60": "[%key:component::home_connect::selector::programs::options::laundry_care_washer_dryer_program_wash_and_dry_60%]",
          "laundry_care_washer_dryer_program_wash_and_dry_90": "[%key:component::home_connect::selector::programs::options::laundry_care_washer_dryer_program_wash_and_dry_90%]"
        }
      },
      "active_program": {
        "name": "Active program",
        "state": {
          "consumer_products_cleaning_robot_program_cleaning_clean_all": "[%key:component::home_connect::selector::programs::options::consumer_products_cleaning_robot_program_cleaning_clean_all%]",
          "consumer_products_cleaning_robot_program_cleaning_clean_map": "[%key:component::home_connect::selector::programs::options::consumer_products_cleaning_robot_program_cleaning_clean_map%]",
          "consumer_products_cleaning_robot_program_basic_go_home": "[%key:component::home_connect::selector::programs::options::consumer_products_cleaning_robot_program_basic_go_home%]",
          "consumer_products_coffee_maker_program_beverage_ristretto": "[%key:component::home_connect::selector::programs::options::consumer_products_coffee_maker_program_beverage_ristretto%]",
          "consumer_products_coffee_maker_program_beverage_espresso": "[%key:component::home_connect::selector::programs::options::consumer_products_coffee_maker_program_beverage_espresso%]",
          "consumer_products_coffee_maker_program_beverage_espresso_doppio": "[%key:component::home_connect::selector::programs::options::consumer_products_coffee_maker_program_beverage_espresso_doppio%]",
          "consumer_products_coffee_maker_program_beverage_coffee": "[%key:component::home_connect::selector::programs::options::consumer_products_coffee_maker_program_beverage_coffee%]",
          "consumer_products_coffee_maker_program_beverage_x_l_coffee": "[%key:component::home_connect::selector::programs::options::consumer_products_coffee_maker_program_beverage_x_l_coffee%]",
          "consumer_products_coffee_maker_program_beverage_caffe_grande": "[%key:component::home_connect::selector::programs::options::consumer_products_coffee_maker_program_beverage_caffe_grande%]",
          "consumer_products_coffee_maker_program_beverage_espresso_macchiato": "[%key:component::home_connect::selector::programs::options::consumer_products_coffee_maker_program_beverage_espresso_macchiato%]",
          "consumer_products_coffee_maker_program_beverage_cappuccino": "[%key:component::home_connect::selector::programs::options::consumer_products_coffee_maker_program_beverage_cappuccino%]",
          "consumer_products_coffee_maker_program_beverage_latte_macchiato": "[%key:component::home_connect::selector::programs::options::consumer_products_coffee_maker_program_beverage_latte_macchiato%]",
          "consumer_products_coffee_maker_program_beverage_caffe_latte": "[%key:component::home_connect::selector::programs::options::consumer_products_coffee_maker_program_beverage_caffe_latte%]",
          "consumer_products_coffee_maker_program_beverage_milk_froth": "[%key:component::home_connect::selector::programs::options::consumer_products_coffee_maker_program_beverage_milk_froth%]",
          "consumer_products_coffee_maker_program_beverage_warm_milk": "[%key:component::home_connect::selector::programs::options::consumer_products_coffee_maker_program_beverage_warm_milk%]",
          "consumer_products_coffee_maker_program_coffee_world_kleiner_brauner": "[%key:component::home_connect::selector::programs::options::consumer_products_coffee_maker_program_coffee_world_kleiner_brauner%]",
          "consumer_products_coffee_maker_program_coffee_world_grosser_brauner": "[%key:component::home_connect::selector::programs::options::consumer_products_coffee_maker_program_coffee_world_grosser_brauner%]",
          "consumer_products_coffee_maker_program_coffee_world_verlaengerter": "[%key:component::home_connect::selector::programs::options::consumer_products_coffee_maker_program_coffee_world_verlaengerter%]",
          "consumer_products_coffee_maker_program_coffee_world_verlaengerter_braun": "[%key:component::home_connect::selector::programs::options::consumer_products_coffee_maker_program_coffee_world_verlaengerter_braun%]",
          "consumer_products_coffee_maker_program_coffee_world_wiener_melange": "[%key:component::home_connect::selector::programs::options::consumer_products_coffee_maker_program_coffee_world_wiener_melange%]",
          "consumer_products_coffee_maker_program_coffee_world_flat_white": "[%key:component::home_connect::selector::programs::options::consumer_products_coffee_maker_program_coffee_world_flat_white%]",
          "consumer_products_coffee_maker_program_coffee_world_cortado": "[%key:component::home_connect::selector::programs::options::consumer_products_coffee_maker_program_coffee_world_cortado%]",
          "consumer_products_coffee_maker_program_coffee_world_cafe_cortado": "[%key:component::home_connect::selector::programs::options::consumer_products_coffee_maker_program_coffee_world_cafe_cortado%]",
          "consumer_products_coffee_maker_program_coffee_world_cafe_con_leche": "[%key:component::home_connect::selector::programs::options::consumer_products_coffee_maker_program_coffee_world_cafe_con_leche%]",
          "consumer_products_coffee_maker_program_coffee_world_cafe_au_lait": "[%key:component::home_connect::selector::programs::options::consumer_products_coffee_maker_program_coffee_world_cafe_au_lait%]",
          "consumer_products_coffee_maker_program_coffee_world_doppio": "[%key:component::home_connect::selector::programs::options::consumer_products_coffee_maker_program_coffee_world_doppio%]",
          "consumer_products_coffee_maker_program_coffee_world_kaapi": "[%key:component::home_connect::selector::programs::options::consumer_products_coffee_maker_program_coffee_world_kaapi%]",
          "consumer_products_coffee_maker_program_coffee_world_koffie_verkeerd": "[%key:component::home_connect::selector::programs::options::consumer_products_coffee_maker_program_coffee_world_koffie_verkeerd%]",
          "consumer_products_coffee_maker_program_coffee_world_galao": "[%key:component::home_connect::selector::programs::options::consumer_products_coffee_maker_program_coffee_world_galao%]",
          "consumer_products_coffee_maker_program_coffee_world_garoto": "[%key:component::home_connect::selector::programs::options::consumer_products_coffee_maker_program_coffee_world_garoto%]",
          "consumer_products_coffee_maker_program_coffee_world_americano": "[%key:component::home_connect::selector::programs::options::consumer_products_coffee_maker_program_coffee_world_americano%]",
          "consumer_products_coffee_maker_program_coffee_world_red_eye": "[%key:component::home_connect::selector::programs::options::consumer_products_coffee_maker_program_coffee_world_red_eye%]",
          "consumer_products_coffee_maker_program_coffee_world_black_eye": "[%key:component::home_connect::selector::programs::options::consumer_products_coffee_maker_program_coffee_world_black_eye%]",
          "consumer_products_coffee_maker_program_coffee_world_dead_eye": "[%key:component::home_connect::selector::programs::options::consumer_products_coffee_maker_program_coffee_world_dead_eye%]",
          "consumer_products_coffee_maker_program_beverage_hot_water": "[%key:component::home_connect::selector::programs::options::consumer_products_coffee_maker_program_beverage_hot_water%]",
          "dishcare_dishwasher_program_pre_rinse": "[%key:component::home_connect::selector::programs::options::dishcare_dishwasher_program_pre_rinse%]",
          "dishcare_dishwasher_program_auto_1": "[%key:component::home_connect::selector::programs::options::dishcare_dishwasher_program_auto_1%]",
          "dishcare_dishwasher_program_auto_2": "[%key:component::home_connect::selector::programs::options::dishcare_dishwasher_program_auto_2%]",
          "dishcare_dishwasher_program_auto_3": "[%key:component::home_connect::selector::programs::options::dishcare_dishwasher_program_auto_3%]",
          "dishcare_dishwasher_program_eco_50": "[%key:component::home_connect::selector::programs::options::dishcare_dishwasher_program_eco_50%]",
          "dishcare_dishwasher_program_quick_45": "[%key:component::home_connect::selector::programs::options::dishcare_dishwasher_program_quick_45%]",
          "dishcare_dishwasher_program_intensiv_70": "[%key:component::home_connect::selector::programs::options::dishcare_dishwasher_program_intensiv_70%]",
          "dishcare_dishwasher_program_normal_65": "[%key:component::home_connect::selector::programs::options::dishcare_dishwasher_program_normal_65%]",
          "dishcare_dishwasher_program_glas_40": "[%key:component::home_connect::selector::programs::options::dishcare_dishwasher_program_glas_40%]",
          "dishcare_dishwasher_program_glass_care": "[%key:component::home_connect::selector::programs::options::dishcare_dishwasher_program_glass_care%]",
          "dishcare_dishwasher_program_night_wash": "[%key:component::home_connect::selector::programs::options::dishcare_dishwasher_program_night_wash%]",
          "dishcare_dishwasher_program_quick_65": "[%key:component::home_connect::selector::programs::options::dishcare_dishwasher_program_quick_65%]",
          "dishcare_dishwasher_program_normal_45": "[%key:component::home_connect::selector::programs::options::dishcare_dishwasher_program_normal_45%]",
          "dishcare_dishwasher_program_intensiv_45": "[%key:component::home_connect::selector::programs::options::dishcare_dishwasher_program_intensiv_45%]",
          "dishcare_dishwasher_program_auto_half_load": "[%key:component::home_connect::selector::programs::options::dishcare_dishwasher_program_auto_half_load%]",
          "dishcare_dishwasher_program_intensiv_power": "[%key:component::home_connect::selector::programs::options::dishcare_dishwasher_program_intensiv_power%]",
          "dishcare_dishwasher_program_magic_daily": "[%key:component::home_connect::selector::programs::options::dishcare_dishwasher_program_magic_daily%]",
          "dishcare_dishwasher_program_super_60": "[%key:component::home_connect::selector::programs::options::dishcare_dishwasher_program_super_60%]",
          "dishcare_dishwasher_program_kurz_60": "[%key:component::home_connect::selector::programs::options::dishcare_dishwasher_program_kurz_60%]",
          "dishcare_dishwasher_program_express_sparkle_65": "[%key:component::home_connect::selector::programs::options::dishcare_dishwasher_program_express_sparkle_65%]",
          "dishcare_dishwasher_program_machine_care": "[%key:component::home_connect::selector::programs::options::dishcare_dishwasher_program_machine_care%]",
          "dishcare_dishwasher_program_steam_fresh": "[%key:component::home_connect::selector::programs::options::dishcare_dishwasher_program_steam_fresh%]",
          "dishcare_dishwasher_program_maximum_cleaning": "[%key:component::home_connect::selector::programs::options::dishcare_dishwasher_program_maximum_cleaning%]",
          "dishcare_dishwasher_program_mixed_load": "[%key:component::home_connect::selector::programs::options::dishcare_dishwasher_program_mixed_load%]",
          "laundry_care_dryer_program_cotton": "[%key:component::home_connect::selector::programs::options::laundry_care_dryer_program_cotton%]",
          "laundry_care_dryer_program_synthetic": "[%key:component::home_connect::selector::programs::options::laundry_care_dryer_program_synthetic%]",
          "laundry_care_dryer_program_mix": "[%key:component::home_connect::selector::programs::options::laundry_care_dryer_program_mix%]",
          "laundry_care_dryer_program_blankets": "[%key:component::home_connect::selector::programs::options::laundry_care_dryer_program_blankets%]",
          "laundry_care_dryer_program_business_shirts": "[%key:component::home_connect::selector::programs::options::laundry_care_dryer_program_business_shirts%]",
          "laundry_care_dryer_program_down_feathers": "[%key:component::home_connect::selector::programs::options::laundry_care_dryer_program_down_feathers%]",
          "laundry_care_dryer_program_hygiene": "[%key:component::home_connect::selector::programs::options::laundry_care_dryer_program_hygiene%]",
          "laundry_care_dryer_program_jeans": "[%key:component::home_connect::selector::programs::options::laundry_care_dryer_program_jeans%]",
          "laundry_care_dryer_program_outdoor": "[%key:component::home_connect::selector::programs::options::laundry_care_dryer_program_outdoor%]",
          "laundry_care_dryer_program_synthetic_refresh": "[%key:component::home_connect::selector::programs::options::laundry_care_dryer_program_synthetic_refresh%]",
          "laundry_care_dryer_program_towels": "[%key:component::home_connect::selector::programs::options::laundry_care_dryer_program_towels%]",
          "laundry_care_dryer_program_delicates": "[%key:component::home_connect::selector::programs::options::laundry_care_dryer_program_delicates%]",
          "laundry_care_dryer_program_super_40": "[%key:component::home_connect::selector::programs::options::laundry_care_dryer_program_super_40%]",
          "laundry_care_dryer_program_shirts_15": "[%key:component::home_connect::selector::programs::options::laundry_care_dryer_program_shirts_15%]",
          "laundry_care_dryer_program_pillow": "[%key:component::home_connect::selector::programs::options::laundry_care_dryer_program_pillow%]",
          "laundry_care_dryer_program_anti_shrink": "[%key:component::home_connect::selector::programs::options::laundry_care_dryer_program_anti_shrink%]",
          "laundry_care_dryer_program_my_time_my_drying_time": "[%key:component::home_connect::selector::programs::options::laundry_care_dryer_program_my_time_my_drying_time%]",
          "laundry_care_dryer_program_time_cold": "[%key:component::home_connect::selector::programs::options::laundry_care_dryer_program_time_cold%]",
          "laundry_care_dryer_program_time_warm": "[%key:component::home_connect::selector::programs::options::laundry_care_dryer_program_time_warm%]",
          "laundry_care_dryer_program_in_basket": "[%key:component::home_connect::selector::programs::options::laundry_care_dryer_program_in_basket%]",
          "laundry_care_dryer_program_time_cold_fix_time_cold_20": "[%key:component::home_connect::selector::programs::options::laundry_care_dryer_program_time_cold_fix_time_cold_20%]",
          "laundry_care_dryer_program_time_cold_fix_time_cold_30": "[%key:component::home_connect::selector::programs::options::laundry_care_dryer_program_time_cold_fix_time_cold_30%]",
          "laundry_care_dryer_program_time_cold_fix_time_cold_60": "[%key:component::home_connect::selector::programs::options::laundry_care_dryer_program_time_cold_fix_time_cold_60%]",
          "laundry_care_dryer_program_time_warm_fix_time_warm_30": "[%key:component::home_connect::selector::programs::options::laundry_care_dryer_program_time_warm_fix_time_warm_30%]",
          "laundry_care_dryer_program_time_warm_fix_time_warm_40": "[%key:component::home_connect::selector::programs::options::laundry_care_dryer_program_time_warm_fix_time_warm_40%]",
          "laundry_care_dryer_program_time_warm_fix_time_warm_60": "[%key:component::home_connect::selector::programs::options::laundry_care_dryer_program_time_warm_fix_time_warm_60%]",
          "laundry_care_dryer_program_dessous": "[%key:component::home_connect::selector::programs::options::laundry_care_dryer_program_dessous%]",
          "cooking_common_program_hood_automatic": "[%key:component::home_connect::selector::programs::options::cooking_common_program_hood_automatic%]",
          "cooking_common_program_hood_venting": "[%key:component::home_connect::selector::programs::options::cooking_common_program_hood_venting%]",
          "cooking_common_program_hood_delayed_shut_off": "[%key:component::home_connect::selector::programs::options::cooking_common_program_hood_delayed_shut_off%]",
          "cooking_oven_program_heating_mode_pre_heating": "[%key:component::home_connect::selector::programs::options::cooking_oven_program_heating_mode_pre_heating%]",
          "cooking_oven_program_heating_mode_hot_air": "[%key:component::home_connect::selector::programs::options::cooking_oven_program_heating_mode_hot_air%]",
          "cooking_oven_program_heating_mode_hot_air_eco": "[%key:component::home_connect::selector::programs::options::cooking_oven_program_heating_mode_hot_air_eco%]",
          "cooking_oven_program_heating_mode_hot_air_grilling": "[%key:component::home_connect::selector::programs::options::cooking_oven_program_heating_mode_hot_air_grilling%]",
          "cooking_oven_program_heating_mode_top_bottom_heating": "[%key:component::home_connect::selector::programs::options::cooking_oven_program_heating_mode_top_bottom_heating%]",
          "cooking_oven_program_heating_mode_top_bottom_heating_eco": "[%key:component::home_connect::selector::programs::options::cooking_oven_program_heating_mode_top_bottom_heating_eco%]",
          "cooking_oven_program_heating_mode_bottom_heating": "[%key:component::home_connect::selector::programs::options::cooking_oven_program_heating_mode_bottom_heating%]",
          "cooking_oven_program_heating_mode_pizza_setting": "[%key:component::home_connect::selector::programs::options::cooking_oven_program_heating_mode_pizza_setting%]",
          "cooking_oven_program_heating_mode_slow_cook": "[%key:component::home_connect::selector::programs::options::cooking_oven_program_heating_mode_slow_cook%]",
          "cooking_oven_program_heating_mode_intensive_heat": "[%key:component::home_connect::selector::programs::options::cooking_oven_program_heating_mode_intensive_heat%]",
          "cooking_oven_program_heating_mode_keep_warm": "[%key:component::home_connect::selector::programs::options::cooking_oven_program_heating_mode_keep_warm%]",
          "cooking_oven_program_heating_mode_preheat_ovenware": "[%key:component::home_connect::selector::programs::options::cooking_oven_program_heating_mode_preheat_ovenware%]",
          "cooking_oven_program_heating_mode_frozen_heatup_special": "[%key:component::home_connect::selector::programs::options::cooking_oven_program_heating_mode_frozen_heatup_special%]",
          "cooking_oven_program_heating_mode_desiccation": "[%key:component::home_connect::selector::programs::options::cooking_oven_program_heating_mode_desiccation%]",
          "cooking_oven_program_heating_mode_defrost": "[%key:component::home_connect::selector::programs::options::cooking_oven_program_heating_mode_defrost%]",
          "cooking_oven_program_heating_mode_proof": "[%key:component::home_connect::selector::programs::options::cooking_oven_program_heating_mode_proof%]",
          "cooking_oven_program_heating_mode_hot_air_30_steam": "[%key:component::home_connect::selector::programs::options::cooking_oven_program_heating_mode_hot_air_30_steam%]",
          "cooking_oven_program_heating_mode_hot_air_60_steam": "[%key:component::home_connect::selector::programs::options::cooking_oven_program_heating_mode_hot_air_60_steam%]",
          "cooking_oven_program_heating_mode_hot_air_80_steam": "[%key:component::home_connect::selector::programs::options::cooking_oven_program_heating_mode_hot_air_80_steam%]",
          "cooking_oven_program_heating_mode_hot_air_100_steam": "[%key:component::home_connect::selector::programs::options::cooking_oven_program_heating_mode_hot_air_100_steam%]",
          "cooking_oven_program_heating_mode_sabbath_programme": "[%key:component::home_connect::selector::programs::options::cooking_oven_program_heating_mode_sabbath_programme%]",
          "cooking_oven_program_microwave_90_watt": "[%key:component::home_connect::selector::programs::options::cooking_oven_program_microwave_90_watt%]",
          "cooking_oven_program_microwave_180_watt": "[%key:component::home_connect::selector::programs::options::cooking_oven_program_microwave_180_watt%]",
          "cooking_oven_program_microwave_360_watt": "[%key:component::home_connect::selector::programs::options::cooking_oven_program_microwave_360_watt%]",
          "cooking_oven_program_microwave_600_watt": "[%key:component::home_connect::selector::programs::options::cooking_oven_program_microwave_600_watt%]",
          "cooking_oven_program_microwave_900_watt": "[%key:component::home_connect::selector::programs::options::cooking_oven_program_microwave_900_watt%]",
          "cooking_oven_program_microwave_1000_watt": "[%key:component::home_connect::selector::programs::options::cooking_oven_program_microwave_1000_watt%]",
          "cooking_oven_program_microwave_max": "[%key:component::home_connect::selector::programs::options::cooking_oven_program_microwave_max%]",
          "cooking_oven_program_heating_mode_warming_drawer": "[%key:component::home_connect::selector::programs::options::cooking_oven_program_heating_mode_warming_drawer%]",
          "laundry_care_washer_program_cotton": "[%key:component::home_connect::selector::programs::options::laundry_care_washer_program_cotton%]",
          "laundry_care_washer_program_cotton_cotton_eco": "[%key:component::home_connect::selector::programs::options::laundry_care_washer_program_cotton_cotton_eco%]",
          "laundry_care_washer_program_cotton_eco_4060": "[%key:component::home_connect::selector::programs::options::laundry_care_washer_program_cotton_eco_4060%]",
          "laundry_care_washer_program_cotton_colour": "[%key:component::home_connect::selector::programs::options::laundry_care_washer_program_cotton_colour%]",
          "laundry_care_washer_program_easy_care": "[%key:component::home_connect::selector::programs::options::laundry_care_washer_program_easy_care%]",
          "laundry_care_washer_program_mix": "[%key:component::home_connect::selector::programs::options::laundry_care_washer_program_mix%]",
          "laundry_care_washer_program_mix_night_wash": "[%key:component::home_connect::selector::programs::options::laundry_care_washer_program_mix_night_wash%]",
          "laundry_care_washer_program_delicates_silk": "[%key:component::home_connect::selector::programs::options::laundry_care_washer_program_delicates_silk%]",
          "laundry_care_washer_program_wool": "[%key:component::home_connect::selector::programs::options::laundry_care_washer_program_wool%]",
          "laundry_care_washer_program_sensitive": "[%key:component::home_connect::selector::programs::options::laundry_care_washer_program_sensitive%]",
          "laundry_care_washer_program_auto_30": "[%key:component::home_connect::selector::programs::options::laundry_care_washer_program_auto_30%]",
          "laundry_care_washer_program_auto_40": "[%key:component::home_connect::selector::programs::options::laundry_care_washer_program_auto_40%]",
          "laundry_care_washer_program_auto_60": "[%key:component::home_connect::selector::programs::options::laundry_care_washer_program_auto_60%]",
          "laundry_care_washer_program_chiffon": "[%key:component::home_connect::selector::programs::options::laundry_care_washer_program_chiffon%]",
          "laundry_care_washer_program_curtains": "[%key:component::home_connect::selector::programs::options::laundry_care_washer_program_curtains%]",
          "laundry_care_washer_program_dark_wash": "[%key:component::home_connect::selector::programs::options::laundry_care_washer_program_dark_wash%]",
          "laundry_care_washer_program_dessous": "[%key:component::home_connect::selector::programs::options::laundry_care_washer_program_dessous%]",
          "laundry_care_washer_program_monsoon": "[%key:component::home_connect::selector::programs::options::laundry_care_washer_program_monsoon%]",
          "laundry_care_washer_program_outdoor": "[%key:component::home_connect::selector::programs::options::laundry_care_washer_program_outdoor%]",
          "laundry_care_washer_program_plush_toy": "[%key:component::home_connect::selector::programs::options::laundry_care_washer_program_plush_toy%]",
          "laundry_care_washer_program_shirts_blouses": "[%key:component::home_connect::selector::programs::options::laundry_care_washer_program_shirts_blouses%]",
          "laundry_care_washer_program_sport_fitness": "[%key:component::home_connect::selector::programs::options::laundry_care_washer_program_sport_fitness%]",
          "laundry_care_washer_program_towels": "[%key:component::home_connect::selector::programs::options::laundry_care_washer_program_towels%]",
          "laundry_care_washer_program_water_proof": "[%key:component::home_connect::selector::programs::options::laundry_care_washer_program_water_proof%]",
          "laundry_care_washer_program_power_speed_59": "[%key:component::home_connect::selector::programs::options::laundry_care_washer_program_power_speed_59%]",
          "laundry_care_washer_program_super_153045_super_15": "[%key:component::home_connect::selector::programs::options::laundry_care_washer_program_super_153045_super_15%]",
          "laundry_care_washer_program_super_153045_super_1530": "[%key:component::home_connect::selector::programs::options::laundry_care_washer_program_super_153045_super_1530%]",
          "laundry_care_washer_program_down_duvet_duvet": "[%key:component::home_connect::selector::programs::options::laundry_care_washer_program_down_duvet_duvet%]",
          "laundry_care_washer_program_rinse_rinse_spin_drain": "[%key:component::home_connect::selector::programs::options::laundry_care_washer_program_rinse_rinse_spin_drain%]",
          "laundry_care_washer_program_drum_clean": "[%key:component::home_connect::selector::programs::options::laundry_care_washer_program_drum_clean%]",
          "laundry_care_washer_dryer_program_cotton": "[%key:component::home_connect::selector::programs::options::laundry_care_washer_dryer_program_cotton%]",
          "laundry_care_washer_dryer_program_cotton_eco_4060": "[%key:component::home_connect::selector::programs::options::laundry_care_washer_dryer_program_cotton_eco_4060%]",
          "laundry_care_washer_dryer_program_mix": "[%key:component::home_connect::selector::programs::options::laundry_care_washer_dryer_program_mix%]",
          "laundry_care_washer_dryer_program_easy_care": "[%key:component::home_connect::selector::programs::options::laundry_care_washer_dryer_program_easy_care%]",
          "laundry_care_washer_dryer_program_wash_and_dry_60": "[%key:component::home_connect::selector::programs::options::laundry_care_washer_dryer_program_wash_and_dry_60%]",
          "laundry_care_washer_dryer_program_wash_and_dry_90": "[%key:component::home_connect::selector::programs::options::laundry_care_washer_dryer_program_wash_and_dry_90%]"
        }
      },
      "reference_map_id": {
        "name": "[%key:component::home_connect::services::set_program_and_options::fields::consumer_products_cleaning_robot_option_reference_map_id::name%]",
        "state": {
          "consumer_products_cleaning_robot_enum_type_available_maps_temp_map": "[%key:component::home_connect::selector::available_maps::options::consumer_products_cleaning_robot_enum_type_available_maps_temp_map%]",
          "consumer_products_cleaning_robot_enum_type_available_maps_map1": "[%key:component::home_connect::selector::available_maps::options::consumer_products_cleaning_robot_enum_type_available_maps_map1%]",
          "consumer_products_cleaning_robot_enum_type_available_maps_map2": "[%key:component::home_connect::selector::available_maps::options::consumer_products_cleaning_robot_enum_type_available_maps_map2%]",
          "consumer_products_cleaning_robot_enum_type_available_maps_map3": "[%key:component::home_connect::selector::available_maps::options::consumer_products_cleaning_robot_enum_type_available_maps_map3%]"
        }
      },
      "cleaning_mode": {
        "name": "[%key:component::home_connect::services::set_program_and_options::fields::consumer_products_cleaning_robot_option_cleaning_mode::name%]",
        "state": {
          "consumer_products_cleaning_robot_enum_type_cleaning_modes_silent": "[%key:component::home_connect::selector::cleaning_mode::options::consumer_products_cleaning_robot_enum_type_cleaning_modes_silent%]",
          "consumer_products_cleaning_robot_enum_type_cleaning_modes_standard": "[%key:component::home_connect::selector::cleaning_mode::options::consumer_products_cleaning_robot_enum_type_cleaning_modes_standard%]",
          "consumer_products_cleaning_robot_enum_type_cleaning_modes_power": "[%key:component::home_connect::selector::cleaning_mode::options::consumer_products_cleaning_robot_enum_type_cleaning_modes_power%]"
        }
      },
      "bean_amount": {
        "name": "[%key:component::home_connect::services::set_program_and_options::fields::consumer_products_coffee_maker_option_bean_amount::name%]",
        "state": {
          "consumer_products_coffee_maker_enum_type_bean_amount_very_mild": "[%key:component::home_connect::selector::bean_amount::options::consumer_products_coffee_maker_enum_type_bean_amount_very_mild%]",
          "consumer_products_coffee_maker_enum_type_bean_amount_mild": "[%key:component::home_connect::selector::bean_amount::options::consumer_products_coffee_maker_enum_type_bean_amount_mild%]",
          "consumer_products_coffee_maker_enum_type_bean_amount_mild_plus": "[%key:component::home_connect::selector::bean_amount::options::consumer_products_coffee_maker_enum_type_bean_amount_mild_plus%]",
          "consumer_products_coffee_maker_enum_type_bean_amount_normal": "[%key:component::home_connect::selector::bean_amount::options::consumer_products_coffee_maker_enum_type_bean_amount_normal%]",
          "consumer_products_coffee_maker_enum_type_bean_amount_normal_plus": "[%key:component::home_connect::selector::bean_amount::options::consumer_products_coffee_maker_enum_type_bean_amount_normal_plus%]",
          "consumer_products_coffee_maker_enum_type_bean_amount_strong": "[%key:component::home_connect::selector::bean_amount::options::consumer_products_coffee_maker_enum_type_bean_amount_strong%]",
          "consumer_products_coffee_maker_enum_type_bean_amount_strong_plus": "[%key:component::home_connect::selector::bean_amount::options::consumer_products_coffee_maker_enum_type_bean_amount_strong_plus%]",
          "consumer_products_coffee_maker_enum_type_bean_amount_very_strong": "[%key:component::home_connect::selector::bean_amount::options::consumer_products_coffee_maker_enum_type_bean_amount_very_strong%]",
          "consumer_products_coffee_maker_enum_type_bean_amount_very_strong_plus": "[%key:component::home_connect::selector::bean_amount::options::consumer_products_coffee_maker_enum_type_bean_amount_very_strong_plus%]",
          "consumer_products_coffee_maker_enum_type_bean_amount_extra_strong": "[%key:component::home_connect::selector::bean_amount::options::consumer_products_coffee_maker_enum_type_bean_amount_extra_strong%]",
          "consumer_products_coffee_maker_enum_type_bean_amount_double_shot": "[%key:component::home_connect::selector::bean_amount::options::consumer_products_coffee_maker_enum_type_bean_amount_double_shot%]",
          "consumer_products_coffee_maker_enum_type_bean_amount_double_shot_plus": "[%key:component::home_connect::selector::bean_amount::options::consumer_products_coffee_maker_enum_type_bean_amount_double_shot_plus%]",
          "consumer_products_coffee_maker_enum_type_bean_amount_double_shot_plus_plus": "[%key:component::home_connect::selector::bean_amount::options::consumer_products_coffee_maker_enum_type_bean_amount_double_shot_plus_plus%]",
          "consumer_products_coffee_maker_enum_type_bean_amount_triple_shot": "[%key:component::home_connect::selector::bean_amount::options::consumer_products_coffee_maker_enum_type_bean_amount_triple_shot%]",
          "consumer_products_coffee_maker_enum_type_bean_amount_triple_shot_plus": "[%key:component::home_connect::selector::bean_amount::options::consumer_products_coffee_maker_enum_type_bean_amount_triple_shot_plus%]",
          "consumer_products_coffee_maker_enum_type_bean_amount_coffee_ground": "[%key:component::home_connect::selector::bean_amount::options::consumer_products_coffee_maker_enum_type_bean_amount_coffee_ground%]"
        }
      },
      "coffee_temperature": {
        "name": "[%key:component::home_connect::services::set_program_and_options::fields::consumer_products_coffee_maker_option_coffee_temperature::name%]",
        "state": {
          "consumer_products_coffee_maker_enum_type_coffee_temperature_88_c": "[%key:component::home_connect::selector::coffee_temperature::options::consumer_products_coffee_maker_enum_type_coffee_temperature_88_c%]",
          "consumer_products_coffee_maker_enum_type_coffee_temperature_90_c": "[%key:component::home_connect::selector::coffee_temperature::options::consumer_products_coffee_maker_enum_type_coffee_temperature_90_c%]",
          "consumer_products_coffee_maker_enum_type_coffee_temperature_92_c": "[%key:component::home_connect::selector::coffee_temperature::options::consumer_products_coffee_maker_enum_type_coffee_temperature_92_c%]",
          "consumer_products_coffee_maker_enum_type_coffee_temperature_94_c": "[%key:component::home_connect::selector::coffee_temperature::options::consumer_products_coffee_maker_enum_type_coffee_temperature_94_c%]",
          "consumer_products_coffee_maker_enum_type_coffee_temperature_95_c": "[%key:component::home_connect::selector::coffee_temperature::options::consumer_products_coffee_maker_enum_type_coffee_temperature_95_c%]",
          "consumer_products_coffee_maker_enum_type_coffee_temperature_96_c": "[%key:component::home_connect::selector::coffee_temperature::options::consumer_products_coffee_maker_enum_type_coffee_temperature_96_c%]"
        }
      },
      "bean_container": {
        "name": "[%key:component::home_connect::services::set_program_and_options::fields::consumer_products_coffee_maker_option_bean_container::name%]",
        "state": {
          "consumer_products_coffee_maker_enum_type_bean_container_selection_right": "[%key:component::home_connect::selector::bean_container::options::consumer_products_coffee_maker_enum_type_bean_container_selection_right%]",
          "consumer_products_coffee_maker_enum_type_bean_container_selection_left": "[%key:component::home_connect::selector::bean_container::options::consumer_products_coffee_maker_enum_type_bean_container_selection_left%]"
        }
      },
      "flow_rate": {
        "name": "[%key:component::home_connect::services::set_program_and_options::fields::consumer_products_coffee_maker_option_flow_rate::name%]",
        "state": {
          "consumer_products_coffee_maker_enum_type_flow_rate_normal": "[%key:component::home_connect::selector::flow_rate::options::consumer_products_coffee_maker_enum_type_flow_rate_normal%]",
          "consumer_products_coffee_maker_enum_type_flow_rate_intense": "[%key:component::home_connect::selector::flow_rate::options::consumer_products_coffee_maker_enum_type_flow_rate_intense%]",
          "consumer_products_coffee_maker_enum_type_flow_rate_intense_plus": "[%key:component::home_connect::selector::flow_rate::options::consumer_products_coffee_maker_enum_type_flow_rate_intense_plus%]"
        }
      },
      "coffee_milk_ratio": {
        "name": "[%key:component::home_connect::services::set_program_and_options::fields::consumer_products_coffee_maker_option_coffee_milk_ratio::name%]",
        "state": {
          "consumer_products_coffee_maker_enum_type_coffee_milk_ratio_10_percent": "[%key:component::home_connect::selector::coffee_milk_ratio::options::consumer_products_coffee_maker_enum_type_coffee_milk_ratio_10_percent%]",
          "consumer_products_coffee_maker_enum_type_coffee_milk_ratio_20_percent": "[%key:component::home_connect::selector::coffee_milk_ratio::options::consumer_products_coffee_maker_enum_type_coffee_milk_ratio_20_percent%]",
          "consumer_products_coffee_maker_enum_type_coffee_milk_ratio_25_percent": "[%key:component::home_connect::selector::coffee_milk_ratio::options::consumer_products_coffee_maker_enum_type_coffee_milk_ratio_25_percent%]",
          "consumer_products_coffee_maker_enum_type_coffee_milk_ratio_30_percent": "[%key:component::home_connect::selector::coffee_milk_ratio::options::consumer_products_coffee_maker_enum_type_coffee_milk_ratio_30_percent%]",
          "consumer_products_coffee_maker_enum_type_coffee_milk_ratio_40_percent": "[%key:component::home_connect::selector::coffee_milk_ratio::options::consumer_products_coffee_maker_enum_type_coffee_milk_ratio_40_percent%]",
          "consumer_products_coffee_maker_enum_type_coffee_milk_ratio_50_percent": "[%key:component::home_connect::selector::coffee_milk_ratio::options::consumer_products_coffee_maker_enum_type_coffee_milk_ratio_50_percent%]",
          "consumer_products_coffee_maker_enum_type_coffee_milk_ratio_55_percent": "[%key:component::home_connect::selector::coffee_milk_ratio::options::consumer_products_coffee_maker_enum_type_coffee_milk_ratio_55_percent%]",
          "consumer_products_coffee_maker_enum_type_coffee_milk_ratio_60_percent": "[%key:component::home_connect::selector::coffee_milk_ratio::options::consumer_products_coffee_maker_enum_type_coffee_milk_ratio_60_percent%]",
          "consumer_products_coffee_maker_enum_type_coffee_milk_ratio_65_percent": "[%key:component::home_connect::selector::coffee_milk_ratio::options::consumer_products_coffee_maker_enum_type_coffee_milk_ratio_65_percent%]",
          "consumer_products_coffee_maker_enum_type_coffee_milk_ratio_67_percent": "[%key:component::home_connect::selector::coffee_milk_ratio::options::consumer_products_coffee_maker_enum_type_coffee_milk_ratio_67_percent%]",
          "consumer_products_coffee_maker_enum_type_coffee_milk_ratio_70_percent": "[%key:component::home_connect::selector::coffee_milk_ratio::options::consumer_products_coffee_maker_enum_type_coffee_milk_ratio_70_percent%]",
          "consumer_products_coffee_maker_enum_type_coffee_milk_ratio_75_percent": "[%key:component::home_connect::selector::coffee_milk_ratio::options::consumer_products_coffee_maker_enum_type_coffee_milk_ratio_75_percent%]",
          "consumer_products_coffee_maker_enum_type_coffee_milk_ratio_80_percent": "[%key:component::home_connect::selector::coffee_milk_ratio::options::consumer_products_coffee_maker_enum_type_coffee_milk_ratio_80_percent%]",
          "consumer_products_coffee_maker_enum_type_coffee_milk_ratio_85_percent": "[%key:component::home_connect::selector::coffee_milk_ratio::options::consumer_products_coffee_maker_enum_type_coffee_milk_ratio_85_percent%]",
          "consumer_products_coffee_maker_enum_type_coffee_milk_ratio_90_percent": "[%key:component::home_connect::selector::coffee_milk_ratio::options::consumer_products_coffee_maker_enum_type_coffee_milk_ratio_90_percent%]"
        }
      },
      "hot_water_temperature": {
        "name": "[%key:component::home_connect::services::set_program_and_options::fields::consumer_products_coffee_maker_option_hot_water_temperature::name%]",
        "state": {
          "consumer_products_coffee_maker_enum_type_hot_water_temperature_white_tea": "[%key:component::home_connect::selector::hot_water_temperature::options::consumer_products_coffee_maker_enum_type_hot_water_temperature_white_tea%]",
          "consumer_products_coffee_maker_enum_type_hot_water_temperature_green_tea": "[%key:component::home_connect::selector::hot_water_temperature::options::consumer_products_coffee_maker_enum_type_hot_water_temperature_green_tea%]",
          "consumer_products_coffee_maker_enum_type_hot_water_temperature_black_tea": "[%key:component::home_connect::selector::hot_water_temperature::options::consumer_products_coffee_maker_enum_type_hot_water_temperature_black_tea%]",
          "consumer_products_coffee_maker_enum_type_hot_water_temperature_50_c": "[%key:component::home_connect::selector::hot_water_temperature::options::consumer_products_coffee_maker_enum_type_hot_water_temperature_50_c%]",
          "consumer_products_coffee_maker_enum_type_hot_water_temperature_55_c": "[%key:component::home_connect::selector::hot_water_temperature::options::consumer_products_coffee_maker_enum_type_hot_water_temperature_55_c%]",
          "consumer_products_coffee_maker_enum_type_hot_water_temperature_60_c": "[%key:component::home_connect::selector::hot_water_temperature::options::consumer_products_coffee_maker_enum_type_hot_water_temperature_60_c%]",
          "consumer_products_coffee_maker_enum_type_hot_water_temperature_65_c": "[%key:component::home_connect::selector::hot_water_temperature::options::consumer_products_coffee_maker_enum_type_hot_water_temperature_65_c%]",
          "consumer_products_coffee_maker_enum_type_hot_water_temperature_70_c": "[%key:component::home_connect::selector::hot_water_temperature::options::consumer_products_coffee_maker_enum_type_hot_water_temperature_70_c%]",
          "consumer_products_coffee_maker_enum_type_hot_water_temperature_75_c": "[%key:component::home_connect::selector::hot_water_temperature::options::consumer_products_coffee_maker_enum_type_hot_water_temperature_75_c%]",
          "consumer_products_coffee_maker_enum_type_hot_water_temperature_80_c": "[%key:component::home_connect::selector::hot_water_temperature::options::consumer_products_coffee_maker_enum_type_hot_water_temperature_80_c%]",
          "consumer_products_coffee_maker_enum_type_hot_water_temperature_85_c": "[%key:component::home_connect::selector::hot_water_temperature::options::consumer_products_coffee_maker_enum_type_hot_water_temperature_85_c%]",
          "consumer_products_coffee_maker_enum_type_hot_water_temperature_90_c": "[%key:component::home_connect::selector::hot_water_temperature::options::consumer_products_coffee_maker_enum_type_hot_water_temperature_90_c%]",
          "consumer_products_coffee_maker_enum_type_hot_water_temperature_95_c": "[%key:component::home_connect::selector::hot_water_temperature::options::consumer_products_coffee_maker_enum_type_hot_water_temperature_95_c%]",
          "consumer_products_coffee_maker_enum_type_hot_water_temperature_97_c": "[%key:component::home_connect::selector::hot_water_temperature::options::consumer_products_coffee_maker_enum_type_hot_water_temperature_97_c%]",
          "consumer_products_coffee_maker_enum_type_hot_water_temperature_122_f": "[%key:component::home_connect::selector::hot_water_temperature::options::consumer_products_coffee_maker_enum_type_hot_water_temperature_122_f%]",
          "consumer_products_coffee_maker_enum_type_hot_water_temperature_131_f": "[%key:component::home_connect::selector::hot_water_temperature::options::consumer_products_coffee_maker_enum_type_hot_water_temperature_131_f%]",
          "consumer_products_coffee_maker_enum_type_hot_water_temperature_140_f": "[%key:component::home_connect::selector::hot_water_temperature::options::consumer_products_coffee_maker_enum_type_hot_water_temperature_140_f%]",
          "consumer_products_coffee_maker_enum_type_hot_water_temperature_149_f": "[%key:component::home_connect::selector::hot_water_temperature::options::consumer_products_coffee_maker_enum_type_hot_water_temperature_149_f%]",
          "consumer_products_coffee_maker_enum_type_hot_water_temperature_158_f": "[%key:component::home_connect::selector::hot_water_temperature::options::consumer_products_coffee_maker_enum_type_hot_water_temperature_158_f%]",
          "consumer_products_coffee_maker_enum_type_hot_water_temperature_167_f": "[%key:component::home_connect::selector::hot_water_temperature::options::consumer_products_coffee_maker_enum_type_hot_water_temperature_167_f%]",
          "consumer_products_coffee_maker_enum_type_hot_water_temperature_176_f": "[%key:component::home_connect::selector::hot_water_temperature::options::consumer_products_coffee_maker_enum_type_hot_water_temperature_176_f%]",
          "consumer_products_coffee_maker_enum_type_hot_water_temperature_185_f": "[%key:component::home_connect::selector::hot_water_temperature::options::consumer_products_coffee_maker_enum_type_hot_water_temperature_185_f%]",
          "consumer_products_coffee_maker_enum_type_hot_water_temperature_194_f": "[%key:component::home_connect::selector::hot_water_temperature::options::consumer_products_coffee_maker_enum_type_hot_water_temperature_194_f%]",
          "consumer_products_coffee_maker_enum_type_hot_water_temperature_203_f": "[%key:component::home_connect::selector::hot_water_temperature::options::consumer_products_coffee_maker_enum_type_hot_water_temperature_203_f%]",
          "consumer_products_coffee_maker_enum_type_hot_water_temperature_max": "[%key:component::home_connect::selector::hot_water_temperature::options::consumer_products_coffee_maker_enum_type_hot_water_temperature_max%]"
        }
      },
      "drying_target": {
        "name": "[%key:component::home_connect::services::set_program_and_options::fields::laundry_care_dryer_option_drying_target::name%]",
        "state": {
          "laundry_care_dryer_enum_type_drying_target_iron_dry": "[%key:component::home_connect::selector::drying_target::options::laundry_care_dryer_enum_type_drying_target_iron_dry%]",
          "laundry_care_dryer_enum_type_drying_target_gentle_dry": "[%key:component::home_connect::selector::drying_target::options::laundry_care_dryer_enum_type_drying_target_gentle_dry%]",
          "laundry_care_dryer_enum_type_drying_target_cupboard_dry": "[%key:component::home_connect::selector::drying_target::options::laundry_care_dryer_enum_type_drying_target_cupboard_dry%]",
          "laundry_care_dryer_enum_type_drying_target_cupboard_dry_plus": "[%key:component::home_connect::selector::drying_target::options::laundry_care_dryer_enum_type_drying_target_cupboard_dry_plus%]",
          "laundry_care_dryer_enum_type_drying_target_extra_dry": "[%key:component::home_connect::selector::drying_target::options::laundry_care_dryer_enum_type_drying_target_extra_dry%]"
        }
      },
      "venting_level": {
        "name": "[%key:component::home_connect::services::set_program_and_options::fields::cooking_hood_option_venting_level::name%]",
        "state": {
          "cooking_hood_enum_type_stage_fan_off": "[%key:component::home_connect::selector::venting_level::options::cooking_hood_enum_type_stage_fan_off%]",
          "cooking_hood_enum_type_stage_fan_stage01": "[%key:component::home_connect::selector::venting_level::options::cooking_hood_enum_type_stage_fan_stage01%]",
          "cooking_hood_enum_type_stage_fan_stage02": "[%key:component::home_connect::selector::venting_level::options::cooking_hood_enum_type_stage_fan_stage02%]",
          "cooking_hood_enum_type_stage_fan_stage03": "[%key:component::home_connect::selector::venting_level::options::cooking_hood_enum_type_stage_fan_stage03%]",
          "cooking_hood_enum_type_stage_fan_stage04": "[%key:component::home_connect::selector::venting_level::options::cooking_hood_enum_type_stage_fan_stage04%]",
          "cooking_hood_enum_type_stage_fan_stage05": "[%key:component::home_connect::selector::venting_level::options::cooking_hood_enum_type_stage_fan_stage05%]"
        }
      },
      "intensive_level": {
        "name": "[%key:component::home_connect::services::set_program_and_options::fields::cooking_hood_option_intensive_level::name%]",
        "state": {
          "cooking_hood_enum_type_intensive_stage_intensive_stage_off": "[%key:component::home_connect::selector::intensive_level::options::cooking_hood_enum_type_intensive_stage_intensive_stage_off%]",
          "cooking_hood_enum_type_intensive_stage_intensive_stage1": "[%key:component::home_connect::selector::intensive_level::options::cooking_hood_enum_type_intensive_stage_intensive_stage1%]",
          "cooking_hood_enum_type_intensive_stage_intensive_stage2": "[%key:component::home_connect::selector::intensive_level::options::cooking_hood_enum_type_intensive_stage_intensive_stage2%]"
        }
      },
      "warming_level": {
        "name": "[%key:component::home_connect::services::set_program_and_options::fields::cooking_oven_option_warming_level::name%]",
        "state": {
          "cooking_oven_enum_type_warming_level_low": "[%key:component::home_connect::selector::warming_level::options::cooking_oven_enum_type_warming_level_low%]",
          "cooking_oven_enum_type_warming_level_medium": "[%key:component::home_connect::selector::warming_level::options::cooking_oven_enum_type_warming_level_medium%]",
          "cooking_oven_enum_type_warming_level_high": "[%key:component::home_connect::selector::warming_level::options::cooking_oven_enum_type_warming_level_high%]"
        }
      },
      "washer_temperature": {
        "name": "[%key:component::home_connect::services::set_program_and_options::fields::laundry_care_washer_option_temperature::name%]",
        "state": {
          "laundry_care_washer_enum_type_temperature_cold": "[%key:component::home_connect::selector::washer_temperature::options::laundry_care_washer_enum_type_temperature_cold%]",
          "laundry_care_washer_enum_type_temperature_g_c20": "[%key:component::home_connect::selector::washer_temperature::options::laundry_care_washer_enum_type_temperature_g_c20%]",
          "laundry_care_washer_enum_type_temperature_g_c30": "[%key:component::home_connect::selector::washer_temperature::options::laundry_care_washer_enum_type_temperature_g_c30%]",
          "laundry_care_washer_enum_type_temperature_g_c40": "[%key:component::home_connect::selector::washer_temperature::options::laundry_care_washer_enum_type_temperature_g_c40%]",
          "laundry_care_washer_enum_type_temperature_g_c50": "[%key:component::home_connect::selector::washer_temperature::options::laundry_care_washer_enum_type_temperature_g_c50%]",
          "laundry_care_washer_enum_type_temperature_g_c60": "[%key:component::home_connect::selector::washer_temperature::options::laundry_care_washer_enum_type_temperature_g_c60%]",
          "laundry_care_washer_enum_type_temperature_g_c70": "[%key:component::home_connect::selector::washer_temperature::options::laundry_care_washer_enum_type_temperature_g_c70%]",
          "laundry_care_washer_enum_type_temperature_g_c80": "[%key:component::home_connect::selector::washer_temperature::options::laundry_care_washer_enum_type_temperature_g_c80%]",
          "laundry_care_washer_enum_type_temperature_g_c90": "[%key:component::home_connect::selector::washer_temperature::options::laundry_care_washer_enum_type_temperature_g_c90%]",
          "laundry_care_washer_enum_type_temperature_ul_cold": "[%key:component::home_connect::selector::washer_temperature::options::laundry_care_washer_enum_type_temperature_ul_cold%]",
          "laundry_care_washer_enum_type_temperature_ul_warm": "[%key:component::home_connect::selector::washer_temperature::options::laundry_care_washer_enum_type_temperature_ul_warm%]",
          "laundry_care_washer_enum_type_temperature_ul_hot": "[%key:component::home_connect::selector::washer_temperature::options::laundry_care_washer_enum_type_temperature_ul_hot%]",
          "laundry_care_washer_enum_type_temperature_ul_extra_hot": "[%key:component::home_connect::selector::washer_temperature::options::laundry_care_washer_enum_type_temperature_ul_extra_hot%]"
        }
      },
      "spin_speed": {
        "name": "[%key:component::home_connect::services::set_program_and_options::fields::laundry_care_washer_option_spin_speed::name%]",
        "state": {
          "laundry_care_washer_enum_type_spin_speed_off": "[%key:component::home_connect::selector::spin_speed::options::laundry_care_washer_enum_type_spin_speed_off%]",
          "laundry_care_washer_enum_type_spin_speed_r_p_m400": "[%key:component::home_connect::selector::spin_speed::options::laundry_care_washer_enum_type_spin_speed_r_p_m400%]",
          "laundry_care_washer_enum_type_spin_speed_r_p_m600": "[%key:component::home_connect::selector::spin_speed::options::laundry_care_washer_enum_type_spin_speed_r_p_m600%]",
          "laundry_care_washer_enum_type_spin_speed_r_p_m800": "[%key:component::home_connect::selector::spin_speed::options::laundry_care_washer_enum_type_spin_speed_r_p_m800%]",
          "laundry_care_washer_enum_type_spin_speed_r_p_m1000": "[%key:component::home_connect::selector::spin_speed::options::laundry_care_washer_enum_type_spin_speed_r_p_m1000%]",
          "laundry_care_washer_enum_type_spin_speed_r_p_m1200": "[%key:component::home_connect::selector::spin_speed::options::laundry_care_washer_enum_type_spin_speed_r_p_m1200%]",
          "laundry_care_washer_enum_type_spin_speed_r_p_m1400": "[%key:component::home_connect::selector::spin_speed::options::laundry_care_washer_enum_type_spin_speed_r_p_m1400%]",
          "laundry_care_washer_enum_type_spin_speed_r_p_m1600": "[%key:component::home_connect::selector::spin_speed::options::laundry_care_washer_enum_type_spin_speed_r_p_m1600%]",
          "laundry_care_washer_enum_type_spin_speed_ul_off": "[%key:component::home_connect::selector::spin_speed::options::laundry_care_washer_enum_type_spin_speed_ul_off%]",
          "laundry_care_washer_enum_type_spin_speed_ul_low": "[%key:component::home_connect::selector::spin_speed::options::laundry_care_washer_enum_type_spin_speed_ul_low%]",
          "laundry_care_washer_enum_type_spin_speed_ul_medium": "[%key:component::home_connect::selector::spin_speed::options::laundry_care_washer_enum_type_spin_speed_ul_medium%]",
          "laundry_care_washer_enum_type_spin_speed_ul_high": "[%key:component::home_connect::selector::spin_speed::options::laundry_care_washer_enum_type_spin_speed_ul_high%]"
        }
      },
      "vario_perfect": {
        "name": "[%key:component::home_connect::services::set_program_and_options::fields::laundry_care_washer_option_vario_perfect::name%]",
        "state": {
          "laundry_care_common_enum_type_vario_perfect_off": "[%key:component::home_connect::selector::vario_perfect::options::laundry_care_common_enum_type_vario_perfect_off%]",
          "laundry_care_common_enum_type_vario_perfect_eco_perfect": "[%key:component::home_connect::selector::vario_perfect::options::laundry_care_common_enum_type_vario_perfect_eco_perfect%]",
          "laundry_care_common_enum_type_vario_perfect_speed_perfect": "[%key:component::home_connect::selector::vario_perfect::options::laundry_care_common_enum_type_vario_perfect_speed_perfect%]"
        }
      }
    },
    "sensor": {
      "program_progress": {
        "name": "Program progress"
      },
      "program_finish_time": {
        "name": "Program finish time"
      },
      "operation_state": {
        "name": "Operation state",
        "state": {
          "inactive": "Inactive",
          "ready": "Ready",
          "delayedstart": "Delayed start",
          "run": "Run",
          "pause": "[%key:common::state::paused%]",
          "actionrequired": "Action required",
          "finished": "Finished",
          "error": "Error",
          "aborting": "Aborting"
        }
      },
      "door": {
        "name": "Door",
        "state": {
          "closed": "[%key:common::state::closed%]",
          "locked": "[%key:common::state::locked%]",
          "open": "[%key:common::state::open%]"
        }
      },
      "coffee_counter": {
        "name": "Coffees"
      },
      "powder_coffee_counter": {
        "name": "Powder coffees"
      },
      "hot_water_counter": {
        "name": "Hot water"
      },
      "hot_water_cups_counter": {
        "name": "Hot water cups"
      },
      "hot_milk_counter": {
        "name": "Hot milk cups"
      },
      "frothy_milk_counter": {
        "name": "Frothy milk cups"
      },
      "milk_counter": {
        "name": "Milk cups"
      },
      "coffee_and_milk_counter": {
        "name": "Coffee and milk cups"
      },
      "ristretto_espresso_counter": {
        "name": "Ristretto espresso cups"
      },
      "battery_level": {
        "name": "Battery level"
      },
      "camera_state": {
        "name": "Camera state",
        "state": {
          "disabled": "[%key:common::state::disabled%]",
          "sleeping": "Sleeping",
          "ready": "Ready",
          "streaminglocal": "Streaming local",
          "streamingcloud": "Streaming cloud",
          "streaminglocal_and_cloud": "Streaming local and cloud",
          "error": "Error"
        }
      },
      "last_selected_map": {
        "name": "Last selected map",
        "state": {
          "tempmap": "Temporary map",
          "map1": "Map 1",
          "map2": "Map 2",
          "map3": "Map 3"
        }
      },
      "freezer_door_alarm": {
        "name": "Freezer door alarm",
        "state": {
          "confirmed": "[%key:component::home_connect::common::confirmed%]",
          "present": "[%key:component::home_connect::common::present%]"
        }
      },
      "refrigerator_door_alarm": {
        "name": "Refrigerator door alarm",
        "state": {
          "off": "[%key:common::state::off%]",
          "confirmed": "[%key:component::home_connect::common::confirmed%]",
          "present": "[%key:component::home_connect::common::present%]"
        }
      },
      "freezer_temperature_alarm": {
        "name": "Freezer temperature alarm",
        "state": {
          "off": "[%key:common::state::off%]",
          "confirmed": "[%key:component::home_connect::common::confirmed%]",
          "present": "[%key:component::home_connect::common::present%]"
        }
      },
      "bean_container_empty": {
        "name": "Bean container empty",
        "state": {
          "off": "[%key:common::state::off%]",
          "confirmed": "[%key:component::home_connect::common::confirmed%]",
          "present": "[%key:component::home_connect::common::present%]"
        }
      },
      "water_tank_empty": {
        "name": "Water tank empty",
        "state": {
          "off": "[%key:common::state::off%]",
          "confirmed": "[%key:component::home_connect::common::confirmed%]",
          "present": "[%key:component::home_connect::common::present%]"
        }
      },
      "drip_tray_full": {
        "name": "Drip tray full",
        "state": {
          "off": "[%key:common::state::off%]",
          "confirmed": "[%key:component::home_connect::common::confirmed%]",
          "present": "[%key:component::home_connect::common::present%]"
        }
      },
      "salt_nearly_empty": {
        "name": "Salt nearly empty",
        "state": {
          "off": "[%key:common::state::off%]",
          "confirmed": "[%key:component::home_connect::common::confirmed%]",
          "present": "[%key:component::home_connect::common::present%]"
        }
      },
      "rinse_aid_nearly_empty": {
        "name": "Rinse aid nearly empty",
        "state": {
          "off": "[%key:common::state::off%]",
          "confirmed": "[%key:component::home_connect::common::confirmed%]",
          "present": "[%key:component::home_connect::common::present%]"
        }
      }
    },
    "switch": {
      "power": {
        "name": "Power"
      },
      "child_lock": {
        "name": "Child lock"
      },
      "cup_warmer": {
        "name": "Cup warmer"
      },
      "refrigerator_super_mode": {
        "name": "Refrigerator super mode"
      },
      "freezer_super_mode": {
        "name": "Freezer super mode"
      },
      "eco_mode": {
        "name": "Eco mode"
      },
      "sabbath_mode": {
        "name": "Sabbath mode"
      },
      "vacation_mode": {
        "name": "Vacation mode"
      },
      "fresh_mode": {
        "name": "Fresh mode"
      },
      "dispenser_enabled": {
        "name": "Dispenser",
        "state": {
          "off": "[%key:common::state::disabled%]",
          "on": "[%key:common::state::enabled%]"
        }
      },
      "door_assistant_fridge": {
        "name": "Fridge door assistant"
      },
      "door_assistant_freezer": {
        "name": "Freezer door assistant"
      },
      "multiple_beverages": {
        "name": "[%key:component::home_connect::services::set_program_and_options::fields::consumer_products_coffee_maker_option_multiple_beverages::name%]"
      },
      "intensiv_zone": {
        "name": "[%key:component::home_connect::services::set_program_and_options::fields::dishcare_dishwasher_option_intensiv_zone::name%]"
      },
      "brilliance_dry": {
        "name": "[%key:component::home_connect::services::set_program_and_options::fields::dishcare_dishwasher_option_brilliance_dry::name%]"
      },
      "vario_speed_plus": {
        "name": "[%key:component::home_connect::services::set_program_and_options::fields::dishcare_dishwasher_option_vario_speed_plus::name%]"
      },
      "silence_on_demand": {
        "name": "[%key:component::home_connect::services::set_program_and_options::fields::dishcare_dishwasher_option_silence_on_demand::name%]"
      },
      "half_load": {
        "name": "[%key:component::home_connect::services::set_program_and_options::fields::dishcare_dishwasher_option_half_load::name%]"
      },
      "extra_dry": {
        "name": "[%key:component::home_connect::services::set_program_and_options::fields::dishcare_dishwasher_option_extra_dry::name%]"
      },
      "hygiene_plus": {
        "name": "[%key:component::home_connect::services::set_program_and_options::fields::dishcare_dishwasher_option_hygiene_plus::name%]"
      },
      "eco_dry": {
        "name": "[%key:component::home_connect::services::set_program_and_options::fields::dishcare_dishwasher_option_eco_dry::name%]"
      },
      "zeolite_dry": {
        "name": "[%key:component::home_connect::services::set_program_and_options::fields::dishcare_dishwasher_option_zeolite_dry::name%]"
      },
      "fast_pre_heat": {
        "name": "[%key:component::home_connect::services::set_program_and_options::fields::cooking_oven_option_fast_pre_heat::name%]"
      },
      "i_dos1_active": {
        "name": "[%key:component::home_connect::services::set_program_and_options::fields::laundry_care_washer_option_i_dos1_active::name%]"
      },
      "i_dos2_active": {
        "name": "[%key:component::home_connect::services::set_program_and_options::fields::laundry_care_washer_option_i_dos2_active::name%]"
      }
    },
    "time": {
      "alarm_clock": {
        "name": "Alarm clock"
      }
    }
  }
}<|MERGE_RESOLUTION|>--- conflicted
+++ resolved
@@ -857,7 +857,12 @@
       "wine_compartment_3_setpoint_temperature": {
         "name": "Wine compartment 3 temperature"
       },
-<<<<<<< HEAD
+      "washer_i_dos_1_base_level": {
+        "name": "i-Dos 1 base level"
+      },
+      "washer_i_dos_2_base_level": {
+        "name": "i-Dos 2 base level"
+      },
       "duration": {
         "name": "[%key:component::home_connect::services::set_program_and_options::fields::b_s_h_common_option_duration::name%]"
       },
@@ -872,13 +877,6 @@
       },
       "setpoint_temperature": {
         "name": "[%key:component::home_connect::services::set_program_and_options::fields::cooking_oven_option_setpoint_temperature::name%]"
-=======
-      "washer_i_dos_1_base_level": {
-        "name": "i-Dos 1 base level"
-      },
-      "washer_i_dos_2_base_level": {
-        "name": "i-Dos 2 base level"
->>>>>>> 6cf31e08
       }
     },
     "select": {
