--- conflicted
+++ resolved
@@ -22,55 +22,50 @@
     }
   },
   "exceptions": {
-<<<<<<< HEAD
+    "turn_on_light": {
+      "message": "Error while trying to turn on {entity_id}: {description}"
+    },
+    "turn_off_light": {
+      "message": "Error while trying to turn off {entity_id}: {description}"
+    },
+    "set_light_brightness": {
+      "message": "Error while trying to set brightness of {entity_id}: {description}"
+    },
+    "select_light_custom_color": {
+      "message": "Error while trying to select custom color of {entity_id}: {description}"
+    },
+    "set_light_color": {
+      "message": "Error while trying to set color of {entity_id}: {description}"
+    },
+    "set_light_effect": {
+      "message": "Error while trying to set effect of {entity_id}: {description}"
+    },
+    "set_setting": {
+      "message": "Error while trying to set \"{value}\" to \"{key}\" setting for {entity_id}: {description}"
+    },
+    "turn_on": {
+      "message": "Error while trying to turn on {entity_id} ({key}): {description}"
+    },
+    "turn_off": {
+      "message": "Error while trying to turn off {entity_id} ({key}): {description}"
+    },
+    "start_program": {
+      "message": "Error while trying to start program {program}: {description}"
+    },
+    "stop_program": {
+      "message": "Error while trying to stop program {program}: {description}"
+    },
+    "power_on": {
+      "message": "Error while trying to turn on {appliance_name}: {description}"
+    },
+    "power_off": {
+      "message": "Error while trying to turn off {appliance_name} with value \"{value}\": {description}"
+    },
     "turn_off_not_supported": {
       "message": "{appliance_name} does not support turning off or entering standby mode."
     },
     "unable_to_retrieve_turn_off": {
       "message": "Unable to determine if {appliance_name} supports turning off or entering standby mode."
-=======
-    "turn_on_light": {
-      "message": "Error while trying to turn on {entity_id}: {description}"
-    },
-    "turn_off_light": {
-      "message": "Error while trying to turn off {entity_id}: {description}"
-    },
-    "set_light_brightness": {
-      "message": "Error while trying to set brightness of {entity_id}: {description}"
-    },
-    "select_light_custom_color": {
-      "message": "Error while trying to select custom color of {entity_id}: {description}"
-    },
-    "set_light_color": {
-      "message": "Error while trying to set color of {entity_id}: {description}"
-    },
-    "set_light_effect": {
-      "message": "Error while trying to set effect of {entity_id}: {description}"
-    },
-    "set_setting": {
-      "message": "Error while trying to set \"{value}\" to \"{key}\" setting for {entity_id}: {description}"
-    },
-    "turn_on": {
-      "message": "Error while trying to turn on {entity_id} ({key}): {description}"
-    },
-    "turn_off": {
-      "message": "Error while trying to turn off {entity_id} ({key}): {description}"
-    },
-    "start_program": {
-      "message": "Error while trying to start program {program}: {description}"
-    },
-    "stop_program": {
-      "message": "Error while trying to stop program {program}: {description}"
-    },
-    "power_on": {
-      "message": "Error while trying to turn on {appliance_name}: {description}"
-    },
-    "power_off": {
-      "message": "Error while trying to turn off {appliance_name} with value \"{value}\": {description}"
-    },
-    "turn_off_not_supported": {
-      "message": "{appliance_name} does not support turning off or entering standby mode."
->>>>>>> 668626b9
     }
   },
   "services": {
