--- conflicted
+++ resolved
@@ -44,23 +44,13 @@
       "message": "Error assigning the value \"{value}\" to the setting \"{key}\" for {entity_id}: {description}"
     },
     "set_setting": {
-<<<<<<< HEAD
       "message": "Error assigning the value \"{value}\" to the setting \"{key}\": {description}"
     },
     "turn_on": {
-      "message": "Error while trying to turn on {entity_id} ({key}): {description}"
+      "message": "Error turning on {entity_id} ({key}): {description}"
     },
     "turn_off": {
-      "message": "Error while trying to turn off {entity_id} ({key}): {description}"
-=======
-      "message": "Error assigning the value \"{value}\" to the setting \"{setting_key}\" for {entity_id}: {description}"
-    },
-    "turn_on": {
-      "message": "Error turning on {entity_id} ({setting_key}): {description}"
-    },
-    "turn_off": {
-      "message": "Error turning off {entity_id} ({setting_key}): {description}"
->>>>>>> 8c6a24c3
+      "message": "Error turning off {entity_id} ({key}): {description}"
     },
     "select_program": {
       "message": "Error selecting program {program}: {description}"
@@ -72,7 +62,6 @@
       "message": "Error pausing program: {description}"
     },
     "stop_program": {
-<<<<<<< HEAD
       "message": "Error stopping program: {description}"
     },
     "set_options_active_program": {
@@ -83,9 +72,6 @@
     },
     "execute_command": {
       "message": "Error executing command {command}: {description}"
-=======
-      "message": "Error stopping program {program}: {description}"
->>>>>>> 8c6a24c3
     },
     "power_on": {
       "message": "Error turning on {appliance_name}: {description}"
