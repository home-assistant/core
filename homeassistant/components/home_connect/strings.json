{
  "application_credentials": {
    "description": "Login to Home Connect requires a client ID and secret. To acquire them, please follow the following steps.\n\n1. Visit the [Home Connect Developer Program website]({developer_dashboard_url}) and sign up for a development account.\n1. Enter the email of your login for the original Home Connect app under **Default Home Connect User Account for Testing** in the signup process.\n1. Go to the [Applications]({applications_url}) page and select [Register Application]({register_application_url}) and set the fields to the following values:\n   * **Application ID**: Home Assistant (or any other name that makes sense)\n   * **OAuth Flow**: Authorization Code Grant Flow\n   * **Redirect URI**: `{redirect_url}`\n\nIn the newly created application's details, you will find the **Client ID** and the **Client Secret**."
  },
  "common": {
    "confirmed": "Confirmed",
    "present": "Present"
  },
  "config": {
    "abort": {
      "already_configured": "[%key:common::config_flow::abort::already_configured_account%]",
      "missing_configuration": "[%key:common::config_flow::abort::oauth2_missing_configuration%]",
      "no_url_available": "[%key:common::config_flow::abort::oauth2_no_url_available%]",
      "oauth_error": "[%key:common::config_flow::abort::oauth2_error%]",
      "oauth_failed": "[%key:common::config_flow::abort::oauth2_failed%]",
      "oauth_timeout": "[%key:common::config_flow::abort::oauth2_timeout%]",
      "oauth_unauthorized": "[%key:common::config_flow::abort::oauth2_unauthorized%]",
      "reauth_successful": "[%key:common::config_flow::abort::reauth_successful%]",
      "wrong_account": "Please ensure you reconfigure against the same account."
    },
    "create_entry": {
      "default": "[%key:common::config_flow::create_entry::authenticated%]"
    },
    "step": {
      "oauth_discovery": {
        "description": "Home Assistant has found a Home Connect device on your network. Be aware that the setup of Home Connect is more complicated than many other integrations. Press **Submit** to continue setting up Home Connect."
      },
      "pick_implementation": {
        "data": {
          "implementation": "[%key:common::config_flow::data::implementation%]"
        },
        "data_description": {
          "implementation": "[%key:common::config_flow::description::implementation%]"
        },
        "title": "[%key:common::config_flow::title::oauth2_pick_implementation%]"
      },
      "reauth_confirm": {
        "description": "The Home Connect integration needs to re-authenticate your account",
        "title": "[%key:common::config_flow::title::reauth%]"
      }
    }
  },
  "entity": {
    "binary_sensor": {
      "battery_charging_state": {
        "name": "Battery charging state"
      },
      "bottle_cooler_door": {
        "name": "Bottle cooler door"
      },
      "charging_connection": {
        "name": "Charging connection"
      },
      "chiller_door": {
        "name": "Chiller door"
      },
      "common_chiller_door": {
        "name": "Common chiller door"
      },
      "dust_box_inserted": {
        "name": "Dust box",
        "state": {
          "off": "Not inserted",
          "on": "Inserted"
        }
      },
      "flex_compartment_door": {
        "name": "Flex compartment door"
      },
      "freezer_door": {
        "name": "Freezer door"
      },
      "left_chiller_door": {
        "name": "Left chiller door"
      },
      "lifted": {
        "name": "Lifted"
      },
      "local_control": {
        "name": "Local control"
      },
      "lost": {
        "name": "Lost"
      },
      "refrigerator_door": {
        "name": "Refrigerator door"
      },
      "remote_control": {
        "name": "Remote control"
      },
      "remote_start": {
        "name": "Remote start"
      },
      "right_chiller_door": {
        "name": "Right chiller door"
      },
      "wine_compartment_door": {
        "name": "Wine compartment door"
      }
    },
    "button": {
      "open_door": {
        "name": "Open door"
      },
      "partly_open_door": {
        "name": "Partly open door"
      },
      "pause_program": {
        "name": "Pause program"
      },
      "resume_program": {
        "name": "Resume program"
      },
      "stop_program": {
        "name": "Stop program"
      }
    },
    "light": {
      "ambient_light": {
        "name": "Ambient light"
      },
      "cooking_lighting": {
        "name": "Functional light"
      },
      "external_light": {
        "name": "External light"
      },
      "internal_light": {
        "name": "Internal light"
      }
    },
    "number": {
      "alarm_clock": {
        "name": "Alarm clock"
      },
      "bottle_cooler_setpoint_temperature": {
        "name": "Bottle cooler temperature"
      },
      "chiller_left_setpoint_temperature": {
        "name": "Chiller left temperature"
      },
      "chiller_right_setpoint_temperature": {
        "name": "Chiller right temperature"
      },
      "chiller_setpoint_temperature": {
        "name": "Chiller temperature"
      },
      "color_temperature_percent": {
        "name": "Functional light color temperature percent"
      },
      "duration": {
        "name": "[%key:component::home_connect::services::set_program_and_options::fields::b_s_h_common_option_duration::name%]"
      },
      "fill_quantity": {
        "name": "[%key:component::home_connect::services::set_program_and_options::fields::consumer_products_coffee_maker_option_fill_quantity::name%]"
      },
      "finish_in_relative": {
        "name": "[%key:component::home_connect::services::set_program_and_options::fields::b_s_h_common_option_finish_in_relative::name%]"
      },
      "freezer_setpoint_temperature": {
        "name": "Freezer temperature"
      },
      "refrigerator_setpoint_temperature": {
        "name": "Refrigerator temperature"
      },
      "setpoint_temperature": {
        "name": "[%key:component::home_connect::services::set_program_and_options::fields::cooking_oven_option_setpoint_temperature::name%]"
      },
      "start_in_relative": {
        "name": "[%key:component::home_connect::services::set_program_and_options::fields::b_s_h_common_option_start_in_relative::name%]"
      },
      "washer_i_dos_1_base_level": {
        "name": "i-Dos 1 base level"
      },
      "washer_i_dos_2_base_level": {
        "name": "i-Dos 2 base level"
      },
      "wine_compartment_2_setpoint_temperature": {
        "name": "Wine compartment 2 temperature"
      },
      "wine_compartment_3_setpoint_temperature": {
        "name": "Wine compartment 3 temperature"
      },
      "wine_compartment_setpoint_temperature": {
        "name": "Wine compartment temperature"
      }
    },
    "select": {
      "active_program": {
        "name": "Active program",
        "state": {
          "consumer_products_cleaning_robot_program_basic_go_home": "[%key:component::home_connect::selector::programs::options::consumer_products_cleaning_robot_program_basic_go_home%]",
          "consumer_products_cleaning_robot_program_cleaning_clean_all": "[%key:component::home_connect::selector::programs::options::consumer_products_cleaning_robot_program_cleaning_clean_all%]",
          "consumer_products_cleaning_robot_program_cleaning_clean_map": "[%key:component::home_connect::selector::programs::options::consumer_products_cleaning_robot_program_cleaning_clean_map%]",
          "consumer_products_coffee_maker_program_beverage_caffe_grande": "[%key:component::home_connect::selector::programs::options::consumer_products_coffee_maker_program_beverage_caffe_grande%]",
          "consumer_products_coffee_maker_program_beverage_caffe_latte": "[%key:component::home_connect::selector::programs::options::consumer_products_coffee_maker_program_beverage_caffe_latte%]",
          "consumer_products_coffee_maker_program_beverage_cappuccino": "[%key:component::home_connect::selector::programs::options::consumer_products_coffee_maker_program_beverage_cappuccino%]",
          "consumer_products_coffee_maker_program_beverage_coffee": "[%key:component::home_connect::selector::programs::options::consumer_products_coffee_maker_program_beverage_coffee%]",
          "consumer_products_coffee_maker_program_beverage_espresso": "[%key:component::home_connect::selector::programs::options::consumer_products_coffee_maker_program_beverage_espresso%]",
          "consumer_products_coffee_maker_program_beverage_espresso_doppio": "[%key:component::home_connect::selector::programs::options::consumer_products_coffee_maker_program_beverage_espresso_doppio%]",
          "consumer_products_coffee_maker_program_beverage_espresso_macchiato": "[%key:component::home_connect::selector::programs::options::consumer_products_coffee_maker_program_beverage_espresso_macchiato%]",
          "consumer_products_coffee_maker_program_beverage_hot_water": "[%key:component::home_connect::selector::programs::options::consumer_products_coffee_maker_program_beverage_hot_water%]",
          "consumer_products_coffee_maker_program_beverage_latte_macchiato": "[%key:component::home_connect::selector::programs::options::consumer_products_coffee_maker_program_beverage_latte_macchiato%]",
          "consumer_products_coffee_maker_program_beverage_milk_froth": "[%key:component::home_connect::selector::programs::options::consumer_products_coffee_maker_program_beverage_milk_froth%]",
          "consumer_products_coffee_maker_program_beverage_ristretto": "[%key:component::home_connect::selector::programs::options::consumer_products_coffee_maker_program_beverage_ristretto%]",
          "consumer_products_coffee_maker_program_beverage_warm_milk": "[%key:component::home_connect::selector::programs::options::consumer_products_coffee_maker_program_beverage_warm_milk%]",
          "consumer_products_coffee_maker_program_beverage_x_l_coffee": "[%key:component::home_connect::selector::programs::options::consumer_products_coffee_maker_program_beverage_x_l_coffee%]",
          "consumer_products_coffee_maker_program_coffee_world_americano": "[%key:component::home_connect::selector::programs::options::consumer_products_coffee_maker_program_coffee_world_americano%]",
          "consumer_products_coffee_maker_program_coffee_world_black_eye": "[%key:component::home_connect::selector::programs::options::consumer_products_coffee_maker_program_coffee_world_black_eye%]",
          "consumer_products_coffee_maker_program_coffee_world_cafe_au_lait": "[%key:component::home_connect::selector::programs::options::consumer_products_coffee_maker_program_coffee_world_cafe_au_lait%]",
          "consumer_products_coffee_maker_program_coffee_world_cafe_con_leche": "[%key:component::home_connect::selector::programs::options::consumer_products_coffee_maker_program_coffee_world_cafe_con_leche%]",
          "consumer_products_coffee_maker_program_coffee_world_cafe_cortado": "[%key:component::home_connect::selector::programs::options::consumer_products_coffee_maker_program_coffee_world_cafe_cortado%]",
          "consumer_products_coffee_maker_program_coffee_world_cortado": "[%key:component::home_connect::selector::programs::options::consumer_products_coffee_maker_program_coffee_world_cortado%]",
          "consumer_products_coffee_maker_program_coffee_world_dead_eye": "[%key:component::home_connect::selector::programs::options::consumer_products_coffee_maker_program_coffee_world_dead_eye%]",
          "consumer_products_coffee_maker_program_coffee_world_doppio": "[%key:component::home_connect::selector::programs::options::consumer_products_coffee_maker_program_coffee_world_doppio%]",
          "consumer_products_coffee_maker_program_coffee_world_flat_white": "[%key:component::home_connect::selector::programs::options::consumer_products_coffee_maker_program_coffee_world_flat_white%]",
          "consumer_products_coffee_maker_program_coffee_world_galao": "[%key:component::home_connect::selector::programs::options::consumer_products_coffee_maker_program_coffee_world_galao%]",
          "consumer_products_coffee_maker_program_coffee_world_garoto": "[%key:component::home_connect::selector::programs::options::consumer_products_coffee_maker_program_coffee_world_garoto%]",
          "consumer_products_coffee_maker_program_coffee_world_grosser_brauner": "[%key:component::home_connect::selector::programs::options::consumer_products_coffee_maker_program_coffee_world_grosser_brauner%]",
          "consumer_products_coffee_maker_program_coffee_world_kaapi": "[%key:component::home_connect::selector::programs::options::consumer_products_coffee_maker_program_coffee_world_kaapi%]",
          "consumer_products_coffee_maker_program_coffee_world_kleiner_brauner": "[%key:component::home_connect::selector::programs::options::consumer_products_coffee_maker_program_coffee_world_kleiner_brauner%]",
          "consumer_products_coffee_maker_program_coffee_world_koffie_verkeerd": "[%key:component::home_connect::selector::programs::options::consumer_products_coffee_maker_program_coffee_world_koffie_verkeerd%]",
          "consumer_products_coffee_maker_program_coffee_world_red_eye": "[%key:component::home_connect::selector::programs::options::consumer_products_coffee_maker_program_coffee_world_red_eye%]",
          "consumer_products_coffee_maker_program_coffee_world_verlaengerter": "[%key:component::home_connect::selector::programs::options::consumer_products_coffee_maker_program_coffee_world_verlaengerter%]",
          "consumer_products_coffee_maker_program_coffee_world_verlaengerter_braun": "[%key:component::home_connect::selector::programs::options::consumer_products_coffee_maker_program_coffee_world_verlaengerter_braun%]",
          "consumer_products_coffee_maker_program_coffee_world_wiener_melange": "[%key:component::home_connect::selector::programs::options::consumer_products_coffee_maker_program_coffee_world_wiener_melange%]",
          "cooking_common_program_hood_automatic": "[%key:component::home_connect::selector::programs::options::cooking_common_program_hood_automatic%]",
          "cooking_common_program_hood_delayed_shut_off": "[%key:component::home_connect::selector::programs::options::cooking_common_program_hood_delayed_shut_off%]",
          "cooking_common_program_hood_venting": "[%key:component::home_connect::selector::programs::options::cooking_common_program_hood_venting%]",
          "cooking_oven_program_heating_mode_bottom_heating": "[%key:component::home_connect::selector::programs::options::cooking_oven_program_heating_mode_bottom_heating%]",
          "cooking_oven_program_heating_mode_defrost": "[%key:component::home_connect::selector::programs::options::cooking_oven_program_heating_mode_defrost%]",
          "cooking_oven_program_heating_mode_desiccation": "[%key:component::home_connect::selector::programs::options::cooking_oven_program_heating_mode_desiccation%]",
          "cooking_oven_program_heating_mode_frozen_heatup_special": "[%key:component::home_connect::selector::programs::options::cooking_oven_program_heating_mode_frozen_heatup_special%]",
          "cooking_oven_program_heating_mode_hot_air": "[%key:component::home_connect::selector::programs::options::cooking_oven_program_heating_mode_hot_air%]",
          "cooking_oven_program_heating_mode_hot_air_100_steam": "[%key:component::home_connect::selector::programs::options::cooking_oven_program_heating_mode_hot_air_100_steam%]",
          "cooking_oven_program_heating_mode_hot_air_30_steam": "[%key:component::home_connect::selector::programs::options::cooking_oven_program_heating_mode_hot_air_30_steam%]",
          "cooking_oven_program_heating_mode_hot_air_60_steam": "[%key:component::home_connect::selector::programs::options::cooking_oven_program_heating_mode_hot_air_60_steam%]",
          "cooking_oven_program_heating_mode_hot_air_80_steam": "[%key:component::home_connect::selector::programs::options::cooking_oven_program_heating_mode_hot_air_80_steam%]",
          "cooking_oven_program_heating_mode_hot_air_eco": "[%key:component::home_connect::selector::programs::options::cooking_oven_program_heating_mode_hot_air_eco%]",
          "cooking_oven_program_heating_mode_hot_air_grilling": "[%key:component::home_connect::selector::programs::options::cooking_oven_program_heating_mode_hot_air_grilling%]",
          "cooking_oven_program_heating_mode_intensive_heat": "[%key:component::home_connect::selector::programs::options::cooking_oven_program_heating_mode_intensive_heat%]",
          "cooking_oven_program_heating_mode_keep_warm": "[%key:component::home_connect::selector::programs::options::cooking_oven_program_heating_mode_keep_warm%]",
          "cooking_oven_program_heating_mode_pizza_setting": "[%key:component::home_connect::selector::programs::options::cooking_oven_program_heating_mode_pizza_setting%]",
          "cooking_oven_program_heating_mode_pre_heating": "[%key:component::home_connect::selector::programs::options::cooking_oven_program_heating_mode_pre_heating%]",
          "cooking_oven_program_heating_mode_preheat_ovenware": "[%key:component::home_connect::selector::programs::options::cooking_oven_program_heating_mode_preheat_ovenware%]",
          "cooking_oven_program_heating_mode_proof": "[%key:component::home_connect::selector::programs::options::cooking_oven_program_heating_mode_proof%]",
          "cooking_oven_program_heating_mode_sabbath_programme": "[%key:component::home_connect::selector::programs::options::cooking_oven_program_heating_mode_sabbath_programme%]",
          "cooking_oven_program_heating_mode_slow_cook": "[%key:component::home_connect::selector::programs::options::cooking_oven_program_heating_mode_slow_cook%]",
          "cooking_oven_program_heating_mode_top_bottom_heating": "[%key:component::home_connect::selector::programs::options::cooking_oven_program_heating_mode_top_bottom_heating%]",
          "cooking_oven_program_heating_mode_top_bottom_heating_eco": "[%key:component::home_connect::selector::programs::options::cooking_oven_program_heating_mode_top_bottom_heating_eco%]",
          "cooking_oven_program_heating_mode_warming_drawer": "[%key:component::home_connect::selector::programs::options::cooking_oven_program_heating_mode_warming_drawer%]",
          "cooking_oven_program_microwave_1000_watt": "[%key:component::home_connect::selector::programs::options::cooking_oven_program_microwave_1000_watt%]",
          "cooking_oven_program_microwave_180_watt": "[%key:component::home_connect::selector::programs::options::cooking_oven_program_microwave_180_watt%]",
          "cooking_oven_program_microwave_360_watt": "[%key:component::home_connect::selector::programs::options::cooking_oven_program_microwave_360_watt%]",
          "cooking_oven_program_microwave_600_watt": "[%key:component::home_connect::selector::programs::options::cooking_oven_program_microwave_600_watt%]",
          "cooking_oven_program_microwave_900_watt": "[%key:component::home_connect::selector::programs::options::cooking_oven_program_microwave_900_watt%]",
          "cooking_oven_program_microwave_90_watt": "[%key:component::home_connect::selector::programs::options::cooking_oven_program_microwave_90_watt%]",
          "cooking_oven_program_microwave_max": "[%key:component::home_connect::selector::programs::options::cooking_oven_program_microwave_max%]",
          "dishcare_dishwasher_program_auto_1": "[%key:component::home_connect::selector::programs::options::dishcare_dishwasher_program_auto_1%]",
          "dishcare_dishwasher_program_auto_2": "[%key:component::home_connect::selector::programs::options::dishcare_dishwasher_program_auto_2%]",
          "dishcare_dishwasher_program_auto_3": "[%key:component::home_connect::selector::programs::options::dishcare_dishwasher_program_auto_3%]",
          "dishcare_dishwasher_program_auto_half_load": "[%key:component::home_connect::selector::programs::options::dishcare_dishwasher_program_auto_half_load%]",
          "dishcare_dishwasher_program_eco_50": "[%key:component::home_connect::selector::programs::options::dishcare_dishwasher_program_eco_50%]",
          "dishcare_dishwasher_program_express_sparkle_65": "[%key:component::home_connect::selector::programs::options::dishcare_dishwasher_program_express_sparkle_65%]",
          "dishcare_dishwasher_program_glas_40": "[%key:component::home_connect::selector::programs::options::dishcare_dishwasher_program_glas_40%]",
          "dishcare_dishwasher_program_glass_care": "[%key:component::home_connect::selector::programs::options::dishcare_dishwasher_program_glass_care%]",
          "dishcare_dishwasher_program_intensiv_45": "[%key:component::home_connect::selector::programs::options::dishcare_dishwasher_program_intensiv_45%]",
          "dishcare_dishwasher_program_intensiv_70": "[%key:component::home_connect::selector::programs::options::dishcare_dishwasher_program_intensiv_70%]",
          "dishcare_dishwasher_program_intensiv_power": "[%key:component::home_connect::selector::programs::options::dishcare_dishwasher_program_intensiv_power%]",
          "dishcare_dishwasher_program_kurz_60": "[%key:component::home_connect::selector::programs::options::dishcare_dishwasher_program_kurz_60%]",
          "dishcare_dishwasher_program_learning_dishwasher": "[%key:component::home_connect::selector::programs::options::dishcare_dishwasher_program_learning_dishwasher%]",
          "dishcare_dishwasher_program_machine_care": "[%key:component::home_connect::selector::programs::options::dishcare_dishwasher_program_machine_care%]",
          "dishcare_dishwasher_program_magic_daily": "[%key:component::home_connect::selector::programs::options::dishcare_dishwasher_program_magic_daily%]",
          "dishcare_dishwasher_program_maximum_cleaning": "[%key:component::home_connect::selector::programs::options::dishcare_dishwasher_program_maximum_cleaning%]",
          "dishcare_dishwasher_program_mixed_load": "[%key:component::home_connect::selector::programs::options::dishcare_dishwasher_program_mixed_load%]",
          "dishcare_dishwasher_program_night_wash": "[%key:component::home_connect::selector::programs::options::dishcare_dishwasher_program_night_wash%]",
          "dishcare_dishwasher_program_normal_45": "[%key:component::home_connect::selector::programs::options::dishcare_dishwasher_program_normal_45%]",
          "dishcare_dishwasher_program_normal_65": "[%key:component::home_connect::selector::programs::options::dishcare_dishwasher_program_normal_65%]",
          "dishcare_dishwasher_program_pre_rinse": "[%key:component::home_connect::selector::programs::options::dishcare_dishwasher_program_pre_rinse%]",
          "dishcare_dishwasher_program_quick_45": "[%key:component::home_connect::selector::programs::options::dishcare_dishwasher_program_quick_45%]",
          "dishcare_dishwasher_program_quick_65": "[%key:component::home_connect::selector::programs::options::dishcare_dishwasher_program_quick_65%]",
          "dishcare_dishwasher_program_steam_fresh": "[%key:component::home_connect::selector::programs::options::dishcare_dishwasher_program_steam_fresh%]",
          "dishcare_dishwasher_program_super_60": "[%key:component::home_connect::selector::programs::options::dishcare_dishwasher_program_super_60%]",
          "laundry_care_dryer_program_anti_shrink": "[%key:component::home_connect::selector::programs::options::laundry_care_dryer_program_anti_shrink%]",
          "laundry_care_dryer_program_blankets": "[%key:component::home_connect::selector::programs::options::laundry_care_dryer_program_blankets%]",
          "laundry_care_dryer_program_business_shirts": "[%key:component::home_connect::selector::programs::options::laundry_care_dryer_program_business_shirts%]",
          "laundry_care_dryer_program_cotton": "[%key:component::home_connect::selector::programs::options::laundry_care_dryer_program_cotton%]",
          "laundry_care_dryer_program_delicates": "[%key:component::home_connect::selector::programs::options::laundry_care_dryer_program_delicates%]",
          "laundry_care_dryer_program_dessous": "[%key:component::home_connect::selector::programs::options::laundry_care_dryer_program_dessous%]",
          "laundry_care_dryer_program_down_feathers": "[%key:component::home_connect::selector::programs::options::laundry_care_dryer_program_down_feathers%]",
          "laundry_care_dryer_program_hygiene": "[%key:component::home_connect::selector::programs::options::laundry_care_dryer_program_hygiene%]",
          "laundry_care_dryer_program_in_basket": "[%key:component::home_connect::selector::programs::options::laundry_care_dryer_program_in_basket%]",
          "laundry_care_dryer_program_jeans": "[%key:component::home_connect::selector::programs::options::laundry_care_dryer_program_jeans%]",
          "laundry_care_dryer_program_mix": "[%key:component::home_connect::selector::programs::options::laundry_care_dryer_program_mix%]",
          "laundry_care_dryer_program_my_time_my_drying_time": "[%key:component::home_connect::selector::programs::options::laundry_care_dryer_program_my_time_my_drying_time%]",
          "laundry_care_dryer_program_outdoor": "[%key:component::home_connect::selector::programs::options::laundry_care_dryer_program_outdoor%]",
          "laundry_care_dryer_program_pillow": "[%key:component::home_connect::selector::programs::options::laundry_care_dryer_program_pillow%]",
          "laundry_care_dryer_program_shirts_15": "[%key:component::home_connect::selector::programs::options::laundry_care_dryer_program_shirts_15%]",
          "laundry_care_dryer_program_super_40": "[%key:component::home_connect::selector::programs::options::laundry_care_dryer_program_super_40%]",
          "laundry_care_dryer_program_synthetic": "[%key:component::home_connect::selector::programs::options::laundry_care_dryer_program_synthetic%]",
          "laundry_care_dryer_program_synthetic_refresh": "[%key:component::home_connect::selector::programs::options::laundry_care_dryer_program_synthetic_refresh%]",
          "laundry_care_dryer_program_time_cold": "[%key:component::home_connect::selector::programs::options::laundry_care_dryer_program_time_cold%]",
          "laundry_care_dryer_program_time_cold_fix_time_cold_20": "[%key:component::home_connect::selector::programs::options::laundry_care_dryer_program_time_cold_fix_time_cold_20%]",
          "laundry_care_dryer_program_time_cold_fix_time_cold_30": "[%key:component::home_connect::selector::programs::options::laundry_care_dryer_program_time_cold_fix_time_cold_30%]",
          "laundry_care_dryer_program_time_cold_fix_time_cold_60": "[%key:component::home_connect::selector::programs::options::laundry_care_dryer_program_time_cold_fix_time_cold_60%]",
          "laundry_care_dryer_program_time_warm": "[%key:component::home_connect::selector::programs::options::laundry_care_dryer_program_time_warm%]",
          "laundry_care_dryer_program_time_warm_fix_time_warm_30": "[%key:component::home_connect::selector::programs::options::laundry_care_dryer_program_time_warm_fix_time_warm_30%]",
          "laundry_care_dryer_program_time_warm_fix_time_warm_40": "[%key:component::home_connect::selector::programs::options::laundry_care_dryer_program_time_warm_fix_time_warm_40%]",
          "laundry_care_dryer_program_time_warm_fix_time_warm_60": "[%key:component::home_connect::selector::programs::options::laundry_care_dryer_program_time_warm_fix_time_warm_60%]",
          "laundry_care_dryer_program_towels": "[%key:component::home_connect::selector::programs::options::laundry_care_dryer_program_towels%]",
          "laundry_care_washer_dryer_program_cotton": "[%key:component::home_connect::selector::programs::options::laundry_care_washer_dryer_program_cotton%]",
          "laundry_care_washer_dryer_program_cotton_eco_4060": "[%key:component::home_connect::selector::programs::options::laundry_care_washer_dryer_program_cotton_eco_4060%]",
          "laundry_care_washer_dryer_program_easy_care": "[%key:component::home_connect::selector::programs::options::laundry_care_washer_dryer_program_easy_care%]",
          "laundry_care_washer_dryer_program_mix": "[%key:component::home_connect::selector::programs::options::laundry_care_washer_dryer_program_mix%]",
          "laundry_care_washer_dryer_program_wash_and_dry_60": "[%key:component::home_connect::selector::programs::options::laundry_care_washer_dryer_program_wash_and_dry_60%]",
          "laundry_care_washer_dryer_program_wash_and_dry_90": "[%key:component::home_connect::selector::programs::options::laundry_care_washer_dryer_program_wash_and_dry_90%]",
          "laundry_care_washer_program_auto_30": "[%key:component::home_connect::selector::programs::options::laundry_care_washer_program_auto_30%]",
          "laundry_care_washer_program_auto_40": "[%key:component::home_connect::selector::programs::options::laundry_care_washer_program_auto_40%]",
          "laundry_care_washer_program_auto_60": "[%key:component::home_connect::selector::programs::options::laundry_care_washer_program_auto_60%]",
          "laundry_care_washer_program_chiffon": "[%key:component::home_connect::selector::programs::options::laundry_care_washer_program_chiffon%]",
          "laundry_care_washer_program_cotton": "[%key:component::home_connect::selector::programs::options::laundry_care_washer_program_cotton%]",
          "laundry_care_washer_program_cotton_colour": "[%key:component::home_connect::selector::programs::options::laundry_care_washer_program_cotton_colour%]",
          "laundry_care_washer_program_cotton_cotton_eco": "[%key:component::home_connect::selector::programs::options::laundry_care_washer_program_cotton_cotton_eco%]",
          "laundry_care_washer_program_cotton_eco_4060": "[%key:component::home_connect::selector::programs::options::laundry_care_washer_program_cotton_eco_4060%]",
          "laundry_care_washer_program_curtains": "[%key:component::home_connect::selector::programs::options::laundry_care_washer_program_curtains%]",
          "laundry_care_washer_program_dark_wash": "[%key:component::home_connect::selector::programs::options::laundry_care_washer_program_dark_wash%]",
          "laundry_care_washer_program_delicates_silk": "[%key:component::home_connect::selector::programs::options::laundry_care_washer_program_delicates_silk%]",
          "laundry_care_washer_program_dessous": "[%key:component::home_connect::selector::programs::options::laundry_care_washer_program_dessous%]",
          "laundry_care_washer_program_down_duvet_duvet": "[%key:component::home_connect::selector::programs::options::laundry_care_washer_program_down_duvet_duvet%]",
          "laundry_care_washer_program_drum_clean": "[%key:component::home_connect::selector::programs::options::laundry_care_washer_program_drum_clean%]",
          "laundry_care_washer_program_easy_care": "[%key:component::home_connect::selector::programs::options::laundry_care_washer_program_easy_care%]",
          "laundry_care_washer_program_mix": "[%key:component::home_connect::selector::programs::options::laundry_care_washer_program_mix%]",
          "laundry_care_washer_program_mix_night_wash": "[%key:component::home_connect::selector::programs::options::laundry_care_washer_program_mix_night_wash%]",
          "laundry_care_washer_program_monsoon": "[%key:component::home_connect::selector::programs::options::laundry_care_washer_program_monsoon%]",
          "laundry_care_washer_program_outdoor": "[%key:component::home_connect::selector::programs::options::laundry_care_washer_program_outdoor%]",
          "laundry_care_washer_program_plush_toy": "[%key:component::home_connect::selector::programs::options::laundry_care_washer_program_plush_toy%]",
          "laundry_care_washer_program_power_speed_59": "[%key:component::home_connect::selector::programs::options::laundry_care_washer_program_power_speed_59%]",
          "laundry_care_washer_program_rinse_rinse_spin_drain": "[%key:component::home_connect::selector::programs::options::laundry_care_washer_program_rinse_rinse_spin_drain%]",
          "laundry_care_washer_program_sensitive": "[%key:component::home_connect::selector::programs::options::laundry_care_washer_program_sensitive%]",
          "laundry_care_washer_program_shirts_blouses": "[%key:component::home_connect::selector::programs::options::laundry_care_washer_program_shirts_blouses%]",
          "laundry_care_washer_program_sport_fitness": "[%key:component::home_connect::selector::programs::options::laundry_care_washer_program_sport_fitness%]",
          "laundry_care_washer_program_super_153045_super_15": "[%key:component::home_connect::selector::programs::options::laundry_care_washer_program_super_153045_super_15%]",
          "laundry_care_washer_program_super_153045_super_1530": "[%key:component::home_connect::selector::programs::options::laundry_care_washer_program_super_153045_super_1530%]",
          "laundry_care_washer_program_towels": "[%key:component::home_connect::selector::programs::options::laundry_care_washer_program_towels%]",
          "laundry_care_washer_program_water_proof": "[%key:component::home_connect::selector::programs::options::laundry_care_washer_program_water_proof%]",
          "laundry_care_washer_program_wool": "[%key:component::home_connect::selector::programs::options::laundry_care_washer_program_wool%]"
        }
      },
      "ambient_light_color": {
        "name": "Ambient light color",
        "state": {
          "b_s_h_common_enum_type_ambient_light_color_custom_color": "Custom"
        }
      },
      "bean_amount": {
        "name": "[%key:component::home_connect::services::set_program_and_options::fields::consumer_products_coffee_maker_option_bean_amount::name%]",
        "state": {
          "consumer_products_coffee_maker_enum_type_bean_amount_coffee_ground": "[%key:component::home_connect::selector::bean_amount::options::consumer_products_coffee_maker_enum_type_bean_amount_coffee_ground%]",
          "consumer_products_coffee_maker_enum_type_bean_amount_double_shot": "[%key:component::home_connect::selector::bean_amount::options::consumer_products_coffee_maker_enum_type_bean_amount_double_shot%]",
          "consumer_products_coffee_maker_enum_type_bean_amount_double_shot_plus": "[%key:component::home_connect::selector::bean_amount::options::consumer_products_coffee_maker_enum_type_bean_amount_double_shot_plus%]",
          "consumer_products_coffee_maker_enum_type_bean_amount_double_shot_plus_plus": "[%key:component::home_connect::selector::bean_amount::options::consumer_products_coffee_maker_enum_type_bean_amount_double_shot_plus_plus%]",
          "consumer_products_coffee_maker_enum_type_bean_amount_extra_strong": "[%key:component::home_connect::selector::bean_amount::options::consumer_products_coffee_maker_enum_type_bean_amount_extra_strong%]",
          "consumer_products_coffee_maker_enum_type_bean_amount_mild": "[%key:component::home_connect::selector::bean_amount::options::consumer_products_coffee_maker_enum_type_bean_amount_mild%]",
          "consumer_products_coffee_maker_enum_type_bean_amount_mild_plus": "[%key:component::home_connect::selector::bean_amount::options::consumer_products_coffee_maker_enum_type_bean_amount_mild_plus%]",
          "consumer_products_coffee_maker_enum_type_bean_amount_normal": "[%key:component::home_connect::selector::bean_amount::options::consumer_products_coffee_maker_enum_type_bean_amount_normal%]",
          "consumer_products_coffee_maker_enum_type_bean_amount_normal_plus": "[%key:component::home_connect::selector::bean_amount::options::consumer_products_coffee_maker_enum_type_bean_amount_normal_plus%]",
          "consumer_products_coffee_maker_enum_type_bean_amount_strong": "[%key:component::home_connect::selector::bean_amount::options::consumer_products_coffee_maker_enum_type_bean_amount_strong%]",
          "consumer_products_coffee_maker_enum_type_bean_amount_strong_plus": "[%key:component::home_connect::selector::bean_amount::options::consumer_products_coffee_maker_enum_type_bean_amount_strong_plus%]",
          "consumer_products_coffee_maker_enum_type_bean_amount_triple_shot": "[%key:component::home_connect::selector::bean_amount::options::consumer_products_coffee_maker_enum_type_bean_amount_triple_shot%]",
          "consumer_products_coffee_maker_enum_type_bean_amount_triple_shot_plus": "[%key:component::home_connect::selector::bean_amount::options::consumer_products_coffee_maker_enum_type_bean_amount_triple_shot_plus%]",
          "consumer_products_coffee_maker_enum_type_bean_amount_very_mild": "[%key:component::home_connect::selector::bean_amount::options::consumer_products_coffee_maker_enum_type_bean_amount_very_mild%]",
          "consumer_products_coffee_maker_enum_type_bean_amount_very_strong": "[%key:component::home_connect::selector::bean_amount::options::consumer_products_coffee_maker_enum_type_bean_amount_very_strong%]",
          "consumer_products_coffee_maker_enum_type_bean_amount_very_strong_plus": "[%key:component::home_connect::selector::bean_amount::options::consumer_products_coffee_maker_enum_type_bean_amount_very_strong_plus%]"
        }
      },
      "bean_container": {
        "name": "[%key:component::home_connect::services::set_program_and_options::fields::consumer_products_coffee_maker_option_bean_container::name%]",
        "state": {
          "consumer_products_coffee_maker_enum_type_bean_container_selection_left": "[%key:component::home_connect::selector::bean_container::options::consumer_products_coffee_maker_enum_type_bean_container_selection_left%]",
          "consumer_products_coffee_maker_enum_type_bean_container_selection_right": "[%key:component::home_connect::selector::bean_container::options::consumer_products_coffee_maker_enum_type_bean_container_selection_right%]"
        }
      },
      "cleaning_mode": {
        "name": "[%key:component::home_connect::services::set_program_and_options::fields::consumer_products_cleaning_robot_option_cleaning_mode::name%]",
        "state": {
          "consumer_products_cleaning_robot_enum_type_cleaning_mode_intelligent_mode": "[%key:component::home_connect::selector::cleaning_mode::options::consumer_products_cleaning_robot_enum_type_cleaning_mode_intelligent_mode%]",
          "consumer_products_cleaning_robot_enum_type_cleaning_mode_mop_after_vacuum": "[%key:component::home_connect::selector::cleaning_mode::options::consumer_products_cleaning_robot_enum_type_cleaning_mode_mop_after_vacuum%]",
          "consumer_products_cleaning_robot_enum_type_cleaning_mode_mop_only": "[%key:component::home_connect::selector::cleaning_mode::options::consumer_products_cleaning_robot_enum_type_cleaning_mode_mop_only%]",
          "consumer_products_cleaning_robot_enum_type_cleaning_mode_vacuum_and_mop": "[%key:component::home_connect::selector::cleaning_mode::options::consumer_products_cleaning_robot_enum_type_cleaning_mode_vacuum_and_mop%]",
          "consumer_products_cleaning_robot_enum_type_cleaning_mode_vacuum_only": "[%key:component::home_connect::selector::cleaning_mode::options::consumer_products_cleaning_robot_enum_type_cleaning_mode_vacuum_only%]",
          "consumer_products_cleaning_robot_enum_type_cleaning_modes_power": "[%key:component::home_connect::selector::cleaning_mode::options::consumer_products_cleaning_robot_enum_type_cleaning_modes_power%]",
          "consumer_products_cleaning_robot_enum_type_cleaning_modes_silent": "[%key:component::home_connect::selector::cleaning_mode::options::consumer_products_cleaning_robot_enum_type_cleaning_modes_silent%]",
          "consumer_products_cleaning_robot_enum_type_cleaning_modes_standard": "[%key:component::home_connect::selector::cleaning_mode::options::consumer_products_cleaning_robot_enum_type_cleaning_modes_standard%]"
        }
      },
      "coffee_milk_ratio": {
        "name": "[%key:component::home_connect::services::set_program_and_options::fields::consumer_products_coffee_maker_option_coffee_milk_ratio::name%]",
        "state": {
          "consumer_products_coffee_maker_enum_type_coffee_milk_ratio_10_percent": "[%key:component::home_connect::selector::coffee_milk_ratio::options::consumer_products_coffee_maker_enum_type_coffee_milk_ratio_10_percent%]",
          "consumer_products_coffee_maker_enum_type_coffee_milk_ratio_20_percent": "[%key:component::home_connect::selector::coffee_milk_ratio::options::consumer_products_coffee_maker_enum_type_coffee_milk_ratio_20_percent%]",
          "consumer_products_coffee_maker_enum_type_coffee_milk_ratio_25_percent": "[%key:component::home_connect::selector::coffee_milk_ratio::options::consumer_products_coffee_maker_enum_type_coffee_milk_ratio_25_percent%]",
          "consumer_products_coffee_maker_enum_type_coffee_milk_ratio_30_percent": "[%key:component::home_connect::selector::coffee_milk_ratio::options::consumer_products_coffee_maker_enum_type_coffee_milk_ratio_30_percent%]",
          "consumer_products_coffee_maker_enum_type_coffee_milk_ratio_40_percent": "[%key:component::home_connect::selector::coffee_milk_ratio::options::consumer_products_coffee_maker_enum_type_coffee_milk_ratio_40_percent%]",
          "consumer_products_coffee_maker_enum_type_coffee_milk_ratio_50_percent": "[%key:component::home_connect::selector::coffee_milk_ratio::options::consumer_products_coffee_maker_enum_type_coffee_milk_ratio_50_percent%]",
          "consumer_products_coffee_maker_enum_type_coffee_milk_ratio_55_percent": "[%key:component::home_connect::selector::coffee_milk_ratio::options::consumer_products_coffee_maker_enum_type_coffee_milk_ratio_55_percent%]",
          "consumer_products_coffee_maker_enum_type_coffee_milk_ratio_60_percent": "[%key:component::home_connect::selector::coffee_milk_ratio::options::consumer_products_coffee_maker_enum_type_coffee_milk_ratio_60_percent%]",
          "consumer_products_coffee_maker_enum_type_coffee_milk_ratio_65_percent": "[%key:component::home_connect::selector::coffee_milk_ratio::options::consumer_products_coffee_maker_enum_type_coffee_milk_ratio_65_percent%]",
          "consumer_products_coffee_maker_enum_type_coffee_milk_ratio_67_percent": "[%key:component::home_connect::selector::coffee_milk_ratio::options::consumer_products_coffee_maker_enum_type_coffee_milk_ratio_67_percent%]",
          "consumer_products_coffee_maker_enum_type_coffee_milk_ratio_70_percent": "[%key:component::home_connect::selector::coffee_milk_ratio::options::consumer_products_coffee_maker_enum_type_coffee_milk_ratio_70_percent%]",
          "consumer_products_coffee_maker_enum_type_coffee_milk_ratio_75_percent": "[%key:component::home_connect::selector::coffee_milk_ratio::options::consumer_products_coffee_maker_enum_type_coffee_milk_ratio_75_percent%]",
          "consumer_products_coffee_maker_enum_type_coffee_milk_ratio_80_percent": "[%key:component::home_connect::selector::coffee_milk_ratio::options::consumer_products_coffee_maker_enum_type_coffee_milk_ratio_80_percent%]",
          "consumer_products_coffee_maker_enum_type_coffee_milk_ratio_85_percent": "[%key:component::home_connect::selector::coffee_milk_ratio::options::consumer_products_coffee_maker_enum_type_coffee_milk_ratio_85_percent%]",
          "consumer_products_coffee_maker_enum_type_coffee_milk_ratio_90_percent": "[%key:component::home_connect::selector::coffee_milk_ratio::options::consumer_products_coffee_maker_enum_type_coffee_milk_ratio_90_percent%]"
        }
      },
      "coffee_temperature": {
        "name": "[%key:component::home_connect::services::set_program_and_options::fields::consumer_products_coffee_maker_option_coffee_temperature::name%]",
        "state": {
          "consumer_products_coffee_maker_enum_type_coffee_temperature_88_c": "[%key:component::home_connect::selector::coffee_temperature::options::consumer_products_coffee_maker_enum_type_coffee_temperature_88_c%]",
          "consumer_products_coffee_maker_enum_type_coffee_temperature_90_c": "[%key:component::home_connect::selector::coffee_temperature::options::consumer_products_coffee_maker_enum_type_coffee_temperature_90_c%]",
          "consumer_products_coffee_maker_enum_type_coffee_temperature_92_c": "[%key:component::home_connect::selector::coffee_temperature::options::consumer_products_coffee_maker_enum_type_coffee_temperature_92_c%]",
          "consumer_products_coffee_maker_enum_type_coffee_temperature_94_c": "[%key:component::home_connect::selector::coffee_temperature::options::consumer_products_coffee_maker_enum_type_coffee_temperature_94_c%]",
          "consumer_products_coffee_maker_enum_type_coffee_temperature_95_c": "[%key:component::home_connect::selector::coffee_temperature::options::consumer_products_coffee_maker_enum_type_coffee_temperature_95_c%]",
          "consumer_products_coffee_maker_enum_type_coffee_temperature_96_c": "[%key:component::home_connect::selector::coffee_temperature::options::consumer_products_coffee_maker_enum_type_coffee_temperature_96_c%]"
        }
      },
      "current_map": {
        "name": "Current map",
        "state": {
          "consumer_products_cleaning_robot_enum_type_available_maps_map1": "[%key:component::home_connect::selector::available_maps::options::consumer_products_cleaning_robot_enum_type_available_maps_map1%]",
          "consumer_products_cleaning_robot_enum_type_available_maps_map2": "[%key:component::home_connect::selector::available_maps::options::consumer_products_cleaning_robot_enum_type_available_maps_map2%]",
          "consumer_products_cleaning_robot_enum_type_available_maps_map3": "[%key:component::home_connect::selector::available_maps::options::consumer_products_cleaning_robot_enum_type_available_maps_map3%]",
          "consumer_products_cleaning_robot_enum_type_available_maps_temp_map": "[%key:component::home_connect::selector::available_maps::options::consumer_products_cleaning_robot_enum_type_available_maps_temp_map%]"
        }
      },
      "drying_target": {
        "name": "[%key:component::home_connect::services::set_program_and_options::fields::laundry_care_dryer_option_drying_target::name%]",
        "state": {
          "laundry_care_dryer_enum_type_drying_target_cupboard_dry": "[%key:component::home_connect::selector::drying_target::options::laundry_care_dryer_enum_type_drying_target_cupboard_dry%]",
          "laundry_care_dryer_enum_type_drying_target_cupboard_dry_plus": "[%key:component::home_connect::selector::drying_target::options::laundry_care_dryer_enum_type_drying_target_cupboard_dry_plus%]",
          "laundry_care_dryer_enum_type_drying_target_extra_dry": "[%key:component::home_connect::selector::drying_target::options::laundry_care_dryer_enum_type_drying_target_extra_dry%]",
          "laundry_care_dryer_enum_type_drying_target_gentle_dry": "[%key:component::home_connect::selector::drying_target::options::laundry_care_dryer_enum_type_drying_target_gentle_dry%]",
          "laundry_care_dryer_enum_type_drying_target_iron_dry": "[%key:component::home_connect::selector::drying_target::options::laundry_care_dryer_enum_type_drying_target_iron_dry%]"
        }
      },
      "flow_rate": {
        "name": "[%key:component::home_connect::services::set_program_and_options::fields::consumer_products_coffee_maker_option_flow_rate::name%]",
        "state": {
          "consumer_products_coffee_maker_enum_type_flow_rate_intense": "[%key:component::home_connect::selector::flow_rate::options::consumer_products_coffee_maker_enum_type_flow_rate_intense%]",
          "consumer_products_coffee_maker_enum_type_flow_rate_intense_plus": "[%key:component::home_connect::selector::flow_rate::options::consumer_products_coffee_maker_enum_type_flow_rate_intense_plus%]",
          "consumer_products_coffee_maker_enum_type_flow_rate_normal": "[%key:component::home_connect::selector::flow_rate::options::consumer_products_coffee_maker_enum_type_flow_rate_normal%]"
        }
      },
      "functional_light_color_temperature": {
        "name": "Functional light color temperature",
        "state": {
          "cooking_hood_enum_type_color_temperature_cold": "Cold",
          "cooking_hood_enum_type_color_temperature_custom": "Custom",
          "cooking_hood_enum_type_color_temperature_neutral": "Neutral",
          "cooking_hood_enum_type_color_temperature_neutral_to_cold": "Neutral to cold",
          "cooking_hood_enum_type_color_temperature_warm": "Warm",
          "cooking_hood_enum_type_color_temperature_warm_to_neutral": "Warm to neutral"
        }
      },
      "hot_water_temperature": {
        "name": "[%key:component::home_connect::services::set_program_and_options::fields::consumer_products_coffee_maker_option_hot_water_temperature::name%]",
        "state": {
          "consumer_products_coffee_maker_enum_type_hot_water_temperature_122_f": "[%key:component::home_connect::selector::hot_water_temperature::options::consumer_products_coffee_maker_enum_type_hot_water_temperature_122_f%]",
          "consumer_products_coffee_maker_enum_type_hot_water_temperature_131_f": "[%key:component::home_connect::selector::hot_water_temperature::options::consumer_products_coffee_maker_enum_type_hot_water_temperature_131_f%]",
          "consumer_products_coffee_maker_enum_type_hot_water_temperature_140_f": "[%key:component::home_connect::selector::hot_water_temperature::options::consumer_products_coffee_maker_enum_type_hot_water_temperature_140_f%]",
          "consumer_products_coffee_maker_enum_type_hot_water_temperature_149_f": "[%key:component::home_connect::selector::hot_water_temperature::options::consumer_products_coffee_maker_enum_type_hot_water_temperature_149_f%]",
          "consumer_products_coffee_maker_enum_type_hot_water_temperature_158_f": "[%key:component::home_connect::selector::hot_water_temperature::options::consumer_products_coffee_maker_enum_type_hot_water_temperature_158_f%]",
          "consumer_products_coffee_maker_enum_type_hot_water_temperature_167_f": "[%key:component::home_connect::selector::hot_water_temperature::options::consumer_products_coffee_maker_enum_type_hot_water_temperature_167_f%]",
          "consumer_products_coffee_maker_enum_type_hot_water_temperature_176_f": "[%key:component::home_connect::selector::hot_water_temperature::options::consumer_products_coffee_maker_enum_type_hot_water_temperature_176_f%]",
          "consumer_products_coffee_maker_enum_type_hot_water_temperature_185_f": "[%key:component::home_connect::selector::hot_water_temperature::options::consumer_products_coffee_maker_enum_type_hot_water_temperature_185_f%]",
          "consumer_products_coffee_maker_enum_type_hot_water_temperature_194_f": "[%key:component::home_connect::selector::hot_water_temperature::options::consumer_products_coffee_maker_enum_type_hot_water_temperature_194_f%]",
          "consumer_products_coffee_maker_enum_type_hot_water_temperature_203_f": "[%key:component::home_connect::selector::hot_water_temperature::options::consumer_products_coffee_maker_enum_type_hot_water_temperature_203_f%]",
          "consumer_products_coffee_maker_enum_type_hot_water_temperature_50_c": "[%key:component::home_connect::selector::hot_water_temperature::options::consumer_products_coffee_maker_enum_type_hot_water_temperature_50_c%]",
          "consumer_products_coffee_maker_enum_type_hot_water_temperature_55_c": "[%key:component::home_connect::selector::hot_water_temperature::options::consumer_products_coffee_maker_enum_type_hot_water_temperature_55_c%]",
          "consumer_products_coffee_maker_enum_type_hot_water_temperature_60_c": "[%key:component::home_connect::selector::hot_water_temperature::options::consumer_products_coffee_maker_enum_type_hot_water_temperature_60_c%]",
          "consumer_products_coffee_maker_enum_type_hot_water_temperature_65_c": "[%key:component::home_connect::selector::hot_water_temperature::options::consumer_products_coffee_maker_enum_type_hot_water_temperature_65_c%]",
          "consumer_products_coffee_maker_enum_type_hot_water_temperature_70_c": "[%key:component::home_connect::selector::hot_water_temperature::options::consumer_products_coffee_maker_enum_type_hot_water_temperature_70_c%]",
          "consumer_products_coffee_maker_enum_type_hot_water_temperature_75_c": "[%key:component::home_connect::selector::hot_water_temperature::options::consumer_products_coffee_maker_enum_type_hot_water_temperature_75_c%]",
          "consumer_products_coffee_maker_enum_type_hot_water_temperature_80_c": "[%key:component::home_connect::selector::hot_water_temperature::options::consumer_products_coffee_maker_enum_type_hot_water_temperature_80_c%]",
          "consumer_products_coffee_maker_enum_type_hot_water_temperature_85_c": "[%key:component::home_connect::selector::hot_water_temperature::options::consumer_products_coffee_maker_enum_type_hot_water_temperature_85_c%]",
          "consumer_products_coffee_maker_enum_type_hot_water_temperature_90_c": "[%key:component::home_connect::selector::hot_water_temperature::options::consumer_products_coffee_maker_enum_type_hot_water_temperature_90_c%]",
          "consumer_products_coffee_maker_enum_type_hot_water_temperature_95_c": "[%key:component::home_connect::selector::hot_water_temperature::options::consumer_products_coffee_maker_enum_type_hot_water_temperature_95_c%]",
          "consumer_products_coffee_maker_enum_type_hot_water_temperature_97_c": "[%key:component::home_connect::selector::hot_water_temperature::options::consumer_products_coffee_maker_enum_type_hot_water_temperature_97_c%]",
          "consumer_products_coffee_maker_enum_type_hot_water_temperature_black_tea": "[%key:component::home_connect::selector::hot_water_temperature::options::consumer_products_coffee_maker_enum_type_hot_water_temperature_black_tea%]",
          "consumer_products_coffee_maker_enum_type_hot_water_temperature_green_tea": "[%key:component::home_connect::selector::hot_water_temperature::options::consumer_products_coffee_maker_enum_type_hot_water_temperature_green_tea%]",
          "consumer_products_coffee_maker_enum_type_hot_water_temperature_max": "[%key:component::home_connect::selector::hot_water_temperature::options::consumer_products_coffee_maker_enum_type_hot_water_temperature_max%]",
          "consumer_products_coffee_maker_enum_type_hot_water_temperature_white_tea": "[%key:component::home_connect::selector::hot_water_temperature::options::consumer_products_coffee_maker_enum_type_hot_water_temperature_white_tea%]"
        }
      },
      "intensive_level": {
        "name": "[%key:component::home_connect::services::set_program_and_options::fields::cooking_hood_option_intensive_level::name%]",
        "state": {
          "cooking_hood_enum_type_intensive_stage_intensive_stage1": "[%key:component::home_connect::selector::intensive_level::options::cooking_hood_enum_type_intensive_stage_intensive_stage1%]",
          "cooking_hood_enum_type_intensive_stage_intensive_stage2": "[%key:component::home_connect::selector::intensive_level::options::cooking_hood_enum_type_intensive_stage_intensive_stage2%]",
          "cooking_hood_enum_type_intensive_stage_intensive_stage_off": "[%key:component::home_connect::selector::intensive_level::options::cooking_hood_enum_type_intensive_stage_intensive_stage_off%]"
        }
      },
      "reference_map_id": {
        "name": "[%key:component::home_connect::services::set_program_and_options::fields::consumer_products_cleaning_robot_option_reference_map_id::name%]",
        "state": {
          "consumer_products_cleaning_robot_enum_type_available_maps_map1": "[%key:component::home_connect::selector::available_maps::options::consumer_products_cleaning_robot_enum_type_available_maps_map1%]",
          "consumer_products_cleaning_robot_enum_type_available_maps_map2": "[%key:component::home_connect::selector::available_maps::options::consumer_products_cleaning_robot_enum_type_available_maps_map2%]",
          "consumer_products_cleaning_robot_enum_type_available_maps_map3": "[%key:component::home_connect::selector::available_maps::options::consumer_products_cleaning_robot_enum_type_available_maps_map3%]",
          "consumer_products_cleaning_robot_enum_type_available_maps_temp_map": "[%key:component::home_connect::selector::available_maps::options::consumer_products_cleaning_robot_enum_type_available_maps_temp_map%]"
        }
      },
      "selected_program": {
        "name": "Selected program",
        "state": {
          "consumer_products_cleaning_robot_program_basic_go_home": "[%key:component::home_connect::selector::programs::options::consumer_products_cleaning_robot_program_basic_go_home%]",
          "consumer_products_cleaning_robot_program_cleaning_clean_all": "[%key:component::home_connect::selector::programs::options::consumer_products_cleaning_robot_program_cleaning_clean_all%]",
          "consumer_products_cleaning_robot_program_cleaning_clean_map": "[%key:component::home_connect::selector::programs::options::consumer_products_cleaning_robot_program_cleaning_clean_map%]",
          "consumer_products_coffee_maker_program_beverage_caffe_grande": "[%key:component::home_connect::selector::programs::options::consumer_products_coffee_maker_program_beverage_caffe_grande%]",
          "consumer_products_coffee_maker_program_beverage_caffe_latte": "[%key:component::home_connect::selector::programs::options::consumer_products_coffee_maker_program_beverage_caffe_latte%]",
          "consumer_products_coffee_maker_program_beverage_cappuccino": "[%key:component::home_connect::selector::programs::options::consumer_products_coffee_maker_program_beverage_cappuccino%]",
          "consumer_products_coffee_maker_program_beverage_coffee": "[%key:component::home_connect::selector::programs::options::consumer_products_coffee_maker_program_beverage_coffee%]",
          "consumer_products_coffee_maker_program_beverage_espresso": "[%key:component::home_connect::selector::programs::options::consumer_products_coffee_maker_program_beverage_espresso%]",
          "consumer_products_coffee_maker_program_beverage_espresso_doppio": "[%key:component::home_connect::selector::programs::options::consumer_products_coffee_maker_program_beverage_espresso_doppio%]",
          "consumer_products_coffee_maker_program_beverage_espresso_macchiato": "[%key:component::home_connect::selector::programs::options::consumer_products_coffee_maker_program_beverage_espresso_macchiato%]",
          "consumer_products_coffee_maker_program_beverage_hot_water": "[%key:component::home_connect::selector::programs::options::consumer_products_coffee_maker_program_beverage_hot_water%]",
          "consumer_products_coffee_maker_program_beverage_latte_macchiato": "[%key:component::home_connect::selector::programs::options::consumer_products_coffee_maker_program_beverage_latte_macchiato%]",
          "consumer_products_coffee_maker_program_beverage_milk_froth": "[%key:component::home_connect::selector::programs::options::consumer_products_coffee_maker_program_beverage_milk_froth%]",
          "consumer_products_coffee_maker_program_beverage_ristretto": "[%key:component::home_connect::selector::programs::options::consumer_products_coffee_maker_program_beverage_ristretto%]",
          "consumer_products_coffee_maker_program_beverage_warm_milk": "[%key:component::home_connect::selector::programs::options::consumer_products_coffee_maker_program_beverage_warm_milk%]",
          "consumer_products_coffee_maker_program_beverage_x_l_coffee": "[%key:component::home_connect::selector::programs::options::consumer_products_coffee_maker_program_beverage_x_l_coffee%]",
          "consumer_products_coffee_maker_program_coffee_world_americano": "[%key:component::home_connect::selector::programs::options::consumer_products_coffee_maker_program_coffee_world_americano%]",
          "consumer_products_coffee_maker_program_coffee_world_black_eye": "[%key:component::home_connect::selector::programs::options::consumer_products_coffee_maker_program_coffee_world_black_eye%]",
          "consumer_products_coffee_maker_program_coffee_world_cafe_au_lait": "[%key:component::home_connect::selector::programs::options::consumer_products_coffee_maker_program_coffee_world_cafe_au_lait%]",
          "consumer_products_coffee_maker_program_coffee_world_cafe_con_leche": "[%key:component::home_connect::selector::programs::options::consumer_products_coffee_maker_program_coffee_world_cafe_con_leche%]",
          "consumer_products_coffee_maker_program_coffee_world_cafe_cortado": "[%key:component::home_connect::selector::programs::options::consumer_products_coffee_maker_program_coffee_world_cafe_cortado%]",
          "consumer_products_coffee_maker_program_coffee_world_cortado": "[%key:component::home_connect::selector::programs::options::consumer_products_coffee_maker_program_coffee_world_cortado%]",
          "consumer_products_coffee_maker_program_coffee_world_dead_eye": "[%key:component::home_connect::selector::programs::options::consumer_products_coffee_maker_program_coffee_world_dead_eye%]",
          "consumer_products_coffee_maker_program_coffee_world_doppio": "[%key:component::home_connect::selector::programs::options::consumer_products_coffee_maker_program_coffee_world_doppio%]",
          "consumer_products_coffee_maker_program_coffee_world_flat_white": "[%key:component::home_connect::selector::programs::options::consumer_products_coffee_maker_program_coffee_world_flat_white%]",
          "consumer_products_coffee_maker_program_coffee_world_galao": "[%key:component::home_connect::selector::programs::options::consumer_products_coffee_maker_program_coffee_world_galao%]",
          "consumer_products_coffee_maker_program_coffee_world_garoto": "[%key:component::home_connect::selector::programs::options::consumer_products_coffee_maker_program_coffee_world_garoto%]",
          "consumer_products_coffee_maker_program_coffee_world_grosser_brauner": "[%key:component::home_connect::selector::programs::options::consumer_products_coffee_maker_program_coffee_world_grosser_brauner%]",
          "consumer_products_coffee_maker_program_coffee_world_kaapi": "[%key:component::home_connect::selector::programs::options::consumer_products_coffee_maker_program_coffee_world_kaapi%]",
          "consumer_products_coffee_maker_program_coffee_world_kleiner_brauner": "[%key:component::home_connect::selector::programs::options::consumer_products_coffee_maker_program_coffee_world_kleiner_brauner%]",
          "consumer_products_coffee_maker_program_coffee_world_koffie_verkeerd": "[%key:component::home_connect::selector::programs::options::consumer_products_coffee_maker_program_coffee_world_koffie_verkeerd%]",
          "consumer_products_coffee_maker_program_coffee_world_red_eye": "[%key:component::home_connect::selector::programs::options::consumer_products_coffee_maker_program_coffee_world_red_eye%]",
          "consumer_products_coffee_maker_program_coffee_world_verlaengerter": "[%key:component::home_connect::selector::programs::options::consumer_products_coffee_maker_program_coffee_world_verlaengerter%]",
          "consumer_products_coffee_maker_program_coffee_world_verlaengerter_braun": "[%key:component::home_connect::selector::programs::options::consumer_products_coffee_maker_program_coffee_world_verlaengerter_braun%]",
          "consumer_products_coffee_maker_program_coffee_world_wiener_melange": "[%key:component::home_connect::selector::programs::options::consumer_products_coffee_maker_program_coffee_world_wiener_melange%]",
          "cooking_common_program_hood_automatic": "[%key:component::home_connect::selector::programs::options::cooking_common_program_hood_automatic%]",
          "cooking_common_program_hood_delayed_shut_off": "[%key:component::home_connect::selector::programs::options::cooking_common_program_hood_delayed_shut_off%]",
          "cooking_common_program_hood_venting": "[%key:component::home_connect::selector::programs::options::cooking_common_program_hood_venting%]",
          "cooking_oven_program_heating_mode_bottom_heating": "[%key:component::home_connect::selector::programs::options::cooking_oven_program_heating_mode_bottom_heating%]",
          "cooking_oven_program_heating_mode_defrost": "[%key:component::home_connect::selector::programs::options::cooking_oven_program_heating_mode_defrost%]",
          "cooking_oven_program_heating_mode_desiccation": "[%key:component::home_connect::selector::programs::options::cooking_oven_program_heating_mode_desiccation%]",
          "cooking_oven_program_heating_mode_frozen_heatup_special": "[%key:component::home_connect::selector::programs::options::cooking_oven_program_heating_mode_frozen_heatup_special%]",
          "cooking_oven_program_heating_mode_hot_air": "[%key:component::home_connect::selector::programs::options::cooking_oven_program_heating_mode_hot_air%]",
          "cooking_oven_program_heating_mode_hot_air_100_steam": "[%key:component::home_connect::selector::programs::options::cooking_oven_program_heating_mode_hot_air_100_steam%]",
          "cooking_oven_program_heating_mode_hot_air_30_steam": "[%key:component::home_connect::selector::programs::options::cooking_oven_program_heating_mode_hot_air_30_steam%]",
          "cooking_oven_program_heating_mode_hot_air_60_steam": "[%key:component::home_connect::selector::programs::options::cooking_oven_program_heating_mode_hot_air_60_steam%]",
          "cooking_oven_program_heating_mode_hot_air_80_steam": "[%key:component::home_connect::selector::programs::options::cooking_oven_program_heating_mode_hot_air_80_steam%]",
          "cooking_oven_program_heating_mode_hot_air_eco": "[%key:component::home_connect::selector::programs::options::cooking_oven_program_heating_mode_hot_air_eco%]",
          "cooking_oven_program_heating_mode_hot_air_grilling": "[%key:component::home_connect::selector::programs::options::cooking_oven_program_heating_mode_hot_air_grilling%]",
          "cooking_oven_program_heating_mode_intensive_heat": "[%key:component::home_connect::selector::programs::options::cooking_oven_program_heating_mode_intensive_heat%]",
          "cooking_oven_program_heating_mode_keep_warm": "[%key:component::home_connect::selector::programs::options::cooking_oven_program_heating_mode_keep_warm%]",
          "cooking_oven_program_heating_mode_pizza_setting": "[%key:component::home_connect::selector::programs::options::cooking_oven_program_heating_mode_pizza_setting%]",
          "cooking_oven_program_heating_mode_pre_heating": "[%key:component::home_connect::selector::programs::options::cooking_oven_program_heating_mode_pre_heating%]",
          "cooking_oven_program_heating_mode_preheat_ovenware": "[%key:component::home_connect::selector::programs::options::cooking_oven_program_heating_mode_preheat_ovenware%]",
          "cooking_oven_program_heating_mode_proof": "[%key:component::home_connect::selector::programs::options::cooking_oven_program_heating_mode_proof%]",
          "cooking_oven_program_heating_mode_sabbath_programme": "[%key:component::home_connect::selector::programs::options::cooking_oven_program_heating_mode_sabbath_programme%]",
          "cooking_oven_program_heating_mode_slow_cook": "[%key:component::home_connect::selector::programs::options::cooking_oven_program_heating_mode_slow_cook%]",
          "cooking_oven_program_heating_mode_top_bottom_heating": "[%key:component::home_connect::selector::programs::options::cooking_oven_program_heating_mode_top_bottom_heating%]",
          "cooking_oven_program_heating_mode_top_bottom_heating_eco": "[%key:component::home_connect::selector::programs::options::cooking_oven_program_heating_mode_top_bottom_heating_eco%]",
          "cooking_oven_program_heating_mode_warming_drawer": "[%key:component::home_connect::selector::programs::options::cooking_oven_program_heating_mode_warming_drawer%]",
          "cooking_oven_program_microwave_1000_watt": "[%key:component::home_connect::selector::programs::options::cooking_oven_program_microwave_1000_watt%]",
          "cooking_oven_program_microwave_180_watt": "[%key:component::home_connect::selector::programs::options::cooking_oven_program_microwave_180_watt%]",
          "cooking_oven_program_microwave_360_watt": "[%key:component::home_connect::selector::programs::options::cooking_oven_program_microwave_360_watt%]",
          "cooking_oven_program_microwave_600_watt": "[%key:component::home_connect::selector::programs::options::cooking_oven_program_microwave_600_watt%]",
          "cooking_oven_program_microwave_900_watt": "[%key:component::home_connect::selector::programs::options::cooking_oven_program_microwave_900_watt%]",
          "cooking_oven_program_microwave_90_watt": "[%key:component::home_connect::selector::programs::options::cooking_oven_program_microwave_90_watt%]",
          "cooking_oven_program_microwave_max": "[%key:component::home_connect::selector::programs::options::cooking_oven_program_microwave_max%]",
          "dishcare_dishwasher_program_auto_1": "[%key:component::home_connect::selector::programs::options::dishcare_dishwasher_program_auto_1%]",
          "dishcare_dishwasher_program_auto_2": "[%key:component::home_connect::selector::programs::options::dishcare_dishwasher_program_auto_2%]",
          "dishcare_dishwasher_program_auto_3": "[%key:component::home_connect::selector::programs::options::dishcare_dishwasher_program_auto_3%]",
          "dishcare_dishwasher_program_auto_half_load": "[%key:component::home_connect::selector::programs::options::dishcare_dishwasher_program_auto_half_load%]",
          "dishcare_dishwasher_program_eco_50": "[%key:component::home_connect::selector::programs::options::dishcare_dishwasher_program_eco_50%]",
          "dishcare_dishwasher_program_express_sparkle_65": "[%key:component::home_connect::selector::programs::options::dishcare_dishwasher_program_express_sparkle_65%]",
          "dishcare_dishwasher_program_glas_40": "[%key:component::home_connect::selector::programs::options::dishcare_dishwasher_program_glas_40%]",
          "dishcare_dishwasher_program_glass_care": "[%key:component::home_connect::selector::programs::options::dishcare_dishwasher_program_glass_care%]",
          "dishcare_dishwasher_program_intensiv_45": "[%key:component::home_connect::selector::programs::options::dishcare_dishwasher_program_intensiv_45%]",
          "dishcare_dishwasher_program_intensiv_70": "[%key:component::home_connect::selector::programs::options::dishcare_dishwasher_program_intensiv_70%]",
          "dishcare_dishwasher_program_intensiv_power": "[%key:component::home_connect::selector::programs::options::dishcare_dishwasher_program_intensiv_power%]",
          "dishcare_dishwasher_program_kurz_60": "[%key:component::home_connect::selector::programs::options::dishcare_dishwasher_program_kurz_60%]",
          "dishcare_dishwasher_program_learning_dishwasher": "[%key:component::home_connect::selector::programs::options::dishcare_dishwasher_program_learning_dishwasher%]",
          "dishcare_dishwasher_program_machine_care": "[%key:component::home_connect::selector::programs::options::dishcare_dishwasher_program_machine_care%]",
          "dishcare_dishwasher_program_magic_daily": "[%key:component::home_connect::selector::programs::options::dishcare_dishwasher_program_magic_daily%]",
          "dishcare_dishwasher_program_maximum_cleaning": "[%key:component::home_connect::selector::programs::options::dishcare_dishwasher_program_maximum_cleaning%]",
          "dishcare_dishwasher_program_mixed_load": "[%key:component::home_connect::selector::programs::options::dishcare_dishwasher_program_mixed_load%]",
          "dishcare_dishwasher_program_night_wash": "[%key:component::home_connect::selector::programs::options::dishcare_dishwasher_program_night_wash%]",
          "dishcare_dishwasher_program_normal_45": "[%key:component::home_connect::selector::programs::options::dishcare_dishwasher_program_normal_45%]",
          "dishcare_dishwasher_program_normal_65": "[%key:component::home_connect::selector::programs::options::dishcare_dishwasher_program_normal_65%]",
          "dishcare_dishwasher_program_pre_rinse": "[%key:component::home_connect::selector::programs::options::dishcare_dishwasher_program_pre_rinse%]",
          "dishcare_dishwasher_program_quick_45": "[%key:component::home_connect::selector::programs::options::dishcare_dishwasher_program_quick_45%]",
          "dishcare_dishwasher_program_quick_65": "[%key:component::home_connect::selector::programs::options::dishcare_dishwasher_program_quick_65%]",
          "dishcare_dishwasher_program_steam_fresh": "[%key:component::home_connect::selector::programs::options::dishcare_dishwasher_program_steam_fresh%]",
          "dishcare_dishwasher_program_super_60": "[%key:component::home_connect::selector::programs::options::dishcare_dishwasher_program_super_60%]",
          "laundry_care_dryer_program_anti_shrink": "[%key:component::home_connect::selector::programs::options::laundry_care_dryer_program_anti_shrink%]",
          "laundry_care_dryer_program_blankets": "[%key:component::home_connect::selector::programs::options::laundry_care_dryer_program_blankets%]",
          "laundry_care_dryer_program_business_shirts": "[%key:component::home_connect::selector::programs::options::laundry_care_dryer_program_business_shirts%]",
          "laundry_care_dryer_program_cotton": "[%key:component::home_connect::selector::programs::options::laundry_care_dryer_program_cotton%]",
          "laundry_care_dryer_program_delicates": "[%key:component::home_connect::selector::programs::options::laundry_care_dryer_program_delicates%]",
          "laundry_care_dryer_program_dessous": "[%key:component::home_connect::selector::programs::options::laundry_care_dryer_program_dessous%]",
          "laundry_care_dryer_program_down_feathers": "[%key:component::home_connect::selector::programs::options::laundry_care_dryer_program_down_feathers%]",
          "laundry_care_dryer_program_hygiene": "[%key:component::home_connect::selector::programs::options::laundry_care_dryer_program_hygiene%]",
          "laundry_care_dryer_program_in_basket": "[%key:component::home_connect::selector::programs::options::laundry_care_dryer_program_in_basket%]",
          "laundry_care_dryer_program_jeans": "[%key:component::home_connect::selector::programs::options::laundry_care_dryer_program_jeans%]",
          "laundry_care_dryer_program_mix": "[%key:component::home_connect::selector::programs::options::laundry_care_dryer_program_mix%]",
          "laundry_care_dryer_program_my_time_my_drying_time": "[%key:component::home_connect::selector::programs::options::laundry_care_dryer_program_my_time_my_drying_time%]",
          "laundry_care_dryer_program_outdoor": "[%key:component::home_connect::selector::programs::options::laundry_care_dryer_program_outdoor%]",
          "laundry_care_dryer_program_pillow": "[%key:component::home_connect::selector::programs::options::laundry_care_dryer_program_pillow%]",
          "laundry_care_dryer_program_shirts_15": "[%key:component::home_connect::selector::programs::options::laundry_care_dryer_program_shirts_15%]",
          "laundry_care_dryer_program_super_40": "[%key:component::home_connect::selector::programs::options::laundry_care_dryer_program_super_40%]",
          "laundry_care_dryer_program_synthetic": "[%key:component::home_connect::selector::programs::options::laundry_care_dryer_program_synthetic%]",
          "laundry_care_dryer_program_synthetic_refresh": "[%key:component::home_connect::selector::programs::options::laundry_care_dryer_program_synthetic_refresh%]",
          "laundry_care_dryer_program_time_cold": "[%key:component::home_connect::selector::programs::options::laundry_care_dryer_program_time_cold%]",
          "laundry_care_dryer_program_time_cold_fix_time_cold_20": "[%key:component::home_connect::selector::programs::options::laundry_care_dryer_program_time_cold_fix_time_cold_20%]",
          "laundry_care_dryer_program_time_cold_fix_time_cold_30": "[%key:component::home_connect::selector::programs::options::laundry_care_dryer_program_time_cold_fix_time_cold_30%]",
          "laundry_care_dryer_program_time_cold_fix_time_cold_60": "[%key:component::home_connect::selector::programs::options::laundry_care_dryer_program_time_cold_fix_time_cold_60%]",
          "laundry_care_dryer_program_time_warm": "[%key:component::home_connect::selector::programs::options::laundry_care_dryer_program_time_warm%]",
          "laundry_care_dryer_program_time_warm_fix_time_warm_30": "[%key:component::home_connect::selector::programs::options::laundry_care_dryer_program_time_warm_fix_time_warm_30%]",
          "laundry_care_dryer_program_time_warm_fix_time_warm_40": "[%key:component::home_connect::selector::programs::options::laundry_care_dryer_program_time_warm_fix_time_warm_40%]",
          "laundry_care_dryer_program_time_warm_fix_time_warm_60": "[%key:component::home_connect::selector::programs::options::laundry_care_dryer_program_time_warm_fix_time_warm_60%]",
          "laundry_care_dryer_program_towels": "[%key:component::home_connect::selector::programs::options::laundry_care_dryer_program_towels%]",
          "laundry_care_washer_dryer_program_cotton": "[%key:component::home_connect::selector::programs::options::laundry_care_washer_dryer_program_cotton%]",
          "laundry_care_washer_dryer_program_cotton_eco_4060": "[%key:component::home_connect::selector::programs::options::laundry_care_washer_dryer_program_cotton_eco_4060%]",
          "laundry_care_washer_dryer_program_easy_care": "[%key:component::home_connect::selector::programs::options::laundry_care_washer_dryer_program_easy_care%]",
          "laundry_care_washer_dryer_program_mix": "[%key:component::home_connect::selector::programs::options::laundry_care_washer_dryer_program_mix%]",
          "laundry_care_washer_dryer_program_wash_and_dry_60": "[%key:component::home_connect::selector::programs::options::laundry_care_washer_dryer_program_wash_and_dry_60%]",
          "laundry_care_washer_dryer_program_wash_and_dry_90": "[%key:component::home_connect::selector::programs::options::laundry_care_washer_dryer_program_wash_and_dry_90%]",
          "laundry_care_washer_program_auto_30": "[%key:component::home_connect::selector::programs::options::laundry_care_washer_program_auto_30%]",
          "laundry_care_washer_program_auto_40": "[%key:component::home_connect::selector::programs::options::laundry_care_washer_program_auto_40%]",
          "laundry_care_washer_program_auto_60": "[%key:component::home_connect::selector::programs::options::laundry_care_washer_program_auto_60%]",
          "laundry_care_washer_program_chiffon": "[%key:component::home_connect::selector::programs::options::laundry_care_washer_program_chiffon%]",
          "laundry_care_washer_program_cotton": "[%key:component::home_connect::selector::programs::options::laundry_care_washer_program_cotton%]",
          "laundry_care_washer_program_cotton_colour": "[%key:component::home_connect::selector::programs::options::laundry_care_washer_program_cotton_colour%]",
          "laundry_care_washer_program_cotton_cotton_eco": "[%key:component::home_connect::selector::programs::options::laundry_care_washer_program_cotton_cotton_eco%]",
          "laundry_care_washer_program_cotton_eco_4060": "[%key:component::home_connect::selector::programs::options::laundry_care_washer_program_cotton_eco_4060%]",
          "laundry_care_washer_program_curtains": "[%key:component::home_connect::selector::programs::options::laundry_care_washer_program_curtains%]",
          "laundry_care_washer_program_dark_wash": "[%key:component::home_connect::selector::programs::options::laundry_care_washer_program_dark_wash%]",
          "laundry_care_washer_program_delicates_silk": "[%key:component::home_connect::selector::programs::options::laundry_care_washer_program_delicates_silk%]",
          "laundry_care_washer_program_dessous": "[%key:component::home_connect::selector::programs::options::laundry_care_washer_program_dessous%]",
          "laundry_care_washer_program_down_duvet_duvet": "[%key:component::home_connect::selector::programs::options::laundry_care_washer_program_down_duvet_duvet%]",
          "laundry_care_washer_program_drum_clean": "[%key:component::home_connect::selector::programs::options::laundry_care_washer_program_drum_clean%]",
          "laundry_care_washer_program_easy_care": "[%key:component::home_connect::selector::programs::options::laundry_care_washer_program_easy_care%]",
          "laundry_care_washer_program_mix": "[%key:component::home_connect::selector::programs::options::laundry_care_washer_program_mix%]",
          "laundry_care_washer_program_mix_night_wash": "[%key:component::home_connect::selector::programs::options::laundry_care_washer_program_mix_night_wash%]",
          "laundry_care_washer_program_monsoon": "[%key:component::home_connect::selector::programs::options::laundry_care_washer_program_monsoon%]",
          "laundry_care_washer_program_outdoor": "[%key:component::home_connect::selector::programs::options::laundry_care_washer_program_outdoor%]",
          "laundry_care_washer_program_plush_toy": "[%key:component::home_connect::selector::programs::options::laundry_care_washer_program_plush_toy%]",
          "laundry_care_washer_program_power_speed_59": "[%key:component::home_connect::selector::programs::options::laundry_care_washer_program_power_speed_59%]",
          "laundry_care_washer_program_rinse_rinse_spin_drain": "[%key:component::home_connect::selector::programs::options::laundry_care_washer_program_rinse_rinse_spin_drain%]",
          "laundry_care_washer_program_sensitive": "[%key:component::home_connect::selector::programs::options::laundry_care_washer_program_sensitive%]",
          "laundry_care_washer_program_shirts_blouses": "[%key:component::home_connect::selector::programs::options::laundry_care_washer_program_shirts_blouses%]",
          "laundry_care_washer_program_sport_fitness": "[%key:component::home_connect::selector::programs::options::laundry_care_washer_program_sport_fitness%]",
          "laundry_care_washer_program_super_153045_super_15": "[%key:component::home_connect::selector::programs::options::laundry_care_washer_program_super_153045_super_15%]",
          "laundry_care_washer_program_super_153045_super_1530": "[%key:component::home_connect::selector::programs::options::laundry_care_washer_program_super_153045_super_1530%]",
          "laundry_care_washer_program_towels": "[%key:component::home_connect::selector::programs::options::laundry_care_washer_program_towels%]",
          "laundry_care_washer_program_water_proof": "[%key:component::home_connect::selector::programs::options::laundry_care_washer_program_water_proof%]",
          "laundry_care_washer_program_wool": "[%key:component::home_connect::selector::programs::options::laundry_care_washer_program_wool%]"
        }
      },
      "spin_speed": {
        "name": "[%key:component::home_connect::services::set_program_and_options::fields::laundry_care_washer_option_spin_speed::name%]",
        "state": {
          "laundry_care_washer_enum_type_spin_speed_off": "[%key:common::state::off%]",
          "laundry_care_washer_enum_type_spin_speed_r_p_m_1000": "[%key:component::home_connect::selector::spin_speed::options::laundry_care_washer_enum_type_spin_speed_r_p_m_1000%]",
          "laundry_care_washer_enum_type_spin_speed_r_p_m_1200": "[%key:component::home_connect::selector::spin_speed::options::laundry_care_washer_enum_type_spin_speed_r_p_m_1200%]",
          "laundry_care_washer_enum_type_spin_speed_r_p_m_1400": "[%key:component::home_connect::selector::spin_speed::options::laundry_care_washer_enum_type_spin_speed_r_p_m_1400%]",
          "laundry_care_washer_enum_type_spin_speed_r_p_m_1600": "[%key:component::home_connect::selector::spin_speed::options::laundry_care_washer_enum_type_spin_speed_r_p_m_1600%]",
          "laundry_care_washer_enum_type_spin_speed_r_p_m_400": "[%key:component::home_connect::selector::spin_speed::options::laundry_care_washer_enum_type_spin_speed_r_p_m_400%]",
          "laundry_care_washer_enum_type_spin_speed_r_p_m_600": "[%key:component::home_connect::selector::spin_speed::options::laundry_care_washer_enum_type_spin_speed_r_p_m_600%]",
          "laundry_care_washer_enum_type_spin_speed_r_p_m_700": "[%key:component::home_connect::selector::spin_speed::options::laundry_care_washer_enum_type_spin_speed_r_p_m_700%]",
          "laundry_care_washer_enum_type_spin_speed_r_p_m_800": "[%key:component::home_connect::selector::spin_speed::options::laundry_care_washer_enum_type_spin_speed_r_p_m_800%]",
          "laundry_care_washer_enum_type_spin_speed_r_p_m_900": "[%key:component::home_connect::selector::spin_speed::options::laundry_care_washer_enum_type_spin_speed_r_p_m_900%]",
          "laundry_care_washer_enum_type_spin_speed_ul_high": "[%key:common::state::high%]",
          "laundry_care_washer_enum_type_spin_speed_ul_low": "[%key:common::state::low%]",
          "laundry_care_washer_enum_type_spin_speed_ul_medium": "[%key:common::state::medium%]",
          "laundry_care_washer_enum_type_spin_speed_ul_off": "[%key:common::state::off%]"
        }
      },
      "suction_power": {
        "name": "[%key:component::home_connect::services::set_program_and_options::fields::consumer_products_cleaning_robot_option_suction_power::name%]",
        "state": {
          "consumer_products_cleaning_robot_enum_type_suction_power_max": "[%key:component::home_connect::selector::suction_power::options::consumer_products_cleaning_robot_enum_type_suction_power_max%]",
          "consumer_products_cleaning_robot_enum_type_suction_power_silent": "[%key:component::home_connect::selector::suction_power::options::consumer_products_cleaning_robot_enum_type_suction_power_silent%]",
          "consumer_products_cleaning_robot_enum_type_suction_power_standard": "[%key:component::home_connect::selector::suction_power::options::consumer_products_cleaning_robot_enum_type_suction_power_standard%]"
        }
      },
      "vario_perfect": {
        "name": "[%key:component::home_connect::services::set_program_and_options::fields::laundry_care_washer_option_vario_perfect::name%]",
        "state": {
          "laundry_care_common_enum_type_vario_perfect_eco_perfect": "[%key:component::home_connect::selector::vario_perfect::options::laundry_care_common_enum_type_vario_perfect_eco_perfect%]",
          "laundry_care_common_enum_type_vario_perfect_off": "[%key:common::state::off%]",
          "laundry_care_common_enum_type_vario_perfect_speed_perfect": "[%key:component::home_connect::selector::vario_perfect::options::laundry_care_common_enum_type_vario_perfect_speed_perfect%]"
        }
      },
      "venting_level": {
        "name": "[%key:component::home_connect::services::set_program_and_options::fields::cooking_hood_option_venting_level::name%]",
        "state": {
          "cooking_hood_enum_type_stage_fan_off": "[%key:component::home_connect::selector::venting_level::options::cooking_hood_enum_type_stage_fan_off%]",
          "cooking_hood_enum_type_stage_fan_stage_01": "[%key:component::home_connect::selector::venting_level::options::cooking_hood_enum_type_stage_fan_stage_01%]",
          "cooking_hood_enum_type_stage_fan_stage_02": "[%key:component::home_connect::selector::venting_level::options::cooking_hood_enum_type_stage_fan_stage_02%]",
          "cooking_hood_enum_type_stage_fan_stage_03": "[%key:component::home_connect::selector::venting_level::options::cooking_hood_enum_type_stage_fan_stage_03%]",
          "cooking_hood_enum_type_stage_fan_stage_04": "[%key:component::home_connect::selector::venting_level::options::cooking_hood_enum_type_stage_fan_stage_04%]",
          "cooking_hood_enum_type_stage_fan_stage_05": "[%key:component::home_connect::selector::venting_level::options::cooking_hood_enum_type_stage_fan_stage_05%]"
        }
      },
      "warming_level": {
        "name": "[%key:component::home_connect::services::set_program_and_options::fields::cooking_oven_option_warming_level::name%]",
        "state": {
          "cooking_oven_enum_type_warming_level_high": "[%key:common::state::high%]",
          "cooking_oven_enum_type_warming_level_low": "[%key:common::state::low%]",
          "cooking_oven_enum_type_warming_level_medium": "[%key:common::state::medium%]"
        }
      },
      "washer_temperature": {
        "name": "[%key:component::home_connect::services::set_program_and_options::fields::laundry_care_washer_option_temperature::name%]",
        "state": {
          "laundry_care_washer_enum_type_temperature_cold": "[%key:component::home_connect::selector::washer_temperature::options::laundry_care_washer_enum_type_temperature_cold%]",
          "laundry_care_washer_enum_type_temperature_g_c_20": "[%key:component::home_connect::selector::washer_temperature::options::laundry_care_washer_enum_type_temperature_g_c_20%]",
          "laundry_care_washer_enum_type_temperature_g_c_30": "[%key:component::home_connect::selector::washer_temperature::options::laundry_care_washer_enum_type_temperature_g_c_30%]",
          "laundry_care_washer_enum_type_temperature_g_c_40": "[%key:component::home_connect::selector::washer_temperature::options::laundry_care_washer_enum_type_temperature_g_c_40%]",
          "laundry_care_washer_enum_type_temperature_g_c_50": "[%key:component::home_connect::selector::washer_temperature::options::laundry_care_washer_enum_type_temperature_g_c_50%]",
          "laundry_care_washer_enum_type_temperature_g_c_60": "[%key:component::home_connect::selector::washer_temperature::options::laundry_care_washer_enum_type_temperature_g_c_60%]",
          "laundry_care_washer_enum_type_temperature_g_c_70": "[%key:component::home_connect::selector::washer_temperature::options::laundry_care_washer_enum_type_temperature_g_c_70%]",
          "laundry_care_washer_enum_type_temperature_g_c_80": "[%key:component::home_connect::selector::washer_temperature::options::laundry_care_washer_enum_type_temperature_g_c_80%]",
          "laundry_care_washer_enum_type_temperature_g_c_90": "[%key:component::home_connect::selector::washer_temperature::options::laundry_care_washer_enum_type_temperature_g_c_90%]",
          "laundry_care_washer_enum_type_temperature_ul_cold": "[%key:component::home_connect::selector::washer_temperature::options::laundry_care_washer_enum_type_temperature_ul_cold%]",
          "laundry_care_washer_enum_type_temperature_ul_extra_hot": "[%key:component::home_connect::selector::washer_temperature::options::laundry_care_washer_enum_type_temperature_ul_extra_hot%]",
          "laundry_care_washer_enum_type_temperature_ul_hot": "[%key:component::home_connect::selector::washer_temperature::options::laundry_care_washer_enum_type_temperature_ul_hot%]",
          "laundry_care_washer_enum_type_temperature_ul_warm": "[%key:component::home_connect::selector::washer_temperature::options::laundry_care_washer_enum_type_temperature_ul_warm%]"
        }
      }
    },
    "sensor": {
      "alarm_clock_elapsed": {
        "name": "Alarm clock elapsed",
        "state": {
          "confirmed": "[%key:component::home_connect::common::confirmed%]",
          "off": "[%key:common::state::off%]",
          "present": "[%key:component::home_connect::common::present%]"
        }
      },
      "bean_container_empty": {
        "name": "Bean container empty",
        "state": {
          "confirmed": "[%key:component::home_connect::common::confirmed%]",
          "off": "[%key:common::state::off%]",
          "present": "[%key:component::home_connect::common::present%]"
        }
      },
      "calc_n_clean_in10cups": {
        "name": "Calc'N'Clean in 10 cups",
        "state": {
          "confirmed": "[%key:component::home_connect::common::confirmed%]",
          "off": "[%key:common::state::off%]",
          "present": "[%key:component::home_connect::common::present%]"
        }
      },
      "calc_n_clean_in15cups": {
        "name": "Calc'N'Clean in 15 cups",
        "state": {
          "confirmed": "[%key:component::home_connect::common::confirmed%]",
          "off": "[%key:common::state::off%]",
          "present": "[%key:component::home_connect::common::present%]"
        }
      },
      "calc_n_clean_in20cups": {
        "name": "Calc'N'Clean in 20 cups",
        "state": {
          "confirmed": "[%key:component::home_connect::common::confirmed%]",
          "off": "[%key:common::state::off%]",
          "present": "[%key:component::home_connect::common::present%]"
        }
      },
      "calc_n_clean_in5cups": {
        "name": "Calc'N'Clean in 5 cups",
        "state": {
          "confirmed": "[%key:component::home_connect::common::confirmed%]",
          "off": "[%key:common::state::off%]",
          "present": "[%key:component::home_connect::common::present%]"
        }
      },
      "camera_state": {
        "name": "Camera state",
        "state": {
          "disabled": "[%key:common::state::disabled%]",
          "error": "[%key:common::state::error%]",
          "ready": "Ready",
          "sleeping": "Sleeping",
          "streamingcloud": "Streaming cloud",
          "streaminglocal": "Streaming local",
          "streaminglocal_and_cloud": "Streaming local and cloud"
        }
      },
      "coffee_and_milk_counter": {
        "name": "Coffee and milk cups",
        "unit_of_measurement": "[%key:component::home_connect::entity::sensor::hot_water_cups_counter::unit_of_measurement%]"
      },
      "coffee_counter": {
        "name": "Coffees",
        "unit_of_measurement": "coffees"
      },
      "descaling_in_10_cups": {
        "name": "Descaling in 10 cups",
        "state": {
          "confirmed": "[%key:component::home_connect::common::confirmed%]",
          "off": "[%key:common::state::off%]",
          "present": "[%key:component::home_connect::common::present%]"
        }
      },
      "descaling_in_15_cups": {
        "name": "Descaling in 15 cups",
        "state": {
          "confirmed": "[%key:component::home_connect::common::confirmed%]",
          "off": "[%key:common::state::off%]",
          "present": "[%key:component::home_connect::common::present%]"
        }
      },
      "descaling_in_20_cups": {
        "name": "Descaling in 20 cups",
        "state": {
          "confirmed": "[%key:component::home_connect::common::confirmed%]",
          "off": "[%key:common::state::off%]",
          "present": "[%key:component::home_connect::common::present%]"
        }
      },
      "descaling_in_5_cups": {
        "name": "Descaling in 5 cups",
        "state": {
          "confirmed": "[%key:component::home_connect::common::confirmed%]",
          "off": "[%key:common::state::off%]",
          "present": "[%key:component::home_connect::common::present%]"
        }
      },
      "device_calc_n_clean_blockage": {
        "name": "Device Calc'N'Clean blockage",
        "state": {
          "confirmed": "[%key:component::home_connect::common::confirmed%]",
          "off": "[%key:common::state::off%]",
          "present": "[%key:component::home_connect::common::present%]"
        }
      },
      "device_calc_n_clean_overdue": {
        "name": "Device Calc'N'Clean overdue",
        "state": {
          "confirmed": "[%key:component::home_connect::common::confirmed%]",
          "off": "[%key:common::state::off%]",
          "present": "[%key:component::home_connect::common::present%]"
        }
      },
      "device_cleaning_overdue": {
        "name": "Device cleaning overdue",
        "state": {
          "confirmed": "[%key:component::home_connect::common::confirmed%]",
          "off": "[%key:common::state::off%]",
          "present": "[%key:component::home_connect::common::present%]"
        }
      },
      "device_descaling_blockage": {
        "name": "Device descaling blockage",
        "state": {
          "confirmed": "[%key:component::home_connect::common::confirmed%]",
          "off": "[%key:common::state::off%]",
          "present": "[%key:component::home_connect::common::present%]"
        }
      },
      "device_descaling_overdue": {
        "name": "Device descaling overdue",
        "state": {
          "confirmed": "[%key:component::home_connect::common::confirmed%]",
          "off": "[%key:common::state::off%]",
          "present": "[%key:component::home_connect::common::present%]"
        }
      },
      "device_should_be_calc_n_cleaned": {
        "name": "Device should be Calc'N'Cleaned",
        "state": {
          "confirmed": "[%key:component::home_connect::common::confirmed%]",
          "off": "[%key:common::state::off%]",
          "present": "[%key:component::home_connect::common::present%]"
        }
      },
      "device_should_be_cleaned": {
        "name": "Device should be cleaned",
        "state": {
          "confirmed": "[%key:component::home_connect::common::confirmed%]",
          "off": "[%key:common::state::off%]",
          "present": "[%key:component::home_connect::common::present%]"
        }
      },
      "device_should_be_descaled": {
        "name": "Device should be descaled",
        "state": {
          "confirmed": "[%key:component::home_connect::common::confirmed%]",
          "off": "[%key:common::state::off%]",
          "present": "[%key:component::home_connect::common::present%]"
        }
      },
      "docking_station_not_found": {
        "name": "Docking station not found",
        "state": {
          "confirmed": "[%key:component::home_connect::common::confirmed%]",
          "off": "[%key:common::state::off%]",
          "present": "[%key:component::home_connect::common::present%]"
        }
      },
      "door": {
        "name": "Door",
        "state": {
          "closed": "[%key:common::state::closed%]",
          "locked": "[%key:common::state::locked%]",
          "open": "[%key:common::state::open%]"
        }
      },
      "drip_tray_full": {
        "name": "Drip tray full",
        "state": {
          "confirmed": "[%key:component::home_connect::common::confirmed%]",
          "off": "[%key:common::state::off%]",
          "present": "[%key:component::home_connect::common::present%]"
        }
      },
      "drying_process_finished": {
        "name": "Drying process finished",
        "state": {
          "confirmed": "[%key:component::home_connect::common::confirmed%]",
          "off": "[%key:common::state::off%]",
          "present": "[%key:component::home_connect::common::present%]"
        }
      },
      "empty_dust_box_and_clean_filter": {
        "name": "Empty dust box and clean filter",
        "state": {
          "confirmed": "[%key:component::home_connect::common::confirmed%]",
          "off": "[%key:common::state::off%]",
          "present": "[%key:component::home_connect::common::present%]"
        }
      },
      "freezer_door_alarm": {
        "name": "Freezer door alarm",
        "state": {
          "confirmed": "[%key:component::home_connect::common::confirmed%]",
          "off": "[%key:common::state::off%]",
          "present": "[%key:component::home_connect::common::present%]"
        }
      },
      "freezer_temperature_alarm": {
        "name": "Freezer temperature alarm",
        "state": {
          "confirmed": "[%key:component::home_connect::common::confirmed%]",
          "off": "[%key:common::state::off%]",
          "present": "[%key:component::home_connect::common::present%]"
        }
      },
      "frothy_milk_counter": {
        "name": "Frothy milk cups",
        "unit_of_measurement": "[%key:component::home_connect::entity::sensor::hot_water_cups_counter::unit_of_measurement%]"
      },
      "grease_filter_max_saturation_nearly_reached": {
        "name": "Grease filter max saturation nearly reached",
        "state": {
          "confirmed": "[%key:component::home_connect::common::confirmed%]",
          "off": "[%key:common::state::off%]",
          "present": "[%key:component::home_connect::common::present%]"
        }
      },
      "grease_filter_max_saturation_reached": {
        "name": "Grease filter max saturation reached",
        "state": {
          "confirmed": "[%key:component::home_connect::common::confirmed%]",
          "off": "[%key:common::state::off%]",
          "present": "[%key:component::home_connect::common::present%]"
        }
      },
      "hot_milk_counter": {
        "name": "Hot milk cups",
        "unit_of_measurement": "[%key:component::home_connect::entity::sensor::hot_water_cups_counter::unit_of_measurement%]"
      },
      "hot_water_counter": {
        "name": "Hot water"
      },
      "hot_water_cups_counter": {
        "name": "Hot water cups",
        "unit_of_measurement": "cups"
      },
      "keep_milk_tank_cool": {
        "name": "Keep milk tank cool",
        "state": {
          "confirmed": "[%key:component::home_connect::common::confirmed%]",
          "off": "[%key:common::state::off%]",
          "present": "[%key:component::home_connect::common::present%]"
        }
      },
      "last_selected_map": {
        "name": "Last selected map",
        "state": {
          "map1": "Map 1",
          "map2": "Map 2",
          "map3": "Map 3",
          "tempmap": "Temporary map"
        }
      },
      "milk_counter": {
        "name": "Milk cups",
        "unit_of_measurement": "[%key:component::home_connect::entity::sensor::hot_water_cups_counter::unit_of_measurement%]"
      },
      "operation_state": {
        "name": "Operation state",
        "state": {
          "aborting": "Aborting",
          "actionrequired": "Action required",
          "delayedstart": "Delayed start",
          "error": "[%key:common::state::error%]",
          "finished": "Finished",
          "inactive": "Inactive",
          "pause": "[%key:common::state::paused%]",
          "ready": "Ready",
          "run": "Running"
        }
      },
      "oven_current_cavity_temperature": {
        "name": "Current oven cavity temperature"
      },
      "poor_i_dos_1_fill_level": {
        "name": "Poor i-Dos 1 fill level",
        "state": {
          "confirmed": "[%key:component::home_connect::common::confirmed%]",
          "off": "[%key:common::state::off%]",
          "present": "[%key:component::home_connect::common::present%]"
        }
      },
      "poor_i_dos_2_fill_level": {
        "name": "Poor i-Dos 2 fill level",
        "state": {
          "confirmed": "[%key:component::home_connect::common::confirmed%]",
          "off": "[%key:common::state::off%]",
          "present": "[%key:component::home_connect::common::present%]"
        }
      },
      "powder_coffee_counter": {
        "name": "Powder coffees",
        "unit_of_measurement": "[%key:component::home_connect::entity::sensor::coffee_counter::unit_of_measurement%]"
      },
      "preheat_finished": {
        "name": "Pre-heat finished",
        "state": {
          "confirmed": "[%key:component::home_connect::common::confirmed%]",
          "off": "[%key:common::state::off%]",
          "present": "[%key:component::home_connect::common::present%]"
        }
      },
      "program_aborted": {
        "name": "Program aborted",
        "state": {
          "confirmed": "[%key:component::home_connect::common::confirmed%]",
          "off": "[%key:common::state::off%]",
          "present": "[%key:component::home_connect::common::present%]"
        }
      },
      "program_finish_time": {
        "name": "Program finish time"
      },
      "program_finished": {
        "name": "Program finished",
        "state": {
          "confirmed": "[%key:component::home_connect::common::confirmed%]",
          "off": "[%key:common::state::off%]",
          "present": "[%key:component::home_connect::common::present%]"
        }
      },
      "program_progress": {
        "name": "Program progress"
      },
      "refrigerator_door_alarm": {
        "name": "Refrigerator door alarm",
        "state": {
          "confirmed": "[%key:component::home_connect::common::confirmed%]",
          "off": "[%key:common::state::off%]",
          "present": "[%key:component::home_connect::common::present%]"
        }
      },
      "regular_preheat_finished": {
        "name": "Regular pre-heat finished",
        "state": {
          "confirmed": "[%key:component::home_connect::common::confirmed%]",
          "off": "[%key:common::state::off%]",
          "present": "[%key:component::home_connect::common::present%]"
        }
      },
      "rinse_aid_nearly_empty": {
        "name": "Rinse aid nearly empty",
        "state": {
          "confirmed": "[%key:component::home_connect::common::confirmed%]",
          "off": "[%key:common::state::off%]",
          "present": "[%key:component::home_connect::common::present%]"
        }
      },
      "ristretto_espresso_counter": {
        "name": "Ristretto espresso cups",
        "unit_of_measurement": "[%key:component::home_connect::entity::sensor::hot_water_cups_counter::unit_of_measurement%]"
      },
      "robot_is_stuck": {
        "name": "Robot is stuck",
        "state": {
          "confirmed": "[%key:component::home_connect::common::confirmed%]",
          "off": "[%key:common::state::off%]",
          "present": "[%key:component::home_connect::common::present%]"
        }
      },
      "salt_nearly_empty": {
        "name": "Salt nearly empty",
        "state": {
          "confirmed": "[%key:component::home_connect::common::confirmed%]",
          "off": "[%key:common::state::off%]",
          "present": "[%key:component::home_connect::common::present%]"
        }
      },
      "water_tank_empty": {
        "name": "Water tank empty",
        "state": {
          "confirmed": "[%key:component::home_connect::common::confirmed%]",
          "off": "[%key:common::state::off%]",
          "present": "[%key:component::home_connect::common::present%]"
        }
      }
    },
    "switch": {
      "brilliance_dry": {
        "name": "[%key:component::home_connect::services::set_program_and_options::fields::dishcare_dishwasher_option_brilliance_dry::name%]"
      },
      "child_lock": {
        "name": "Child lock"
      },
      "cup_warmer": {
        "name": "Cup warmer"
      },
      "dispenser_enabled": {
        "name": "Dispenser",
        "state": {
          "off": "[%key:common::state::disabled%]",
          "on": "[%key:common::state::enabled%]"
        }
      },
      "door_assistant_freezer": {
        "name": "Freezer door assistant"
      },
      "door_assistant_fridge": {
        "name": "Fridge door assistant"
      },
      "eco_dry": {
        "name": "[%key:component::home_connect::services::set_program_and_options::fields::dishcare_dishwasher_option_eco_dry::name%]"
      },
      "eco_mode": {
        "name": "Eco mode"
      },
      "extra_dry": {
        "name": "[%key:component::home_connect::services::set_program_and_options::fields::dishcare_dishwasher_option_extra_dry::name%]"
      },
      "fast_pre_heat": {
        "name": "[%key:component::home_connect::services::set_program_and_options::fields::cooking_oven_option_fast_pre_heat::name%]"
      },
      "freezer_super_mode": {
        "name": "Freezer super mode"
      },
      "fresh_mode": {
        "name": "Fresh mode"
      },
      "half_load": {
        "name": "[%key:component::home_connect::services::set_program_and_options::fields::dishcare_dishwasher_option_half_load::name%]"
      },
      "hygiene_plus": {
        "name": "[%key:component::home_connect::services::set_program_and_options::fields::dishcare_dishwasher_option_hygiene_plus::name%]"
      },
      "i_dos1_active": {
        "name": "[%key:component::home_connect::services::set_program_and_options::fields::laundry_care_washer_option_i_dos1_active::name%]"
      },
      "i_dos2_active": {
        "name": "[%key:component::home_connect::services::set_program_and_options::fields::laundry_care_washer_option_i_dos2_active::name%]"
      },
      "intensiv_zone": {
        "name": "[%key:component::home_connect::services::set_program_and_options::fields::dishcare_dishwasher_option_intensiv_zone::name%]"
      },
      "multiple_beverages": {
        "name": "[%key:component::home_connect::services::set_program_and_options::fields::consumer_products_coffee_maker_option_multiple_beverages::name%]"
      },
      "power": {
        "name": "Power"
      },
      "refrigerator_super_mode": {
        "name": "Refrigerator super mode"
      },
      "sabbath_mode": {
        "name": "Sabbath mode"
      },
      "silence_on_demand": {
        "name": "[%key:component::home_connect::services::set_program_and_options::fields::dishcare_dishwasher_option_silence_on_demand::name%]"
      },
      "vacation_mode": {
        "name": "Vacation mode"
      },
      "vario_speed_plus": {
        "name": "[%key:component::home_connect::services::set_program_and_options::fields::dishcare_dishwasher_option_vario_speed_plus::name%]"
      },
      "zeolite_dry": {
        "name": "[%key:component::home_connect::services::set_program_and_options::fields::dishcare_dishwasher_option_zeolite_dry::name%]"
      }
    }
  },
  "exceptions": {
    "appliance_not_found": {
      "message": "Appliance for device ID {device_id} not found"
    },
    "auth_error": {
      "message": "Authentication error: {error}. Please, re-authenticate your account"
    },
    "config_entry_not_found": {
      "message": "Config entry for device ID {device_id} not found"
    },
    "device_entry_not_found": {
      "message": "Device entry for device ID {device_id} not found"
    },
    "execute_command": {
      "message": "Error executing command {command}: {error}"
    },
    "fetch_api_error": {
      "message": "Error obtaining data from the API: {error}"
    },
<<<<<<< HEAD
    "fetch_selected_program_error": {
      "message": "Error obtaining the selected program: {error}"
    },
    "no_selected_program_to_start": {
      "message": "No selected program to start"
=======
    "oauth2_implementation_unavailable": {
      "message": "OAuth2 implementation temporarily unavailable, will retry"
>>>>>>> 738863ad
    },
    "pause_program": {
      "message": "Error pausing program: {error}"
    },
    "power_off": {
      "message": "Error turning off {appliance_name} with value \"{value}\": {error}"
    },
    "power_on": {
      "message": "Error turning on {appliance_name}: {error}"
    },
    "required_program_or_one_option_at_least": {
      "message": "A program or at least one of the possible options for a program should be specified"
    },
    "select_light_custom_color": {
      "message": "Error selecting custom color of {entity_id}: {error}"
    },
    "select_program": {
      "message": "Error selecting program {program}: {error}"
    },
    "set_light_brightness": {
      "message": "Error setting brightness of {entity_id}: {error}"
    },
    "set_light_color": {
      "message": "Error setting color of {entity_id}: {error}"
    },
    "set_option": {
      "message": "Error setting the option for the program: {error}"
    },
    "set_options_active_program": {
      "message": "Error setting options for the active program: {error}"
    },
    "set_options_selected_program": {
      "message": "Error setting options for the selected program: {error}"
    },
    "set_setting": {
      "message": "Error assigning the value \"{value}\" to the setting \"{key}\": {error}"
    },
    "set_setting_entity": {
      "message": "Error assigning the value \"{value}\" to the setting \"{key}\" for {entity_id}: {error}"
    },
    "start_program": {
      "message": "Error starting program {program}: {error}"
    },
    "stop_program": {
      "message": "Error stopping program: {error}"
    },
    "turn_off": {
      "message": "Error turning off {entity_id} ({key}): {error}"
    },
    "turn_off_light": {
      "message": "Error turning off {entity_id}: {error}"
    },
    "turn_off_not_supported": {
      "message": "{appliance_name} does not support turning off or entering standby mode."
    },
    "turn_on": {
      "message": "Error turning on {entity_id} ({key}): {error}"
    },
    "turn_on_light": {
      "message": "Error turning on {entity_id}: {error}"
    },
    "unable_to_retrieve_turn_off": {
      "message": "Unable to turn off {appliance_name} because its support for turning off or entering standby mode could not be determined."
    }
  },
  "issues": {
    "deprecated_time_alarm_clock": {
      "fix_flow": {
        "step": {
          "confirm": {
            "description": "The alarm clock entity `{entity_id}` is deprecated because it's being moved to the `number` platform.\n\nPlease use the new `number` entity.",
            "title": "[%key:component::home_connect::issues::deprecated_time_alarm_clock::title%]"
          }
        }
      },
      "title": "Deprecated alarm clock entity"
    },
    "deprecated_time_alarm_clock_in_automations_scripts": {
      "fix_flow": {
        "step": {
          "confirm": {
            "description": "The alarm clock entity `{entity_id}`, which is deprecated because it's being moved to the `number` platform, is used in the following automations or scripts:\n{items}\n\nPlease, fix this issue by updating your automations or scripts to use the new `number` entity.",
            "title": "[%key:component::home_connect::issues::deprecated_time_alarm_clock_in_automations_scripts::title%]"
          }
        }
      },
      "title": "Deprecated alarm clock entity detected in some automations or scripts"
    }
  },
  "selector": {
    "affects_to": {
      "options": {
        "active_program": "Active program",
        "selected_program": "Selected program",
        "start_selected": "Start selected"
      }
    },
    "available_maps": {
      "options": {
        "consumer_products_cleaning_robot_enum_type_available_maps_map1": "Map 1",
        "consumer_products_cleaning_robot_enum_type_available_maps_map2": "Map 2",
        "consumer_products_cleaning_robot_enum_type_available_maps_map3": "Map 3",
        "consumer_products_cleaning_robot_enum_type_available_maps_temp_map": "Temporary map"
      }
    },
    "bean_amount": {
      "options": {
        "consumer_products_coffee_maker_enum_type_bean_amount_coffee_ground": "Coffee ground",
        "consumer_products_coffee_maker_enum_type_bean_amount_double_shot": "Double shot",
        "consumer_products_coffee_maker_enum_type_bean_amount_double_shot_plus": "Double shot +",
        "consumer_products_coffee_maker_enum_type_bean_amount_double_shot_plus_plus": "Double shot ++",
        "consumer_products_coffee_maker_enum_type_bean_amount_extra_strong": "Extra strong",
        "consumer_products_coffee_maker_enum_type_bean_amount_mild": "Mild",
        "consumer_products_coffee_maker_enum_type_bean_amount_mild_plus": "Mild +",
        "consumer_products_coffee_maker_enum_type_bean_amount_normal": "Normal",
        "consumer_products_coffee_maker_enum_type_bean_amount_normal_plus": "Normal +",
        "consumer_products_coffee_maker_enum_type_bean_amount_strong": "Strong",
        "consumer_products_coffee_maker_enum_type_bean_amount_strong_plus": "Strong +",
        "consumer_products_coffee_maker_enum_type_bean_amount_triple_shot": "Triple shot",
        "consumer_products_coffee_maker_enum_type_bean_amount_triple_shot_plus": "Triple shot +",
        "consumer_products_coffee_maker_enum_type_bean_amount_very_mild": "Very mild",
        "consumer_products_coffee_maker_enum_type_bean_amount_very_strong": "Very strong",
        "consumer_products_coffee_maker_enum_type_bean_amount_very_strong_plus": "Very strong +"
      }
    },
    "bean_container": {
      "options": {
        "consumer_products_coffee_maker_enum_type_bean_container_selection_left": "Left",
        "consumer_products_coffee_maker_enum_type_bean_container_selection_right": "Right"
      }
    },
    "cleaning_mode": {
      "options": {
        "consumer_products_cleaning_robot_enum_type_cleaning_mode_intelligent_mode": "Intelligent mode",
        "consumer_products_cleaning_robot_enum_type_cleaning_mode_mop_after_vacuum": "Mop after vacuum",
        "consumer_products_cleaning_robot_enum_type_cleaning_mode_mop_only": "Mop only",
        "consumer_products_cleaning_robot_enum_type_cleaning_mode_vacuum_and_mop": "Vacuum and mop",
        "consumer_products_cleaning_robot_enum_type_cleaning_mode_vacuum_only": "Vacuum only",
        "consumer_products_cleaning_robot_enum_type_cleaning_modes_power": "Power",
        "consumer_products_cleaning_robot_enum_type_cleaning_modes_silent": "Silent",
        "consumer_products_cleaning_robot_enum_type_cleaning_modes_standard": "Standard"
      }
    },
    "coffee_milk_ratio": {
      "options": {
        "consumer_products_coffee_maker_enum_type_coffee_milk_ratio_10_percent": "10%",
        "consumer_products_coffee_maker_enum_type_coffee_milk_ratio_20_percent": "20%",
        "consumer_products_coffee_maker_enum_type_coffee_milk_ratio_25_percent": "25%",
        "consumer_products_coffee_maker_enum_type_coffee_milk_ratio_30_percent": "30%",
        "consumer_products_coffee_maker_enum_type_coffee_milk_ratio_40_percent": "40%",
        "consumer_products_coffee_maker_enum_type_coffee_milk_ratio_50_percent": "50%",
        "consumer_products_coffee_maker_enum_type_coffee_milk_ratio_55_percent": "55%",
        "consumer_products_coffee_maker_enum_type_coffee_milk_ratio_60_percent": "60%",
        "consumer_products_coffee_maker_enum_type_coffee_milk_ratio_65_percent": "65%",
        "consumer_products_coffee_maker_enum_type_coffee_milk_ratio_67_percent": "67%",
        "consumer_products_coffee_maker_enum_type_coffee_milk_ratio_70_percent": "70%",
        "consumer_products_coffee_maker_enum_type_coffee_milk_ratio_75_percent": "75%",
        "consumer_products_coffee_maker_enum_type_coffee_milk_ratio_80_percent": "80%",
        "consumer_products_coffee_maker_enum_type_coffee_milk_ratio_85_percent": "85%",
        "consumer_products_coffee_maker_enum_type_coffee_milk_ratio_90_percent": "90%"
      }
    },
    "coffee_temperature": {
      "options": {
        "consumer_products_coffee_maker_enum_type_coffee_temperature_88_c": "88ºC",
        "consumer_products_coffee_maker_enum_type_coffee_temperature_90_c": "90ºC",
        "consumer_products_coffee_maker_enum_type_coffee_temperature_92_c": "92ºC",
        "consumer_products_coffee_maker_enum_type_coffee_temperature_94_c": "94ºC",
        "consumer_products_coffee_maker_enum_type_coffee_temperature_95_c": "95ºC",
        "consumer_products_coffee_maker_enum_type_coffee_temperature_96_c": "96ºC"
      }
    },
    "drying_target": {
      "options": {
        "laundry_care_dryer_enum_type_drying_target_cupboard_dry": "Cupboard dry",
        "laundry_care_dryer_enum_type_drying_target_cupboard_dry_plus": "Cupboard dry +",
        "laundry_care_dryer_enum_type_drying_target_extra_dry": "Extra dry",
        "laundry_care_dryer_enum_type_drying_target_gentle_dry": "Gentle dry",
        "laundry_care_dryer_enum_type_drying_target_iron_dry": "Iron dry"
      }
    },
    "flow_rate": {
      "options": {
        "consumer_products_coffee_maker_enum_type_flow_rate_intense": "Intense",
        "consumer_products_coffee_maker_enum_type_flow_rate_intense_plus": "Intense +",
        "consumer_products_coffee_maker_enum_type_flow_rate_normal": "Normal"
      }
    },
    "hot_water_temperature": {
      "options": {
        "consumer_products_coffee_maker_enum_type_hot_water_temperature_122_f": "122ºF",
        "consumer_products_coffee_maker_enum_type_hot_water_temperature_131_f": "131ºF",
        "consumer_products_coffee_maker_enum_type_hot_water_temperature_140_f": "140ºF",
        "consumer_products_coffee_maker_enum_type_hot_water_temperature_149_f": "149ºF",
        "consumer_products_coffee_maker_enum_type_hot_water_temperature_158_f": "158ºF",
        "consumer_products_coffee_maker_enum_type_hot_water_temperature_167_f": "167ºF",
        "consumer_products_coffee_maker_enum_type_hot_water_temperature_176_f": "176ºF",
        "consumer_products_coffee_maker_enum_type_hot_water_temperature_185_f": "185ºF",
        "consumer_products_coffee_maker_enum_type_hot_water_temperature_194_f": "194ºF",
        "consumer_products_coffee_maker_enum_type_hot_water_temperature_203_f": "203ºF",
        "consumer_products_coffee_maker_enum_type_hot_water_temperature_50_c": "50ºC",
        "consumer_products_coffee_maker_enum_type_hot_water_temperature_55_c": "55ºC",
        "consumer_products_coffee_maker_enum_type_hot_water_temperature_60_c": "60ºC",
        "consumer_products_coffee_maker_enum_type_hot_water_temperature_65_c": "65ºC",
        "consumer_products_coffee_maker_enum_type_hot_water_temperature_70_c": "70ºC",
        "consumer_products_coffee_maker_enum_type_hot_water_temperature_75_c": "75ºC",
        "consumer_products_coffee_maker_enum_type_hot_water_temperature_80_c": "80ºC",
        "consumer_products_coffee_maker_enum_type_hot_water_temperature_85_c": "85ºC",
        "consumer_products_coffee_maker_enum_type_hot_water_temperature_90_c": "90ºC",
        "consumer_products_coffee_maker_enum_type_hot_water_temperature_95_c": "95ºC",
        "consumer_products_coffee_maker_enum_type_hot_water_temperature_97_c": "97ºC",
        "consumer_products_coffee_maker_enum_type_hot_water_temperature_black_tea": "Black tea",
        "consumer_products_coffee_maker_enum_type_hot_water_temperature_green_tea": "Green tea",
        "consumer_products_coffee_maker_enum_type_hot_water_temperature_max": "Max",
        "consumer_products_coffee_maker_enum_type_hot_water_temperature_white_tea": "White tea"
      }
    },
    "intensive_level": {
      "options": {
        "cooking_hood_enum_type_intensive_stage_intensive_stage1": "Intensive stage 1",
        "cooking_hood_enum_type_intensive_stage_intensive_stage2": "Intensive stage 2",
        "cooking_hood_enum_type_intensive_stage_intensive_stage_off": "Intensive stage off"
      }
    },
    "programs": {
      "options": {
        "consumer_products_cleaning_robot_program_basic_go_home": "Go home",
        "consumer_products_cleaning_robot_program_cleaning_clean_all": "Clean all",
        "consumer_products_cleaning_robot_program_cleaning_clean_map": "Clean map",
        "consumer_products_coffee_maker_program_beverage_caffe_grande": "Caffe grande",
        "consumer_products_coffee_maker_program_beverage_caffe_latte": "Caffe latte",
        "consumer_products_coffee_maker_program_beverage_cappuccino": "Cappuccino",
        "consumer_products_coffee_maker_program_beverage_coffee": "Coffee",
        "consumer_products_coffee_maker_program_beverage_espresso": "Espresso",
        "consumer_products_coffee_maker_program_beverage_espresso_doppio": "Espresso doppio",
        "consumer_products_coffee_maker_program_beverage_espresso_macchiato": "Espresso macchiato",
        "consumer_products_coffee_maker_program_beverage_hot_water": "Hot water",
        "consumer_products_coffee_maker_program_beverage_latte_macchiato": "Latte macchiato",
        "consumer_products_coffee_maker_program_beverage_milk_froth": "Milk froth",
        "consumer_products_coffee_maker_program_beverage_ristretto": "Ristretto",
        "consumer_products_coffee_maker_program_beverage_warm_milk": "Warm milk",
        "consumer_products_coffee_maker_program_beverage_x_l_coffee": "XL coffee",
        "consumer_products_coffee_maker_program_coffee_world_americano": "Americano",
        "consumer_products_coffee_maker_program_coffee_world_black_eye": "Black eye",
        "consumer_products_coffee_maker_program_coffee_world_cafe_au_lait": "Cafe au lait",
        "consumer_products_coffee_maker_program_coffee_world_cafe_con_leche": "Cafe con leche",
        "consumer_products_coffee_maker_program_coffee_world_cafe_cortado": "Cafe cortado",
        "consumer_products_coffee_maker_program_coffee_world_cortado": "Cortado",
        "consumer_products_coffee_maker_program_coffee_world_dead_eye": "Dead eye",
        "consumer_products_coffee_maker_program_coffee_world_doppio": "Doppio",
        "consumer_products_coffee_maker_program_coffee_world_flat_white": "Flat white",
        "consumer_products_coffee_maker_program_coffee_world_galao": "Galao",
        "consumer_products_coffee_maker_program_coffee_world_garoto": "Garoto",
        "consumer_products_coffee_maker_program_coffee_world_grosser_brauner": "Grosser Brauner",
        "consumer_products_coffee_maker_program_coffee_world_kaapi": "Kaapi",
        "consumer_products_coffee_maker_program_coffee_world_kleiner_brauner": "Kleiner Brauner",
        "consumer_products_coffee_maker_program_coffee_world_koffie_verkeerd": "Koffie verkeerd",
        "consumer_products_coffee_maker_program_coffee_world_red_eye": "Red eye",
        "consumer_products_coffee_maker_program_coffee_world_verlaengerter": "Verlaengerter",
        "consumer_products_coffee_maker_program_coffee_world_verlaengerter_braun": "Verlaengerter braun",
        "consumer_products_coffee_maker_program_coffee_world_wiener_melange": "Wiener Melange",
        "cooking_common_program_hood_automatic": "Automatic",
        "cooking_common_program_hood_delayed_shut_off": "Delayed shut off",
        "cooking_common_program_hood_venting": "Venting",
        "cooking_oven_program_heating_mode_bottom_heating": "Bottom heating",
        "cooking_oven_program_heating_mode_defrost": "Defrost",
        "cooking_oven_program_heating_mode_desiccation": "Desiccation",
        "cooking_oven_program_heating_mode_frozen_heatup_special": "Special heat-up for frozen products",
        "cooking_oven_program_heating_mode_hot_air": "Hot air",
        "cooking_oven_program_heating_mode_hot_air_100_steam": "Hot air + 100 RH",
        "cooking_oven_program_heating_mode_hot_air_30_steam": "Hot air + 30 RH",
        "cooking_oven_program_heating_mode_hot_air_60_steam": "Hot air + 60 RH",
        "cooking_oven_program_heating_mode_hot_air_80_steam": "Hot air + 80 RH",
        "cooking_oven_program_heating_mode_hot_air_eco": "Hot air eco",
        "cooking_oven_program_heating_mode_hot_air_grilling": "Hot air grilling",
        "cooking_oven_program_heating_mode_intensive_heat": "Intensive heat",
        "cooking_oven_program_heating_mode_keep_warm": "Keep warm",
        "cooking_oven_program_heating_mode_pizza_setting": "Pizza setting",
        "cooking_oven_program_heating_mode_pre_heating": "Pre-heating",
        "cooking_oven_program_heating_mode_preheat_ovenware": "Preheat ovenware",
        "cooking_oven_program_heating_mode_proof": "Proof",
        "cooking_oven_program_heating_mode_sabbath_programme": "Sabbath programme",
        "cooking_oven_program_heating_mode_slow_cook": "Slow cook",
        "cooking_oven_program_heating_mode_top_bottom_heating": "Top bottom heating",
        "cooking_oven_program_heating_mode_top_bottom_heating_eco": "Top bottom heating eco",
        "cooking_oven_program_heating_mode_warming_drawer": "Warming drawer",
        "cooking_oven_program_microwave_1000_watt": "1000 Watt",
        "cooking_oven_program_microwave_180_watt": "180 Watt",
        "cooking_oven_program_microwave_360_watt": "360 Watt",
        "cooking_oven_program_microwave_600_watt": "600 Watt",
        "cooking_oven_program_microwave_900_watt": "900 Watt",
        "cooking_oven_program_microwave_90_watt": "90 Watt",
        "cooking_oven_program_microwave_max": "Max",
        "dishcare_dishwasher_program_auto_1": "Auto 1",
        "dishcare_dishwasher_program_auto_2": "Auto 2",
        "dishcare_dishwasher_program_auto_3": "Auto 3",
        "dishcare_dishwasher_program_auto_half_load": "Auto half load",
        "dishcare_dishwasher_program_eco_50": "Eco 50ºC",
        "dishcare_dishwasher_program_express_sparkle_65": "Express sparkle 65ºC",
        "dishcare_dishwasher_program_glas_40": "Glass 40ºC",
        "dishcare_dishwasher_program_glass_care": "Glass care",
        "dishcare_dishwasher_program_intensiv_45": "Intensive 45ºC",
        "dishcare_dishwasher_program_intensiv_70": "Intensive 70ºC",
        "dishcare_dishwasher_program_intensiv_power": "Intensive power",
        "dishcare_dishwasher_program_kurz_60": "Speed 60ºC",
        "dishcare_dishwasher_program_learning_dishwasher": "Intelligent",
        "dishcare_dishwasher_program_machine_care": "Machine care",
        "dishcare_dishwasher_program_magic_daily": "Magic daily",
        "dishcare_dishwasher_program_maximum_cleaning": "Maximum cleaning",
        "dishcare_dishwasher_program_mixed_load": "Mixed load",
        "dishcare_dishwasher_program_night_wash": "Night wash",
        "dishcare_dishwasher_program_normal_45": "Normal 45ºC",
        "dishcare_dishwasher_program_normal_65": "Normal 65ºC",
        "dishcare_dishwasher_program_pre_rinse": "Pre-rinse",
        "dishcare_dishwasher_program_quick_45": "Quick 45ºC",
        "dishcare_dishwasher_program_quick_65": "Quick 65ºC",
        "dishcare_dishwasher_program_steam_fresh": "Steam fresh",
        "dishcare_dishwasher_program_super_60": "Super 60ºC",
        "laundry_care_dryer_program_anti_shrink": "Anti shrink",
        "laundry_care_dryer_program_blankets": "Blankets",
        "laundry_care_dryer_program_business_shirts": "Business shirts",
        "laundry_care_dryer_program_cotton": "Cotton",
        "laundry_care_dryer_program_delicates": "Delicates",
        "laundry_care_dryer_program_dessous": "Dessous",
        "laundry_care_dryer_program_down_feathers": "Down feathers",
        "laundry_care_dryer_program_hygiene": "Hygiene",
        "laundry_care_dryer_program_in_basket": "In basket",
        "laundry_care_dryer_program_jeans": "Jeans",
        "laundry_care_dryer_program_mix": "Mix",
        "laundry_care_dryer_program_my_time_my_drying_time": "My drying time",
        "laundry_care_dryer_program_outdoor": "Outdoor",
        "laundry_care_dryer_program_pillow": "Pillow",
        "laundry_care_dryer_program_shirts_15": "Shirts 15ºC",
        "laundry_care_dryer_program_super_40": "Super 40ºC",
        "laundry_care_dryer_program_synthetic": "Synthetic",
        "laundry_care_dryer_program_synthetic_refresh": "Synthetic refresh",
        "laundry_care_dryer_program_time_cold": "Cold (variable time)",
        "laundry_care_dryer_program_time_cold_fix_time_cold_20": "Cold (20 min)",
        "laundry_care_dryer_program_time_cold_fix_time_cold_30": "Cold (30 min)",
        "laundry_care_dryer_program_time_cold_fix_time_cold_60": "Cold (60 min)",
        "laundry_care_dryer_program_time_warm": "Warm (variable time)",
        "laundry_care_dryer_program_time_warm_fix_time_warm_30": "Warm (30 min)",
        "laundry_care_dryer_program_time_warm_fix_time_warm_40": "Warm (40 min)",
        "laundry_care_dryer_program_time_warm_fix_time_warm_60": "Warm (60 min)",
        "laundry_care_dryer_program_towels": "Towels",
        "laundry_care_washer_dryer_program_cotton": "Cotton",
        "laundry_care_washer_dryer_program_cotton_eco_4060": "Cotton eco 40/60ºC",
        "laundry_care_washer_dryer_program_easy_care": "Easy care",
        "laundry_care_washer_dryer_program_mix": "Mix",
        "laundry_care_washer_dryer_program_wash_and_dry_60": "Wash and dry (60 min)",
        "laundry_care_washer_dryer_program_wash_and_dry_90": "Wash and dry (90 min)",
        "laundry_care_washer_program_auto_30": "Auto 30ºC",
        "laundry_care_washer_program_auto_40": "Auto 40ºC",
        "laundry_care_washer_program_auto_60": "Auto 60ºC",
        "laundry_care_washer_program_chiffon": "Chiffon",
        "laundry_care_washer_program_cotton": "Cotton",
        "laundry_care_washer_program_cotton_colour": "Cotton color",
        "laundry_care_washer_program_cotton_cotton_eco": "Cotton eco",
        "laundry_care_washer_program_cotton_eco_4060": "Cotton eco 40/60ºC",
        "laundry_care_washer_program_curtains": "Curtains",
        "laundry_care_washer_program_dark_wash": "Dark wash",
        "laundry_care_washer_program_delicates_silk": "Delicates silk",
        "laundry_care_washer_program_dessous": "Dessous",
        "laundry_care_washer_program_down_duvet_duvet": "Down duvet",
        "laundry_care_washer_program_drum_clean": "Drum clean",
        "laundry_care_washer_program_easy_care": "Easy care",
        "laundry_care_washer_program_mix": "Mix",
        "laundry_care_washer_program_mix_night_wash": "Mix night wash",
        "laundry_care_washer_program_monsoon": "Monsoon",
        "laundry_care_washer_program_outdoor": "Outdoor",
        "laundry_care_washer_program_plush_toy": "Plush toy",
        "laundry_care_washer_program_power_speed_59": "Power speed <59 min",
        "laundry_care_washer_program_rinse_rinse_spin_drain": "Rinse spin drain",
        "laundry_care_washer_program_sensitive": "Sensitive",
        "laundry_care_washer_program_shirts_blouses": "Shirts/blouses",
        "laundry_care_washer_program_sport_fitness": "Sport/fitness",
        "laundry_care_washer_program_super_153045_super_15": "Super 15 min",
        "laundry_care_washer_program_super_153045_super_1530": "Super 15/30 min",
        "laundry_care_washer_program_towels": "Towels",
        "laundry_care_washer_program_water_proof": "Water proof",
        "laundry_care_washer_program_wool": "Wool"
      }
    },
    "spin_speed": {
      "options": {
        "laundry_care_washer_enum_type_spin_speed_off": "[%key:common::state::off%]",
        "laundry_care_washer_enum_type_spin_speed_r_p_m_1000": "1000 rpm",
        "laundry_care_washer_enum_type_spin_speed_r_p_m_1200": "1200 rpm",
        "laundry_care_washer_enum_type_spin_speed_r_p_m_1400": "1400 rpm",
        "laundry_care_washer_enum_type_spin_speed_r_p_m_1600": "1600 rpm",
        "laundry_care_washer_enum_type_spin_speed_r_p_m_400": "400 rpm",
        "laundry_care_washer_enum_type_spin_speed_r_p_m_600": "600 rpm",
        "laundry_care_washer_enum_type_spin_speed_r_p_m_700": "700 rpm",
        "laundry_care_washer_enum_type_spin_speed_r_p_m_800": "800 rpm",
        "laundry_care_washer_enum_type_spin_speed_r_p_m_900": "900 rpm",
        "laundry_care_washer_enum_type_spin_speed_ul_high": "[%key:common::state::high%]",
        "laundry_care_washer_enum_type_spin_speed_ul_low": "[%key:common::state::low%]",
        "laundry_care_washer_enum_type_spin_speed_ul_medium": "[%key:common::state::medium%]",
        "laundry_care_washer_enum_type_spin_speed_ul_off": "[%key:common::state::off%]"
      }
    },
    "suction_power": {
      "options": {
        "consumer_products_cleaning_robot_enum_type_suction_power_max": "Max",
        "consumer_products_cleaning_robot_enum_type_suction_power_silent": "Silent",
        "consumer_products_cleaning_robot_enum_type_suction_power_standard": "Standard"
      }
    },
    "vario_perfect": {
      "options": {
        "laundry_care_common_enum_type_vario_perfect_eco_perfect": "Eco perfect",
        "laundry_care_common_enum_type_vario_perfect_off": "[%key:common::state::off%]",
        "laundry_care_common_enum_type_vario_perfect_speed_perfect": "Speed perfect"
      }
    },
    "venting_level": {
      "options": {
        "cooking_hood_enum_type_stage_fan_off": "Fan off",
        "cooking_hood_enum_type_stage_fan_stage_01": "Fan stage 1",
        "cooking_hood_enum_type_stage_fan_stage_02": "Fan stage 2",
        "cooking_hood_enum_type_stage_fan_stage_03": "Fan stage 3",
        "cooking_hood_enum_type_stage_fan_stage_04": "Fan stage 4",
        "cooking_hood_enum_type_stage_fan_stage_05": "Fan stage 5"
      }
    },
    "warming_level": {
      "options": {
        "cooking_oven_enum_type_warming_level_high": "[%key:common::state::high%]",
        "cooking_oven_enum_type_warming_level_low": "[%key:common::state::low%]",
        "cooking_oven_enum_type_warming_level_medium": "[%key:common::state::medium%]"
      }
    },
    "washer_temperature": {
      "options": {
        "laundry_care_washer_enum_type_temperature_cold": "Cold",
        "laundry_care_washer_enum_type_temperature_g_c_20": "20ºC clothes",
        "laundry_care_washer_enum_type_temperature_g_c_30": "30ºC clothes",
        "laundry_care_washer_enum_type_temperature_g_c_40": "40ºC clothes",
        "laundry_care_washer_enum_type_temperature_g_c_50": "50ºC clothes",
        "laundry_care_washer_enum_type_temperature_g_c_60": "60ºC clothes",
        "laundry_care_washer_enum_type_temperature_g_c_70": "70ºC clothes",
        "laundry_care_washer_enum_type_temperature_g_c_80": "80ºC clothes",
        "laundry_care_washer_enum_type_temperature_g_c_90": "90ºC clothes",
        "laundry_care_washer_enum_type_temperature_ul_cold": "Cold",
        "laundry_care_washer_enum_type_temperature_ul_extra_hot": "Extra hot",
        "laundry_care_washer_enum_type_temperature_ul_hot": "Hot",
        "laundry_care_washer_enum_type_temperature_ul_warm": "Warm"
      }
    }
  },
  "services": {
    "change_setting": {
      "description": "Changes a setting.",
      "fields": {
        "device_id": {
          "description": "[%key:component::home_connect::services::set_program_and_options::fields::device_id::description%]",
          "name": "[%key:component::home_connect::services::set_program_and_options::fields::device_id::name%]"
        },
        "key": { "description": "Key of the setting.", "name": "Key" },
        "value": { "description": "Value of the setting.", "name": "Value" }
      },
      "name": "Change setting"
    },
    "set_program_and_options": {
      "description": "Starts or selects a program with options or sets the options for the active or the selected program.",
      "fields": {
        "affects_to": {
          "description": "Selects if the program affected by the action should be the active or the selected program. If \"Start selected\" is set, the already selected program and options will be started and the options defined in this service call will override the selected ones.",
          "name": "Affects to"
        },
        "b_s_h_common_option_duration": {
          "description": "Defines the run-time of the program. Afterwards, the appliance is stopped.",
          "name": "Duration"
        },
        "b_s_h_common_option_finish_in_relative": {
          "description": "Defines when the program should end in seconds.",
          "name": "Finish in relative"
        },
        "b_s_h_common_option_start_in_relative": {
          "description": "Defines in how many time the program should start.",
          "name": "Start in relative"
        },
        "consumer_products_cleaning_robot_option_cleaning_mode": {
          "description": "Defines the favored cleaning mode.",
          "name": "Cleaning mode"
        },
        "consumer_products_cleaning_robot_option_reference_map_id": {
          "description": "Defines which reference map is to be used.",
          "name": "Reference map ID"
        },
        "consumer_products_cleaning_robot_option_suction_power": {
          "description": "Defines the suction power.",
          "name": "Suction power"
        },
        "consumer_products_coffee_maker_option_bean_amount": {
          "description": "Describes the amount of coffee beans used in a coffee machine program.",
          "name": "Bean amount"
        },
        "consumer_products_coffee_maker_option_bean_container": {
          "description": "Defines the preferred bean container.",
          "name": "Bean container"
        },
        "consumer_products_coffee_maker_option_coffee_milk_ratio": {
          "description": "Defines the amount of milk.",
          "name": "Coffee milk ratio"
        },
        "consumer_products_coffee_maker_option_coffee_temperature": {
          "description": "Describes the coffee temperature used in a coffee machine program.",
          "name": "Coffee Temperature"
        },
        "consumer_products_coffee_maker_option_fill_quantity": {
          "description": "Describes the amount of water (in ml) used in a coffee machine program.",
          "name": "Fill quantity"
        },
        "consumer_products_coffee_maker_option_flow_rate": {
          "description": "Defines the water-coffee contact time. The duration extends to coffee intensity.",
          "name": "Flow rate"
        },
        "consumer_products_coffee_maker_option_hot_water_temperature": {
          "description": "Defines the temperature suitable for the type of tea.",
          "name": "Hot water temperature"
        },
        "consumer_products_coffee_maker_option_multiple_beverages": {
          "description": "Defines if double dispensing is enabled.",
          "name": "Multiple beverages"
        },
        "cooking_hood_option_intensive_level": {
          "description": "Defines the intensive setting.",
          "name": "Intensive level"
        },
        "cooking_hood_option_venting_level": {
          "description": "Defines the required fan setting.",
          "name": "Venting level"
        },
        "cooking_oven_option_fast_pre_heat": {
          "description": "Defines if the cooking compartment is heated up quickly. Please note that the setpoint temperature has to be equal to or higher than 100 °C or 212 °F. Otherwise, the fast pre-heat option is not activated.",
          "name": "Fast pre-heat"
        },
        "cooking_oven_option_setpoint_temperature": {
          "description": "Defines the target cavity temperature, which will be held by the oven.",
          "name": "Setpoint temperature"
        },
        "cooking_oven_option_warming_level": {
          "description": "Defines the level of the warming drawer.",
          "name": "Warming level"
        },
        "device_id": {
          "description": "ID of the device.",
          "name": "Device ID"
        },
        "dishcare_dishwasher_option_brilliance_dry": {
          "description": "Defines if the program sequence is optimized with a special drying cycle to ensure more shine on glasses and plastic items.",
          "name": "Brilliance dry"
        },
        "dishcare_dishwasher_option_eco_dry": {
          "description": "Defines if the door is opened automatically for extra energy efficient and effective drying.",
          "name": "Eco dry"
        },
        "dishcare_dishwasher_option_extra_dry": {
          "description": "Defines if improved drying for glasses and plasticware is enabled.",
          "name": "Extra dry"
        },
        "dishcare_dishwasher_option_half_load": {
          "description": "Defines if economical cleaning is enabled for smaller loads. This reduces energy and water consumption and also saves time. The utensils can be placed in the upper and lower baskets.",
          "name": "Half load"
        },
        "dishcare_dishwasher_option_hygiene_plus": {
          "description": "Defines if the cleaning is done with increased temperature. This ensures maximum hygienic cleanliness for regular use.",
          "name": "Hygiene +"
        },
        "dishcare_dishwasher_option_intensiv_zone": {
          "description": "Defines if the cleaning is done with higher spray pressure on the lower basket for very dirty pots and pans.",
          "name": "Intensive zone"
        },
        "dishcare_dishwasher_option_silence_on_demand": {
          "description": "Defines if the extra silent mode is activated for a selected period of time.",
          "name": "Silence on demand"
        },
        "dishcare_dishwasher_option_vario_speed_plus": {
          "description": "Defines if the program run time is reduced by up to 66% with the usual optimum cleaning and drying.",
          "name": "Vario speed +"
        },
        "dishcare_dishwasher_option_zeolite_dry": {
          "description": "Defines if the program sequence is optimized with special drying cycle ensures improved drying for glasses, plates and plasticware.",
          "name": "Zeolite dry"
        },
        "laundry_care_dryer_option_drying_target": {
          "description": "Describes the drying target for a dryer program.",
          "name": "Drying target"
        },
        "laundry_care_washer_option_i_dos1_active": {
          "description": "Defines if the detergent feed is activated / deactivated. (i-Dos content 1)",
          "name": "i-Dos 1 Active"
        },
        "laundry_care_washer_option_i_dos2_active": {
          "description": "Defines if the detergent feed is activated / deactivated. (i-Dos content 2)",
          "name": "i-Dos 2 Active"
        },
        "laundry_care_washer_option_spin_speed": {
          "description": "Defines the spin speed of a washer program.",
          "name": "Spin speed"
        },
        "laundry_care_washer_option_temperature": {
          "description": "Defines the temperature of the washing program.",
          "name": "Temperature"
        },
        "laundry_care_washer_option_vario_perfect": {
          "description": "Defines if a cycle saves energy (Eco Perfect) or time (Speed Perfect).",
          "name": "Vario perfect"
        },
        "program": {
          "description": "Program to select",
          "name": "Program"
        }
      },
      "name": "Set program and options",
      "sections": {
        "cleaning_robot_options": {
          "description": "Options for cleaning robots.",
          "name": "Cleaning robot options"
        },
        "coffee_maker_options": {
          "description": "Options for coffee makers.",
          "name": "Coffee maker options"
        },
        "dish_washer_options": {
          "description": "Options for dishwashers.",
          "name": "Dishwasher options"
        },
        "dryer_options": {
          "description": "Options for dryers (and washer dryers).",
          "name": "Dryer options"
        },
        "hood_options": {
          "description": "Options for hoods.",
          "name": "Hood options"
        },
        "oven_options": {
          "description": "Options for ovens.",
          "name": "Oven options"
        },
        "warming_drawer_options": {
          "description": "Options for warming drawers.",
          "name": "Warming drawer options"
        },
        "washer_options": {
          "description": "Options for washers (and washer dryers).",
          "name": "Washer options"
        }
      }
    }
  }
}<|MERGE_RESOLUTION|>--- conflicted
+++ resolved
@@ -1236,16 +1236,14 @@
     "fetch_api_error": {
       "message": "Error obtaining data from the API: {error}"
     },
-<<<<<<< HEAD
     "fetch_selected_program_error": {
       "message": "Error obtaining the selected program: {error}"
     },
     "no_selected_program_to_start": {
       "message": "No selected program to start"
-=======
+    },
     "oauth2_implementation_unavailable": {
       "message": "OAuth2 implementation temporarily unavailable, will retry"
->>>>>>> 738863ad
     },
     "pause_program": {
       "message": "Error pausing program: {error}"
