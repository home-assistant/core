--- conflicted
+++ resolved
@@ -96,19 +96,6 @@
 ) -> api.HomeConnectAppliance:
     """Return a Home Connect appliance instance given an device_id."""
     device_registry = dr.async_get(hass)
-<<<<<<< HEAD
-    if (device_entry := device_registry.async_get(device_id)) is None:
-        raise ValueError(f"Device with ID {device_id} not found")
-
-    for entry_id in device_entry.config_entries:
-        if (entry := hass.config_entries.async_get_entry(entry_id)) is None:
-            continue
-        if entry.domain == DOMAIN:
-            entry = cast(HomeConnectConfigEntry, entry)
-            for device in entry.runtime_data.devices:
-                if device.device_id == device_id:
-                    return device.appliance
-=======
     device_entry = device_registry.async_get(device_id)
     assert device_entry
 
@@ -122,12 +109,15 @@
     )
     assert ha_id
 
-    for hc_api in hass.data[DOMAIN].values():
-        for device in hc_api.devices:
-            appliance = device.appliance
-            if appliance.haId == ha_id:
-                return appliance
->>>>>>> 1ab2bbe3
+    for entry_id in device_entry.config_entries:
+        if (entry := hass.config_entries.async_get_entry(entry_id)) is None:
+            continue
+        if entry.domain == DOMAIN:
+            entry = cast(HomeConnectConfigEntry, entry)
+            for device in entry.runtime_data.devices:
+                appliance = device.appliance
+                if appliance.haId == ha_id:
+                    return appliance
     raise ValueError(f"Appliance for device id {device_id} not found")
 
 
