"""Support for BSH Home Connect appliances."""

from __future__ import annotations

from datetime import timedelta
import logging
from typing import Any

from requests import HTTPError
import voluptuous as vol

from homeassistant.config_entries import ConfigEntry
from homeassistant.const import ATTR_DEVICE_ID, Platform
from homeassistant.core import HomeAssistant, callback
from homeassistant.helpers import (
    config_entry_oauth2_flow,
    config_validation as cv,
    device_registry as dr,
)
from homeassistant.helpers.entity_registry import RegistryEntry, async_migrate_entries
from homeassistant.helpers.typing import ConfigType
from homeassistant.util import Throttle

from . import api
from .const import (
    ATTR_KEY,
    ATTR_PROGRAM,
    ATTR_UNIT,
    ATTR_VALUE,
    BSH_PAUSE,
    BSH_RESUME,
    DOMAIN,
    OLD_NEW_UNIQUE_ID_SUFFIX_MAP,
    SERVICE_OPTION_ACTIVE,
    SERVICE_OPTION_SELECTED,
    SERVICE_PAUSE_PROGRAM,
    SERVICE_RESUME_PROGRAM,
    SERVICE_SELECT_PROGRAM,
    SERVICE_SETTING,
    SERVICE_START_PROGRAM,
)

_LOGGER = logging.getLogger(__name__)

SCAN_INTERVAL = timedelta(minutes=1)

CONFIG_SCHEMA = cv.config_entry_only_config_schema(DOMAIN)

SERVICE_SETTING_SCHEMA = vol.Schema(
    {
        vol.Required(ATTR_DEVICE_ID): str,
        vol.Required(ATTR_KEY): str,
        vol.Required(ATTR_VALUE): vol.Any(str, int, bool),
    }
)

SERVICE_OPTION_SCHEMA = vol.Schema(
    {
        vol.Required(ATTR_DEVICE_ID): str,
        vol.Required(ATTR_KEY): str,
        vol.Required(ATTR_VALUE): vol.Any(str, int, bool),
        vol.Optional(ATTR_UNIT): str,
    }
)

SERVICE_PROGRAM_SCHEMA = vol.Any(
    {
        vol.Required(ATTR_DEVICE_ID): str,
        vol.Required(ATTR_PROGRAM): str,
        vol.Required(ATTR_KEY): str,
        vol.Required(ATTR_VALUE): vol.Any(int, str),
        vol.Optional(ATTR_UNIT): str,
    },
    {
        vol.Required(ATTR_DEVICE_ID): str,
        vol.Required(ATTR_PROGRAM): str,
    },
)

SERVICE_COMMAND_SCHEMA = vol.Schema({vol.Required(ATTR_DEVICE_ID): str})

PLATFORMS = [
    Platform.BINARY_SENSOR,
    Platform.LIGHT,
<<<<<<< HEAD
    Platform.SELECT,
    Platform.SENSOR,
    Platform.SWITCH,
=======
    Platform.NUMBER,
    Platform.SENSOR,
    Platform.SWITCH,
    Platform.TIME,
>>>>>>> 2acad4a7
]


def _get_appliance_by_device_id(
    hass: HomeAssistant, device_id: str
) -> api.HomeConnectDevice:
    """Return a Home Connect appliance instance given an device_id."""
    for hc_api in hass.data[DOMAIN].values():
        for device in hc_api.devices:
            if device.device_id == device_id:
                return device.appliance
    raise ValueError(f"Appliance for device id {device_id} not found")


async def async_setup(hass: HomeAssistant, config: ConfigType) -> bool:
    """Set up Home Connect component."""
    hass.data[DOMAIN] = {}

    async def _async_service_program(call, method):
        """Execute calls to services taking a program."""
        program = call.data[ATTR_PROGRAM]
        device_id = call.data[ATTR_DEVICE_ID]

        options = []

        option_key = call.data.get(ATTR_KEY)
        if option_key is not None:
            option = {ATTR_KEY: option_key, ATTR_VALUE: call.data[ATTR_VALUE]}

            option_unit = call.data.get(ATTR_UNIT)
            if option_unit is not None:
                option[ATTR_UNIT] = option_unit

            options.append(option)

        appliance = _get_appliance_by_device_id(hass, device_id)
        await hass.async_add_executor_job(getattr(appliance, method), program, options)

    async def _async_service_command(call, command):
        """Execute calls to services executing a command."""
        device_id = call.data[ATTR_DEVICE_ID]

        appliance = _get_appliance_by_device_id(hass, device_id)
        await hass.async_add_executor_job(appliance.execute_command, command)

    async def _async_service_key_value(call, method):
        """Execute calls to services taking a key and value."""
        key = call.data[ATTR_KEY]
        value = call.data[ATTR_VALUE]
        unit = call.data.get(ATTR_UNIT)
        device_id = call.data[ATTR_DEVICE_ID]

        appliance = _get_appliance_by_device_id(hass, device_id)
        if unit is not None:
            await hass.async_add_executor_job(
                getattr(appliance, method),
                key,
                value,
                unit,
            )
        else:
            await hass.async_add_executor_job(
                getattr(appliance, method),
                key,
                value,
            )

    async def async_service_option_active(call):
        """Service for setting an option for an active program."""
        await _async_service_key_value(call, "set_options_active_program")

    async def async_service_option_selected(call):
        """Service for setting an option for a selected program."""
        await _async_service_key_value(call, "set_options_selected_program")

    async def async_service_setting(call):
        """Service for changing a setting."""
        await _async_service_key_value(call, "set_setting")

    async def async_service_pause_program(call):
        """Service for pausing a program."""
        await _async_service_command(call, BSH_PAUSE)

    async def async_service_resume_program(call):
        """Service for resuming a paused program."""
        await _async_service_command(call, BSH_RESUME)

    async def async_service_select_program(call):
        """Service for selecting a program."""
        await _async_service_program(call, "select_program")

    async def async_service_start_program(call):
        """Service for starting a program."""
        await _async_service_program(call, "start_program")

    hass.services.async_register(
        DOMAIN,
        SERVICE_OPTION_ACTIVE,
        async_service_option_active,
        schema=SERVICE_OPTION_SCHEMA,
    )
    hass.services.async_register(
        DOMAIN,
        SERVICE_OPTION_SELECTED,
        async_service_option_selected,
        schema=SERVICE_OPTION_SCHEMA,
    )
    hass.services.async_register(
        DOMAIN, SERVICE_SETTING, async_service_setting, schema=SERVICE_SETTING_SCHEMA
    )
    hass.services.async_register(
        DOMAIN,
        SERVICE_PAUSE_PROGRAM,
        async_service_pause_program,
        schema=SERVICE_COMMAND_SCHEMA,
    )
    hass.services.async_register(
        DOMAIN,
        SERVICE_RESUME_PROGRAM,
        async_service_resume_program,
        schema=SERVICE_COMMAND_SCHEMA,
    )
    hass.services.async_register(
        DOMAIN,
        SERVICE_SELECT_PROGRAM,
        async_service_select_program,
        schema=SERVICE_PROGRAM_SCHEMA,
    )
    hass.services.async_register(
        DOMAIN,
        SERVICE_START_PROGRAM,
        async_service_start_program,
        schema=SERVICE_PROGRAM_SCHEMA,
    )

    return True


async def async_setup_entry(hass: HomeAssistant, entry: ConfigEntry) -> bool:
    """Set up Home Connect from a config entry."""
    implementation = (
        await config_entry_oauth2_flow.async_get_config_entry_implementation(
            hass, entry
        )
    )

    hc_api = api.ConfigEntryAuth(hass, entry, implementation)

    hass.data[DOMAIN][entry.entry_id] = hc_api

    await update_all_devices(hass, entry)

    await hass.config_entries.async_forward_entry_setups(entry, PLATFORMS)

    return True


async def async_unload_entry(hass: HomeAssistant, entry: ConfigEntry) -> bool:
    """Unload a config entry."""
    unload_ok = await hass.config_entries.async_unload_platforms(entry, PLATFORMS)
    if unload_ok:
        hass.data[DOMAIN].pop(entry.entry_id)

    return unload_ok


@Throttle(SCAN_INTERVAL)
async def update_all_devices(hass: HomeAssistant, entry: ConfigEntry) -> None:
    """Update all the devices."""
    data = hass.data[DOMAIN]
    hc_api = data[entry.entry_id]

    device_registry = dr.async_get(hass)
    try:
        await hass.async_add_executor_job(hc_api.get_devices)
        for device in hc_api.devices:
            device_entry = device_registry.async_get_or_create(
                config_entry_id=entry.entry_id,
                identifiers={(DOMAIN, device.appliance.haId)},
                name=device.appliance.name,
                manufacturer=device.appliance.brand,
                model=device.appliance.vib,
            )

            device.device_id = device_entry.id

            await hass.async_add_executor_job(device.initialize)
    except HTTPError as err:
        _LOGGER.warning("Cannot update devices: %s", err.response.status_code)


async def async_migrate_entry(hass: HomeAssistant, config_entry: ConfigEntry) -> bool:
    """Migrate old entry."""
    _LOGGER.debug("Migrating from version %s", config_entry.version)

    if config_entry.version == 1 and config_entry.minor_version == 1:

        @callback
        def update_unique_id(
            entity_entry: RegistryEntry,
        ) -> dict[str, Any] | None:
            """Update unique ID of entity entry."""
            for old_id_suffix, new_id_suffix in OLD_NEW_UNIQUE_ID_SUFFIX_MAP.items():
                if entity_entry.unique_id.endswith(f"-{old_id_suffix}"):
                    return {
                        "new_unique_id": entity_entry.unique_id.replace(
                            old_id_suffix, new_id_suffix
                        )
                    }
            return None

        await async_migrate_entries(hass, config_entry.entry_id, update_unique_id)

        hass.config_entries.async_update_entry(config_entry, minor_version=2)

    _LOGGER.debug("Migration to version %s successful", config_entry.version)
    return True<|MERGE_RESOLUTION|>--- conflicted
+++ resolved
@@ -82,16 +82,11 @@
 PLATFORMS = [
     Platform.BINARY_SENSOR,
     Platform.LIGHT,
-<<<<<<< HEAD
+    Platform.NUMBER,
     Platform.SELECT,
     Platform.SENSOR,
     Platform.SWITCH,
-=======
-    Platform.NUMBER,
-    Platform.SENSOR,
-    Platform.SWITCH,
     Platform.TIME,
->>>>>>> 2acad4a7
 ]
 
 
