"""Support for BSH Home Connect appliances."""

from __future__ import annotations

import logging
from typing import Any, cast

from aiohomeconnect.client import Client as HomeConnectClient
from aiohomeconnect.model import CommandKey, Option, OptionKey, ProgramKey, SettingKey
from aiohomeconnect.model.error import HomeConnectError
import voluptuous as vol

from homeassistant.const import ATTR_DEVICE_ID, Platform
from homeassistant.core import HomeAssistant, ServiceCall, callback
from homeassistant.exceptions import HomeAssistantError, ServiceValidationError
from homeassistant.helpers import (
    config_entry_oauth2_flow,
    config_validation as cv,
    device_registry as dr,
)
from homeassistant.helpers.entity_registry import RegistryEntry, async_migrate_entries
from homeassistant.helpers.issue_registry import IssueSeverity, async_create_issue
from homeassistant.helpers.typing import ConfigType

from .api import AsyncConfigEntryAuth
from .const import (
    ATTR_ALLOWED_VALUES,
    ATTR_BSH_KEY,
    ATTR_KEY,
    ATTR_PROGRAM,
    ATTR_UNIT,
    ATTR_VALUE,
<<<<<<< HEAD
    BSH_COMMON_OPTION_DURATION,
    BSH_PAUSE,
    BSH_RESUME,
=======
>>>>>>> 2ce58546
    DOMAIN,
    OLD_NEW_UNIQUE_ID_SUFFIX_MAP,
    PROGRAM_ENUM_OPTIONS,
    SERVICE_OPTION_ACTIVE,
    SERVICE_OPTION_SELECTED,
    SERVICE_PAUSE_PROGRAM,
    SERVICE_RESUME_PROGRAM,
    SERVICE_SELECT_PROGRAM,
    SERVICE_SETTING,
    SERVICE_START_PROGRAM,
    SVE_TRANSLATION_PLACEHOLDER_ENTITY_ID,
    SVE_TRANSLATION_PLACEHOLDER_KEY,
    SVE_TRANSLATION_PLACEHOLDER_PROGRAM,
    SVE_TRANSLATION_PLACEHOLDER_VALUE,
    TRANSLATION_KEYS_PROGRAMS_MAP,
    bsh_key_to_translation_key,
)
from .coordinator import HomeConnectConfigEntry, HomeConnectCoordinator
from .utils import get_dict_from_home_connect_error

_LOGGER = logging.getLogger(__name__)

CONFIG_SCHEMA = cv.config_entry_only_config_schema(DOMAIN)


ATTR_SCHEMA = "schema"
ATTR_CUSTOM_OPTIONS = "custom_options"
ATTR_START = "start"
ATTR_FORCE_SELECTED_ACTIVE = "force_selected_active"

OPTION_COFFEE_MILK_RATIO = "ConsumerProducts.CoffeeMaker.Option.CoffeeMilkRatio"

PROGRAM_OPTIONS = {
    bsh_key_to_translation_key(key): {
        ATTR_BSH_KEY: key,
        ATTR_SCHEMA: value,
    }
    for key, value in {
        "ConsumerProducts.CoffeeMaker.Option.FillQuantity": int,
        "ConsumerProducts.CoffeeMaker.Option.MultipleBeverages": bool,
        OPTION_COFFEE_MILK_RATIO: int,
        "Dishcare.Dishwasher.Option.IntensivZone": bool,
        "Dishcare.Dishwasher.Option.BrillianceDry": bool,
        "Dishcare.Dishwasher.Option.VarioSpeedPlus": bool,
        "Dishcare.Dishwasher.Option.SilenceOnDemand": bool,
        "Dishcare.Dishwasher.Option.HalfLoad": bool,
        "Dishcare.Dishwasher.Option.ExtraDry": bool,
        "Dishcare.Dishwasher.Option.HygienePlus": bool,
        "Dishcare.Dishwasher.Option.EcoDry": bool,
        "Dishcare.Dishwasher.Option.ZeoliteDry": bool,
        "Cooking.Oven.Option.SetpointTemperature": int,
        "Cooking.Oven.Option.FastPreHeat": bool,
        "LaundryCare.Washer.Option.IDos1Active": bool,
        "LaundryCare.Washer.Option.IDos2Active": bool,
    }.items()
}

TIME_PROGRAM_OPTIONS = {
    bsh_key_to_translation_key(key): {
        ATTR_BSH_KEY: key,
        ATTR_SCHEMA: value,
    }
    for key, value in {
        "BSH.Common.Option.StartInRelative": cv.time_period_str,
        BSH_COMMON_OPTION_DURATION: cv.time_period_str,
        "BSH.Common.Option.FinishInRelative": cv.time_period_str,
    }.items()
}


SERVICE_SETTING_SCHEMA = vol.Schema(
    {
        vol.Required(ATTR_DEVICE_ID): str,
        vol.Required(ATTR_KEY): vol.All(
            vol.Coerce(SettingKey),
            vol.NotIn([SettingKey.UNKNOWN]),
        ),
        vol.Required(ATTR_VALUE): vol.Any(str, int, bool),
    }
)

SERVICE_OPTIONS_SCHEMA = (
    vol.Schema(
        {
            vol.Required(ATTR_DEVICE_ID): str,
            vol.Optional(ATTR_CUSTOM_OPTIONS): vol.All(
                [
                    vol.Schema(
                        {
                            vol.Required(ATTR_KEY): str,
                            vol.Required(ATTR_VALUE): vol.Any(int, str, bool),
                            vol.Optional(ATTR_UNIT): str,
                        }
                    )
                ]
            ),
        }
    )
    .extend(
        {
            vol.Optional(key): vol.In(
                cast(dict[str, str], value[ATTR_ALLOWED_VALUES]).keys()
            )
            for key, value in PROGRAM_ENUM_OPTIONS.items()
        }
    )
    .extend(
        {
            vol.Optional(key): value[ATTR_SCHEMA]
            for key, value in cast(
                dict[str, dict[str, Any]], PROGRAM_OPTIONS | TIME_PROGRAM_OPTIONS
            ).items()
        }
    )
)

SERVICE_SET_OPTION_SCHEMA = vol.Any(
    {  # DEPRECATED: Remove in 2025.6.0
        vol.Required(ATTR_DEVICE_ID): str,
        vol.Required(ATTR_KEY): vol.All(
            vol.Coerce(OptionKey),
            vol.NotIn([OptionKey.UNKNOWN]),
        ),
        vol.Required(ATTR_VALUE): vol.Any(str, int, bool),
        vol.Optional(ATTR_UNIT): str,
    },
    {
        **SERVICE_OPTIONS_SCHEMA.schema,
    },
)

SERVICE_PROGRAM_SCHEMA = vol.Any(
    {  # DEPRECATED: Remove in 2025.6.0
        vol.Required(ATTR_DEVICE_ID): str,
        vol.Required(ATTR_PROGRAM): vol.All(
            vol.Coerce(ProgramKey),
            vol.NotIn([ProgramKey.UNKNOWN]),
        ),
        vol.Required(ATTR_KEY): vol.All(
            vol.Coerce(OptionKey),
            vol.NotIn([OptionKey.UNKNOWN]),
        ),
        vol.Required(ATTR_VALUE): vol.Any(int, str),
        vol.Optional(ATTR_UNIT): str,
    },
    {
<<<<<<< HEAD
        vol.Required(ATTR_PROGRAM): str,
        vol.Optional(ATTR_START): bool,
        **SERVICE_OPTIONS_SCHEMA.schema,
=======
        vol.Required(ATTR_DEVICE_ID): str,
        vol.Required(ATTR_PROGRAM): vol.All(
            vol.Coerce(ProgramKey),
            vol.NotIn([ProgramKey.UNKNOWN]),
        ),
>>>>>>> 2ce58546
    },
)

SERVICE_COMMAND_SCHEMA = vol.Schema({vol.Required(ATTR_DEVICE_ID): str})

PLATFORMS = [
    Platform.BINARY_SENSOR,
    Platform.LIGHT,
    Platform.NUMBER,
    Platform.SELECT,
    Platform.SENSOR,
    Platform.SWITCH,
    Platform.TIME,
]


async def _get_client_and_ha_id(
    hass: HomeAssistant, device_id: str
) -> tuple[HomeConnectClient, str]:
    device_registry = dr.async_get(hass)
    device_entry = device_registry.async_get(device_id)
    if device_entry is None:
        raise ServiceValidationError("Device entry not found for device id")
    entry: HomeConnectConfigEntry | None = None
    for entry_id in device_entry.config_entries:
        _entry = hass.config_entries.async_get_entry(entry_id)
        assert _entry
        if _entry.domain == DOMAIN:
            entry = cast(HomeConnectConfigEntry, _entry)
            break
    if entry is None:
        raise ServiceValidationError(
            "Home Connect config entry not found for that device id"
        )

    ha_id = next(
        (
            identifier[1]
            for identifier in device_entry.identifiers
            if identifier[0] == DOMAIN
        ),
        None,
    )
    if ha_id is None:
        raise ServiceValidationError(
            translation_domain=DOMAIN,
            translation_key="appliance_not_found",
            translation_placeholders={
                "device_id": device_id,
            },
<<<<<<< HEAD
        ) from err


async def _run_appliance_service[*_Ts](
    hass: HomeAssistant,
    appliance: api.HomeConnectAppliance,
    method: str,
    *args: *_Ts,
    error_translation_key: str,
    error_translation_placeholders: dict[str, str] | None = None,
) -> None:
    try:
        await hass.async_add_executor_job(getattr(appliance, method), *args)
    except api.HomeConnectError as err:
        raise HomeAssistantError(
            translation_domain=DOMAIN,
            translation_key=error_translation_key,
            translation_placeholders={
                **get_dict_from_home_connect_error(err),
                **(error_translation_placeholders or {}),
            },
        ) from err
=======
        )
    return entry.runtime_data.client, ha_id
>>>>>>> 2ce58546


async def async_setup(hass: HomeAssistant, config: ConfigType) -> bool:  # noqa: C901
    """Set up Home Connect component."""

<<<<<<< HEAD
    async def _async_service_program(call: ServiceCall, method: str) -> None:
        """Execute calls to services taking a program."""
        data = dict(call.data)
        program = data.pop(ATTR_PROGRAM)
        if program in TRANSLATION_KEYS_PROGRAMS_MAP:
            program = TRANSLATION_KEYS_PROGRAMS_MAP[program]
        device_id = data.pop(ATTR_DEVICE_ID)

        await _run_appliance_service(
            hass,
            _get_appliance_or_raise_service_validation_error(hass, device_id),
            method,
            program,
            get_options(data),
            error_translation_key=method,
            error_translation_placeholders={
                SVE_TRANSLATION_PLACEHOLDER_PROGRAM: program,
            },
        )

    def get_options(data: dict[str, Any]) -> list[dict[str, Any]]:
        """Return a dict with the options ready to be sent to Home Connect API."""
        options: list[dict[str, Any]] = []

        custom_options: list[dict[str, Any]] = data.pop(ATTR_CUSTOM_OPTIONS, None)
        if custom_options is not None:
            options.extend(custom_options)

        if ATTR_KEY in data and ATTR_VALUE in data:
            async_create_issue(
                hass,
                DOMAIN,
                "moved_program_options_keys",
                breaks_in_ha_version="2025.6.0",
                is_fixable=False,
                severity=IssueSeverity.WARNING,
                translation_key="moved_program_options_keys",
                translation_placeholders={
                    "old_action": "\n".join(
                        [
                            "```yaml",
                            f"action: {DOMAIN}.{SERVICE_SELECT_PROGRAM}",
                            "data:",
                            f"  {ATTR_DEVICE_ID}: DEVICE_ID",
                            f'  {ATTR_PROGRAM}: "Dishcare.Dishwasher.Program.Auto2"',
                            f'  {ATTR_KEY}: "BSH.Common.Option.StartInRelative"',
                            f'  {ATTR_VALUE}: "1800"',
                            f'  {ATTR_UNIT}: "seconds"',
                            "```",
                        ]
                    ),
                    "action_options": "\n  ".join(
                        [
                            "```yaml",
                            f"action: {DOMAIN}.{SERVICE_SELECT_PROGRAM}",
                            "data:",
                            f"  {ATTR_DEVICE_ID}: DEVICE_ID",
                            f'  {ATTR_PROGRAM}: "Dishcare.Dishwasher.Program.Auto2"',
                            f"  {bsh_key_to_translation_key("BSH.Common.Option.StartInRelative")}: 1800",
                            "```",
                        ]
                    ),
                    "action_custom_options": "\n  ".join(
                        [
                            "```yaml",
                            f"action: {DOMAIN}.{SERVICE_SELECT_PROGRAM}",
                            "data:",
                            f"  {ATTR_DEVICE_ID}: DEVICE_ID",
                            f'  {ATTR_PROGRAM}: "Dishcare.Dishwasher.Program.Auto2"',
                            f"  {ATTR_CUSTOM_OPTIONS}:",
                            f'    - {ATTR_KEY}: "BSH.Common.Option.StartInRelative"',
                            f"      {ATTR_VALUE}: 1800",
                            f'      {ATTR_UNIT}: "seconds"',
                            "```",
                        ]
                    ),
                },
            )
            if ATTR_UNIT in data:
                options.append(
                    {
                        ATTR_KEY: data.pop(ATTR_KEY),
                        ATTR_VALUE: data.pop(ATTR_VALUE),
                        ATTR_UNIT: data.pop(ATTR_UNIT),
                    }
                )
            else:
                options.append(
                    {ATTR_KEY: data.pop(ATTR_KEY), ATTR_VALUE: data.pop(ATTR_VALUE)}
                )

        for option, value in data.items():
            if option in PROGRAM_ENUM_OPTIONS:
                bsh_option_key = PROGRAM_ENUM_OPTIONS[option][ATTR_BSH_KEY]
                bsh_value_key = PROGRAM_ENUM_OPTIONS[option][ATTR_ALLOWED_VALUES][value]
                options.append({ATTR_KEY: bsh_option_key, ATTR_VALUE: bsh_value_key})
            elif option in PROGRAM_OPTIONS:
                bsh_key = PROGRAM_OPTIONS[option][ATTR_BSH_KEY]
                if bsh_key == OPTION_COFFEE_MILK_RATIO:
                    value = f"ConsumerProducts.CoffeeMaker.EnumType.CoffeeMilkRatio.{int(value)}Percent"
                options.append({ATTR_KEY: bsh_key, ATTR_VALUE: value})
            elif option in TIME_PROGRAM_OPTIONS:
                bsh_key = TIME_PROGRAM_OPTIONS[option][ATTR_BSH_KEY]
                value = int(cast(timedelta, value).total_seconds())
                options.append({ATTR_KEY: bsh_key, ATTR_VALUE: value})
        return options

    async def _async_service_command(call: ServiceCall, command: str) -> None:
        """Execute calls to services executing a command."""
        device_id = call.data[ATTR_DEVICE_ID]

        await _run_appliance_service(
            hass,
            _get_appliance_or_raise_service_validation_error(hass, device_id),
            "execute_command",
            command,
            error_translation_key="execute_command",
            error_translation_placeholders={
                "command": command,
            },
        )

    async def async_service_set_program_options(call: ServiceCall, method: str) -> None:
        """Execute calls to services setting program options."""
        data = dict(call.data)
        device_id = data.pop(ATTR_DEVICE_ID)

        await _run_appliance_service(
            hass,
            _get_appliance_or_raise_service_validation_error(hass, device_id),
            "put",
            f"/programs/{method}/options",
            {"data": {"options": get_options(data)}},
            error_translation_key="set_program_options",
        )

    async def async_service_option_active(call: ServiceCall) -> None:
        """Service for setting an option for an active program."""
        await async_service_set_program_options(call, "active")

    async def async_service_option_selected(call: ServiceCall) -> None:
        """Service for setting an option for a selected program."""
        await async_service_set_program_options(call, "selected")

    async def async_service_setting(call: ServiceCall) -> None:
        """Service for changing a setting."""
        key = call.data[ATTR_KEY]
        value = call.data[ATTR_VALUE]
        device_id = call.data[ATTR_DEVICE_ID]

        appliance = _get_appliance_or_raise_service_validation_error(hass, device_id)
        await _run_appliance_service(
            hass,
            appliance,
            "set_setting",
            key,
            value,
            error_translation_key="set_setting",
            error_translation_placeholders={
                SVE_TRANSLATION_PLACEHOLDER_KEY: key,
                SVE_TRANSLATION_PLACEHOLDER_VALUE: value,
                SVE_TRANSLATION_PLACEHOLDER_ENTITY_ID: appliance.name,
            },
        )

    async def async_service_pause_program(call: ServiceCall) -> None:
=======
    async def _async_service_program(call: ServiceCall, start: bool):
        """Execute calls to services taking a program."""
        program = call.data[ATTR_PROGRAM]
        client, ha_id = await _get_client_and_ha_id(hass, call.data[ATTR_DEVICE_ID])

        option_key = call.data.get(ATTR_KEY)
        options = (
            [
                Option(
                    option_key,
                    call.data[ATTR_VALUE],
                    unit=call.data.get(ATTR_UNIT),
                )
            ]
            if option_key is not None
            else None
        )

        try:
            if start:
                await client.start_program(ha_id, program_key=program, options=options)
            else:
                await client.set_selected_program(
                    ha_id, program_key=program, options=options
                )
        except HomeConnectError as err:
            raise HomeAssistantError(
                translation_domain=DOMAIN,
                translation_key="start_program" if start else "select_program",
                translation_placeholders={
                    **get_dict_from_home_connect_error(err),
                    SVE_TRANSLATION_PLACEHOLDER_PROGRAM: program,
                },
            ) from err

    async def _async_service_set_program_options(call: ServiceCall, active: bool):
        """Execute calls to services taking a program."""
        option_key = call.data[ATTR_KEY]
        value = call.data[ATTR_VALUE]
        unit = call.data.get(ATTR_UNIT)
        client, ha_id = await _get_client_and_ha_id(hass, call.data[ATTR_DEVICE_ID])

        try:
            if active:
                await client.set_active_program_option(
                    ha_id,
                    option_key=option_key,
                    value=value,
                    unit=unit,
                )
            else:
                await client.set_selected_program_option(
                    ha_id,
                    option_key=option_key,
                    value=value,
                    unit=unit,
                )
        except HomeConnectError as err:
            raise HomeAssistantError(
                translation_domain=DOMAIN,
                translation_key="set_options_active_program"
                if active
                else "set_options_selected_program",
                translation_placeholders={
                    **get_dict_from_home_connect_error(err),
                    SVE_TRANSLATION_PLACEHOLDER_KEY: option_key,
                    SVE_TRANSLATION_PLACEHOLDER_VALUE: str(value),
                },
            ) from err

    async def _async_service_command(call: ServiceCall, command_key: CommandKey):
        """Execute calls to services executing a command."""
        client, ha_id = await _get_client_and_ha_id(hass, call.data[ATTR_DEVICE_ID])

        try:
            await client.put_command(ha_id, command_key=command_key, value=True)
        except HomeConnectError as err:
            raise HomeAssistantError(
                translation_domain=DOMAIN,
                translation_key="execute_command",
                translation_placeholders={
                    **get_dict_from_home_connect_error(err),
                    "command": command_key.value,
                },
            ) from err

    async def async_service_option_active(call: ServiceCall):
        """Service for setting an option for an active program."""
        await _async_service_set_program_options(call, True)

    async def async_service_option_selected(call: ServiceCall):
        """Service for setting an option for a selected program."""
        await _async_service_set_program_options(call, False)

    async def async_service_setting(call: ServiceCall):
        """Service for changing a setting."""
        key = call.data[ATTR_KEY]
        value = call.data[ATTR_VALUE]
        client, ha_id = await _get_client_and_ha_id(hass, call.data[ATTR_DEVICE_ID])

        try:
            await client.set_setting(ha_id, setting_key=key, value=value)
        except HomeConnectError as err:
            raise HomeAssistantError(
                translation_domain=DOMAIN,
                translation_key="set_setting",
                translation_placeholders={
                    **get_dict_from_home_connect_error(err),
                    SVE_TRANSLATION_PLACEHOLDER_KEY: key,
                    SVE_TRANSLATION_PLACEHOLDER_VALUE: str(value),
                },
            ) from err

    async def async_service_pause_program(call: ServiceCall):
>>>>>>> 2ce58546
        """Service for pausing a program."""
        await _async_service_command(call, CommandKey.BSH_COMMON_PAUSE_PROGRAM)

<<<<<<< HEAD
    async def async_service_resume_program(call: ServiceCall) -> None:
=======
    async def async_service_resume_program(call: ServiceCall):
>>>>>>> 2ce58546
        """Service for resuming a paused program."""
        await _async_service_command(call, CommandKey.BSH_COMMON_RESUME_PROGRAM)

<<<<<<< HEAD
    async def async_service_select_program(call: ServiceCall) -> None:
=======
    async def async_service_select_program(call: ServiceCall):
>>>>>>> 2ce58546
        """Service for selecting a program."""
        await _async_service_program(call, False)

<<<<<<< HEAD
    async def async_service_start_program(call: ServiceCall) -> None:
=======
    async def async_service_start_program(call: ServiceCall):
>>>>>>> 2ce58546
        """Service for starting a program."""
        await _async_service_program(call, True)

    hass.services.async_register(
        DOMAIN,
        SERVICE_OPTION_ACTIVE,
        async_service_option_active,
        schema=SERVICE_SET_OPTION_SCHEMA,
    )
    hass.services.async_register(
        DOMAIN,
        SERVICE_OPTION_SELECTED,
        async_service_option_selected,
        schema=SERVICE_SET_OPTION_SCHEMA,
    )
    hass.services.async_register(
        DOMAIN, SERVICE_SETTING, async_service_setting, schema=SERVICE_SETTING_SCHEMA
    )
    hass.services.async_register(
        DOMAIN,
        SERVICE_PAUSE_PROGRAM,
        async_service_pause_program,
        schema=SERVICE_COMMAND_SCHEMA,
    )
    hass.services.async_register(
        DOMAIN,
        SERVICE_RESUME_PROGRAM,
        async_service_resume_program,
        schema=SERVICE_COMMAND_SCHEMA,
    )
    hass.services.async_register(
        DOMAIN,
        SERVICE_SELECT_PROGRAM,
        async_service_select_program,
        schema=SERVICE_PROGRAM_SCHEMA,
    )
    hass.services.async_register(
        DOMAIN,
        SERVICE_START_PROGRAM,
        async_service_start_program,
        schema=SERVICE_PROGRAM_SCHEMA,
    )

    return True


async def async_setup_entry(hass: HomeAssistant, entry: HomeConnectConfigEntry) -> bool:
    """Set up Home Connect from a config entry."""
    implementation = (
        await config_entry_oauth2_flow.async_get_config_entry_implementation(
            hass, entry
        )
    )

    session = config_entry_oauth2_flow.OAuth2Session(hass, entry, implementation)

    config_entry_auth = AsyncConfigEntryAuth(hass, session)

    home_connect_client = HomeConnectClient(config_entry_auth)

    coordinator = HomeConnectCoordinator(hass, entry, home_connect_client)
    await coordinator.async_config_entry_first_refresh()

    entry.runtime_data = coordinator

    await hass.config_entries.async_forward_entry_setups(entry, PLATFORMS)

    entry.runtime_data.start_event_listener()

    return True


async def async_unload_entry(
    hass: HomeAssistant, entry: HomeConnectConfigEntry
) -> bool:
    """Unload a config entry."""
    return await hass.config_entries.async_unload_platforms(entry, PLATFORMS)


async def async_migrate_entry(
    hass: HomeAssistant, entry: HomeConnectConfigEntry
) -> bool:
    """Migrate old entry."""
    _LOGGER.debug("Migrating from version %s", entry.version)

    if entry.version == 1 and entry.minor_version == 1:

        @callback
        def update_unique_id(
            entity_entry: RegistryEntry,
        ) -> dict[str, Any] | None:
            """Update unique ID of entity entry."""
            for old_id_suffix, new_id_suffix in OLD_NEW_UNIQUE_ID_SUFFIX_MAP.items():
                if entity_entry.unique_id.endswith(f"-{old_id_suffix}"):
                    return {
                        "new_unique_id": entity_entry.unique_id.replace(
                            old_id_suffix, new_id_suffix
                        )
                    }
            return None

        await async_migrate_entries(hass, entry.entry_id, update_unique_id)

        hass.config_entries.async_update_entry(entry, minor_version=2)

    _LOGGER.debug("Migration to version %s successful", entry.version)
<<<<<<< HEAD
    return True


def get_dict_from_home_connect_error(err: api.HomeConnectError) -> dict[str, Any]:
    """Return a dict from a Home Connect error."""
    return {
        "description": cast(dict[str, Any], err.args[0]).get("description", "?")
        if len(err.args) > 0 and isinstance(err.args[0], dict)
        else err.args[0]
        if len(err.args) > 0 and isinstance(err.args[0], str)
        else "?",
    }
=======
    return True
>>>>>>> 2ce58546
<|MERGE_RESOLUTION|>--- conflicted
+++ resolved
@@ -2,11 +2,19 @@
 
 from __future__ import annotations
 
+from datetime import timedelta
 import logging
 from typing import Any, cast
 
 from aiohomeconnect.client import Client as HomeConnectClient
-from aiohomeconnect.model import CommandKey, Option, OptionKey, ProgramKey, SettingKey
+from aiohomeconnect.model import (
+    ArrayOfOptions,
+    CommandKey,
+    Option,
+    OptionKey,
+    ProgramKey,
+    SettingKey,
+)
 from aiohomeconnect.model.error import HomeConnectError
 import voluptuous as vol
 
@@ -24,18 +32,10 @@
 
 from .api import AsyncConfigEntryAuth
 from .const import (
-    ATTR_ALLOWED_VALUES,
-    ATTR_BSH_KEY,
     ATTR_KEY,
     ATTR_PROGRAM,
     ATTR_UNIT,
     ATTR_VALUE,
-<<<<<<< HEAD
-    BSH_COMMON_OPTION_DURATION,
-    BSH_PAUSE,
-    BSH_RESUME,
-=======
->>>>>>> 2ce58546
     DOMAIN,
     OLD_NEW_UNIQUE_ID_SUFFIX_MAP,
     PROGRAM_ENUM_OPTIONS,
@@ -46,7 +46,6 @@
     SERVICE_SELECT_PROGRAM,
     SERVICE_SETTING,
     SERVICE_START_PROGRAM,
-    SVE_TRANSLATION_PLACEHOLDER_ENTITY_ID,
     SVE_TRANSLATION_PLACEHOLDER_KEY,
     SVE_TRANSLATION_PLACEHOLDER_PROGRAM,
     SVE_TRANSLATION_PLACEHOLDER_VALUE,
@@ -62,46 +61,44 @@
 
 
 ATTR_SCHEMA = "schema"
-ATTR_CUSTOM_OPTIONS = "custom_options"
 ATTR_START = "start"
 ATTR_FORCE_SELECTED_ACTIVE = "force_selected_active"
 
-OPTION_COFFEE_MILK_RATIO = "ConsumerProducts.CoffeeMaker.Option.CoffeeMilkRatio"
 
 PROGRAM_OPTIONS = {
-    bsh_key_to_translation_key(key): {
-        ATTR_BSH_KEY: key,
-        ATTR_SCHEMA: value,
-    }
+    bsh_key_to_translation_key(key): (
+        key,
+        value,
+    )
     for key, value in {
-        "ConsumerProducts.CoffeeMaker.Option.FillQuantity": int,
-        "ConsumerProducts.CoffeeMaker.Option.MultipleBeverages": bool,
-        OPTION_COFFEE_MILK_RATIO: int,
-        "Dishcare.Dishwasher.Option.IntensivZone": bool,
-        "Dishcare.Dishwasher.Option.BrillianceDry": bool,
-        "Dishcare.Dishwasher.Option.VarioSpeedPlus": bool,
-        "Dishcare.Dishwasher.Option.SilenceOnDemand": bool,
-        "Dishcare.Dishwasher.Option.HalfLoad": bool,
-        "Dishcare.Dishwasher.Option.ExtraDry": bool,
-        "Dishcare.Dishwasher.Option.HygienePlus": bool,
-        "Dishcare.Dishwasher.Option.EcoDry": bool,
-        "Dishcare.Dishwasher.Option.ZeoliteDry": bool,
-        "Cooking.Oven.Option.SetpointTemperature": int,
-        "Cooking.Oven.Option.FastPreHeat": bool,
-        "LaundryCare.Washer.Option.IDos1Active": bool,
-        "LaundryCare.Washer.Option.IDos2Active": bool,
+        OptionKey.CONSUMER_PRODUCTS_COFFEE_MAKER_FILL_QUANTITY: int,
+        OptionKey.CONSUMER_PRODUCTS_COFFEE_MAKER_MULTIPLE_BEVERAGES: bool,
+        OptionKey.CONSUMER_PRODUCTS_COFFEE_MAKER_COFFEE_MILK_RATIO: int,
+        OptionKey.DISHCARE_DISHWASHER_INTENSIV_ZONE: bool,
+        OptionKey.DISHCARE_DISHWASHER_BRILLIANCE_DRY: bool,
+        OptionKey.DISHCARE_DISHWASHER_VARIO_SPEED_PLUS: bool,
+        OptionKey.DISHCARE_DISHWASHER_SILENCE_ON_DEMAND: bool,
+        OptionKey.DISHCARE_DISHWASHER_HALF_LOAD: bool,
+        OptionKey.DISHCARE_DISHWASHER_EXTRA_DRY: bool,
+        OptionKey.DISHCARE_DISHWASHER_HYGIENE_PLUS: bool,
+        OptionKey.DISHCARE_DISHWASHER_ECO_DRY: bool,
+        OptionKey.DISHCARE_DISHWASHER_ZEOLITE_DRY: bool,
+        OptionKey.COOKING_OVEN_SETPOINT_TEMPERATURE: int,
+        OptionKey.COOKING_OVEN_FAST_PRE_HEAT: bool,
+        OptionKey.LAUNDRY_CARE_WASHER_I_DOS_1_ACTIVE: bool,
+        OptionKey.LAUNDRY_CARE_WASHER_I_DOS_2_ACTIVE: bool,
     }.items()
 }
 
 TIME_PROGRAM_OPTIONS = {
-    bsh_key_to_translation_key(key): {
-        ATTR_BSH_KEY: key,
-        ATTR_SCHEMA: value,
-    }
+    bsh_key_to_translation_key(key): (
+        key,
+        value,
+    )
     for key, value in {
-        "BSH.Common.Option.StartInRelative": cv.time_period_str,
-        BSH_COMMON_OPTION_DURATION: cv.time_period_str,
-        "BSH.Common.Option.FinishInRelative": cv.time_period_str,
+        OptionKey.BSH_COMMON_START_IN_RELATIVE: cv.time_period_str,
+        OptionKey.BSH_COMMON_DURATION: cv.time_period_str,
+        OptionKey.BSH_COMMON_FINISH_IN_RELATIVE: cv.time_period_str,
     }.items()
 }
 
@@ -121,38 +118,28 @@
     vol.Schema(
         {
             vol.Required(ATTR_DEVICE_ID): str,
-            vol.Optional(ATTR_CUSTOM_OPTIONS): vol.All(
-                [
-                    vol.Schema(
-                        {
-                            vol.Required(ATTR_KEY): str,
-                            vol.Required(ATTR_VALUE): vol.Any(int, str, bool),
-                            vol.Optional(ATTR_UNIT): str,
-                        }
-                    )
-                ]
-            ),
         }
     )
     .extend(
         {
-            vol.Optional(key): vol.In(
-                cast(dict[str, str], value[ATTR_ALLOWED_VALUES]).keys()
-            )
-            for key, value in PROGRAM_ENUM_OPTIONS.items()
+            vol.Optional(translation_key): vol.In(allowed_valued.keys())
+            for translation_key, (key, allowed_valued) in PROGRAM_ENUM_OPTIONS.items()
         }
     )
     .extend(
         {
-            vol.Optional(key): value[ATTR_SCHEMA]
-            for key, value in cast(
-                dict[str, dict[str, Any]], PROGRAM_OPTIONS | TIME_PROGRAM_OPTIONS
+            vol.Optional(translation_key): schema
+            for translation_key, (key, schema) in (
+                PROGRAM_OPTIONS | TIME_PROGRAM_OPTIONS
             ).items()
         }
     )
 )
 
 SERVICE_SET_OPTION_SCHEMA = vol.Any(
+    {
+        **SERVICE_OPTIONS_SCHEMA.schema,
+    },
     {  # DEPRECATED: Remove in 2025.6.0
         vol.Required(ATTR_DEVICE_ID): str,
         vol.Required(ATTR_KEY): vol.All(
@@ -162,13 +149,16 @@
         vol.Required(ATTR_VALUE): vol.Any(str, int, bool),
         vol.Optional(ATTR_UNIT): str,
     },
+)
+
+SERVICE_PROGRAM_SCHEMA = vol.Any(
     {
+        vol.Required(ATTR_DEVICE_ID): str,
+        vol.Required(ATTR_PROGRAM): vol.In(TRANSLATION_KEYS_PROGRAMS_MAP.keys()),
+        vol.Optional(ATTR_START): bool,
         **SERVICE_OPTIONS_SCHEMA.schema,
     },
-)
-
-SERVICE_PROGRAM_SCHEMA = vol.Any(
-    {  # DEPRECATED: Remove in 2025.6.0
+    {  # DEPRECATED: Remove in 2025.8.0
         vol.Required(ATTR_DEVICE_ID): str,
         vol.Required(ATTR_PROGRAM): vol.All(
             vol.Coerce(ProgramKey),
@@ -180,19 +170,6 @@
         ),
         vol.Required(ATTR_VALUE): vol.Any(int, str),
         vol.Optional(ATTR_UNIT): str,
-    },
-    {
-<<<<<<< HEAD
-        vol.Required(ATTR_PROGRAM): str,
-        vol.Optional(ATTR_START): bool,
-        **SERVICE_OPTIONS_SCHEMA.schema,
-=======
-        vol.Required(ATTR_DEVICE_ID): str,
-        vol.Required(ATTR_PROGRAM): vol.All(
-            vol.Coerce(ProgramKey),
-            vol.NotIn([ProgramKey.UNKNOWN]),
-        ),
->>>>>>> 2ce58546
     },
 )
 
@@ -243,66 +220,45 @@
             translation_placeholders={
                 "device_id": device_id,
             },
-<<<<<<< HEAD
-        ) from err
-
-
-async def _run_appliance_service[*_Ts](
-    hass: HomeAssistant,
-    appliance: api.HomeConnectAppliance,
-    method: str,
-    *args: *_Ts,
-    error_translation_key: str,
-    error_translation_placeholders: dict[str, str] | None = None,
-) -> None:
-    try:
-        await hass.async_add_executor_job(getattr(appliance, method), *args)
-    except api.HomeConnectError as err:
-        raise HomeAssistantError(
-            translation_domain=DOMAIN,
-            translation_key=error_translation_key,
-            translation_placeholders={
-                **get_dict_from_home_connect_error(err),
-                **(error_translation_placeholders or {}),
-            },
-        ) from err
-=======
         )
     return entry.runtime_data.client, ha_id
->>>>>>> 2ce58546
-
-
-async def async_setup(hass: HomeAssistant, config: ConfigType) -> bool:  # noqa: C901
+
+
+async def async_setup(hass: HomeAssistant, config: ConfigType) -> bool:
     """Set up Home Connect component."""
 
-<<<<<<< HEAD
-    async def _async_service_program(call: ServiceCall, method: str) -> None:
+    async def _async_service_program(call: ServiceCall, start: bool) -> None:
         """Execute calls to services taking a program."""
         data = dict(call.data)
         program = data.pop(ATTR_PROGRAM)
-        if program in TRANSLATION_KEYS_PROGRAMS_MAP:
-            program = TRANSLATION_KEYS_PROGRAMS_MAP[program]
-        device_id = data.pop(ATTR_DEVICE_ID)
-
-        await _run_appliance_service(
-            hass,
-            _get_appliance_or_raise_service_validation_error(hass, device_id),
-            method,
-            program,
-            get_options(data),
-            error_translation_key=method,
-            error_translation_placeholders={
-                SVE_TRANSLATION_PLACEHOLDER_PROGRAM: program,
-            },
+        program = (
+            program
+            if isinstance(program, ProgramKey)
+            else TRANSLATION_KEYS_PROGRAMS_MAP[program]
         )
-
-    def get_options(data: dict[str, Any]) -> list[dict[str, Any]]:
+        client, ha_id = await _get_client_and_ha_id(hass, data.pop(ATTR_DEVICE_ID))
+        options = get_options(data)
+
+        try:
+            if start:
+                await client.start_program(ha_id, program_key=program, options=options)
+            else:
+                await client.set_selected_program(
+                    ha_id, program_key=program, options=options
+                )
+        except HomeConnectError as err:
+            raise HomeAssistantError(
+                translation_domain=DOMAIN,
+                translation_key="start_program" if start else "select_program",
+                translation_placeholders={
+                    **get_dict_from_home_connect_error(err),
+                    SVE_TRANSLATION_PLACEHOLDER_PROGRAM: program,
+                },
+            ) from err
+
+    def get_options(data: dict[str, Any]) -> list[Option]:
         """Return a dict with the options ready to be sent to Home Connect API."""
-        options: list[dict[str, Any]] = []
-
-        custom_options: list[dict[str, Any]] = data.pop(ATTR_CUSTOM_OPTIONS, None)
-        if custom_options is not None:
-            options.extend(custom_options)
+        options: list[Option] = []
 
         if ATTR_KEY in data and ATTR_VALUE in data:
             async_create_issue(
@@ -334,171 +290,65 @@
                             "data:",
                             f"  {ATTR_DEVICE_ID}: DEVICE_ID",
                             f'  {ATTR_PROGRAM}: "Dishcare.Dishwasher.Program.Auto2"',
-                            f"  {bsh_key_to_translation_key("BSH.Common.Option.StartInRelative")}: 1800",
-                            "```",
-                        ]
-                    ),
-                    "action_custom_options": "\n  ".join(
-                        [
-                            "```yaml",
-                            f"action: {DOMAIN}.{SERVICE_SELECT_PROGRAM}",
-                            "data:",
-                            f"  {ATTR_DEVICE_ID}: DEVICE_ID",
-                            f'  {ATTR_PROGRAM}: "Dishcare.Dishwasher.Program.Auto2"',
-                            f"  {ATTR_CUSTOM_OPTIONS}:",
-                            f'    - {ATTR_KEY}: "BSH.Common.Option.StartInRelative"',
-                            f"      {ATTR_VALUE}: 1800",
-                            f'      {ATTR_UNIT}: "seconds"',
+                            f"  {bsh_key_to_translation_key('BSH.Common.Option.StartInRelative')}: 1800",
                             "```",
                         ]
                     ),
                 },
             )
-            if ATTR_UNIT in data:
+            options.append(
+                Option(
+                    data.pop(ATTR_KEY),
+                    data.pop(ATTR_VALUE),
+                    data.pop(ATTR_UNIT, None),
+                )
+            )
+
+        for option, value in data.items():
+            if option in PROGRAM_ENUM_OPTIONS:
                 options.append(
-                    {
-                        ATTR_KEY: data.pop(ATTR_KEY),
-                        ATTR_VALUE: data.pop(ATTR_VALUE),
-                        ATTR_UNIT: data.pop(ATTR_UNIT),
-                    }
+                    Option(
+                        PROGRAM_ENUM_OPTIONS[option][0],
+                        PROGRAM_ENUM_OPTIONS[option][1][value],
+                    )
+                )
+            elif option in PROGRAM_OPTIONS:
+                option_key = PROGRAM_OPTIONS[option][0]
+                if (
+                    option_key
+                    is OptionKey.CONSUMER_PRODUCTS_COFFEE_MAKER_COFFEE_MILK_RATIO
+                ):
+                    value = f"ConsumerProducts.CoffeeMaker.EnumType.CoffeeMilkRatio.{int(value)}Percent"
+                options.append(Option(option_key, value))
+            elif option in TIME_PROGRAM_OPTIONS:
+                options.append(
+                    Option(
+                        TIME_PROGRAM_OPTIONS[option][0],
+                        int(cast(timedelta, value).total_seconds()),
+                    )
+                )
+
+        return options
+
+    async def _async_service_set_program_options(
+        call: ServiceCall, active: bool
+    ) -> None:
+        """Execute calls to services taking a program."""
+        data = dict(call.data)
+        client, ha_id = await _get_client_and_ha_id(hass, data.pop(ATTR_DEVICE_ID))
+
+        options = ArrayOfOptions(get_options(data))
+
+        try:
+            if active:
+                await client.set_active_program_options(
+                    ha_id,
+                    array_of_options=options,
                 )
             else:
-                options.append(
-                    {ATTR_KEY: data.pop(ATTR_KEY), ATTR_VALUE: data.pop(ATTR_VALUE)}
-                )
-
-        for option, value in data.items():
-            if option in PROGRAM_ENUM_OPTIONS:
-                bsh_option_key = PROGRAM_ENUM_OPTIONS[option][ATTR_BSH_KEY]
-                bsh_value_key = PROGRAM_ENUM_OPTIONS[option][ATTR_ALLOWED_VALUES][value]
-                options.append({ATTR_KEY: bsh_option_key, ATTR_VALUE: bsh_value_key})
-            elif option in PROGRAM_OPTIONS:
-                bsh_key = PROGRAM_OPTIONS[option][ATTR_BSH_KEY]
-                if bsh_key == OPTION_COFFEE_MILK_RATIO:
-                    value = f"ConsumerProducts.CoffeeMaker.EnumType.CoffeeMilkRatio.{int(value)}Percent"
-                options.append({ATTR_KEY: bsh_key, ATTR_VALUE: value})
-            elif option in TIME_PROGRAM_OPTIONS:
-                bsh_key = TIME_PROGRAM_OPTIONS[option][ATTR_BSH_KEY]
-                value = int(cast(timedelta, value).total_seconds())
-                options.append({ATTR_KEY: bsh_key, ATTR_VALUE: value})
-        return options
-
-    async def _async_service_command(call: ServiceCall, command: str) -> None:
-        """Execute calls to services executing a command."""
-        device_id = call.data[ATTR_DEVICE_ID]
-
-        await _run_appliance_service(
-            hass,
-            _get_appliance_or_raise_service_validation_error(hass, device_id),
-            "execute_command",
-            command,
-            error_translation_key="execute_command",
-            error_translation_placeholders={
-                "command": command,
-            },
-        )
-
-    async def async_service_set_program_options(call: ServiceCall, method: str) -> None:
-        """Execute calls to services setting program options."""
-        data = dict(call.data)
-        device_id = data.pop(ATTR_DEVICE_ID)
-
-        await _run_appliance_service(
-            hass,
-            _get_appliance_or_raise_service_validation_error(hass, device_id),
-            "put",
-            f"/programs/{method}/options",
-            {"data": {"options": get_options(data)}},
-            error_translation_key="set_program_options",
-        )
-
-    async def async_service_option_active(call: ServiceCall) -> None:
-        """Service for setting an option for an active program."""
-        await async_service_set_program_options(call, "active")
-
-    async def async_service_option_selected(call: ServiceCall) -> None:
-        """Service for setting an option for a selected program."""
-        await async_service_set_program_options(call, "selected")
-
-    async def async_service_setting(call: ServiceCall) -> None:
-        """Service for changing a setting."""
-        key = call.data[ATTR_KEY]
-        value = call.data[ATTR_VALUE]
-        device_id = call.data[ATTR_DEVICE_ID]
-
-        appliance = _get_appliance_or_raise_service_validation_error(hass, device_id)
-        await _run_appliance_service(
-            hass,
-            appliance,
-            "set_setting",
-            key,
-            value,
-            error_translation_key="set_setting",
-            error_translation_placeholders={
-                SVE_TRANSLATION_PLACEHOLDER_KEY: key,
-                SVE_TRANSLATION_PLACEHOLDER_VALUE: value,
-                SVE_TRANSLATION_PLACEHOLDER_ENTITY_ID: appliance.name,
-            },
-        )
-
-    async def async_service_pause_program(call: ServiceCall) -> None:
-=======
-    async def _async_service_program(call: ServiceCall, start: bool):
-        """Execute calls to services taking a program."""
-        program = call.data[ATTR_PROGRAM]
-        client, ha_id = await _get_client_and_ha_id(hass, call.data[ATTR_DEVICE_ID])
-
-        option_key = call.data.get(ATTR_KEY)
-        options = (
-            [
-                Option(
-                    option_key,
-                    call.data[ATTR_VALUE],
-                    unit=call.data.get(ATTR_UNIT),
-                )
-            ]
-            if option_key is not None
-            else None
-        )
-
-        try:
-            if start:
-                await client.start_program(ha_id, program_key=program, options=options)
-            else:
-                await client.set_selected_program(
-                    ha_id, program_key=program, options=options
-                )
-        except HomeConnectError as err:
-            raise HomeAssistantError(
-                translation_domain=DOMAIN,
-                translation_key="start_program" if start else "select_program",
-                translation_placeholders={
-                    **get_dict_from_home_connect_error(err),
-                    SVE_TRANSLATION_PLACEHOLDER_PROGRAM: program,
-                },
-            ) from err
-
-    async def _async_service_set_program_options(call: ServiceCall, active: bool):
-        """Execute calls to services taking a program."""
-        option_key = call.data[ATTR_KEY]
-        value = call.data[ATTR_VALUE]
-        unit = call.data.get(ATTR_UNIT)
-        client, ha_id = await _get_client_and_ha_id(hass, call.data[ATTR_DEVICE_ID])
-
-        try:
-            if active:
-                await client.set_active_program_option(
+                await client.set_selected_program_options(
                     ha_id,
-                    option_key=option_key,
-                    value=value,
-                    unit=unit,
-                )
-            else:
-                await client.set_selected_program_option(
-                    ha_id,
-                    option_key=option_key,
-                    value=value,
-                    unit=unit,
+                    array_of_options=options,
                 )
         except HomeConnectError as err:
             raise HomeAssistantError(
@@ -508,12 +358,12 @@
                 else "set_options_selected_program",
                 translation_placeholders={
                     **get_dict_from_home_connect_error(err),
-                    SVE_TRANSLATION_PLACEHOLDER_KEY: option_key,
-                    SVE_TRANSLATION_PLACEHOLDER_VALUE: str(value),
                 },
             ) from err
 
-    async def _async_service_command(call: ServiceCall, command_key: CommandKey):
+    async def _async_service_command(
+        call: ServiceCall, command_key: CommandKey
+    ) -> None:
         """Execute calls to services executing a command."""
         client, ha_id = await _get_client_and_ha_id(hass, call.data[ATTR_DEVICE_ID])
 
@@ -529,15 +379,15 @@
                 },
             ) from err
 
-    async def async_service_option_active(call: ServiceCall):
+    async def async_service_option_active(call) -> None:
         """Service for setting an option for an active program."""
         await _async_service_set_program_options(call, True)
 
-    async def async_service_option_selected(call: ServiceCall):
+    async def async_service_option_selected(call) -> None:
         """Service for setting an option for a selected program."""
         await _async_service_set_program_options(call, False)
 
-    async def async_service_setting(call: ServiceCall):
+    async def async_service_setting(call) -> None:
         """Service for changing a setting."""
         key = call.data[ATTR_KEY]
         value = call.data[ATTR_VALUE]
@@ -556,32 +406,19 @@
                 },
             ) from err
 
-    async def async_service_pause_program(call: ServiceCall):
->>>>>>> 2ce58546
+    async def async_service_pause_program(call: ServiceCall) -> None:
         """Service for pausing a program."""
         await _async_service_command(call, CommandKey.BSH_COMMON_PAUSE_PROGRAM)
 
-<<<<<<< HEAD
     async def async_service_resume_program(call: ServiceCall) -> None:
-=======
-    async def async_service_resume_program(call: ServiceCall):
->>>>>>> 2ce58546
         """Service for resuming a paused program."""
         await _async_service_command(call, CommandKey.BSH_COMMON_RESUME_PROGRAM)
 
-<<<<<<< HEAD
     async def async_service_select_program(call: ServiceCall) -> None:
-=======
-    async def async_service_select_program(call: ServiceCall):
->>>>>>> 2ce58546
         """Service for selecting a program."""
         await _async_service_program(call, False)
 
-<<<<<<< HEAD
     async def async_service_start_program(call: ServiceCall) -> None:
-=======
-    async def async_service_start_program(call: ServiceCall):
->>>>>>> 2ce58546
         """Service for starting a program."""
         await _async_service_program(call, True)
 
@@ -688,19 +525,4 @@
         hass.config_entries.async_update_entry(entry, minor_version=2)
 
     _LOGGER.debug("Migration to version %s successful", entry.version)
-<<<<<<< HEAD
-    return True
-
-
-def get_dict_from_home_connect_error(err: api.HomeConnectError) -> dict[str, Any]:
-    """Return a dict from a Home Connect error."""
-    return {
-        "description": cast(dict[str, Any], err.args[0]).get("description", "?")
-        if len(err.args) > 0 and isinstance(err.args[0], dict)
-        else err.args[0]
-        if len(err.args) > 0 and isinstance(err.args[0], str)
-        else "?",
-    }
-=======
-    return True
->>>>>>> 2ce58546
+    return True