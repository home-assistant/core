--- conflicted
+++ resolved
@@ -30,11 +30,7 @@
     ) -> ConfigFlowResult:
         """Create the config entry."""
         # Verify that the provided credentials work."""
-<<<<<<< HEAD
-        api = client.Hydrawise(auth.Auth(username, password), app_id=APP_ID)
-=======
         auth = pydrawise_auth.Auth(username, password)
->>>>>>> 25d092c8
         try:
             await auth.token()
         except NotAuthorizedError:
@@ -43,7 +39,7 @@
             return on_failure("timeout_connect")
 
         try:
-            api = client.Hydrawise(auth)
+            api = client.Hydrawise(auth, app_id=APP_ID)
             # Don't fetch zones because we don't need them yet.
             user = await api.get_user(fetch_zones=False)
         except TimeoutError:
