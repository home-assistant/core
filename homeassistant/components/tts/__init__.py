"""
Provide functionality to TTS.

For more details about this component, please refer to the documentation at
https://home-assistant.io/components/tts/
"""
import asyncio
import functools
import hashlib
import logging
import mimetypes
import os
import re

from aiohttp import web
import voluptuous as vol

from homeassistant.const import ATTR_ENTITY_ID
from homeassistant.bootstrap import async_prepare_setup_platform
from homeassistant.core import callback
from homeassistant.config import load_yaml_config_file
from homeassistant.components.http import HomeAssistantView
from homeassistant.components.media_player import (
    SERVICE_PLAY_MEDIA, MEDIA_TYPE_MUSIC, ATTR_MEDIA_CONTENT_ID,
    ATTR_MEDIA_CONTENT_TYPE, DOMAIN as DOMAIN_MP)
from homeassistant.exceptions import HomeAssistantError
from homeassistant.helpers import config_per_platform
import homeassistant.helpers.config_validation as cv

DOMAIN = 'tts'
DEPENDENCIES = ['http']

_LOGGER = logging.getLogger(__name__)

MEM_CACHE_FILENAME = 'filename'
MEM_CACHE_VOICE = 'voice'

CONF_LANG = 'language'
CONF_CACHE = 'cache'
CONF_CACHE_DIR = 'cache_dir'
CONF_TIME_MEMORY = 'time_memory'

DEFAULT_CACHE = True
DEFAULT_CACHE_DIR = "tts"
DEFAULT_TIME_MEMORY = 300

SERVICE_SAY = 'say'
SERVICE_CLEAR_CACHE = 'clear_cache'

ATTR_MESSAGE = 'message'
ATTR_CACHE = 'cache'
ATTR_LANGUAGE = 'language'

_RE_VOICE_FILE = re.compile(r"([a-f0-9]{40})_([^_]+)_([a-z]+)\.[a-z0-9]{3,4}")
KEY_PATTERN = '{}_{}_{}'

PLATFORM_SCHEMA = cv.PLATFORM_SCHEMA.extend({
    vol.Optional(CONF_CACHE, default=DEFAULT_CACHE): cv.boolean,
    vol.Optional(CONF_CACHE_DIR, default=DEFAULT_CACHE_DIR): cv.string,
    vol.Optional(CONF_TIME_MEMORY, default=DEFAULT_TIME_MEMORY):
        vol.All(vol.Coerce(int), vol.Range(min=60, max=57600)),
})


SCHEMA_SERVICE_SAY = vol.Schema({
    vol.Required(ATTR_MESSAGE): cv.string,
    vol.Optional(ATTR_ENTITY_ID): cv.entity_ids,
    vol.Optional(ATTR_CACHE): cv.boolean,
    vol.Optional(ATTR_LANGUAGE): cv.string
})

SCHEMA_SERVICE_CLEAR_CACHE = vol.Schema({})


@asyncio.coroutine
def async_setup(hass, config):
    """Setup TTS."""
    tts = SpeechManager(hass)

    try:
        conf = config[DOMAIN][0] if len(config.get(DOMAIN, [])) > 0 else {}
        use_cache = conf.get(CONF_CACHE, DEFAULT_CACHE)
        cache_dir = conf.get(CONF_CACHE_DIR, DEFAULT_CACHE_DIR)
        time_memory = conf.get(CONF_TIME_MEMORY, DEFAULT_TIME_MEMORY)

        yield from tts.async_init_cache(use_cache, cache_dir, time_memory)
    except (HomeAssistantError, KeyError) as err:
        _LOGGER.error("Error on cache init %s", err)
        return False

    hass.http.register_view(TextToSpeechView(tts))

    descriptions = yield from hass.loop.run_in_executor(
        None, load_yaml_config_file,
        os.path.join(os.path.dirname(__file__), 'services.yaml'))

    @asyncio.coroutine
    def async_setup_platform(p_type, p_config, disc_info=None):
        """Setup a tts platform."""
        platform = yield from async_prepare_setup_platform(
            hass, config, DOMAIN, p_type)
        if platform is None:
            return

        try:
            if hasattr(platform, 'async_get_engine'):
                provider = yield from platform.async_get_engine(
                    hass, p_config)
            else:
                provider = yield from hass.loop.run_in_executor(
                    None, platform.get_engine, hass, p_config)

            if provider is None:
                _LOGGER.error('Error setting up platform %s', p_type)
                return

            tts.async_register_engine(p_type, provider, p_config)
        except Exception:  # pylint: disable=broad-except
            _LOGGER.exception('Error setting up platform %s', p_type)
            return

        @asyncio.coroutine
        def async_say_handle(service):
            """Service handle for say."""
            entity_ids = service.data.get(ATTR_ENTITY_ID)
            message = service.data.get(ATTR_MESSAGE)
            cache = service.data.get(ATTR_CACHE)
            language = service.data.get(ATTR_LANGUAGE)

            try:
                url = yield from tts.async_get_url(
                    p_type, message, cache=cache, language=language)
            except HomeAssistantError as err:
                _LOGGER.error("Error on init tts: %s", err)
                return

            data = {
                ATTR_MEDIA_CONTENT_ID: url,
                ATTR_MEDIA_CONTENT_TYPE: MEDIA_TYPE_MUSIC,
            }

            if entity_ids:
                data[ATTR_ENTITY_ID] = entity_ids

            yield from hass.services.async_call(
                DOMAIN_MP, SERVICE_PLAY_MEDIA, data, blocking=True)

        hass.services.async_register(
            DOMAIN, "{}_{}".format(p_type, SERVICE_SAY), async_say_handle,
            descriptions.get(SERVICE_SAY), schema=SCHEMA_SERVICE_SAY)

    setup_tasks = [async_setup_platform(p_type, p_config) for p_type, p_config
                   in config_per_platform(config, DOMAIN)]

    if setup_tasks:
        yield from asyncio.wait(setup_tasks, loop=hass.loop)

    @asyncio.coroutine
    def async_clear_cache_handle(service):
        """Handle clear cache service call."""
        yield from tts.async_clear_cache()

    hass.services.async_register(
        DOMAIN, SERVICE_CLEAR_CACHE, async_clear_cache_handle,
        descriptions.get(SERVICE_CLEAR_CACHE),
        schema=SCHEMA_SERVICE_CLEAR_CACHE)

    return True


class SpeechManager(object):
    """Representation of a speech store."""

    def __init__(self, hass):
        """Initialize a speech store."""
        self.hass = hass
        self.providers = {}

        self.use_cache = DEFAULT_CACHE
        self.cache_dir = DEFAULT_CACHE_DIR
        self.time_memory = DEFAULT_TIME_MEMORY
        self.file_cache = {}
        self.mem_cache = {}

    @asyncio.coroutine
    def async_init_cache(self, use_cache, cache_dir, time_memory):
        """Init config folder and load file cache."""
        self.use_cache = use_cache
        self.time_memory = time_memory

        def init_tts_cache_dir(cache_dir):
            """Init cache folder."""
            if not os.path.isabs(cache_dir):
                cache_dir = self.hass.config.path(cache_dir)
            if not os.path.isdir(cache_dir):
                _LOGGER.info("Create cache dir %s.", cache_dir)
                os.mkdir(cache_dir)
            return cache_dir

        try:
            self.cache_dir = yield from self.hass.loop.run_in_executor(
                None, init_tts_cache_dir, cache_dir)
        except OSError as err:
            raise HomeAssistantError(
                "Can't init cache dir {}".format(err))

        def get_cache_files():
            """Return a dict of given engine files."""
            cache = {}

            folder_data = os.listdir(self.cache_dir)
            for file_data in folder_data:
                record = _RE_VOICE_FILE.match(file_data)
                if record:
                    key = KEY_PATTERN.format(
                        record.group(1), record.group(2), record.group(3))
                    cache[key.lower()] = file_data.lower()
            return cache

        try:
            cache_files = yield from self.hass.loop.run_in_executor(
                None, get_cache_files)
        except OSError as err:
            raise HomeAssistantError(
                "Can't read cache dir {}".format(err))

        if cache_files:
            self.file_cache.update(cache_files)

    @asyncio.coroutine
    def async_clear_cache(self):
        """Read file cache and delete files."""
        self.mem_cache = {}

        def remove_files():
            """Remove files from filesystem."""
            for _, filename in self.file_cache.items():
                try:
                    os.remove(os.path.join(self.cache_dir, filename))
                except OSError:
                    pass

        yield from self.hass.loop.run_in_executor(None, remove_files)
        self.file_cache = {}

    @callback
    def async_register_engine(self, engine, provider, config):
        """Register a TTS provider."""
        provider.hass = self.hass
        provider.language = config.get(CONF_LANG)
        self.providers[engine] = provider

    @asyncio.coroutine
    def async_get_url(self, engine, message, cache=None, language=None):
        """Get URL for play message.

        This method is a coroutine.
        """
        msg_hash = hashlib.sha1(bytes(message, 'utf-8')).hexdigest()
        language_key = language or self.providers[engine].language or engine
        key = KEY_PATTERN.format(msg_hash, language_key, engine).lower()
        use_cache = cache if cache is not None else self.use_cache

        # is speech allready in memory
        if key in self.mem_cache:
            filename = self.mem_cache[key][MEM_CACHE_FILENAME]
        # is file store in file cache
        elif use_cache and key in self.file_cache:
            filename = self.file_cache[key]
            self.hass.async_add_job(self.async_file_to_mem(key))
        # load speech from provider into memory
        else:
            filename = yield from self.async_get_tts_audio(
                engine, key, message, use_cache, language)

        return "{}/api/tts_proxy/{}".format(
            self.hass.config.api.base_url, filename)

    @asyncio.coroutine
    def async_get_tts_audio(self, engine, key, message, cache, language):
        """Receive TTS and store for view in cache.

        This method is a coroutine.
        """
        provider = self.providers[engine]
        extension, data = yield from provider.async_get_tts_audio(
            message, language)

        if data is None or extension is None:
            raise HomeAssistantError(
                "No TTS from {} for '{}'".format(engine, message))

        # create file infos
        filename = ("{}.{}".format(key, extension)).lower()

        # save to memory
        self._async_store_to_memcache(key, filename, data)

        if cache:
            self.hass.async_add_job(
                self.async_save_tts_audio(key, filename, data))

        return filename

    @asyncio.coroutine
    def async_save_tts_audio(self, key, filename, data):
        """Store voice data to file and file_cache.

        This method is a coroutine.
        """
        voice_file = os.path.join(self.cache_dir, filename)

        def save_speech():
            """Store speech to filesystem."""
            with open(voice_file, 'wb') as speech:
                speech.write(data)

        try:
            yield from self.hass.loop.run_in_executor(None, save_speech)
            self.file_cache[key] = filename
        except OSError:
            _LOGGER.error("Can't write %s", filename)

    @asyncio.coroutine
    def async_file_to_mem(self, key):
        """Load voice from file cache into memory.

        This method is a coroutine.
        """
        filename = self.file_cache.get(key)
        if not filename:
            raise HomeAssistantError("Key {} not in file cache!".format(key))

        voice_file = os.path.join(self.cache_dir, filename)

        def load_speech():
            """Load a speech from filesystem."""
            with open(voice_file, 'rb') as speech:
                return speech.read()

        try:
            data = yield from self.hass.loop.run_in_executor(None, load_speech)
        except OSError:
            raise HomeAssistantError("Can't read {}".format(voice_file))

        self._async_store_to_memcache(key, filename, data)

    @callback
    def _async_store_to_memcache(self, key, filename, data):
        """Store data to memcache and set timer to remove it."""
        self.mem_cache[key] = {
            MEM_CACHE_FILENAME: filename,
            MEM_CACHE_VOICE: data,
        }

        @callback
        def async_remove_from_mem():
            """Cleanup memcache."""
            self.mem_cache.pop(key)

        self.hass.loop.call_later(self.time_memory, async_remove_from_mem)

    @asyncio.coroutine
    def async_read_tts(self, filename):
        """Read a voice file and return binary.

        This method is a coroutine.
        """
        record = _RE_VOICE_FILE.match(filename.lower())
        if not record:
            raise HomeAssistantError("Wrong tts file format!")

        key = KEY_PATTERN.format(
            record.group(1), record.group(2), record.group(3))

        if key not in self.mem_cache:
            if key not in self.file_cache:
                raise HomeAssistantError("%s not in cache!", key)
            yield from self.async_file_to_mem(key)

        content, _ = mimetypes.guess_type(filename)
        return (content, self.mem_cache[key][MEM_CACHE_VOICE])


class Provider(object):
    """Represent a single provider."""

    hass = None
    language = None

    def get_tts_audio(self, message, language=None):
        """Load tts audio file from provider."""
        raise NotImplementedError()

<<<<<<< HEAD
    @asyncio.coroutine
    def async_get_tts_audio(self, message, language=None):
=======
    def async_get_tts_audio(self, message):
>>>>>>> c5f70e8b
        """Load tts audio file from provider.

        Return a tuple of file extension and data as bytes.

        This method must be run in the event loop and returns a coroutine.
        """
<<<<<<< HEAD
        extension, data = yield from self.hass.loop.run_in_executor(
            None,
            functools.partial(self.get_tts_audio, message, language=language))
        return (extension, data)
=======
        return self.hass.loop.run_in_executor(
            None, self.get_tts_audio, message)
>>>>>>> c5f70e8b


class TextToSpeechView(HomeAssistantView):
    """TTS view to serve an speech audio."""

    requires_auth = False
    url = "/api/tts_proxy/{filename}"
    name = "api:tts:speech"

    def __init__(self, tts):
        """Initialize a tts view."""
        self.tts = tts

    @asyncio.coroutine
    def get(self, request, filename):
        """Start a get request."""
        try:
            content, data = yield from self.tts.async_read_tts(filename)
        except HomeAssistantError as err:
            _LOGGER.error("Error on load tts: %s", err)
            return web.Response(status=404)

        return web.Response(body=data, content_type=content)<|MERGE_RESOLUTION|>--- conflicted
+++ resolved
@@ -392,27 +392,16 @@
         """Load tts audio file from provider."""
         raise NotImplementedError()
 
-<<<<<<< HEAD
-    @asyncio.coroutine
     def async_get_tts_audio(self, message, language=None):
-=======
-    def async_get_tts_audio(self, message):
->>>>>>> c5f70e8b
         """Load tts audio file from provider.
 
         Return a tuple of file extension and data as bytes.
 
         This method must be run in the event loop and returns a coroutine.
         """
-<<<<<<< HEAD
-        extension, data = yield from self.hass.loop.run_in_executor(
+        return self.hass.loop.run_in_executor(
             None,
             functools.partial(self.get_tts_audio, message, language=language))
-        return (extension, data)
-=======
-        return self.hass.loop.run_in_executor(
-            None, self.get_tts_audio, message)
->>>>>>> c5f70e8b
 
 
 class TextToSpeechView(HomeAssistantView):
