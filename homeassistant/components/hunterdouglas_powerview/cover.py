--- conflicted
+++ resolved
@@ -268,13 +268,8 @@
             self.hass, RESYNC_DELAY, self._async_force_resync
         )
 
-<<<<<<< HEAD
     async def _async_force_resync(self, *_):
-        """Force a resync have an update since the hub may have stale state."""
-=======
-    async def _async_force_resync(self):
         """Force a resync after an update since the hub may have stale state."""
->>>>>>> 904452cf
         self._forced_resync = None
         await self._async_force_refresh_state()
 
