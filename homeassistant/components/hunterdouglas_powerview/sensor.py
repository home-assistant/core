--- conflicted
+++ resolved
@@ -4,14 +4,9 @@
 from aiopvapi.resources.shade import factory as PvShade
 
 from homeassistant.components.sensor import SensorDeviceClass, SensorEntity
-<<<<<<< HEAD
+from homeassistant.config_entries import ConfigEntry
 from homeassistant.const import DEVICE_CLASS_SIGNAL_STRENGTH, PERCENTAGE
-from homeassistant.core import callback
-=======
-from homeassistant.config_entries import ConfigEntry
-from homeassistant.const import PERCENTAGE
 from homeassistant.core import HomeAssistant, callback
->>>>>>> 08083f39
 from homeassistant.helpers.entity import EntityCategory
 from homeassistant.helpers.entity_platform import AddEntitiesCallback
 
@@ -62,14 +57,15 @@
     if signal_sensors is False:
         _LOGGER.debug("Excluding signal sensors based on config entry")
 
-    entities = []
+    battery_entities = []
+    signal_entities = []
     for raw_shade in shade_data.values():
         shade = PvShade(raw_shade, pv_request)
         name_before_refresh = shade.name
         room_id = shade.raw_data.get(ROOM_ID_IN_SHADE)
         room_name = room_data.get(room_id, {}).get(ROOM_NAME_UNICODE, "")
         if signal_sensors is True:
-            entities.append(
+            signal_entities.append(
                 PowerViewShadeSignalSensor(
                     coordinator, device_info, room_name, shade, name_before_refresh
                 )
@@ -80,12 +76,13 @@
         if shade.raw_data[SHADE_BATTERY_KIND] in SHADE_BATTERY_KIND_EXCLUDE:
             continue
         if battery_sensors is True:
-            entities.append(
+            battery_entities.append(
                 PowerViewShadeBatterySensor(
                     coordinator, device_info, room_name, shade, name_before_refresh
                 )
             )
-    async_add_entities(entities)
+    async_add_entities(battery_entities)
+    async_add_entities(signal_entities)
 
 
 class PowerViewShadeBatterySensor(ShadeEntity, SensorEntity):
@@ -137,7 +134,7 @@
     """Representation of an shade signal sensor."""
 
     @property
-    def unit_of_measurement(self):
+    def native_unit_of_measurement(self):
         """Return the unit of measurement."""
         return PERCENTAGE
 
@@ -157,7 +154,7 @@
         return f"{self._unique_id}_signal"
 
     @property
-    def state(self):
+    def native_value(self):
         """Get the current value in percentage."""
         return round(self._shade.raw_data["signalStrength"] / 4 * 100)
 
