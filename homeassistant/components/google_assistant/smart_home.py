--- conflicted
+++ resolved
@@ -41,36 +41,6 @@
 HANDLERS = Registry()
 _LOGGER = logging.getLogger(__name__)
 
-<<<<<<< HEAD
-# Mapping is [actions schema, primary trait, optional features]
-# optional is SUPPORT_* = (trait, command)
-MAPPING_COMPONENT = {
-    group.DOMAIN: [TYPE_SWITCH, TRAIT_ONOFF, None],
-    scene.DOMAIN: [TYPE_SCENE, TRAIT_SCENE, None],
-    script.DOMAIN: [TYPE_SCENE, TRAIT_SCENE, None],
-    switch.DOMAIN: [TYPE_SWITCH, TRAIT_ONOFF, None],
-    fan.DOMAIN: [TYPE_SWITCH, TRAIT_ONOFF, None],
-    light.DOMAIN: [
-        TYPE_LIGHT, TRAIT_ONOFF, {
-            light.SUPPORT_BRIGHTNESS: TRAIT_BRIGHTNESS,
-            light.SUPPORT_COLOR: TRAIT_RGB_COLOR,
-            light.SUPPORT_COLOR_TEMP: TRAIT_COLOR_TEMP,
-        }
-    ],
-    cover.DOMAIN: [
-        TYPE_SWITCH, TRAIT_ONOFF, {
-            cover.SUPPORT_SET_POSITION: TRAIT_BRIGHTNESS
-        }
-    ],
-    media_player.DOMAIN: [
-        TYPE_SWITCH, TRAIT_ONOFF, {
-            media_player.SUPPORT_VOLUME_SET: TRAIT_BRIGHTNESS
-        }
-    ],
-    climate.DOMAIN: [TYPE_THERMOSTAT, TRAIT_TEMPERATURE_SETTING, None],
-}  # type: Dict[str, list]
-
-=======
 DOMAIN_TO_GOOGLE_TYPES = {
     climate.DOMAIN: TYPE_THERMOSTAT,
     cover.DOMAIN: TYPE_SWITCH,
@@ -130,7 +100,6 @@
         # Found no supported traits for this entity
         if not traits:
             return None
->>>>>>> 3442b674
 
         entity_config = self.config.entity_config.get(state.entity_id, {})
 
@@ -190,18 +159,11 @@
                 executed = True
                 break
 
-<<<<<<< HEAD
-    supported_features = entity.attributes.get(ATTR_SUPPORTED_FEATURES, 0)
-    if supported_features & \
-       (light.SUPPORT_COLOR_TEMP | light.SUPPORT_COLOR):
-        query_response["color"] = {}
-=======
         if not executed:
             raise SmartHomeError(
                 ERR_NOT_SUPPORTED,
                 'Unable to execute {} for {}'.format(command,
                                                      self.state.entity_id))
->>>>>>> 3442b674
 
     @callback
     def async_update(self):
