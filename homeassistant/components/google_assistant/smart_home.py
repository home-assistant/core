"""Support for Google Assistant Smart Home API."""
import logging

# Typing imports
# pylint: disable=using-constant-test,unused-import,ungrouped-imports
# if False:
from aiohttp.web import Request, Response  # NOQA
from typing import Dict, Tuple, Any  # NOQA
from homeassistant.helpers.entity import Entity  # NOQA
from homeassistant.core import HomeAssistant  # NOQA
from homeassistant.util import color

from homeassistant.const import (
    ATTR_SUPPORTED_FEATURES, ATTR_ENTITY_ID,
    CONF_FRIENDLY_NAME, STATE_OFF,
    SERVICE_TURN_OFF, SERVICE_TURN_ON
)
from homeassistant.components import (
    switch, light, cover, media_player, group, fan, scene, script
)

from .const import (
<<<<<<< HEAD
    ATTR_GOOGLE_ASSISTANT_NAME, COMMAND_COLOR,
=======
    ATTR_GOOGLE_ASSISTANT_NAME, ATTR_GOOGLE_ASSISTANT_TYPE,
>>>>>>> 619d329a
    COMMAND_BRIGHTNESS, COMMAND_ONOFF, COMMAND_ACTIVATESCENE,
    TRAIT_ONOFF, TRAIT_BRIGHTNESS, TRAIT_COLOR_TEMP,
    TRAIT_RGB_COLOR, TRAIT_SCENE,
    TYPE_LIGHT, TYPE_SCENE, TYPE_SWITCH,
    CONF_ALIASES,
)

_LOGGER = logging.getLogger(__name__)

# Mapping is [actions schema, primary trait, optional features]
# optional is SUPPORT_* = (trait, command)
MAPPING_COMPONENT = {
    group.DOMAIN: [TYPE_SCENE, TRAIT_SCENE, None],
    scene.DOMAIN: [TYPE_SCENE, TRAIT_SCENE, None],
    script.DOMAIN: [TYPE_SCENE, TRAIT_SCENE, None],
    switch.DOMAIN: [TYPE_SWITCH, TRAIT_ONOFF, None],
    fan.DOMAIN: [TYPE_SWITCH, TRAIT_ONOFF, None],
    light.DOMAIN: [
        TYPE_LIGHT, TRAIT_ONOFF, {
            light.SUPPORT_BRIGHTNESS: TRAIT_BRIGHTNESS,
            light.SUPPORT_RGB_COLOR: TRAIT_RGB_COLOR,
            light.SUPPORT_COLOR_TEMP: TRAIT_COLOR_TEMP,
        }
    ],
    cover.DOMAIN: [
        TYPE_LIGHT, TRAIT_ONOFF, {
            cover.SUPPORT_SET_POSITION: TRAIT_BRIGHTNESS
        }
    ],
    media_player.DOMAIN: [
        TYPE_LIGHT, TRAIT_ONOFF, {
            media_player.SUPPORT_VOLUME_SET: TRAIT_BRIGHTNESS
        }
    ],
}  # type: Dict[str, list]


def make_actions_response(request_id: str, payload: dict) -> dict:
    """Helper to simplify format for response."""
    return {'requestId': request_id, 'payload': payload}


def entity_to_device(entity: Entity):
    """Convert a hass entity into an google actions device."""
    class_data = MAPPING_COMPONENT.get(
        entity.attributes.get(ATTR_GOOGLE_ASSISTANT_TYPE) or entity.domain)
    if class_data is None:
        return None

    device = {
        'id': entity.entity_id,
        'name': {},
        'deviceInfo': {},
        'attributes': {},
        'traits': [],
        'willReportState': False,
    }
    device['type'] = class_data[0]
    device['traits'].append(class_data[1])

    if entity.attributes.get('manufacturer') is not None:
        device['deviceInfo']['manufacturer'] = \
            entity.attributes.get('manufacturer')

    if entity.attributes.get('model_number') is not None:
        device['deviceInfo']['model'] = \
            entity.attributes.get('model_number')

    if entity.attributes.get('firmware_version') is not None:
        device['deviceInfo']['swVersion'] = \
            entity.attributes.get('firmware_version')

    # handle custom names
    device['name']['name'] = \
        entity.attributes.get(ATTR_GOOGLE_ASSISTANT_NAME) or \
        entity.attributes.get(CONF_FRIENDLY_NAME)

    # use aliases
    aliases = entity.attributes.get(CONF_ALIASES)
    if isinstance(aliases, list):
        device['name']['nicknames'] = aliases
    else:
        _LOGGER.warning("%s must be a list", CONF_ALIASES)

    # add trait if entity supports feature
    if class_data[2]:
        supported = entity.attributes.get(ATTR_SUPPORTED_FEATURES, 0)
        for feature, trait in class_data[2].items():
            if feature & supported > 0:
                device['traits'].append(trait)

                # Actions require this attributes for a device
                # supporting temperature
                # For IKEA trådfri, these attributes only seem to
                # be set only if the device is on?
                if trait == TRAIT_COLOR_TEMP:
                    if entity.attributes.get(
                            light.ATTR_MAX_MIREDS) is not None:
                        device['attributes']['temperatureMinK'] =  \
                            int(round(color.color_temperature_mired_to_kelvin(
                                entity.attributes.get(light.ATTR_MAX_MIREDS))))

                    if entity.attributes.get(
                            light.ATTR_MIN_MIREDS) is not None:
                        device['attributes']['temperatureMaxK'] =  \
                            int(round(color.color_temperature_mired_to_kelvin(
                                entity.attributes.get(light.ATTR_MIN_MIREDS))))

    return device


def query_device(entity: Entity) -> dict:
    """Take an entity and return a properly formatted device object."""
    final_state = entity.state != STATE_OFF
    final_brightness = entity.attributes.get(light.ATTR_BRIGHTNESS, 255
                                             if final_state else 0)

    if entity.domain == media_player.DOMAIN:
        level = entity.attributes.get(media_player.ATTR_MEDIA_VOLUME_LEVEL, 1.0
                                      if final_state else 0.0)
        # Convert 0.0-1.0 to 0-255
        final_brightness = round(min(1.0, level) * 255)

    if final_brightness is None:
        final_brightness = 255 if final_state else 0

    final_brightness = 100 * (final_brightness / 255)

    query_response = {
        "on": final_state,
        "online": True,
        "brightness": int(final_brightness)
    }

    supported_features = entity.attributes.get(ATTR_SUPPORTED_FEATURES, 0)
    if supported_features & \
       (light.SUPPORT_COLOR_TEMP | light.SUPPORT_RGB_COLOR):
        query_response["color"] = {}

        if entity.attributes.get(light.ATTR_COLOR_TEMP) is not None:
            query_response["color"]["temperature"] = \
                int(round(color.color_temperature_mired_to_kelvin(
                    entity.attributes.get(light.ATTR_COLOR_TEMP))))

        if entity.attributes.get(light.ATTR_COLOR_NAME) is not None:
            query_response["color"]["name"] = \
                entity.attributes.get(light.ATTR_COLOR_NAME)

        if entity.attributes.get(light.ATTR_RGB_COLOR) is not None:
            color_rgb = entity.attributes.get(light.ATTR_RGB_COLOR)
            if color_rgb is not None:
                query_response["color"]["spectrumRGB"] = \
                    int(color.color_rgb_to_hex(
                        color_rgb[0], color_rgb[1], color_rgb[2]), 16)

    return query_response


# erroneous bug on old pythons and pylint
# https://github.com/PyCQA/pylint/issues/1212
# pylint: disable=invalid-sequence-index
def determine_service(entity_id: str, command: str,
                      params: dict) -> Tuple[str, dict]:
    """
    Determine service and service_data.

    Attempt to return a tuple of service and service_data based on the entity
    and action requested.
    """
    domain = entity_id.split('.')[0]
    service_data = {ATTR_ENTITY_ID: entity_id}  # type: Dict[str, Any]
    # special media_player handling
    if domain == media_player.DOMAIN and command == COMMAND_BRIGHTNESS:
        brightness = params.get('brightness', 0)
        service_data[media_player.ATTR_MEDIA_VOLUME_LEVEL] = brightness / 100
        return (media_player.SERVICE_VOLUME_SET, service_data)

    # special cover handling
    if domain == cover.DOMAIN:
        if command == COMMAND_BRIGHTNESS:
            service_data['position'] = params.get('brightness', 0)
            return (cover.SERVICE_SET_COVER_POSITION, service_data)
        if command == COMMAND_ONOFF and params.get('on') is True:
            return (cover.SERVICE_OPEN_COVER, service_data)
        return (cover.SERVICE_CLOSE_COVER, service_data)

    if command == COMMAND_BRIGHTNESS:
        brightness = params.get('brightness')
        service_data['brightness'] = int(brightness / 100 * 255)
        return (SERVICE_TURN_ON, service_data)

    _LOGGER.debug("Handling command %s with data %s", command, params)
    if command == COMMAND_COLOR:
        color_data = params.get('color')
        if color_data is not None:
            if color_data.get('temperature', 0) > 0:
                service_data[light.ATTR_KELVIN] = color_data.get('temperature')
                return (SERVICE_TURN_ON, service_data)
            if color_data.get('spectrumRGB', 0) > 0:
                # blue is 255 so pad up to 6
                hex_value = \
                    ('%0x' % int(color_data.get('spectrumRGB'))).zfill(6)
                service_data[light.ATTR_RGB_COLOR] = \
                    color.rgb_hex_to_rgb_list(hex_value)
                return (SERVICE_TURN_ON, service_data)

    if command == COMMAND_ACTIVATESCENE:
        return (SERVICE_TURN_ON, service_data)

    if COMMAND_ONOFF == command:
        if params.get('on') is True:
            return (SERVICE_TURN_ON, service_data)
        return (SERVICE_TURN_OFF, service_data)

    return (None, service_data)<|MERGE_RESOLUTION|>--- conflicted
+++ resolved
@@ -20,11 +20,8 @@
 )
 
 from .const import (
-<<<<<<< HEAD
     ATTR_GOOGLE_ASSISTANT_NAME, COMMAND_COLOR,
-=======
-    ATTR_GOOGLE_ASSISTANT_NAME, ATTR_GOOGLE_ASSISTANT_TYPE,
->>>>>>> 619d329a
+    ATTR_GOOGLE_ASSISTANT_TYPE,
     COMMAND_BRIGHTNESS, COMMAND_ONOFF, COMMAND_ACTIVATESCENE,
     TRAIT_ONOFF, TRAIT_BRIGHTNESS, TRAIT_COLOR_TEMP,
     TRAIT_RGB_COLOR, TRAIT_SCENE,
