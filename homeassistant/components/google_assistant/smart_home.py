"""Support for Google Assistant Smart Home API."""
import asyncio
from itertools import product
import logging

from homeassistant.const import ATTR_ENTITY_ID, __version__
from homeassistant.helpers import instance_id
from homeassistant.util.decorator import Registry

from .const import (
    ERR_DEVICE_OFFLINE,
    ERR_PROTOCOL_ERROR,
    ERR_UNKNOWN_ERROR,
    EVENT_COMMAND_RECEIVED,
    EVENT_QUERY_RECEIVED,
    EVENT_SYNC_RECEIVED,
)
from .error import SmartHomeError
from .helpers import GoogleEntity, RequestData, async_get_entities

EXECUTE_LIMIT = 2  # Wait 2 seconds for execute to finish

HANDLERS = Registry()  # type: ignore[var-annotated]
_LOGGER = logging.getLogger(__name__)


async def async_handle_message(hass, config, user_id, message, source):
    """Handle incoming API messages."""
    data = RequestData(
        config, user_id, source, message["requestId"], message.get("devices")
    )

    response = await _process(hass, data, message)

    if response and "errorCode" in response["payload"]:
        _LOGGER.error("Error handling message %s: %s", message, response["payload"])

    return response


async def _process(hass, data, message):
    """Process a message."""
    inputs: list = message.get("inputs")

    if len(inputs) != 1:
        return {
            "requestId": data.request_id,
            "payload": {"errorCode": ERR_PROTOCOL_ERROR},
        }

    if (handler := HANDLERS.get(inputs[0].get("intent"))) is None:
        return {
            "requestId": data.request_id,
            "payload": {"errorCode": ERR_PROTOCOL_ERROR},
        }

    try:
        result = await handler(hass, data, inputs[0].get("payload"))
    except SmartHomeError as err:
        return {"requestId": data.request_id, "payload": {"errorCode": err.code}}
    except Exception:  # pylint: disable=broad-except
        _LOGGER.exception("Unexpected error")
        return {
            "requestId": data.request_id,
            "payload": {"errorCode": ERR_UNKNOWN_ERROR},
        }

    if result is None:
        return None

    return {"requestId": data.request_id, "payload": result}


async def async_devices_sync_response(hass, config, agent_user_id):
    """Generate the device serialization."""
    entities = async_get_entities(hass, config)
    instance_uuid = await instance_id.async_get(hass)
    devices = []

    for entity in entities:
        if not entity.should_expose():
            continue

        try:
            devices.append(entity.sync_serialize(agent_user_id, instance_uuid))
        except Exception:  # pylint: disable=broad-except
            _LOGGER.exception("Error serializing %s", entity.entity_id)

    return {"agentUserId": agent_user_id, "devices": devices}


@HANDLERS.register("action.devices.SYNC")
async def async_devices_sync(hass, data, payload):
    """Handle action.devices.SYNC request.

    https://developers.google.com/assistant/smarthome/develop/process-intents#SYNC
    """
    hass.bus.async_fire(
        EVENT_SYNC_RECEIVED,
        {"request_id": data.request_id, "source": data.source},
        context=data.context,
    )

    agent_user_id = data.config.get_agent_user_id(data.context)
    await data.config.async_connect_agent_user(agent_user_id)

<<<<<<< HEAD
    response = await async_devices_sync_response(hass, data.config, agent_user_id)
=======
    entities = async_get_entities(hass, data.config)
    instance_uuid = await instance_id.async_get(hass)
    devices = []

    for entity in entities:
        if not entity.should_expose():
            continue

        try:
            devices.append(entity.sync_serialize(agent_user_id, instance_uuid))
        except Exception:  # pylint: disable=broad-except
            _LOGGER.exception("Error serializing %s", entity.entity_id)

    response = create_sync_response(agent_user_id, devices)
>>>>>>> 6ec6f0a8

    _LOGGER.debug("Syncing entities response: %s", response)

    return response


@HANDLERS.register("action.devices.QUERY")
async def async_devices_query(hass, data, payload):
    """Handle action.devices.QUERY request.

    https://developers.google.com/assistant/smarthome/develop/process-intents#QUERY
    """
    payload_devices = payload.get("devices", [])

    hass.bus.async_fire(
        EVENT_QUERY_RECEIVED,
        {
            "request_id": data.request_id,
            ATTR_ENTITY_ID: [device["id"] for device in payload_devices],
            "source": data.source,
        },
        context=data.context,
    )

    devices = {}
    for device in payload_devices:
        devid = device["id"]

        if not (state := hass.states.get(devid)):
            # If we can't find a state, the device is offline
            devices[devid] = {"online": False}
            continue

        entity = GoogleEntity(hass, data.config, state)
        try:
            devices[devid] = entity.query_serialize()
        except Exception:  # pylint: disable=broad-except
            _LOGGER.exception("Unexpected error serializing query for %s", state)
            devices[devid] = {"online": False}

    return {"devices": devices}


async def _entity_execute(entity, data, executions):
    """Execute all commands for an entity.

    Returns a dict if a special result needs to be set.
    """
    for execution in executions:
        try:
            await entity.execute(data, execution)
        except SmartHomeError as err:
            return {
                "ids": [entity.entity_id],
                "status": "ERROR",
                **err.to_response(),
            }

    return None


@HANDLERS.register("action.devices.EXECUTE")
async def handle_devices_execute(hass, data, payload):
    """Handle action.devices.EXECUTE request.

    https://developers.google.com/assistant/smarthome/develop/process-intents#EXECUTE
    """
    entities = {}
    executions = {}
    results = {}

    for command in payload["commands"]:
        hass.bus.async_fire(
            EVENT_COMMAND_RECEIVED,
            {
                "request_id": data.request_id,
                ATTR_ENTITY_ID: [device["id"] for device in command["devices"]],
                "execution": command["execution"],
                "source": data.source,
            },
            context=data.context,
        )

        for device, execution in product(command["devices"], command["execution"]):
            entity_id = device["id"]

            # Happens if error occurred. Skip entity for further processing
            if entity_id in results:
                continue

            if entity_id in entities:
                executions[entity_id].append(execution)
                continue

            if (state := hass.states.get(entity_id)) is None:
                results[entity_id] = {
                    "ids": [entity_id],
                    "status": "ERROR",
                    "errorCode": ERR_DEVICE_OFFLINE,
                }
                continue

            entities[entity_id] = GoogleEntity(hass, data.config, state)
            executions[entity_id] = [execution]

    try:
        execute_results = await asyncio.wait_for(
            asyncio.shield(
                asyncio.gather(
                    *(
                        _entity_execute(entities[entity_id], data, execution)
                        for entity_id, execution in executions.items()
                    )
                )
            ),
            EXECUTE_LIMIT,
        )
        for entity_id, result in zip(executions, execute_results):
            if result is not None:
                results[entity_id] = result
    except asyncio.TimeoutError:
        pass

    final_results = list(results.values())

    for entity in entities.values():
        if entity.entity_id in results:
            continue

        entity.async_update()

        final_results.append(
            {
                "ids": [entity.entity_id],
                "status": "SUCCESS",
                "states": entity.query_serialize(),
            }
        )

    return {"commands": final_results}


@HANDLERS.register("action.devices.DISCONNECT")
async def async_devices_disconnect(hass, data: RequestData, payload):
    """Handle action.devices.DISCONNECT request.

    https://developers.google.com/assistant/smarthome/develop/process-intents#DISCONNECT
    """
    assert data.context.user_id is not None
    await data.config.async_disconnect_agent_user(data.context.user_id)
    return None


@HANDLERS.register("action.devices.IDENTIFY")
async def async_devices_identify(hass, data: RequestData, payload):
    """Handle action.devices.IDENTIFY request.

    https://developers.google.com/assistant/smarthome/develop/local#implement_the_identify_handler
    """
    return {
        "device": {
            "id": data.config.get_agent_user_id(data.context),
            "isLocalOnly": True,
            "isProxy": True,
            "deviceInfo": {
                "hwVersion": "UNKNOWN_HW_VERSION",
                "manufacturer": "Home Assistant",
                "model": "Home Assistant",
                "swVersion": __version__,
            },
        }
    }


@HANDLERS.register("action.devices.REACHABLE_DEVICES")
async def async_devices_reachable(hass, data: RequestData, payload):
    """Handle action.devices.REACHABLE_DEVICES request.

    https://developers.google.com/assistant/smarthome/develop/local#implement_the_reachable_devices_handler_hub_integrations_only
    """
    google_ids = {dev["id"] for dev in (data.devices or [])}

    return {
        "devices": [
            entity.reachable_device_serialize()
            for entity in async_get_entities(hass, data.config)
            if entity.entity_id in google_ids and entity.should_expose_local()
        ]
    }


@HANDLERS.register("action.devices.PROXY_SELECTED")
async def async_devices_proxy_selected(hass, data: RequestData, payload):
    """Handle action.devices.PROXY_SELECTED request.

    When selected for local SDK.
    """
    return {}


def create_sync_response(agent_user_id: str, devices: list):
    """Return an empty sync response."""
    return {
        "agentUserId": agent_user_id,
        "devices": devices,
    }


def api_disabled_response(message, agent_user_id):
    """Return a device turned off response."""
    inputs: list = message.get("inputs")

    if inputs and inputs[0].get("intent") == "action.devices.SYNC":
        payload = create_sync_response(agent_user_id, [])
    else:
        payload = {"errorCode": "deviceTurnedOff"}

    return {
        "requestId": message.get("requestId"),
        "payload": payload,
    }<|MERGE_RESOLUTION|>--- conflicted
+++ resolved
@@ -86,7 +86,7 @@
         except Exception:  # pylint: disable=broad-except
             _LOGGER.exception("Error serializing %s", entity.entity_id)
 
-    return {"agentUserId": agent_user_id, "devices": devices}
+    return devices
 
 
 @HANDLERS.register("action.devices.SYNC")
@@ -104,24 +104,8 @@
     agent_user_id = data.config.get_agent_user_id(data.context)
     await data.config.async_connect_agent_user(agent_user_id)
 
-<<<<<<< HEAD
-    response = await async_devices_sync_response(hass, data.config, agent_user_id)
-=======
-    entities = async_get_entities(hass, data.config)
-    instance_uuid = await instance_id.async_get(hass)
-    devices = []
-
-    for entity in entities:
-        if not entity.should_expose():
-            continue
-
-        try:
-            devices.append(entity.sync_serialize(agent_user_id, instance_uuid))
-        except Exception:  # pylint: disable=broad-except
-            _LOGGER.exception("Error serializing %s", entity.entity_id)
-
+    devices = await async_devices_sync_response(hass, data.config, agent_user_id)
     response = create_sync_response(agent_user_id, devices)
->>>>>>> 6ec6f0a8
 
     _LOGGER.debug("Syncing entities response: %s", response)
 
