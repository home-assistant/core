--- conflicted
+++ resolved
@@ -2,20 +2,9 @@
 
 from __future__ import annotations
 
-from collections.abc import Callable
 from dataclasses import dataclass
 
-<<<<<<< HEAD
-from pyezvizapi.constants import (
-    BatteryCameraWorkMode,
-    DeviceCatagories,
-    DeviceSwitchType,
-    SoundMode,
-    SupportExt,
-)
-=======
 from pyezvizapi.constants import DeviceSwitchType, SoundMode
->>>>>>> d195726e
 from pyezvizapi.exceptions import HTTPError, PyEzvizError
 
 from homeassistant.components.select import SelectEntity, SelectEntityDescription
@@ -35,77 +24,14 @@
     """Describe a EZVIZ Select entity."""
 
     supported_switch: int
-    current_option: Callable[[EzvizSelect], str | None]
-    select_option: Callable[[EzvizSelect, str, str], None]
 
 
-def alarm_sound_mode_current_option(ezvizSelect: EzvizSelect) -> str | None:
-    """Return the selected entity option to represent the entity state."""
-    sound_mode_value = getattr(
-        SoundMode, ezvizSelect.data[ezvizSelect.entity_description.key]
-    ).value
-    if sound_mode_value in [0, 1, 2]:
-        return ezvizSelect.options[sound_mode_value]
-
-    return None
-
-
-def alarm_sound_mode_select_option(
-    ezvizSelect: EzvizSelect, serial: str, option: str
-) -> None:
-    """Change the selected option."""
-    sound_mode_value = ezvizSelect.options.index(option)
-    ezvizSelect.coordinator.ezviz_client.alarm_sound(serial, sound_mode_value, 1)
-
-
-def battery_work_mode_current_option(ezvizSelect: EzvizSelect) -> str | None:
-    """Return the selected entity option to represent the entity state."""
-    battery_work_mode = getattr(
-        BatteryCameraWorkMode,
-        ezvizSelect.data[ezvizSelect.entity_description.key],
-        BatteryCameraWorkMode.UNKNOWN,
-    )
-    if battery_work_mode == BatteryCameraWorkMode.UNKNOWN:
-        return None
-
-    return battery_work_mode.name.lower()
-
-
-def battery_work_mode_select_option(
-    ezvizSelect: EzvizSelect, serial: str, option: str
-) -> None:
-    """Change the selected option."""
-    battery_work_mode = getattr(BatteryCameraWorkMode, option.upper())
-    ezvizSelect.coordinator.ezviz_client.set_battery_camera_work_mode(
-        serial, battery_work_mode.value
-    )
-
-
-ALARM_SOUND_MODE_SELECT_TYPE = EzvizSelectEntityDescription(
+SELECT_TYPE = EzvizSelectEntityDescription(
     key="alarm_sound_mod",
     translation_key="alarm_sound_mode",
     entity_category=EntityCategory.CONFIG,
     options=["soft", "intensive", "silent"],
     supported_switch=DeviceSwitchType.ALARM_TONE.value,
-    current_option=alarm_sound_mode_current_option,
-    select_option=alarm_sound_mode_select_option,
-)
-
-BATTERY_WORK_MODE_SELECT_TYPE = EzvizSelectEntityDescription(
-    key="battery_camera_work_mode",
-    translation_key="battery_camera_work_mode",
-    icon="mdi:battery-sync",
-    entity_category=EntityCategory.CONFIG,
-    options=[
-        "plugged_in",
-        "high_performance",
-        "power_save",
-        "super_power_save",
-        "custom",
-    ],
-    supported_switch=-1,
-    current_option=battery_work_mode_current_option,
-    select_option=battery_work_mode_select_option,
 )
 
 
@@ -117,57 +43,46 @@
     """Set up EZVIZ select entities based on a config entry."""
     coordinator = entry.runtime_data
 
-    entities_to_add: list[EzvizSelect] = []
-
-    entities_to_add.extend(
-        EzvizSelect(coordinator, camera, ALARM_SOUND_MODE_SELECT_TYPE)
+    async_add_entities(
+        EzvizSelect(coordinator, camera)
         for camera in coordinator.data
         for switch in coordinator.data[camera]["switches"]
-        if switch == ALARM_SOUND_MODE_SELECT_TYPE.supported_switch
+        if switch == SELECT_TYPE.supported_switch
     )
-
-    for camera in coordinator.data:
-        device_category = coordinator.data[camera].get("device_category")
-        supportExt = coordinator.data[camera].get("supportExt")
-        if (
-            device_category == DeviceCatagories.BATTERY_CAMERA_DEVICE_CATEGORY.value
-            and supportExt
-            and str(SupportExt.SupportBatteryManage.value) in supportExt
-        ):
-            entities_to_add.append(
-                EzvizSelect(coordinator, camera, BATTERY_WORK_MODE_SELECT_TYPE)
-            )
-
-    async_add_entities(entities_to_add)
 
 
 class EzvizSelect(EzvizEntity, SelectEntity):
     """Representation of a EZVIZ select entity."""
 
-    entity_description: EzvizSelectEntityDescription
-
     def __init__(
         self,
         coordinator: EzvizDataUpdateCoordinator,
         serial: str,
-        description: EzvizSelectEntityDescription,
     ) -> None:
         """Initialize the sensor."""
         super().__init__(coordinator, serial)
-        self._attr_unique_id = f"{serial}_{description.key}"
-        self.entity_description = description
+        self._attr_unique_id = f"{serial}_{SELECT_TYPE.key}"
+        self.entity_description = SELECT_TYPE
 
     @property
     def current_option(self) -> str | None:
         """Return the selected entity option to represent the entity state."""
-        return self.entity_description.current_option(self)
+        sound_mode_value = getattr(
+            SoundMode, self.data[self.entity_description.key]
+        ).value
+        if sound_mode_value in [0, 1, 2]:
+            return self.options[sound_mode_value]
+
+        return None
 
     def select_option(self, option: str) -> None:
         """Change the selected option."""
+        sound_mode_value = self.options.index(option)
+
         try:
-            return self.entity_description.select_option(self, self._serial, option)
+            self.coordinator.ezviz_client.alarm_sound(self._serial, sound_mode_value, 1)
 
         except (HTTPError, PyEzvizError) as err:
             raise HomeAssistantError(
-                f"Cannot select option for {self.entity_description.key}"
+                f"Cannot set Warning sound level for {self.entity_id}"
             ) from err