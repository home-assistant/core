--- conflicted
+++ resolved
@@ -5,18 +5,13 @@
 from collections.abc import Callable
 from dataclasses import dataclass
 
-<<<<<<< HEAD
-from pyezvizapi.constants import BatteryCameraWorkMode, DeviceSwitchType, DeviceCatagories, SoundMode
-from pyezvizapi.exceptions import HTTPError, PyEzvizError
-=======
-from pyezviz.constants import (
+from pyezvizapi.constants import (
     BatteryCameraWorkMode,
     DeviceCatagories,
     DeviceSwitchType,
     SoundMode,
 )
-from pyezviz.exceptions import HTTPError, PyEzvizError
->>>>>>> d110b321
+from pyezvizapi.exceptions import HTTPError, PyEzvizError
 
 from homeassistant.components.select import SelectEntity, SelectEntityDescription
 from homeassistant.const import EntityCategory
@@ -129,11 +124,6 @@
 
     entities_to_add: list[EzvizSelect] = []
 
-<<<<<<< HEAD
-=======
-    entities_to_add: list[EzvizSelect] = []
-
->>>>>>> d110b321
     entities_to_add.extend(
         EzvizSelect(coordinator, camera, ALARM_SOUND_MODE_SELECT_TYPE)
         for camera in coordinator.data
