{
  "config": {
    "flow_title": "{serial}",
    "step": {
      "user": {
        "title": "Connect to EZVIZ Cloud",
        "data": {
          "username": "[%key:common::config_flow::data::username%]",
          "password": "[%key:common::config_flow::data::password%]",
          "url": "[%key:common::config_flow::data::url%]"
        }
      },
      "user_custom_url": {
        "title": "Connect to custom EZVIZ URL",
        "description": "Manually specify your region URL",
        "data": {
          "username": "[%key:common::config_flow::data::username%]",
          "password": "[%key:common::config_flow::data::password%]",
          "url": "[%key:common::config_flow::data::url%]"
        }
      },
      "confirm": {
        "title": "Discovered EZVIZ Camera",
        "description": "Enter RTSP credentials for EZVIZ camera {serial} with IP {ip_address}",
        "data": {
          "username": "[%key:common::config_flow::data::username%]",
          "password": "[%key:common::config_flow::data::password%]"
        }
      },
      "reauth_confirm": {
        "title": "[%key:common::config_flow::title::reauth%]",
        "description": "Enter credentials to reauthenticate to ezviz cloud account",
        "data": {
          "username": "[%key:common::config_flow::data::username%]",
          "password": "[%key:common::config_flow::data::password%]"
        }
      }
    },
    "error": {
      "cannot_connect": "[%key:common::config_flow::error::cannot_connect%]",
      "invalid_auth": "[%key:common::config_flow::error::invalid_auth%]",
      "invalid_host": "[%key:common::config_flow::error::invalid_host%]",
      "mfa_required": "2FA enabled on account, please disable and retry"
    },
    "abort": {
      "already_configured_account": "[%key:common::config_flow::abort::already_configured_account%]",
      "unknown": "[%key:common::config_flow::error::unknown%]",
      "ezviz_cloud_account_missing": "Ezviz cloud account missing. Please reconfigure Ezviz cloud account",
      "reauth_successful": "[%key:common::config_flow::abort::reauth_successful%]"
    }
  },
  "options": {
    "step": {
      "init": {
        "data": {
          "timeout": "Request Timeout (seconds)",
          "ffmpeg_arguments": "Arguments passed to ffmpeg for cameras"
        }
      }
    }
  },
  "issues": {
    "service_depreciation_detection_sensibility": {
      "title": "Ezviz Detection sensitivity service is being removed",
<<<<<<< HEAD
      "description": "Ezviz Detection sensitivity service is deprecated and will be removed in Home Assistant 2023.8; Please adjust the automation or script that uses the service and select submit below to mark this issue as resolved."
    },
    "service_depreciation_alarm_sound_level": {
      "title": "Ezviz Alarm sound level service is being removed",
      "description": "Ezviz Alarm sound level service is deprecated and will be removed in Home Assistant 2023.8; Please adjust the automation or script that uses the service and select submit below to mark this issue as resolved."
    }
  },
  "entity": {
    "select": {
      "alarm_sound_mode": {
        "name": "Warning sound",
        "state": {
          "soft": "Soft",
          "intensive": "Intensive",
          "silent": "Silent"
        }
      }
=======
      "description": "Ezviz Detection sensitivity service is deprecated and will be removed in Home Assistant 2023.12; Please adjust the automation or script that uses the service and select submit below to mark this issue as resolved."
>>>>>>> 17ceacd0
    }
  }
}<|MERGE_RESOLUTION|>--- conflicted
+++ resolved
@@ -62,12 +62,11 @@
   "issues": {
     "service_depreciation_detection_sensibility": {
       "title": "Ezviz Detection sensitivity service is being removed",
-<<<<<<< HEAD
-      "description": "Ezviz Detection sensitivity service is deprecated and will be removed in Home Assistant 2023.8; Please adjust the automation or script that uses the service and select submit below to mark this issue as resolved."
+      "description": "Ezviz Detection sensitivity service is deprecated and will be removed in Home Assistant 2023.12; Please adjust the automation or script that uses the service and select submit below to mark this issue as resolved."
     },
     "service_depreciation_alarm_sound_level": {
       "title": "Ezviz Alarm sound level service is being removed",
-      "description": "Ezviz Alarm sound level service is deprecated and will be removed in Home Assistant 2023.8; Please adjust the automation or script that uses the service and select submit below to mark this issue as resolved."
+      "description": "Ezviz Alarm sound level service is deprecated and will be removed in Home Assistant 2024.2; Please adjust the automation or script that uses the service and select submit below to mark this issue as resolved."
     }
   },
   "entity": {
@@ -80,9 +79,6 @@
           "silent": "Silent"
         }
       }
-=======
-      "description": "Ezviz Detection sensitivity service is deprecated and will be removed in Home Assistant 2023.12; Please adjust the automation or script that uses the service and select submit below to mark this issue as resolved."
->>>>>>> 17ceacd0
     }
   }
 }