{
  "config": {
    "flow_title": "{serial}",
    "step": {
      "user": {
        "title": "Connect to EZVIZ Cloud",
        "data": {
          "username": "[%key:common::config_flow::data::username%]",
          "password": "[%key:common::config_flow::data::password%]",
          "url": "[%key:common::config_flow::data::url%]"
        }
      },
      "user_custom_url": {
        "title": "Connect to custom EZVIZ URL",
        "description": "Manually specify your region URL",
        "data": {
          "username": "[%key:common::config_flow::data::username%]",
          "password": "[%key:common::config_flow::data::password%]",
          "url": "[%key:common::config_flow::data::url%]"
        }
      },
      "confirm": {
        "title": "Discovered EZVIZ Camera",
        "description": "Enter RTSP credentials for EZVIZ camera {serial} with IP {ip_address}",
        "data": {
          "username": "[%key:common::config_flow::data::username%]",
          "password": "[%key:common::config_flow::data::password%]"
        }
      },
      "reauth_confirm": {
        "title": "[%key:common::config_flow::title::reauth%]",
        "description": "Enter credentials to reauthenticate to ezviz cloud account",
        "data": {
          "username": "[%key:common::config_flow::data::username%]",
          "password": "[%key:common::config_flow::data::password%]"
        }
      }
    },
    "error": {
      "cannot_connect": "[%key:common::config_flow::error::cannot_connect%]",
      "invalid_auth": "[%key:common::config_flow::error::invalid_auth%]",
      "invalid_host": "[%key:common::config_flow::error::invalid_host%]",
      "mfa_required": "2FA enabled on account, please disable and retry"
    },
    "abort": {
      "already_configured_account": "[%key:common::config_flow::abort::already_configured_account%]",
      "unknown": "[%key:common::config_flow::error::unknown%]",
      "ezviz_cloud_account_missing": "Ezviz cloud account missing. Please reconfigure Ezviz cloud account",
      "reauth_successful": "[%key:common::config_flow::abort::reauth_successful%]"
    }
  },
  "options": {
    "step": {
      "init": {
        "data": {
          "timeout": "Request Timeout (seconds)",
          "ffmpeg_arguments": "Arguments passed to ffmpeg for cameras"
        }
      }
    }
  },
  "issues": {
    "service_depreciation_detection_sensibility": {
      "title": "Ezviz Detection sensitivity service is being removed",
      "fix_flow": {
        "step": {
          "confirm": {
            "title": "[%key:component::ezviz::issues::service_depreciation_detection_sensibility::title%]",
            "description": "The Ezviz Detection sensitivity service is deprecated and will be removed in Home Assistant 2023.12.\nTo set the sensitivity, you can instead use the `number.set_value` service targetting the Detection sensitivity entity.\n\nPlease remove this service from your automations and scripts and select **submit** to close this issue."
          }
        }
      }
    },
    "service_deprecation_alarm_sound_level": {
      "title": "Ezviz Alarm sound level service is being removed",
      "fix_flow": {
        "step": {
          "confirm": {
            "title": "[%key:component::ezviz::issues::service_deprecation_alarm_sound_level::title%]",
            "description": "Ezviz Alarm sound level service is deprecated and will be removed.\nTo set the Alarm sound level, you can instead use the `select.select_option` service targetting the Warning sound entity.\n\nPlease remove this service from your automations and scripts and select **submit** to close this issue."
          }
        }
      }
    }
  },
  "entity": {
    "select": {
      "alarm_sound_mode": {
        "name": "Warning sound",
        "state": {
          "soft": "Soft",
          "intensive": "Intensive",
          "silent": "Silent"
        }
      }
    },
    "image": {
      "last_motion_image": {
        "name": "Last motion image"
      }
    },
<<<<<<< HEAD
    "switch": {
      "status_light": {
        "name": "Status light"
      },
      "privacy": {
        "name": "Privacy"
      },
      "infrared_light": {
        "name": "Infrared light"
      },
      "sleep": {
        "name": "Sleep"
      },
      "audio": {
        "name": "Audio"
      },
      "motion_tracking": {
        "name": "Motion tracking"
      },
      "all_day_video_recording": {
        "name": "All day video recording"
      },
      "auto_sleep": {
        "name": "Auto sleep"
      },
      "flicker_light_on_movement": {
        "name": "Flicker light on movement"
      },
      "pir_motion_activated_light": {
        "name": "PIR motion activated light"
      },
      "tamper_alarm": {
        "name": "Tamper alarm"
      },
      "follow_movement": {
        "name": "Follow movement"
=======
    "binary_sensor": {
      "alarm_schedules_enabled": {
        "name": "Alarm schedules enabled"
      },
      "encrypted": {
        "name": "Encryption"
      }
    },
    "sensor": {
      "alarm_sound_mod": {
        "name": "Alarm sound level"
      },
      "last_alarm_time": {
        "name": "Last alarm time"
      },
      "seconds_last_trigger": {
        "name": "Seconds since last trigger"
      },
      "last_alarm_pic": {
        "name": "Last alarm picture URL"
      },
      "supported_channels": {
        "name": "Supported channels"
      },
      "local_ip": {
        "name": "Local IP"
      },
      "wan_ip": {
        "name": "WAN IP"
      },
      "pir_status": {
        "name": "PIR status"
      },
      "last_alarm_type_code": {
        "name": "Last alarm type code"
      },
      "last_alarm_type_name": {
        "name": "Last alarm type name"
>>>>>>> d36d2338
      }
    }
  },
  "services": {
    "alarm_sound": {
      "name": "Set warning sound level.",
      "description": "Setx movement warning sound level.",
      "fields": {
        "level": {
          "name": "Sound level",
          "description": "Sound level (2 is disabled, 1 intensive, 0 soft)."
        }
      }
    },
    "ptz": {
      "name": "PTZ",
      "description": "Moves the camera to the direction, with defined speed.",
      "fields": {
        "direction": {
          "name": "Direction",
          "description": "Direction to move camera (up, down, left, right)."
        },
        "speed": {
          "name": "Speed",
          "description": "Speed of movement (from 1 to 9)."
        }
      }
    },
    "set_alarm_detection_sensibility": {
      "name": "Detection sensitivity",
      "description": "Sets the detection sensibility level.",
      "fields": {
        "level": {
          "name": "Sensitivity level",
          "description": "Sensibility level (1-6) for type 0 (Normal camera) or (1-100) for type 3 (PIR sensor camera)."
        },
        "type_value": {
          "name": "Detection type",
          "description": "Type of detection. Options : 0 - Camera or 3 - PIR Sensor Camera."
        }
      }
    },
    "sound_alarm": {
      "name": "Sound alarm",
      "description": "Sounds the alarm on your camera.",
      "fields": {
        "enable": {
          "name": "Alarm sound",
          "description": "Enter 1 or 2 (1=disable, 2=enable)."
        }
      }
    },
    "wake_device": {
      "name": "Wake camera",
      "description": "This can be used to wake the camera/device from hibernation."
    }
  }
}<|MERGE_RESOLUTION|>--- conflicted
+++ resolved
@@ -99,7 +99,6 @@
         "name": "Last motion image"
       }
     },
-<<<<<<< HEAD
     "switch": {
       "status_light": {
         "name": "Status light"
@@ -136,7 +135,8 @@
       },
       "follow_movement": {
         "name": "Follow movement"
-=======
+      }
+    },
     "binary_sensor": {
       "alarm_schedules_enabled": {
         "name": "Alarm schedules enabled"
@@ -175,7 +175,6 @@
       },
       "last_alarm_type_name": {
         "name": "Last alarm type name"
->>>>>>> d36d2338
       }
     }
   },
