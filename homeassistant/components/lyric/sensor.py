"""Support for Honeywell Lyric sensor platform."""

from __future__ import annotations

from collections.abc import Callable
from dataclasses import dataclass
from datetime import datetime, timedelta

from aiolyric import Lyric
from aiolyric.objects.device import LyricDevice
from aiolyric.objects.location import LyricLocation
from aiolyric.objects.priority import LyricAccessories, LyricRoom

from homeassistant.components.sensor import (
    SensorDeviceClass,
    SensorEntity,
    SensorEntityDescription,
    SensorStateClass,
)
from homeassistant.config_entries import ConfigEntry
from homeassistant.const import PERCENTAGE, UnitOfTemperature
from homeassistant.core import HomeAssistant
from homeassistant.helpers.entity_platform import AddEntitiesCallback
from homeassistant.helpers.typing import StateType
from homeassistant.helpers.update_coordinator import DataUpdateCoordinator
from homeassistant.util import dt as dt_util

from . import LyricAccessoryEntity, LyricDeviceEntity
from .const import (
    DOMAIN,
    PRESET_HOLD_UNTIL,
    PRESET_NO_HOLD,
    PRESET_PERMANENT_HOLD,
    PRESET_TEMPORARY_HOLD,
    PRESET_VACATION_HOLD,
)

LYRIC_SETPOINT_STATUS_NAMES = {
    PRESET_NO_HOLD: "Following Schedule",
    PRESET_PERMANENT_HOLD: "Held Permanently",
    PRESET_TEMPORARY_HOLD: "Held Temporarily",
    PRESET_VACATION_HOLD: "Holiday",
}


@dataclass(frozen=True, kw_only=True)
class LyricSensorEntityDescription(SensorEntityDescription):
    """Class describing Honeywell Lyric sensor entities."""

    value_fn: Callable[[LyricDevice], StateType | datetime]
    suitable_fn: Callable[[LyricDevice], bool]


<<<<<<< HEAD
@dataclass(frozen=True)
class LyricSensorEntityDescription(
    SensorEntityDescription, LyricSensorEntityDescriptionMixin
):
    """Class describing Honeywell Lyric sensor entities."""


@dataclass
class LyricSensorAccessoryEntityDescriptionMixin:
    """Mixin for required keys."""

    value_fn: Callable[[LyricRoom, LyricAccessories], StateType | datetime]
    suitable_fn: Callable[[LyricRoom, LyricAccessories], bool]


@dataclass
class LyricSensorAccessoryEntityDescription(
    SensorEntityDescription, LyricSensorAccessoryEntityDescriptionMixin
):
    """Class describing Honeywell Lyric room sensor entities."""


=======
>>>>>>> e845d127
DEVICE_SENSORS: list[LyricSensorEntityDescription] = [
    LyricSensorEntityDescription(
        key="indoor_temperature",
        translation_key="indoor_temperature",
        device_class=SensorDeviceClass.TEMPERATURE,
        state_class=SensorStateClass.MEASUREMENT,
        value_fn=lambda device: device.indoorTemperature,
        suitable_fn=lambda device: device.indoorTemperature,
    ),
    LyricSensorEntityDescription(
        key="indoor_humidity",
        translation_key="indoor_humidity",
        device_class=SensorDeviceClass.HUMIDITY,
        state_class=SensorStateClass.MEASUREMENT,
        native_unit_of_measurement=PERCENTAGE,
        value_fn=lambda device: device.indoorHumidity,
        suitable_fn=lambda device: device.indoorHumidity,
    ),
    LyricSensorEntityDescription(
        key="outdoor_temperature",
        translation_key="outdoor_temperature",
        device_class=SensorDeviceClass.TEMPERATURE,
        state_class=SensorStateClass.MEASUREMENT,
        value_fn=lambda device: device.outdoorTemperature,
        suitable_fn=lambda device: device.outdoorTemperature,
    ),
    LyricSensorEntityDescription(
        key="outdoor_humidity",
        translation_key="outdoor_humidity",
        device_class=SensorDeviceClass.HUMIDITY,
        state_class=SensorStateClass.MEASUREMENT,
        native_unit_of_measurement=PERCENTAGE,
        value_fn=lambda device: device.displayedOutdoorHumidity,
        suitable_fn=lambda device: device.displayedOutdoorHumidity,
    ),
    LyricSensorEntityDescription(
        key="next_period_time",
        translation_key="next_period_time",
        device_class=SensorDeviceClass.TIMESTAMP,
        value_fn=lambda device: get_datetime_from_future_time(
            device.changeableValues.nextPeriodTime
        ),
        suitable_fn=lambda device: (
            device.changeableValues and device.changeableValues.nextPeriodTime
        ),
    ),
    LyricSensorEntityDescription(
        key="setpoint_status",
        translation_key="setpoint_status",
        value_fn=lambda device: get_setpoint_status(
            device.changeableValues.thermostatSetpointStatus,
            device.changeableValues.nextPeriodTime,
        ),
        suitable_fn=lambda device: (
            device.changeableValues and device.changeableValues.thermostatSetpointStatus
        ),
    ),
]

ACCESSORY_SENSORS: list[LyricSensorAccessoryEntityDescription] = [
    LyricSensorAccessoryEntityDescription(
        key="room_temperature",
        translation_key="room_temperature",
        device_class=SensorDeviceClass.TEMPERATURE,
        state_class=SensorStateClass.MEASUREMENT,
        value_fn=lambda _, accessory: accessory.temperature,
        suitable_fn=lambda _, accessory: accessory.type == "IndoorAirSensor",
    ),
    LyricSensorAccessoryEntityDescription(
        key="room_humidity",
        translation_key="room_humidity",
        device_class=SensorDeviceClass.HUMIDITY,
        state_class=SensorStateClass.MEASUREMENT,
        native_unit_of_measurement=PERCENTAGE,
        value_fn=lambda room, _: room.roomAvgHumidity,
        suitable_fn=lambda _, accessory: accessory.type == "IndoorAirSensor",
    ),
]


def get_setpoint_status(status: str, time: str) -> str | None:
    """Get status of the setpoint."""
    if status == PRESET_HOLD_UNTIL:
        return f"Held until {time}"
    return LYRIC_SETPOINT_STATUS_NAMES.get(status)


def get_datetime_from_future_time(time_str: str) -> datetime:
    """Get datetime from future time provided."""
    time = dt_util.parse_time(time_str)
    if time is None:
        raise ValueError(f"Unable to parse time {time_str}")
    now = dt_util.utcnow()
    if time <= now.time():
        now = now + timedelta(days=1)
    return dt_util.as_utc(datetime.combine(now.date(), time))


async def async_setup_entry(
    hass: HomeAssistant, entry: ConfigEntry, async_add_entities: AddEntitiesCallback
) -> None:
    """Set up the Honeywell Lyric sensor platform based on a config entry."""
    coordinator: DataUpdateCoordinator[Lyric] = hass.data[DOMAIN][entry.entry_id]
<<<<<<< HEAD
    entities: list[SensorEntity] = []

    for location in coordinator.data.locations:
        for device in location.devices:
            entities.extend(__create_device_entities(device, location, coordinator))
            entities.extend(__create_accessory_entities(device, location, coordinator))

    async_add_entities(entities)


def __create_device_entities(
    device: LyricDevice,
    location: LyricLocation,
    coordinator: DataUpdateCoordinator[Lyric],
):
    entities = []
    for device_sensor in DEVICE_SENSORS:
        if device_sensor.suitable_fn(device):
            entities.append(
                LyricSensor(
                    coordinator,
                    device_sensor,
                    location,
                    device,
                )
            )

    return entities


def __create_accessory_entities(
    device: LyricDevice,
    location: LyricLocation,
    coordinator: DataUpdateCoordinator[Lyric],
):
    entities = []
    for room in coordinator.data.rooms_dict.get(device.macID, {}).values():
        for accessory in room.accessories:
            for accessory_sensor in ACCESSORY_SENSORS:
                if accessory_sensor.suitable_fn(room, accessory):
                    entities.append(
                        LyricAccessorySensor(
                            coordinator,
                            accessory_sensor,
                            location,
                            device,
                            room,
                            accessory,
                        )
                    )

    return entities
=======

    async_add_entities(
        LyricSensor(
            coordinator,
            device_sensor,
            location,
            device,
        )
        for location in coordinator.data.locations
        for device in location.devices
        for device_sensor in DEVICE_SENSORS
        if device_sensor.suitable_fn(device)
    )
>>>>>>> e845d127


class LyricSensor(LyricDeviceEntity, SensorEntity):
    """Define a Honeywell Lyric sensor."""

    entity_description: LyricSensorEntityDescription

    def __init__(
        self,
        coordinator: DataUpdateCoordinator[Lyric],
        description: LyricSensorEntityDescription,
        location: LyricLocation,
        device: LyricDevice,
    ) -> None:
        """Initialize."""
        super().__init__(
            coordinator,
            location,
            device,
            f"{device.macID}_{description.key}",
        )
        self.entity_description = description
        if description.device_class == SensorDeviceClass.TEMPERATURE:
            if device.units == "Fahrenheit":
                self._attr_native_unit_of_measurement = UnitOfTemperature.FAHRENHEIT
            else:
                self._attr_native_unit_of_measurement = UnitOfTemperature.CELSIUS

    @property
    def native_value(self) -> StateType | datetime:
        """Return the state."""
        return self.entity_description.value_fn(self.device)


class LyricAccessorySensor(LyricAccessoryEntity, SensorEntity):
    """Define a Honeywell Lyric sensor."""

    entity_description: LyricSensorAccessoryEntityDescription

    def __init__(
        self,
        coordinator: DataUpdateCoordinator[Lyric],
        description: LyricSensorAccessoryEntityDescription,
        location: LyricLocation,
        parentDevice: LyricDevice,
        room: LyricRoom,
        accessory: LyricAccessories,
    ) -> None:
        """Initialize."""
        super().__init__(
            coordinator,
            location,
            parentDevice,
            room,
            accessory,
            f"{parentDevice.macID}_room{room.id}_acc{accessory.id}_{description.key}",
        )
        self.room = room
        self.entity_description = description
        if description.device_class == SensorDeviceClass.TEMPERATURE:
            if parentDevice.units == "Fahrenheit":
                self._attr_native_unit_of_measurement = UnitOfTemperature.FAHRENHEIT
            else:
                self._attr_native_unit_of_measurement = UnitOfTemperature.CELSIUS

    @property
    def native_value(self) -> StateType | datetime:
        """Return the state."""
        return self.entity_description.value_fn(self._room, self._accessory)<|MERGE_RESOLUTION|>--- conflicted
+++ resolved
@@ -42,7 +42,6 @@
     PRESET_VACATION_HOLD: "Holiday",
 }
 
-
 @dataclass(frozen=True, kw_only=True)
 class LyricSensorEntityDescription(SensorEntityDescription):
     """Class describing Honeywell Lyric sensor entities."""
@@ -51,31 +50,15 @@
     suitable_fn: Callable[[LyricDevice], bool]
 
 
-<<<<<<< HEAD
-@dataclass(frozen=True)
-class LyricSensorEntityDescription(
-    SensorEntityDescription, LyricSensorEntityDescriptionMixin
-):
-    """Class describing Honeywell Lyric sensor entities."""
-
 
 @dataclass
-class LyricSensorAccessoryEntityDescriptionMixin:
-    """Mixin for required keys."""
+class LyricSensorAccessoryEntityDescription(SensorEntityDescription):
+    """Class describing Honeywell Lyric room sensor entities."""
 
     value_fn: Callable[[LyricRoom, LyricAccessories], StateType | datetime]
     suitable_fn: Callable[[LyricRoom, LyricAccessories], bool]
-
-
-@dataclass
-class LyricSensorAccessoryEntityDescription(
-    SensorEntityDescription, LyricSensorAccessoryEntityDescriptionMixin
-):
-    """Class describing Honeywell Lyric room sensor entities."""
-
-
-=======
->>>>>>> e845d127
+    
+
 DEVICE_SENSORS: list[LyricSensorEntityDescription] = [
     LyricSensorEntityDescription(
         key="indoor_temperature",
@@ -179,62 +162,11 @@
 ) -> None:
     """Set up the Honeywell Lyric sensor platform based on a config entry."""
     coordinator: DataUpdateCoordinator[Lyric] = hass.data[DOMAIN][entry.entry_id]
-<<<<<<< HEAD
     entities: list[SensorEntity] = []
 
-    for location in coordinator.data.locations:
-        for device in location.devices:
-            entities.extend(__create_device_entities(device, location, coordinator))
-            entities.extend(__create_accessory_entities(device, location, coordinator))
-
-    async_add_entities(entities)
-
-
-def __create_device_entities(
-    device: LyricDevice,
-    location: LyricLocation,
-    coordinator: DataUpdateCoordinator[Lyric],
-):
     entities = []
-    for device_sensor in DEVICE_SENSORS:
-        if device_sensor.suitable_fn(device):
-            entities.append(
-                LyricSensor(
-                    coordinator,
-                    device_sensor,
-                    location,
-                    device,
-                )
-            )
-
-    return entities
-
-
-def __create_accessory_entities(
-    device: LyricDevice,
-    location: LyricLocation,
-    coordinator: DataUpdateCoordinator[Lyric],
-):
-    entities = []
-    for room in coordinator.data.rooms_dict.get(device.macID, {}).values():
-        for accessory in room.accessories:
-            for accessory_sensor in ACCESSORY_SENSORS:
-                if accessory_sensor.suitable_fn(room, accessory):
-                    entities.append(
-                        LyricAccessorySensor(
-                            coordinator,
-                            accessory_sensor,
-                            location,
-                            device,
-                            room,
-                            accessory,
-                        )
-                    )
-
-    return entities
-=======
-
-    async_add_entities(
+
+    entities.append(
         LyricSensor(
             coordinator,
             device_sensor,
@@ -246,8 +178,23 @@
         for device_sensor in DEVICE_SENSORS
         if device_sensor.suitable_fn(device)
     )
->>>>>>> e845d127
-
+   
+    entities.append(
+        LyricAccessorySensor((
+            coordinator,
+            device_sensor,
+            location,
+            device,
+        )
+        for room in coordinator.data.rooms_dict.get(device.macID, {}).values()
+        for accessory in room.accessories:
+        for location in coordinator.data.locations
+        for device in location.devices
+        for accessory_sensor in ACCESSORY_SENSORS:
+        if accessory_sensor.suitable_fn(room, accessory)
+    )   
+    
+    async_add_entities(entities)
 
 class LyricSensor(LyricDeviceEntity, SensorEntity):
     """Define a Honeywell Lyric sensor."""
