--- conflicted
+++ resolved
@@ -166,11 +166,8 @@
             data[CHARGER_STATUS_ID_KEY], ChargerStatus.UNKNOWN
         )
 
-<<<<<<< HEAD
         data[CHARGER_SOFTWARE_KEY] = data[CHARGER_DATA_KEY][CHARGER_SOFTWARE_KEY]
-
-        # _LOGGER.error(data)
-=======
+    
         # Set current solar charging mode
         eco_smart_enabled = data[CHARGER_DATA_KEY][CHARGER_ECO_SMART_KEY][
             CHARGER_ECO_SMART_STATUS_KEY
@@ -184,8 +181,6 @@
             data[CHARGER_ECO_SMART_KEY] = EcoSmartMode.ECO_MODE
         elif eco_smart_mode == 1:
             data[CHARGER_ECO_SMART_KEY] = EcoSmartMode.FULL_SOLAR
-
->>>>>>> ba449865
         return data
 
     async def _async_update_data(self) -> dict[str, Any]:
@@ -268,7 +263,6 @@
         await self.async_request_refresh()
 
     @_require_authentication
-<<<<<<< HEAD
     def _firmware_update(self) -> None:
         """Update Wallbox firmware."""
         self._wallbox.updateFirmware(self._station)
@@ -276,7 +270,7 @@
     async def async_trigger_firmware_update(self) -> None:
         """Update Wallbox firmware."""
         await self.hass.async_add_executor_job(self._firmware_update)
-=======
+        
     def _set_eco_smart(self, option: str) -> None:
         """Set wallbox solar charging mode."""
 
@@ -291,7 +285,6 @@
         """Set wallbox solar charging mode."""
 
         await self.hass.async_add_executor_job(self._set_eco_smart, option)
->>>>>>> ba449865
         await self.async_request_refresh()
 
 
