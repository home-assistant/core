{
  "domain": "elkm1",
  "name": "Elk-M1 Control",
  "documentation": "https://www.home-assistant.io/integrations/elkm1",
<<<<<<< HEAD
  "requirements": ["elkm1-lib==1.3.0"],
=======
  "requirements": ["elkm1-lib==1.3.3"],
>>>>>>> c26ad2ce
  "dhcp": [{ "registered_devices": true }, { "macaddress": "00409D*" }],
  "codeowners": ["@gwww", "@bdraco"],
  "dependencies": ["network"],
  "config_flow": true,
  "iot_class": "local_push",
  "loggers": ["elkm1_lib"]
}<|MERGE_RESOLUTION|>--- conflicted
+++ resolved
@@ -2,11 +2,7 @@
   "domain": "elkm1",
   "name": "Elk-M1 Control",
   "documentation": "https://www.home-assistant.io/integrations/elkm1",
-<<<<<<< HEAD
-  "requirements": ["elkm1-lib==1.3.0"],
-=======
   "requirements": ["elkm1-lib==1.3.3"],
->>>>>>> c26ad2ce
   "dhcp": [{ "registered_devices": true }, { "macaddress": "00409D*" }],
   "codeowners": ["@gwww", "@bdraco"],
   "dependencies": ["network"],
