--- conflicted
+++ resolved
@@ -52,12 +52,6 @@
 BASE_SCHEMA = {
     vol.Optional(CONF_USERNAME, default=""): str,
     vol.Optional(CONF_PASSWORD, default=""): str,
-<<<<<<< HEAD
-    vol.Optional(CONF_TEMPERATURE_UNIT, default=TEMP_FAHRENHEIT): vol.In(
-        [TEMP_FAHRENHEIT, TEMP_CELSIUS]
-    ),
-=======
->>>>>>> 70b5142b
 }
 
 SECURE_PROTOCOLS = ["secure", "TLS 1.2"]
@@ -89,12 +83,6 @@
     if not await async_wait_for_elk_to_sync(elk, LOGIN_TIMEOUT, VALIDATE_TIMEOUT, url):
         raise InvalidAuth
 
-<<<<<<< HEAD
-    device_id = data[CONF_PREFIX]
-    if not device_id and mac:
-        device_id = _short_mac(mac)
-    device_name = f"ElkM1 {device_id}" if device_id else "ElkM1"
-=======
     short_mac = _short_mac(mac) if mac else None
     if prefix and prefix != short_mac:
         device_name = prefix
@@ -102,7 +90,6 @@
         device_name = f"ElkM1 {short_mac}"
     else:
         device_name = "ElkM1"
->>>>>>> 70b5142b
     return {"title": device_name, CONF_HOST: url, CONF_PREFIX: slugify(prefix)}
 
 
@@ -173,11 +160,7 @@
                 return self.async_abort(reason="already_in_progress")
         if not device.port:
             if discovered_device := await async_discover_device(self.hass, host):
-<<<<<<< HEAD
-                self._discovered_device = discovered_device[0]
-=======
                 self._discovered_device = discovered_device
->>>>>>> 70b5142b
             else:
                 return self.async_abort(reason="cannot_connect")
         return await self.async_step_discovery_confirm()
@@ -254,10 +237,6 @@
                 CONF_USERNAME: user_input[CONF_USERNAME],
                 CONF_PASSWORD: user_input[CONF_PASSWORD],
                 CONF_AUTO_CONFIGURE: True,
-<<<<<<< HEAD
-                CONF_TEMPERATURE_UNIT: user_input[CONF_TEMPERATURE_UNIT],
-=======
->>>>>>> 70b5142b
                 CONF_PREFIX: info[CONF_PREFIX],
             },
         )
@@ -303,10 +282,7 @@
             ):
                 await self.async_set_unique_id(dr.format_mac(device.mac_address))
                 self._abort_if_unique_id_configured()
-<<<<<<< HEAD
-=======
                 user_input[CONF_ADDRESS] = f"{device.ip_address}:{device.port}"
->>>>>>> 70b5142b
             errors, result = await self._async_create_or_error(user_input, False)
             if not errors:
                 return result
@@ -328,13 +304,9 @@
 
     async def async_step_import(self, user_input):
         """Handle import."""
-<<<<<<< HEAD
-        if device := await async_discover_device(self.hass, user_input[CONF_ADDRESS]):
-=======
         if device := await async_discover_device(
             self.hass, urlparse(user_input[CONF_HOST]).hostname
         ):
->>>>>>> 70b5142b
             await self.async_set_unique_id(dr.format_mac(device.mac_address))
             self._abort_if_unique_id_configured()
         return (await self._async_create_or_error(user_input, True))[1]
