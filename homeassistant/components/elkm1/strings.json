{
  "config": {
    "abort": {
      "address_already_configured": "An Elk-M1 with this address is already configured",
      "already_configured": "An Elk-M1 with this prefix is already configured",
      "already_in_progress": "[%key:common::config_flow::abort::already_in_progress%]",
      "cannot_connect": "[%key:common::config_flow::error::cannot_connect%]",
      "invalid_auth": "[%key:common::config_flow::error::invalid_auth%]",
      "reconfigure_successful": "Successfully reconfigured Elk-M1 integration",
      "unique_id_mismatch": "Reconfigure should be used for the same device not a new one",
      "unknown": "[%key:common::config_flow::error::unknown%]"
    },
    "error": {
      "cannot_connect": "[%key:common::config_flow::error::cannot_connect%]",
      "invalid_auth": "[%key:common::config_flow::error::invalid_auth%]",
      "unknown": "[%key:common::config_flow::error::unknown%]"
    },
    "flow_title": "{mac_address} ({host})",
    "step": {
      "discovered_connection": {
        "data": {
<<<<<<< HEAD
          "device": "[%key:common::config_flow::data::device%]"
        },
        "data_description": {
          "device": "Select a discovered Elk-M1 control system to configure or choose Manual Entry to enter connection details."
        }
=======
          "password": "[%key:common::config_flow::data::password%]",
          "protocol": "[%key:component::elkm1::config::step::manual_connection::data::protocol%]",
          "temperature_unit": "[%key:component::elkm1::config::step::manual_connection::data::temperature_unit%]",
          "username": "[%key:common::config_flow::data::username%]"
        },
        "description": "Connect to the discovered system: {mac_address} ({host})",
        "title": "[%key:component::elkm1::config::step::user::title%]"
>>>>>>> 41d5415c
      },
      "manual_connection": {
        "data": {
          "address": "The IP address or domain or serial port if connecting via serial.",
          "password": "[%key:common::config_flow::data::password%]",
          "prefix": "A unique prefix (leave blank if you only have one Elk-M1).",
<<<<<<< HEAD
          "temperature_unit": "The temperature unit Elk-M1 uses."
        },
        "data_description": {
          "protocol": "Protocol to use when connecting to the Elk-M1 (secure, non-secure, serial, etc.).",
          "address": "IP address, domain name, or serial device path. For serial use format 'tty[:baud]'.",
          "username": "The username to authenticate with the Elk-M1 panel.",
          "password": "The password to authenticate with the Elk-M1 panel.",
          "prefix": "Optional unique prefix to distinguish multiple Elk-M1 panels.",
          "temperature_unit": "Unit used by the Elk-M1 for temperature values (C or F)."
        }
=======
          "protocol": "Protocol",
          "temperature_unit": "The temperature unit Elk-M1 uses.",
          "username": "[%key:common::config_flow::data::username%]"
        },
        "description": "The address string must be in the form 'address[:port]' for 'secure' and 'non-secure'. Example: '192.168.1.1'. The port is optional and defaults to 2101 for 'non-secure' and 2601 for 'secure'. For the serial protocol, the address must be in the form 'tty[:baud]'. Example: '/dev/ttyS1'. The baud is optional and defaults to 115200.",
        "title": "[%key:component::elkm1::config::step::user::title%]"
>>>>>>> 41d5415c
      },
      "reconfigure": {
        "data": {
          "address": "[%key:component::elkm1::config::step::manual_connection::data::address%]",
          "password": "[%key:common::config_flow::data::password%]",
<<<<<<< HEAD
          "temperature_unit": "[%key:component::elkm1::config::step::manual_connection::data::temperature_unit%]"
        },
        "data_description": {
          "protocol": "[%key:component::elkm1::config::step::manual_connection::data_description::protocol%]",
          "username": "The username to authenticate with the Elk-M1 panel.",
          "password": "The password to authenticate with the Elk-M1 panel.",
          "temperature_unit": "[%key:component::elkm1::config::step::manual_connection::data_description::temperature_unit%]"
        }
      },
      "reconfigure": {
        "title": "Reconfigure Elk-M1 Control",
=======
          "protocol": "[%key:component::elkm1::config::step::manual_connection::data::protocol%]",
          "username": "[%key:common::config_flow::data::username%]"
        },
>>>>>>> 41d5415c
        "description": "[%key:component::elkm1::config::step::manual_connection::description%]",
        "title": "Reconfigure Elk-M1 Control"
      },
      "user": {
        "data": {
<<<<<<< HEAD
          "protocol": "[%key:component::elkm1::config::step::manual_connection::data::protocol%]",
          "address": "[%key:component::elkm1::config::step::manual_connection::data::address%]",
          "username": "[%key:common::config_flow::data::username%]",
          "password": "[%key:common::config_flow::data::password%]"
        },
        "data_description": {
          "protocol": "[%key:component::elkm1::config::step::manual_connection::data_description::protocol%]",
          "address": "[%key:component::elkm1::config::step::manual_connection::data_description::address%]",
          "username": "The username to authenticate with the Elk-M1 panel.",
          "password": "The password to authenticate with the Elk-M1 panel."
        }
=======
          "device": "[%key:common::config_flow::data::device%]"
        },
        "description": "Choose a discovered system or 'Manual Entry' if no devices have been discovered.",
        "title": "Connect to Elk-M1 Control"
>>>>>>> 41d5415c
      }
    }
  },
  "services": {
    "alarm_arm_home_instant": {
      "description": "Arms the Elk-M1 in home instant mode.",
      "fields": {
        "code": {
          "description": "Alarm code to arm the alarm control panel.",
          "name": "Code"
        }
      },
      "name": "Alarm arm home instant"
    },
    "alarm_arm_night_instant": {
      "description": "Arms the Elk-M1 in night instant mode.",
      "fields": {
        "code": {
          "description": "[%key:component::elkm1::services::alarm_arm_home_instant::fields::code::description%]",
          "name": "Code"
        }
      },
      "name": "Alarm arm night instant"
    },
    "alarm_arm_vacation": {
      "description": "Arms the Elk-M1 in vacation mode.",
      "fields": {
        "code": {
          "description": "[%key:component::elkm1::services::alarm_arm_home_instant::fields::code::description%]",
          "name": "Code"
        }
      },
      "name": "Alarm arm vacation"
    },
    "alarm_bypass": {
      "description": "Bypasses all zones for the area.",
      "fields": {
        "code": {
          "description": "Alarm code to authorize the bypass of the alarm control panel.",
          "name": "Code"
        }
      },
      "name": "Alarm bypass"
    },
    "alarm_clear_bypass": {
      "description": "Removes bypass on all zones for the area.",
      "fields": {
        "code": {
          "description": "Alarm code to authorize the bypass clear of the alarm control panel.",
          "name": "Code"
        }
      },
      "name": "Alarm clear bypass"
    },
    "alarm_display_message": {
      "description": "Displays a message on all of the Elk-M1 keypads for an area.",
      "fields": {
        "beep": {
          "description": "0=no beep, 1=beep.",
          "name": "Beep"
        },
        "clear": {
          "description": "0=clear message, 1=clear message with * key, 2=Display until timeout.",
          "name": "Clear"
        },
        "line1": {
          "description": "Up to 16 characters of text (truncated if too long).",
          "name": "Line 1"
        },
        "line2": {
          "description": "[%key:component::elkm1::services::alarm_display_message::fields::line1::description%]",
          "name": "Line 2"
        },
        "timeout": {
          "description": "Time to display message, 0=forever, max 65535.",
          "name": "Timeout"
        }
      },
      "name": "Alarm display message"
    },
    "sensor_counter_refresh": {
      "description": "Refreshes the value of a counter from the panel.",
      "name": "Sensor counter refresh"
    },
    "sensor_counter_set": {
      "description": "Sets the value of a counter on the panel.",
      "fields": {
        "value": {
          "description": "Value to set the counter to.",
          "name": "Value"
        }
      },
      "name": "Sensor counter set"
    },
    "sensor_zone_bypass": {
      "description": "Bypasses zone.",
      "fields": {
        "code": {
          "description": "Alarm code to authorize the bypass of the zone.",
          "name": "Code"
        }
      },
      "name": "Sensor zone bypass"
    },
    "sensor_zone_trigger": {
      "description": "Triggers zone.",
      "name": "Sensor zone trigger"
    },
    "set_time": {
      "description": "Sets the time for the panel.",
      "fields": {
        "prefix": {
          "description": "Prefix for the panel.",
          "name": "Prefix"
        }
      },
      "name": "Set time"
    },
    "speak_phrase": {
      "description": "Speaks a phrase. See list of phrases in Elk-M1 ASCII Protocol documentation.",
      "fields": {
        "number": {
          "description": "Phrase number to speak.",
          "name": "Phrase number"
        },
        "prefix": {
          "description": "Prefix to identify panel when multiple panels configured.",
          "name": "[%key:component::elkm1::services::set_time::fields::prefix::name%]"
        }
      },
      "name": "Speak phrase"
    },
    "speak_word": {
      "description": "Speaks a word. See list of words in Elk-M1 ASCII Protocol documentation.",
      "fields": {
        "number": {
          "description": "Word number to speak.",
          "name": "Word number"
        },
        "prefix": {
          "description": "[%key:component::elkm1::services::speak_phrase::fields::prefix::description%]",
          "name": "[%key:component::elkm1::services::set_time::fields::prefix::name%]"
        }
      },
      "name": "Speak word"
    }
  }
}<|MERGE_RESOLUTION|>--- conflicted
+++ resolved
@@ -19,28 +19,17 @@
     "step": {
       "discovered_connection": {
         "data": {
-<<<<<<< HEAD
           "device": "[%key:common::config_flow::data::device%]"
         },
         "data_description": {
           "device": "Select a discovered Elk-M1 control system to configure or choose Manual Entry to enter connection details."
         }
-=======
-          "password": "[%key:common::config_flow::data::password%]",
-          "protocol": "[%key:component::elkm1::config::step::manual_connection::data::protocol%]",
-          "temperature_unit": "[%key:component::elkm1::config::step::manual_connection::data::temperature_unit%]",
-          "username": "[%key:common::config_flow::data::username%]"
-        },
-        "description": "Connect to the discovered system: {mac_address} ({host})",
-        "title": "[%key:component::elkm1::config::step::user::title%]"
->>>>>>> 41d5415c
       },
       "manual_connection": {
         "data": {
           "address": "The IP address or domain or serial port if connecting via serial.",
           "password": "[%key:common::config_flow::data::password%]",
           "prefix": "A unique prefix (leave blank if you only have one Elk-M1).",
-<<<<<<< HEAD
           "temperature_unit": "The temperature unit Elk-M1 uses."
         },
         "data_description": {
@@ -51,20 +40,11 @@
           "prefix": "Optional unique prefix to distinguish multiple Elk-M1 panels.",
           "temperature_unit": "Unit used by the Elk-M1 for temperature values (C or F)."
         }
-=======
-          "protocol": "Protocol",
-          "temperature_unit": "The temperature unit Elk-M1 uses.",
-          "username": "[%key:common::config_flow::data::username%]"
-        },
-        "description": "The address string must be in the form 'address[:port]' for 'secure' and 'non-secure'. Example: '192.168.1.1'. The port is optional and defaults to 2101 for 'non-secure' and 2601 for 'secure'. For the serial protocol, the address must be in the form 'tty[:baud]'. Example: '/dev/ttyS1'. The baud is optional and defaults to 115200.",
-        "title": "[%key:component::elkm1::config::step::user::title%]"
->>>>>>> 41d5415c
       },
       "reconfigure": {
         "data": {
           "address": "[%key:component::elkm1::config::step::manual_connection::data::address%]",
           "password": "[%key:common::config_flow::data::password%]",
-<<<<<<< HEAD
           "temperature_unit": "[%key:component::elkm1::config::step::manual_connection::data::temperature_unit%]"
         },
         "data_description": {
@@ -76,17 +56,11 @@
       },
       "reconfigure": {
         "title": "Reconfigure Elk-M1 Control",
-=======
-          "protocol": "[%key:component::elkm1::config::step::manual_connection::data::protocol%]",
-          "username": "[%key:common::config_flow::data::username%]"
-        },
->>>>>>> 41d5415c
         "description": "[%key:component::elkm1::config::step::manual_connection::description%]",
         "title": "Reconfigure Elk-M1 Control"
       },
       "user": {
         "data": {
-<<<<<<< HEAD
           "protocol": "[%key:component::elkm1::config::step::manual_connection::data::protocol%]",
           "address": "[%key:component::elkm1::config::step::manual_connection::data::address%]",
           "username": "[%key:common::config_flow::data::username%]",
@@ -98,12 +72,6 @@
           "username": "The username to authenticate with the Elk-M1 panel.",
           "password": "The password to authenticate with the Elk-M1 panel."
         }
-=======
-          "device": "[%key:common::config_flow::data::device%]"
-        },
-        "description": "Choose a discovered system or 'Manual Entry' if no devices have been discovered.",
-        "title": "Connect to Elk-M1 Control"
->>>>>>> 41d5415c
       }
     }
   },
