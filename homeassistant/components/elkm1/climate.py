--- conflicted
+++ resolved
@@ -22,13 +22,9 @@
 from homeassistant.helpers.entity_platform import AddEntitiesCallback
 from homeassistant.helpers.issue_registry import IssueSeverity, async_create_issue
 
-<<<<<<< HEAD
-from . import DOMAIN, ElkEntity, ElkM1ConfigEntry, create_elk_entities
-=======
 from . import ElkM1ConfigEntry
 from .const import DOMAIN
 from .entity import ElkEntity, create_elk_entities
->>>>>>> 8c34d8da
 
 SUPPORT_HVAC = [
     HVACMode.OFF,
