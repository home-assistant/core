--- conflicted
+++ resolved
@@ -16,11 +16,7 @@
 
 from homeassistant.config_entries import (
     SOURCE_REAUTH,
-<<<<<<< HEAD
     SOURCE_RECONFIGURE,
-    ConfigEntry,
-=======
->>>>>>> 8330ae2d
     ConfigFlow,
     ConfigFlowResult,
     OptionsFlow,
