{
  "config": {
    "flow_title": "{name}",
    "step": {
      "user": {
        "description": "Enter the IP address of the Android TV you want to add to Home Assistant. It will turn on and a pairing code will be displayed on it that you will need to enter in the next screen.",
        "data": {
          "host": "[%key:common::config_flow::data::host%]"
        },
        "data_description": {
          "host": "The hostname or IP address of the Android TV device."
<<<<<<< HEAD
        }
      },
      "reconfigure": {
        "description": "Update the IP address of this previously configured Android TV device.",
        "data": {
          "host": "[%key:common::config_flow::data::host%]"
        },
        "data_description": {
          "host": "The hostname or IP address of the Android TV device."
=======
>>>>>>> 8330ae2d
        }
      },
      "zeroconf_confirm": {
        "title": "Discovered Android TV",
        "description": "Do you want to add the Android TV ({name}) to Home Assistant?  It will turn on and a pairing code will be displayed on it that you will need to enter in the next screen."
      },
      "pair": {
        "description": "Enter the pairing code displayed on the Android TV ({name}).",
        "data": {
          "pin": "[%key:common::config_flow::data::pin%]"
        },
        "data_description": {
          "pin": "Pairing code displayed on the Android TV device."
        }
      },
      "reauth_confirm": {
        "title": "[%key:common::config_flow::title::reauth%]",
        "description": "You need to pair again with the Android TV ({name}). It will turn on and a pairing code will be displayed on it that you will need to enter in the next screen."
      }
    },
    "error": {
      "already_in_progress": "[%key:common::config_flow::abort::already_in_progress%]",
      "cannot_connect": "[%key:common::config_flow::error::cannot_connect%]",
      "invalid_auth": "[%key:common::config_flow::error::invalid_auth%]",
      "unknown": "[%key:common::config_flow::error::unknown%]"
    },
    "abort": {
      "already_configured": "[%key:common::config_flow::abort::already_configured_device%]",
      "cannot_connect": "[%key:common::config_flow::error::cannot_connect%]",
      "reauth_successful": "[%key:common::config_flow::abort::reauth_successful%]",
      "reconfigure_successful": "[%key:common::config_flow::abort::reconfigure_successful%]",
      "unique_id_mismatch": "Please ensure you reconfigure against the same device."
    }
  },
  "options": {
    "step": {
      "init": {
        "data": {
          "apps": "Configure applications list",
          "enable_ime": "Enable IME"
        },
        "data_description": {
<<<<<<< HEAD
          "apps": "Here you can define applications where the keys are app IDs and the values are app names and icons that will be displayed in the UI.",
=======
          "apps": "Here you can define the list of applications, specify names and icons that will be displayed in the UI.",
>>>>>>> 8330ae2d
          "enable_ime": "Enable this option to be able to get the current app name and send text as keyboard input. Disable it for devices that show 'Use keyboard on mobile device screen' instead of the on-screen keyboard."
        }
      },
      "apps": {
        "title": "Configure Android apps",
        "description": "Configure application ID {app_id}",
        "data": {
          "app_name": "Application name",
          "app_id": "Application ID",
          "app_icon": "Application icon",
          "app_delete": "Check to delete this application"
        },
        "data_description": {
          "app_name": "Name of the application as you would like it to be displayed in Home Assistant.",
          "app_id": "E.g. com.plexapp.android for https://play.google.com/store/apps/details?id=com.plexapp.android",
          "app_icon": "Image URL. From the Play Store app page, right click on the icon and select 'Copy image address' and then paste it here. Alternatively, download the image, upload it under /config/www/ and use the URL /local/filename",
          "app_delete": "Check this box to delete the application from the list."
        }
      }
    }
  },
  "exceptions": {
    "connection_closed": {
      "message": "Connection to the Android TV device is closed"
    }
  }
}<|MERGE_RESOLUTION|>--- conflicted
+++ resolved
@@ -9,18 +9,6 @@
         },
         "data_description": {
           "host": "The hostname or IP address of the Android TV device."
-<<<<<<< HEAD
-        }
-      },
-      "reconfigure": {
-        "description": "Update the IP address of this previously configured Android TV device.",
-        "data": {
-          "host": "[%key:common::config_flow::data::host%]"
-        },
-        "data_description": {
-          "host": "The hostname or IP address of the Android TV device."
-=======
->>>>>>> 8330ae2d
         }
       },
       "zeroconf_confirm": {
@@ -50,9 +38,7 @@
     "abort": {
       "already_configured": "[%key:common::config_flow::abort::already_configured_device%]",
       "cannot_connect": "[%key:common::config_flow::error::cannot_connect%]",
-      "reauth_successful": "[%key:common::config_flow::abort::reauth_successful%]",
-      "reconfigure_successful": "[%key:common::config_flow::abort::reconfigure_successful%]",
-      "unique_id_mismatch": "Please ensure you reconfigure against the same device."
+      "reauth_successful": "[%key:common::config_flow::abort::reauth_successful%]"
     }
   },
   "options": {
@@ -63,11 +49,7 @@
           "enable_ime": "Enable IME"
         },
         "data_description": {
-<<<<<<< HEAD
-          "apps": "Here you can define applications where the keys are app IDs and the values are app names and icons that will be displayed in the UI.",
-=======
           "apps": "Here you can define the list of applications, specify names and icons that will be displayed in the UI.",
->>>>>>> 8330ae2d
           "enable_ime": "Enable this option to be able to get the current app name and send text as keyboard input. Disable it for devices that show 'Use keyboard on mobile device screen' instead of the on-screen keyboard."
         }
       },
