--- conflicted
+++ resolved
@@ -9,7 +9,6 @@
         },
         "data_description": {
           "host": "The hostname or IP address of the Android TV device."
-<<<<<<< HEAD
         }
       },
       "reconfigure": {
@@ -19,8 +18,6 @@
         },
         "data_description": {
           "host": "The hostname or IP address of the Android TV device."
-=======
->>>>>>> 8330ae2d
         }
       },
       "zeroconf_confirm": {
