--- conflicted
+++ resolved
@@ -157,11 +157,7 @@
         """Return the number of scanners."""
         if connectable:
             return len(self._connectable_scanners)
-<<<<<<< HEAD
-        return len(self._connectable_scanners) + len(self._scanners)
-=======
         return len(self._connectable_scanners) + len(self._non_connectable_scanners)
->>>>>>> e62e4736
 
     async def async_diagnostics(self) -> dict[str, Any]:
         """Diagnostics for the manager."""
