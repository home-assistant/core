--- conflicted
+++ resolved
@@ -173,14 +173,6 @@
     return True
 
 
-<<<<<<< HEAD
-# Bluetooth has its own memorized fnmatch with its own lru_cache
-# since the data is going to be relatively the same
-# since the devices will not change frequently.
-
-
-=======
->>>>>>> f61edf07
 @lru_cache(maxsize=4096, typed=True)
 def _compile_fnmatch(pattern: str) -> re.Pattern:
     """Compile a fnmatch pattern."""
@@ -194,12 +186,9 @@
     The default version of fnmatch only has a lru_cache of 256 entries.
     With many devices we quickly reach that limit and end up compiling
     the same pattern over and over again.
-<<<<<<< HEAD
-=======
 
     Bluetooth has its own memorized fnmatch with its own lru_cache
     since the data is going to be relatively the same
     since the devices will not change frequently.
->>>>>>> f61edf07
     """
     return bool(_compile_fnmatch(pattern).match(name))