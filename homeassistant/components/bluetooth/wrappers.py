--- conflicted
+++ resolved
@@ -290,20 +290,6 @@
         scanner_device_advertisement_datas = manager.async_get_scanner_discovered_devices_and_advertisement_data_by_address(
             address, True
         )
-<<<<<<< HEAD
-        devices = sorted(
-            device_advertisement_datas,
-            key=lambda device_advertisement_data: device_advertisement_data[1].rssi
-            or NO_RSSI_VALUE,
-            reverse=True,
-        )
-        _LOGGER.warning(
-            "%s: connection options: %s",
-            address,
-            [(device, device[0].details) for device in devices],
-        )
-        for device_advertisement_data in devices:
-=======
         sorted_scanner_device_advertisement_datas = sorted(
             scanner_device_advertisement_datas,
             key=lambda scanner_device_advertisement_data: scanner_device_advertisement_data[
@@ -340,7 +326,6 @@
             )
 
         for (scanner, ble_device, _) in sorted_scanner_device_advertisement_datas:
->>>>>>> cf1ced10
             if backend := self._async_get_backend_for_ble_device(
                 manager, scanner, ble_device
             ):
@@ -348,7 +333,7 @@
                     "%s: using backend: %s with details %s",
                     address,
                     backend,
-                    device_advertisement_data[0].details,
+                    ble_device.details,
                 )
                 return backend
 
