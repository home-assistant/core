--- conflicted
+++ resolved
@@ -20,12 +20,7 @@
     "bluetooth-adapters==0.21.4",
     "bluetooth-auto-recovery==1.4.4",
     "bluetooth-data-tools==1.25.0",
-<<<<<<< HEAD
-    "dbus-fast==2.33.0",
+    "dbus-fast==2.35.1",
     "habluetooth==3.25.0"
-=======
-    "dbus-fast==2.35.1",
-    "habluetooth==3.24.1"
->>>>>>> f0ad0e6e
   ]
 }