--- conflicted
+++ resolved
@@ -9,11 +9,7 @@
     "bleak-retry-connector==1.15.1",
     "bluetooth-adapters==0.4.1",
     "bluetooth-auto-recovery==0.3.3",
-<<<<<<< HEAD
-    "dbus_fast==1.4.0"
-=======
     "dbus-fast==1.4.0"
->>>>>>> 107da323
   ],
   "codeowners": ["@bdraco"],
   "config_flow": true,
