{
  "domain": "bluetooth",
  "name": "Bluetooth",
  "codeowners": ["@bdraco"],
  "config_flow": true,
  "dependencies": ["usb"],
  "documentation": "https://www.home-assistant.io/integrations/bluetooth",
  "iot_class": "local_push",
  "loggers": [
    "btsocket",
    "bleak_retry_connector",
    "bluetooth_adapters",
    "bluetooth_auto_recovery"
  ],
  "quality_scale": "internal",
  "requirements": [
    "bleak==0.22.3",
    "bleak-retry-connector==3.6.0",
    "bluetooth-adapters==0.20.2",
    "bluetooth-auto-recovery==1.4.2",
<<<<<<< HEAD
    "bluetooth-data-tools==1.20.0",
    "dbus-fast==2.30.2",
    "habluetooth==3.8.0"
=======
    "bluetooth-data-tools==1.22.0",
    "dbus-fast==2.29.0",
    "habluetooth==3.9.0"
>>>>>>> 174f3ca7
  ]
}<|MERGE_RESOLUTION|>--- conflicted
+++ resolved
@@ -18,14 +18,8 @@
     "bleak-retry-connector==3.6.0",
     "bluetooth-adapters==0.20.2",
     "bluetooth-auto-recovery==1.4.2",
-<<<<<<< HEAD
-    "bluetooth-data-tools==1.20.0",
+    "bluetooth-data-tools==1.22.0",
     "dbus-fast==2.30.2",
-    "habluetooth==3.8.0"
-=======
-    "bluetooth-data-tools==1.22.0",
-    "dbus-fast==2.29.0",
     "habluetooth==3.9.0"
->>>>>>> 174f3ca7
   ]
 }