--- conflicted
+++ resolved
@@ -18,13 +18,8 @@
     "bleak-retry-connector==3.3.0",
     "bluetooth-adapters==0.16.1",
     "bluetooth-auto-recovery==1.2.3",
-<<<<<<< HEAD
-    "bluetooth-data-tools==1.16.0",
+    "bluetooth-data-tools==1.17.0",
     "dbus-fast==2.14.0",
     "habluetooth==0.1.0"
-=======
-    "bluetooth-data-tools==1.17.0",
-    "dbus-fast==2.14.0"
->>>>>>> c8bb7293
   ]
 }