"""Models for bluetooth."""
from __future__ import annotations

from abc import abstractmethod
import asyncio
from collections.abc import Callable
import contextlib
from dataclasses import dataclass
from enum import Enum
import logging
from typing import TYPE_CHECKING, Any, Final

from bleak import BleakClient, BleakError
from bleak.backends.client import BaseBleakClient, get_platform_client_backend_type
from bleak.backends.device import BLEDevice
from bleak.backends.scanner import (
    AdvertisementData,
    AdvertisementDataCallback,
    BaseBleakScanner,
)
from bleak_retry_connector import freshen_ble_device

from homeassistant.core import CALLBACK_TYPE, callback as hass_callback
from homeassistant.helpers.frame import report
from homeassistant.helpers.service_info.bluetooth import BluetoothServiceInfo

from .const import NO_RSSI_VALUE

if TYPE_CHECKING:

    from .manager import BluetoothManager


_LOGGER = logging.getLogger(__name__)

FILTER_UUIDS: Final = "UUIDs"

MANAGER: BluetoothManager | None = None


@dataclass
class BluetoothServiceInfoBleak(BluetoothServiceInfo):
    """BluetoothServiceInfo with bleak data.

    Integrations may need BLEDevice and AdvertisementData
    to connect to the device without having bleak trigger
    another scan to translate the address to the system's
    internal details.
    """

    device: BLEDevice
    advertisement: AdvertisementData
    connectable: bool
    time: float


class BluetoothScanningMode(Enum):
    """The mode of scanning for bluetooth devices."""

    PASSIVE = "passive"
    ACTIVE = "active"


BluetoothChange = Enum("BluetoothChange", "ADVERTISEMENT")
BluetoothCallback = Callable[[BluetoothServiceInfoBleak, BluetoothChange], None]
ProcessAdvertisementCallback = Callable[[BluetoothServiceInfoBleak], bool]


@dataclass
class HaBluetoothConnector:
    """Data for how to connect a BLEDevice from a given scanner."""

    client: type[BaseBleakClient]
    source: str
    can_connect: Callable[[], bool]


@dataclass
class _HaWrappedBleakBackend:
    """Wrap bleak backend to make it usable by Home Assistant."""

    device: BLEDevice
    client: type[BaseBleakClient]


class BaseHaScanner:
    """Base class for Ha Scanners."""

    @property
    @abstractmethod
    def discovered_devices(self) -> list[BLEDevice]:
        """Return a list of discovered devices."""

    async def async_diagnostics(self) -> dict[str, Any]:
        """Return diagnostic information about the scanner."""
        return {
            "type": self.__class__.__name__,
            "discovered_devices": [
                {
                    "name": device.name,
                    "address": device.address,
                    "rssi": device.rssi,
                }
                for device in self.discovered_devices
            ],
        }


class HaBleakScannerWrapper(BaseBleakScanner):
    """A wrapper that uses the single instance."""

    def __init__(
        self,
        *args: Any,
        detection_callback: AdvertisementDataCallback | None = None,
        service_uuids: list[str] | None = None,
        **kwargs: Any,
    ) -> None:
        """Initialize the BleakScanner."""
        self._detection_cancel: CALLBACK_TYPE | None = None
        self._mapped_filters: dict[str, set[str]] = {}
        self._advertisement_data_callback: AdvertisementDataCallback | None = None
        remapped_kwargs = {
            "detection_callback": detection_callback,
            "service_uuids": service_uuids or [],
            **kwargs,
        }
        self._map_filters(*args, **remapped_kwargs)
        super().__init__(
            detection_callback=detection_callback, service_uuids=service_uuids or []
        )

    @classmethod
    async def discover(cls, timeout: float = 5.0, **kwargs: Any) -> list[BLEDevice]:
        """Discover devices."""
        assert MANAGER is not None
        return list(MANAGER.async_discovered_devices(True))

    async def stop(self, *args: Any, **kwargs: Any) -> None:
        """Stop scanning for devices."""

    async def start(self, *args: Any, **kwargs: Any) -> None:
        """Start scanning for devices."""

    def _map_filters(self, *args: Any, **kwargs: Any) -> bool:
        """Map the filters."""
        mapped_filters = {}
        if filters := kwargs.get("filters"):
            if filter_uuids := filters.get(FILTER_UUIDS):
                mapped_filters[FILTER_UUIDS] = set(filter_uuids)
            else:
                _LOGGER.warning("Only %s filters are supported", FILTER_UUIDS)
        if service_uuids := kwargs.get("service_uuids"):
            mapped_filters[FILTER_UUIDS] = set(service_uuids)
        if mapped_filters == self._mapped_filters:
            return False
        self._mapped_filters = mapped_filters
        return True

    def set_scanning_filter(self, *args: Any, **kwargs: Any) -> None:
        """Set the filters to use."""
        if self._map_filters(*args, **kwargs):
            self._setup_detection_callback()

    def _cancel_callback(self) -> None:
        """Cancel callback."""
        if self._detection_cancel:
            self._detection_cancel()
            self._detection_cancel = None

    @property
    def discovered_devices(self) -> list[BLEDevice]:
        """Return a list of discovered devices."""
        assert MANAGER is not None
        return list(MANAGER.async_discovered_devices(True))

    def register_detection_callback(
        self, callback: AdvertisementDataCallback | None
    ) -> None:
        """Register a callback that is called when a device is discovered or has a property changed.

        This method takes the callback and registers it with the long running
        scanner.
        """
        self._advertisement_data_callback = callback
        self._setup_detection_callback()

    def _setup_detection_callback(self) -> None:
        """Set up the detection callback."""
        if self._advertisement_data_callback is None:
            return
        self._cancel_callback()
        super().register_detection_callback(self._advertisement_data_callback)
        assert MANAGER is not None
        assert self._callback is not None
        self._detection_cancel = MANAGER.async_register_bleak_callback(
            self._callback, self._mapped_filters
        )

    def __del__(self) -> None:
        """Delete the BleakScanner."""
        if self._detection_cancel:
            # Nothing to do if event loop is already closed
            with contextlib.suppress(RuntimeError):
                asyncio.get_running_loop().call_soon_threadsafe(self._detection_cancel)


class HaBleakClientWrapper(BleakClient):
    """Wrap the BleakClient to ensure it does not shutdown our scanner.

    If an address is passed into BleakClient instead of a BLEDevice,
    bleak will quietly start a new scanner under the hood to resolve
    the address. This can cause a conflict with our scanner. We need
    to handle translating the address to the BLEDevice in this case
    to avoid the whole stack from getting stuck in an in progress state
    when an integration does this.
    """

    def __init__(  # pylint: disable=super-init-not-called, keyword-arg-before-vararg
        self,
        address_or_ble_device: str | BLEDevice,
        disconnected_callback: Callable[[BleakClient], None] | None = None,
        *args: Any,
        timeout: float = 10.0,
        **kwargs: Any,
    ) -> None:
        """Initialize the BleakClient."""
        if isinstance(address_or_ble_device, BLEDevice):
            self.__address = address_or_ble_device.address
        else:
            report(
                "attempted to call BleakClient with an address instead of a BLEDevice",
                exclude_integrations={"bluetooth"},
                error_if_core=False,
            )
            self.__address = address_or_ble_device
        self.__disconnected_callback = disconnected_callback
        self.__timeout = timeout
        self._backend: BaseBleakClient | None = None  # type: ignore[assignment]

    @property
    def is_connected(self) -> bool:
        """Return True if the client is connected to a device."""
        return self._backend is not None and self._backend.is_connected

    def set_disconnected_callback(
        self,
        callback: Callable[[BleakClient], None] | None,
        **kwargs: Any,
    ) -> None:
        """Set the disconnect callback."""
        self.__disconnected_callback = callback
        if self._backend:
            self._backend.set_disconnected_callback(callback, **kwargs)  # type: ignore[arg-type]

    async def connect(self, **kwargs: Any) -> bool:
        """Connect to the specified GATT server."""
<<<<<<< HEAD
        wrapped_backend = self._async_get_backend()
        self._backend = wrapped_backend.client(
            await freshen_ble_device(wrapped_backend.device) or wrapped_backend.device,
            disconnected_callback=self.__disconnected_callback,
            timeout=self.__timeout,
        )
=======
        if not self._backend:
            wrapped_backend = self._async_get_backend()
            self._backend = wrapped_backend.client(
                await freshen_ble_device(wrapped_backend.device)
                or wrapped_backend.device,
                disconnected_callback=self.__disconnected_callback,
                timeout=self.__timeout,
            )
>>>>>>> 80d53167
        return await super().connect(**kwargs)

    @hass_callback
    def _async_get_backend_for_ble_device(
        self, ble_device: BLEDevice
    ) -> _HaWrappedBleakBackend | None:
        """Get the backend for a BLEDevice."""
        details = ble_device.details
        if not isinstance(details, dict) or "connector" not in details:
            # If client is not defined in details
            # its the client for this platform
            cls = get_platform_client_backend_type()
            return _HaWrappedBleakBackend(ble_device, cls)

        connector: HaBluetoothConnector = details["connector"]
        # Make sure the backend can connect to the device
        # as some backends have connection limits
        if not connector.can_connect():
            return None

        return _HaWrappedBleakBackend(ble_device, connector.client)

    @hass_callback
    def _async_get_backend(self) -> _HaWrappedBleakBackend:
        """Get the bleak backend for the given address."""
        assert MANAGER is not None
        address = self.__address
        ble_device = MANAGER.async_ble_device_from_address(address, True)
        if ble_device is None:
            raise BleakError(f"No device found for address {address}")

        if backend := self._async_get_backend_for_ble_device(ble_device):
            return backend

        #
        # The preferred backend cannot currently connect the device
        # because it is likely out of connection slots.
        #
        # We need to try all backends to find one that can
        # connect to the device.
        #
        # Currently we have to search all the discovered devices
        # because the bleak API does not allow us to get the
        # details for a specific device.
        #
        for ble_device in sorted(
            (
                ble_device
                for ble_device in MANAGER.async_all_discovered_devices(True)
                if ble_device.address == address
            ),
            key=lambda ble_device: ble_device.rssi or NO_RSSI_VALUE,
            reverse=True,
        ):
            if backend := self._async_get_backend_for_ble_device(ble_device):
                return backend

        raise BleakError(
            f"No backend with an available connection slot that can reach address {address} was found"
        )

    async def disconnect(self) -> bool:
        """Disconnect from the device."""
        if self._backend is None:
            return True
        return await self._backend.disconnect()<|MERGE_RESOLUTION|>--- conflicted
+++ resolved
@@ -255,14 +255,6 @@
 
     async def connect(self, **kwargs: Any) -> bool:
         """Connect to the specified GATT server."""
-<<<<<<< HEAD
-        wrapped_backend = self._async_get_backend()
-        self._backend = wrapped_backend.client(
-            await freshen_ble_device(wrapped_backend.device) or wrapped_backend.device,
-            disconnected_callback=self.__disconnected_callback,
-            timeout=self.__timeout,
-        )
-=======
         if not self._backend:
             wrapped_backend = self._async_get_backend()
             self._backend = wrapped_backend.client(
@@ -271,7 +263,6 @@
                 disconnected_callback=self.__disconnected_callback,
                 timeout=self.__timeout,
             )
->>>>>>> 80d53167
         return await super().connect(**kwargs)
 
     @hass_callback
