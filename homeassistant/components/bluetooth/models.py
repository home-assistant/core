--- conflicted
+++ resolved
@@ -9,11 +9,8 @@
 import logging
 from typing import TYPE_CHECKING, Any, Final
 
-<<<<<<< HEAD
 from bleak import BleakClient, BleakError
 from bleak.backends.device import BLEDevice
-=======
->>>>>>> 3bcc274d
 from bleak.backends.scanner import (
     AdvertisementData,
     AdvertisementDataCallback,
@@ -21,10 +18,7 @@
 )
 
 from homeassistant.core import CALLBACK_TYPE
-<<<<<<< HEAD
 from homeassistant.helpers.frame import report
-=======
->>>>>>> 3bcc274d
 from homeassistant.helpers.service_info.bluetooth import BluetoothServiceInfo
 
 if TYPE_CHECKING:
