--- conflicted
+++ resolved
@@ -420,14 +420,10 @@
         time_since_last_detection = MONOTONIC_TIME() - self._last_detection
         if time_since_last_detection < SCANNER_WATCHDOG_TIMEOUT:
             return
-<<<<<<< HEAD
-        _LOGGER.debug("Bluetooth scanner not running, restarting")
-=======
         _LOGGER.info(
             "Bluetooth scanner has gone quiet for %s, restarting",
             SCANNER_WATCHDOG_INTERVAL,
         )
->>>>>>> 8f81ab55
         async with self.start_stop_lock:
             self.async_start_reload()
             await self.async_stop()
