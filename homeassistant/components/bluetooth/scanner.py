"""The bluetooth integration."""
from __future__ import annotations

import asyncio
from collections.abc import Callable
from datetime import datetime
import logging
import platform
import time

import async_timeout
import bleak
from bleak import BleakError
from bleak.backends.device import BLEDevice
from bleak.backends.scanner import AdvertisementData
from dbus_next import InvalidMessageError

from homeassistant.const import EVENT_HOMEASSISTANT_STOP
from homeassistant.core import (
    CALLBACK_TYPE,
    Event,
    HomeAssistant,
    callback as hass_callback,
)
from homeassistant.exceptions import HomeAssistantError
from homeassistant.helpers.event import async_track_time_interval
from homeassistant.util.package import is_docker_env

from .const import (
    SCANNER_WATCHDOG_INTERVAL,
    SCANNER_WATCHDOG_TIMEOUT,
    SOURCE_LOCAL,
    START_TIMEOUT,
)
from .models import BluetoothScanningMode
<<<<<<< HEAD
from .util import async_reset_adapter
=======
from .util import adapter_human_name
>>>>>>> 87be71ce

OriginalBleakScanner = bleak.BleakScanner
MONOTONIC_TIME = time.monotonic


_LOGGER = logging.getLogger(__name__)


MONOTONIC_TIME = time.monotonic

NEED_RESET_ERRORS = {
    "org.bluez.Error.Failed",
    "org.bluez.Error.InProgress",
    "org.bluez.Error.NotReady",
}
START_ATTEMPTS = 2

SCANNING_MODE_TO_BLEAK = {
    BluetoothScanningMode.ACTIVE: "active",
    BluetoothScanningMode.PASSIVE: "passive",
}


class ScannerStartError(HomeAssistantError):
    """Error to indicate that the scanner failed to start."""


def create_bleak_scanner(
    scanning_mode: BluetoothScanningMode, adapter: str | None
) -> bleak.BleakScanner:
    """Create a Bleak scanner."""
    scanner_kwargs = {"scanning_mode": SCANNING_MODE_TO_BLEAK[scanning_mode]}
    # Only Linux supports multiple adapters
    if adapter and platform.system() == "Linux":
        scanner_kwargs["adapter"] = adapter
    _LOGGER.debug("Initializing bluetooth scanner with %s", scanner_kwargs)
    try:
        return OriginalBleakScanner(**scanner_kwargs)  # type: ignore[arg-type]
    except (FileNotFoundError, BleakError) as ex:
        raise RuntimeError(f"Failed to initialize Bluetooth: {ex}") from ex


class HaScanner:
    """Operate and automatically recover a BleakScanner.

    Multiple BleakScanner can be used at the same time
    if there are multiple adapters. This is only useful
    if the adapters are not located physically next to each other.

    Example use cases are usbip, a long extension cable, usb to bluetooth
    over ethernet, usb over ethernet, etc.
    """

    def __init__(
        self,
        hass: HomeAssistant,
        scanner: bleak.BleakScanner,
        adapter: str,
        address: str,
    ) -> None:
        """Init bluetooth discovery."""
        self.hass = hass
        self.scanner = scanner
        self.adapter = adapter
        self._start_stop_lock = asyncio.Lock()
        self._cancel_stop: CALLBACK_TYPE | None = None
        self._cancel_watchdog: CALLBACK_TYPE | None = None
        self._last_detection = 0.0
        self._start_time = 0.0
        self._callbacks: list[
            Callable[[BLEDevice, AdvertisementData, float, str], None]
        ] = []
        self.name = adapter_human_name(adapter, address)
        self.source = self.adapter or SOURCE_LOCAL

    @property
    def discovered_devices(self) -> list[BLEDevice]:
        """Return a list of discovered devices."""
        return self.scanner.discovered_devices

    @hass_callback
    def async_register_callback(
        self, callback: Callable[[BLEDevice, AdvertisementData, float, str], None]
    ) -> CALLBACK_TYPE:
        """Register a callback.

        Currently this is used to feed the callbacks into the
        central manager.
        """

        def _remove() -> None:
            self._callbacks.remove(callback)

        self._callbacks.append(callback)
        return _remove

    @hass_callback
    def _async_detection_callback(
        self,
        ble_device: BLEDevice,
        advertisement_data: AdvertisementData,
    ) -> None:
        """Call the callback when an advertisement is received.

        Currently this is used to feed the callbacks into the
        central manager.
        """
        callback_time = MONOTONIC_TIME()
        if (
            advertisement_data.local_name
            or advertisement_data.manufacturer_data
            or advertisement_data.service_data
            or advertisement_data.service_uuids
        ):
            # Don't count empty advertisements
            # as the adapter is in a failure
            # state if all the data is empty.
            self._last_detection = callback_time
        for callback in self._callbacks:
            callback(ble_device, advertisement_data, callback_time, self.source)

    async def async_start(self) -> None:
        """Start bluetooth scanner."""
        self.scanner.register_detection_callback(self._async_detection_callback)

        async with self._start_stop_lock:
            await self._async_start()

    async def _async_start(self) -> None:
        """Start bluetooth scanner under the lock."""
        for attempt in range(START_ATTEMPTS):
            _LOGGER.debug(
                "%s: Starting bluetooth discovery attempt: (%s/%s)",
                self.name,
                attempt + 1,
                START_ATTEMPTS,
            )
            try:
                async with async_timeout.timeout(START_TIMEOUT):
                    await self.scanner.start()  # type: ignore[no-untyped-call]
            except InvalidMessageError as ex:
                _LOGGER.debug(
                    "%s: Invalid DBus message received: %s",
                    self.name,
                    ex,
                    exc_info=True,
                )
                raise ScannerStartError(
                    f"{self.name}: Invalid DBus message received: {ex}; "
                    "try restarting `dbus`"
                ) from ex
            except BrokenPipeError as ex:
                _LOGGER.debug(
                    "%s: DBus connection broken: %s", self.name, ex, exc_info=True
                )
                if is_docker_env():
                    raise ScannerStartError(
                        f"{self.name}: DBus connection broken: {ex}; try restarting "
                        "`bluetooth`, `dbus`, and finally the docker container"
                    ) from ex
                raise ScannerStartError(
                    f"{self.name}: DBus connection broken: {ex}; try restarting "
                    "`bluetooth` and `dbus`"
                ) from ex
            except FileNotFoundError as ex:
                _LOGGER.debug(
                    "%s: FileNotFoundError while starting bluetooth: %s",
                    self.name,
                    ex,
                    exc_info=True,
                )
                if is_docker_env():
                    raise ScannerStartError(
                        f"{self.name}: DBus service not found; docker config may "
                        "be missing `-v /run/dbus:/run/dbus:ro`: {ex}"
                    ) from ex
                raise ScannerStartError(
                    f"{self.name}: DBus service not found; make sure the DBus socket "
                    f"is available to Home Assistant: {ex}"
                ) from ex
            except asyncio.TimeoutError as ex:
                if attempt == 0:
                    await self._async_reset_adapter()
                    continue
                raise ScannerStartError(
                    f"{self.name}: Timed out starting Bluetooth after {START_TIMEOUT} seconds"
                ) from ex
            except BleakError as ex:
                if attempt == 0:
                    error_str = str(ex)
                    if any(
                        needs_reset_error in error_str
                        for needs_reset_error in NEED_RESET_ERRORS
                    ):
                        await self._async_reset_adapter()
                    continue
                _LOGGER.debug(
                    "%s: BleakError while starting bluetooth: %s",
                    self.name,
                    ex,
                    exc_info=True,
                )
                raise ScannerStartError(
                    f"{self.name}: Failed to start Bluetooth: {ex}"
                ) from ex

            # Everything is fine, break out of the loop
            break

        self._async_setup_scanner_watchdog()
        self._cancel_stop = self.hass.bus.async_listen_once(
            EVENT_HOMEASSISTANT_STOP, self._async_hass_stopping
        )

    @hass_callback
    def _async_setup_scanner_watchdog(self) -> None:
        """If Dbus gets restarted or updated, we need to restart the scanner."""
        self._start_time = self._last_detection = MONOTONIC_TIME()
        if not self._cancel_watchdog:
            self._cancel_watchdog = async_track_time_interval(
                self.hass, self._async_scanner_watchdog, SCANNER_WATCHDOG_INTERVAL
            )

    async def _async_scanner_watchdog(self, now: datetime) -> None:
        """Check if the scanner is running."""
        time_since_last_detection = MONOTONIC_TIME() - self._last_detection
        _LOGGER.debug(
            "%s: Scanner watchdog time_since_last_detection: %s",
            self.name,
            time_since_last_detection,
        )
        if time_since_last_detection < SCANNER_WATCHDOG_TIMEOUT:
            return
        _LOGGER.info(
            "%s: Bluetooth scanner has gone quiet for %ss, restarting",
            self.name,
            SCANNER_WATCHDOG_TIMEOUT,
        )
        async with self._start_stop_lock:
            # Stop the scanner but not the watchdog
            # since we want to try again later if it's still quiet
            await self._async_stop_scanner()
            if self._start_time == self._last_detection or (
                time_since_last_detection
            ) > (SCANNER_WATCHDOG_TIMEOUT + SCANNER_WATCHDOG_INTERVAL.total_seconds()):
                await self._async_reset_adapter()
            try:
                await self._async_start()
            except ScannerStartError as ex:
                _LOGGER.error(
                    "%s: Failed to restart Bluetooth scanner: %s",
                    self.name,
                    ex,
                    exc_info=True,
                )

    async def _async_hass_stopping(self, event: Event) -> None:
        """Stop the Bluetooth integration at shutdown."""
        self._cancel_stop = None
        await self.async_stop()

    async def _async_reset_adapter(self) -> None:
        """Reset the adapter."""
        _LOGGER.warning("%s: adapter stopped responding; executing reset", self.name)
        result = await async_reset_adapter(self.adapter)
        _LOGGER.info("%s: adapter reset result: %s", self.name, result)

    async def async_stop(self) -> None:
        """Stop bluetooth scanner."""
        async with self._start_stop_lock:
            await self._async_stop()

    async def _async_stop(self) -> None:
        """Cancel watchdog and bluetooth discovery under the lock."""
        if self._cancel_watchdog:
            self._cancel_watchdog()
            self._cancel_watchdog = None
        await self._async_stop_scanner()

    async def _async_stop_scanner(self) -> None:
        """Stop bluetooth discovery under the lock."""
        if self._cancel_stop:
            self._cancel_stop()
            self._cancel_stop = None
        _LOGGER.debug("%s: Stopping bluetooth discovery", self.name)
        try:
            await self.scanner.stop()  # type: ignore[no-untyped-call]
        except BleakError as ex:
            # This is not fatal, and they may want to reload
            # the config entry to restart the scanner if they
            # change the bluetooth dongle.
            _LOGGER.error("%s: Error stopping scanner: %s", self.name, ex)<|MERGE_RESOLUTION|>--- conflicted
+++ resolved
@@ -33,11 +33,7 @@
     START_TIMEOUT,
 )
 from .models import BluetoothScanningMode
-<<<<<<< HEAD
-from .util import async_reset_adapter
-=======
-from .util import adapter_human_name
->>>>>>> 87be71ce
+from .util import async_reset_adapter. adapter_human_name
 
 OriginalBleakScanner = bleak.BleakScanner
 MONOTONIC_TIME = time.monotonic
