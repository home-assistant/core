"""Config flow for nVent RAYCHEM SENZ."""

from collections.abc import Mapping
import logging
from typing import Any

import jwt

<<<<<<< HEAD
from homeassistant.config_entries import SOURCE_REAUTH, ConfigFlowResult
=======
from homeassistant.config_entries import ConfigFlowResult
>>>>>>> 579ffcc6
from homeassistant.helpers import config_entry_oauth2_flow

from .const import DOMAIN


class OAuth2FlowHandler(
    config_entry_oauth2_flow.AbstractOAuth2FlowHandler, domain=DOMAIN
):
    """Config flow to handle SENZ OAuth2 authentication."""

    VERSION = 1
    MINOR_VERSION = 2
    DOMAIN = DOMAIN

    @property
    def logger(self) -> logging.Logger:
        """Return logger."""
        return logging.getLogger(__name__)

    @property
    def extra_authorize_data(self) -> dict:
        """Extra data that needs to be appended to the authorize url."""
        return {"scope": "restapi offline_access"}

<<<<<<< HEAD
    async def async_step_reauth(
        self, entry_data: Mapping[str, Any]
    ) -> ConfigFlowResult:
        """Perform reauth upon an API authentication error."""

        return await self.async_step_reauth_confirm()

    async def async_step_reauth_confirm(
        self, user_input: dict[str, Any] | None = None
    ) -> ConfigFlowResult:
        """Dialog that informs the user that reauth is required."""
        if user_input is None:
            return self.async_show_form(
                step_id="reauth_confirm",
            )

        return await self.async_step_user()

=======
>>>>>>> 579ffcc6
    async def async_oauth_create_entry(self, data: dict) -> ConfigFlowResult:
        """Create or update the config entry."""

        token = jwt.decode(
            data["token"]["access_token"], options={"verify_signature": False}
        )
        uid = token["sub"]
        await self.async_set_unique_id(uid)

<<<<<<< HEAD
        if self.source == SOURCE_REAUTH:
            self._abort_if_unique_id_mismatch(reason="account_mismatch")
            return self.async_update_reload_and_abort(
                self._get_reauth_entry(), data=data
            )

=======
>>>>>>> 579ffcc6
        self._abort_if_unique_id_configured()
        return await super().async_oauth_create_entry(data)<|MERGE_RESOLUTION|>--- conflicted
+++ resolved
@@ -6,11 +6,7 @@
 
 import jwt
 
-<<<<<<< HEAD
 from homeassistant.config_entries import SOURCE_REAUTH, ConfigFlowResult
-=======
-from homeassistant.config_entries import ConfigFlowResult
->>>>>>> 579ffcc6
 from homeassistant.helpers import config_entry_oauth2_flow
 
 from .const import DOMAIN
@@ -35,7 +31,6 @@
         """Extra data that needs to be appended to the authorize url."""
         return {"scope": "restapi offline_access"}
 
-<<<<<<< HEAD
     async def async_step_reauth(
         self, entry_data: Mapping[str, Any]
     ) -> ConfigFlowResult:
@@ -54,8 +49,6 @@
 
         return await self.async_step_user()
 
-=======
->>>>>>> 579ffcc6
     async def async_oauth_create_entry(self, data: dict) -> ConfigFlowResult:
         """Create or update the config entry."""
 
@@ -65,14 +58,11 @@
         uid = token["sub"]
         await self.async_set_unique_id(uid)
 
-<<<<<<< HEAD
         if self.source == SOURCE_REAUTH:
             self._abort_if_unique_id_mismatch(reason="account_mismatch")
             return self.async_update_reload_and_abort(
                 self._get_reauth_entry(), data=data
             )
 
-=======
->>>>>>> 579ffcc6
         self._abort_if_unique_id_configured()
         return await super().async_oauth_create_entry(data)