--- conflicted
+++ resolved
@@ -22,11 +22,8 @@
 _LOGGER = logging.getLogger(__name__)
 
 CONF_SOURCES = 'sources'
-<<<<<<< HEAD
 CONF_MAX_VOLUME = 'max_volume'
-=======
 CONF_ZONE2 = 'zone2'
->>>>>>> f6e29a66
 
 DEFAULT_NAME = 'Onkyo Receiver'
 SUPPORTED_MAX_VOLUME = 80
