"""Intents for the media_player integration."""

import asyncio
from collections.abc import Iterable
from dataclasses import dataclass, field
import logging
import time
from typing import cast

import voluptuous as vol

from homeassistant.const import (
    SERVICE_MEDIA_NEXT_TRACK,
    SERVICE_MEDIA_PAUSE,
    SERVICE_MEDIA_PLAY,
    SERVICE_MEDIA_PREVIOUS_TRACK,
    SERVICE_VOLUME_MUTE,
    SERVICE_VOLUME_SET,
    STATE_PLAYING,
)
from homeassistant.core import Context, HomeAssistant, State
from homeassistant.exceptions import HomeAssistantError
from homeassistant.helpers import config_validation as cv, intent
from homeassistant.helpers.entity_component import EntityComponent

from . import MediaPlayerDeviceClass, MediaPlayerEntity
from .browse_media import SearchMedia
from .const import (
    ATTR_MEDIA_FILTER_CLASSES,
    ATTR_MEDIA_VOLUME_LEVEL,
    ATTR_MEDIA_VOLUME_MUTED,
    DOMAIN,
    SERVICE_PLAY_MEDIA,
    SERVICE_SEARCH_MEDIA,
    MediaClass,
    MediaPlayerEntityFeature,
    MediaPlayerState,
)

MULTIPLE_PLAYERS_MATCHED_RESPONSE = "multiple_players_matched"

INTENT_MEDIA_PAUSE = "HassMediaPause"
INTENT_MEDIA_UNPAUSE = "HassMediaUnpause"
INTENT_MEDIA_NEXT = "HassMediaNext"
INTENT_MEDIA_PREVIOUS = "HassMediaPrevious"
INTENT_PLAYER_MUTE = "HassMediaPlayerMute"
INTENT_PLAYER_UNMUTE = "HassMediaPlayerUnmute"
INTENT_SET_VOLUME = "HassSetVolume"
INTENT_SET_VOLUME_RELATIVE = "HassSetVolumeRelative"
INTENT_MEDIA_SEARCH_AND_PLAY = "HassMediaSearchAndPlay"

_LOGGER = logging.getLogger(__name__)


class MultiplePlayersMatchedError(intent.IntentHandleError):
    """Error when multiple players were matched but none is playing."""

    def __init__(self) -> None:
        """Initialize error."""
        super().__init__(
            "Multiple media players matched but none is playing",
            MULTIPLE_PLAYERS_MATCHED_RESPONSE,
        )


@dataclass
class LastPaused:
    """Information about last media players that were paused by voice."""

    timestamp: float | None = None
    context: Context | None = None
    entity_ids: set[str] = field(default_factory=set)

    def clear(self) -> None:
        """Clear timestamp and entities."""
        self.timestamp = None
        self.context = None
        self.entity_ids.clear()

    def update(self, context: Context | None, entity_ids: Iterable[str]) -> None:
        """Update last paused group."""
        self.context = context
        self.entity_ids = set(entity_ids)
        if self.entity_ids:
            self.timestamp = time.time()

    def __bool__(self) -> bool:
        """Return True if timestamp is set."""
        return self.timestamp is not None


async def async_setup_intents(hass: HomeAssistant) -> None:
    """Set up the media_player intents."""
    last_paused = LastPaused()

    intent.async_register(hass, MediaUnpauseHandler(last_paused))
    intent.async_register(hass, MediaPauseHandler(last_paused))
    intent.async_register(
        hass,
        intent.ServiceIntentHandler(
            INTENT_MEDIA_NEXT,
            DOMAIN,
            SERVICE_MEDIA_NEXT_TRACK,
            required_domains={DOMAIN},
            required_features=MediaPlayerEntityFeature.NEXT_TRACK,
            required_states={MediaPlayerState.PLAYING},
            description="Skips a media player to the next item",
            platforms={DOMAIN},
            device_classes={MediaPlayerDeviceClass},
        ),
    )
    intent.async_register(
        hass,
        intent.ServiceIntentHandler(
            INTENT_MEDIA_PREVIOUS,
            DOMAIN,
            SERVICE_MEDIA_PREVIOUS_TRACK,
            required_domains={DOMAIN},
            required_features=MediaPlayerEntityFeature.PREVIOUS_TRACK,
            required_states={MediaPlayerState.PLAYING},
            description="Replays the previous item for a media player",
            platforms={DOMAIN},
            device_classes={MediaPlayerDeviceClass},
        ),
    )
    intent.async_register(
        hass,
<<<<<<< HEAD
        MediaHandler(
            intent_type=INTENT_SET_VOLUME,
            service=SERVICE_VOLUME_SET,
=======
        intent.ServiceIntentHandler(
            INTENT_SET_VOLUME,
            DOMAIN,
            SERVICE_VOLUME_SET,
            required_domains={DOMAIN},
>>>>>>> 6f89fe81
            required_features=MediaPlayerEntityFeature.VOLUME_SET,
            required_states=None,
            required_slots={
                ATTR_MEDIA_VOLUME_LEVEL: intent.IntentSlotInfo(
                    description="The volume percentage of the media player",
                    value_schema=vol.All(
                        vol.Coerce(int),
                        vol.Range(min=0, max=100),
                        lambda val: val / 100,
                    ),
                ),
            },
            description="Sets the volume percentage of a media player",
        ),
    )
    intent.async_register(hass, MediaSetVolumeRelativeHandler())
    intent.async_register(hass, MediaPlayerMuteUnmuteHandler(True))
    intent.async_register(hass, MediaPlayerMuteUnmuteHandler(False))
    intent.async_register(hass, MediaSearchAndPlayHandler())


class MediaPauseHandler(intent.ServiceIntentHandler):
    """Handler for pause intent. Records last paused media players."""

    def __init__(self, last_paused: LastPaused) -> None:
        """Initialize handler."""
        super().__init__(
            INTENT_MEDIA_PAUSE,
            DOMAIN,
            SERVICE_MEDIA_PAUSE,
            required_domains={DOMAIN},
            required_features=MediaPlayerEntityFeature.PAUSE,
            required_states={MediaPlayerState.PLAYING},
            description="Pauses a media player",
            platforms={DOMAIN},
            device_classes={MediaPlayerDeviceClass},
        )
        self.last_paused = last_paused

    async def async_handle_states(
        self,
        intent_obj: intent.Intent,
        match_result: intent.MatchTargetsResult,
        match_constraints: intent.MatchTargetsConstraints,
        match_preferences: intent.MatchTargetsPreferences | None = None,
    ) -> intent.IntentResponse:
        """Record last paused media players."""
        if match_result.is_match:
            # Save entity ids of paused media players
            self.last_paused.update(
                intent_obj.context, (s.entity_id for s in match_result.states)
            )

        return await super().async_handle_states(
            intent_obj, match_result, match_constraints
        )


class MediaUnpauseHandler(intent.ServiceIntentHandler):
    """Handler for unpause/resume intent. Uses last paused media players."""

    def __init__(self, last_paused: LastPaused) -> None:
        """Initialize handler."""
        super().__init__(
            INTENT_MEDIA_UNPAUSE,
            DOMAIN,
            SERVICE_MEDIA_PLAY,
            required_domains={DOMAIN},
            description="Resumes a media player",
            platforms={DOMAIN},
            device_classes={MediaPlayerDeviceClass},
        )
        self.last_paused = last_paused

    async def async_handle_states(
        self,
        intent_obj: intent.Intent,
        match_result: intent.MatchTargetsResult,
        match_constraints: intent.MatchTargetsConstraints,
        match_preferences: intent.MatchTargetsPreferences | None = None,
    ) -> intent.IntentResponse:
        """Unpause last paused media players."""
        if match_result.is_match and (not match_constraints.name) and self.last_paused:
            assert self.last_paused.timestamp is not None

            # Check for a media player that was paused more recently than the
            # ones by voice.
            recent_state: State | None = None
            for state in match_result.states:
                if (state.last_changed_timestamp <= self.last_paused.timestamp) or (
                    state.context == self.last_paused.context
                ):
                    continue

                if (recent_state is None) or (
                    state.last_changed_timestamp > recent_state.last_changed_timestamp
                ):
                    recent_state = state

            if recent_state is not None:
                # Resume the more recently paused media player (outside of voice).
                match_result.states = [recent_state]
            else:
                # Resume only the previously paused media players if they are in the
                # targeted set.
                targeted_ids = {s.entity_id for s in match_result.states}
                overlapping_ids = targeted_ids.intersection(self.last_paused.entity_ids)
                if overlapping_ids:
                    match_result.states = [
                        s for s in match_result.states if s.entity_id in overlapping_ids
                    ]

            self.last_paused.clear()

        return await super().async_handle_states(
            intent_obj, match_result, match_constraints
        )


<<<<<<< HEAD
class MediaHandler(intent.ServiceIntentHandler):
    """Base Handler for most media player intents."""

    def __init__(
        self,
        intent_type: str,
        service: str,
        required_features: int,
        required_states: set[str] | None,
        required_slots: intent.IntentSlotsType | None,
        description: str,
    ) -> None:
        """Initialize handler."""
        super().__init__(
            intent_type=intent_type,
            domain=DOMAIN,
            service=service,
            required_domains={DOMAIN},
            required_features=required_features,
            required_states=required_states,
            required_slots=required_slots,
            description=description,
            platforms={DOMAIN},
            device_classes={MediaPlayerDeviceClass},
        )

    async def async_handle_states(
        self,
        intent_obj: intent.Intent,
        match_result: intent.MatchTargetsResult,
        match_constraints: intent.MatchTargetsConstraints,
        match_preferences: intent.MatchTargetsPreferences | None = None,
    ) -> intent.IntentResponse:
        """Handle intents for multiple media players."""
        if match_result.is_match and (not match_constraints.name):
            if len(match_result.states) == 1:
                return await super().async_handle_states(
                    intent_obj, match_result, match_constraints
                )
            if len(match_result.states) > 1:
                playing_players = [
                    state
                    for state in match_result.states
                    if state.state == MediaPlayerState.PLAYING
                ]
                if len(playing_players) == 1:
                    match_result.states = playing_players
                    return await super().async_handle_states(
                        intent_obj, match_result, match_constraints
                    )
                raise MultiplePlayersMatchedError

        return await super().async_handle_states(
            intent_obj, match_result, match_constraints
        )
=======
class MediaPlayerMuteUnmuteHandler(intent.ServiceIntentHandler):
    """Handle Mute/Unmute intents."""

    def __init__(self, is_volume_muted: bool) -> None:
        """Initialize the mute/unmute handler objects."""

        super().__init__(
            (INTENT_PLAYER_MUTE if is_volume_muted else INTENT_PLAYER_UNMUTE),
            DOMAIN,
            SERVICE_VOLUME_MUTE,
            required_domains={DOMAIN},
            required_features=MediaPlayerEntityFeature.VOLUME_MUTE,
            optional_slots={
                ATTR_MEDIA_VOLUME_MUTED: intent.IntentSlotInfo(
                    description="Whether the media player should be muted or unmuted",
                    value_schema=vol.Boolean(),
                ),
            },
            description=(
                "Mutes a media player" if is_volume_muted else "Unmutes a media player"
            ),
            platforms={DOMAIN},
            device_classes={MediaPlayerDeviceClass},
        )
        self.is_volume_muted = is_volume_muted

    async def async_handle(self, intent_obj: intent.Intent) -> intent.IntentResponse:
        """Handle the intent."""

        intent_obj.slots["is_volume_muted"] = {
            "value": self.is_volume_muted,
            "text": str(self.is_volume_muted),
        }
        return await super().async_handle(intent_obj)


class MediaSearchAndPlayHandler(intent.IntentHandler):
    """Handle HassMediaSearchAndPlay intents."""

    description = "Searches for media and plays the first result"

    intent_type = INTENT_MEDIA_SEARCH_AND_PLAY
    slot_schema = {
        vol.Required("search_query"): cv.string,
        vol.Optional("media_class"): vol.In([cls.value for cls in MediaClass]),
        # Optional name/area/floor slots handled by intent matcher
        vol.Optional("name"): cv.string,
        vol.Optional("area"): cv.string,
        vol.Optional("floor"): cv.string,
        vol.Optional("preferred_area_id"): cv.string,
        vol.Optional("preferred_floor_id"): cv.string,
    }
    platforms = {DOMAIN}

    async def async_handle(self, intent_obj: intent.Intent) -> intent.IntentResponse:
        """Handle the intent."""
        hass = intent_obj.hass
        slots = self.async_validate_slots(intent_obj.slots)
        search_query = slots["search_query"]["value"]

        # Entity name to match
        name_slot = slots.get("name", {})
        entity_name: str | None = name_slot.get("value")

        # Get area/floor info
        area_slot = slots.get("area", {})
        area_id = area_slot.get("value")

        floor_slot = slots.get("floor", {})
        floor_id = floor_slot.get("value")

        # Find matching entities
        match_constraints = intent.MatchTargetsConstraints(
            name=entity_name,
            area_name=area_id,
            floor_name=floor_id,
            domains={DOMAIN},
            assistant=intent_obj.assistant,
            features=MediaPlayerEntityFeature.SEARCH_MEDIA
            | MediaPlayerEntityFeature.PLAY_MEDIA,
            single_target=True,
        )
        match_result = intent.async_match_targets(
            hass,
            match_constraints,
            intent.MatchTargetsPreferences(
                area_id=slots.get("preferred_area_id", {}).get("value"),
                floor_id=slots.get("preferred_floor_id", {}).get("value"),
            ),
        )

        if not match_result.is_match:
            raise intent.MatchFailedError(
                result=match_result, constraints=match_constraints
            )

        target_entity = match_result.states[0]
        target_entity_id = target_entity.entity_id

        # Get media class if provided
        media_class_slot = slots.get("media_class", {})
        media_class_value = media_class_slot.get("value")

        # Build search service data
        search_data = {"search_query": search_query}

        # Add media_filter_classes if media_class is provided
        if media_class_value:
            search_data[ATTR_MEDIA_FILTER_CLASSES] = [media_class_value]

        # 1. Search Media
        try:
            search_response = await hass.services.async_call(
                DOMAIN,
                SERVICE_SEARCH_MEDIA,
                search_data,
                target={
                    "entity_id": target_entity_id,
                },
                blocking=True,
                context=intent_obj.context,
                return_response=True,
            )
        except HomeAssistantError as err:
            _LOGGER.error("Error calling search_media: %s", err)
            raise intent.IntentHandleError(f"Error searching media: {err}") from err

        if (
            not search_response
            or not (
                entity_response := cast(
                    SearchMedia, search_response.get(target_entity_id)
                )
            )
            or not (results := entity_response.result)
        ):
            # No results found
            return intent_obj.create_response()

        # 2. Play Media (first result)
        first_result = results[0]
        try:
            await hass.services.async_call(
                DOMAIN,
                SERVICE_PLAY_MEDIA,
                {
                    "entity_id": target_entity_id,
                    "media_content_id": first_result.media_content_id,
                    "media_content_type": first_result.media_content_type,
                },
                blocking=True,
                context=intent_obj.context,
            )
        except HomeAssistantError as err:
            _LOGGER.error("Error calling play_media: %s", err)
            raise intent.IntentHandleError(f"Error playing media: {err}") from err

        # Success
        response = intent_obj.create_response()
        response.async_set_speech_slots({"media": first_result.as_dict()})
        return response


class MediaSetVolumeRelativeHandler(intent.IntentHandler):
    """Handler for setting relative volume."""

    description = "Increases or decreases the volume of a media player"

    intent_type = INTENT_SET_VOLUME_RELATIVE
    slot_schema = {
        vol.Required("volume_step"): vol.Any(
            "up",
            "down",
            vol.All(
                vol.Coerce(int),
                vol.Range(min=-100, max=100),
                lambda val: val / 100,
            ),
        ),
        # Optional name/area/floor slots handled by intent matcher
        vol.Optional("name"): cv.string,
        vol.Optional("area"): cv.string,
        vol.Optional("floor"): cv.string,
        vol.Optional("preferred_area_id"): cv.string,
        vol.Optional("preferred_floor_id"): cv.string,
    }
    platforms = {DOMAIN}

    async def async_handle(self, intent_obj: intent.Intent) -> intent.IntentResponse:
        """Handle the intent."""
        hass = intent_obj.hass
        component: EntityComponent[MediaPlayerEntity] = hass.data[DOMAIN]

        slots = self.async_validate_slots(intent_obj.slots)
        volume_step = slots["volume_step"]["value"]

        # Entity name to match
        name_slot = slots.get("name", {})
        entity_name: str | None = name_slot.get("value")

        # Get area/floor info
        area_slot = slots.get("area", {})
        area_id = area_slot.get("value")

        floor_slot = slots.get("floor", {})
        floor_id = floor_slot.get("value")

        # Find matching entities
        match_constraints = intent.MatchTargetsConstraints(
            name=entity_name,
            area_name=area_id,
            floor_name=floor_id,
            domains={DOMAIN},
            assistant=intent_obj.assistant,
            features=MediaPlayerEntityFeature.VOLUME_SET,
        )
        match_preferences = intent.MatchTargetsPreferences(
            area_id=slots.get("preferred_area_id", {}).get("value"),
            floor_id=slots.get("preferred_floor_id", {}).get("value"),
        )
        match_result = intent.async_match_targets(
            hass, match_constraints, match_preferences
        )

        if not match_result.is_match:
            # No targets
            raise intent.MatchFailedError(
                result=match_result, constraints=match_constraints
            )

        if (
            match_result.is_match
            and (len(match_result.states) > 1)
            and ("name" not in intent_obj.slots)
        ):
            # Multiple targets not by name, so we need to check state
            match_result.states = [
                s for s in match_result.states if s.state == STATE_PLAYING
            ]
            if not match_result.states:
                # No media players are playing
                raise intent.MatchFailedError(
                    result=intent.MatchTargetsResult(
                        is_match=False, no_match_reason=intent.MatchFailedReason.STATE
                    ),
                    constraints=match_constraints,
                    preferences=match_preferences,
                )

        target_entity_ids = {s.entity_id for s in match_result.states}
        target_entities = [
            e for e in component.entities if e.entity_id in target_entity_ids
        ]

        if volume_step == "up":
            coros = [e.async_volume_up() for e in target_entities]
        elif volume_step == "down":
            coros = [e.async_volume_down() for e in target_entities]
        else:
            coros = [
                e.async_set_volume_level(
                    max(0.0, min(1.0, e.volume_level + volume_step))
                )
                for e in target_entities
            ]

        try:
            await asyncio.gather(*coros)
        except HomeAssistantError as err:
            _LOGGER.error("Error setting relative volume: %s", err)
            raise intent.IntentHandleError(
                f"Error setting relative volume: {err}"
            ) from err

        response = intent_obj.create_response()
        response.async_set_states(match_result.states)
        return response
>>>>>>> 6f89fe81
<|MERGE_RESOLUTION|>--- conflicted
+++ resolved
@@ -125,17 +125,9 @@
     )
     intent.async_register(
         hass,
-<<<<<<< HEAD
         MediaHandler(
             intent_type=INTENT_SET_VOLUME,
             service=SERVICE_VOLUME_SET,
-=======
-        intent.ServiceIntentHandler(
-            INTENT_SET_VOLUME,
-            DOMAIN,
-            SERVICE_VOLUME_SET,
-            required_domains={DOMAIN},
->>>>>>> 6f89fe81
             required_features=MediaPlayerEntityFeature.VOLUME_SET,
             required_states=None,
             required_slots={
@@ -255,7 +247,6 @@
         )
 
 
-<<<<<<< HEAD
 class MediaHandler(intent.ServiceIntentHandler):
     """Base Handler for most media player intents."""
 
@@ -311,7 +302,8 @@
         return await super().async_handle_states(
             intent_obj, match_result, match_constraints
         )
-=======
+
+
 class MediaPlayerMuteUnmuteHandler(intent.ServiceIntentHandler):
     """Handle Mute/Unmute intents."""
 
@@ -588,5 +580,4 @@
 
         response = intent_obj.create_response()
         response.async_set_states(match_result.states)
-        return response
->>>>>>> 6f89fe81
+        return response