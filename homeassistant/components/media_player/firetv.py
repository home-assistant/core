"""
Support for functionality to interact with FireTV devices.

For more details about this platform, please refer to the documentation at
https://home-assistant.io/components/media_player.firetv/
"""
import functools
import logging
import threading
import voluptuous as vol

from homeassistant.components.media_player import (
    MediaPlayerDevice, PLATFORM_SCHEMA, SUPPORT_NEXT_TRACK, SUPPORT_PAUSE,
    SUPPORT_PLAY, SUPPORT_PREVIOUS_TRACK, SUPPORT_SELECT_SOURCE, SUPPORT_STOP,
<<<<<<< HEAD
    SUPPORT_TURN_OFF, SUPPORT_TURN_ON, SUPPORT_VOLUME_SET, DOMAIN)
=======
    SUPPORT_TURN_OFF, SUPPORT_TURN_ON)
>>>>>>> 07b5b68a
from homeassistant.const import (
    CONF_HOST, CONF_NAME, CONF_PORT, STATE_IDLE, STATE_OFF, STATE_PAUSED,
    STATE_PLAYING, STATE_STANDBY, ATTR_ENTITY_ID)
import homeassistant.helpers.config_validation as cv

REQUIREMENTS = ['firetv==1.0.7']

_LOGGER = logging.getLogger(__name__)

SUPPORT_FIRETV = SUPPORT_PAUSE | \
    SUPPORT_TURN_ON | SUPPORT_TURN_OFF | SUPPORT_PREVIOUS_TRACK | \
    SUPPORT_NEXT_TRACK | SUPPORT_SELECT_SOURCE | SUPPORT_STOP | \
    SUPPORT_PLAY

CONF_ADBKEY = 'adbkey'
CONF_GET_SOURCE = 'get_source'
CONF_GET_SOURCES = 'get_sources'

DEFAULT_NAME = 'Amazon Fire TV'
DEFAULT_PORT = 5555
DEFAULT_GET_SOURCE = True
DEFAULT_GET_SOURCES = True

FIRETV_KEY_POWER = 'POWER'
FIRETV_KEY_SLEEP = 'SLEEP'
FIRETV_KEY_HOME = 'HOME'
FIRETV_KEY_UP = 'UP'
FIRETV_KEY_DOWN = 'DOWN'
FIRETV_KEY_LEFT = 'LEFT'
FIRETV_KEY_RIGHT = 'RIGHT'
FIRETV_KEY_ENTER = 'ENTER'
FIRETV_KEY_BACK = 'BACK'
FIRETV_KEY_SPACE = 'SPACE'
FIRETV_KEY_MENU = 'MENU'

KEY_SERVICE = 'firetv_key'

ATTR_KEY = 'key'

SERVICE_KEY_SCHEMA = vol.Schema({
    vol.Required(ATTR_ENTITY_ID): cv.entity_ids,
    vol.Required(ATTR_KEY): cv.string,
})

DATA_KEY = '{}.firetv'.format(DOMAIN)


def has_adb_files(value):
    """Check that ADB key files exist."""
    priv_key = value
    pub_key = '{}.pub'.format(value)
    cv.isfile(pub_key)
    return cv.isfile(priv_key)


PLATFORM_SCHEMA = PLATFORM_SCHEMA.extend({
    vol.Required(CONF_HOST): cv.string,
    vol.Optional(CONF_NAME, default=DEFAULT_NAME): cv.string,
    vol.Optional(CONF_PORT, default=DEFAULT_PORT): cv.port,
    vol.Optional(CONF_ADBKEY): has_adb_files,
    vol.Optional(CONF_GET_SOURCE, default=DEFAULT_GET_SOURCE): cv.boolean,
    vol.Optional(CONF_GET_SOURCES, default=DEFAULT_GET_SOURCES): cv.boolean
})

PACKAGE_LAUNCHER = "com.amazon.tv.launcher"
PACKAGE_SETTINGS = "com.amazon.tv.settings"


def setup_platform(hass, config, add_entities, discovery_info=None):
    """Set up the FireTV platform."""
    from firetv import FireTV

    if DATA_KEY not in hass.data:
        hass.data[DATA_KEY] = {}

    host = '{0}:{1}'.format(config[CONF_HOST], config[CONF_PORT])

    if CONF_ADBKEY in config:
        ftv = FireTV(host, config[CONF_ADBKEY])
        adb_log = " using adbkey='{0}'".format(config[CONF_ADBKEY])
    else:
        ftv = FireTV(host)
        adb_log = ""

    if not ftv.available:
        _LOGGER.warning("Could not connect to Fire TV at %s%s", host, adb_log)
        return

    name = config[CONF_NAME]
    get_source = config[CONF_GET_SOURCE]
    get_sources = config[CONF_GET_SOURCES]

    if host in hass.data[DATA_KEY]:
        _LOGGER.warning("Platform already setup on %s, skipping.", host)
    else:
        device = FireTVDevice(ftv, name, get_source, get_sources)
        add_entities([device])
        _LOGGER.debug("Setup Fire TV at %s%s", host, adb_log)
        hass.data[DATA_KEY][host] = device

    def service_key(service):
        """Dispatch service calls to target entities."""
        key = service.data.get(ATTR_KEY)
        entity_id = service.data.get(ATTR_ENTITY_ID)
        target_devices = [dev for dev in hass.data[DATA_KEY].values()
                          if dev.entity_id in entity_id]

        for target_device in target_devices:
            if key == FIRETV_KEY_POWER:
                target_device.firetv.power()
            elif key == FIRETV_KEY_SLEEP:
                target_device.firetv.sleep()
            elif key == FIRETV_KEY_HOME:
                target_device.firetv.home()
            elif key == FIRETV_KEY_UP:
                target_device.firetv.up()
            elif key == FIRETV_KEY_DOWN:
                target_device.firetv.down()
            elif key == FIRETV_KEY_LEFT:
                target_device.firetv.left()
            elif key == FIRETV_KEY_RIGHT:
                target_device.firetv.right()
            elif key == FIRETV_KEY_ENTER:
                target_device.firetv.enter()
            elif key == FIRETV_KEY_BACK:
                target_device.firetv.back()
            elif key == FIRETV_KEY_SPACE:
                target_device.firetv.space()
            elif key == FIRETV_KEY_MENU:
                target_device.firetv.menu()

    hass.services.register(
        DOMAIN, KEY_SERVICE, service_key, schema=SERVICE_KEY_SCHEMA)


def adb_decorator(override_available=False):
    """Send an ADB command if the device is available and not locked."""
    def adb_wrapper(func):
        """Wait if previous ADB commands haven't finished."""
        @functools.wraps(func)
        def _adb_wrapper(self, *args, **kwargs):
            # If the device is unavailable, don't do anything
            if not self.available and not override_available:
                return None

            # If an ADB command is already running, skip this command
            if not self.adb_lock.acquire(blocking=False):
                _LOGGER.info("Skipping an ADB command because a previous "
                             "command is still running")
                return None

            # Additional ADB commands will be prevented while trying this one
            try:
                returns = func(self, *args, **kwargs)
            except self.exceptions as err:
                _LOGGER.error(
                    "Failed to execute an ADB command. ADB connection re-"
                    "establishing attempt in the next update. Error: %s", err)
                returns = None
                self._available = False  # pylint: disable=protected-access
            finally:
                self.adb_lock.release()

            return returns

        return _adb_wrapper

    return adb_wrapper


class FireTVDevice(MediaPlayerDevice):
    """Representation of an Amazon Fire TV device on the network."""

    def __init__(self, ftv, name, get_source, get_sources):
        """Initialize the FireTV device."""
        from adb.adb_protocol import (
            InvalidChecksumError, InvalidCommandError, InvalidResponseError)

        self.firetv = ftv

        self._name = name
        self._get_source = get_source
        self._get_sources = get_sources

        # whether or not the ADB connection is currently in use
        self.adb_lock = threading.Lock()

        # ADB exceptions to catch
        self.exceptions = (
            AttributeError, BrokenPipeError, TypeError, ValueError,
            InvalidChecksumError, InvalidCommandError, InvalidResponseError)

        self._state = None
        self._available = self.firetv.available
        self._current_app = None
        self._running_apps = None

    @property
    def name(self):
        """Return the device name."""
        return self._name

    @property
    def should_poll(self):
        """Device should be polled."""
        return True

    @property
    def supported_features(self):
        """Flag media player features that are supported."""
        return SUPPORT_FIRETV

    @property
    def state(self):
        """Return the state of the player."""
        return self._state

    @property
    def available(self):
        """Return whether or not the ADB connection is valid."""
        return self._available

    @property
    def app_id(self):
        """Return the current app."""
        return self._current_app

    @property
    def source(self):
        """Return the current app."""
        return self._current_app

    @property
    def source_list(self):
        """Return a list of running apps."""
        return self._running_apps

    @adb_decorator(override_available=True)
    def update(self):
        """Get the latest date and update device state."""
        # Check if device is disconnected.
        if not self._available:
            self._running_apps = None
            self._current_app = None

            # Try to connect
            self.firetv.connect()
            self._available = self.firetv.available

        # If the ADB connection is not intact, don't update.
        if not self._available:
            return

        # Check if device is off.
        if not self.firetv.screen_on:
            self._state = STATE_OFF
            self._running_apps = None
            self._current_app = None

        # Check if screen saver is on.
        elif not self.firetv.awake:
            self._state = STATE_IDLE
            self._running_apps = None
            self._current_app = None

        else:
            # Get the running apps.
            if self._get_sources:
                self._running_apps = self.firetv.running_apps

            # Get the current app.
            if self._get_source:
                current_app = self.firetv.current_app
                if isinstance(current_app, dict)\
                        and 'package' in current_app:
                    self._current_app = current_app['package']
                else:
                    self._current_app = current_app

                # Show the current app as the only running app.
                if not self._get_sources:
                    if self._current_app:
                        self._running_apps = [self._current_app]
                    else:
                        self._running_apps = None

                # Check if the launcher is active.
                if self._current_app in [PACKAGE_LAUNCHER, PACKAGE_SETTINGS]:
                    self._state = STATE_STANDBY

                # Check for a wake lock (device is playing).
                elif self.firetv.wake_lock:
                    self._state = STATE_PLAYING

                # Otherwise, device is paused.
                else:
                    self._state = STATE_PAUSED

            # Don't get the current app.
            elif self.firetv.wake_lock:
                # Check for a wake lock (device is playing).
                self._state = STATE_PLAYING
            else:
                # Assume the devices is on standby.
                self._state = STATE_STANDBY

    @adb_decorator()
    def turn_on(self):
        """Turn on the device."""
        self.firetv.turn_on()

    @adb_decorator()
    def turn_off(self):
        """Turn off the device."""
        self.firetv.turn_off()

    @adb_decorator()
    def media_play(self):
        """Send play command."""
        self.firetv.media_play()

    @adb_decorator()
    def media_pause(self):
        """Send pause command."""
        self.firetv.media_pause()

    @adb_decorator()
    def media_play_pause(self):
        """Send play/pause command."""
        self.firetv.media_play_pause()

    @adb_decorator()
    def media_stop(self):
        """Send stop (back) command."""
        self.firetv.back()

    @adb_decorator()
    def volume_up(self):
        """Send volume up command."""
        self.firetv.volume_up()

    @adb_decorator()
    def volume_down(self):
        """Send volume down command."""
        self.firetv.volume_down()

    @adb_decorator()
    def media_previous_track(self):
        """Send previous track command (results in rewind)."""
        self.firetv.media_previous()

    @adb_decorator()
    def media_next_track(self):
        """Send next track command (results in fast-forward)."""
        self.firetv.media_next()

    @adb_decorator()
    def select_source(self, source):
        """Select input source.

        If the source starts with a '!', then it will close the app instead of
        opening it.
        """
        if isinstance(source, str):
            if not source.startswith('!'):
                self.firetv.launch_app(source)
            else:
                self.firetv.stop_app(source[1:].lstrip())<|MERGE_RESOLUTION|>--- conflicted
+++ resolved
@@ -12,11 +12,7 @@
 from homeassistant.components.media_player import (
     MediaPlayerDevice, PLATFORM_SCHEMA, SUPPORT_NEXT_TRACK, SUPPORT_PAUSE,
     SUPPORT_PLAY, SUPPORT_PREVIOUS_TRACK, SUPPORT_SELECT_SOURCE, SUPPORT_STOP,
-<<<<<<< HEAD
-    SUPPORT_TURN_OFF, SUPPORT_TURN_ON, SUPPORT_VOLUME_SET, DOMAIN)
-=======
-    SUPPORT_TURN_OFF, SUPPORT_TURN_ON)
->>>>>>> 07b5b68a
+    SUPPORT_TURN_OFF, SUPPORT_TURN_ON, DOMAIN)
 from homeassistant.const import (
     CONF_HOST, CONF_NAME, CONF_PORT, STATE_IDLE, STATE_OFF, STATE_PAUSED,
     STATE_PLAYING, STATE_STANDBY, ATTR_ENTITY_ID)
