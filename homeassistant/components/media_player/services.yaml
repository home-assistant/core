# Describes the format for available media player services

turn_on:
  description: Turn a media player power on.
  fields:
    entity_id:
      description: Name(s) of entities to turn on.
      example: 'media_player.living_room_chromecast'

turn_off:
  description: Turn a media player power off.
  fields:
    entity_id:
      description: Name(s) of entities to turn off.
      example: 'media_player.living_room_chromecast'

toggle:
  description: Toggles a media player power state.
  fields:
    entity_id:
      description: Name(s) of entities to toggle.
      example: 'media_player.living_room_chromecast'

volume_up:
  description: Turn a media player volume up.
  fields:
    entity_id:
      description: Name(s) of entities to turn volume up on.
      example: 'media_player.living_room_sonos'

volume_down:
  description: Turn a media player volume down.
  fields:
    entity_id:
      description: Name(s) of entities to turn volume down on.
      example: 'media_player.living_room_sonos'

volume_mute:
  description: Mute a media player's volume.
  fields:
    entity_id:
      description: Name(s) of entities to mute.
      example: 'media_player.living_room_sonos'
    is_volume_muted:
      description: True/false for mute/unmute.
      example: true

volume_set:
  description: Set a media player's volume level.
  fields:
    entity_id:
      description: Name(s) of entities to set volume level on.
      example: 'media_player.living_room_sonos'
    volume_level:
      description: Volume level to set as float.
      example: 0.6

media_play_pause:
  description: Toggle media player play/pause state.
  fields:
    entity_id:
      description: Name(s) of entities to toggle play/pause state on.
      example: 'media_player.living_room_sonos'

media_play:
  description: Send the media player the command for play.
  fields:
    entity_id:
      description: Name(s) of entities to play on.
      example: 'media_player.living_room_sonos'

media_pause:
  description: Send the media player the command for pause.
  fields:
    entity_id:
      description: Name(s) of entities to pause on.
      example: 'media_player.living_room_sonos'

media_stop:
  description: Send the media player the stop command.
  fields:
    entity_id:
      description: Name(s) of entities to stop on.
      example: 'media_player.living_room_sonos'

media_next_track:
  description: Send the media player the command for next track.
  fields:
    entity_id:
      description: Name(s) of entities to send next track command to.
      example: 'media_player.living_room_sonos'

media_previous_track:
  description: Send the media player the command for previous track.
  fields:
    entity_id:
      description: Name(s) of entities to send previous track command to.
      example: 'media_player.living_room_sonos'

media_seek:
  description: Send the media player the command to seek in current playing media.
  fields:
    entity_id:
      description: Name(s) of entities to seek media on.
      example: 'media_player.living_room_chromecast'
    seek_position:
      description: Position to seek to. The format is platform dependent.
      example: 100

play_media:
  description: Send the media player the command for playing media.
  fields:
    entity_id:
      description: Name(s) of entities to seek media on
      example: 'media_player.living_room_chromecast'
    media_content_id:
      description: The ID of the content to play. Platform dependent.
      example: 'https://home-assistant.io/images/cast/splash.png'
    media_content_type:
      description: The type of the content to play. Must be one of image, music, tvshow, video, episode, channel or playlist
      example: 'music'

select_source:
  description: Send the media player the command to change input source.
  fields:
    entity_id:
      description: Name(s) of entities to change source on.
      example: 'media_player.media_player.txnr535_0009b0d81f82'
    source:
      description: Name of the source to switch to. Platform dependent.
      example: 'video1'

select_sound_mode:
  description: Send the media player the command to change sound mode.
  fields:
    entity_id:
      description: Name(s) of entities to change sound mode on.
      example: 'media_player.marantz'
    sound_mode:
      description: Name of the sound mode to switch to.
      example: 'Music'

clear_playlist:
  description: Send the media player the command to clear players playlist.
  fields:
    entity_id:
      description: Name(s) of entities to change source on.
      example: 'media_player.living_room_chromecast'

shuffle_set:
  description: Set shuffling state.
  fields:
    entity_id:
      description: Name(s) of entities to set.
      example: 'media_player.spotify'
    shuffle:
      description: True/false for enabling/disabling shuffle.
      example: true

<<<<<<< HEAD
channels_seek_forward:
  description: Seek forward by a set number of seconds.
  fields:
    entity_id:
      description: Name of entity for the instance of Channels to seek in.
      example: 'media_player.family_room_channels'

channels_seek_backward:
  description: Seek backward by a set number of seconds.
  fields:
    entity_id:
      description: Name of entity for the instance of Channels to seek in.
      example: 'media_player.family_room_channels'

channels_seek_by:
  description: Seek by an inputted number of seconds.
  fields:
    entity_id:
      description: Name of entity for the instance of Channels to seek in.
      example: 'media_player.family_room_channels'
    seconds:
      description: Number of seconds to seek by. Negative numbers seek backwards.
      example: 120

squeezebox_call_method:
  description: 'Call a Squeezebox JSON/RPC API method.'
  fields:
    entity_id:
      description: Name(s) of the Squeexebox entities where to run the API method.
      example: 'media_player.squeezebox_radio'
    command:
      description: Name of the Squeezebox command.
      example: 'playlist'
    parameters:
      description: Optional array of parameters to be appended to the command. See 'Command Line Interface' official help page from Logitech for details.
      example: '["loadtracks", "track.titlesearch=highway to hell"]'
=======
soundtouch_play_everywhere:
  description: Play on all Bose Soundtouch devices.
  fields:
    master:
      description: Name of the master entity that will coordinate the grouping. Platform dependent. It is a shortcut for creating a multi-room zone with all devices
      example: 'media_player.soundtouch_home'

soundtouch_create_zone:
  description: Create a Sountouch multi-room zone.
  fields:
    master:
      description: Name of the master entity that will coordinate the multi-room zone. Platform dependent.
      example: 'media_player.soundtouch_home'
    slaves:
      description: Name of slaves entities to add to the new zone.
      example: 'media_player.soundtouch_bedroom'

soundtouch_add_zone_slave:
  description: Add a slave to a Sountouch multi-room zone.
  fields:
    master:
      description: Name of the master entity that is coordinating the multi-room zone. Platform dependent.
      example: 'media_player.soundtouch_home'
    slaves:
      description: Name of slaves entities to add to the existing zone.
      example: 'media_player.soundtouch_bedroom'

soundtouch_remove_zone_slave:
  description: Remove a slave from the Sounttouch multi-room zone.
  fields:
    master:
      description: Name of the master entity that is coordinating the multi-room zone. Platform dependent.
      example: 'media_player.soundtouch_home'
    slaves:
      description: Name of slaves entities to remove from the existing zone.
      example: 'media_player.soundtouch_bedroom'
>>>>>>> fdf0793f

yamaha_enable_output:
  description: Enable or disable an output port
  fields:
    entity_id:
      description: Name(s) of entites to enable/disable port on.
      example: 'media_player.yamaha'
    port:
      description: Name of port to enable/disable.
      example: 'hdmi1'
    enabled:
      description: Boolean indicating if port should be enabled or not.
      example: true<|MERGE_RESOLUTION|>--- conflicted
+++ resolved
@@ -157,82 +157,6 @@
       description: True/false for enabling/disabling shuffle.
       example: true
 
-<<<<<<< HEAD
-channels_seek_forward:
-  description: Seek forward by a set number of seconds.
-  fields:
-    entity_id:
-      description: Name of entity for the instance of Channels to seek in.
-      example: 'media_player.family_room_channels'
-
-channels_seek_backward:
-  description: Seek backward by a set number of seconds.
-  fields:
-    entity_id:
-      description: Name of entity for the instance of Channels to seek in.
-      example: 'media_player.family_room_channels'
-
-channels_seek_by:
-  description: Seek by an inputted number of seconds.
-  fields:
-    entity_id:
-      description: Name of entity for the instance of Channels to seek in.
-      example: 'media_player.family_room_channels'
-    seconds:
-      description: Number of seconds to seek by. Negative numbers seek backwards.
-      example: 120
-
-squeezebox_call_method:
-  description: 'Call a Squeezebox JSON/RPC API method.'
-  fields:
-    entity_id:
-      description: Name(s) of the Squeexebox entities where to run the API method.
-      example: 'media_player.squeezebox_radio'
-    command:
-      description: Name of the Squeezebox command.
-      example: 'playlist'
-    parameters:
-      description: Optional array of parameters to be appended to the command. See 'Command Line Interface' official help page from Logitech for details.
-      example: '["loadtracks", "track.titlesearch=highway to hell"]'
-=======
-soundtouch_play_everywhere:
-  description: Play on all Bose Soundtouch devices.
-  fields:
-    master:
-      description: Name of the master entity that will coordinate the grouping. Platform dependent. It is a shortcut for creating a multi-room zone with all devices
-      example: 'media_player.soundtouch_home'
-
-soundtouch_create_zone:
-  description: Create a Sountouch multi-room zone.
-  fields:
-    master:
-      description: Name of the master entity that will coordinate the multi-room zone. Platform dependent.
-      example: 'media_player.soundtouch_home'
-    slaves:
-      description: Name of slaves entities to add to the new zone.
-      example: 'media_player.soundtouch_bedroom'
-
-soundtouch_add_zone_slave:
-  description: Add a slave to a Sountouch multi-room zone.
-  fields:
-    master:
-      description: Name of the master entity that is coordinating the multi-room zone. Platform dependent.
-      example: 'media_player.soundtouch_home'
-    slaves:
-      description: Name of slaves entities to add to the existing zone.
-      example: 'media_player.soundtouch_bedroom'
-
-soundtouch_remove_zone_slave:
-  description: Remove a slave from the Sounttouch multi-room zone.
-  fields:
-    master:
-      description: Name of the master entity that is coordinating the multi-room zone. Platform dependent.
-      example: 'media_player.soundtouch_home'
-    slaves:
-      description: Name of slaves entities to remove from the existing zone.
-      example: 'media_player.soundtouch_bedroom'
->>>>>>> fdf0793f
-
 yamaha_enable_output:
   description: Enable or disable an output port
   fields:
