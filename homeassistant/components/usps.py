"""
Support for USPS packages and mail.

For more details about this component, please refer to the documentation at
https://home-assistant.io/components/usps/
"""
from datetime import timedelta
import logging

import voluptuous as vol

from homeassistant.const import (
    CONF_NAME, CONF_USERNAME, CONF_PASSWORD)
from homeassistant.helpers import (config_validation as cv, discovery)
from homeassistant.util import Throttle
from homeassistant.util.dt import now

<<<<<<< HEAD
REQUIREMENTS = ['myusps==1.2.1']
=======
REQUIREMENTS = ['myusps==1.2.2']
>>>>>>> b4551cc1

_LOGGER = logging.getLogger(__name__)

DOMAIN = 'usps'
DATA_USPS = 'data_usps'
MIN_TIME_BETWEEN_UPDATES = timedelta(minutes=30)
COOKIE = 'usps_cookies.pickle'
CACHE = 'usps_cache'

USPS_TYPE = ['sensor', 'camera']

CONFIG_SCHEMA = vol.Schema({
    DOMAIN: vol.Schema({
        vol.Required(CONF_USERNAME): cv.string,
        vol.Required(CONF_PASSWORD): cv.string,
        vol.Optional(CONF_NAME, default=DOMAIN): cv.string,
    }),
}, extra=vol.ALLOW_EXTRA)


def setup(hass, config):
    """Use config values to set up a function enabling status retrieval."""
    conf = config[DOMAIN]
    username = conf.get(CONF_USERNAME)
    password = conf.get(CONF_PASSWORD)
    name = conf.get(CONF_NAME)

    import myusps
    try:
        cookie = hass.config.path(COOKIE)
        cache = hass.config.path(CACHE)
        session = myusps.get_session(username, password,
                                     cookie_path=cookie, cache_path=cache)
    except myusps.USPSError:
        _LOGGER.exception('Could not connect to My USPS')
        return False

    hass.data[DATA_USPS] = USPSData(session, name)

    for component in USPS_TYPE:
        discovery.load_platform(hass, component, DOMAIN, {}, config)

    return True


class USPSData(object):
    """Stores the data retrieved from USPS.

    For each entity to use, acts as the single point responsible for fetching
    updates from the server.
    """

    def __init__(self, session, name):
        """Initialize the data oject."""
        self.session = session
        self.name = name
        self.packages = []
        self.mail = []
        self.attribution = None

    @Throttle(MIN_TIME_BETWEEN_UPDATES)
    def update(self, **kwargs):
        """Fetch the latest info from USPS."""
        import myusps
        self.packages = myusps.get_packages(self.session)
        self.mail = myusps.get_mail(self.session, now().date())
        self.attribution = myusps.ATTRIBUTION
        _LOGGER.debug("Mail, request date: %s, list: %s",
                      now().date(), self.mail)
        _LOGGER.debug("Package list: %s", self.packages)<|MERGE_RESOLUTION|>--- conflicted
+++ resolved
@@ -15,11 +15,7 @@
 from homeassistant.util import Throttle
 from homeassistant.util.dt import now
 
-<<<<<<< HEAD
-REQUIREMENTS = ['myusps==1.2.1']
-=======
 REQUIREMENTS = ['myusps==1.2.2']
->>>>>>> b4551cc1
 
 _LOGGER = logging.getLogger(__name__)
 
