--- conflicted
+++ resolved
@@ -264,7 +264,6 @@
         """Arm away instant synchronous."""
         ArmingHelper(self._partition).arm_away_instant()
 
-<<<<<<< HEAD
     def _check_usercode(self, code):
         """Check if the run-time entered code matches configured code."""
         if (
@@ -274,7 +273,7 @@
             raise ServiceValidationError(
                 translation_domain=DOMAIN, translation_key="invalid_pin"
             )
-=======
+
     async def async_alarm_bypass_all(self, code: str | None = None) -> None:
         """Send bypass all zones command."""
         try:
@@ -292,5 +291,4 @@
 
     def _bypass_zones(self):
         """Arm home instant synchronous."""
-        self._location.zone_bypass_all()
->>>>>>> 18168472
+        self._location.zone_bypass_all()