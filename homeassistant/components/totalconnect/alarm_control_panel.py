"""Interfaces with TotalConnect alarm control panels."""

from __future__ import annotations

from total_connect_client import ArmingHelper
from total_connect_client.exceptions import BadResultCodeError, UsercodeInvalid
from total_connect_client.location import TotalConnectLocation

from homeassistant.components.alarm_control_panel import (
    AlarmControlPanelEntity,
    AlarmControlPanelEntityFeature,
    AlarmControlPanelState,
    CodeFormat,
)
from homeassistant.config_entries import ConfigEntry
from homeassistant.core import HomeAssistant
from homeassistant.exceptions import HomeAssistantError, ServiceValidationError
from homeassistant.helpers import entity_platform
from homeassistant.helpers.entity_platform import AddEntitiesCallback

from .const import CODE_REQUIRED, DOMAIN
from .coordinator import TotalConnectDataUpdateCoordinator
from .entity import TotalConnectLocationEntity

SERVICE_ALARM_ARM_AWAY_INSTANT = "arm_away_instant"
SERVICE_ALARM_ARM_HOME_INSTANT = "arm_home_instant"
SERVICE_ALARM_BYPASS_ALL = "bypass_all"


async def async_setup_entry(
    hass: HomeAssistant, entry: ConfigEntry, async_add_entities: AddEntitiesCallback
) -> None:
    """Set up TotalConnect alarm panels based on a config entry."""
    coordinator = entry.runtime_data
    code_required = entry.options.get(CODE_REQUIRED, False)

    async_add_entities(
        TotalConnectAlarm(coordinator, location, partition_id, code_required)
        for location in coordinator.client.locations.values()
        for partition_id in location.partitions
    )

    # Set up services
    platform = entity_platform.async_get_current_platform()

    platform.async_register_entity_service(
        SERVICE_ALARM_ARM_AWAY_INSTANT,
        None,
        "async_alarm_arm_away_instant",
    )

    platform.async_register_entity_service(
        SERVICE_ALARM_ARM_HOME_INSTANT,
        None,
        "async_alarm_arm_home_instant",
    )

    platform.async_register_entity_service(
        SERVICE_ALARM_BYPASS_ALL,
        {},
        "async_alarm_bypass_all",
    )


class TotalConnectAlarm(TotalConnectLocationEntity, AlarmControlPanelEntity):
    """Represent a TotalConnect alarm panel."""

    _attr_supported_features = (
        AlarmControlPanelEntityFeature.ARM_HOME
        | AlarmControlPanelEntityFeature.ARM_AWAY
        | AlarmControlPanelEntityFeature.ARM_NIGHT
    )

    def __init__(
        self,
        coordinator: TotalConnectDataUpdateCoordinator,
        location: TotalConnectLocation,
        partition_id: int,
        require_code: bool,
    ) -> None:
        """Initialize the TotalConnect status."""
        super().__init__(coordinator, location)
        self._partition_id = int(partition_id)
        self._partition = self._location.partitions[partition_id]

        """
        Set unique_id to location_id for partition 1 to avoid breaking change
        for most users with new support for partitions.
        Add _# for partition 2 and beyond.
        """
        if int(partition_id) == 1:
            self._attr_name = None
            self._attr_unique_id = str(location.location_id)
        else:
            self._attr_translation_key = "partition"
            self._attr_translation_placeholders = {"partition_id": str(partition_id)}
            self._attr_unique_id = f"{location.location_id}_{partition_id}"

        self._attr_code_arm_required = require_code
        if require_code:
            self._attr_code_format = CodeFormat.NUMBER

    @property
    def alarm_state(self) -> AlarmControlPanelState | None:
        """Return the state of the device."""
        # State attributes can be removed in 2025.3
        attr = {
            "location_id": self._location.location_id,
            "partition": self._partition_id,
            "ac_loss": self._location.ac_loss,
            "low_battery": self._location.low_battery,
            "cover_tampered": self._location.is_cover_tampered(),
            "triggered_source": None,
            "triggered_zone": None,
        }

        if self._partition_id == 1:
            attr["location_name"] = self.device.name
        else:
            attr["location_name"] = f"{self.device.name} partition {self._partition_id}"

        state: AlarmControlPanelState | None = None
        if self._partition.arming_state.is_disarmed():
            state = AlarmControlPanelState.DISARMED
        elif self._partition.arming_state.is_armed_night():
            state = AlarmControlPanelState.ARMED_NIGHT
        elif self._partition.arming_state.is_armed_home():
            state = AlarmControlPanelState.ARMED_HOME
        elif self._partition.arming_state.is_armed_away():
            state = AlarmControlPanelState.ARMED_AWAY
        elif self._partition.arming_state.is_armed_custom_bypass():
            state = AlarmControlPanelState.ARMED_CUSTOM_BYPASS
        elif self._partition.arming_state.is_arming():
            state = AlarmControlPanelState.ARMING
        elif self._partition.arming_state.is_disarming():
            state = AlarmControlPanelState.DISARMING
        elif self._partition.arming_state.is_triggered_police():
            state = AlarmControlPanelState.TRIGGERED
            attr["triggered_source"] = "Police/Medical"
        elif self._partition.arming_state.is_triggered_fire():
            state = AlarmControlPanelState.TRIGGERED
            attr["triggered_source"] = "Fire/Smoke"
        elif self._partition.arming_state.is_triggered_gas():
            state = AlarmControlPanelState.TRIGGERED
            attr["triggered_source"] = "Carbon Monoxide"

        self._attr_extra_state_attributes = attr

        return state

    async def async_alarm_disarm(self, code: str | None = None) -> None:
        """Send disarm command."""
        self._check_usercode(code)
        try:
            await self.hass.async_add_executor_job(self._disarm)
        except UsercodeInvalid as error:
            self.coordinator.config_entry.async_start_reauth(self.hass)
            raise HomeAssistantError(
                translation_domain=DOMAIN,
                translation_key="disarm_invalid_code",
            ) from error
        except BadResultCodeError as error:
            raise HomeAssistantError(
                translation_domain=DOMAIN,
                translation_key="disarm_failed",
                translation_placeholders={"device": self.device.name},
            ) from error
        await self.coordinator.async_request_refresh()

    def _disarm(self) -> None:
        """Disarm synchronous."""
        ArmingHelper(self._partition).disarm()

    async def async_alarm_arm_home(self, code: str | None = None) -> None:
        """Send arm home command."""
        self._check_usercode(code)
        try:
            await self.hass.async_add_executor_job(self._arm_home)
        except UsercodeInvalid as error:
            self.coordinator.config_entry.async_start_reauth(self.hass)
            raise HomeAssistantError(
                translation_domain=DOMAIN,
                translation_key="arm_home_invalid_code",
            ) from error
        except BadResultCodeError as error:
            raise HomeAssistantError(
                translation_domain=DOMAIN,
                translation_key="arm_home_failed",
                translation_placeholders={"device": self.device.name},
            ) from error
        await self.coordinator.async_request_refresh()

    def _arm_home(self) -> None:
        """Arm home synchronous."""
        ArmingHelper(self._partition).arm_stay()

    async def async_alarm_arm_away(self, code: str | None = None) -> None:
        """Send arm away command."""
        self._check_usercode(code)
        try:
            await self.hass.async_add_executor_job(self._arm_away)
        except UsercodeInvalid as error:
            self.coordinator.config_entry.async_start_reauth(self.hass)
            raise HomeAssistantError(
                translation_domain=DOMAIN,
                translation_key="arm_away_invalid_code",
            ) from error
        except BadResultCodeError as error:
            raise HomeAssistantError(
                translation_domain=DOMAIN,
                translation_key="arm_away_failed",
                translation_placeholders={"device": self.device.name},
            ) from error
        await self.coordinator.async_request_refresh()

    def _arm_away(self) -> None:
        """Arm away synchronous."""
        ArmingHelper(self._partition).arm_away()

    async def async_alarm_arm_night(self, code: str | None = None) -> None:
        """Send arm night command."""
        self._check_usercode(code)
        try:
            await self.hass.async_add_executor_job(self._arm_night)
        except UsercodeInvalid as error:
            self.coordinator.config_entry.async_start_reauth(self.hass)
            raise HomeAssistantError(
                translation_domain=DOMAIN,
                translation_key="arm_night_invalid_code",
            ) from error
        except BadResultCodeError as error:
            raise HomeAssistantError(
                translation_domain=DOMAIN,
                translation_key="arm_night_failed",
                translation_placeholders={"device": self.device.name},
            ) from error
        await self.coordinator.async_request_refresh()

    def _arm_night(self) -> None:
        """Arm night synchronous."""
        ArmingHelper(self._partition).arm_stay_night()

    async def async_alarm_arm_home_instant(self) -> None:
        """Send arm home instant command."""
        try:
            await self.hass.async_add_executor_job(self._arm_home_instant)
        except UsercodeInvalid as error:
            self.coordinator.config_entry.async_start_reauth(self.hass)
            raise HomeAssistantError(
                translation_domain=DOMAIN,
                translation_key="arm_home_instant_invalid_code",
            ) from error
        except BadResultCodeError as error:
            raise HomeAssistantError(
                translation_domain=DOMAIN,
                translation_key="arm_home_instant_failed",
                translation_placeholders={"device": self.device.name},
            ) from error
        await self.coordinator.async_request_refresh()

    def _arm_home_instant(self):
        """Arm home instant synchronous."""
        ArmingHelper(self._partition).arm_stay_instant()

    async def async_alarm_arm_away_instant(self) -> None:
        """Send arm away instant command."""
        try:
            await self.hass.async_add_executor_job(self._arm_away_instant)
        except UsercodeInvalid as error:
            self.coordinator.config_entry.async_start_reauth(self.hass)
            raise HomeAssistantError(
                translation_domain=DOMAIN,
                translation_key="arm_away_instant_invalid_code",
            ) from error
        except BadResultCodeError as error:
            raise HomeAssistantError(
                translation_domain=DOMAIN,
                translation_key="arm_away_instant_failed",
                translation_placeholders={"device": self.device.name},
            ) from error
        await self.coordinator.async_request_refresh()

    def _arm_away_instant(self):
        """Arm away instant synchronous."""
        ArmingHelper(self._partition).arm_away_instant()

<<<<<<< HEAD
    async def async_alarm_bypass_all(self, code: str | None = None) -> None:
        """Send bypass all zones command."""
        try:
            await self.hass.async_add_executor_job(self._bypass_zones)
        except UsercodeInvalid as error:
            self.coordinator.config_entry.async_start_reauth(self.hass)
            raise HomeAssistantError(
                "TotalConnect usercode is invalid. Did not bypass zones"
            ) from error
        except BadResultCodeError as error:
            raise HomeAssistantError(
                f"TotalConnect failed to bypass zones for {self.name}."
            ) from error
        await self.coordinator.async_request_refresh()

    def _bypass_zones(self):
        """Arm home instant synchronous."""
        self._location.zone_bypass_all()
=======
    def _check_usercode(self, code):
        """Check if the run-time entered code matches configured code."""
        if (
            self._attr_code_arm_required
            and self.coordinator.client.usercodes[self._location.location_id] != code
        ):
            raise ServiceValidationError(
                translation_domain=DOMAIN, translation_key="invalid_pin"
            )
>>>>>>> 70406144
<|MERGE_RESOLUTION|>--- conflicted
+++ resolved
@@ -57,7 +57,7 @@
 
     platform.async_register_entity_service(
         SERVICE_ALARM_BYPASS_ALL,
-        {},
+        None,
         "async_alarm_bypass_all",
     )
 
@@ -284,7 +284,6 @@
         """Arm away instant synchronous."""
         ArmingHelper(self._partition).arm_away_instant()
 
-<<<<<<< HEAD
     async def async_alarm_bypass_all(self, code: str | None = None) -> None:
         """Send bypass all zones command."""
         try:
@@ -303,7 +302,7 @@
     def _bypass_zones(self):
         """Arm home instant synchronous."""
         self._location.zone_bypass_all()
-=======
+
     def _check_usercode(self, code):
         """Check if the run-time entered code matches configured code."""
         if (
@@ -312,5 +311,4 @@
         ):
             raise ServiceValidationError(
                 translation_domain=DOMAIN, translation_key="invalid_pin"
-            )
->>>>>>> 70406144
+            )