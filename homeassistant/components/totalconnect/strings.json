--- conflicted
+++ resolved
@@ -66,15 +66,11 @@
     },
     "arm_home_instant": {
       "name": "Arm home instant",
-<<<<<<< HEAD
-      "description": "Arms Home with zero entry delay."
+      "description": "Arms home with zero entry delay."
     },
     "bypass_all": {
       "name": "Bypass all zones",
       "description": "Bypasses all faulted zones."
-=======
-      "description": "Arms home with zero entry delay."
->>>>>>> 49baa65f
     }
   },
   "entity": {
