--- conflicted
+++ resolved
@@ -66,8 +66,11 @@
     },
     "arm_home_instant": {
       "name": "Arm home instant",
-<<<<<<< HEAD
       "description": "Arms home with zero entry delay."
+    },
+    "bypass_all": {
+      "name": "Bypass all zones",
+      "description": "Bypasses all faulted zones."
     }
   },
   "entity": {
@@ -136,13 +139,6 @@
     },
     "arm_away_instant_invalid_code": {
       "message": "Usercode is invalid, did not arm away instant"
-=======
-      "description": "Arms Home with zero entry delay."
     },
-    "bypass_all": {
-      "name": "Bypass all zones",
-      "description": "Bypasses all faulted zones."
->>>>>>> 18168472
-    }
   }
 }