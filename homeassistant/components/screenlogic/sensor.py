--- conflicted
+++ resolved
@@ -33,10 +33,7 @@
     "ph_last_dose_volume",
     "ph_probe_water_temp",
     "ph_setpoint",
-<<<<<<< HEAD
-=======
     "salt_tds_ppm",
->>>>>>> 41c64742
     "total_alkalinity",
 )
 
@@ -69,45 +66,15 @@
             entities.append(ScreenLogicSensor(coordinator, sensor_name))
 
     # Pump sensors
-<<<<<<< HEAD
-    for pump in coordinator.data[SL_DATA.KEY_PUMPS]:
-        if (
-            coordinator.data[SL_DATA.KEY_PUMPS][pump]["data"] != 0
-            and "currentWatts" in coordinator.data[SL_DATA.KEY_PUMPS][pump]
-        ):
-            entities.extend(
-                ScreenLogicPumpSensor(coordinator, pump, pump_key)
-                for pump_key in coordinator.data[SL_DATA.KEY_PUMPS][pump]
-=======
     for pump_num, pump_data in coordinator.data[SL_DATA.KEY_PUMPS].items():
         if pump_data["data"] != 0 and "currentWatts" in pump_data:
             entities.extend(
                 ScreenLogicPumpSensor(coordinator, pump_num, pump_key)
                 for pump_key in pump_data
->>>>>>> 41c64742
                 if pump_key in SUPPORTED_PUMP_SENSORS
             )
 
     # IntelliChem sensors
-<<<<<<< HEAD
-    if (
-        coordinator.data[SL_DATA.KEY_CONFIG]["equipment_flags"]
-        & EQUIPMENT.FLAG_INTELLICHEM
-    ):
-        entities.extend(
-            [
-                ScreenLogicChemistrySensor(coordinator, chem_sensor)
-                for chem_sensor in coordinator.data[SL_DATA.KEY_CHEMISTRY]
-                if chem_sensor in SUPPORTED_CHEM_SENSORS
-            ]
-        )
-
-    # SCG sensors
-    if (
-        coordinator.data[SL_DATA.KEY_CONFIG]["equipment_flags"]
-        & EQUIPMENT.FLAG_CHLORINATOR
-    ):
-=======
     if equipment_flags & EQUIPMENT.FLAG_INTELLICHEM:
         for chem_sensor_name in coordinator.data[SL_DATA.KEY_CHEMISTRY]:
             enabled = True
@@ -121,7 +88,6 @@
 
     # SCG sensors
     if equipment_flags & EQUIPMENT.FLAG_CHLORINATOR:
->>>>>>> 41c64742
         entities.extend(
             [
                 ScreenLogicSCGSensor(coordinator, scg_sensor)
@@ -182,32 +148,18 @@
 class ScreenLogicChemistrySensor(ScreenLogicSensor):
     """Representation of a ScreenLogic IntelliChem sensor entity."""
 
-<<<<<<< HEAD
-    def __init__(self, coordinator, key):
-        """Initialize of the pump sensor."""
-        super().__init__(coordinator, f"chem_{key}")
-=======
     def __init__(self, coordinator, key, enabled=True):
         """Initialize of the pump sensor."""
         super().__init__(coordinator, f"chem_{key}", enabled)
->>>>>>> 41c64742
         self._key = key
 
     @property
     def state(self):
         """State of the sensor."""
         value = self.sensor["value"]
-<<<<<<< HEAD
-        return (
-            CHEM_DOSING_STATE.NAME_FOR_NUM[value]
-            if "dosing_state" in self._key
-            else value
-        )
-=======
         if "dosing_state" in self._key:
             return CHEM_DOSING_STATE.NAME_FOR_NUM[value]
         return value
->>>>>>> 41c64742
 
     @property
     def sensor(self):
