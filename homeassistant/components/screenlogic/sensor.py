"""Support for a ScreenLogic Sensor."""
import logging

<<<<<<< HEAD
from screenlogicpy.const import DATA as SL_DATA, DEVICE_TYPE
=======
from screenlogicpy.const import (
    CHEM_DOSING_STATE,
    DATA as SL_DATA,
    DEVICE_TYPE,
    EQUIPMENT,
)
>>>>>>> 50acae47

from homeassistant.components.sensor import (
    DEVICE_CLASS_POWER,
    DEVICE_CLASS_TEMPERATURE,
    SensorEntity,
)

from . import ScreenlogicEntity
from .const import DOMAIN

_LOGGER = logging.getLogger(__name__)

SUPPORTED_CHEM_SENSORS = (
    "calcium_harness",
    "current_orp",
    "current_ph",
    "cya",
    "orp_dosing_state",
    "orp_last_dose_time",
    "orp_last_dose_volume",
    "orp_setpoint",
    "ph_dosing_state",
    "ph_last_dose_time",
    "ph_last_dose_volume",
    "ph_probe_water_temp",
    "ph_setpoint",
    "total_alkalinity",
)

SUPPORTED_SCG_SENSORS = (
    "scg_level1",
    "scg_level2",
    "scg_salt_ppm",
    "scg_super_chlor_timer",
)

SUPPORTED_PUMP_SENSORS = ("currentWatts", "currentRPM", "currentGPM")

SL_DEVICE_TYPE_TO_HA_DEVICE_CLASS = {
    DEVICE_TYPE.TEMPERATURE: DEVICE_CLASS_TEMPERATURE,
    DEVICE_TYPE.ENERGY: DEVICE_CLASS_POWER,
}


async def async_setup_entry(hass, config_entry, async_add_entities):
    """Set up entry."""
    entities = []
    coordinator = hass.data[DOMAIN][config_entry.entry_id]["coordinator"]

    # Generic sensors
    for sensor in coordinator.data[SL_DATA.KEY_SENSORS]:
        if sensor == "chem_alarm":
            continue
        if coordinator.data[SL_DATA.KEY_SENSORS][sensor]["value"] != 0:
            entities.append(ScreenLogicSensor(coordinator, sensor))

    # Pump sensors
    for pump in coordinator.data[SL_DATA.KEY_PUMPS]:
        if (
            coordinator.data[SL_DATA.KEY_PUMPS][pump]["data"] != 0
            and "currentWatts" in coordinator.data[SL_DATA.KEY_PUMPS][pump]
        ):
<<<<<<< HEAD
            for pump_key in PUMP_SENSORS:
                entities.append(ScreenLogicPumpSensor(coordinator, pump, pump_key))
=======
            entities.extend(
                ScreenLogicPumpSensor(coordinator, pump, pump_key)
                for pump_key in coordinator.data[SL_DATA.KEY_PUMPS][pump]
                if pump_key in SUPPORTED_PUMP_SENSORS
            )

    # IntelliChem sensors
    if (
        coordinator.data[SL_DATA.KEY_CONFIG]["equipment_flags"]
        & EQUIPMENT.FLAG_INTELLICHEM
    ):
        entities.extend(
            [
                ScreenLogicChemistrySensor(coordinator, chem_sensor)
                for chem_sensor in coordinator.data[SL_DATA.KEY_CHEMISTRY]
                if chem_sensor in SUPPORTED_CHEM_SENSORS
            ]
        )

    # SCG sensors
    if (
        coordinator.data[SL_DATA.KEY_CONFIG]["equipment_flags"]
        & EQUIPMENT.FLAG_CHLORINATOR
    ):
        entities.extend(
            [
                ScreenLogicSCGSensor(coordinator, scg_sensor)
                for scg_sensor in coordinator.data[SL_DATA.KEY_SCG]
                if scg_sensor in SUPPORTED_SCG_SENSORS
            ]
        )
>>>>>>> 50acae47

    async_add_entities(entities)


class ScreenLogicSensor(ScreenlogicEntity, SensorEntity):
    """Representation of the basic ScreenLogic sensor entity."""

    @property
    def name(self):
        """Name of the sensor."""
        return f"{self.gateway_name} {self.sensor['name']}"

    @property
    def unit_of_measurement(self):
        """Return the unit of measurement."""
        return self.sensor.get("unit")

    @property
    def device_class(self):
        """Device class of the sensor."""
        device_type = self.sensor.get("device_type")
        return SL_DEVICE_TYPE_TO_HA_DEVICE_CLASS.get(device_type)

    @property
    def state(self):
        """State of the sensor."""
        value = self.sensor["value"]
        return (value - 1) if "supply" in self._data_key else value

    @property
    def sensor(self):
        """Shortcut to access the sensor data."""
        return self.coordinator.data[SL_DATA.KEY_SENSORS][self._data_key]


class ScreenLogicPumpSensor(ScreenLogicSensor):
    """Representation of a ScreenLogic pump sensor entity."""

    def __init__(self, coordinator, pump, key):
        """Initialize of the pump sensor."""
        super().__init__(coordinator, f"{key}_{pump}")
        self._pump_id = pump
        self._key = key

    @property
    def sensor(self):
<<<<<<< HEAD
        """Shortcut to access the pump sensor data."""
        return self.coordinator.data[SL_DATA.KEY_PUMPS][self._pump_id][self._key]
=======
        """Shortcut to access the pump sensor data."""
        return self.coordinator.data[SL_DATA.KEY_PUMPS][self._pump_id][self._key]


class ScreenLogicChemistrySensor(ScreenLogicSensor):
    """Representation of a ScreenLogic IntelliChem sensor entity."""

    def __init__(self, coordinator, key):
        """Initialize of the pump sensor."""
        super().__init__(coordinator, f"chem_{key}")
        self._key = key

    @property
    def state(self):
        """State of the sensor."""
        value = self.sensor["value"]
        return (
            CHEM_DOSING_STATE.NAME_FOR_NUM[value]
            if "dosing_state" in self._key
            else value
        )

    @property
    def sensor(self):
        """Shortcut to access the pump sensor data."""
        return self.coordinator.data[SL_DATA.KEY_CHEMISTRY][self._key]


class ScreenLogicSCGSensor(ScreenLogicSensor):
    """Representation of ScreenLogic SCG sensor entity."""

    @property
    def sensor(self):
        """Shortcut to access the pump sensor data."""
        return self.coordinator.data[SL_DATA.KEY_SCG][self._data_key]
>>>>>>> 50acae47
<|MERGE_RESOLUTION|>--- conflicted
+++ resolved
@@ -1,16 +1,12 @@
 """Support for a ScreenLogic Sensor."""
 import logging
 
-<<<<<<< HEAD
-from screenlogicpy.const import DATA as SL_DATA, DEVICE_TYPE
-=======
 from screenlogicpy.const import (
     CHEM_DOSING_STATE,
     DATA as SL_DATA,
     DEVICE_TYPE,
     EQUIPMENT,
 )
->>>>>>> 50acae47
 
 from homeassistant.components.sensor import (
     DEVICE_CLASS_POWER,
@@ -73,10 +69,6 @@
             coordinator.data[SL_DATA.KEY_PUMPS][pump]["data"] != 0
             and "currentWatts" in coordinator.data[SL_DATA.KEY_PUMPS][pump]
         ):
-<<<<<<< HEAD
-            for pump_key in PUMP_SENSORS:
-                entities.append(ScreenLogicPumpSensor(coordinator, pump, pump_key))
-=======
             entities.extend(
                 ScreenLogicPumpSensor(coordinator, pump, pump_key)
                 for pump_key in coordinator.data[SL_DATA.KEY_PUMPS][pump]
@@ -108,7 +100,6 @@
                 if scg_sensor in SUPPORTED_SCG_SENSORS
             ]
         )
->>>>>>> 50acae47
 
     async_add_entities(entities)
 
@@ -155,10 +146,6 @@
 
     @property
     def sensor(self):
-<<<<<<< HEAD
-        """Shortcut to access the pump sensor data."""
-        return self.coordinator.data[SL_DATA.KEY_PUMPS][self._pump_id][self._key]
-=======
         """Shortcut to access the pump sensor data."""
         return self.coordinator.data[SL_DATA.KEY_PUMPS][self._pump_id][self._key]
 
@@ -193,5 +180,4 @@
     @property
     def sensor(self):
         """Shortcut to access the pump sensor data."""
-        return self.coordinator.data[SL_DATA.KEY_SCG][self._data_key]
->>>>>>> 50acae47
+        return self.coordinator.data[SL_DATA.KEY_SCG][self._data_key]