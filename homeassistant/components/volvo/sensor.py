"""Volvo sensors."""

from __future__ import annotations

from collections.abc import Callable
from dataclasses import dataclass
import logging
from typing import Any, cast

from volvocarsapi.models import (
    VolvoCarsApiBaseModel,
    VolvoCarsValue,
    VolvoCarsValueField,
    VolvoCarsValueStatusField,
)

from homeassistant.components.sensor import (
    SensorDeviceClass,
    SensorEntity,
    SensorEntityDescription,
    SensorStateClass,
)
from homeassistant.const import (
    PERCENTAGE,
    EntityCategory,
    UnitOfElectricCurrent,
    UnitOfEnergy,
    UnitOfEnergyDistance,
    UnitOfLength,
    UnitOfPower,
    UnitOfSpeed,
    UnitOfTime,
    UnitOfVolume,
)
from homeassistant.core import HomeAssistant
from homeassistant.helpers.entity_platform import AddConfigEntryEntitiesCallback

from .const import API_NONE_VALUE, DATA_BATTERY_CAPACITY
from .coordinator import VolvoConfigEntry
from .entity import VolvoEntity, VolvoEntityDescription, value_to_translation_key

PARALLEL_UPDATES = 0
_LOGGER = logging.getLogger(__name__)


@dataclass(frozen=True, kw_only=True)
class VolvoSensorDescription(VolvoEntityDescription, SensorEntityDescription):
    """Describes a Volvo sensor entity."""

    value_fn: Callable[[VolvoCarsValue], Any] | None = None


def _availability_status(field: VolvoCarsValue) -> str:
    reason = field.get("unavailable_reason")
    return reason if reason else str(field.value)


def _calculate_time_to_service(field: VolvoCarsValue) -> int:
    value = int(field.value)

    # Always express value in days
    if isinstance(field, VolvoCarsValueField) and field.unit == "months":
        return value * 30

    return value


def _charging_power_value(field: VolvoCarsValue) -> int:
    return (
        field.value
        if isinstance(field, VolvoCarsValueStatusField) and isinstance(field.value, int)
        else 0
    )


def _charging_power_status_value(field: VolvoCarsValue) -> str | None:
    status = cast(str, field.value)

    if status.lower() in _CHARGING_POWER_STATUS_OPTIONS:
        return status

    _LOGGER.warning(
        "Unknown value '%s' for charging_power_status. Please report it at https://github.com/home-assistant/core/issues/new?template=bug_report.yml",
        status,
    )
    return None


_CHARGING_POWER_STATUS_OPTIONS = [
    "fault",
    "power_available_but_not_activated",
    "providing_power",
    "no_power_available",
]

_DESCRIPTIONS: tuple[VolvoSensorDescription, ...] = (
    # command-accessibility endpoint
    VolvoSensorDescription(
        key="availability",
        api_field="availabilityStatus",
        device_class=SensorDeviceClass.ENUM,
        options=[
            "available",
            "car_in_use",
            "no_internet",
            "ota_installation_in_progress",
            "power_saving_mode",
        ],
        value_fn=_availability_status,
        entity_category=EntityCategory.DIAGNOSTIC,
    ),
    # statistics endpoint
    VolvoSensorDescription(
        key="average_energy_consumption",
        api_field="averageEnergyConsumption",
        native_unit_of_measurement=UnitOfEnergyDistance.KILO_WATT_HOUR_PER_100_KM,
        state_class=SensorStateClass.MEASUREMENT,
        suggested_display_precision=1,
    ),
    # statistics endpoint
    VolvoSensorDescription(
        key="average_energy_consumption_automatic",
        api_field="averageEnergyConsumptionAutomatic",
        native_unit_of_measurement=UnitOfEnergyDistance.KILO_WATT_HOUR_PER_100_KM,
        state_class=SensorStateClass.MEASUREMENT,
        suggested_display_precision=1,
    ),
    # statistics endpoint
    VolvoSensorDescription(
        key="average_energy_consumption_charge",
        api_field="averageEnergyConsumptionSinceCharge",
        native_unit_of_measurement=UnitOfEnergyDistance.KILO_WATT_HOUR_PER_100_KM,
        state_class=SensorStateClass.MEASUREMENT,
        suggested_display_precision=1,
    ),
    # statistics endpoint
    VolvoSensorDescription(
        key="average_fuel_consumption",
        api_field="averageFuelConsumption",
        native_unit_of_measurement="L/100 km",
        state_class=SensorStateClass.MEASUREMENT,
        suggested_display_precision=1,
    ),
    # statistics endpoint
    VolvoSensorDescription(
        key="average_fuel_consumption_automatic",
        api_field="averageFuelConsumptionAutomatic",
        native_unit_of_measurement="L/100 km",
        state_class=SensorStateClass.MEASUREMENT,
        suggested_display_precision=1,
    ),
    # statistics endpoint
    VolvoSensorDescription(
        key="average_speed",
        api_field="averageSpeed",
        native_unit_of_measurement=UnitOfSpeed.KILOMETERS_PER_HOUR,
        device_class=SensorDeviceClass.SPEED,
        state_class=SensorStateClass.MEASUREMENT,
        suggested_display_precision=0,
    ),
    # statistics endpoint
    VolvoSensorDescription(
        key="average_speed_automatic",
        api_field="averageSpeedAutomatic",
        native_unit_of_measurement=UnitOfSpeed.KILOMETERS_PER_HOUR,
        device_class=SensorDeviceClass.SPEED,
        state_class=SensorStateClass.MEASUREMENT,
        suggested_display_precision=0,
    ),
    # vehicle endpoint
    VolvoSensorDescription(
        key="battery_capacity",
        api_field=DATA_BATTERY_CAPACITY,
        native_unit_of_measurement=UnitOfEnergy.KILO_WATT_HOUR,
        device_class=SensorDeviceClass.ENERGY_STORAGE,
        entity_category=EntityCategory.DIAGNOSTIC,
    ),
    # fuel & energy state endpoint
    VolvoSensorDescription(
        key="battery_charge_level",
        api_field="batteryChargeLevel",
        native_unit_of_measurement=PERCENTAGE,
        device_class=SensorDeviceClass.BATTERY,
        state_class=SensorStateClass.MEASUREMENT,
        suggested_display_precision=0,
    ),
    # energy state endpoint
    VolvoSensorDescription(
        key="charger_connection_status",
        api_field="chargerConnectionStatus",
        device_class=SensorDeviceClass.ENUM,
        options=[
            "connected",
            "disconnected",
            "fault",
        ],
    ),
    # energy state endpoint
    VolvoSensorDescription(
        key="charging_current_limit",
        api_field="chargingCurrentLimit",
        device_class=SensorDeviceClass.CURRENT,
        state_class=SensorStateClass.MEASUREMENT,
        native_unit_of_measurement=UnitOfElectricCurrent.AMPERE,
    ),
    # energy state endpoint
    VolvoSensorDescription(
        key="charging_power",
        api_field="chargingPower",
        device_class=SensorDeviceClass.POWER,
        state_class=SensorStateClass.MEASUREMENT,
        native_unit_of_measurement=UnitOfPower.WATT,
        value_fn=_charging_power_value,
    ),
    # energy state endpoint
    VolvoSensorDescription(
        key="charging_power_status",
        api_field="chargerPowerStatus",
        device_class=SensorDeviceClass.ENUM,
        options=_CHARGING_POWER_STATUS_OPTIONS,
        value_fn=_charging_power_status_value,
    ),
    # energy state endpoint
    VolvoSensorDescription(
        key="charging_status",
        api_field="chargingStatus",
        device_class=SensorDeviceClass.ENUM,
        options=[
            "charging",
            "discharging",
            "done",
            "error",
            "idle",
            "scheduled",
        ],
    ),
    # energy state endpoint
    VolvoSensorDescription(
        key="charging_type",
        api_field="chargingType",
        device_class=SensorDeviceClass.ENUM,
        options=[
            "ac",
            "dc",
            "none",
        ],
    ),
    # statistics endpoint
    # We're not using `electricRange` from the energy state endpoint because
    # the official app seems to use `distanceToEmptyBattery`.
    # In issue #150213, a user described the behavior as follows:
    # - For a `distanceToEmptyBattery` of 250km, the `electricRange` was 150mi
    # - For a `distanceToEmptyBattery` of 260km, the `electricRange` was 160mi
    VolvoSensorDescription(
        key="distance_to_empty_battery",
        api_field="distanceToEmptyBattery",
        native_unit_of_measurement=UnitOfLength.KILOMETERS,
        device_class=SensorDeviceClass.DISTANCE,
        state_class=SensorStateClass.MEASUREMENT,
        suggested_display_precision=0,
    ),
    # statistics endpoint
    VolvoSensorDescription(
        key="distance_to_empty_tank",
        api_field="distanceToEmptyTank",
        native_unit_of_measurement=UnitOfLength.KILOMETERS,
        device_class=SensorDeviceClass.DISTANCE,
        state_class=SensorStateClass.MEASUREMENT,
        suggested_display_precision=0,
    ),
    # diagnostics endpoint
    VolvoSensorDescription(
        key="distance_to_service",
        api_field="distanceToService",
        native_unit_of_measurement=UnitOfLength.KILOMETERS,
        device_class=SensorDeviceClass.DISTANCE,
        state_class=SensorStateClass.MEASUREMENT,
        suggested_display_precision=0,
    ),
    # diagnostics endpoint
    VolvoSensorDescription(
        key="engine_time_to_service",
        api_field="engineHoursToService",
        native_unit_of_measurement=UnitOfTime.HOURS,
        device_class=SensorDeviceClass.DURATION,
        state_class=SensorStateClass.MEASUREMENT,
    ),
    # energy state endpoint
    VolvoSensorDescription(
        key="estimated_charging_time",
        api_field="estimatedChargingTimeToTargetBatteryChargeLevel",
        native_unit_of_measurement=UnitOfTime.MINUTES,
        device_class=SensorDeviceClass.DURATION,
        state_class=SensorStateClass.MEASUREMENT,
    ),
    # fuel endpoint
    VolvoSensorDescription(
        key="fuel_amount",
        api_field="fuelAmount",
        native_unit_of_measurement=UnitOfVolume.LITERS,
        device_class=SensorDeviceClass.VOLUME_STORAGE,
        state_class=SensorStateClass.MEASUREMENT,
        suggested_display_precision=1,
    ),
    # odometer endpoint
    VolvoSensorDescription(
        key="odometer",
        api_field="odometer",
        native_unit_of_measurement=UnitOfLength.KILOMETERS,
        device_class=SensorDeviceClass.DISTANCE,
        state_class=SensorStateClass.TOTAL_INCREASING,
        suggested_display_precision=1,
    ),
    # energy state endpoint
    VolvoSensorDescription(
        key="target_battery_charge_level",
        api_field="targetBatteryChargeLevel",
        native_unit_of_measurement=PERCENTAGE,
        suggested_display_precision=0,
    ),
    # diagnostics endpoint
    VolvoSensorDescription(
        key="time_to_service",
        api_field="timeToService",
        native_unit_of_measurement=UnitOfTime.DAYS,
        device_class=SensorDeviceClass.DURATION,
        state_class=SensorStateClass.MEASUREMENT,
        value_fn=_calculate_time_to_service,
    ),
    # statistics endpoint
    VolvoSensorDescription(
        key="trip_meter_automatic",
        api_field="tripMeterAutomatic",
        native_unit_of_measurement=UnitOfLength.KILOMETERS,
        device_class=SensorDeviceClass.DISTANCE,
        state_class=SensorStateClass.TOTAL_INCREASING,
        suggested_display_precision=0,
    ),
    # statistics endpoint
    VolvoSensorDescription(
        key="trip_meter_manual",
        api_field="tripMeterManual",
        native_unit_of_measurement=UnitOfLength.KILOMETERS,
        device_class=SensorDeviceClass.DISTANCE,
        state_class=SensorStateClass.TOTAL_INCREASING,
        suggested_display_precision=0,
    ),
)


async def async_setup_entry(
    hass: HomeAssistant,
    entry: VolvoConfigEntry,
    async_add_entities: AddConfigEntryEntitiesCallback,
) -> None:
    """Set up sensors."""
<<<<<<< HEAD

    entities: list[VolvoSensor] = []
    added_keys: set[str] = set()

    coordinators = entry.runtime_data

    for coordinator in coordinators:
        for description in _DESCRIPTIONS:
            if description.key in added_keys:
                continue

            if description.api_field in coordinator.data:
                entities.append(VolvoSensor(coordinator, description))
                added_keys.add(description.key)

    async_add_entities(entities)
=======
    coordinators = entry.runtime_data.interval_coordinators
    async_add_entities(
        VolvoSensor(coordinator, description)
        for coordinator in coordinators
        for description in _DESCRIPTIONS
        if description.api_field in coordinator.data
    )
>>>>>>> 8051f78d


class VolvoSensor(VolvoEntity, SensorEntity):
    """Volvo sensor."""

    entity_description: VolvoSensorDescription

    def _update_state(self, api_field: VolvoCarsApiBaseModel | None) -> None:
        """Update the state of the entity."""
        if api_field is None:
            self._attr_native_value = None
            return

        assert isinstance(api_field, VolvoCarsValue)

        native_value = (
            api_field.value
            if self.entity_description.value_fn is None
            else self.entity_description.value_fn(api_field)
        )

        if self.device_class == SensorDeviceClass.ENUM and native_value:
            # Entities having an "unknown" value should report None as the state
            native_value = str(native_value)
            native_value = (
                value_to_translation_key(native_value)
                if native_value.upper() != API_NONE_VALUE
                else None
            )

        self._attr_native_value = native_value<|MERGE_RESOLUTION|>--- conflicted
+++ resolved
@@ -354,12 +354,11 @@
     async_add_entities: AddConfigEntryEntitiesCallback,
 ) -> None:
     """Set up sensors."""
-<<<<<<< HEAD
 
     entities: list[VolvoSensor] = []
     added_keys: set[str] = set()
 
-    coordinators = entry.runtime_data
+    coordinators = entry.runtime_data.interval_coordinators
 
     for coordinator in coordinators:
         for description in _DESCRIPTIONS:
@@ -371,15 +370,6 @@
                 added_keys.add(description.key)
 
     async_add_entities(entities)
-=======
-    coordinators = entry.runtime_data.interval_coordinators
-    async_add_entities(
-        VolvoSensor(coordinator, description)
-        for coordinator in coordinators
-        for description in _DESCRIPTIONS
-        if description.api_field in coordinator.data
-    )
->>>>>>> 8051f78d
 
 
 class VolvoSensor(VolvoEntity, SensorEntity):
