{
  "domain": "volvo",
  "name": "Volvo",
  "codeowners": ["@thomasddn"],
  "config_flow": true,
  "dependencies": ["application_credentials"],
  "documentation": "https://www.home-assistant.io/integrations/volvo",
  "integration_type": "device",
  "iot_class": "cloud_polling",
  "loggers": ["volvocarsapi"],
<<<<<<< HEAD
  "quality_scale": "platinum",
  "requirements": ["volvocarsapi==0.4.2"]
=======
  "quality_scale": "silver",
  "requirements": ["volvocarsapi==0.4.3"]
>>>>>>> 8dc33ece
}<|MERGE_RESOLUTION|>--- conflicted
+++ resolved
@@ -8,11 +8,6 @@
   "integration_type": "device",
   "iot_class": "cloud_polling",
   "loggers": ["volvocarsapi"],
-<<<<<<< HEAD
   "quality_scale": "platinum",
-  "requirements": ["volvocarsapi==0.4.2"]
-=======
-  "quality_scale": "silver",
   "requirements": ["volvocarsapi==0.4.3"]
->>>>>>> 8dc33ece
 }