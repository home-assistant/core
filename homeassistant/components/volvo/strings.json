{
  "common": {
    "pressure": "Pressure"
  },
  "config": {
    "abort": {
      "already_configured": "[%key:common::config_flow::abort::already_configured_account%]",
      "already_in_progress": "[%key:common::config_flow::abort::already_in_progress%]",
      "authorize_url_timeout": "[%key:common::config_flow::abort::oauth2_authorize_url_timeout%]",
      "missing_configuration": "[%key:common::config_flow::abort::oauth2_missing_configuration%]",
      "no_url_available": "[%key:common::config_flow::abort::oauth2_no_url_available%]",
      "oauth_error": "[%key:common::config_flow::abort::oauth2_error%]",
      "oauth_failed": "[%key:common::config_flow::abort::oauth2_failed%]",
      "oauth_timeout": "[%key:common::config_flow::abort::oauth2_timeout%]",
      "oauth_unauthorized": "[%key:common::config_flow::abort::oauth2_unauthorized%]",
      "reauth_successful": "[%key:common::config_flow::abort::reauth_successful%]",
      "reconfigure_successful": "[%key:common::config_flow::abort::reconfigure_successful%]",
      "user_rejected_authorize": "[%key:common::config_flow::abort::oauth2_user_rejected_authorize%]"
    },
    "create_entry": {
      "default": "[%key:common::config_flow::create_entry::authenticated%]"
    },
    "error": {
      "cannot_load_vehicles": "Unable to retrieve vehicles.",
      "no_vehicles": "No vehicles found on this account."
    },
    "step": {
      "api_key": {
        "data": {
          "api_key": "[%key:common::config_flow::data::api_key%]"
        },
        "data_description": {
          "api_key": "The Volvo developers API key"
        },
        "description": "Get your API key from the [Volvo developer portal]({volvo_dev_portal})."
      },
      "pick_implementation": {
        "title": "[%key:common::config_flow::title::oauth2_pick_implementation%]"
      },
      "reauth_confirm": {
        "description": "The Volvo integration needs to re-authenticate your account.",
        "title": "[%key:common::config_flow::title::reauth%]"
      },
      "vin": {
        "data": {
          "vin": "VIN"
        },
        "data_description": {
          "vin": "The Vehicle Identification Number of the vehicle you want to add"
        },
        "description": "Select a vehicle"
      }
    }
  },
  "entity": {
    "binary_sensor": {
      "brake_fluid_level_warning": {
        "name": "Brake fluid"
      },
      "brake_light_center_warning": {
        "name": "Brake light center"
      },
      "brake_light_left_warning": {
        "name": "Brake light left"
      },
      "brake_light_right_warning": {
        "name": "Brake light right"
      },
      "coolant_level_warning": {
        "name": "Coolant level"
      },
      "daytime_running_light_left_warning": {
        "name": "Daytime running light left"
      },
      "daytime_running_light_right_warning": {
        "name": "Daytime running light right"
      },
      "door_front_left": {
        "name": "Door front left"
      },
      "door_front_right": {
        "name": "Door front right"
      },
      "door_rear_left": {
        "name": "Door rear left"
      },
      "door_rear_right": {
        "name": "Door rear right"
      },
      "engine_status": {
        "name": "Engine status"
      },
      "fog_light_front_warning": {
        "name": "Fog light front"
      },
      "fog_light_rear_warning": {
        "name": "Fog light rear"
      },
      "hazard_lights_warning": {
        "name": "Hazard lights"
      },
      "high_beam_left_warning": {
        "name": "High beam left"
      },
      "high_beam_right_warning": {
        "name": "High beam right"
      },
      "hood": {
        "name": "Hood"
      },
      "low_beam_left_warning": {
        "name": "Low beam left"
      },
      "low_beam_right_warning": {
        "name": "Low beam right"
      },
      "oil_level_warning": {
        "name": "Oil level"
      },
      "position_light_front_left_warning": {
        "name": "Position light front left"
      },
      "position_light_front_right_warning": {
        "name": "Position light front right"
      },
      "position_light_rear_left_warning": {
        "name": "Position light rear left"
      },
      "position_light_rear_right_warning": {
        "name": "Position light rear right"
      },
      "registration_plate_light_warning": {
        "name": "Registration plate light"
      },
      "reverse_lights_warning": {
        "name": "Reverse lights"
      },
      "side_mark_lights_warning": {
        "name": "Side mark lights"
      },
      "sunroof": {
        "name": "Sunroof"
      },
      "tailgate": {
        "name": "Tailgate"
      },
      "tank_lid": {
        "name": "Tank lid"
      },
      "tire_front_left": {
        "name": "Tire front left"
      },
      "tire_front_right": {
        "name": "Tire front right"
      },
      "tire_rear_left": {
        "name": "Tire rear left"
      },
      "tire_rear_right": {
        "name": "Tire rear right"
      },
      "turn_indication_front_left_warning": {
        "name": "Turn indication front left"
      },
      "turn_indication_front_right_warning": {
        "name": "Turn indication front right"
      },
      "turn_indication_rear_left_warning": {
        "name": "Turn indication rear left"
      },
      "turn_indication_rear_right_warning": {
        "name": "Turn indication rear right"
      },
      "washer_fluid_level_warning": {
        "name": "Washer fluid"
      },
      "window_front_left": {
        "name": "Window front left"
      },
      "window_front_right": {
        "name": "Window front right"
      },
      "window_rear_left": {
        "name": "Window rear left"
      },
      "window_rear_right": {
        "name": "Window rear right"
      }
    },
    "button": {
      "climatization_start": {
        "name": "Start climatization"
      },
      "climatization_stop": {
        "name": "Stop climatization"
      },
      "engine_start": {
        "name": "Start engine"
      },
      "engine_stop": {
        "name": "Stop engine"
      },
      "flash": {
        "name": "Flash"
      },
      "honk": {
        "name": "Honk"
      },
      "honk_flash": {
        "name": "Honk & flash"
      }
    },
<<<<<<< HEAD
    "device_tracker": {
      "location": {
        "name": "Location"
=======
    "lock": {
      "lock": {
        "name": "[%key:component::lock::title%]"
>>>>>>> 7145fb96
      }
    },
    "sensor": {
      "availability": {
        "name": "Car connection",
        "state": {
          "available": "Available",
          "car_in_use": "Car is in use",
          "no_internet": "No internet",
          "ota_installation_in_progress": "Installing OTA update",
          "power_saving_mode": "Power saving mode",
          "unavailable": "Unavailable"
        }
      },
      "average_energy_consumption": {
        "name": "Trip manual average energy consumption"
      },
      "average_energy_consumption_automatic": {
        "name": "Trip automatic average energy consumption"
      },
      "average_energy_consumption_charge": {
        "name": "Average energy consumption since charge"
      },
      "average_fuel_consumption": {
        "name": "Trip manual average fuel consumption"
      },
      "average_fuel_consumption_automatic": {
        "name": "Trip automatic average fuel consumption"
      },
      "average_speed": {
        "name": "Trip manual average speed"
      },
      "average_speed_automatic": {
        "name": "Trip automatic average speed"
      },
      "battery_capacity": {
        "name": "Battery capacity"
      },
      "battery_charge_level": {
        "name": "Battery charge level"
      },
      "charger_connection_status": {
        "name": "Charging connection status",
        "state": {
          "connected": "[%key:common::state::connected%]",
          "disconnected": "[%key:common::state::disconnected%]",
          "fault": "[%key:common::state::fault%]"
        }
      },
      "charging_current_limit": {
        "name": "Charging limit"
      },
      "charging_power": {
        "name": "Charging power"
      },
      "charging_power_status": {
        "name": "Charging power status",
        "state": {
          "fault": "[%key:common::state::fault%]",
          "no_power_available": "No power",
          "power_available_but_not_activated": "Power available",
          "providing_power": "Providing power"
        }
      },
      "charging_status": {
        "name": "Charging status",
        "state": {
          "charging": "[%key:common::state::charging%]",
          "discharging": "[%key:common::state::discharging%]",
          "done": "Done",
          "error": "[%key:common::state::error%]",
          "idle": "[%key:common::state::idle%]",
          "scheduled": "Scheduled"
        }
      },
      "charging_type": {
        "name": "Charging type",
        "state": {
          "ac": "AC",
          "dc": "DC",
          "none": "None"
        }
      },
      "direction": {
        "name": "Direction"
      },
      "distance_to_empty_battery": {
        "name": "Distance to empty battery"
      },
      "distance_to_empty_tank": {
        "name": "Distance to empty tank"
      },
      "distance_to_service": {
        "name": "Distance to service"
      },
      "engine_time_to_service": {
        "name": "Time to engine service"
      },
      "estimated_charging_time": {
        "name": "Estimated charging time"
      },
      "fuel_amount": {
        "name": "Fuel amount"
      },
      "odometer": {
        "name": "Odometer"
      },
      "service_warning": {
        "name": "Service",
        "state": {
          "distance_driven_almost_time_for_service": "Almost time for distance service",
          "distance_driven_overdue_for_service": "Distance service overdue",
          "distance_driven_time_for_service": "Time for distance service",
          "engine_hours_almost_time_for_service": "Almost time for engine service",
          "engine_hours_overdue_for_service": "Engine service overdue",
          "engine_hours_time_for_service": "Time for engine service",
          "no_warning": "No warning",
          "regular_maintenance_almost_time_for_service": "Almost time for service",
          "regular_maintenance_overdue_for_service": "Service overdue",
          "regular_maintenance_time_for_service": "Time for service",
          "unknown_warning": "Unknown warning"
        }
      },
      "target_battery_charge_level": {
        "name": "Target battery charge level"
      },
      "time_to_service": {
        "name": "Time to service"
      },
      "trip_meter_automatic": {
        "name": "Trip automatic distance"
      },
      "trip_meter_manual": {
        "name": "Trip manual distance"
      }
    }
  },
  "exceptions": {
    "command_failure": {
      "message": "Command {command} failed. Status: {status}. Message: {message}"
    },
    "lock_failure": {
      "message": "Failed to {command} vehicle. Status: {status}. Message: {message}"
    },
    "no_vehicle": {
      "message": "Unable to retrieve vehicle details."
    },
    "unauthorized": {
      "message": "Authentication failed. {message}"
    },
    "update_failed": {
      "message": "Unable to update data."
    }
  }
}<|MERGE_RESOLUTION|>--- conflicted
+++ resolved
@@ -210,15 +210,14 @@
         "name": "Honk & flash"
       }
     },
-<<<<<<< HEAD
     "device_tracker": {
       "location": {
         "name": "Location"
-=======
+      }
+    },
     "lock": {
       "lock": {
         "name": "[%key:component::lock::title%]"
->>>>>>> 7145fb96
       }
     },
     "sensor": {
