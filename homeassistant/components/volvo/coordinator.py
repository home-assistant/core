--- conflicted
+++ resolved
@@ -276,53 +276,18 @@
             capabilities = await self.api.async_get_energy_capabilities()
 
             if capabilities.get("isSupported", False):
-<<<<<<< HEAD
-                api_calls.append(self.api.async_get_energy_state)
-
-        if self.vehicle.has_combustion_engine():
-            api_calls.append(self.api.async_get_engine_status)
-
-        return api_calls
-
-
-class VolvoFastIntervalCoordinator(VolvoBaseCoordinator):
-    """Volvo coordinator with fast update rate."""
-
-    def __init__(
-        self,
-        hass: HomeAssistant,
-        entry: VolvoConfigEntry,
-        api: VolvoCarsApi,
-        vehicle: VolvoCarsVehicle,
-    ) -> None:
-        """Initialize the coordinator."""
-
-        super().__init__(
-            hass,
-            entry,
-            api,
-            vehicle,
-            timedelta(minutes=FAST_INTERVAL),
-            "Volvo fast interval coordinator",
-        )
-
-    async def _async_determine_api_calls(
-        self,
-    ) -> list[Callable[[], Coroutine[Any, Any, Any]]]:
-        return [
-            self.api.async_get_doors_status,
-            self.api.async_get_window_states,
-        ]
-=======
                 self._supported_capabilities = [
                     key
                     for key, value in capabilities.items()
                     if isinstance(value, dict) and value.get("isSupported", False)
                 ]
 
-                return [self._async_get_energy_state]
-
-        return []
+                api_calls.append(self._async_get_energy_state)
+
+        if self.vehicle.has_combustion_engine():
+            api_calls.append(self.api.async_get_engine_status)
+
+        return api_calls
 
     async def _async_get_energy_state(
         self,
@@ -342,4 +307,33 @@
             for key, value in energy_state.items()
             if key in self._supported_capabilities
         }
->>>>>>> 135c80d1
+
+
+class VolvoFastIntervalCoordinator(VolvoBaseCoordinator):
+    """Volvo coordinator with fast update rate."""
+
+    def __init__(
+        self,
+        hass: HomeAssistant,
+        entry: VolvoConfigEntry,
+        api: VolvoCarsApi,
+        vehicle: VolvoCarsVehicle,
+    ) -> None:
+        """Initialize the coordinator."""
+
+        super().__init__(
+            hass,
+            entry,
+            api,
+            vehicle,
+            timedelta(minutes=FAST_INTERVAL),
+            "Volvo fast interval coordinator",
+        )
+
+    async def _async_determine_api_calls(
+        self,
+    ) -> list[Callable[[], Coroutine[Any, Any, Any]]]:
+        return [
+            self.api.async_get_doors_status,
+            self.api.async_get_window_states,
+        ]