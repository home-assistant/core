"""Config flow for Skybell integration."""
from __future__ import annotations

from collections.abc import Mapping
from typing import Any

from aioskybell import Skybell, exceptions
import voluptuous as vol

from homeassistant import config_entries
from homeassistant.const import CONF_EMAIL, CONF_PASSWORD
from homeassistant.data_entry_flow import FlowResult
from homeassistant.helpers.aiohttp_client import async_get_clientsession

from .const import DOMAIN


class SkybellFlowHandler(config_entries.ConfigFlow, domain=DOMAIN):
    """Handle a config flow for Skybell."""

<<<<<<< HEAD
    def __init__(self) -> None:
        """Initialize the config flow."""
        self._email: str

    async def async_step_import(self, user_input: ConfigType) -> FlowResult:
        """Import a config entry from configuration.yaml."""
        if self._async_current_entries():
            return self.async_abort(reason="already_configured")
        return await self.async_step_user(user_input)

    async def async_step_reauth(self, entry_data: Mapping[str, Any]) -> FlowResult:
        """Handle a reauthorization flow request."""
        self._email = entry_data[CONF_EMAIL]
        return await self.async_step_reauth_confirm()

    async def async_step_reauth_confirm(
        self, user_input: dict[str, str] | None = None
    ) -> FlowResult:
        """Handle user's reauth credentials."""
        errors = {}
        if user_input:
            password = user_input[CONF_PASSWORD]
            entry_id = self.context["entry_id"]
            if entry := self.hass.config_entries.async_get_entry(entry_id):
                _, error = await self._async_validate_input(self._email, password)
                if error is None:
                    self.hass.config_entries.async_update_entry(
                        entry,
                        data=entry.data | user_input,
                    )
                    await self.hass.config_entries.async_reload(entry.entry_id)
                    return self.async_abort(reason="reauth_successful")

            errors["base"] = error
        return self.async_show_form(
            step_id="reauth_confirm",
            data_schema=vol.Schema({vol.Required(CONF_PASSWORD): str}),
            errors=errors,
        )

=======
>>>>>>> d8392ef6
    async def async_step_user(
        self, user_input: dict[str, Any] | None = None
    ) -> FlowResult:
        """Handle a flow initiated by the user."""
        errors = {}

        if user_input is not None:
            email = user_input[CONF_EMAIL].lower()
            password = user_input[CONF_PASSWORD]

            self._async_abort_entries_match({CONF_EMAIL: email})
            user_id, error = await self._async_validate_input(email, password)
            if error is None:
                await self.async_set_unique_id(user_id)
                self._abort_if_unique_id_configured()
                return self.async_create_entry(
                    title=email,
                    data={CONF_EMAIL: email, CONF_PASSWORD: password},
                )
            errors["base"] = error

        user_input = user_input or {}
        return self.async_show_form(
            step_id="user",
            data_schema=vol.Schema(
                {
                    vol.Required(CONF_EMAIL, default=user_input.get(CONF_EMAIL)): str,
                    vol.Required(CONF_PASSWORD): str,
                }
            ),
            errors=errors,
        )

    async def _async_validate_input(self, email: str, password: str) -> tuple:
        """Validate login credentials."""
        skybell = Skybell(
            username=email,
            password=password,
            disable_cache=True,
            session=async_get_clientsession(self.hass),
        )
        try:
            await skybell.async_initialize()
        except exceptions.SkybellAuthenticationException:
            return None, "invalid_auth"
        except exceptions.SkybellException:
            return None, "cannot_connect"
        except Exception:  # pylint: disable=broad-except
            return None, "unknown"
        return skybell.user_id, None<|MERGE_RESOLUTION|>--- conflicted
+++ resolved
@@ -18,16 +18,9 @@
 class SkybellFlowHandler(config_entries.ConfigFlow, domain=DOMAIN):
     """Handle a config flow for Skybell."""
 
-<<<<<<< HEAD
     def __init__(self) -> None:
         """Initialize the config flow."""
         self._email: str
-
-    async def async_step_import(self, user_input: ConfigType) -> FlowResult:
-        """Import a config entry from configuration.yaml."""
-        if self._async_current_entries():
-            return self.async_abort(reason="already_configured")
-        return await self.async_step_user(user_input)
 
     async def async_step_reauth(self, entry_data: Mapping[str, Any]) -> FlowResult:
         """Handle a reauthorization flow request."""
@@ -59,8 +52,6 @@
             errors=errors,
         )
 
-=======
->>>>>>> d8392ef6
     async def async_step_user(
         self, user_input: dict[str, Any] | None = None
     ) -> FlowResult:
