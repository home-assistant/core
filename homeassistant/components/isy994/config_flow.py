--- conflicted
+++ resolved
@@ -159,14 +159,6 @@
         existing_entry = await self.async_set_unique_id(isy_mac)
         if not existing_entry:
             return
-<<<<<<< HEAD
-        import pprint
-
-        pprint.pprint(existing_entry)
-        pprint.pprint(existing_entry.data)
-
-=======
->>>>>>> a28b17cf
         parsed_url = urlparse(existing_entry.data[CONF_HOST])
         if parsed_url.hostname != ip_address:
             new_netloc = ip_address
@@ -226,19 +218,11 @@
         if url.endswith(ISY_URL_POSTFIX):
             url = url[: -len(ISY_URL_POSTFIX)]
 
-<<<<<<< HEAD
-=======
         port = HTTP_PORT
->>>>>>> a28b17cf
         if parsed_url.port:
             port = parsed_url.port
         elif parsed_url.scheme == SCHEME_HTTPS:
             port = HTTPS_PORT
-<<<<<<< HEAD
-        else:
-            port = HTTP_PORT
-=======
->>>>>>> a28b17cf
 
         await self._async_set_unique_id_or_update(mac, parsed_url.hostname, port)
 
