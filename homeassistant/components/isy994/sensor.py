"""Support for ISY994 sensors."""
import logging
from typing import Callable

from homeassistant.components.sensor import DOMAIN
from homeassistant.const import (
    CONCENTRATION_PARTS_PER_MILLION,
    LENGTH_KILOMETERS,
<<<<<<< HEAD
    LENGTH_MILLIMETERS,
=======
    MASS_KILOGRAMS,
>>>>>>> 44afffcf
    POWER_WATT,
    SPEED_KILOMETERS_PER_HOUR,
    SPEED_METERS_PER_SECOND,
    SPEED_MILES_PER_HOUR,
    TEMP_CELSIUS,
    TEMP_FAHRENHEIT,
    TIME_DAYS,
    TIME_HOURS,
    TIME_MILLISECONDS,
    TIME_MINUTES,
    TIME_MONTHS,
    TIME_SECONDS,
    TIME_YEARS,
    UNIT_DEGREE,
    UNIT_PERCENTAGE,
    UNIT_UV_INDEX,
    UNIT_VOLT,
)
from homeassistant.helpers.typing import ConfigType

from . import ISY994_NODES, ISY994_WEATHER, ISYDevice

_LOGGER = logging.getLogger(__name__)

UOM_FRIENDLY_NAME = {
    "1": "amp",
    "3": f"btu/{TIME_HOURS}",
    "4": TEMP_CELSIUS,
    "5": "cm",
    "6": "ft³",
    "7": f"ft³/{TIME_MINUTES}",
    "8": "m³",
    "9": TIME_DAYS,
    "10": TIME_DAYS,
    "12": "dB",
    "13": "dB A",
    "14": UNIT_DEGREE,
    "16": "macroseismic",
    "17": TEMP_FAHRENHEIT,
    "18": "ft",
    "19": TIME_HOURS,
    "20": TIME_HOURS,
    "21": "abs. humidity (%)",
    "22": "rel. humidity (%)",
    "23": "inHg",
    "24": "in/hr",
    "25": "index",
    "26": "K",
    "27": "keyword",
    "28": MASS_KILOGRAMS,
    "29": "kV",
    "30": "kW",
    "31": "kPa",
    "32": SPEED_KILOMETERS_PER_HOUR,
    "33": "kWH",
    "34": "liedu",
    "35": "l",
    "36": "lx",
    "37": "mercalli",
    "38": "m",
    "39": "m³/hr",
    "40": SPEED_METERS_PER_SECOND,
    "41": "mA",
    "42": TIME_MILLISECONDS,
    "43": "mV",
    "44": TIME_MINUTES,
    "45": TIME_MINUTES,
    "46": f"{LENGTH_MILLIMETERS}/hr",
    "47": TIME_MONTHS,
    "48": SPEED_MILES_PER_HOUR,
    "49": SPEED_METERS_PER_SECOND,
    "50": "ohm",
    "51": UNIT_PERCENTAGE,
    "52": "lb",
    "53": "power factor",
    "54": CONCENTRATION_PARTS_PER_MILLION,
    "55": "pulse count",
    "57": TIME_SECONDS,
    "58": TIME_SECONDS,
    "59": "seimens/m",
    "60": "body wave magnitude scale",
    "61": "Ricter scale",
    "62": "moment magnitude scale",
    "63": "surface wave magnitude scale",
    "64": "shindo",
    "65": "SML",
    "69": "gal",
    "71": UNIT_UV_INDEX,
    "72": UNIT_VOLT,
    "73": POWER_WATT,
    "74": f"{POWER_WATT}/m²",
    "75": "weekday",
    "76": f"Wind Direction ({UNIT_DEGREE})",
    "77": TIME_YEARS,
    "82": LENGTH_MILLIMETERS,
    "83": LENGTH_KILOMETERS,
    "85": "ohm",
    "86": "kOhm",
    "87": "m³/m³",
    "88": "Water activity",
    "89": "RPM",
    "90": "Hz",
    "91": f"{UNIT_DEGREE} (Relative to North)",
    "92": f"{UNIT_DEGREE} (Relative to South)",
}

UOM_TO_STATES = {
    "11": {"0": "unlocked", "100": "locked", "102": "jammed"},
    "15": {
        "1": "master code changed",
        "2": "tamper code entry limit",
        "3": "escutcheon removed",
        "4": "key/manually locked",
        "5": "locked by touch",
        "6": "key/manually unlocked",
        "7": "remote locking jammed bolt",
        "8": "remotely locked",
        "9": "remotely unlocked",
        "10": "deadbolt jammed",
        "11": "battery too low to operate",
        "12": "critical low battery",
        "13": "low battery",
        "14": "automatically locked",
        "15": "automatic locking jammed bolt",
        "16": "remotely power cycled",
        "17": "lock handling complete",
        "19": "user deleted",
        "20": "user added",
        "21": "duplicate pin",
        "22": "jammed bolt by locking with keypad",
        "23": "locked by keypad",
        "24": "unlocked by keypad",
        "25": "keypad attempt outside schedule",
        "26": "hardware failure",
        "27": "factory reset",
    },
    "66": {
        "0": "idle",
        "1": "heating",
        "2": "cooling",
        "3": "fan only",
        "4": "pending heat",
        "5": "pending cool",
        "6": "vent",
        "7": "aux heat",
        "8": "2nd stage heating",
        "9": "2nd stage cooling",
        "10": "2nd stage aux heat",
        "11": "3rd stage aux heat",
    },
    "67": {
        "0": "off",
        "1": "heat",
        "2": "cool",
        "3": "auto",
        "4": "aux/emergency heat",
        "5": "resume",
        "6": "fan only",
        "7": "furnace",
        "8": "dry air",
        "9": "moist air",
        "10": "auto changeover",
        "11": "energy save heat",
        "12": "energy save cool",
        "13": "away",
    },
    "68": {
        "0": "auto",
        "1": "on",
        "2": "auto high",
        "3": "high",
        "4": "auto medium",
        "5": "medium",
        "6": "circulation",
        "7": "humidity circulation",
    },
    "93": {
        "1": "power applied",
        "2": "ac mains disconnected",
        "3": "ac mains reconnected",
        "4": "surge detection",
        "5": "volt drop or drift",
        "6": "over current detected",
        "7": "over voltage detected",
        "8": "over load detected",
        "9": "load error",
        "10": "replace battery soon",
        "11": "replace battery now",
        "12": "battery is charging",
        "13": "battery is fully charged",
        "14": "charge battery soon",
        "15": "charge battery now",
    },
    "94": {
        "1": "program started",
        "2": "program in progress",
        "3": "program completed",
        "4": "replace main filter",
        "5": "failure to set target temperature",
        "6": "supplying water",
        "7": "water supply failure",
        "8": "boiling",
        "9": "boiling failure",
        "10": "washing",
        "11": "washing failure",
        "12": "rinsing",
        "13": "rinsing failure",
        "14": "draining",
        "15": "draining failure",
        "16": "spinning",
        "17": "spinning failure",
        "18": "drying",
        "19": "drying failure",
        "20": "fan failure",
        "21": "compressor failure",
    },
    "95": {
        "1": "leaving bed",
        "2": "sitting on bed",
        "3": "lying on bed",
        "4": "posture changed",
        "5": "sitting on edge of bed",
    },
    "96": {
        "1": "clean",
        "2": "slightly polluted",
        "3": "moderately polluted",
        "4": "highly polluted",
    },
    "97": {
        "0": "closed",
        "100": "open",
        "102": "stopped",
        "103": "closing",
        "104": "opening",
    },
}


def setup_platform(
    hass, config: ConfigType, add_entities: Callable[[list], None], discovery_info=None
):
    """Set up the ISY994 sensor platform."""
    devices = []

    for node in hass.data[ISY994_NODES][DOMAIN]:
        _LOGGER.debug("Loading %s", node.name)
        devices.append(ISYSensorDevice(node))

    for node in hass.data[ISY994_WEATHER]:
        devices.append(ISYWeatherDevice(node))

    add_entities(devices)


class ISYSensorDevice(ISYDevice):
    """Representation of an ISY994 sensor device."""

    @property
    def raw_unit_of_measurement(self) -> str:
        """Get the raw unit of measurement for the ISY994 sensor device."""
        if len(self._node.uom) == 1:
            if self._node.uom[0] in UOM_FRIENDLY_NAME:
                friendly_name = UOM_FRIENDLY_NAME.get(self._node.uom[0])
                if friendly_name in (TEMP_CELSIUS, TEMP_FAHRENHEIT):
                    friendly_name = self.hass.config.units.temperature_unit
                return friendly_name
            return self._node.uom[0]
        return None

    @property
    def state(self) -> str:
        """Get the state of the ISY994 sensor device."""
        if self.is_unknown():
            return None

        if len(self._node.uom) == 1:
            if self._node.uom[0] in UOM_TO_STATES:
                states = UOM_TO_STATES.get(self._node.uom[0])
                if self.value in states:
                    return states.get(self.value)
            elif self._node.prec and self._node.prec != [0]:
                str_val = str(self.value)
                int_prec = int(self._node.prec)
                decimal_part = str_val[-int_prec:]
                whole_part = str_val[: len(str_val) - int_prec]
                val = float(f"{whole_part}.{decimal_part}")
                raw_units = self.raw_unit_of_measurement
                if raw_units in (TEMP_CELSIUS, TEMP_FAHRENHEIT):
                    val = self.hass.config.units.temperature(val, raw_units)

                return str(val)
            else:
                return self.value

        return None

    @property
    def unit_of_measurement(self) -> str:
        """Get the unit of measurement for the ISY994 sensor device."""
        raw_units = self.raw_unit_of_measurement
        if raw_units in (TEMP_FAHRENHEIT, TEMP_CELSIUS):
            return self.hass.config.units.temperature_unit
        return raw_units


class ISYWeatherDevice(ISYDevice):
    """Representation of an ISY994 weather device."""

    @property
    def raw_units(self) -> str:
        """Return the raw unit of measurement."""
        if self._node.uom == "F":
            return TEMP_FAHRENHEIT
        if self._node.uom == "C":
            return TEMP_CELSIUS
        return self._node.uom

    @property
    def state(self) -> object:
        """Return the value of the node."""
        # pylint: disable=protected-access
        val = self._node.status._val
        raw_units = self._node.uom

        if raw_units in [TEMP_CELSIUS, TEMP_FAHRENHEIT]:
            return self.hass.config.units.temperature(val, raw_units)
        return val

    @property
    def unit_of_measurement(self) -> str:
        """Return the unit of measurement for the node."""
        raw_units = self.raw_units

        if raw_units in [TEMP_CELSIUS, TEMP_FAHRENHEIT]:
            return self.hass.config.units.temperature_unit
        return raw_units<|MERGE_RESOLUTION|>--- conflicted
+++ resolved
@@ -6,11 +6,8 @@
 from homeassistant.const import (
     CONCENTRATION_PARTS_PER_MILLION,
     LENGTH_KILOMETERS,
-<<<<<<< HEAD
     LENGTH_MILLIMETERS,
-=======
     MASS_KILOGRAMS,
->>>>>>> 44afffcf
     POWER_WATT,
     SPEED_KILOMETERS_PER_HOUR,
     SPEED_METERS_PER_SECOND,
