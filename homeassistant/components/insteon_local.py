--- conflicted
+++ resolved
@@ -48,13 +48,11 @@
     timeout = conf.get(CONF_TIMEOUT)
 
     try:
-<<<<<<< HEAD
         if not os.path.exists(hass.config.path('.insteon_cache')):
             os.makedirs(hass.config.path('.insteon_cache'))
+
         insteonhub = Hub(host, username, password, port, timeout, _LOGGER, hass.config.path('.insteon_cache'))
-=======
-        insteonhub = Hub(host, username, password, port, timeout, _LOGGER)
->>>>>>> 66d6f517
+
         # Check for successful connection
         insteonhub.get_buffer_status()
     except requests.exceptions.ConnectTimeout:
