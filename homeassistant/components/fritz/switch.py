--- conflicted
+++ resolved
@@ -318,11 +318,7 @@
 ) -> list[Entity]:
     """Get a list of all entities."""
 
-<<<<<<< HEAD
-    if fritzbox_tools.mesh_role == MeshRoles.SLAVE:
-=======
     if avm_device.mesh_role == MeshRoles.SLAVE:
->>>>>>> ff3b7489
         return []
 
     return [
