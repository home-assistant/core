rules:
  # Bronze
  action-setup: done
  appropriate-polling: done
  brands: done
  common-modules: done
<<<<<<< HEAD
  config-flow-test-coverage: done
  config-flow:
    status: todo
    comment: data_description are missing
=======
  config-flow-test-coverage:
    status: todo
    comment: one coverage miss in line 110
  config-flow: done
>>>>>>> 82c688e3
  dependency-transparency: done
  docs-actions: done
  docs-high-level-description: done
  docs-installation-instructions: done
  docs-removal-instructions: done
  entity-event-setup: done
  entity-unique-id: done
  has-entity-name:
    status: todo
    comment: partially done
  runtime-data: done
  test-before-configure: done
  test-before-setup: done
  unique-config-entry: done

  # Silver
  action-exceptions: done
  config-entry-unloading: done
  docs-configuration-parameters: done
  docs-installation-parameters: done
  entity-unavailable: done
  integration-owner: done
  log-when-unavailable: done
  parallel-updates: done
  reauthentication-flow: done
  test-coverage:
    status: todo
    comment: we are close to the goal of 95%

  # Gold
  devices: done
  diagnostics: done
  discovery-update-info: todo
  discovery: done
  docs-data-update: done
  docs-examples: done
  docs-known-limitations:
    status: exempt
    comment: no known limitations, yet
  docs-supported-devices:
    status: todo
    comment: add the known supported devices
  docs-supported-functions:
    status: todo
    comment: need to be overhauled
  docs-troubleshooting: done
  docs-use-cases:
    status: todo
    comment: need to be overhauled
  dynamic-devices: done
  entity-category: done
  entity-device-class: done
  entity-disabled-by-default: done
  entity-translations: done
  exception-translations: done
  icon-translations: done
  reconfiguration-flow: done
  repair-issues:
    status: exempt
    comment: no known use cases for repair issues or flows, yet
  stale-devices:
    status: todo
    comment: automate the current cleanup process and deprecate the corresponding button

  # Platinum
  async-dependency:
    status: todo
    comment: |
      the fritzconnection lib is not async
      changing this might need a bit more efforts to be spent
  inject-websession:
    status: todo
    comment: |
      the fritzconnection lib is not async and relies on requests
      changing this might need a bit more efforts to be spent
  strict-typing:
    status: todo
    comment: |
      Requirements 'fritzconnection==1.14.0' and 'xmltodict==0.13.0' appear untyped<|MERGE_RESOLUTION|>--- conflicted
+++ resolved
@@ -4,17 +4,8 @@
   appropriate-polling: done
   brands: done
   common-modules: done
-<<<<<<< HEAD
   config-flow-test-coverage: done
-  config-flow:
-    status: todo
-    comment: data_description are missing
-=======
-  config-flow-test-coverage:
-    status: todo
-    comment: one coverage miss in line 110
   config-flow: done
->>>>>>> 82c688e3
   dependency-transparency: done
   docs-actions: done
   docs-high-level-description: done
