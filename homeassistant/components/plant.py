"""Component to monitor plants.

For more details about this component, please refer to the documentation at
https://home-assistant.io/components/plant/
"""
import logging
import asyncio
from datetime import datetime, timedelta
from collections import deque
import voluptuous as vol

from homeassistant.const import (
    STATE_OK, STATE_PROBLEM, STATE_UNKNOWN, TEMP_CELSIUS, ATTR_TEMPERATURE,
    CONF_SENSORS, ATTR_UNIT_OF_MEASUREMENT, ATTR_ICON)
from homeassistant.components import group
import homeassistant.helpers.config_validation as cv
from homeassistant.helpers.entity import Entity
from homeassistant.helpers.entity_component import EntityComponent
from homeassistant.core import callback
from homeassistant.helpers.event import async_track_state_change
from homeassistant.components.recorder.util import session_scope, execute

_LOGGER = logging.getLogger(__name__)

DEFAULT_NAME = 'plant'

READING_BATTERY = 'battery'
READING_TEMPERATURE = ATTR_TEMPERATURE
READING_MOISTURE = 'moisture'
READING_CONDUCTIVITY = 'conductivity'
READING_BRIGHTNESS = 'brightness'

ATTR_PROBLEM = 'problem'
ATTR_SENSORS = 'sensors'
PROBLEM_NONE = 'none'
ATTR_MAX_BRIGHTNESS_HISTORY = 'max. brightness in history'

CONF_MIN_BATTERY_LEVEL = 'min_' + READING_BATTERY
CONF_MIN_TEMPERATURE = 'min_' + READING_TEMPERATURE
CONF_MAX_TEMPERATURE = 'max_' + READING_TEMPERATURE
CONF_MIN_MOISTURE = 'min_' + READING_MOISTURE
CONF_MAX_MOISTURE = 'max_' + READING_MOISTURE
CONF_MIN_CONDUCTIVITY = 'min_' + READING_CONDUCTIVITY
CONF_MAX_CONDUCTIVITY = 'max_' + READING_CONDUCTIVITY
CONF_MIN_BRIGHTNESS = 'min_' + READING_BRIGHTNESS
CONF_MAX_BRIGHTNESS = 'max_' + READING_BRIGHTNESS
CONF_CHECK_DAYS = 'check_days'

CONF_SENSOR_BATTERY_LEVEL = READING_BATTERY
CONF_SENSOR_MOISTURE = READING_MOISTURE
CONF_SENSOR_CONDUCTIVITY = READING_CONDUCTIVITY
CONF_SENSOR_TEMPERATURE = READING_TEMPERATURE
CONF_SENSOR_BRIGHTNESS = READING_BRIGHTNESS

SCHEMA_SENSORS = vol.Schema({
    vol.Optional(CONF_SENSOR_BATTERY_LEVEL): cv.entity_id,
    vol.Optional(CONF_SENSOR_MOISTURE): cv.entity_id,
    vol.Optional(CONF_SENSOR_CONDUCTIVITY): cv.entity_id,
    vol.Optional(CONF_SENSOR_TEMPERATURE): cv.entity_id,
    vol.Optional(CONF_SENSOR_BRIGHTNESS): cv.entity_id,
})

PLANT_SCHEMA = vol.Schema({
    vol.Required(CONF_SENSORS): vol.Schema(SCHEMA_SENSORS),
    vol.Optional(CONF_MIN_BATTERY_LEVEL): cv.positive_int,
    vol.Optional(CONF_MIN_TEMPERATURE): vol.Coerce(float),
    vol.Optional(CONF_MAX_TEMPERATURE): vol.Coerce(float),
    vol.Optional(CONF_MIN_MOISTURE): cv.positive_int,
    vol.Optional(CONF_MAX_MOISTURE): cv.positive_int,
    vol.Optional(CONF_MIN_CONDUCTIVITY): cv.positive_int,
    vol.Optional(CONF_MAX_CONDUCTIVITY): cv.positive_int,
    vol.Optional(CONF_MIN_BRIGHTNESS): cv.positive_int,
    vol.Optional(CONF_MAX_BRIGHTNESS): cv.positive_int,
    vol.Optional(CONF_CHECK_DAYS): cv.positive_int,
})

DOMAIN = 'plant'
DEPENDENCIES = ['zone']

GROUP_NAME_ALL_PLANTS = 'all plants'
ENTITY_ID_ALL_PLANTS = group.ENTITY_ID_FORMAT.format('all_plants')

CONFIG_SCHEMA = vol.Schema({
    DOMAIN: {
        cv.string: PLANT_SCHEMA
    },
}, extra=vol.ALLOW_EXTRA)


@asyncio.coroutine
def async_setup(hass, config):
    """Set up the Plant component."""
    component = EntityComponent(_LOGGER, DOMAIN, hass,
                                group_name=GROUP_NAME_ALL_PLANTS)

    entities = []
    for plant_name, plant_config in config[DOMAIN].items():
        _LOGGER.info("Added plant %s", plant_name)
        entity = Plant(hass, plant_name, plant_config)
        sensor_entity_ids = list(plant_config[CONF_SENSORS].values())
        _LOGGER.debug("Subscribing to entity_ids %s", sensor_entity_ids)
        async_track_state_change(hass, sensor_entity_ids, entity.state_changed)
        entities.append(entity)

    yield from component.async_add_entities(entities)
    return True


class Plant(Entity):
    """Plant monitors the well-being of a plant.

    It also checks the measurements against
    configurable min and max values.
    """

    READINGS = {
        READING_BATTERY: {
            ATTR_UNIT_OF_MEASUREMENT:  '%',
            'min': CONF_MIN_BATTERY_LEVEL,
            'icon': 'mdi:battery-outline'
        },
        READING_TEMPERATURE: {
            ATTR_UNIT_OF_MEASUREMENT: TEMP_CELSIUS,
            'min': CONF_MIN_TEMPERATURE,
            'max': CONF_MAX_TEMPERATURE,
            'icon': 'mdi:thermometer'
        },
        READING_MOISTURE: {
            ATTR_UNIT_OF_MEASUREMENT: '%',
            'min': CONF_MIN_MOISTURE,
            'max': CONF_MAX_MOISTURE,
            'icon': 'mdi:water'
        },
        READING_CONDUCTIVITY: {
            ATTR_UNIT_OF_MEASUREMENT: 'µS/cm',
            'min': CONF_MIN_CONDUCTIVITY,
            'max': CONF_MAX_CONDUCTIVITY,
            'icon': 'mdi:emoticon-poop'
        },
        READING_BRIGHTNESS: {
            ATTR_UNIT_OF_MEASUREMENT: 'lux',
            # minimum brightness is checked separately
            'max': CONF_MAX_BRIGHTNESS,
            'icon': 'mdi:white-balance-sunny'
        }
    }

    def __init__(self, hass, name, config):
        """Initialize the Plant component."""
        self._hass = hass
        self._config = config
        self._sensormap = dict()
        self._readingmap = dict()
        for reading, entity_id in config['sensors'].items():
            self._sensormap[entity_id] = reading
            self._readingmap[reading] = entity_id
        self._state = STATE_UNKNOWN
        self._name = name
        self._battery = None
        self._moisture = None
        self._conductivity = None
        self._temperature = None
        self._brightness = None
        self._icon = 'mdi:help-circle'
        self._problems = PROBLEM_NONE

        self._conf_check_days = 3  # default check interval: 3 days
        if CONF_CHECK_DAYS in self._config:
            self._conf_check_days = self._config[CONF_CHECK_DAYS]
        self._brightness_history = DailyHistory(self._conf_check_days)

        if 'recorder' in self._hass.config.components:
            # only use the database if it's configured
            hass.async_add_job(self._load_history_from_db)

    @callback
    def state_changed(self, entity_id, _, new_state):
        """Update the sensor status.

        This callback is triggered, when the sensor state changes.
        """
        value = new_state.state
        _LOGGER.debug("Received callback from %s with value %s",
                      entity_id, value)
        if value == STATE_UNKNOWN:
            return

        reading = self._sensormap[entity_id]
        if reading == READING_MOISTURE:
            self._moisture = int(float(value))
        elif reading == READING_BATTERY:
            self._battery = int(float(value))
        elif reading == READING_TEMPERATURE:
            self._temperature = float(value)
        elif reading == READING_CONDUCTIVITY:
            self._conductivity = int(float(value))
        elif reading == READING_BRIGHTNESS:
<<<<<<< HEAD
            self._brightness = int(value)
            self._brightness_history.add_measurement(self._brightness,
                                                     new_state.last_updated)
=======
            self._brightness = int(float(value))
>>>>>>> d814d403
        else:
            raise _LOGGER.error("Unknown reading from sensor %s: %s",
                                entity_id, value)
        self._update_state()

    def _update_state(self):
        """Update the state of the class based sensor data."""
        result = []
        for sensor_name in self._sensormap.values():
            params = self.READINGS[sensor_name]
            value = getattr(self, '_{}'.format(sensor_name))
            if value is not None:
                if sensor_name == READING_BRIGHTNESS:
                    result.append(self._check_min(
                        sensor_name, self._brightness_history.max, params))
                else:
                    result.append(self._check_min(sensor_name, value, params))
                result.append(self._check_max(sensor_name, value, params))

        result = filter(lambda x: x is not None, result)

        if result:
            self._state = STATE_PROBLEM
            self._problems = ', '.join(result)
        else:
            self._state = STATE_OK
            self._icon = 'mdi:thumb-up'
            self._problems = PROBLEM_NONE
        _LOGGER.debug("New data processed")
        self.async_schedule_update_ha_state()

    def _check_min(self, sensor_name, value, params):
        """If configured, check the value against the defined minimum value."""
        if 'min' in params and params['min'] in self._config:
            min_value = self._config[params['min']]
            if value < min_value:
                self._icon = params['icon']
                return '{} low'.format(sensor_name)

    def _check_max(self, sensor_name, value, params):
        """If configured, check the value against the defined maximum value."""
        if 'max' in params and params['max'] in self._config:
            max_value = self._config[params['max']]
            if value > max_value:
                self._icon = params['icon']
                return '{} high'.format(sensor_name)
        return None

    @asyncio.coroutine
    def _load_history_from_db(self):
        """Load the history of the brightness values from the database.

        This only needs to be done once during startup.
        """
        from homeassistant.components.recorder.models import States
        _LOGGER.debug("initializing values for %s from the database",
                      self._name)
        start_date = datetime.now() - timedelta(days=self._conf_check_days)
        entity_id = self._readingmap[READING_BRIGHTNESS]
        with session_scope(hass=self._hass) as session:
            query = session.query(States).filter(
                (States.entity_id == entity_id.lower()) and
                (States.last_updated > start_date)
            ).order_by(States.last_updated.asc())
            states = execute(query)

            for state in states:
                # filter out all None, NaN and "unknown" states
                # only keep real values
                try:
                    self._brightness_history.add_measurement(
                        int(state.state), state.last_updated)
                except ValueError:
                    pass
        _LOGGER.debug("initializing from database completed")

    @property
    def should_poll(self):
        """No polling needed."""
        return False

    @property
    def name(self):
        """Return the name of the sensor."""
        return self._name

    @property
    def state(self):
        """Return the state of the entity."""
        return self._state

    @property
    def state_attributes(self):
        """Return the attributes of the entity.

        Provide the individual measurements from the
        sensor in the attributes of the device.
        """
        attrib = {
            ATTR_ICON: self._icon,
            ATTR_PROBLEM: self._problems,
            ATTR_SENSORS: self._readingmap,
        }

        for reading in self._sensormap.values():
            attrib[reading] = getattr(self, '_{}'.format(reading))

        if self._brightness_history.max is not None:
            attrib[ATTR_MAX_BRIGHTNESS_HISTORY] = self._brightness_history.max

        return attrib


class DailyHistory(object):
    """Stores one measurement per day for a maximum number of days.

    At the moment only the maximum value per day is kept.
    """

    def __init__(self, max_length):
        """Create new DailyHistory with a maximum length of the history."""
        self.max_length = max_length
        self._days = None
        self._max_dict = dict()
        self.max = None

    def add_measurement(self, value, timestamp=datetime.now()):
        """Add a new measurement for a certain day."""
        day = timestamp.date()
        if self._days is None:
            self._days = deque()
            self._add_day(day, value)
        else:
            current_day = self._days[-1]
            if day == current_day:
                self._max_dict[day] = max(value, self._max_dict[day])
            elif day > current_day:
                self._add_day(day, value)
            else:
                _LOGGER.warning('received old measurement, not storing it!')

        self.max = max(self._max_dict.values())

    def _add_day(self, day, value):
        """Add a new day to the history.

        Deletes the oldest day, if the queue becomes too long.
        """
        if len(self._days) == self.max_length:
            oldest = self._days.popleft()
            del self._max_dict[oldest]
        self._days.append(day)
        self._max_dict[day] = value<|MERGE_RESOLUTION|>--- conflicted
+++ resolved
@@ -195,13 +195,9 @@
         elif reading == READING_CONDUCTIVITY:
             self._conductivity = int(float(value))
         elif reading == READING_BRIGHTNESS:
-<<<<<<< HEAD
-            self._brightness = int(value)
             self._brightness_history.add_measurement(self._brightness,
                                                      new_state.last_updated)
-=======
             self._brightness = int(float(value))
->>>>>>> d814d403
         else:
             raise _LOGGER.error("Unknown reading from sensor %s: %s",
                                 entity_id, value)
