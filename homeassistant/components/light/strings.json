--- conflicted
+++ resolved
@@ -134,9 +134,9 @@
   "selector": {
     "behavior": {
       "options": {
+        "any": "Any",
         "first": "First",
-        "last": "Last",
-        "any": "Any"
+        "last": "Last"
       }
     },
     "color_name": {
@@ -475,25 +475,22 @@
       }
     }
   },
-<<<<<<< HEAD
+  "title": "Light",
   "triggers": {
     "state": {
-      "name": "State",
       "description": "When the state of a light changes, such as turning on or off.",
       "description_configured": "When the state of a light changes",
       "fields": {
+        "behavior": {
+          "description": "The behavior of the targeted entities to trigger on.",
+          "name": "Behavior"
+        },
         "state": {
-          "name": "State",
-          "description": "The state to trigger on."
-        },
-        "behavior": {
-          "name": "Behavior",
-          "description": "The behavior of the targeted entities to trigger on."
-        }
-      }
+          "description": "The state to trigger on.",
+          "name": "State"
+        }
+      },
+      "name": "State"
     }
   }
-=======
-  "title": "Light"
->>>>>>> 37eef965
 }