--- conflicted
+++ resolved
@@ -18,11 +18,7 @@
 _LOGGER = logging.getLogger(__name__)
 DEPENDENCIES = ['ads']
 DEFAULT_NAME = 'ADS Light'
-<<<<<<< HEAD
-SUPPORT_ADS = SUPPORT_BRIGHTNESS
-=======
 CONF_ADSVAR_BRIGHTNESS = 'adsvar_brightness'
->>>>>>> da54023e
 PLATFORM_SCHEMA = PLATFORM_SCHEMA.extend({
     vol.Required(CONF_ADS_VAR): cv.string,
     vol.Optional(CONF_ADS_VAR_BRIGHTNESS): cv.string,
@@ -48,20 +44,12 @@
     def __init__(self, ads_hub, ads_var_enable, ads_var_brightness, name):
         """Initialize AdsLight entity."""
         self._ads_hub = ads_hub
-<<<<<<< HEAD
         self._on_state = False
-        self._brightness = 50
+        self._brightness = None
         self._name = name
         self.ads_var_enable = ads_var_enable
         self.ads_var_brightness = ads_var_brightness
         self.stype = 'dimmer'
-=======
-        self._on_state = None
-        self._brightness = 255
-        self._devname = devname
-        self.varname_enable = varname_enable
-        self.varname_brightness = varname_brightness
->>>>>>> da54023e
 
     @asyncio.coroutine
     def async_added_to_hass(self):
@@ -95,28 +83,24 @@
 
     @property
     def brightness(self):
-<<<<<<< HEAD
-        """Brightness of the light."""
-=======
-        """Return the brightness of this light between 0..255."""
->>>>>>> da54023e
+        """Return the brightness of the light (0..255)."""
         return self._brightness
 
     @property
     def is_on(self):
-        """If light is on."""
+        """ Return if light is on."""
         return self._on_state
 
     @property
     def should_poll(self):
-        """False because entity pushes its state to HA."""
+        """Return False because entity pushes its state to HA."""
         return False
 
     @property
     def supported_features(self):
         """Flag supported features."""
-        if self.varname_brightness is not None:
-            return SUPPORT_BRIGHTNESS  
+        if self.ads_var_brightness is not None:
+            return SUPPORT_BRIGHTNESS
 
     def turn_on(self, **kwargs):
         """Turn the light on or set a specific dimmer value."""
