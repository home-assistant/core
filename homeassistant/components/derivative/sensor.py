--- conflicted
+++ resolved
@@ -394,17 +394,7 @@
                     self.async_write_ha_state()
                     return
 
-<<<<<<< HEAD
-            self._prune_state_list(new_state.last_reported)
-=======
-            if self.native_unit_of_measurement is None:
-                unit = new_state.attributes.get(ATTR_UNIT_OF_MEASUREMENT)
-                self._attr_native_unit_of_measurement = self._unit_template.format(
-                    "" if unit is None else unit
-                )
-
             self._prune_state_list(new_timestamp)
->>>>>>> 1743766d
 
             try:
                 elapsed_time = (new_timestamp - old_timestamp).total_seconds()
