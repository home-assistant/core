--- conflicted
+++ resolved
@@ -28,32 +28,7 @@
 
 _LOGGER = logging.getLogger(__name__)
 
-<<<<<<< HEAD
 PLATFORMS = ["sensor", "weather"]
-
-
-def find_value_in_config_entry(entry: ConfigEntry, key: str, default: str = None):
-    """Find the configured key/value in the held config_entry."""
-    if key in entry.options:
-        return entry.options[key]
-    if key in entry.data:
-        return entry.data[key]
-
-    return default
-
-
-async def metoffice_data_update_listener(hass, entry):
-    """Handle options update."""
-    _LOGGER.debug(
-        "Updating %s update mode to %s", entry.data[CONF_NAME], entry.options[CONF_MODE]
-    )
-    hass_data = hass.data[DOMAIN][entry.entry_id]
-    if entry.options[CONF_MODE] != hass_data[METOFFICE_DATA].mode:
-        hass_data[METOFFICE_DATA].mode = entry.options[CONF_MODE]
-        await hass_data[METOFFICE_COORDINATOR].async_refresh()
-=======
-PLATFORMS = ["weather", "sensor"]
->>>>>>> e48836a8
 
 
 def find_value_in_config_entry(entry: ConfigEntry, key: str, default: str = None):
@@ -145,10 +120,6 @@
             METOFFICE_LISTENER
         ]()  # remove the API mode listener
         hass.data[DOMAIN].pop(entry.entry_id)
-<<<<<<< HEAD
         if not hass.data[DOMAIN]:
-=======
-        if len(hass.data[DOMAIN]) == 0:
->>>>>>> e48836a8
             hass.data.pop(DOMAIN)
     return unload_ok