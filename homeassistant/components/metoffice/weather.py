--- conflicted
+++ resolved
@@ -81,17 +81,12 @@
         super().__init__(coordinator)
 
         mode_label = MODE_3HOURLY_LABEL if use_3hourly else MODE_DAILY_LABEL
-<<<<<<< HEAD
-        self._name = f"{DEFAULT_NAME} {hass_data[METOFFICE_NAME]} {mode_label}"
-        self._unique_id = hass_data[METOFFICE_COORDINATES]
-        self._use_3hourly = use_3hourly
-=======
         self._attr_device_info = get_device_info(
             coordinates=hass_data[METOFFICE_COORDINATES], name=hass_data[METOFFICE_NAME]
         )
         self._attr_name = f"{DEFAULT_NAME} {hass_data[METOFFICE_NAME]} {mode_label}"
         self._attr_unique_id = hass_data[METOFFICE_COORDINATES]
->>>>>>> d677baba
+        self._use_3hourly = use_3hourly
         if not use_3hourly:
             self._attr_unique_id = f"{self._attr_unique_id}_{MODE_DAILY}"
 
