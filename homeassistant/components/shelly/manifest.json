--- conflicted
+++ resolved
@@ -3,10 +3,7 @@
   "name": "Shelly",
   "config_flow": true,
   "documentation": "https://www.home-assistant.io/integrations/shelly",
-<<<<<<< HEAD
-=======
   "requirements": ["aioshelly==5.1.2"],
->>>>>>> 89673c8c
   "dependencies": ["bluetooth", "http"],
   "zeroconf": [
     {
