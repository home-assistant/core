"""Shelly helpers functions."""

from __future__ import annotations

from collections.abc import Iterable
from datetime import datetime, timedelta
from ipaddress import IPv4Address, IPv6Address, ip_address
from types import MappingProxyType
from typing import Any, cast

from aiohttp.web import Request, WebSocketResponse
from aioshelly.block_device import COAP, Block, BlockDevice
from aioshelly.const import (
    BLOCK_GENERATIONS,
    DEFAULT_COAP_PORT,
    DEFAULT_HTTP_PORT,
    MODEL_1L,
    MODEL_DIMMER,
    MODEL_DIMMER_2,
    MODEL_EM3,
    MODEL_I3,
    MODEL_NAMES,
    MODEL_WALL_DISPLAY,
    RPC_GENERATIONS,
)
from aioshelly.rpc_device import RpcDevice, WsServer
from yarl import URL

from homeassistant.components import network
from homeassistant.components.http import HomeAssistantView
from homeassistant.config_entries import ConfigEntry
from homeassistant.const import CONF_MODEL, CONF_PORT, EVENT_HOMEASSISTANT_STOP
from homeassistant.core import Event, HomeAssistant, callback
from homeassistant.helpers import (
    device_registry as dr,
    entity_registry as er,
    issue_registry as ir,
    singleton,
)
from homeassistant.helpers.device_registry import CONNECTION_NETWORK_MAC
from homeassistant.helpers.network import NoURLAvailableError, get_url
from homeassistant.util.dt import utcnow

from .const import (
    API_WS_URL,
    BASIC_INPUTS_EVENTS_TYPES,
    COMPONENT_ID_PATTERN,
    CONF_COAP_PORT,
    CONF_GEN,
    CONF_SLEEP_PERIOD,
    DEVICES_WITHOUT_FIRMWARE_CHANGELOG,
    DOMAIN,
    FIRMWARE_UNSUPPORTED_ISSUE_ID,
    GEN1_RELEASE_URL,
    GEN2_BETA_RELEASE_URL,
    GEN2_RELEASE_URL,
    LOGGER,
    RPC_INPUTS_EVENTS_TYPES,
    SHBTN_INPUTS_EVENTS_TYPES,
    SHBTN_MODELS,
    SHELLY_EMIT_EVENT_PATTERN,
    SHIX3_1_INPUTS_EVENTS_TYPES,
    UPTIME_DEVIATION,
    VIRTUAL_COMPONENTS_MAP,
)


@callback
def async_remove_shelly_entity(
    hass: HomeAssistant, domain: str, unique_id: str
) -> None:
    """Remove a Shelly entity."""
    entity_reg = er.async_get(hass)
    entity_id = entity_reg.async_get_entity_id(domain, DOMAIN, unique_id)
    if entity_id:
        LOGGER.debug("Removing entity: %s", entity_id)
        entity_reg.async_remove(entity_id)


def get_number_of_channels(device: BlockDevice, block: Block) -> int:
    """Get number of channels for block type."""
    channels = None

    if block.type == "input":
        # Shelly Dimmer/1L has two input channels and missing "num_inputs"
        if device.settings["device"]["type"] in [
            MODEL_DIMMER,
            MODEL_DIMMER_2,
            MODEL_1L,
        ]:
            channels = 2
        else:
            channels = device.shelly.get("num_inputs")
    elif block.type == "emeter":
        channels = device.shelly.get("num_emeters")
    elif block.type in ["relay", "light"]:
        channels = device.shelly.get("num_outputs")
    elif block.type in ["roller", "device"]:
        channels = 1

    return channels or 1


def get_block_entity_name(
    device: BlockDevice,
    block: Block | None,
    description: str | None = None,
) -> str:
    """Naming for block based switch and sensors."""
    channel_name = get_block_channel_name(device, block)

    if description:
        return f"{channel_name} {description.lower()}"

    return channel_name


def get_block_channel_name(device: BlockDevice, block: Block | None) -> str:
    """Get name based on device and channel name."""
    entity_name = device.name

    if (
        not block
        or block.type == "device"
        or get_number_of_channels(device, block) == 1
    ):
        return entity_name

    assert block.channel

    channel_name: str | None = None
    mode = cast(str, block.type) + "s"
    if mode in device.settings:
        channel_name = device.settings[mode][int(block.channel)].get("name")

    if channel_name:
        return channel_name

    if device.settings["device"]["type"] == MODEL_EM3:
        base = ord("A")
    else:
        base = ord("1")

    return f"{entity_name} channel {chr(int(block.channel) + base)}"


def is_block_momentary_input(
    settings: dict[str, Any], block: Block, include_detached: bool = False
) -> bool:
    """Return true if block input button settings is set to a momentary type."""
    momentary_types = ["momentary", "momentary_on_release"]

    if include_detached:
        momentary_types.append("detached")

    # Shelly Button type is fixed to momentary and no btn_type
    if settings["device"]["type"] in SHBTN_MODELS:
        return True

    if settings.get("mode") == "roller":
        button_type = settings["rollers"][0]["button_type"]
        return button_type in momentary_types

    button = settings.get("relays") or settings.get("lights") or settings.get("inputs")
    if button is None:
        return False

    # Shelly 1L has two button settings in the first channel
    if settings["device"]["type"] == MODEL_1L:
        channel = int(block.channel or 0) + 1
        button_type = button[0].get("btn" + str(channel) + "_type")
    else:
        # Some devices has only one channel in settings
        channel = min(int(block.channel or 0), len(button) - 1)
        button_type = button[channel].get("btn_type")

    return button_type in momentary_types


def get_device_uptime(uptime: float, last_uptime: datetime | None) -> datetime:
    """Return device uptime string, tolerate up to 5 seconds deviation."""
    delta_uptime = utcnow() - timedelta(seconds=uptime)

    if (
        not last_uptime
        or abs((delta_uptime - last_uptime).total_seconds()) > UPTIME_DEVIATION
    ):
        return delta_uptime

    return last_uptime


def get_block_input_triggers(
    device: BlockDevice, block: Block
) -> list[tuple[str, str]]:
    """Return list of input triggers for block."""
    if "inputEvent" not in block.sensor_ids or "inputEventCnt" not in block.sensor_ids:
        return []

    if not is_block_momentary_input(device.settings, block, True):
        return []

    if block.type == "device" or get_number_of_channels(device, block) == 1:
        subtype = "button"
    else:
        assert block.channel
        subtype = f"button{int(block.channel) + 1}"

    if device.settings["device"]["type"] in SHBTN_MODELS:
        trigger_types = SHBTN_INPUTS_EVENTS_TYPES
    elif device.settings["device"]["type"] == MODEL_I3:
        trigger_types = SHIX3_1_INPUTS_EVENTS_TYPES
    else:
        trigger_types = BASIC_INPUTS_EVENTS_TYPES

    return [(trigger_type, subtype) for trigger_type in trigger_types]


def get_shbtn_input_triggers() -> list[tuple[str, str]]:
    """Return list of input triggers for SHBTN models."""
    return [(trigger_type, "button") for trigger_type in SHBTN_INPUTS_EVENTS_TYPES]


@singleton.singleton("shelly_coap")
async def get_coap_context(hass: HomeAssistant) -> COAP:
    """Get CoAP context to be used in all Shelly Gen1 devices."""
    context = COAP()

    adapters = await network.async_get_adapters(hass)
    LOGGER.debug("Network adapters: %s", adapters)

    ipv4: list[IPv4Address] = []
    if not network.async_only_default_interface_enabled(adapters):
        ipv4.extend(
            address
            for address in await network.async_get_enabled_source_ips(hass)
            if address.version == 4
            and not (
                address.is_link_local
                or address.is_loopback
                or address.is_multicast
                or address.is_unspecified
            )
        )
    LOGGER.debug("Network IPv4 addresses: %s", ipv4)
    if DOMAIN in hass.data:
        port = hass.data[DOMAIN].get(CONF_COAP_PORT, DEFAULT_COAP_PORT)
    else:
        port = DEFAULT_COAP_PORT
    LOGGER.info("Starting CoAP context with UDP port %s", port)
    await context.initialize(port, ipv4)

    @callback
    def shutdown_listener(ev: Event) -> None:
        context.close()

    hass.bus.async_listen_once(EVENT_HOMEASSISTANT_STOP, shutdown_listener)
    return context


class ShellyReceiver(HomeAssistantView):
    """Handle pushes from Shelly Gen2 devices."""

    requires_auth = False
    url = API_WS_URL
    name = "api:shelly:ws"

    def __init__(self, ws_server: WsServer) -> None:
        """Initialize the Shelly receiver view."""
        self._ws_server = ws_server

    async def get(self, request: Request) -> WebSocketResponse:
        """Start a get request."""
        return await self._ws_server.websocket_handler(request)


@singleton.singleton("shelly_ws_server")
async def get_ws_context(hass: HomeAssistant) -> WsServer:
    """Get websocket server context to be used in all Shelly Gen2 devices."""
    ws_server = WsServer()
    hass.http.register_view(ShellyReceiver(ws_server))
    return ws_server


def get_block_device_sleep_period(settings: dict[str, Any]) -> int:
    """Return the device sleep period in seconds or 0 for non sleeping devices."""
    sleep_period = 0

    if settings.get("sleep_mode", False):
        sleep_period = settings["sleep_mode"]["period"]
        if settings["sleep_mode"]["unit"] == "h":
            sleep_period *= 60  # hours to minutes

    return sleep_period * 60  # minutes to seconds


def get_rpc_device_wakeup_period(status: dict[str, Any]) -> int:
    """Return the device wakeup period in seconds or 0 for non sleeping devices."""
    return cast(int, status["sys"].get("wakeup_period", 0))


def get_info_auth(info: dict[str, Any]) -> bool:
    """Return true if device has authorization enabled."""
    return cast(bool, info.get("auth") or info.get("auth_en"))


def get_info_gen(info: dict[str, Any]) -> int:
    """Return the device generation from shelly info."""
    return int(info.get(CONF_GEN, 1))


def get_model_name(info: dict[str, Any]) -> str:
    """Return the device model name."""
    if get_info_gen(info) in RPC_GENERATIONS:
        return cast(str, MODEL_NAMES.get(info["model"], info["model"]))

    return cast(str, MODEL_NAMES.get(info["type"], info["type"]))


def get_rpc_channel_name(device: RpcDevice, key: str) -> str:
    """Get name based on device and channel name."""
    key = key.replace("emdata", "em")
    key = key.replace("em1data", "em1")
    device_name = device.name
    entity_name: str | None = None
    if key in device.config:
        entity_name = device.config[key].get("name")

    if entity_name is None:
        channel = key.split(":")[0]
        channel_id = key.split(":")[-1]
        if key.startswith(("cover:", "input:", "light:", "switch:", "thermostat:")):
            return f"{device_name} {channel.title()} {channel_id}"
        if key.startswith(("cct", "rgb:", "rgbw:")):
            return f"{device_name} {channel.upper()} light {channel_id}"
        if key.startswith("em1"):
            return f"{device_name} EM{channel_id}"
        if key.startswith(("boolean:", "enum:", "number:", "text:")):
            return f"{channel.title()} {channel_id}"
        return device_name

    return entity_name


def get_rpc_entity_name(
    device: RpcDevice, key: str, description: str | None = None
) -> str:
    """Naming for RPC based switch and sensors."""
    channel_name = get_rpc_channel_name(device, key)

    if description:
        return f"{channel_name} {description.lower()}"

    return channel_name


def get_device_entry_gen(entry: ConfigEntry) -> int:
    """Return the device generation from config entry."""
    return entry.data.get(CONF_GEN, 1)


def get_rpc_key_instances(keys_dict: dict[str, Any], key: str) -> list[str]:
    """Return list of key instances for RPC device from a dict."""
    if key in keys_dict:
        return [key]

    if key == "switch" and "cover:0" in keys_dict:
        key = "cover"

    return [k for k in keys_dict if k.startswith(f"{key}:")]


def get_rpc_key_ids(keys_dict: dict[str, Any], key: str) -> list[int]:
    """Return list of key ids for RPC device from a dict."""
    return [int(k.split(":")[1]) for k in keys_dict if k.startswith(f"{key}:")]


def is_rpc_momentary_input(
    config: dict[str, Any], status: dict[str, Any], key: str
) -> bool:
    """Return true if rpc input button settings is set to a momentary type."""
    return cast(bool, config[key]["type"] == "button")


def is_block_channel_type_light(settings: dict[str, Any], channel: int) -> bool:
    """Return true if block channel appliance type is set to light."""
    app_type = settings["relays"][channel].get("appliance_type")
    return app_type is not None and app_type.lower().startswith("light")


def is_rpc_channel_type_light(config: dict[str, Any], channel: int) -> bool:
    """Return true if rpc channel consumption type is set to light."""
    con_types = config["sys"].get("ui_data", {}).get("consumption_types")
    if con_types is None or len(con_types) <= channel:
        return False
    return cast(str, con_types[channel]).lower().startswith("light")


def is_rpc_thermostat_internal_actuator(status: dict[str, Any]) -> bool:
    """Return true if the thermostat uses an internal relay."""
    return cast(bool, status["sys"].get("relay_in_thermostat", False))


def get_rpc_input_triggers(device: RpcDevice) -> list[tuple[str, str]]:
    """Return list of input triggers for RPC device."""
    triggers = []

    key_ids = get_rpc_key_ids(device.config, "input")

    for id_ in key_ids:
        key = f"input:{id_}"
        if not is_rpc_momentary_input(device.config, device.status, key):
            continue

        for trigger_type in RPC_INPUTS_EVENTS_TYPES:
            subtype = f"button{id_ + 1}"
            triggers.append((trigger_type, subtype))

    return triggers


@callback
def update_device_fw_info(
    hass: HomeAssistant, shellydevice: BlockDevice | RpcDevice, entry: ConfigEntry
) -> None:
    """Update the firmware version information in the device registry."""
    assert entry.unique_id

    dev_reg = dr.async_get(hass)
    if device := dev_reg.async_get_device(
        identifiers={(DOMAIN, entry.entry_id)},
        connections={(CONNECTION_NETWORK_MAC, dr.format_mac(entry.unique_id))},
    ):
        if device.sw_version == shellydevice.firmware_version:
            return

        LOGGER.debug("Updating device registry info for %s", entry.title)

        dev_reg.async_update_device(device.id, sw_version=shellydevice.firmware_version)


def brightness_to_percentage(brightness: int) -> int:
    """Convert brightness level to percentage."""
    return int(100 * (brightness + 1) / 255)


def percentage_to_brightness(percentage: int) -> int:
    """Convert percentage to brightness level."""
    return round(255 * percentage / 100)


def mac_address_from_name(name: str) -> str | None:
    """Convert a name to a mac address."""
    mac = name.partition(".")[0].partition("-")[-1]
    return mac.upper() if len(mac) == 12 else None


def get_release_url(gen: int, model: str, beta: bool) -> str | None:
    """Return release URL or None."""
    if (
        beta and gen in BLOCK_GENERATIONS
    ) or model in DEVICES_WITHOUT_FIRMWARE_CHANGELOG:
        return None

    if beta:
        return GEN2_BETA_RELEASE_URL

    return GEN1_RELEASE_URL if gen in BLOCK_GENERATIONS else GEN2_RELEASE_URL


@callback
def async_create_issue_unsupported_firmware(
    hass: HomeAssistant, entry: ConfigEntry
) -> None:
    """Create a repair issue if the device runs an unsupported firmware."""
    ir.async_create_issue(
        hass,
        DOMAIN,
        FIRMWARE_UNSUPPORTED_ISSUE_ID.format(unique=entry.unique_id),
        is_fixable=False,
        is_persistent=False,
        severity=ir.IssueSeverity.ERROR,
        translation_key="unsupported_firmware",
        translation_placeholders={
            "device_name": entry.title,
            "ip_address": entry.data["host"],
        },
    )


def is_rpc_wifi_stations_disabled(
    config: dict[str, Any], _status: dict[str, Any], key: str
) -> bool:
    """Return true if rpc all WiFi stations are disabled."""
    if config[key]["sta"]["enable"] is True or config[key]["sta1"]["enable"] is True:
        return False

    return True


def get_http_port(data: MappingProxyType[str, Any]) -> int:
    """Get port from config entry data."""
    return cast(int, data.get(CONF_PORT, DEFAULT_HTTP_PORT))


def get_host(host: str) -> str:
    """Get the device IP address or hostname."""
    try:
        ip_object = ip_address(host)
    except ValueError:
        # host contains hostname
        return host

    if isinstance(ip_object, IPv6Address):
        return f"[{host}]"

    return host


@callback
def async_remove_shelly_rpc_entities(
    hass: HomeAssistant, domain: str, mac: str, keys: list[str]
) -> None:
    """Remove RPC based Shelly entity."""
    entity_reg = er.async_get(hass)
    for key in keys:
        if entity_id := entity_reg.async_get_entity_id(domain, DOMAIN, f"{mac}-{key}"):
            LOGGER.debug("Removing entity: %s", entity_id)
            entity_reg.async_remove(entity_id)


def is_rpc_thermostat_mode(ident: int, status: dict[str, Any]) -> bool:
    """Return True if 'thermostat:<IDent>' is present in the status."""
    return f"thermostat:{ident}" in status


def get_virtual_component_ids(config: dict[str, Any], platform: str) -> list[str]:
    """Return a list of virtual component IDs for a platform."""
    component = VIRTUAL_COMPONENTS_MAP.get(platform)

    if not component:
        return []

    ids: list[str] = []

    for comp_type in component["types"]:
        ids.extend(
            k
            for k, v in config.items()
            if k.startswith(comp_type) and v["meta"]["ui"]["view"] in component["modes"]
        )

    return ids


@callback
def async_remove_orphaned_entities(
    hass: HomeAssistant,
    config_entry_id: str,
    mac: str,
    platform: str,
    keys: Iterable[str],
    key_suffix: str | None = None,
) -> None:
    """Remove orphaned entities."""
    orphaned_entities = []
    entity_reg = er.async_get(hass)
    device_reg = dr.async_get(hass)

    if not (
        devices := device_reg.devices.get_devices_for_config_entry_id(config_entry_id)
    ):
        return

    device_id = devices[0].id
    entities = er.async_entries_for_device(entity_reg, device_id, True)
    for entity in entities:
        if not entity.entity_id.startswith(platform):
            continue
        if key_suffix is not None and key_suffix not in entity.unique_id:
            continue
        # we are looking for the component ID, e.g. boolean:201, em1data:1
        if not (match := COMPONENT_ID_PATTERN.search(entity.unique_id)):
            continue

        key = match.group()
        if key not in keys:
            orphaned_entities.append(entity.unique_id.split("-", 1)[1])

    if orphaned_entities:
        async_remove_shelly_rpc_entities(hass, platform, mac, orphaned_entities)


def get_rpc_ws_url(hass: HomeAssistant) -> str | None:
    """Return the RPC websocket URL."""
    try:
        raw_url = get_url(hass, prefer_external=False, allow_cloud=False)
    except NoURLAvailableError:
        LOGGER.debug("URL not available, skipping outbound websocket setup")
        return None
    url = URL(raw_url)
    ws_url = url.with_scheme("wss" if url.scheme == "https" else "ws")
    return str(ws_url.joinpath(API_WS_URL.removeprefix("/")))


<<<<<<< HEAD
def rpc_device_has_script_support(entry: ConfigEntry) -> bool:
    """Return true if the RPC device support scripts."""
    if (
        entry.data.get(CONF_GEN) not in RPC_GENERATIONS
        or entry.data.get(CONF_SLEEP_PERIOD) is not None
        or entry.data.get(CONF_MODEL) == MODEL_WALL_DISPLAY
    ):
        return False

    return True
=======
async def get_rpc_script_event_types(device: RpcDevice, id: int) -> list[str]:
    """Return a list of event types for a specific script."""
    code_response = await device.script_getcode(id)
    matches = SHELLY_EMIT_EVENT_PATTERN.finditer(code_response["data"])
    return sorted([*{str(event_type.group(1)) for event_type in matches}])
>>>>>>> 38b8df8f
<|MERGE_RESOLUTION|>--- conflicted
+++ resolved
@@ -602,8 +602,12 @@
     ws_url = url.with_scheme("wss" if url.scheme == "https" else "ws")
     return str(ws_url.joinpath(API_WS_URL.removeprefix("/")))
 
-
-<<<<<<< HEAD
+async def get_rpc_script_event_types(device: RpcDevice, id: int) -> list[str]:
+    """Return a list of event types for a specific script."""
+    code_response = await device.script_getcode(id)
+    matches = SHELLY_EMIT_EVENT_PATTERN.finditer(code_response["data"])
+    return sorted([*{str(event_type.group(1)) for event_type in matches}])
+
 def rpc_device_has_script_support(entry: ConfigEntry) -> bool:
     """Return true if the RPC device support scripts."""
     if (
@@ -613,11 +617,4 @@
     ):
         return False
 
-    return True
-=======
-async def get_rpc_script_event_types(device: RpcDevice, id: int) -> list[str]:
-    """Return a list of event types for a specific script."""
-    code_response = await device.script_getcode(id)
-    matches = SHELLY_EMIT_EVENT_PATTERN.finditer(code_response["data"])
-    return sorted([*{str(event_type.group(1)) for event_type in matches}])
->>>>>>> 38b8df8f
+    return True