"""Shelly helpers functions."""

from __future__ import annotations

from collections.abc import Iterable, Mapping
from datetime import datetime, timedelta
from ipaddress import IPv4Address, IPv6Address, ip_address
from typing import TYPE_CHECKING, Any, cast

from aiohttp.web import Request, WebSocketResponse
from aioshelly.block_device import COAP, Block, BlockDevice
from aioshelly.const import (
    BLOCK_GENERATIONS,
    BLU_TRV_IDENTIFIER,
    BLU_TRV_MODEL_NAME,
    DEFAULT_COAP_PORT,
    DEFAULT_HTTP_PORT,
    MODEL_1L,
    MODEL_BLU_GATEWAY_G3,
    MODEL_DIMMER,
    MODEL_DIMMER_2,
    MODEL_EM3,
    MODEL_I3,
    MODEL_NAMES,
    RPC_GENERATIONS,
)
from aioshelly.rpc_device import RpcDevice, WsServer
from yarl import URL

from homeassistant.components import network
from homeassistant.components.http import HomeAssistantView
from homeassistant.config_entries import ConfigEntry
from homeassistant.const import (
    CONF_HOST,
    CONF_MODEL,
    CONF_PORT,
    EVENT_HOMEASSISTANT_STOP,
)
from homeassistant.core import Event, HomeAssistant, callback
from homeassistant.helpers import (
    device_registry as dr,
    entity_registry as er,
    issue_registry as ir,
    singleton,
)
from homeassistant.helpers.device_registry import (
    CONNECTION_BLUETOOTH,
    CONNECTION_NETWORK_MAC,
    DeviceInfo,
)
from homeassistant.helpers.network import NoURLAvailableError, get_url
from homeassistant.helpers.typing import UNDEFINED, UndefinedType
from homeassistant.util.dt import utcnow

from .const import (
    API_WS_URL,
    BASIC_INPUTS_EVENTS_TYPES,
    COMPONENT_ID_PATTERN,
    CONF_COAP_PORT,
    CONF_GEN,
    DEVICE_UNIT_MAP,
    DEVICES_WITHOUT_FIRMWARE_CHANGELOG,
    DOMAIN,
    FIRMWARE_UNSUPPORTED_ISSUE_ID,
    GEN1_RELEASE_URL,
    GEN2_BETA_RELEASE_URL,
    GEN2_RELEASE_URL,
    LOGGER,
    MAX_SCRIPT_SIZE,
    ROLE_GENERIC,
    RPC_INPUTS_EVENTS_TYPES,
    SHAIR_MAX_WORK_HOURS,
    SHBTN_INPUTS_EVENTS_TYPES,
    SHBTN_MODELS,
    SHELLY_EMIT_EVENT_PATTERN,
    SHIX3_1_INPUTS_EVENTS_TYPES,
    UPTIME_DEVIATION,
    VIRTUAL_COMPONENTS,
    VIRTUAL_COMPONENTS_MAP,
    All_LIGHT_TYPES,
)


@callback
def async_remove_shelly_entity(
    hass: HomeAssistant, domain: str, unique_id: str
) -> None:
    """Remove a Shelly entity."""
    entity_reg = er.async_get(hass)
    entity_id = entity_reg.async_get_entity_id(domain, DOMAIN, unique_id)
    if entity_id:
        LOGGER.debug("Removing entity: %s", entity_id)
        entity_reg.async_remove(entity_id)


def get_block_number_of_channels(device: BlockDevice, block: Block) -> int:
    """Get number of channels."""
    channels = None

    if block.type == "input":
        # Shelly Dimmer/1L has two input channels and missing "num_inputs"
        if device.settings["device"]["type"] in [
            MODEL_DIMMER,
            MODEL_DIMMER_2,
            MODEL_1L,
        ]:
            channels = 2
        else:
            channels = device.shelly.get("num_inputs")
    elif block.type == "emeter":
        channels = device.shelly.get("num_emeters")
    elif block.type in ["relay", "light"]:
        channels = device.shelly.get("num_outputs")
    elif block.type in ["roller", "device"]:
        channels = 1

    return channels or 1


def get_block_entity_name(
    device: BlockDevice,
    block: Block | None,
    name: str | UndefinedType | None = None,
) -> str | None:
    """Naming for block based switch and sensors."""
    channel_name = get_block_channel_name(device, block)

    if name is not UNDEFINED and name:
        return f"{channel_name} {name.lower()}" if channel_name else name

    return channel_name


def get_block_custom_name(device: BlockDevice, block: Block | None) -> str | None:
    """Get custom name from device settings."""
    if block and (key := cast(str, block.type) + "s") and key in device.settings:
        assert block.channel

        if name := device.settings[key][int(block.channel)].get("name"):
            return cast(str, name)

    return None


def get_block_channel(block: Block | None, base: str = "1") -> str:
    """Get block channel."""
    assert block and block.channel

    return chr(int(block.channel) + ord(base))


def get_block_channel_name(device: BlockDevice, block: Block | None) -> str | None:
    """Get name based on device and channel name."""
    if (
        not block
        or block.type in ("device", "light", "relay", "emeter")
        or get_block_number_of_channels(device, block) == 1
    ):
        return None

    if custom_name := get_block_custom_name(device, block):
        return custom_name

    return f"Channel {get_block_channel(block)}"


def get_block_sub_device_name(device: BlockDevice, block: Block) -> str:
    """Get name of block sub-device."""
    if TYPE_CHECKING:
        assert block.channel

    if custom_name := get_block_custom_name(device, block):
        return custom_name

    if device.settings["device"]["type"] == MODEL_EM3:
        return f"{device.name} Phase {get_block_channel(block, 'A')}"

    return f"{device.name} Channel {get_block_channel(block)}"


def is_block_momentary_input(
    settings: dict[str, Any], block: Block, include_detached: bool = False
) -> bool:
    """Return true if block input button settings is set to a momentary type."""
    momentary_types = ["momentary", "momentary_on_release"]

    if include_detached:
        momentary_types.append("detached")

    # Shelly Button type is fixed to momentary and no btn_type
    if settings["device"]["type"] in SHBTN_MODELS:
        return True

    if settings.get("mode") == "roller":
        button_type = settings["rollers"][0]["button_type"]
        return button_type in momentary_types

    button = settings.get("relays") or settings.get("lights") or settings.get("inputs")
    if button is None:
        return False

    # Shelly 1L has two button settings in the first channel
    if settings["device"]["type"] == MODEL_1L:
        channel = int(block.channel or 0) + 1
        button_type = button[0].get("btn" + str(channel) + "_type")
    else:
        # Some devices has only one channel in settings
        channel = min(int(block.channel or 0), len(button) - 1)
        button_type = button[channel].get("btn_type")

    return button_type in momentary_types


def is_block_exclude_from_relay(settings: dict[str, Any], block: Block) -> bool:
    """Return true if block should be excluded from switch platform."""

    if settings.get("mode") == "roller":
        return True

    return is_block_channel_type_light(settings, block)


def get_device_uptime(uptime: float, last_uptime: datetime | None) -> datetime:
    """Return device uptime string, tolerate up to 5 seconds deviation."""
    delta_uptime = utcnow() - timedelta(seconds=uptime)

    if (
        not last_uptime
        or (diff := abs((delta_uptime - last_uptime).total_seconds()))
        > UPTIME_DEVIATION
    ):
        if last_uptime:
            LOGGER.debug(
                "Time deviation %s > %s: uptime=%s, last_uptime=%s, delta_uptime=%s",
                diff,
                UPTIME_DEVIATION,
                uptime,
                last_uptime,
                delta_uptime,
            )
        return delta_uptime

    return last_uptime


def get_block_input_triggers(
    device: BlockDevice, block: Block
) -> list[tuple[str, str]]:
    """Return list of input triggers for block."""
    if "inputEvent" not in block.sensor_ids or "inputEventCnt" not in block.sensor_ids:
        return []

    if not is_block_momentary_input(device.settings, block, True):
        return []

    if block.type == "device" or get_block_number_of_channels(device, block) == 1:
        subtype = "button"
    else:
        assert block.channel
        subtype = f"button{int(block.channel) + 1}"

    if device.settings["device"]["type"] in SHBTN_MODELS:
        trigger_types = SHBTN_INPUTS_EVENTS_TYPES
    elif device.settings["device"]["type"] == MODEL_I3:
        trigger_types = SHIX3_1_INPUTS_EVENTS_TYPES
    else:
        trigger_types = BASIC_INPUTS_EVENTS_TYPES

    return [(trigger_type, subtype) for trigger_type in trigger_types]


def get_shbtn_input_triggers() -> list[tuple[str, str]]:
    """Return list of input triggers for SHBTN models."""
    return [(trigger_type, "button") for trigger_type in SHBTN_INPUTS_EVENTS_TYPES]


@singleton.singleton("shelly_coap")
async def get_coap_context(hass: HomeAssistant) -> COAP:
    """Get CoAP context to be used in all Shelly Gen1 devices."""
    context = COAP()

    adapters = await network.async_get_adapters(hass)
    LOGGER.debug("Network adapters: %s", adapters)

    ipv4: list[IPv4Address] = []
    if not network.async_only_default_interface_enabled(adapters):
        ipv4.extend(
            address
            for address in await network.async_get_enabled_source_ips(hass)
            if address.version == 4
            and not (
                address.is_link_local
                or address.is_loopback
                or address.is_multicast
                or address.is_unspecified
            )
        )
    LOGGER.debug("Network IPv4 addresses: %s", ipv4)
    if DOMAIN in hass.data:
        port = hass.data[DOMAIN].get(CONF_COAP_PORT, DEFAULT_COAP_PORT)
    else:
        port = DEFAULT_COAP_PORT
    LOGGER.info("Starting CoAP context with UDP port %s", port)
    await context.initialize(port, ipv4)

    @callback
    def shutdown_listener(ev: Event) -> None:
        context.close()

    hass.bus.async_listen_once(EVENT_HOMEASSISTANT_STOP, shutdown_listener)
    return context


class ShellyReceiver(HomeAssistantView):
    """Handle pushes from Shelly Gen2 devices."""

    requires_auth = False
    url = API_WS_URL
    name = "api:shelly:ws"

    def __init__(self, ws_server: WsServer) -> None:
        """Initialize the Shelly receiver view."""
        self._ws_server = ws_server

    async def get(self, request: Request) -> WebSocketResponse:
        """Start a get request."""
        return await self._ws_server.websocket_handler(request)


@singleton.singleton("shelly_ws_server")
async def get_ws_context(hass: HomeAssistant) -> WsServer:
    """Get websocket server context to be used in all Shelly Gen2 devices."""
    ws_server = WsServer()
    hass.http.register_view(ShellyReceiver(ws_server))
    return ws_server


def get_block_device_sleep_period(settings: dict[str, Any]) -> int:
    """Return the device sleep period in seconds or 0 for non sleeping devices."""
    sleep_period = 0

    if settings.get("sleep_mode", False):
        sleep_period = settings["sleep_mode"]["period"]
        if settings["sleep_mode"]["unit"] == "h":
            sleep_period *= 60  # hours to minutes

    return sleep_period * 60  # minutes to seconds


def get_rpc_device_wakeup_period(status: dict[str, Any]) -> int:
    """Return the device wakeup period in seconds or 0 for non sleeping devices."""
    return cast(int, status["sys"].get("wakeup_period", 0))


def get_info_auth(info: dict[str, Any]) -> bool:
    """Return true if device has authorization enabled."""
    return cast(bool, info.get("auth") or info.get("auth_en"))


def get_info_gen(info: dict[str, Any]) -> int:
    """Return the device generation from shelly info."""
    return int(info.get(CONF_GEN, 1))


def get_model_name(info: dict[str, Any]) -> str:
    """Return the device model name."""
    if get_info_gen(info) in RPC_GENERATIONS:
        return cast(str, MODEL_NAMES.get(info[CONF_MODEL], info[CONF_MODEL]))

    return cast(str, MODEL_NAMES.get(info["type"], info["type"]))


def get_shelly_model_name(
    model: str,
    sleep_period: int,
    device: BlockDevice | RpcDevice,
) -> str | None:
    """Get Shelly model name.

    Assume that XMOD devices are not sleepy devices.
    """
    if (
        sleep_period == 0
        and isinstance(device, RpcDevice)
        and (model_name := device.xmod_info.get("n"))
    ):
        # Use the model name from XMOD data
        return cast(str, model_name)

    # Use the model name from aioshelly
    return cast(str, MODEL_NAMES.get(model))


def get_rpc_key(value: str) -> tuple[bool, str, str]:
    """Get split device key."""
    parts = value.split(":")
    return len(parts) > 1, parts[0], parts[-1]


def get_rpc_key_id(value: str) -> int:
    """Get id from device key."""
    return int(get_rpc_key(value)[-1])


def get_rpc_custom_name(device: RpcDevice, key: str) -> str | None:
    """Get custom name from device config."""
    if (
        key in device.config
        and key != "em:0"  # workaround for Pro 3EM, we don't want to get name for em:0
        and (name := device.config[key].get("name"))
    ):
        return cast(str, name)

    return None


def get_rpc_number_of_channels(device: RpcDevice, component: str) -> int:
    """Get number of channels."""
    return len(get_rpc_key_instances(device.status, component, all_lights=True))


def get_rpc_channel_name(device: RpcDevice, key: str) -> str | None:
    """Get name based on device and channel name."""
    if BLU_TRV_IDENTIFIER in key:
        return None

<<<<<<< HEAD
    _, component, component_id = get_rpc_key(key)
=======
    component = key.split(":")[0]
    component_id = key.split(":")[-1]
>>>>>>> bf76c160

    if custom_name := get_rpc_custom_name(device, key):
        if component in (*VIRTUAL_COMPONENTS, "input", "presencezone", "script"):
            return custom_name

<<<<<<< HEAD
        instances = len(
            get_rpc_key_instances(device.status, component, all_lights=True)
        )

        return custom_name if instances == 1 else None
=======
        channels = get_rpc_number_of_channels(device, component)

        return custom_name if channels == 1 else None
>>>>>>> bf76c160

    if component in (*VIRTUAL_COMPONENTS, "input"):
        return f"{component.title()} {component_id}"

    return None


def get_rpc_key_normalized(key: str) -> str:
    """Get normalized key. Workaround for Pro EM50 and Pro 3EM."""
    # workaround for Pro EM50
    key = key.replace("em1data", "em1")
    # workaround for Pro 3EM
    return key.replace("emdata", "em")


def get_rpc_sub_device_name(
    device: RpcDevice, key: str, emeter_phase: str | None = None
) -> str:
    """Get name based on device and channel name."""
    if key in device.config and key != "em:0":
        # workaround for Pro 3EM, we don't want to get name for em:0
        if (zone_id := get_irrigation_zone_id(device, key)) is not None:
            # workaround for Irrigation controller, name stored in "service:0"
            if zone_name := device.config["service:0"]["zones"][zone_id]["name"]:
                return cast(str, zone_name)

        if entity_name := device.config[key].get("name"):
            return cast(str, entity_name)

    _, component, component_id = get_rpc_key(get_rpc_key_normalized(key))

    if component in ("cct", "rgb", "rgbw"):
        return f"{device.name} {component.upper()} light {component_id}"
    if component == "em1":
        return f"{device.name} Energy Meter {component_id}"
    if component == "em" and emeter_phase is not None:
        return f"{device.name} Phase {emeter_phase}"

    return f"{device.name} {component.title()} {component_id}"


def get_rpc_entity_name(
    device: RpcDevice,
    key: str,
    name: str | UndefinedType | None = None,
    role: str | None = None,
) -> str | None:
    """Naming for RPC based switch and sensors."""
    channel_name = get_rpc_channel_name(device, key)

    if name is not UNDEFINED and name:
        if role and role != ROLE_GENERIC:
            return name
        return f"{channel_name} {name.lower()}" if channel_name else name

    return channel_name


def get_entity_translation_attributes(
    channel_name: str | None,
    translation_key: str | None,
    device_class: str | None,
    default_to_device_class_name: bool,
) -> tuple[dict[str, str] | None, str | None]:
    """Translation attributes for entity with channel name."""
    if channel_name is None:
        return None, None

    key = translation_key
    if key is None and default_to_device_class_name:
        key = device_class

    return {"channel_name": channel_name}, f"{key}_with_channel_name" if key else None


def get_device_entry_gen(entry: ConfigEntry) -> int:
    """Return the device generation from config entry."""
    return entry.data.get(CONF_GEN, 1)  # type: ignore[no-any-return]


def get_rpc_key_instances(
    keys_dict: dict[str, Any], key: str, all_lights: bool = False
) -> list[str]:
    """Return list of key instances for RPC device from a dict."""
    if key in keys_dict:
        return [key]

    if key == "switch" and "cover:0" in keys_dict:
        key = "cover"

    if key in All_LIGHT_TYPES and all_lights:
        return [k for k in keys_dict if k.startswith(All_LIGHT_TYPES)]

    return [k for k in keys_dict if k.startswith(f"{key}:")]


def get_rpc_key_ids(keys_dict: dict[str, Any], key: str) -> list[int]:
    """Return list of key ids for RPC device from a dict."""
    return [get_rpc_key_id(k) for k in keys_dict if k.startswith(f"{key}:")]


def get_rpc_key_by_role(keys_dict: dict[str, Any], role: str) -> str | None:
    """Return key by role for RPC device from a dict."""
    for key, value in keys_dict.items():
        if value.get("role") == role:
            return key
    return None


def get_rpc_role_by_key(keys_dict: dict[str, Any], key: str) -> str:
    """Return role by key for RPC device from a dict."""
    return cast(str, keys_dict[key].get("role", ROLE_GENERIC))


def id_from_key(key: str) -> int:
    """Return id from key."""
    return int(key.split(":")[-1])


def is_rpc_momentary_input(
    config: dict[str, Any], status: dict[str, Any], key: str
) -> bool:
    """Return true if rpc input button settings is set to a momentary type."""
    return cast(bool, config[key]["type"] == "button")


def is_block_channel_type_light(settings: dict[str, Any], block: Block) -> bool:
    """Return true if block channel appliance type is set to light."""
    if TYPE_CHECKING:
        assert block.channel is not None

    app_type = settings["relays"][int(block.channel)].get("appliance_type")
    return app_type is not None and app_type.lower().startswith("light")


def is_rpc_channel_type_light(config: dict[str, Any], channel: int) -> bool:
    """Return true if rpc channel consumption type is set to light."""
    con_types = config["sys"].get("ui_data", {}).get("consumption_types")
    if con_types is None or len(con_types) <= channel:
        return False
    return cast(str, con_types[channel]).lower().startswith("light")


def is_rpc_thermostat_internal_actuator(status: dict[str, Any]) -> bool:
    """Return true if the thermostat uses an internal relay."""
    return cast(bool, status["sys"].get("relay_in_thermostat", False))


def get_rpc_input_triggers(device: RpcDevice) -> list[tuple[str, str]]:
    """Return list of input triggers for RPC device."""
    triggers = []

    key_ids = get_rpc_key_ids(device.config, "input")

    for id_ in key_ids:
        key = f"input:{id_}"
        if not is_rpc_momentary_input(device.config, device.status, key):
            continue

        for trigger_type in RPC_INPUTS_EVENTS_TYPES:
            subtype = f"button{id_ + 1}"
            triggers.append((trigger_type, subtype))

    return triggers


@callback
def update_device_fw_info(
    hass: HomeAssistant, shellydevice: BlockDevice | RpcDevice, entry: ConfigEntry
) -> None:
    """Update the firmware version information in the device registry."""
    assert entry.unique_id

    dev_reg = dr.async_get(hass)
    if device := dev_reg.async_get_device(
        identifiers={(DOMAIN, entry.entry_id)},
        connections={(CONNECTION_NETWORK_MAC, dr.format_mac(entry.unique_id))},
    ):
        if device.sw_version == shellydevice.firmware_version:
            return

        LOGGER.debug("Updating device registry info for %s", entry.title)

        dev_reg.async_update_device(device.id, sw_version=shellydevice.firmware_version)


def brightness_to_percentage(brightness: int) -> int:
    """Convert brightness level to percentage."""
    return int(100 * (brightness + 1) / 255)


def percentage_to_brightness(percentage: int) -> int:
    """Convert percentage to brightness level."""
    return round(255 * percentage / 100)


def mac_address_from_name(name: str) -> str | None:
    """Convert a name to a mac address."""
    base = name.split(".", 1)[0]
    if "-" not in base:
        return None

    mac = base.rsplit("-", 1)[-1]
    if len(mac) != 12 or not all(char in "0123456789abcdefABCDEF" for char in mac):
        return None

    return mac.upper()


def get_release_url(gen: int, model: str, beta: bool) -> str | None:
    """Return release URL or None."""
    if (
        beta and gen in BLOCK_GENERATIONS
    ) or model in DEVICES_WITHOUT_FIRMWARE_CHANGELOG:
        return None

    if beta:
        return GEN2_BETA_RELEASE_URL

    return GEN1_RELEASE_URL if gen in BLOCK_GENERATIONS else GEN2_RELEASE_URL


@callback
def async_create_issue_unsupported_firmware(
    hass: HomeAssistant, entry: ConfigEntry
) -> None:
    """Create a repair issue if the device runs an unsupported firmware."""
    ir.async_create_issue(
        hass,
        DOMAIN,
        FIRMWARE_UNSUPPORTED_ISSUE_ID.format(unique=entry.unique_id),
        is_fixable=False,
        is_persistent=False,
        severity=ir.IssueSeverity.ERROR,
        translation_key="unsupported_firmware",
        translation_placeholders={
            "device_name": entry.title,
            "ip_address": entry.data[CONF_HOST],
        },
    )


def is_rpc_wifi_stations_disabled(
    config: dict[str, Any], _status: dict[str, Any], key: str
) -> bool:
    """Return true if rpc all WiFi stations are disabled."""
    if config[key]["sta"]["enable"] is True or config[key]["sta1"]["enable"] is True:
        return False

    return True


def get_http_port(data: Mapping[str, Any]) -> int:
    """Get port from config entry data."""
    return cast(int, data.get(CONF_PORT, DEFAULT_HTTP_PORT))


def get_host(host: str) -> str:
    """Get the device IP address or hostname."""
    try:
        ip_object = ip_address(host)
    except ValueError:
        # host contains hostname
        return host

    if isinstance(ip_object, IPv6Address):
        return f"[{host}]"

    return host


@callback
def async_remove_shelly_rpc_entities(
    hass: HomeAssistant, domain: str, mac: str, keys: list[str]
) -> None:
    """Remove RPC based Shelly entity."""
    entity_reg = er.async_get(hass)
    for key in keys:
        if entity_id := entity_reg.async_get_entity_id(domain, DOMAIN, f"{mac}-{key}"):
            LOGGER.debug("Removing entity: %s", entity_id)
            entity_reg.async_remove(entity_id)


def get_virtual_component_ids(config: dict[str, Any], platform: str) -> list[str]:
    """Return a list of virtual component IDs for a platform."""
    component = VIRTUAL_COMPONENTS_MAP.get(platform)

    if not component:
        return []

    ids: list[str] = []

    for comp_type in component["types"]:
        ids.extend(
            k
            for k, v in config.items()
            if k.startswith(comp_type)
            # default to button view if not set, workaround for Wall Display
            and v.get("meta", {"ui": {"view": "button"}})["ui"]["view"]
            in component["modes"]
        )

    return ids


def is_view_for_platform(config: dict[str, Any], key: str, platform: str) -> bool:
    """Return true if the virtual component view match the platform."""
    component = VIRTUAL_COMPONENTS_MAP[platform]
    view = config[key]["meta"]["ui"]["view"]
    return view in component["modes"]


def get_virtual_component_unit(config: dict[str, Any]) -> str | None:
    """Return the unit of a virtual component.

    If the unit is not set, the device sends an empty string
    """
    unit = config["meta"]["ui"]["unit"]
    return DEVICE_UNIT_MAP.get(unit, unit) if unit else None


@callback
def async_remove_orphaned_entities(
    hass: HomeAssistant,
    config_entry_id: str,
    mac: str,
    platform: str,
    keys: Iterable[str],
    key_suffix: str | None = None,
) -> None:
    """Remove orphaned entities."""
    orphaned_entities = []
    entity_reg = er.async_get(hass)

    entities = er.async_entries_for_config_entry(entity_reg, config_entry_id)
    for entity in entities:
        if not entity.entity_id.startswith(platform):
            continue
        if key_suffix is not None and key_suffix not in entity.unique_id:
            continue
        # we are looking for the component ID, e.g. boolean:201, em1data:1
        if not (match := COMPONENT_ID_PATTERN.search(entity.unique_id)):
            continue

        key = match.group()
        if key not in keys:
            LOGGER.debug(
                "Found orphaned Shelly entity: %s, unique id: %s",
                entity.entity_id,
                entity.unique_id,
            )
            orphaned_entities.append(entity.unique_id.split("-", 1)[1])

    if orphaned_entities:
        async_remove_shelly_rpc_entities(hass, platform, mac, orphaned_entities)


def get_rpc_ws_url(hass: HomeAssistant) -> str | None:
    """Return the RPC websocket URL."""
    try:
        raw_url = get_url(hass, prefer_external=False, allow_cloud=False)
    except NoURLAvailableError:
        LOGGER.debug("URL not available, skipping outbound websocket setup")
        return None
    url = URL(raw_url)
    ws_url = url.with_scheme("wss" if url.scheme == "https" else "ws")
    return str(ws_url.joinpath(API_WS_URL.removeprefix("/")))


async def get_rpc_script_event_types(device: RpcDevice, id: int) -> list[str]:
    """Return a list of event types for a specific script."""
    code_response = await device.script_getcode(id, bytes_to_read=MAX_SCRIPT_SIZE)
    matches = SHELLY_EMIT_EVENT_PATTERN.finditer(code_response["data"])
    return sorted([*{str(event_type.group(1)) for event_type in matches}])


def is_rpc_exclude_from_relay(
    settings: dict[str, Any], status: dict[str, Any], channel: str
) -> bool:
    """Return true if rpc channel should be excludeed from switch platform."""
    if is_rpc_thermostat_internal_actuator(status):
        return True

    return is_rpc_channel_type_light(settings, get_rpc_key_id(channel))


def get_shelly_air_lamp_life(lamp_seconds: int) -> float:
    """Return Shelly Air lamp life in percentage."""
    lamp_hours = lamp_seconds / 3600
    if lamp_hours >= SHAIR_MAX_WORK_HOURS:
        return 0.0
    return 100 * (1 - lamp_hours / SHAIR_MAX_WORK_HOURS)


async def get_rpc_scripts_event_types(
    device: RpcDevice, ignore_scripts: list[str]
) -> dict[int, list[str]]:
    """Return a dict of all scripts and their event types."""
    script_instances = get_rpc_key_instances(device.status, "script")
    script_events = {}
    for script in script_instances:
        script_name = get_rpc_entity_name(device, script)
        if script_name in ignore_scripts:
            continue

        script_id = get_rpc_key_id(script)
        script_events[script_id] = await get_rpc_script_event_types(device, script_id)

    return script_events


def get_irrigation_zone_id(device: RpcDevice, key: str) -> int | None:
    """Return the zone id if the component is an irrigation zone."""
    if (
        device.initialized
        and key in device.config
        and (zone := get_rpc_role_by_key(device.config, key)).startswith("zone")
    ):
        return int(zone[4:])
    return None


def get_rpc_device_info(
    device: RpcDevice,
    mac: str,
    configuration_url: str,
    model: str,
    model_name: str | None = None,
    key: str | None = None,
    emeter_phase: str | None = None,
    suggested_area: str | None = None,
) -> DeviceInfo:
    """Return device info for RPC device."""
    if key is None:
        return DeviceInfo(connections={(CONNECTION_NETWORK_MAC, mac)})

    key = get_rpc_key_normalized(key)
    has_id, component, _ = get_rpc_key(key)

    if emeter_phase is not None:
        return DeviceInfo(
            identifiers={(DOMAIN, f"{mac}-{key}-{emeter_phase.lower()}")},
            name=get_rpc_sub_device_name(device, key, emeter_phase),
            manufacturer="Shelly",
            model=model_name,
            model_id=model,
            suggested_area=suggested_area,
            via_device=(DOMAIN, mac),
            configuration_url=configuration_url,
        )

    if (
        (
            component not in (*All_LIGHT_TYPES, "cover", "em1", "switch")
            and get_irrigation_zone_id(device, key) is None
        )
<<<<<<< HEAD
        or not has_id
        or len(get_rpc_key_instances(device.status, component, all_lights=True)) < 2
=======
        or idx is None
        or get_rpc_number_of_channels(device, component) < 2
>>>>>>> bf76c160
    ):
        return DeviceInfo(connections={(CONNECTION_NETWORK_MAC, mac)})

    return DeviceInfo(
        identifiers={(DOMAIN, f"{mac}-{key}")},
        name=get_rpc_sub_device_name(device, key),
        manufacturer="Shelly",
        model=model_name,
        model_id=model,
        suggested_area=suggested_area,
        via_device=(DOMAIN, mac),
        configuration_url=configuration_url,
    )


def get_blu_trv_device_info(
    config: dict[str, Any], ble_addr: str, parent_mac: str, fw_ver: str | None
) -> DeviceInfo:
    """Return device info for RPC device."""
    model_id = config.get("local_name")
    return DeviceInfo(
        connections={(CONNECTION_BLUETOOTH, ble_addr)},
        identifiers={(DOMAIN, ble_addr)},
        via_device=(DOMAIN, parent_mac),
        manufacturer="Shelly",
        model=BLU_TRV_MODEL_NAME.get(model_id) if model_id else None,
        model_id=config.get("local_name"),
        name=config["name"] or f"shellyblutrv-{ble_addr.replace(':', '')}",
        sw_version=fw_ver,
    )


def is_block_single_device(device: BlockDevice, block: Block | None = None) -> bool:
    """Return true if block is single device."""
    return (
        block is None
        or block.type not in ("light", "relay", "emeter")
        or device.settings.get("mode") == "roller"
    )


def get_block_device_info(
    device: BlockDevice,
    mac: str,
    configuration_url: str,
    model: str,
    model_name: str | None = None,
    block: Block | None = None,
    suggested_area: str | None = None,
) -> DeviceInfo:
    """Return device info for Block device."""
    if is_block_single_device(device, block) or (
        block is not None and get_block_number_of_channels(device, block) < 2
    ):
        return DeviceInfo(connections={(CONNECTION_NETWORK_MAC, mac)})

    if TYPE_CHECKING:
        assert block

    return DeviceInfo(
        identifiers={(DOMAIN, f"{mac}-{block.description}")},
        name=get_block_sub_device_name(device, block),
        manufacturer="Shelly",
        model=model_name,
        model_id=model,
        suggested_area=suggested_area,
        via_device=(DOMAIN, mac),
        configuration_url=configuration_url,
    )


@callback
def remove_stale_blu_trv_devices(
    hass: HomeAssistant, rpc_device: RpcDevice, entry: ConfigEntry
) -> None:
    """Remove stale BLU TRV devices."""
    if rpc_device.model != MODEL_BLU_GATEWAY_G3:
        return

    dev_reg = dr.async_get(hass)
    devices = dev_reg.devices.get_devices_for_config_entry_id(entry.entry_id)
    config = rpc_device.config
    blutrv_keys = get_rpc_key_ids(config, BLU_TRV_IDENTIFIER)
    trv_addrs = [config[f"{BLU_TRV_IDENTIFIER}:{key}"]["addr"] for key in blutrv_keys]

    for device in devices:
        if not device.via_device_id:
            # Device is not a sub-device, skip
            continue

        if any(
            identifier[0] == DOMAIN and identifier[1] in trv_addrs
            for identifier in device.identifiers
        ):
            continue

        LOGGER.debug("Removing stale BLU TRV device %s", device.name)
        dev_reg.async_update_device(device.id, remove_config_entry_id=entry.entry_id)


@callback
def remove_empty_sub_devices(hass: HomeAssistant, entry: ConfigEntry) -> None:
    """Remove sub devices without entities."""
    dev_reg = dr.async_get(hass)
    entity_reg = er.async_get(hass)

    devices = dev_reg.devices.get_devices_for_config_entry_id(entry.entry_id)

    for device in devices:
        if not device.via_device_id:
            # Device is not a sub-device, skip
            continue

        if er.async_entries_for_device(entity_reg, device.id, True):
            # Device has entities, skip
            continue

        if any(identifier[0] == DOMAIN for identifier in device.identifiers):
            LOGGER.debug("Removing empty sub-device %s", device.name)
            dev_reg.async_update_device(
                device.id, remove_config_entry_id=entry.entry_id
            )


def format_ble_addr(ble_addr: str) -> str:
    """Format BLE address to use in unique_id."""
    return ble_addr.replace(":", "").upper()


@callback
def async_migrate_rpc_virtual_components_unique_ids(
    config: dict[str, Any], entity_entry: er.RegistryEntry
) -> dict[str, Any] | None:
    """Migrate RPC virtual components unique_ids to include role in the ID.

    This is needed to support multiple components with the same key.
    The old unique_id format is: {mac}-{key}-{component}
    The new unique_id format is: {mac}-{key}-{component}_{role}
    """
    for component in VIRTUAL_COMPONENTS:
        if entity_entry.unique_id.endswith(f"-{component!s}"):
            key = entity_entry.unique_id.split("-")[-2]
            if key not in config:
                continue
            role = get_rpc_role_by_key(config, key)
            new_unique_id = f"{entity_entry.unique_id}_{role}"
            LOGGER.debug(
                "Migrating unique_id for %s entity from [%s] to [%s]",
                entity_entry.entity_id,
                entity_entry.unique_id,
                new_unique_id,
            )
            return {
                "new_unique_id": entity_entry.unique_id.replace(
                    entity_entry.unique_id, new_unique_id
                )
            }

    return None<|MERGE_RESOLUTION|>--- conflicted
+++ resolved
@@ -424,28 +424,15 @@
     if BLU_TRV_IDENTIFIER in key:
         return None
 
-<<<<<<< HEAD
     _, component, component_id = get_rpc_key(key)
-=======
-    component = key.split(":")[0]
-    component_id = key.split(":")[-1]
->>>>>>> bf76c160
 
     if custom_name := get_rpc_custom_name(device, key):
         if component in (*VIRTUAL_COMPONENTS, "input", "presencezone", "script"):
             return custom_name
 
-<<<<<<< HEAD
-        instances = len(
-            get_rpc_key_instances(device.status, component, all_lights=True)
+        return (
+            custom_name if get_rpc_number_of_channels(device, component) == 1 else None
         )
-
-        return custom_name if instances == 1 else None
-=======
-        channels = get_rpc_number_of_channels(device, component)
-
-        return custom_name if channels == 1 else None
->>>>>>> bf76c160
 
     if component in (*VIRTUAL_COMPONENTS, "input"):
         return f"{component.title()} {component_id}"
@@ -902,13 +889,8 @@
             component not in (*All_LIGHT_TYPES, "cover", "em1", "switch")
             and get_irrigation_zone_id(device, key) is None
         )
-<<<<<<< HEAD
         or not has_id
-        or len(get_rpc_key_instances(device.status, component, all_lights=True)) < 2
-=======
-        or idx is None
         or get_rpc_number_of_channels(device, component) < 2
->>>>>>> bf76c160
     ):
         return DeviceInfo(connections={(CONNECTION_NETWORK_MAC, mac)})
 
