"""Shelly helpers functions."""

from __future__ import annotations

from collections.abc import Iterable, Mapping
from datetime import datetime, timedelta
from ipaddress import IPv4Address, IPv6Address, ip_address
from typing import TYPE_CHECKING, Any, cast

from aiohttp.web import Request, WebSocketResponse
from aioshelly.block_device import COAP, Block, BlockDevice
from aioshelly.const import (
    BLOCK_GENERATIONS,
    BLU_TRV_IDENTIFIER,
    BLU_TRV_MODEL_NAME,
    DEFAULT_COAP_PORT,
    DEFAULT_HTTP_PORT,
    MODEL_1L,
    MODEL_BLU_GATEWAY_G3,
    MODEL_DIMMER,
    MODEL_DIMMER_2,
    MODEL_EM3,
    MODEL_I3,
    MODEL_NAMES,
    RPC_GENERATIONS,
)
from aioshelly.rpc_device import RpcDevice, WsServer
from yarl import URL

from homeassistant.components import network
from homeassistant.components.http import HomeAssistantView
from homeassistant.config_entries import ConfigEntry
from homeassistant.const import (
    CONF_HOST,
    CONF_MODEL,
    CONF_PORT,
    EVENT_HOMEASSISTANT_STOP,
)
from homeassistant.core import Event, HomeAssistant, callback
from homeassistant.helpers import (
    device_registry as dr,
    entity_registry as er,
    issue_registry as ir,
    singleton,
)
from homeassistant.helpers.device_registry import (
    CONNECTION_BLUETOOTH,
    CONNECTION_NETWORK_MAC,
    DeviceInfo,
)
from homeassistant.helpers.network import NoURLAvailableError, get_url
from homeassistant.helpers.typing import UNDEFINED, UndefinedType
from homeassistant.util.dt import utcnow

from .const import (
    API_WS_URL,
    BASIC_INPUTS_EVENTS_TYPES,
    COMPONENT_ID_PATTERN,
    CONF_COAP_PORT,
    CONF_GEN,
    DEVICE_UNIT_MAP,
    DEVICES_WITHOUT_FIRMWARE_CHANGELOG,
    DOMAIN,
    FIRMWARE_UNSUPPORTED_ISSUE_ID,
    GEN1_RELEASE_URL,
    GEN2_BETA_RELEASE_URL,
    GEN2_RELEASE_URL,
    LOGGER,
    MAX_SCRIPT_SIZE,
    ROLE_GENERIC,
    RPC_INPUTS_EVENTS_TYPES,
    SHAIR_MAX_WORK_HOURS,
    SHBTN_INPUTS_EVENTS_TYPES,
    SHBTN_MODELS,
    SHELLY_EMIT_EVENT_PATTERN,
    SHIX3_1_INPUTS_EVENTS_TYPES,
    UPTIME_DEVIATION,
    VIRTUAL_COMPONENTS,
    VIRTUAL_COMPONENTS_MAP,
    All_LIGHT_TYPES,
)


@callback
def async_remove_shelly_entity(
    hass: HomeAssistant, domain: str, unique_id: str
) -> None:
    """Remove a Shelly entity."""
    entity_reg = er.async_get(hass)
    entity_id = entity_reg.async_get_entity_id(domain, DOMAIN, unique_id)
    if entity_id:
        LOGGER.debug("Removing entity: %s", entity_id)
        entity_reg.async_remove(entity_id)


def get_number_of_channels(device: BlockDevice, block: Block) -> int:
    """Get number of channels for block type."""
    channels = None

    if block.type == "input":
        # Shelly Dimmer/1L has two input channels and missing "num_inputs"
        if device.settings["device"]["type"] in [
            MODEL_DIMMER,
            MODEL_DIMMER_2,
            MODEL_1L,
        ]:
            channels = 2
        else:
            channels = device.shelly.get("num_inputs")
    elif block.type == "emeter":
        channels = device.shelly.get("num_emeters")
    elif block.type in ["relay", "light"]:
        channels = device.shelly.get("num_outputs")
    elif block.type in ["roller", "device"]:
        channels = 1

    return channels or 1


def get_block_entity_name(
    device: BlockDevice,
    block: Block | None,
    description: str | UndefinedType | None = None,
) -> str | None:
    """Naming for block based switch and sensors."""
    channel_name = get_block_channel_name(device, block)

    if description is not UNDEFINED and description:
        return f"{channel_name} {description.lower()}" if channel_name else description

    return channel_name


def get_block_channel_name(device: BlockDevice, block: Block | None) -> str | None:
    """Get name based on device and channel name."""
    if (
        not block
        or block.type in ("device", "light", "relay", "emeter")
        or get_number_of_channels(device, block) == 1
    ):
        return None

    assert block.channel

    channel_name: str | None = None
    mode = cast(str, block.type) + "s"
    if mode in device.settings:
        channel_name = device.settings[mode][int(block.channel)].get("name")

    if channel_name:
        return channel_name

    base = ord("1")

    return f"Channel {chr(int(block.channel) + base)}"


def get_block_sub_device_name(device: BlockDevice, block: Block) -> str:
    """Get name of block sub-device."""
    if TYPE_CHECKING:
        assert block.channel

    mode = cast(str, block.type) + "s"
    if mode in device.settings:
        if channel_name := device.settings[mode][int(block.channel)].get("name"):
            return cast(str, channel_name)

    if device.settings["device"]["type"] == MODEL_EM3:
        base = ord("A")
        return f"{device.name} Phase {chr(int(block.channel) + base)}"

    base = ord("1")

    return f"{device.name} Channel {chr(int(block.channel) + base)}"


def is_block_momentary_input(
    settings: dict[str, Any], block: Block, include_detached: bool = False
) -> bool:
    """Return true if block input button settings is set to a momentary type."""
    momentary_types = ["momentary", "momentary_on_release"]

    if include_detached:
        momentary_types.append("detached")

    # Shelly Button type is fixed to momentary and no btn_type
    if settings["device"]["type"] in SHBTN_MODELS:
        return True

    if settings.get("mode") == "roller":
        button_type = settings["rollers"][0]["button_type"]
        return button_type in momentary_types

    button = settings.get("relays") or settings.get("lights") or settings.get("inputs")
    if button is None:
        return False

    # Shelly 1L has two button settings in the first channel
    if settings["device"]["type"] == MODEL_1L:
        channel = int(block.channel or 0) + 1
        button_type = button[0].get("btn" + str(channel) + "_type")
    else:
        # Some devices has only one channel in settings
        channel = min(int(block.channel or 0), len(button) - 1)
        button_type = button[channel].get("btn_type")

    return button_type in momentary_types


def is_block_exclude_from_relay(settings: dict[str, Any], block: Block) -> bool:
    """Return true if block should be excluded from switch platform."""

    if settings.get("mode") == "roller":
        return True

    return is_block_channel_type_light(settings, block)


def get_device_uptime(uptime: float, last_uptime: datetime | None) -> datetime:
    """Return device uptime string, tolerate up to 5 seconds deviation."""
    delta_uptime = utcnow() - timedelta(seconds=uptime)

    if (
        not last_uptime
        or (diff := abs((delta_uptime - last_uptime).total_seconds()))
        > UPTIME_DEVIATION
    ):
        if last_uptime:
            LOGGER.debug(
                "Time deviation %s > %s: uptime=%s, last_uptime=%s, delta_uptime=%s",
                diff,
                UPTIME_DEVIATION,
                uptime,
                last_uptime,
                delta_uptime,
            )
        return delta_uptime

    return last_uptime


def get_block_input_triggers(
    device: BlockDevice, block: Block
) -> list[tuple[str, str]]:
    """Return list of input triggers for block."""
    if "inputEvent" not in block.sensor_ids or "inputEventCnt" not in block.sensor_ids:
        return []

    if not is_block_momentary_input(device.settings, block, True):
        return []

    if block.type == "device" or get_number_of_channels(device, block) == 1:
        subtype = "button"
    else:
        assert block.channel
        subtype = f"button{int(block.channel) + 1}"

    if device.settings["device"]["type"] in SHBTN_MODELS:
        trigger_types = SHBTN_INPUTS_EVENTS_TYPES
    elif device.settings["device"]["type"] == MODEL_I3:
        trigger_types = SHIX3_1_INPUTS_EVENTS_TYPES
    else:
        trigger_types = BASIC_INPUTS_EVENTS_TYPES

    return [(trigger_type, subtype) for trigger_type in trigger_types]


def get_shbtn_input_triggers() -> list[tuple[str, str]]:
    """Return list of input triggers for SHBTN models."""
    return [(trigger_type, "button") for trigger_type in SHBTN_INPUTS_EVENTS_TYPES]


@singleton.singleton("shelly_coap")
async def get_coap_context(hass: HomeAssistant) -> COAP:
    """Get CoAP context to be used in all Shelly Gen1 devices."""
    context = COAP()

    adapters = await network.async_get_adapters(hass)
    LOGGER.debug("Network adapters: %s", adapters)

    ipv4: list[IPv4Address] = []
    if not network.async_only_default_interface_enabled(adapters):
        ipv4.extend(
            address
            for address in await network.async_get_enabled_source_ips(hass)
            if address.version == 4
            and not (
                address.is_link_local
                or address.is_loopback
                or address.is_multicast
                or address.is_unspecified
            )
        )
    LOGGER.debug("Network IPv4 addresses: %s", ipv4)
    if DOMAIN in hass.data:
        port = hass.data[DOMAIN].get(CONF_COAP_PORT, DEFAULT_COAP_PORT)
    else:
        port = DEFAULT_COAP_PORT
    LOGGER.info("Starting CoAP context with UDP port %s", port)
    await context.initialize(port, ipv4)

    @callback
    def shutdown_listener(ev: Event) -> None:
        context.close()

    hass.bus.async_listen_once(EVENT_HOMEASSISTANT_STOP, shutdown_listener)
    return context


class ShellyReceiver(HomeAssistantView):
    """Handle pushes from Shelly Gen2 devices."""

    requires_auth = False
    url = API_WS_URL
    name = "api:shelly:ws"

    def __init__(self, ws_server: WsServer) -> None:
        """Initialize the Shelly receiver view."""
        self._ws_server = ws_server

    async def get(self, request: Request) -> WebSocketResponse:
        """Start a get request."""
        return await self._ws_server.websocket_handler(request)


@singleton.singleton("shelly_ws_server")
async def get_ws_context(hass: HomeAssistant) -> WsServer:
    """Get websocket server context to be used in all Shelly Gen2 devices."""
    ws_server = WsServer()
    hass.http.register_view(ShellyReceiver(ws_server))
    return ws_server


def get_block_device_sleep_period(settings: dict[str, Any]) -> int:
    """Return the device sleep period in seconds or 0 for non sleeping devices."""
    sleep_period = 0

    if settings.get("sleep_mode", False):
        sleep_period = settings["sleep_mode"]["period"]
        if settings["sleep_mode"]["unit"] == "h":
            sleep_period *= 60  # hours to minutes

    return sleep_period * 60  # minutes to seconds


def get_rpc_device_wakeup_period(status: dict[str, Any]) -> int:
    """Return the device wakeup period in seconds or 0 for non sleeping devices."""
    return cast(int, status["sys"].get("wakeup_period", 0))


def get_info_auth(info: dict[str, Any]) -> bool:
    """Return true if device has authorization enabled."""
    return cast(bool, info.get("auth") or info.get("auth_en"))


def get_info_gen(info: dict[str, Any]) -> int:
    """Return the device generation from shelly info."""
    return int(info.get(CONF_GEN, 1))


def get_model_name(info: dict[str, Any]) -> str:
    """Return the device model name."""
    if get_info_gen(info) in RPC_GENERATIONS:
        return cast(str, MODEL_NAMES.get(info[CONF_MODEL], info[CONF_MODEL]))

    return cast(str, MODEL_NAMES.get(info["type"], info["type"]))


def get_shelly_model_name(
    model: str,
    sleep_period: int,
    device: BlockDevice | RpcDevice,
) -> str | None:
    """Get Shelly model name.

    Assume that XMOD devices are not sleepy devices.
    """
    if (
        sleep_period == 0
        and isinstance(device, RpcDevice)
        and (model_name := device.xmod_info.get("n"))
    ):
        # Use the model name from XMOD data
        return cast(str, model_name)

    # Use the model name from aioshelly
    return cast(str, MODEL_NAMES.get(model))


def get_rpc_channel_name(device: RpcDevice, key: str) -> str | None:
    """Get name based on device and channel name."""
    if BLU_TRV_IDENTIFIER in key:
        return None

    instances = len(
        get_rpc_key_instances(device.status, key.split(":")[0], all_lights=True)
    )
    component = key.split(":")[0]
    component_id = key.split(":")[-1]

    if key in device.config and key != "em:0":
        # workaround for Pro 3EM, we don't want to get name for em:0
        if component_name := device.config[key].get("name"):
            if component in (*VIRTUAL_COMPONENTS, "input", "presencezone", "script"):
                return cast(str, component_name)

            return cast(str, component_name) if instances == 1 else None

    if component in (*VIRTUAL_COMPONENTS, "input"):
        return f"{component.title()} {component_id}"

    return None


def get_rpc_sub_device_name(
    device: RpcDevice, key: str, emeter_phase: str | None = None
) -> str:
    """Get name based on device and channel name."""
    if key in device.config and key != "em:0":
        # workaround for Pro 3EM, we don't want to get name for em:0
        if entity_name := device.config[key].get("name"):
            return cast(str, entity_name)

    key = key.replace("emdata", "em")
    key = key.replace("em1data", "em1")

    component = key.split(":")[0]
    component_id = key.split(":")[-1]

    if component in ("cct", "rgb", "rgbw"):
        return f"{device.name} {component.upper()} light {component_id}"
    if component == "em1":
        return f"{device.name} Energy Meter {component_id}"
    if component == "em" and emeter_phase is not None:
        return f"{device.name} Phase {emeter_phase}"

    return f"{device.name} {component.title()} {component_id}"


def get_rpc_entity_name(
<<<<<<< HEAD
    device: RpcDevice, key: str, description: str | UndefinedType | None = None
=======
    device: RpcDevice, key: str, name: str | None = None, role: str | None = None
>>>>>>> 1c8487a7
) -> str | None:
    """Naming for RPC based switch and sensors."""
    channel_name = get_rpc_channel_name(device, key)

<<<<<<< HEAD
    if description is not UNDEFINED and description:
        return f"{channel_name} {description.lower()}" if channel_name else description
=======
    if name:
        if role and role != ROLE_GENERIC:
            return name
        return f"{channel_name} {name.lower()}" if channel_name else name
>>>>>>> 1c8487a7

    return channel_name


def get_device_entry_gen(entry: ConfigEntry) -> int:
    """Return the device generation from config entry."""
    return entry.data.get(CONF_GEN, 1)  # type: ignore[no-any-return]


def get_rpc_key_instances(
    keys_dict: dict[str, Any], key: str, all_lights: bool = False
) -> list[str]:
    """Return list of key instances for RPC device from a dict."""
    if key in keys_dict:
        return [key]

    if key == "switch" and "cover:0" in keys_dict:
        key = "cover"

    if key in All_LIGHT_TYPES and all_lights:
        return [k for k in keys_dict if k.startswith(All_LIGHT_TYPES)]

    return [k for k in keys_dict if k.startswith(f"{key}:")]


def get_rpc_key_ids(keys_dict: dict[str, Any], key: str) -> list[int]:
    """Return list of key ids for RPC device from a dict."""
    return [int(k.split(":")[1]) for k in keys_dict if k.startswith(f"{key}:")]


def get_rpc_key_by_role(keys_dict: dict[str, Any], role: str) -> str | None:
    """Return key by role for RPC device from a dict."""
    for key, value in keys_dict.items():
        if value.get("role") == role:
            return key
    return None


def get_rpc_role_by_key(keys_dict: dict[str, Any], key: str) -> str:
    """Return role by key for RPC device from a dict."""
    return cast(str, keys_dict[key].get("role", ROLE_GENERIC))


def id_from_key(key: str) -> int:
    """Return id from key."""
    return int(key.split(":")[-1])


def is_rpc_momentary_input(
    config: dict[str, Any], status: dict[str, Any], key: str
) -> bool:
    """Return true if rpc input button settings is set to a momentary type."""
    return cast(bool, config[key]["type"] == "button")


def is_block_channel_type_light(settings: dict[str, Any], block: Block) -> bool:
    """Return true if block channel appliance type is set to light."""
    if TYPE_CHECKING:
        assert block.channel is not None

    app_type = settings["relays"][int(block.channel)].get("appliance_type")
    return app_type is not None and app_type.lower().startswith("light")


def is_rpc_channel_type_light(config: dict[str, Any], channel: int) -> bool:
    """Return true if rpc channel consumption type is set to light."""
    con_types = config["sys"].get("ui_data", {}).get("consumption_types")
    if con_types is None or len(con_types) <= channel:
        return False
    return cast(str, con_types[channel]).lower().startswith("light")


def is_rpc_thermostat_internal_actuator(status: dict[str, Any]) -> bool:
    """Return true if the thermostat uses an internal relay."""
    return cast(bool, status["sys"].get("relay_in_thermostat", False))


def get_rpc_input_triggers(device: RpcDevice) -> list[tuple[str, str]]:
    """Return list of input triggers for RPC device."""
    triggers = []

    key_ids = get_rpc_key_ids(device.config, "input")

    for id_ in key_ids:
        key = f"input:{id_}"
        if not is_rpc_momentary_input(device.config, device.status, key):
            continue

        for trigger_type in RPC_INPUTS_EVENTS_TYPES:
            subtype = f"button{id_ + 1}"
            triggers.append((trigger_type, subtype))

    return triggers


@callback
def update_device_fw_info(
    hass: HomeAssistant, shellydevice: BlockDevice | RpcDevice, entry: ConfigEntry
) -> None:
    """Update the firmware version information in the device registry."""
    assert entry.unique_id

    dev_reg = dr.async_get(hass)
    if device := dev_reg.async_get_device(
        identifiers={(DOMAIN, entry.entry_id)},
        connections={(CONNECTION_NETWORK_MAC, dr.format_mac(entry.unique_id))},
    ):
        if device.sw_version == shellydevice.firmware_version:
            return

        LOGGER.debug("Updating device registry info for %s", entry.title)

        dev_reg.async_update_device(device.id, sw_version=shellydevice.firmware_version)


def brightness_to_percentage(brightness: int) -> int:
    """Convert brightness level to percentage."""
    return int(100 * (brightness + 1) / 255)


def percentage_to_brightness(percentage: int) -> int:
    """Convert percentage to brightness level."""
    return round(255 * percentage / 100)


def mac_address_from_name(name: str) -> str | None:
    """Convert a name to a mac address."""
    base = name.split(".", 1)[0]
    if "-" not in base:
        return None

    mac = base.rsplit("-", 1)[-1]
    if len(mac) != 12 or not all(char in "0123456789abcdefABCDEF" for char in mac):
        return None

    return mac.upper()


def get_release_url(gen: int, model: str, beta: bool) -> str | None:
    """Return release URL or None."""
    if (
        beta and gen in BLOCK_GENERATIONS
    ) or model in DEVICES_WITHOUT_FIRMWARE_CHANGELOG:
        return None

    if beta:
        return GEN2_BETA_RELEASE_URL

    return GEN1_RELEASE_URL if gen in BLOCK_GENERATIONS else GEN2_RELEASE_URL


@callback
def async_create_issue_unsupported_firmware(
    hass: HomeAssistant, entry: ConfigEntry
) -> None:
    """Create a repair issue if the device runs an unsupported firmware."""
    ir.async_create_issue(
        hass,
        DOMAIN,
        FIRMWARE_UNSUPPORTED_ISSUE_ID.format(unique=entry.unique_id),
        is_fixable=False,
        is_persistent=False,
        severity=ir.IssueSeverity.ERROR,
        translation_key="unsupported_firmware",
        translation_placeholders={
            "device_name": entry.title,
            "ip_address": entry.data[CONF_HOST],
        },
    )


def is_rpc_wifi_stations_disabled(
    config: dict[str, Any], _status: dict[str, Any], key: str
) -> bool:
    """Return true if rpc all WiFi stations are disabled."""
    if config[key]["sta"]["enable"] is True or config[key]["sta1"]["enable"] is True:
        return False

    return True


def get_http_port(data: Mapping[str, Any]) -> int:
    """Get port from config entry data."""
    return cast(int, data.get(CONF_PORT, DEFAULT_HTTP_PORT))


def get_host(host: str) -> str:
    """Get the device IP address or hostname."""
    try:
        ip_object = ip_address(host)
    except ValueError:
        # host contains hostname
        return host

    if isinstance(ip_object, IPv6Address):
        return f"[{host}]"

    return host


@callback
def async_remove_shelly_rpc_entities(
    hass: HomeAssistant, domain: str, mac: str, keys: list[str]
) -> None:
    """Remove RPC based Shelly entity."""
    entity_reg = er.async_get(hass)
    for key in keys:
        if entity_id := entity_reg.async_get_entity_id(domain, DOMAIN, f"{mac}-{key}"):
            LOGGER.debug("Removing entity: %s", entity_id)
            entity_reg.async_remove(entity_id)


def get_virtual_component_ids(config: dict[str, Any], platform: str) -> list[str]:
    """Return a list of virtual component IDs for a platform."""
    component = VIRTUAL_COMPONENTS_MAP.get(platform)

    if not component:
        return []

    ids: list[str] = []

    for comp_type in component["types"]:
        ids.extend(
            k
            for k, v in config.items()
            if k.startswith(comp_type)
            # default to button view if not set, workaround for Wall Display
            and v.get("meta", {"ui": {"view": "button"}})["ui"]["view"]
            in component["modes"]
        )

    return ids


def is_view_for_platform(config: dict[str, Any], key: str, platform: str) -> bool:
    """Return true if the virtual component view match the platform."""
    component = VIRTUAL_COMPONENTS_MAP[platform]
    view = config[key]["meta"]["ui"]["view"]
    return view in component["modes"]


def get_virtual_component_unit(config: dict[str, Any]) -> str | None:
    """Return the unit of a virtual component.

    If the unit is not set, the device sends an empty string
    """
    unit = config["meta"]["ui"]["unit"]
    return DEVICE_UNIT_MAP.get(unit, unit) if unit else None


@callback
def async_remove_orphaned_entities(
    hass: HomeAssistant,
    config_entry_id: str,
    mac: str,
    platform: str,
    keys: Iterable[str],
    key_suffix: str | None = None,
) -> None:
    """Remove orphaned entities."""
    orphaned_entities = []
    entity_reg = er.async_get(hass)

    entities = er.async_entries_for_config_entry(entity_reg, config_entry_id)
    for entity in entities:
        if not entity.entity_id.startswith(platform):
            continue
        if key_suffix is not None and key_suffix not in entity.unique_id:
            continue
        # we are looking for the component ID, e.g. boolean:201, em1data:1
        if not (match := COMPONENT_ID_PATTERN.search(entity.unique_id)):
            continue

        key = match.group()
        if key not in keys:
            LOGGER.debug(
                "Found orphaned Shelly entity: %s, unique id: %s",
                entity.entity_id,
                entity.unique_id,
            )
            orphaned_entities.append(entity.unique_id.split("-", 1)[1])

    if orphaned_entities:
        async_remove_shelly_rpc_entities(hass, platform, mac, orphaned_entities)


def get_rpc_ws_url(hass: HomeAssistant) -> str | None:
    """Return the RPC websocket URL."""
    try:
        raw_url = get_url(hass, prefer_external=False, allow_cloud=False)
    except NoURLAvailableError:
        LOGGER.debug("URL not available, skipping outbound websocket setup")
        return None
    url = URL(raw_url)
    ws_url = url.with_scheme("wss" if url.scheme == "https" else "ws")
    return str(ws_url.joinpath(API_WS_URL.removeprefix("/")))


async def get_rpc_script_event_types(device: RpcDevice, id: int) -> list[str]:
    """Return a list of event types for a specific script."""
    code_response = await device.script_getcode(id, bytes_to_read=MAX_SCRIPT_SIZE)
    matches = SHELLY_EMIT_EVENT_PATTERN.finditer(code_response["data"])
    return sorted([*{str(event_type.group(1)) for event_type in matches}])


def is_rpc_exclude_from_relay(
    settings: dict[str, Any], status: dict[str, Any], channel: str
) -> bool:
    """Return true if rpc channel should be excludeed from switch platform."""
    ch = int(channel.split(":")[1])
    if is_rpc_thermostat_internal_actuator(status):
        return True

    return is_rpc_channel_type_light(settings, ch)


def get_shelly_air_lamp_life(lamp_seconds: int) -> float:
    """Return Shelly Air lamp life in percentage."""
    lamp_hours = lamp_seconds / 3600
    if lamp_hours >= SHAIR_MAX_WORK_HOURS:
        return 0.0
    return 100 * (1 - lamp_hours / SHAIR_MAX_WORK_HOURS)


async def get_rpc_scripts_event_types(
    device: RpcDevice, ignore_scripts: list[str]
) -> dict[int, list[str]]:
    """Return a dict of all scripts and their event types."""
    script_instances = get_rpc_key_instances(device.status, "script")
    script_events = {}
    for script in script_instances:
        script_name = get_rpc_entity_name(device, script)
        if script_name in ignore_scripts:
            continue

        script_id = int(script.split(":")[-1])
        script_events[script_id] = await get_rpc_script_event_types(device, script_id)

    return script_events


def get_rpc_device_info(
    device: RpcDevice,
    mac: str,
    configuration_url: str,
    model: str,
    model_name: str | None = None,
    key: str | None = None,
    emeter_phase: str | None = None,
    suggested_area: str | None = None,
) -> DeviceInfo:
    """Return device info for RPC device."""
    if key is None:
        return DeviceInfo(connections={(CONNECTION_NETWORK_MAC, mac)})

    # workaround for Pro EM50
    key = key.replace("em1data", "em1")
    # workaround for Pro 3EM
    key = key.replace("emdata", "em")

    key_parts = key.split(":")
    component = key_parts[0]
    idx = key_parts[1] if len(key_parts) > 1 else None

    if emeter_phase is not None:
        return DeviceInfo(
            identifiers={(DOMAIN, f"{mac}-{key}-{emeter_phase.lower()}")},
            name=get_rpc_sub_device_name(device, key, emeter_phase),
            manufacturer="Shelly",
            model=model_name,
            model_id=model,
            suggested_area=suggested_area,
            via_device=(DOMAIN, mac),
            configuration_url=configuration_url,
        )

    if (
        component not in (*All_LIGHT_TYPES, "cover", "em1", "switch")
        or idx is None
        or len(get_rpc_key_instances(device.status, component, all_lights=True)) < 2
    ):
        return DeviceInfo(connections={(CONNECTION_NETWORK_MAC, mac)})

    return DeviceInfo(
        identifiers={(DOMAIN, f"{mac}-{key}")},
        name=get_rpc_sub_device_name(device, key),
        manufacturer="Shelly",
        model=model_name,
        model_id=model,
        suggested_area=suggested_area,
        via_device=(DOMAIN, mac),
        configuration_url=configuration_url,
    )


def get_blu_trv_device_info(
    config: dict[str, Any], ble_addr: str, parent_mac: str, fw_ver: str | None
) -> DeviceInfo:
    """Return device info for RPC device."""
    model_id = config.get("local_name")
    return DeviceInfo(
        connections={(CONNECTION_BLUETOOTH, ble_addr)},
        identifiers={(DOMAIN, ble_addr)},
        via_device=(DOMAIN, parent_mac),
        manufacturer="Shelly",
        model=BLU_TRV_MODEL_NAME.get(model_id) if model_id else None,
        model_id=config.get("local_name"),
        name=config["name"] or f"shellyblutrv-{ble_addr.replace(':', '')}",
        sw_version=fw_ver,
    )


def get_block_device_info(
    device: BlockDevice,
    mac: str,
    configuration_url: str,
    model: str,
    model_name: str | None = None,
    block: Block | None = None,
    suggested_area: str | None = None,
) -> DeviceInfo:
    """Return device info for Block device."""
    if (
        block is None
        or block.type not in ("light", "relay", "emeter")
        or device.settings.get("mode") == "roller"
        or get_number_of_channels(device, block) < 2
    ):
        return DeviceInfo(connections={(CONNECTION_NETWORK_MAC, mac)})

    return DeviceInfo(
        identifiers={(DOMAIN, f"{mac}-{block.description}")},
        name=get_block_sub_device_name(device, block),
        manufacturer="Shelly",
        model=model_name,
        model_id=model,
        suggested_area=suggested_area,
        via_device=(DOMAIN, mac),
        configuration_url=configuration_url,
    )


@callback
def remove_stale_blu_trv_devices(
    hass: HomeAssistant, rpc_device: RpcDevice, entry: ConfigEntry
) -> None:
    """Remove stale BLU TRV devices."""
    if rpc_device.model != MODEL_BLU_GATEWAY_G3:
        return

    dev_reg = dr.async_get(hass)
    devices = dev_reg.devices.get_devices_for_config_entry_id(entry.entry_id)
    config = rpc_device.config
    blutrv_keys = get_rpc_key_ids(config, BLU_TRV_IDENTIFIER)
    trv_addrs = [config[f"{BLU_TRV_IDENTIFIER}:{key}"]["addr"] for key in blutrv_keys]

    for device in devices:
        if not device.via_device_id:
            # Device is not a sub-device, skip
            continue

        if any(
            identifier[0] == DOMAIN and identifier[1] in trv_addrs
            for identifier in device.identifiers
        ):
            continue

        LOGGER.debug("Removing stale BLU TRV device %s", device.name)
        dev_reg.async_update_device(device.id, remove_config_entry_id=entry.entry_id)


@callback
def remove_empty_sub_devices(hass: HomeAssistant, entry: ConfigEntry) -> None:
    """Remove sub devices without entities."""
    dev_reg = dr.async_get(hass)
    entity_reg = er.async_get(hass)

    devices = dev_reg.devices.get_devices_for_config_entry_id(entry.entry_id)

    for device in devices:
        if not device.via_device_id:
            # Device is not a sub-device, skip
            continue

        if er.async_entries_for_device(entity_reg, device.id, True):
            # Device has entities, skip
            continue

        if any(identifier[0] == DOMAIN for identifier in device.identifiers):
            LOGGER.debug("Removing empty sub-device %s", device.name)
            dev_reg.async_update_device(
                device.id, remove_config_entry_id=entry.entry_id
            )


def format_ble_addr(ble_addr: str) -> str:
    """Format BLE address to use in unique_id."""
    return ble_addr.replace(":", "").upper()


@callback
def async_migrate_rpc_virtual_components_unique_ids(
    config: dict[str, Any], entity_entry: er.RegistryEntry
) -> dict[str, Any] | None:
    """Migrate RPC virtual components unique_ids to include role in the ID.

    This is needed to support multiple components with the same key.
    The old unique_id format is: {mac}-{key}-{component}
    The new unique_id format is: {mac}-{key}-{component}_{role}
    """
    for component in VIRTUAL_COMPONENTS:
        if entity_entry.unique_id.endswith(f"-{component!s}"):
            key = entity_entry.unique_id.split("-")[-2]
            if key not in config:
                continue
            role = get_rpc_role_by_key(config, key)
            new_unique_id = f"{entity_entry.unique_id}_{role}"
            LOGGER.debug(
                "Migrating unique_id for %s entity from [%s] to [%s]",
                entity_entry.entity_id,
                entity_entry.unique_id,
                new_unique_id,
            )
            return {
                "new_unique_id": entity_entry.unique_id.replace(
                    entity_entry.unique_id, new_unique_id
                )
            }

    return None<|MERGE_RESOLUTION|>--- conflicted
+++ resolved
@@ -438,24 +438,18 @@
 
 
 def get_rpc_entity_name(
-<<<<<<< HEAD
-    device: RpcDevice, key: str, description: str | UndefinedType | None = None
-=======
-    device: RpcDevice, key: str, name: str | None = None, role: str | None = None
->>>>>>> 1c8487a7
+    device: RpcDevice,
+    key: str,
+    name: str | UndefinedType | None = None,
+    role: str | None = None,
 ) -> str | None:
     """Naming for RPC based switch and sensors."""
     channel_name = get_rpc_channel_name(device, key)
 
-<<<<<<< HEAD
-    if description is not UNDEFINED and description:
-        return f"{channel_name} {description.lower()}" if channel_name else description
-=======
-    if name:
+    if name is not UNDEFINED and name:
         if role and role != ROLE_GENERIC:
             return name
         return f"{channel_name} {name.lower()}" if channel_name else name
->>>>>>> 1c8487a7
 
     return channel_name
 
