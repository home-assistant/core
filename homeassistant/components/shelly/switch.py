"""Switch for Shelly."""

from __future__ import annotations

from collections.abc import Callable
from dataclasses import dataclass
from typing import TYPE_CHECKING, Any, cast

from aioshelly.block_device import Block
from aioshelly.const import RPC_GENERATIONS

from homeassistant.components.climate import DOMAIN as CLIMATE_PLATFORM
from homeassistant.components.switch import (
    DOMAIN as SWITCH_PLATFORM,
    SwitchEntity,
    SwitchEntityDescription,
)
from homeassistant.const import STATE_ON, EntityCategory
from homeassistant.core import HomeAssistant, State, callback
from homeassistant.helpers.entity_platform import AddConfigEntryEntitiesCallback
from homeassistant.helpers.entity_registry import RegistryEntry
from homeassistant.helpers.restore_state import RestoreEntity

from .const import (
    MODEL_FRANKEVER_IRRIGATION_CONTROLLER,
    MODEL_LINKEDGO_ST802_THERMOSTAT,
    MODEL_LINKEDGO_ST1820_THERMOSTAT,
    MODEL_NEO_WATER_VALVE,
    MODEL_TOP_EV_CHARGER_EVE01,
    ROLE_GENERIC,
)
from .coordinator import ShellyBlockCoordinator, ShellyConfigEntry, ShellyRpcCoordinator
from .entity import (
    BlockEntityDescription,
    RpcEntityDescription,
    ShellyBlockAttributeEntity,
    ShellyRpcAttributeEntity,
    ShellySleepingBlockAttributeEntity,
    async_setup_entry_attribute_entities,
    async_setup_entry_rpc,
    rpc_call,
)
from .utils import (
    async_remove_orphaned_entities,
    get_block_channel_name,
    get_device_entry_gen,
    get_rpc_channel_name,
    get_virtual_component_ids,
    is_block_exclude_from_relay,
    is_rpc_exclude_from_relay,
    is_view_for_platform,
)

PARALLEL_UPDATES = 0


@dataclass(frozen=True, kw_only=True)
class BlockSwitchDescription(BlockEntityDescription, SwitchEntityDescription):
    """Class to describe a BLOCK switch."""


BLOCK_RELAY_SWITCHES = {
    ("relay", "output"): BlockSwitchDescription(
        key="relay|output",
        removal_condition=is_block_exclude_from_relay,
    )
}

BLOCK_SLEEPING_MOTION_SWITCH = {
    ("sensor", "motionActive"): BlockSwitchDescription(
        key="sensor|motionActive",
        translation_key="motion_detection",
        entity_category=EntityCategory.CONFIG,
    )
}


@dataclass(frozen=True, kw_only=True)
class RpcSwitchDescription(RpcEntityDescription, SwitchEntityDescription):
    """Class to describe a RPC virtual switch."""

    is_on: Callable[[dict[str, Any]], bool]
    method_on: str
    method_off: str
    method_params_fn: Callable[[int | None, bool], tuple]


RPC_RELAY_SWITCHES = {
    "switch": RpcSwitchDescription(
        key="switch",
        sub_key="output",
        removal_condition=is_rpc_exclude_from_relay,
        is_on=lambda status: bool(status["output"]),
        method_on="switch_set",
        method_off="switch_set",
        method_params_fn=lambda id, value: (id, value),
    ),
}

RPC_SWITCHES = {
    "boolean_generic": RpcSwitchDescription(
        key="boolean",
        sub_key="value",
        removal_condition=lambda config, _, key: not is_view_for_platform(
            config, key, SWITCH_PLATFORM
        ),
        is_on=lambda status: bool(status["value"]),
        method_on="boolean_set",
        method_off="boolean_set",
        method_params_fn=lambda id, value: (id, value),
        role=ROLE_GENERIC,
    ),
    "boolean_anti_freeze": RpcSwitchDescription(
        key="boolean",
        sub_key="value",
        translation_key="frost_protection",
        entity_registry_enabled_default=False,
        is_on=lambda status: bool(status["value"]),
        method_on="boolean_set",
        method_off="boolean_set",
        method_params_fn=lambda id, value: (id, value),
        role="anti_freeze",
        models={MODEL_LINKEDGO_ST802_THERMOSTAT, MODEL_LINKEDGO_ST1820_THERMOSTAT},
    ),
    "boolean_child_lock": RpcSwitchDescription(
        key="boolean",
        sub_key="value",
        translation_key="child_lock",
        is_on=lambda status: bool(status["value"]),
        method_on="boolean_set",
        method_off="boolean_set",
        method_params_fn=lambda id, value: (id, value),
        role="child_lock",
        models={MODEL_LINKEDGO_ST1820_THERMOSTAT},
    ),
    "boolean_enable": RpcSwitchDescription(
        key="boolean",
        sub_key="value",
        translation_key="thermostat_enabled",
        entity_registry_enabled_default=False,
        is_on=lambda status: bool(status["value"]),
        method_on="boolean_set",
        method_off="boolean_set",
        method_params_fn=lambda id, value: (id, value),
        role="enable",
        models={MODEL_LINKEDGO_ST802_THERMOSTAT, MODEL_LINKEDGO_ST1820_THERMOSTAT},
    ),
    "boolean_start_charging": RpcSwitchDescription(
        key="boolean",
        sub_key="value",
        translation_key="charging",
        is_on=lambda status: bool(status["value"]),
        method_on="boolean_set",
        method_off="boolean_set",
        method_params_fn=lambda id, value: (id, value),
        role="start_charging",
        models={MODEL_TOP_EV_CHARGER_EVE01},
    ),
    "boolean_state": RpcSwitchDescription(
        key="boolean",
        sub_key="value",
        translation_key="valve_opened",
        entity_registry_enabled_default=False,
        is_on=lambda status: bool(status["value"]),
        method_on="boolean_set",
        method_off="boolean_set",
        method_params_fn=lambda id, value: (id, value),
        role="state",
        models={MODEL_NEO_WATER_VALVE},
    ),
    "boolean_zone0": RpcSwitchDescription(
        key="boolean",
        sub_key="value",
        translation_key="zone_with_number",
        translation_placeholders={"zone_number": "1"},
        entity_registry_enabled_default=False,
        is_on=lambda status: bool(status["value"]),
        method_on="boolean_set",
        method_off="boolean_set",
        method_params_fn=lambda id, value: (id, value),
        role="zone0",
        models={MODEL_FRANKEVER_IRRIGATION_CONTROLLER},
    ),
    "boolean_zone1": RpcSwitchDescription(
        key="boolean",
        sub_key="value",
        translation_key="zone_with_number",
        translation_placeholders={"zone_number": "2"},
        entity_registry_enabled_default=False,
        is_on=lambda status: bool(status["value"]),
        method_on="boolean_set",
        method_off="boolean_set",
        method_params_fn=lambda id, value: (id, value),
        role="zone1",
        models={MODEL_FRANKEVER_IRRIGATION_CONTROLLER},
    ),
    "boolean_zone2": RpcSwitchDescription(
        key="boolean",
        sub_key="value",
        translation_key="zone_with_number",
        translation_placeholders={"zone_number": "3"},
        entity_registry_enabled_default=False,
        is_on=lambda status: bool(status["value"]),
        method_on="boolean_set",
        method_off="boolean_set",
        method_params_fn=lambda id, value: (id, value),
        role="zone2",
        models={MODEL_FRANKEVER_IRRIGATION_CONTROLLER},
    ),
    "boolean_zone3": RpcSwitchDescription(
        key="boolean",
        sub_key="value",
        translation_key="zone_with_number",
        translation_placeholders={"zone_number": "4"},
        entity_registry_enabled_default=False,
        is_on=lambda status: bool(status["value"]),
        method_on="boolean_set",
        method_off="boolean_set",
        method_params_fn=lambda id, value: (id, value),
        role="zone3",
        models={MODEL_FRANKEVER_IRRIGATION_CONTROLLER},
    ),
    "boolean_zone4": RpcSwitchDescription(
        key="boolean",
        sub_key="value",
        translation_key="zone_with_number",
        translation_placeholders={"zone_number": "5"},
        entity_registry_enabled_default=False,
        is_on=lambda status: bool(status["value"]),
        method_on="boolean_set",
        method_off="boolean_set",
        method_params_fn=lambda id, value: (id, value),
        role="zone4",
        models={MODEL_FRANKEVER_IRRIGATION_CONTROLLER},
    ),
    "boolean_zone5": RpcSwitchDescription(
        key="boolean",
        sub_key="value",
        translation_key="zone_with_number",
        translation_placeholders={"zone_number": "6"},
        entity_registry_enabled_default=False,
        is_on=lambda status: bool(status["value"]),
        method_on="boolean_set",
        method_off="boolean_set",
        method_params_fn=lambda id, value: (id, value),
        role="zone5",
        models={MODEL_FRANKEVER_IRRIGATION_CONTROLLER},
    ),
    "script": RpcSwitchDescription(
        key="script",
        sub_key="running",
        is_on=lambda status: bool(status["running"]),
        method_on="script_start",
        method_off="script_stop",
        method_params_fn=lambda id, _: (id,),
        entity_registry_enabled_default=False,
        entity_category=EntityCategory.CONFIG,
    ),
    "cury_left": RpcSwitchDescription(
        key="cury",
        sub_key="slots",
        translation_key="left_slot",
        is_on=lambda status: bool(status["slots"]["left"]["on"]),
        method_on="cury_set",
        method_off="cury_set",
        method_params_fn=lambda id, value: (id, "left", value),
        entity_registry_enabled_default=True,
        available=lambda status: (left := status["left"]) is not None
        and left.get("vial", {}).get("level", -1) != -1,
    ),
    "cury_left_boost": RpcSwitchDescription(
        key="cury",
        sub_key="slots",
        translation_key="left_slot_boost",
        is_on=lambda status: status["slots"]["left"]["boost"] is not None,
        method_on="cury_boost",
        method_off="cury_stop_boost",
        method_params_fn=lambda id, _: (id, "left"),
        entity_registry_enabled_default=True,
        available=lambda status: (left := status["left"]) is not None
        and left.get("vial", {}).get("level", -1) != -1,
    ),
    "cury_right": RpcSwitchDescription(
        key="cury",
        sub_key="slots",
        translation_key="right_slot",
        is_on=lambda status: bool(status["slots"]["right"]["on"]),
        method_on="cury_set",
        method_off="cury_set",
        method_params_fn=lambda id, value: (id, "right", value),
        entity_registry_enabled_default=True,
        available=lambda status: (right := status["right"]) is not None
        and right.get("vial", {}).get("level", -1) != -1,
    ),
    "cury_right_boost": RpcSwitchDescription(
        key="cury",
        sub_key="slots",
        translation_key="right_slot_boost",
        is_on=lambda status: status["slots"]["right"]["boost"] is not None,
        method_on="cury_boost",
        method_off="cury_stop_boost",
        method_params_fn=lambda id, _: (id, "right"),
        entity_registry_enabled_default=True,
        available=lambda status: (right := status["right"]) is not None
        and right.get("vial", {}).get("level", -1) != -1,
    ),
    "cury_away_mode": RpcSwitchDescription(
        key="cury",
        sub_key="away_mode",
        name="Away mode",
        translation_key="cury_away_mode",
        is_on=lambda status: status["away_mode"],
        method_on="cury_set_away_mode",
        method_off="cury_set_away_mode",
        method_params_fn=lambda id, value: (id, value),
    ),
}


async def async_setup_entry(
    hass: HomeAssistant,
    config_entry: ShellyConfigEntry,
    async_add_entities: AddConfigEntryEntitiesCallback,
) -> None:
    """Set up switch entities."""
    if get_device_entry_gen(config_entry) in RPC_GENERATIONS:
        return _async_setup_rpc_entry(hass, config_entry, async_add_entities)

    return _async_setup_block_entry(hass, config_entry, async_add_entities)


@callback
def _async_setup_block_entry(
    hass: HomeAssistant,
    config_entry: ShellyConfigEntry,
    async_add_entities: AddConfigEntryEntitiesCallback,
) -> None:
    """Set up entities for BLOCK device."""
    coordinator = config_entry.runtime_data.block
    assert coordinator

    async_setup_entry_attribute_entities(
        hass, config_entry, async_add_entities, BLOCK_RELAY_SWITCHES, BlockRelaySwitch
    )

    async_setup_entry_attribute_entities(
        hass,
        config_entry,
        async_add_entities,
        BLOCK_SLEEPING_MOTION_SWITCH,
        BlockSleepingMotionSwitch,
    )


@callback
def _async_setup_rpc_entry(
    hass: HomeAssistant,
    config_entry: ShellyConfigEntry,
    async_add_entities: AddConfigEntryEntitiesCallback,
) -> None:
    """Set up entities for RPC device."""
    coordinator = config_entry.runtime_data.rpc
    assert coordinator

    async_setup_entry_rpc(
        hass, config_entry, async_add_entities, RPC_RELAY_SWITCHES, RpcRelaySwitch
    )

    async_setup_entry_rpc(
        hass, config_entry, async_add_entities, RPC_SWITCHES, RpcSwitch
    )

    # the user can remove virtual components from the device configuration, so we need
    # to remove orphaned entities
    virtual_switch_ids = get_virtual_component_ids(
        coordinator.device.config, SWITCH_PLATFORM
    )
    async_remove_orphaned_entities(
        hass,
        config_entry.entry_id,
        coordinator.mac,
        SWITCH_PLATFORM,
        virtual_switch_ids,
        "boolean",
    )

    # if the script is removed, from the device configuration, we need
    # to remove orphaned entities
    async_remove_orphaned_entities(
        hass,
        config_entry.entry_id,
        coordinator.mac,
        SWITCH_PLATFORM,
        coordinator.device.status,
        "script",
    )

    # if the climate is removed, from the device configuration, we need
    # to remove orphaned entities
    async_remove_orphaned_entities(
        hass,
        config_entry.entry_id,
        coordinator.mac,
        CLIMATE_PLATFORM,
        coordinator.device.status,
        "thermostat",
    )


class BlockSleepingMotionSwitch(
    ShellySleepingBlockAttributeEntity, RestoreEntity, SwitchEntity
):
    """Entity that controls Motion Sensor on Block based Shelly devices."""

    entity_description: BlockSwitchDescription

    def __init__(
        self,
        coordinator: ShellyBlockCoordinator,
        block: Block | None,
        attribute: str,
        description: BlockSwitchDescription,
        entry: RegistryEntry | None = None,
    ) -> None:
        """Initialize the sleeping sensor."""
        super().__init__(coordinator, block, attribute, description, entry)
        self.last_state: State | None = None

        if hasattr(self, "_attr_name"):
            delattr(self, "_attr_name")

    @property
    def is_on(self) -> bool | None:
        """If motion is active."""
        if self.block is not None:
            return bool(self.block.motionActive)

        if self.last_state is None:
            return None

        return self.last_state.state == STATE_ON

    async def async_turn_on(self, **kwargs: Any) -> None:
        """Activate switch."""
        await self.coordinator.device.set_shelly_motion_detection(True)
        self.async_write_ha_state()

    async def async_turn_off(self, **kwargs: Any) -> None:
        """Deactivate switch."""
        await self.coordinator.device.set_shelly_motion_detection(False)
        self.async_write_ha_state()

    async def async_added_to_hass(self) -> None:
        """Handle entity which will be added."""
        await super().async_added_to_hass()
        if (last_state := await self.async_get_last_state()) is not None:
            self.last_state = last_state


class BlockRelaySwitch(ShellyBlockAttributeEntity, SwitchEntity):
    """Entity that controls a relay on Block based Shelly devices."""

    entity_description: BlockSwitchDescription

    def __init__(
        self,
        coordinator: ShellyBlockCoordinator,
        block: Block,
        attribute: str,
        description: BlockSwitchDescription,
    ) -> None:
        """Initialize relay switch."""
        super().__init__(coordinator, block, attribute, description)
        self.control_result: dict[str, Any] | None = None
<<<<<<< HEAD
        self._attr_name = get_block_channel_name(coordinator.device, block)
=======
        self._attr_name = None  # Main device entity
>>>>>>> 2e82ac81
        self._attr_unique_id: str = f"{coordinator.mac}-{block.description}"

    @property
    def is_on(self) -> bool:
        """If switch is on."""
        if self.control_result:
            return cast(bool, self.control_result["ison"])

        return bool(self.block.output)

    async def async_turn_on(self, **kwargs: Any) -> None:
        """Turn on relay."""
        self.control_result = await self.set_state(turn="on")
        self.async_write_ha_state()

    async def async_turn_off(self, **kwargs: Any) -> None:
        """Turn off relay."""
        self.control_result = await self.set_state(turn="off")
        self.async_write_ha_state()

    @callback
    def _update_callback(self) -> None:
        """When device updates, clear control result that overrides state."""
        self.control_result = None
        super()._update_callback()


class RpcSwitch(ShellyRpcAttributeEntity, SwitchEntity):
    """Entity that controls a switch on RPC based Shelly devices."""

    entity_description: RpcSwitchDescription

    def __init__(
        self,
        coordinator: ShellyRpcCoordinator,
        key: str,
        attribute: str,
        description: RpcSwitchDescription,
    ) -> None:
        """Initialize select."""
        super().__init__(coordinator, key, attribute, description)

        if description.role == ROLE_GENERIC or description.key in ("switch", "script"):
            self._attr_name = get_rpc_channel_name(coordinator.device, key)
        elif hasattr(self, "_attr_name"):
            delattr(self, "_attr_name")

    @property
    def is_on(self) -> bool:
        """If switch is on."""
        return self.entity_description.is_on(self.status)

    @rpc_call
    async def async_turn_on(self, **kwargs: Any) -> None:
        """Turn on switch."""
        method = getattr(self.coordinator.device, self.entity_description.method_on)

        if TYPE_CHECKING:
            assert method is not None

        params = self.entity_description.method_params_fn(self._id, True)
        await method(*params)

    @rpc_call
    async def async_turn_off(self, **kwargs: Any) -> None:
        """Turn off switch."""
        method = getattr(self.coordinator.device, self.entity_description.method_off)

        if TYPE_CHECKING:
            assert method is not None

        params = self.entity_description.method_params_fn(self._id, False)
        await method(*params)


class RpcRelaySwitch(RpcSwitch):
    """Entity that controls a switch on RPC based Shelly devices."""

    def __init__(
        self,
        coordinator: ShellyRpcCoordinator,
        key: str,
        attribute: str,
        description: RpcSwitchDescription,
    ) -> None:
        """Initialize the switch."""
        super().__init__(coordinator, key, attribute, description)
        self._attr_unique_id: str = f"{coordinator.mac}-{key}"<|MERGE_RESOLUTION|>--- conflicted
+++ resolved
@@ -42,7 +42,6 @@
 )
 from .utils import (
     async_remove_orphaned_entities,
-    get_block_channel_name,
     get_device_entry_gen,
     get_rpc_channel_name,
     get_virtual_component_ids,
@@ -472,11 +471,7 @@
         """Initialize relay switch."""
         super().__init__(coordinator, block, attribute, description)
         self.control_result: dict[str, Any] | None = None
-<<<<<<< HEAD
-        self._attr_name = get_block_channel_name(coordinator.device, block)
-=======
         self._attr_name = None  # Main device entity
->>>>>>> 2e82ac81
         self._attr_unique_id: str = f"{coordinator.mac}-{block.description}"
 
     @property
