"""The Shelly integration."""
from __future__ import annotations

import asyncio
from datetime import timedelta
import logging
from typing import Any, Final, cast

import aioshelly
from aioshelly.block_device import BlockDevice
from aioshelly.rpc_device import RpcDevice
import async_timeout
import voluptuous as vol

from homeassistant.config_entries import ConfigEntry
from homeassistant.const import (
    ATTR_DEVICE_ID,
    CONF_HOST,
    CONF_PASSWORD,
    CONF_USERNAME,
    EVENT_HOMEASSISTANT_STOP,
)
from homeassistant.core import Event, HomeAssistant, callback
from homeassistant.exceptions import ConfigEntryNotReady
from homeassistant.helpers import aiohttp_client, device_registry, update_coordinator
import homeassistant.helpers.config_validation as cv
from homeassistant.helpers.debounce import Debouncer
from homeassistant.helpers.typing import ConfigType

from .const import (
    AIOSHELLY_DEVICE_TIMEOUT_SEC,
    ATTR_BETA,
    ATTR_CHANNEL,
    ATTR_CLICK_TYPE,
    ATTR_DEVICE,
    ATTR_GENERATION,
    BATTERY_DEVICES_WITH_PERMANENT_CONNECTION,
    BLOCK,
    CONF_COAP_PORT,
    CONF_SLEEP_PERIOD,
    DATA_CONFIG_ENTRY,
    DEFAULT_COAP_PORT,
    DEVICE,
    DOMAIN,
    DUAL_MODE_LIGHT_MODELS,
    ENTRY_RELOAD_COOLDOWN,
    EVENT_SHELLY_CLICK,
    INPUTS_EVENTS_DICT,
    MODELS_SUPPORTING_LIGHT_EFFECTS,
    POLLING_TIMEOUT_SEC,
    REST,
    REST_SENSORS_UPDATE_INTERVAL,
    RPC,
    RPC_INPUTS_EVENTS_TYPES,
    RPC_RECONNECT_INTERVAL,
    SHBTN_MODELS,
    SLEEP_PERIOD_MULTIPLIER,
    UPDATE_PERIOD_MULTIPLIER,
)
from .utils import (
    get_block_device_name,
    get_block_device_sleep_period,
    get_coap_context,
    get_device_entry_gen,
    get_rpc_device_name,
)

BLOCK_PLATFORMS: Final = [
    "binary_sensor",
<<<<<<< HEAD
    "button",
=======
    "climate",
>>>>>>> f510534c
    "cover",
    "light",
    "sensor",
    "switch",
]
BLOCK_SLEEPING_PLATFORMS: Final = ["binary_sensor", "sensor"]
RPC_PLATFORMS: Final = ["binary_sensor", "button", "light", "sensor", "switch"]
_LOGGER: Final = logging.getLogger(__name__)

COAP_SCHEMA: Final = vol.Schema(
    {
        vol.Optional(CONF_COAP_PORT, default=DEFAULT_COAP_PORT): cv.port,
    }
)
CONFIG_SCHEMA: Final = vol.Schema({DOMAIN: COAP_SCHEMA}, extra=vol.ALLOW_EXTRA)


async def async_setup(hass: HomeAssistant, config: ConfigType) -> bool:
    """Set up the Shelly component."""
    hass.data[DOMAIN] = {DATA_CONFIG_ENTRY: {}}

    if (conf := config.get(DOMAIN)) is not None:
        hass.data[DOMAIN][CONF_COAP_PORT] = conf[CONF_COAP_PORT]

    return True


async def async_setup_entry(hass: HomeAssistant, entry: ConfigEntry) -> bool:
    """Set up Shelly from a config entry."""
    # The custom component for Shelly devices uses shelly domain as well as core
    # integration. If the user removes the custom component but doesn't remove the
    # config entry, core integration will try to configure that config entry with an
    # error. The config entry data for this custom component doesn't contain host
    # value, so if host isn't present, config entry will not be configured.
    if not entry.data.get(CONF_HOST):
        _LOGGER.warning(
            "The config entry %s probably comes from a custom integration, please remove it if you want to use core Shelly integration",
            entry.title,
        )
        return False

    hass.data[DOMAIN][DATA_CONFIG_ENTRY][entry.entry_id] = {}
    hass.data[DOMAIN][DATA_CONFIG_ENTRY][entry.entry_id][DEVICE] = None

    if get_device_entry_gen(entry) == 2:
        return await async_setup_rpc_entry(hass, entry)

    return await async_setup_block_entry(hass, entry)


async def async_setup_block_entry(hass: HomeAssistant, entry: ConfigEntry) -> bool:
    """Set up Shelly block based device from a config entry."""
    temperature_unit = "C" if hass.config.units.is_metric else "F"

    options = aioshelly.common.ConnectionOptions(
        entry.data[CONF_HOST],
        entry.data.get(CONF_USERNAME),
        entry.data.get(CONF_PASSWORD),
        temperature_unit,
    )

    coap_context = await get_coap_context(hass)

    device = await BlockDevice.create(
        aiohttp_client.async_get_clientsession(hass),
        coap_context,
        options,
        False,
    )

    dev_reg = device_registry.async_get(hass)
    device_entry = None
    if entry.unique_id is not None:
        device_entry = dev_reg.async_get_device(
            identifiers=set(),
            connections={
                (
                    device_registry.CONNECTION_NETWORK_MAC,
                    device_registry.format_mac(entry.unique_id),
                )
            },
        )
    if device_entry and entry.entry_id not in device_entry.config_entries:
        device_entry = None

    sleep_period = entry.data.get(CONF_SLEEP_PERIOD)

    @callback
    def _async_device_online(_: Any) -> None:
        _LOGGER.debug("Device %s is online, resuming setup", entry.title)
        hass.data[DOMAIN][DATA_CONFIG_ENTRY][entry.entry_id][DEVICE] = None

        if sleep_period is None:
            data = {**entry.data}
            data[CONF_SLEEP_PERIOD] = get_block_device_sleep_period(device.settings)
            data["model"] = device.settings["device"]["type"]
            hass.config_entries.async_update_entry(entry, data=data)

        hass.async_create_task(async_block_device_setup(hass, entry, device))

    if sleep_period == 0:
        # Not a sleeping device, finish setup
        _LOGGER.debug("Setting up online block device %s", entry.title)
        try:
            async with async_timeout.timeout(AIOSHELLY_DEVICE_TIMEOUT_SEC):
                await device.initialize()
        except asyncio.TimeoutError as err:
            raise ConfigEntryNotReady(
                str(err) or "Timeout during device setup"
            ) from err
        except OSError as err:
            raise ConfigEntryNotReady(str(err) or "Error during device setup") from err

        await async_block_device_setup(hass, entry, device)
    elif sleep_period is None or device_entry is None:
        # Need to get sleep info or first time sleeping device setup, wait for device
        hass.data[DOMAIN][DATA_CONFIG_ENTRY][entry.entry_id][DEVICE] = device
        _LOGGER.debug(
            "Setup for device %s will resume when device is online", entry.title
        )
        device.subscribe_updates(_async_device_online)
    else:
        # Restore sensors for sleeping device
        _LOGGER.debug("Setting up offline block device %s", entry.title)
        await async_block_device_setup(hass, entry, device)

    return True


async def async_block_device_setup(
    hass: HomeAssistant, entry: ConfigEntry, device: BlockDevice
) -> None:
    """Set up a block based device that is online."""
    device_wrapper = hass.data[DOMAIN][DATA_CONFIG_ENTRY][entry.entry_id][
        BLOCK
    ] = BlockDeviceWrapper(hass, entry, device)
    device_wrapper.async_setup()

    platforms = BLOCK_SLEEPING_PLATFORMS

    if not entry.data.get(CONF_SLEEP_PERIOD):
        hass.data[DOMAIN][DATA_CONFIG_ENTRY][entry.entry_id][
            REST
        ] = ShellyDeviceRestWrapper(hass, device)
        platforms = BLOCK_PLATFORMS

    hass.config_entries.async_setup_platforms(entry, platforms)


async def async_setup_rpc_entry(hass: HomeAssistant, entry: ConfigEntry) -> bool:
    """Set up Shelly RPC based device from a config entry."""
    options = aioshelly.common.ConnectionOptions(
        entry.data[CONF_HOST],
        entry.data.get(CONF_USERNAME),
        entry.data.get(CONF_PASSWORD),
    )

    _LOGGER.debug("Setting up online RPC device %s", entry.title)
    try:
        async with async_timeout.timeout(AIOSHELLY_DEVICE_TIMEOUT_SEC):
            device = await RpcDevice.create(
                aiohttp_client.async_get_clientsession(hass), options
            )
    except asyncio.TimeoutError as err:
        raise ConfigEntryNotReady(str(err) or "Timeout during device setup") from err
    except OSError as err:
        raise ConfigEntryNotReady(str(err) or "Error during device setup") from err

    device_wrapper = hass.data[DOMAIN][DATA_CONFIG_ENTRY][entry.entry_id][
        RPC
    ] = RpcDeviceWrapper(hass, entry, device)
    device_wrapper.async_setup()

    hass.config_entries.async_setup_platforms(entry, RPC_PLATFORMS)

    return True


class BlockDeviceWrapper(update_coordinator.DataUpdateCoordinator):
    """Wrapper for a Shelly block based device with Home Assistant specific functions."""

    def __init__(
        self, hass: HomeAssistant, entry: ConfigEntry, device: BlockDevice
    ) -> None:
        """Initialize the Shelly device wrapper."""
        self.device_id: str | None = None

        if sleep_period := entry.data[CONF_SLEEP_PERIOD]:
            update_interval = SLEEP_PERIOD_MULTIPLIER * sleep_period
        else:
            update_interval = (
                UPDATE_PERIOD_MULTIPLIER * device.settings["coiot"]["update_period"]
            )

        device_name = (
            get_block_device_name(device) if device.initialized else entry.title
        )
        super().__init__(
            hass,
            _LOGGER,
            name=device_name,
            update_interval=timedelta(seconds=update_interval),
        )
        self.hass = hass
        self.entry = entry
        self.device = device

        self._debounced_reload = Debouncer(
            hass,
            _LOGGER,
            cooldown=ENTRY_RELOAD_COOLDOWN,
            immediate=False,
            function=self._async_reload_entry,
        )
        entry.async_on_unload(self._debounced_reload.async_cancel)
        self._last_cfg_changed: int | None = None
        self._last_mode: str | None = None
        self._last_effect: int | None = None

        entry.async_on_unload(
            self.async_add_listener(self._async_device_updates_handler)
        )
        self._last_input_events_count: dict = {}

        entry.async_on_unload(
            hass.bus.async_listen_once(EVENT_HOMEASSISTANT_STOP, self._handle_ha_stop)
        )

    async def _async_reload_entry(self) -> None:
        """Reload entry."""
        _LOGGER.debug("Reloading entry %s", self.name)
        await self.hass.config_entries.async_reload(self.entry.entry_id)

    @callback
    def _async_device_updates_handler(self) -> None:
        """Handle device updates."""
        if not self.device.initialized:
            return

        assert self.device.blocks

        # For buttons which are battery powered - set initial value for last_event_count
        if self.model in SHBTN_MODELS and self._last_input_events_count.get(1) is None:
            for block in self.device.blocks:
                if block.type != "device":
                    continue

                if len(block.wakeupEvent) == 1 and block.wakeupEvent[0] == "button":
                    self._last_input_events_count[1] = -1

                break

        # Check for input events and config change
        cfg_changed = 0
        for block in self.device.blocks:
            if block.type == "device":
                cfg_changed = block.cfgChanged

            # For dual mode bulbs ignore change if it is due to mode/effect change
            if self.model in DUAL_MODE_LIGHT_MODELS:
                if "mode" in block.sensor_ids:
                    if self._last_mode != block.mode:
                        self._last_cfg_changed = None
                    self._last_mode = block.mode

            if self.model in MODELS_SUPPORTING_LIGHT_EFFECTS:
                if "effect" in block.sensor_ids:
                    if self._last_effect != block.effect:
                        self._last_cfg_changed = None
                    self._last_effect = block.effect

            if (
                "inputEvent" not in block.sensor_ids
                or "inputEventCnt" not in block.sensor_ids
            ):
                continue

            channel = int(block.channel or 0) + 1
            event_type = block.inputEvent
            last_event_count = self._last_input_events_count.get(channel)
            self._last_input_events_count[channel] = block.inputEventCnt

            if (
                last_event_count is None
                or last_event_count == block.inputEventCnt
                or event_type == ""
            ):
                continue

            if event_type in INPUTS_EVENTS_DICT:
                self.hass.bus.async_fire(
                    EVENT_SHELLY_CLICK,
                    {
                        ATTR_DEVICE_ID: self.device_id,
                        ATTR_DEVICE: self.device.settings["device"]["hostname"],
                        ATTR_CHANNEL: channel,
                        ATTR_CLICK_TYPE: INPUTS_EVENTS_DICT[event_type],
                        ATTR_GENERATION: 1,
                    },
                )
            else:
                _LOGGER.warning(
                    "Shelly input event %s for device %s is not supported, please open issue",
                    event_type,
                    self.name,
                )

        if self._last_cfg_changed is not None and cfg_changed > self._last_cfg_changed:
            _LOGGER.info(
                "Config for %s changed, reloading entry in %s seconds",
                self.name,
                ENTRY_RELOAD_COOLDOWN,
            )
            self.hass.async_create_task(self._debounced_reload.async_call())
        self._last_cfg_changed = cfg_changed

    async def _async_update_data(self) -> None:
        """Fetch data."""
        if sleep_period := self.entry.data.get(CONF_SLEEP_PERIOD):
            # Sleeping device, no point polling it, just mark it unavailable
            raise update_coordinator.UpdateFailed(
                f"Sleeping device did not update within {sleep_period} seconds interval"
            )

        _LOGGER.debug("Polling Shelly Block Device - %s", self.name)
        try:
            async with async_timeout.timeout(POLLING_TIMEOUT_SEC):
                await self.device.update()
        except OSError as err:
            raise update_coordinator.UpdateFailed("Error fetching data") from err

    @property
    def model(self) -> str:
        """Model of the device."""
        return cast(str, self.entry.data["model"])

    @property
    def mac(self) -> str:
        """Mac address of the device."""
        return cast(str, self.entry.unique_id)

    def async_setup(self) -> None:
        """Set up the wrapper."""
        dev_reg = device_registry.async_get(self.hass)
        sw_version = self.device.firmware_version if self.device.initialized else ""
        entry = dev_reg.async_get_or_create(
            config_entry_id=self.entry.entry_id,
            name=self.name,
            connections={(device_registry.CONNECTION_NETWORK_MAC, self.mac)},
            manufacturer="Shelly",
            model=aioshelly.const.MODEL_NAMES.get(self.model, self.model),
            sw_version=sw_version,
            configuration_url=f"http://{self.entry.data[CONF_HOST]}",
        )
        self.device_id = entry.id
        self.device.subscribe_updates(self.async_set_updated_data)

    async def async_trigger_ota_update(self, beta: bool = False) -> None:
        """Trigger or schedule an ota update."""
        update_data = self.device.status["update"]
        _LOGGER.debug("OTA update service - update_data: %s", update_data)

        if not update_data["has_update"] and not beta:
            _LOGGER.warning("No OTA update available for device %s", self.name)
            return

        if beta and not update_data.get("beta_version"):
            _LOGGER.warning(
                "No OTA update on beta channel available for device %s", self.name
            )
            return

        if update_data["status"] == "updating":
            _LOGGER.warning("OTA update already in progress for %s", self.name)
            return

        new_version = update_data["new_version"]
        if beta:
            new_version = update_data["beta_version"]
        _LOGGER.info(
            "Start OTA update of device %s from '%s' to '%s'",
            self.name,
            self.device.firmware_version,
            new_version,
        )
        try:
            async with async_timeout.timeout(AIOSHELLY_DEVICE_TIMEOUT_SEC):
                result = await self.device.trigger_ota_update(beta=beta)
        except (asyncio.TimeoutError, OSError) as err:
            _LOGGER.exception("Error while perform ota update: %s", err)
        _LOGGER.debug("Result of OTA update call: %s", result)

    def shutdown(self) -> None:
        """Shutdown the wrapper."""
        self.device.shutdown()

    @callback
    def _handle_ha_stop(self, _event: Event) -> None:
        """Handle Home Assistant stopping."""
        _LOGGER.debug("Stopping BlockDeviceWrapper for %s", self.name)
        self.shutdown()


class ShellyDeviceRestWrapper(update_coordinator.DataUpdateCoordinator):
    """Rest Wrapper for a Shelly device with Home Assistant specific functions."""

    def __init__(self, hass: HomeAssistant, device: BlockDevice) -> None:
        """Initialize the Shelly device wrapper."""
        if (
            device.settings["device"]["type"]
            in BATTERY_DEVICES_WITH_PERMANENT_CONNECTION
        ):
            update_interval = (
                SLEEP_PERIOD_MULTIPLIER * device.settings["coiot"]["update_period"]
            )
        else:
            update_interval = REST_SENSORS_UPDATE_INTERVAL

        super().__init__(
            hass,
            _LOGGER,
            name=get_block_device_name(device),
            update_interval=timedelta(seconds=update_interval),
        )
        self.device = device

    async def _async_update_data(self) -> None:
        """Fetch data."""
        try:
            async with async_timeout.timeout(AIOSHELLY_DEVICE_TIMEOUT_SEC):
                _LOGGER.debug("REST update for %s", self.name)
                await self.device.update_status()
        except OSError as err:
            raise update_coordinator.UpdateFailed("Error fetching data") from err

    @property
    def mac(self) -> str:
        """Mac address of the device."""
        return cast(str, self.device.settings["device"]["mac"])


async def async_unload_entry(hass: HomeAssistant, entry: ConfigEntry) -> bool:
    """Unload a config entry."""
    if get_device_entry_gen(entry) == 2:
        unload_ok = await hass.config_entries.async_unload_platforms(
            entry, RPC_PLATFORMS
        )
        if unload_ok:
            await hass.data[DOMAIN][DATA_CONFIG_ENTRY][entry.entry_id][RPC].shutdown()
            hass.data[DOMAIN][DATA_CONFIG_ENTRY].pop(entry.entry_id)

        return unload_ok

    device = hass.data[DOMAIN][DATA_CONFIG_ENTRY][entry.entry_id].get(DEVICE)
    if device is not None:
        # If device is present, device wrapper is not setup yet
        device.shutdown()
        return True

    platforms = BLOCK_SLEEPING_PLATFORMS

    if not entry.data.get(CONF_SLEEP_PERIOD):
        hass.data[DOMAIN][DATA_CONFIG_ENTRY][entry.entry_id][REST] = None
        platforms = BLOCK_PLATFORMS

    unload_ok = await hass.config_entries.async_unload_platforms(entry, platforms)
    if unload_ok:
        hass.data[DOMAIN][DATA_CONFIG_ENTRY][entry.entry_id][BLOCK].shutdown()
        hass.data[DOMAIN][DATA_CONFIG_ENTRY].pop(entry.entry_id)

    return unload_ok


def get_block_device_wrapper(
    hass: HomeAssistant, device_id: str
) -> BlockDeviceWrapper | None:
    """Get a Shelly block device wrapper for the given device id."""
    if not hass.data.get(DOMAIN):
        return None

    dev_reg = device_registry.async_get(hass)
    if device := dev_reg.async_get(device_id):
        for config_entry in device.config_entries:
            if not hass.data[DOMAIN][DATA_CONFIG_ENTRY].get(config_entry):
                continue

            if wrapper := hass.data[DOMAIN][DATA_CONFIG_ENTRY][config_entry].get(BLOCK):
                return cast(BlockDeviceWrapper, wrapper)

    return None


def get_rpc_device_wrapper(
    hass: HomeAssistant, device_id: str
) -> RpcDeviceWrapper | None:
    """Get a Shelly RPC device wrapper for the given device id."""
    if not hass.data.get(DOMAIN):
        return None

    dev_reg = device_registry.async_get(hass)
    if device := dev_reg.async_get(device_id):
        for config_entry in device.config_entries:
            if not hass.data[DOMAIN][DATA_CONFIG_ENTRY].get(config_entry):
                continue

            if wrapper := hass.data[DOMAIN][DATA_CONFIG_ENTRY][config_entry].get(RPC):
                return cast(RpcDeviceWrapper, wrapper)

    return None


class RpcDeviceWrapper(update_coordinator.DataUpdateCoordinator):
    """Wrapper for a Shelly RPC based device with Home Assistant specific functions."""

    def __init__(
        self, hass: HomeAssistant, entry: ConfigEntry, device: RpcDevice
    ) -> None:
        """Initialize the Shelly device wrapper."""
        self.device_id: str | None = None

        device_name = get_rpc_device_name(device) if device.initialized else entry.title
        super().__init__(
            hass,
            _LOGGER,
            name=device_name,
            update_interval=timedelta(seconds=RPC_RECONNECT_INTERVAL),
        )
        self.entry = entry
        self.device = device

        self._debounced_reload = Debouncer(
            hass,
            _LOGGER,
            cooldown=ENTRY_RELOAD_COOLDOWN,
            immediate=False,
            function=self._async_reload_entry,
        )
        entry.async_on_unload(self._debounced_reload.async_cancel)

        entry.async_on_unload(
            self.async_add_listener(self._async_device_updates_handler)
        )
        self._last_event: dict[str, Any] | None = None

        entry.async_on_unload(
            hass.bus.async_listen_once(EVENT_HOMEASSISTANT_STOP, self._handle_ha_stop)
        )

    async def _async_reload_entry(self) -> None:
        """Reload entry."""
        _LOGGER.debug("Reloading entry %s", self.name)
        await self.hass.config_entries.async_reload(self.entry.entry_id)

    @callback
    def _async_device_updates_handler(self) -> None:
        """Handle device updates."""
        if (
            not self.device.initialized
            or not self.device.event
            or self.device.event == self._last_event
        ):
            return

        self._last_event = self.device.event

        for event in self.device.event["events"]:
            event_type = event.get("event")
            if event_type is None:
                continue

            if event_type == "config_changed":
                _LOGGER.info(
                    "Config for %s changed, reloading entry in %s seconds",
                    self.name,
                    ENTRY_RELOAD_COOLDOWN,
                )
                self.hass.async_create_task(self._debounced_reload.async_call())
            elif event_type not in RPC_INPUTS_EVENTS_TYPES:
                continue

            self.hass.bus.async_fire(
                EVENT_SHELLY_CLICK,
                {
                    ATTR_DEVICE_ID: self.device_id,
                    ATTR_DEVICE: self.device.hostname,
                    ATTR_CHANNEL: event["id"] + 1,
                    ATTR_CLICK_TYPE: event["event"],
                    ATTR_GENERATION: 2,
                },
            )

    async def _async_update_data(self) -> None:
        """Fetch data."""
        if self.device.connected:
            return

        try:
            _LOGGER.debug("Reconnecting to Shelly RPC Device - %s", self.name)
            async with async_timeout.timeout(AIOSHELLY_DEVICE_TIMEOUT_SEC):
                await self.device.initialize()
        except OSError as err:
            raise update_coordinator.UpdateFailed("Device disconnected") from err

    @property
    def model(self) -> str:
        """Model of the device."""
        return cast(str, self.entry.data["model"])

    @property
    def mac(self) -> str:
        """Mac address of the device."""
        return cast(str, self.entry.unique_id)

    def async_setup(self) -> None:
        """Set up the wrapper."""
        dev_reg = device_registry.async_get(self.hass)
        sw_version = self.device.firmware_version if self.device.initialized else ""
        entry = dev_reg.async_get_or_create(
            config_entry_id=self.entry.entry_id,
            name=self.name,
            connections={(device_registry.CONNECTION_NETWORK_MAC, self.mac)},
            manufacturer="Shelly",
            model=aioshelly.const.MODEL_NAMES.get(self.model, self.model),
            sw_version=sw_version,
            configuration_url=f"http://{self.entry.data[CONF_HOST]}",
        )
        self.device_id = entry.id
        self.device.subscribe_updates(self.async_set_updated_data)

    async def async_trigger_ota_update(self, beta: bool = False) -> None:
        """Trigger an ota update."""

        update_data = self.device.status["sys"]["available_updates"]
        _LOGGER.debug("OTA update service - update_data: %s", update_data)

        if not bool(update_data) or (not update_data.get("stable") and not beta):
            _LOGGER.warning("No OTA update available for device %s", self.name)
            return

        if beta and not update_data.get(ATTR_BETA):
            _LOGGER.warning(
                "No OTA update on beta channel available for device %s", self.name
            )
            return

        new_version = update_data.get("stable", {"version": ""})["version"]
        if beta:
            new_version = update_data.get(ATTR_BETA, {"version": ""})["version"]

        assert self.device.shelly
        _LOGGER.info(
            "Start OTA update of device %s from '%s' to '%s'",
            self.name,
            self.device.firmware_version,
            new_version,
        )
        result = None
        try:
            async with async_timeout.timeout(AIOSHELLY_DEVICE_TIMEOUT_SEC):
                result = await self.device.trigger_ota_update(beta=beta)
        except (asyncio.TimeoutError, OSError) as err:
            _LOGGER.exception("Error while perform ota update: %s", err)

        _LOGGER.debug("Result of OTA update call: %s", result)

    async def shutdown(self) -> None:
        """Shutdown the wrapper."""
        await self.device.shutdown()

    async def _handle_ha_stop(self, _event: Event) -> None:
        """Handle Home Assistant stopping."""
        _LOGGER.debug("Stopping RpcDeviceWrapper for %s", self.name)
        await self.shutdown()<|MERGE_RESOLUTION|>--- conflicted
+++ resolved
@@ -67,11 +67,8 @@
 
 BLOCK_PLATFORMS: Final = [
     "binary_sensor",
-<<<<<<< HEAD
     "button",
-=======
     "climate",
->>>>>>> f510534c
     "cover",
     "light",
     "sensor",
