--- conflicted
+++ resolved
@@ -126,6 +126,9 @@
       }
     },
     "sensor": {
+      "average_temperature": {
+        "name": "Average temperature"
+      },
       "temperature_with_channel_name": {
         "name": "{channel_name} temperature"
       },
@@ -290,12 +293,19 @@
         }
       },
       "illuminance_level": {
+        "name": "Illuminance level",
         "state": {
           "bright": "Bright",
           "dark": "Dark",
           "twilight": "Twilight"
         }
       },
+      "left_slot_level": {
+        "name": "Left slot level"
+      },
+      "left_slot_vial": {
+        "name": "Left slot vial"
+      },
       "operation": {
         "name": "Operation",
         "state": {
@@ -303,6 +313,15 @@
           "normal": "[%key:common::state::normal%]",
           "warmup": "Warm-up"
         }
+      },
+      "rainfall_last_24h": {
+        "name": "Rainfall last 24h"
+      },
+      "right_slot_level": {
+        "name": "Right slot level"
+      },
+      "right_slot_vial": {
+        "name": "Right slot vial"
       },
       "self_test": {
         "name": "Self test",
@@ -333,35 +352,6 @@
           "opened": "Opened",
           "opening": "[%key:common::state::opening%]"
         }
-<<<<<<< HEAD
-      },
-      "illuminance_level": {
-        "name": "Illuminance level",
-        "state": {
-          "dark": "Dark",
-          "twilight": "Twilight",
-          "bright": "Bright"
-        }
-      },
-      "average_temperature": {
-        "name": "Average temperature"
-      },
-      "rainfall_last_24h": {
-        "name": "Rainfall last 24h"
-      },
-      "left_slot_vial": {
-        "name": "Left slot vial"
-      },
-      "left_slot_level": {
-        "name": "Left slot level"
-      },
-      "right_slot_vial": {
-        "name": "Right slot vial"
-      },
-      "right_slot_level": {
-        "name": "Right slot level"
-=======
->>>>>>> 40995b6d
       }
     }
   },
