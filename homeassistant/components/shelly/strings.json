{
  "config": {
    "abort": {
      "already_configured": "[%key:common::config_flow::abort::already_configured_device%]",
      "already_on_wifi": "Device is already connected to WiFi and was discovered via the network.",
      "another_device": "Re-configuration was unsuccessful, the IP address/hostname of another Shelly device was used.",
      "ble_not_permitted": "Device is bound to a Shelly cloud account and cannot be provisioned via Bluetooth. Please use the Shelly app to provision WiFi credentials, then add the device when it appears on your network.",
      "cannot_connect": "Failed to connect to the device. Ensure the device is powered on and within range.",
      "firmware_not_fully_provisioned": "Device not fully provisioned. Please contact Shelly support",
      "invalid_discovery_info": "Invalid Bluetooth discovery information.",
      "ipv6_not_supported": "IPv6 is not supported.",
      "mac_address_mismatch": "[%key:component::shelly::config::error::mac_address_mismatch%]",
      "no_wifi_networks": "No WiFi networks found during scan.",
      "reauth_successful": "[%key:common::config_flow::abort::reauth_successful%]",
      "reauth_unsuccessful": "Re-authentication was unsuccessful, please remove the integration and set it up again.",
      "reconfigure_successful": "[%key:common::config_flow::abort::reconfigure_successful%]",
      "unknown": "[%key:common::config_flow::error::unknown%]",
      "wifi_provisioned": "WiFi credentials for {ssid} have been provisioned to {name}. The device is connecting to WiFi and will complete setup automatically."
    },
    "error": {
      "cannot_connect": "[%key:common::config_flow::error::cannot_connect%]",
      "custom_port_not_supported": "Gen1 device does not support custom port.",
      "invalid_auth": "[%key:common::config_flow::error::invalid_auth%]",
      "invalid_host": "[%key:common::config_flow::error::invalid_host%]",
      "mac_address_mismatch": "The MAC address of the device does not match the one in the configuration, please reboot the device and try again.",
      "unknown": "[%key:common::config_flow::error::unknown%]"
    },
    "flow_title": "{name}",
    "progress": {
      "provisioning": "Provisioning WiFi credentials and waiting for device to connect"
    },
    "step": {
      "bluetooth_confirm": {
        "description": "The Shelly device {name} has been discovered via Bluetooth but is not connected to WiFi.\n\nDo you want to provision WiFi credentials to this device?"
      },
      "confirm_discovery": {
        "description": "Do you want to set up the {model} at {host}?\n\nBattery-powered devices that are password-protected must be woken up before continuing with setting up.\nBattery-powered devices that are not password-protected will be added when the device wakes up, you can now manually wake the device up using a button on it or wait for the next data update from the device."
      },
      "credentials": {
        "data": {
          "password": "[%key:common::config_flow::data::password%]",
          "username": "[%key:common::config_flow::data::username%]"
        },
        "data_description": {
          "password": "Password for the device's web panel.",
          "username": "Username for the device's web panel."
        }
      },
      "provision_failed": {
        "description": "The device did not connect to {ssid}. This may be due to an incorrect password or the network being out of range. Would you like to try again?"
      },
      "reauth_confirm": {
        "data": {
          "password": "[%key:common::config_flow::data::password%]",
          "username": "[%key:common::config_flow::data::username%]"
        },
        "data_description": {
          "password": "[%key:component::shelly::config::step::credentials::data_description::password%]",
          "username": "[%key:component::shelly::config::step::credentials::data_description::username%]"
        }
      },
      "reconfigure": {
        "data": {
          "host": "[%key:common::config_flow::data::host%]",
          "port": "[%key:common::config_flow::data::port%]"
        },
        "data_description": {
          "host": "[%key:component::shelly::config::step::user::data_description::host%]",
          "port": "[%key:component::shelly::config::step::user::data_description::port%]"
        },
        "description": "Update configuration for {device_name}.\n\nBefore setup, battery-powered devices must be woken up, you can now wake the device up using a button on it."
      },
      "user": {
        "data": {
          "host": "[%key:common::config_flow::data::host%]",
          "port": "[%key:common::config_flow::data::port%]"
        },
        "data_description": {
          "host": "The hostname or IP address of the Shelly device to connect to.",
          "port": "The TCP port of the Shelly device to connect to (Gen2+)."
        },
        "description": "Before setup, battery-powered devices must be woken up, you can now wake the device up using a button on it."
      },
      "wifi_credentials": {
        "data": {
          "password": "[%key:common::config_flow::data::password%]"
        },
        "data_description": {
          "password": "Password for the WiFi network."
        },
        "description": "Enter the password for {ssid}."
      },
      "wifi_scan": {
        "data": {
          "ssid": "WiFi network"
        },
        "data_description": {
          "ssid": "Select a WiFi network from the list or enter a custom SSID for hidden networks."
        },
        "description": "Select a WiFi network from the list or enter a custom SSID for hidden networks."
      },
      "wifi_scan_failed": {
        "description": "Failed to scan for WiFi networks via Bluetooth. The device may be out of range or Bluetooth connection failed. Would you like to try again?"
      }
    }
  },
  "device_automation": {
    "trigger_subtype": {
      "button": "Button",
      "button1": "First button",
      "button2": "Second button",
      "button3": "Third button",
      "button4": "Fourth button",
      "button5": "Fifth button"
    },
    "trigger_type": {
      "btn_down": "{subtype} button down",
      "btn_up": "{subtype} button up",
      "double": "{subtype} double clicked",
      "double_push": "{subtype} double push",
      "long": "{subtype} long clicked",
      "long_push": "{subtype} long push",
      "long_single": "{subtype} long clicked and then single clicked",
      "single": "{subtype} single clicked",
      "single_long": "{subtype} single clicked and then long clicked",
      "single_push": "{subtype} single push",
      "triple": "{subtype} triple clicked",
      "triple_push": "{subtype} triple push"
    }
  },
  "entity": {
<<<<<<< HEAD
    "binary_sensor": {
      "cable_unplugged": {
        "name": "Cable unplugged"
      },
      "cable_unplugged_with_channel_name": {
        "name": "{channel_name} cable unplugged"
      },
      "calibration": {
        "name": "Calibration"
      },
      "cloud": {
        "name": "Cloud"
      },
      "door": {
        "name": "Door"
      },
      "external_input": {
        "name": "External input"
      },
      "external_power": {
        "name": "External power"
      },
      "flood": {
        "name": "Flood"
      },
      "flood_with_channel_name": {
        "name": "{channel_name} flood"
      },
      "mute": {
        "name": "Mute"
      },
      "mute_with_channel_name": {
        "name": "{channel_name} mute"
      },
      "occupancy_with_channel_name": {
        "name": "{channel_name} occupancy"
      },
      "overcurrent": {
        "name": "Overcurrent"
      },
      "overcurrent_with_channel_name": {
        "name": "{channel_name} overcurrent"
      },
      "overheating": {
        "name": "Overheating"
      },
      "overheating_with_channel_name": {
        "name": "{channel_name} overheating"
      },
      "overpowering": {
        "name": "Overpowering"
      },
      "overpowering_with_channel_name": {
        "name": "{channel_name} overpowering"
      },
      "overvoltage": {
        "name": "Overvoltage"
      },
      "overvoltage_with_channel_name": {
        "name": "{channel_name} overvoltage"
      },
      "power_with_channel_name": {
        "name": "{channel_name}"
      },
      "restart_required": {
        "name": "Restart required"
=======
    "button": {
      "calibrate": {
        "name": "Calibrate"
      },
      "close": {
        "name": "Close"
      },
      "mute_alarm": {
        "name": "Mute alarm"
      },
      "open": {
        "name": "Open"
      },
      "self_test": {
        "name": "Self-test"
      },
      "turn_off_the_screen": {
        "name": "Turn off the screen"
      },
      "turn_on_the_screen": {
        "name": "Turn on the screen"
      },
      "unmute_alarm": {
        "name": "Unmute alarm"
>>>>>>> 3eac379a
      }
    },
    "climate": {
      "thermostat": {
        "state_attributes": {
          "preset_mode": {
            "state": {
              "frost_protection": "Frost protection"
            }
          }
        }
      }
    },
    "event": {
      "input": {
        "state_attributes": {
          "event_type": {
            "state": {
              "btn_down": "Button down",
              "btn_up": "Button up",
              "double": "[%key:component::shelly::entity::event::input::state_attributes::event_type::state::double_push%]",
              "double_push": "Double push",
              "long": "[%key:component::shelly::entity::event::input::state_attributes::event_type::state::long_push%]",
              "long_push": "Long push",
              "long_single": "Long push and then short push",
              "single": "[%key:component::shelly::entity::event::input::state_attributes::event_type::state::single_push%]",
              "single_long": "Short push and then long push",
              "single_push": "Single push",
              "triple": "[%key:component::shelly::entity::event::input::state_attributes::event_type::state::triple_push%]",
              "triple_push": "Triple push"
            }
          }
        }
      }
    },
    "select": {
      "cury_mode": {
        "name": "Mode",
        "state": {
          "bedroom": "Bedroom",
          "hall": "Hall",
          "lavatory_room": "Lavatory room",
          "living_room": "Living room",
          "none": "None",
          "reception": "Reception",
          "workplace": "Workplace"
        }
      }
    },
    "sensor": {
      "adc": {
        "name": "ADC"
      },
      "analog": {
        "name": "Analog"
      },
      "analog_value": {
        "name": "Analog value"
      },
      "analog_value_with_channel_name": {
        "name": "{channel_name} analog value"
      },
      "analog_with_channel_name": {
        "name": "{channel_name} analog"
      },
      "apparent_power_with_channel_name": {
        "name": "{channel_name} apparent power"
      },
      "average_temperature": {
        "name": "Average temperature"
      },
      "charger_state": {
        "name": "Charger state",
        "state": {
          "charger_charging": "[%key:common::state::charging%]",
          "charger_end": "Charge completed",
          "charger_fault": "Error while charging",
          "charger_free": "[%key:component::binary_sensor::entity_component::plug::state::off%]",
          "charger_free_fault": "Can not release plug",
          "charger_insert": "[%key:component::binary_sensor::entity_component::plug::state::on%]",
          "charger_pause": "Charging paused by charger",
          "charger_wait": "Charging paused by vehicle"
        }
      },
      "current_with_channel_name": {
        "name": "{channel_name} current"
      },
      "current_with_phase_name": {
        "name": "Phase {phase_name} current"
      },
      "detected_objects": {
        "name": "Detected objects",
        "unit_of_measurement": "objects"
      },
      "detected_objects_with_channel_name": {
        "name": "{channel_name} detected objects",
        "unit_of_measurement": "[%key:component::shelly::entity::sensor::detected_objects::unit_of_measurement%]"
      },
      "device_temperature": {
        "name": "Device temperature"
      },
      "energy_consumed": {
        "name": "Energy consumed"
      },
      "energy_consumed_with_channel_name": {
        "name": "{channel_name} energy consumed"
      },
      "energy_returned": {
        "name": "Energy returned"
      },
      "energy_returned_with_channel_name": {
        "name": "{channel_name} energy returned"
      },
      "energy_with_channel_name": {
        "name": "{channel_name} energy"
      },
      "frequency_with_channel_name": {
        "name": "{channel_name} frequency"
      },
      "gas_concentration": {
        "name": "Gas concentration"
      },
      "gas_detected": {
        "name": "Gas detected",
        "state": {
          "heavy": "Heavy",
          "mild": "Mild",
          "none": "None",
          "test": "Test"
        },
        "state_attributes": {
          "options": {
            "state": {
              "heavy": "[%key:component::shelly::entity::sensor::gas_detected::state::heavy%]",
              "mild": "[%key:component::shelly::entity::sensor::gas_detected::state::mild%]",
              "none": "[%key:component::shelly::entity::sensor::gas_detected::state::none%]",
              "test": "[%key:component::shelly::entity::sensor::gas_detected::state::test%]"
            }
          }
        }
      },
      "humidity_with_channel_name": {
        "name": "{channel_name} humidity"
      },
      "illuminance_level": {
        "name": "Illuminance level",
        "state": {
          "bright": "Bright",
          "dark": "Dark",
          "twilight": "Twilight"
        }
      },
      "lamp_life": {
        "name": "Lamp life"
      },
      "last_restart": {
        "name": "Last restart"
      },
      "left_slot_level": {
        "name": "Left slot level"
      },
      "left_slot_vial": {
        "name": "Left slot vial"
      },
      "neutral_current": {
        "name": "Neutral current"
      },
      "operation": {
        "name": "Operation",
        "state": {
          "fault": "[%key:common::state::fault%]",
          "normal": "[%key:common::state::normal%]",
          "warmup": "Warm-up"
        }
      },
      "power_factor_with_channel_name": {
        "name": "{channel_name} power factor"
      },
      "power_with_channel_name": {
        "name": "{channel_name} power"
      },
      "power_with_phase_name": {
        "name": "Phase {phase_name} power"
      },
      "pulse_counter": {
        "name": "Pulse counter"
      },
      "pulse_counter_frequency": {
        "name": "Pulse counter frequency"
      },
      "pulse_counter_frequency_value": {
        "name": "Pulse counter frequency value"
      },
      "pulse_counter_frequency_value_with_channel_name": {
        "name": "{channel_name} pulse counter frequency value"
      },
      "pulse_counter_frequency_with_channel_name": {
        "name": "{channel_name} pulse counter frequency"
      },
      "pulse_counter_value": {
        "name": "Pulse counter value"
      },
      "pulse_counter_value_with_channel_name": {
        "name": "{channel_name} pulse counter value"
      },
      "pulse_counter_with_channel_name": {
        "name": "{channel_name} pulse counter"
      },
      "rainfall": {
        "name": "Rainfall"
      },
      "right_slot_level": {
        "name": "Right slot level"
      },
      "right_slot_vial": {
        "name": "Right slot vial"
      },
      "self_test": {
        "name": "Self test",
        "state": {
          "completed": "Completed",
          "not_completed": "Not completed",
          "pending": "Pending",
          "running": "Running"
        },
        "state_attributes": {
          "options": {
            "state": {
              "completed": "[%key:component::shelly::entity::sensor::self_test::state::completed%]",
              "not_completed": "[%key:component::shelly::entity::sensor::self_test::state::not_completed%]",
              "pending": "[%key:component::shelly::entity::sensor::self_test::state::pending%]",
              "running": "[%key:component::shelly::entity::sensor::self_test::state::running%]"
            }
          }
        }
      },
      "session_duration": {
        "name": "Session duration"
      },
      "session_energy": {
        "name": "Session energy"
      },
      "temperature_with_channel_name": {
        "name": "{channel_name} temperature"
      },
      "tilt": {
        "name": "Tilt"
      },
      "valve_position": {
        "name": "Valve position"
      },
      "valve_status": {
        "name": "Valve status",
        "state": {
          "checking": "Checking",
          "closed": "[%key:common::state::closed%]",
          "closing": "[%key:common::state::closing%]",
          "failure": "Failure",
          "opened": "Opened",
          "opening": "[%key:common::state::opening%]"
        }
      },
      "voltage_with_channel_name": {
        "name": "{channel_name} voltage"
      },
      "voltage_with_phase_name": {
        "name": "Phase {phase_name} voltage"
      },
      "voltmeter": {
        "name": "Voltmeter"
      },
      "voltmeter_value": {
        "name": "Voltmeter value"
      },
      "water_consumption": {
        "name": "Water consumption"
      },
      "water_flow_rate": {
        "name": "Water flow rate"
      },
      "water_pressure": {
        "name": "Water pressure"
      },
      "water_temperature": {
        "name": "Water temperature"
      }
    },
    "update": {
      "beta_firmware": {
        "name": "Beta firmware"
      }
    }
  },
  "exceptions": {
    "auth_error": {
      "message": "Authentication failed for {device}, please update your credentials"
    },
    "device_communication_action_error": {
      "message": "Device communication error occurred while calling action for {entity} of {device}"
    },
    "device_communication_error": {
      "message": "Device communication error occurred for {device}"
    },
    "device_not_found": {
      "message": "{device} not found while configuring device automation triggers"
    },
    "firmware_unsupported": {
      "message": "{device} is running an unsupported firmware, please update the firmware"
    },
    "invalid_trigger": {
      "message": "Invalid device automation trigger (type, subtype): {trigger}"
    },
    "ota_update_connection_error": {
      "message": "Device communication error occurred while triggering OTA update for {device}"
    },
    "ota_update_rpc_error": {
      "message": "RPC call error occurred while triggering OTA update for {device}"
    },
    "rpc_call_action_error": {
      "message": "RPC call error occurred while calling action for {entity} of {device}"
    },
    "update_error": {
      "message": "An error occurred while retrieving data from {device}"
    },
    "update_error_device_disconnected": {
      "message": "An error occurred while retrieving data from {device} because it is disconnected"
    },
    "update_error_reconnect_error": {
      "message": "An error occurred while reconnecting to {device}"
    },
    "update_error_sleeping_device": {
      "message": "Sleeping device did not update within {period} seconds interval"
    }
  },
  "issues": {
    "ble_scanner_firmware_unsupported": {
      "fix_flow": {
        "abort": {
          "cannot_connect": "[%key:common::config_flow::error::cannot_connect%]",
          "update_not_available": "Device does not offer firmware update. Check internet connectivity (gateway, DNS, time) and restart the device."
        },
        "step": {
          "confirm": {
            "description": "Your Shelly device {device_name} with IP address {ip_address} is running firmware {firmware} and acts as BLE scanner with active mode. This firmware version is not supported for BLE scanner active mode.\n\nSelect **Submit** button to start the OTA update to the latest stable firmware version.",
            "title": "[%key:component::shelly::issues::ble_scanner_firmware_unsupported::title%]"
          }
        }
      },
      "title": "{device_name} is running unsupported firmware"
    },
    "deprecated_firmware": {
      "fix_flow": {
        "abort": {
          "cannot_connect": "[%key:common::config_flow::error::cannot_connect%]",
          "update_not_available": "[%key:component::shelly::issues::ble_scanner_firmware_unsupported::fix_flow::abort::update_not_available%]"
        },
        "step": {
          "confirm": {
            "description": "Your Shelly device {device_name} with IP address {ip_address} is running firmware {firmware}. This firmware version will not be supported by Shelly integration starting from Home Assistant {ha_version}.\n\nSelect **Submit** button to start the OTA update to the latest stable firmware version.",
            "title": "[%key:component::shelly::issues::deprecated_firmware::title%]"
          }
        }
      },
      "title": "{device_name} is running outdated firmware"
    },
    "device_not_calibrated": {
      "description": "Shelly device {device_name} with IP address {ip_address} requires calibration. To calibrate the device, it must be rebooted after proper installation on the valve. You can reboot the device in its web panel, go to 'Settings' > 'Device Reboot'.",
      "title": "Shelly device {device_name} is not calibrated"
    },
    "outbound_websocket_incorrectly_enabled": {
      "fix_flow": {
        "abort": {
          "cannot_connect": "[%key:common::config_flow::error::cannot_connect%]"
        },
        "step": {
          "confirm": {
            "description": "Your Shelly device {device_name} with IP address {ip_address} is a non-sleeping device and Outbound WebSocket should be disabled in its configuration.\n\nSelect **Submit** button to disable Outbound WebSocket.",
            "title": "[%key:component::shelly::issues::outbound_websocket_incorrectly_enabled::title%]"
          }
        }
      },
      "title": "Outbound WebSocket is enabled for {device_name}"
    },
    "push_update_failure": {
      "description": "Home Assistant is not receiving push updates from the Shelly device {device_name} with IP address {ip_address}. Check the CoIoT configuration in the web panel of the device and your network configuration.",
      "title": "Shelly device {device_name} push update failure"
    },
    "unsupported_firmware": {
      "description": "Your Shelly device {device_name} with IP address {ip_address} is running an unsupported firmware. Please update the firmware.\n\nIf the device does not offer an update, check internet connectivity (gateway, DNS, time) and restart the device.",
      "title": "Unsupported firmware for device {device_name}"
    }
  },
  "options": {
    "abort": {
      "cannot_connect": "[%key:common::config_flow::error::cannot_connect%]",
      "no_scripts_support": "Device does not support scripts and cannot be used as a Bluetooth scanner.",
      "zigbee_firmware": "A device with Zigbee firmware cannot be used as a Bluetooth scanner. Please switch to Matter firmware to use the device as a Bluetooth scanner."
    },
    "step": {
      "init": {
        "data": {
          "ble_scanner_mode": "Bluetooth scanner mode"
        },
        "data_description": {
          "ble_scanner_mode": "The scanner mode to use for Bluetooth scanning."
        },
        "description": "Bluetooth scanning can be active or passive. With active, the Shelly requests data from nearby devices; with passive, the Shelly receives unsolicited data from nearby devices."
      }
    }
  },
  "selector": {
    "ble_scanner_mode": {
      "options": {
        "active": "[%key:common::state::active%]",
        "disabled": "[%key:common::state::disabled%]",
        "passive": "Passive"
      }
    }
  }
}<|MERGE_RESOLUTION|>--- conflicted
+++ resolved
@@ -129,7 +129,6 @@
     }
   },
   "entity": {
-<<<<<<< HEAD
     "binary_sensor": {
       "cable_unplugged": {
         "name": "Cable unplugged"
@@ -196,7 +195,8 @@
       },
       "restart_required": {
         "name": "Restart required"
-=======
+      }
+    },
     "button": {
       "calibrate": {
         "name": "Calibrate"
@@ -221,7 +221,6 @@
       },
       "unmute_alarm": {
         "name": "Unmute alarm"
->>>>>>> 3eac379a
       }
     },
     "climate": {
