--- conflicted
+++ resolved
@@ -31,11 +31,7 @@
     async_setup_entry_rpc,
     rpc_call,
 )
-<<<<<<< HEAD
-from .utils import get_block_channel_name, get_device_entry_gen, get_rpc_channel_name
-=======
 from .utils import get_device_entry_gen, get_rpc_channel_name
->>>>>>> 5139e9e5
 
 PARALLEL_UPDATES = 0
 
@@ -124,11 +120,7 @@
         """Initialize block cover."""
         super().__init__(coordinator, block, attribute, description)
         self.control_result: dict[str, Any] | None = None
-<<<<<<< HEAD
-        self._attr_name = get_block_channel_name(coordinator.device, block)
-=======
         self._attr_name = None  # Main device entity
->>>>>>> 5139e9e5
         self._attr_unique_id: str = f"{coordinator.mac}-{block.description}"
         if self.coordinator.device.settings["rollers"][0]["positioning"]:
             self._attr_supported_features |= CoverEntityFeature.SET_POSITION
