--- conflicted
+++ resolved
@@ -70,7 +70,13 @@
       }
     },
     "switch": {
-<<<<<<< HEAD
+      "cury_away_mode": {
+        "default": "mdi:home-outline",
+        "state": {
+          "off": "mdi:home-import-outline",
+          "on": "mdi:home-export-outline"
+        }
+      },
       "left_slot": {
         "default": "mdi:scent",
         "state": {
@@ -79,16 +85,6 @@
         }
       },
       "left_slot_boost": {
-=======
-      "cury_away_mode": {
-        "default": "mdi:home-outline",
-        "state": {
-          "off": "mdi:home-import-outline",
-          "on": "mdi:home-export-outline"
-        }
-      },
-      "cury_boost": {
->>>>>>> 85bed4ca
         "default": "mdi:rocket-launch"
       },
       "right_slot": {
