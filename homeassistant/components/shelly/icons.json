--- conflicted
+++ resolved
@@ -38,8 +38,20 @@
       "lamp_life": {
         "default": "mdi:progress-wrench"
       },
+      "left_slot_level": {
+        "default": "mdi:bottle-tonic-outline"
+      },
+      "left_slot_vial": {
+        "default": "mdi:scent"
+      },
       "operation": {
         "default": "mdi:cog-transfer"
+      },
+      "right_slot_level": {
+        "default": "mdi:bottle-tonic-outline"
+      },
+      "right_slot_vial": {
+        "default": "mdi:scent"
       },
       "self_test": {
         "default": "mdi:progress-wrench"
@@ -52,28 +64,6 @@
       },
       "valve_status": {
         "default": "mdi:valve"
-      },
-<<<<<<< HEAD
-      "illuminance_level": {
-        "default": "mdi:brightness-5"
-      },
-      "left_slot_vial": {
-        "default": "mdi:scent"
-      },
-      "left_slot_level": {
-        "default": "mdi:bottle-tonic-outline"
-      },
-      "right_slot_vial": {
-        "default": "mdi:scent"
-      },
-      "right_slot_level": {
-=======
-      "vial_level": {
->>>>>>> 40995b6d
-        "default": "mdi:bottle-tonic-outline"
-      },
-      "vial_name": {
-        "default": "mdi:scent"
       }
     },
     "switch": {
