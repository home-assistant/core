--- conflicted
+++ resolved
@@ -1458,7 +1458,6 @@
         state_class=SensorStateClass.MEASUREMENT,
         entity_class=RpcPresenceSensor,
     ),
-<<<<<<< HEAD
     "presencezone_num_objects": RpcSensorDescription(
         key="presencezone",
         sub_key="num_objects",
@@ -1466,7 +1465,6 @@
         name="Detected objects",
         state_class=SensorStateClass.MEASUREMENT,
         entity_class=RpcPresenceSensor,
-=======
     "object_water_consumption": RpcSensorDescription(
         key="object",
         sub_key="value",
@@ -1544,7 +1542,6 @@
         device_class=SensorDeviceClass.VOLTAGE,
         state_class=SensorStateClass.MEASUREMENT,
         role="phase_info",
->>>>>>> e61ad107
     ),
 }
 
