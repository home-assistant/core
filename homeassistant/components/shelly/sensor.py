"""Sensor for Shelly."""

from __future__ import annotations

from dataclasses import dataclass
from typing import Final, cast

from aioshelly.block_device import Block
from aioshelly.const import RPC_GENERATIONS

from homeassistant.components.sensor import (
    DOMAIN as SENSOR_PLATFORM,
    RestoreSensor,
    SensorDeviceClass,
    SensorEntity,
    SensorEntityDescription,
    SensorExtraStoredData,
    SensorStateClass,
)
from homeassistant.const import (
    CONCENTRATION_PARTS_PER_MILLION,
    DEGREE,
    LIGHT_LUX,
    PERCENTAGE,
    SIGNAL_STRENGTH_DECIBELS_MILLIWATT,
    EntityCategory,
    UnitOfApparentPower,
    UnitOfElectricCurrent,
    UnitOfElectricPotential,
    UnitOfEnergy,
    UnitOfFrequency,
    UnitOfPower,
    UnitOfPressure,
    UnitOfTemperature,
    UnitOfTime,
    UnitOfVolume,
    UnitOfVolumeFlowRate,
)
from homeassistant.core import HomeAssistant, callback
from homeassistant.helpers.entity_platform import AddConfigEntryEntitiesCallback
from homeassistant.helpers.entity_registry import RegistryEntry
from homeassistant.helpers.typing import StateType

from .const import CONF_SLEEP_PERIOD, ROLE_GENERIC
from .coordinator import ShellyBlockCoordinator, ShellyConfigEntry, ShellyRpcCoordinator
from .entity import (
    BlockEntityDescription,
    RestEntityDescription,
    RpcEntityDescription,
    ShellyBlockAttributeEntity,
    ShellyRestAttributeEntity,
    ShellyRpcAttributeEntity,
    ShellySleepingBlockAttributeEntity,
    ShellySleepingRpcAttributeEntity,
    async_setup_entry_attribute_entities,
    async_setup_entry_rest,
    async_setup_entry_rpc,
    get_entity_rpc_device_info,
)
from .utils import (
    async_remove_orphaned_entities,
    get_block_channel_name,
    get_blu_trv_device_info,
    get_device_entry_gen,
    get_device_uptime,
    get_rpc_channel_name,
    get_shelly_air_lamp_life,
    get_virtual_component_unit,
    is_rpc_wifi_stations_disabled,
    is_view_for_platform,
)

PARALLEL_UPDATES = 0


@dataclass(frozen=True, kw_only=True)
class BlockSensorDescription(BlockEntityDescription, SensorEntityDescription):
    """Class to describe a BLOCK sensor."""


@dataclass(frozen=True, kw_only=True)
class RpcSensorDescription(RpcEntityDescription, SensorEntityDescription):
    """Class to describe a RPC sensor."""

    emeter_phase: str | None = None


@dataclass(frozen=True, kw_only=True)
class RestSensorDescription(RestEntityDescription, SensorEntityDescription):
    """Class to describe a REST sensor."""


class RpcSensor(ShellyRpcAttributeEntity, SensorEntity):
    """Represent a RPC sensor."""

    entity_description: RpcSensorDescription

    def __init__(
        self,
        coordinator: ShellyRpcCoordinator,
        key: str,
        attribute: str,
        description: RpcSensorDescription,
    ) -> None:
        """Initialize select."""
        super().__init__(coordinator, key, attribute, description)

        if hasattr(self, "_attr_name") and description.role != "generic":
            delattr(self, "_attr_name")

        if not description.role:
            if (
                channel_name := get_rpc_channel_name(coordinator.device, key)
            ) is not None:
                self._attr_translation_placeholders = {"channel_name": channel_name}

            if (
                suffix := "_with_channel_name"
                if "channel_name" in self.translation_placeholders
                else "_with_phase_name"
                if "phase_name" in self.translation_placeholders
                else ""
            ) and (
                translation_key := description.translation_key
                or (
                    description.device_class
                    if self._default_to_device_class_name()
                    else None
                )
            ):
                self._attr_translation_key = f"{translation_key}{suffix}"

        if self.option_map:
            self._attr_options = list(self.option_map.values())

    @property
    def native_value(self) -> StateType:
        """Return value of sensor."""
        attribute_value = self.attribute_value

        if not self.option_map:
            return attribute_value

        if not isinstance(attribute_value, str):
            return None

        return self.option_map[attribute_value]


class RpcEnergyConsumedSensor(RpcSensor):
    """Represent a RPC energy consumed sensor."""

    @property
    def native_value(self) -> StateType:
        """Return value of sensor."""
        total_energy = self.status["aenergy"]["total"]

        if not isinstance(total_energy, float):
            return None

        if not isinstance(self.attribute_value, float):
            return None

        return total_energy - self.attribute_value


class RpcPresenceSensor(RpcSensor):
    """Represent a RPC presence sensor."""

    @property
    def available(self) -> bool:
        """Available."""
        available = super().available

        return available and self.coordinator.device.config[self.key]["enable"]


class RpcEmeterPhaseSensor(RpcSensor):
    """Represent a RPC energy meter phase sensor."""

    entity_description: RpcSensorDescription

    def __init__(
        self,
        coordinator: ShellyRpcCoordinator,
        key: str,
        attribute: str,
        description: RpcSensorDescription,
    ) -> None:
        """Initialize select."""
        super().__init__(coordinator, key, attribute, description)

        self._attr_device_info = get_entity_rpc_device_info(
            coordinator, key, emeter_phase=description.emeter_phase
        )


class RpcBluTrvSensor(RpcSensor):
    """Represent a RPC BluTrv sensor."""

    def __init__(
        self,
        coordinator: ShellyRpcCoordinator,
        key: str,
        attribute: str,
        description: RpcSensorDescription,
    ) -> None:
        """Initialize."""

        super().__init__(coordinator, key, attribute, description)
        ble_addr: str = coordinator.device.config[key]["addr"]
        fw_ver = coordinator.device.status[key].get("fw_ver")
        self._attr_device_info = get_blu_trv_device_info(
            coordinator.device.config[key], ble_addr, coordinator.mac, fw_ver
        )


SENSORS: dict[tuple[str, str], BlockSensorDescription] = {
    ("device", "battery"): BlockSensorDescription(
        key="device|battery",
        native_unit_of_measurement=PERCENTAGE,
        device_class=SensorDeviceClass.BATTERY,
        state_class=SensorStateClass.MEASUREMENT,
        removal_condition=lambda settings, _: settings.get("external_power") == 1,
        available=lambda block: cast(int, block.battery) != -1,
        entity_category=EntityCategory.DIAGNOSTIC,
    ),
    ("device", "deviceTemp"): BlockSensorDescription(
        key="device|deviceTemp",
        translation_key="device_temperature",
        native_unit_of_measurement=UnitOfTemperature.CELSIUS,
        suggested_display_precision=1,
        device_class=SensorDeviceClass.TEMPERATURE,
        state_class=SensorStateClass.MEASUREMENT,
        entity_registry_enabled_default=False,
        entity_category=EntityCategory.DIAGNOSTIC,
    ),
    ("emeter", "current"): BlockSensorDescription(
        key="emeter|current",
        native_unit_of_measurement=UnitOfElectricCurrent.AMPERE,
        device_class=SensorDeviceClass.CURRENT,
        state_class=SensorStateClass.MEASUREMENT,
    ),
    ("device", "neutralCurrent"): BlockSensorDescription(
        key="device|neutralCurrent",
        translation_key="neutral_current",
        native_unit_of_measurement=UnitOfElectricCurrent.AMPERE,
        device_class=SensorDeviceClass.CURRENT,
        state_class=SensorStateClass.MEASUREMENT,
        entity_registry_enabled_default=False,
    ),
    ("light", "power"): BlockSensorDescription(
        key="light|power",
        native_unit_of_measurement=UnitOfPower.WATT,
        suggested_display_precision=1,
        device_class=SensorDeviceClass.POWER,
        state_class=SensorStateClass.MEASUREMENT,
        entity_registry_enabled_default=False,
    ),
    ("device", "power"): BlockSensorDescription(
        key="device|power",
        native_unit_of_measurement=UnitOfPower.WATT,
        suggested_display_precision=1,
        device_class=SensorDeviceClass.POWER,
        state_class=SensorStateClass.MEASUREMENT,
    ),
    ("emeter", "power"): BlockSensorDescription(
        key="emeter|power",
        native_unit_of_measurement=UnitOfPower.WATT,
        suggested_display_precision=1,
        device_class=SensorDeviceClass.POWER,
        state_class=SensorStateClass.MEASUREMENT,
    ),
    ("device", "voltage"): BlockSensorDescription(
        key="device|voltage",
        native_unit_of_measurement=UnitOfElectricPotential.VOLT,
        suggested_display_precision=1,
        device_class=SensorDeviceClass.VOLTAGE,
        state_class=SensorStateClass.MEASUREMENT,
        entity_registry_enabled_default=False,
    ),
    ("emeter", "voltage"): BlockSensorDescription(
        key="emeter|voltage",
        native_unit_of_measurement=UnitOfElectricPotential.VOLT,
        suggested_display_precision=1,
        device_class=SensorDeviceClass.VOLTAGE,
        state_class=SensorStateClass.MEASUREMENT,
    ),
    ("emeter", "powerFactor"): BlockSensorDescription(
        key="emeter|powerFactor",
        suggested_display_precision=2,
        device_class=SensorDeviceClass.POWER_FACTOR,
        state_class=SensorStateClass.MEASUREMENT,
    ),
    ("relay", "power"): BlockSensorDescription(
        key="relay|power",
        native_unit_of_measurement=UnitOfPower.WATT,
        suggested_display_precision=1,
        device_class=SensorDeviceClass.POWER,
        state_class=SensorStateClass.MEASUREMENT,
    ),
    ("roller", "rollerPower"): BlockSensorDescription(
        key="roller|rollerPower",
        native_unit_of_measurement=UnitOfPower.WATT,
        suggested_display_precision=1,
        device_class=SensorDeviceClass.POWER,
        state_class=SensorStateClass.MEASUREMENT,
    ),
    ("device", "energy"): BlockSensorDescription(
        key="device|energy",
        native_unit_of_measurement=UnitOfEnergy.WATT_HOUR,
        suggested_unit_of_measurement=UnitOfEnergy.KILO_WATT_HOUR,
        value=lambda value: value / 60,
        suggested_display_precision=2,
        device_class=SensorDeviceClass.ENERGY,
        state_class=SensorStateClass.TOTAL_INCREASING,
    ),
    ("emeter", "energy"): BlockSensorDescription(
        key="emeter|energy",
        native_unit_of_measurement=UnitOfEnergy.WATT_HOUR,
        suggested_unit_of_measurement=UnitOfEnergy.KILO_WATT_HOUR,
        suggested_display_precision=2,
        device_class=SensorDeviceClass.ENERGY,
        state_class=SensorStateClass.TOTAL_INCREASING,
        available=lambda block: cast(int, block.energy) != -1,
    ),
    ("emeter", "energyReturned"): BlockSensorDescription(
        key="emeter|energyReturned",
        translation_key="energy_returned",
        native_unit_of_measurement=UnitOfEnergy.WATT_HOUR,
        suggested_unit_of_measurement=UnitOfEnergy.KILO_WATT_HOUR,
        suggested_display_precision=2,
        device_class=SensorDeviceClass.ENERGY,
        state_class=SensorStateClass.TOTAL_INCREASING,
        available=lambda block: cast(int, block.energyReturned) != -1,
    ),
    ("light", "energy"): BlockSensorDescription(
        key="light|energy",
        native_unit_of_measurement=UnitOfEnergy.WATT_HOUR,
        suggested_unit_of_measurement=UnitOfEnergy.KILO_WATT_HOUR,
        value=lambda value: value / 60,
        suggested_display_precision=2,
        device_class=SensorDeviceClass.ENERGY,
        state_class=SensorStateClass.TOTAL_INCREASING,
        entity_registry_enabled_default=False,
    ),
    ("relay", "energy"): BlockSensorDescription(
        key="relay|energy",
        native_unit_of_measurement=UnitOfEnergy.WATT_HOUR,
        suggested_unit_of_measurement=UnitOfEnergy.KILO_WATT_HOUR,
        value=lambda value: value / 60,
        suggested_display_precision=2,
        device_class=SensorDeviceClass.ENERGY,
        state_class=SensorStateClass.TOTAL_INCREASING,
    ),
    ("roller", "rollerEnergy"): BlockSensorDescription(
        key="roller|rollerEnergy",
        native_unit_of_measurement=UnitOfEnergy.WATT_HOUR,
        suggested_unit_of_measurement=UnitOfEnergy.KILO_WATT_HOUR,
        value=lambda value: value / 60,
        suggested_display_precision=2,
        device_class=SensorDeviceClass.ENERGY,
        state_class=SensorStateClass.TOTAL_INCREASING,
    ),
    ("sensor", "concentration"): BlockSensorDescription(
        key="sensor|concentration",
        translation_key="gas_concentration",
        native_unit_of_measurement=CONCENTRATION_PARTS_PER_MILLION,
        state_class=SensorStateClass.MEASUREMENT,
    ),
    ("sensor", "temp"): BlockSensorDescription(
        key="sensor|temp",
        native_unit_of_measurement=UnitOfTemperature.CELSIUS,
        suggested_display_precision=1,
        device_class=SensorDeviceClass.TEMPERATURE,
        state_class=SensorStateClass.MEASUREMENT,
        entity_category=EntityCategory.DIAGNOSTIC,
    ),
    ("sensor", "extTemp"): BlockSensorDescription(
        key="sensor|extTemp",
        native_unit_of_measurement=UnitOfTemperature.CELSIUS,
        suggested_display_precision=1,
        device_class=SensorDeviceClass.TEMPERATURE,
        state_class=SensorStateClass.MEASUREMENT,
        available=lambda block: cast(int, block.extTemp) != 999
        and not getattr(block, "sensorError", False),
    ),
    ("sensor", "humidity"): BlockSensorDescription(
        key="sensor|humidity",
        native_unit_of_measurement=PERCENTAGE,
        suggested_display_precision=1,
        device_class=SensorDeviceClass.HUMIDITY,
        state_class=SensorStateClass.MEASUREMENT,
        available=lambda block: cast(int, block.humidity) != 999
        and not getattr(block, "sensorError", False),
    ),
    ("sensor", "luminosity"): BlockSensorDescription(
        key="sensor|luminosity",
        native_unit_of_measurement=LIGHT_LUX,
        device_class=SensorDeviceClass.ILLUMINANCE,
        state_class=SensorStateClass.MEASUREMENT,
        available=lambda block: cast(int, block.luminosity) != -1,
    ),
    ("sensor", "tilt"): BlockSensorDescription(
        key="sensor|tilt",
        translation_key="tilt",
        native_unit_of_measurement=DEGREE,
        state_class=SensorStateClass.MEASUREMENT,
    ),
    ("relay", "totalWorkTime"): BlockSensorDescription(
        key="relay|totalWorkTime",
        translation_key="lamp_life",
        native_unit_of_measurement=PERCENTAGE,
        value=get_shelly_air_lamp_life,
        suggested_display_precision=1,
        entity_category=EntityCategory.DIAGNOSTIC,
    ),
    ("adc", "adc"): BlockSensorDescription(
        key="adc|adc",
        translation_key="adc",
        native_unit_of_measurement=UnitOfElectricPotential.VOLT,
        suggested_display_precision=2,
        device_class=SensorDeviceClass.VOLTAGE,
        state_class=SensorStateClass.MEASUREMENT,
    ),
    ("sensor", "sensorOp"): BlockSensorDescription(
        key="sensor|sensorOp",
        translation_key="operation",
        device_class=SensorDeviceClass.ENUM,
        options=["warmup", "normal", "fault"],
        value=lambda value: None if value == "unknown" else value,
    ),
    ("valve", "valve"): BlockSensorDescription(
        key="valve|valve",
        translation_key="valve_status",
        device_class=SensorDeviceClass.ENUM,
        options=[
            "checking",
            "closed",
            "closing",
            "failure",
            "opened",
            "opening",
        ],
        value=lambda value: None if value == "unknown" else value,
        entity_category=EntityCategory.DIAGNOSTIC,
        removal_condition=lambda _, block: block.valve == "not_connected",
    ),
    ("sensor", "gas"): BlockSensorDescription(
        key="sensor|gas",
        translation_key="gas_detected",
        device_class=SensorDeviceClass.ENUM,
        options=[
            "none",
            "mild",
            "heavy",
            "test",
        ],
        value=lambda value: None if value == "unknown" else value,
        entity_category=EntityCategory.DIAGNOSTIC,
    ),
    ("sensor", "selfTest"): BlockSensorDescription(
        key="sensor|selfTest",
        translation_key="self_test",
        device_class=SensorDeviceClass.ENUM,
        options=["not_completed", "completed", "running", "pending"],
        entity_category=EntityCategory.DIAGNOSTIC,
    ),
}

REST_SENSORS: Final = {
    "rssi": RestSensorDescription(
        key="rssi",
        native_unit_of_measurement=SIGNAL_STRENGTH_DECIBELS_MILLIWATT,
        value=lambda status, _: status["wifi_sta"]["rssi"],
        device_class=SensorDeviceClass.SIGNAL_STRENGTH,
        state_class=SensorStateClass.MEASUREMENT,
        entity_registry_enabled_default=False,
        entity_category=EntityCategory.DIAGNOSTIC,
    ),
    "uptime": RestSensorDescription(
        key="uptime",
        translation_key="last_restart",
        value=lambda status, last: get_device_uptime(status["uptime"], last),
        device_class=SensorDeviceClass.TIMESTAMP,
        entity_registry_enabled_default=False,
        entity_category=EntityCategory.DIAGNOSTIC,
    ),
}


RPC_SENSORS: Final = {
    "power": RpcSensorDescription(
        key="switch",
        sub_key="apower",
        native_unit_of_measurement=UnitOfPower.WATT,
        device_class=SensorDeviceClass.POWER,
        state_class=SensorStateClass.MEASUREMENT,
    ),
    "power_em1": RpcSensorDescription(
        key="em1",
        sub_key="act_power",
        native_unit_of_measurement=UnitOfPower.WATT,
        device_class=SensorDeviceClass.POWER,
        state_class=SensorStateClass.MEASUREMENT,
    ),
    "power_light": RpcSensorDescription(
        key="light",
        sub_key="apower",
        native_unit_of_measurement=UnitOfPower.WATT,
        device_class=SensorDeviceClass.POWER,
        state_class=SensorStateClass.MEASUREMENT,
    ),
    "power_pm1": RpcSensorDescription(
        key="pm1",
        sub_key="apower",
        native_unit_of_measurement=UnitOfPower.WATT,
        device_class=SensorDeviceClass.POWER,
        state_class=SensorStateClass.MEASUREMENT,
    ),
    "power_cct": RpcSensorDescription(
        key="cct",
        sub_key="apower",
        native_unit_of_measurement=UnitOfPower.WATT,
        device_class=SensorDeviceClass.POWER,
        state_class=SensorStateClass.MEASUREMENT,
    ),
    "power_rgb": RpcSensorDescription(
        key="rgb",
        sub_key="apower",
        native_unit_of_measurement=UnitOfPower.WATT,
        device_class=SensorDeviceClass.POWER,
        state_class=SensorStateClass.MEASUREMENT,
    ),
    "power_rgbw": RpcSensorDescription(
        key="rgbw",
        sub_key="apower",
        native_unit_of_measurement=UnitOfPower.WATT,
        device_class=SensorDeviceClass.POWER,
        state_class=SensorStateClass.MEASUREMENT,
    ),
    "a_act_power": RpcSensorDescription(
        key="em",
        sub_key="a_act_power",
        native_unit_of_measurement=UnitOfPower.WATT,
        device_class=SensorDeviceClass.POWER,
        state_class=SensorStateClass.MEASUREMENT,
        emeter_phase="A",
        entity_class=RpcEmeterPhaseSensor,
    ),
    "b_act_power": RpcSensorDescription(
        key="em",
        sub_key="b_act_power",
        native_unit_of_measurement=UnitOfPower.WATT,
        device_class=SensorDeviceClass.POWER,
        state_class=SensorStateClass.MEASUREMENT,
        emeter_phase="B",
        entity_class=RpcEmeterPhaseSensor,
    ),
    "c_act_power": RpcSensorDescription(
        key="em",
        sub_key="c_act_power",
        native_unit_of_measurement=UnitOfPower.WATT,
        device_class=SensorDeviceClass.POWER,
        state_class=SensorStateClass.MEASUREMENT,
        emeter_phase="C",
        entity_class=RpcEmeterPhaseSensor,
    ),
    "total_act_power": RpcSensorDescription(
        key="em",
        sub_key="total_act_power",
        native_unit_of_measurement=UnitOfPower.WATT,
        device_class=SensorDeviceClass.POWER,
        state_class=SensorStateClass.MEASUREMENT,
    ),
    "a_aprt_power": RpcSensorDescription(
        key="em",
        sub_key="a_aprt_power",
        native_unit_of_measurement=UnitOfApparentPower.VOLT_AMPERE,
        device_class=SensorDeviceClass.APPARENT_POWER,
        state_class=SensorStateClass.MEASUREMENT,
        emeter_phase="A",
        entity_class=RpcEmeterPhaseSensor,
    ),
    "b_aprt_power": RpcSensorDescription(
        key="em",
        sub_key="b_aprt_power",
        native_unit_of_measurement=UnitOfApparentPower.VOLT_AMPERE,
        device_class=SensorDeviceClass.APPARENT_POWER,
        state_class=SensorStateClass.MEASUREMENT,
        emeter_phase="B",
        entity_class=RpcEmeterPhaseSensor,
    ),
    "c_aprt_power": RpcSensorDescription(
        key="em",
        sub_key="c_aprt_power",
        native_unit_of_measurement=UnitOfApparentPower.VOLT_AMPERE,
        device_class=SensorDeviceClass.APPARENT_POWER,
        state_class=SensorStateClass.MEASUREMENT,
        emeter_phase="C",
        entity_class=RpcEmeterPhaseSensor,
    ),
    "aprt_power_em1": RpcSensorDescription(
        key="em1",
        sub_key="aprt_power",
        native_unit_of_measurement=UnitOfApparentPower.VOLT_AMPERE,
        device_class=SensorDeviceClass.APPARENT_POWER,
        state_class=SensorStateClass.MEASUREMENT,
    ),
    "total_aprt_power": RpcSensorDescription(
        key="em",
        sub_key="total_aprt_power",
        native_unit_of_measurement=UnitOfApparentPower.VOLT_AMPERE,
        device_class=SensorDeviceClass.APPARENT_POWER,
        state_class=SensorStateClass.MEASUREMENT,
    ),
    "pf_em1": RpcSensorDescription(
        key="em1",
        sub_key="pf",
        device_class=SensorDeviceClass.POWER_FACTOR,
        state_class=SensorStateClass.MEASUREMENT,
    ),
    "a_pf": RpcSensorDescription(
        key="em",
        sub_key="a_pf",
        device_class=SensorDeviceClass.POWER_FACTOR,
        state_class=SensorStateClass.MEASUREMENT,
        emeter_phase="A",
        entity_class=RpcEmeterPhaseSensor,
    ),
    "b_pf": RpcSensorDescription(
        key="em",
        sub_key="b_pf",
        device_class=SensorDeviceClass.POWER_FACTOR,
        state_class=SensorStateClass.MEASUREMENT,
        emeter_phase="B",
        entity_class=RpcEmeterPhaseSensor,
    ),
    "c_pf": RpcSensorDescription(
        key="em",
        sub_key="c_pf",
        device_class=SensorDeviceClass.POWER_FACTOR,
        state_class=SensorStateClass.MEASUREMENT,
        emeter_phase="C",
        entity_class=RpcEmeterPhaseSensor,
    ),
    "voltage": RpcSensorDescription(
        key="switch",
        sub_key="voltage",
        native_unit_of_measurement=UnitOfElectricPotential.VOLT,
        value=lambda status, _: None if status is None else float(status),
        suggested_display_precision=1,
        device_class=SensorDeviceClass.VOLTAGE,
        state_class=SensorStateClass.MEASUREMENT,
        entity_registry_enabled_default=False,
    ),
    "voltage_em1": RpcSensorDescription(
        key="em1",
        sub_key="voltage",
        native_unit_of_measurement=UnitOfElectricPotential.VOLT,
        value=lambda status, _: None if status is None else float(status),
        suggested_display_precision=1,
        device_class=SensorDeviceClass.VOLTAGE,
        state_class=SensorStateClass.MEASUREMENT,
        entity_registry_enabled_default=False,
    ),
    "voltage_light": RpcSensorDescription(
        key="light",
        sub_key="voltage",
        native_unit_of_measurement=UnitOfElectricPotential.VOLT,
        value=lambda status, _: None if status is None else float(status),
        suggested_display_precision=1,
        device_class=SensorDeviceClass.VOLTAGE,
        state_class=SensorStateClass.MEASUREMENT,
        entity_registry_enabled_default=False,
    ),
    "voltage_pm1": RpcSensorDescription(
        key="pm1",
        sub_key="voltage",
        native_unit_of_measurement=UnitOfElectricPotential.VOLT,
        value=lambda status, _: None if status is None else float(status),
        suggested_display_precision=1,
        device_class=SensorDeviceClass.VOLTAGE,
        state_class=SensorStateClass.MEASUREMENT,
        entity_registry_enabled_default=False,
    ),
    "voltage_cct": RpcSensorDescription(
        key="cct",
        sub_key="voltage",
        native_unit_of_measurement=UnitOfElectricPotential.VOLT,
        value=lambda status, _: None if status is None else float(status),
        suggested_display_precision=1,
        device_class=SensorDeviceClass.VOLTAGE,
        state_class=SensorStateClass.MEASUREMENT,
        entity_registry_enabled_default=False,
    ),
    "voltage_rgb": RpcSensorDescription(
        key="rgb",
        sub_key="voltage",
        native_unit_of_measurement=UnitOfElectricPotential.VOLT,
        value=lambda status, _: None if status is None else float(status),
        suggested_display_precision=1,
        device_class=SensorDeviceClass.VOLTAGE,
        state_class=SensorStateClass.MEASUREMENT,
        entity_registry_enabled_default=False,
    ),
    "voltage_rgbw": RpcSensorDescription(
        key="rgbw",
        sub_key="voltage",
        native_unit_of_measurement=UnitOfElectricPotential.VOLT,
        value=lambda status, _: None if status is None else float(status),
        suggested_display_precision=1,
        device_class=SensorDeviceClass.VOLTAGE,
        state_class=SensorStateClass.MEASUREMENT,
        entity_registry_enabled_default=False,
    ),
    "a_voltage": RpcSensorDescription(
        key="em",
        sub_key="a_voltage",
        native_unit_of_measurement=UnitOfElectricPotential.VOLT,
        device_class=SensorDeviceClass.VOLTAGE,
        state_class=SensorStateClass.MEASUREMENT,
        entity_registry_enabled_default=False,
        emeter_phase="A",
        entity_class=RpcEmeterPhaseSensor,
    ),
    "b_voltage": RpcSensorDescription(
        key="em",
        sub_key="b_voltage",
        native_unit_of_measurement=UnitOfElectricPotential.VOLT,
        device_class=SensorDeviceClass.VOLTAGE,
        state_class=SensorStateClass.MEASUREMENT,
        entity_registry_enabled_default=False,
        emeter_phase="B",
        entity_class=RpcEmeterPhaseSensor,
    ),
    "c_voltage": RpcSensorDescription(
        key="em",
        sub_key="c_voltage",
        native_unit_of_measurement=UnitOfElectricPotential.VOLT,
        device_class=SensorDeviceClass.VOLTAGE,
        state_class=SensorStateClass.MEASUREMENT,
        entity_registry_enabled_default=False,
        emeter_phase="C",
        entity_class=RpcEmeterPhaseSensor,
    ),
    "current": RpcSensorDescription(
        key="switch",
        sub_key="current",
        native_unit_of_measurement=UnitOfElectricCurrent.AMPERE,
        value=lambda status, _: None if status is None else float(status),
        device_class=SensorDeviceClass.CURRENT,
        state_class=SensorStateClass.MEASUREMENT,
        entity_registry_enabled_default=False,
    ),
    "current_em1": RpcSensorDescription(
        key="em1",
        sub_key="current",
        native_unit_of_measurement=UnitOfElectricCurrent.AMPERE,
        value=lambda status, _: None if status is None else float(status),
        device_class=SensorDeviceClass.CURRENT,
        state_class=SensorStateClass.MEASUREMENT,
        entity_registry_enabled_default=False,
    ),
    "current_light": RpcSensorDescription(
        key="light",
        sub_key="current",
        native_unit_of_measurement=UnitOfElectricCurrent.AMPERE,
        value=lambda status, _: None if status is None else float(status),
        device_class=SensorDeviceClass.CURRENT,
        state_class=SensorStateClass.MEASUREMENT,
        entity_registry_enabled_default=False,
    ),
    "current_pm1": RpcSensorDescription(
        key="pm1",
        sub_key="current",
        native_unit_of_measurement=UnitOfElectricCurrent.AMPERE,
        value=lambda status, _: None if status is None else float(status),
        device_class=SensorDeviceClass.CURRENT,
        state_class=SensorStateClass.MEASUREMENT,
        entity_registry_enabled_default=False,
    ),
    "current_cct": RpcSensorDescription(
        key="cct",
        sub_key="current",
        native_unit_of_measurement=UnitOfElectricCurrent.AMPERE,
        value=lambda status, _: None if status is None else float(status),
        device_class=SensorDeviceClass.CURRENT,
        state_class=SensorStateClass.MEASUREMENT,
        entity_registry_enabled_default=False,
    ),
    "current_rgb": RpcSensorDescription(
        key="rgb",
        sub_key="current",
        native_unit_of_measurement=UnitOfElectricCurrent.AMPERE,
        value=lambda status, _: None if status is None else float(status),
        device_class=SensorDeviceClass.CURRENT,
        state_class=SensorStateClass.MEASUREMENT,
        entity_registry_enabled_default=False,
    ),
    "current_rgbw": RpcSensorDescription(
        key="rgbw",
        sub_key="current",
        native_unit_of_measurement=UnitOfElectricCurrent.AMPERE,
        value=lambda status, _: None if status is None else float(status),
        device_class=SensorDeviceClass.CURRENT,
        state_class=SensorStateClass.MEASUREMENT,
        entity_registry_enabled_default=False,
    ),
    "a_current": RpcSensorDescription(
        key="em",
        sub_key="a_current",
        native_unit_of_measurement=UnitOfElectricCurrent.AMPERE,
        device_class=SensorDeviceClass.CURRENT,
        state_class=SensorStateClass.MEASUREMENT,
        entity_registry_enabled_default=False,
        emeter_phase="A",
        entity_class=RpcEmeterPhaseSensor,
    ),
    "b_current": RpcSensorDescription(
        key="em",
        sub_key="b_current",
        native_unit_of_measurement=UnitOfElectricCurrent.AMPERE,
        device_class=SensorDeviceClass.CURRENT,
        state_class=SensorStateClass.MEASUREMENT,
        entity_registry_enabled_default=False,
        emeter_phase="B",
        entity_class=RpcEmeterPhaseSensor,
    ),
    "c_current": RpcSensorDescription(
        key="em",
        sub_key="c_current",
        native_unit_of_measurement=UnitOfElectricCurrent.AMPERE,
        device_class=SensorDeviceClass.CURRENT,
        state_class=SensorStateClass.MEASUREMENT,
        entity_registry_enabled_default=False,
        emeter_phase="C",
        entity_class=RpcEmeterPhaseSensor,
    ),
    "n_current": RpcSensorDescription(
        key="em",
        sub_key="n_current",
        translation_key="neutral_current",
        native_unit_of_measurement=UnitOfElectricCurrent.AMPERE,
        device_class=SensorDeviceClass.CURRENT,
        state_class=SensorStateClass.MEASUREMENT,
        removal_condition=lambda _, status, key: status[key].get("n_current") is None,
        entity_registry_enabled_default=False,
    ),
    "total_current": RpcSensorDescription(
        key="em",
        sub_key="total_current",
        native_unit_of_measurement=UnitOfElectricCurrent.AMPERE,
        device_class=SensorDeviceClass.CURRENT,
        state_class=SensorStateClass.MEASUREMENT,
        entity_registry_enabled_default=False,
    ),
    "energy": RpcSensorDescription(
        key="switch",
        sub_key="aenergy",
        native_unit_of_measurement=UnitOfEnergy.WATT_HOUR,
        suggested_unit_of_measurement=UnitOfEnergy.KILO_WATT_HOUR,
        value=lambda status, _: status["total"],
        suggested_display_precision=2,
        device_class=SensorDeviceClass.ENERGY,
        state_class=SensorStateClass.TOTAL_INCREASING,
    ),
    "ret_energy": RpcSensorDescription(
        key="switch",
        sub_key="ret_aenergy",
        translation_key="energy_returned",
        native_unit_of_measurement=UnitOfEnergy.WATT_HOUR,
        suggested_unit_of_measurement=UnitOfEnergy.KILO_WATT_HOUR,
        value=lambda status, _: status["total"],
        suggested_display_precision=2,
        device_class=SensorDeviceClass.ENERGY,
        state_class=SensorStateClass.TOTAL_INCREASING,
        removal_condition=lambda _, status, key: (
            status[key].get("ret_aenergy") is None
        ),
    ),
    "consumed_energy_switch": RpcSensorDescription(
        key="switch",
        sub_key="ret_aenergy",
        translation_key="energy_consumed",
        native_unit_of_measurement=UnitOfEnergy.WATT_HOUR,
        suggested_unit_of_measurement=UnitOfEnergy.KILO_WATT_HOUR,
        value=lambda status, _: status["total"],
        suggested_display_precision=2,
        device_class=SensorDeviceClass.ENERGY,
        state_class=SensorStateClass.TOTAL_INCREASING,
        entity_registry_enabled_default=False,
        entity_class=RpcEnergyConsumedSensor,
        removal_condition=lambda _, status, key: (
            status[key].get("ret_aenergy") is None
        ),
    ),
    "energy_light": RpcSensorDescription(
        key="light",
        sub_key="aenergy",
        native_unit_of_measurement=UnitOfEnergy.WATT_HOUR,
        suggested_unit_of_measurement=UnitOfEnergy.KILO_WATT_HOUR,
        value=lambda status, _: status["total"],
        suggested_display_precision=2,
        device_class=SensorDeviceClass.ENERGY,
        state_class=SensorStateClass.TOTAL_INCREASING,
    ),
    "energy_pm1": RpcSensorDescription(
        key="pm1",
        sub_key="aenergy",
        native_unit_of_measurement=UnitOfEnergy.WATT_HOUR,
        suggested_unit_of_measurement=UnitOfEnergy.KILO_WATT_HOUR,
        value=lambda status, _: status["total"],
        suggested_display_precision=2,
        device_class=SensorDeviceClass.ENERGY,
        state_class=SensorStateClass.TOTAL_INCREASING,
    ),
    "ret_energy_pm1": RpcSensorDescription(
        key="pm1",
        sub_key="ret_aenergy",
        translation_key="energy_returned",
        native_unit_of_measurement=UnitOfEnergy.WATT_HOUR,
        suggested_unit_of_measurement=UnitOfEnergy.KILO_WATT_HOUR,
        value=lambda status, _: status["total"],
        suggested_display_precision=2,
        device_class=SensorDeviceClass.ENERGY,
        state_class=SensorStateClass.TOTAL_INCREASING,
    ),
    "consumed_energy_pm1": RpcSensorDescription(
        key="pm1",
        sub_key="ret_aenergy",
        translation_key="energy_consumed",
        native_unit_of_measurement=UnitOfEnergy.WATT_HOUR,
        suggested_unit_of_measurement=UnitOfEnergy.KILO_WATT_HOUR,
        value=lambda status, _: status["total"],
        suggested_display_precision=2,
        device_class=SensorDeviceClass.ENERGY,
        state_class=SensorStateClass.TOTAL_INCREASING,
        entity_registry_enabled_default=False,
        entity_class=RpcEnergyConsumedSensor,
    ),
    "energy_cct": RpcSensorDescription(
        key="cct",
        sub_key="aenergy",
        native_unit_of_measurement=UnitOfEnergy.WATT_HOUR,
        suggested_unit_of_measurement=UnitOfEnergy.KILO_WATT_HOUR,
        value=lambda status, _: status["total"],
        suggested_display_precision=2,
        device_class=SensorDeviceClass.ENERGY,
        state_class=SensorStateClass.TOTAL_INCREASING,
    ),
    "energy_rgb": RpcSensorDescription(
        key="rgb",
        sub_key="aenergy",
        native_unit_of_measurement=UnitOfEnergy.WATT_HOUR,
        suggested_unit_of_measurement=UnitOfEnergy.KILO_WATT_HOUR,
        value=lambda status, _: status["total"],
        suggested_display_precision=2,
        device_class=SensorDeviceClass.ENERGY,
        state_class=SensorStateClass.TOTAL_INCREASING,
    ),
    "energy_rgbw": RpcSensorDescription(
        key="rgbw",
        sub_key="aenergy",
        native_unit_of_measurement=UnitOfEnergy.WATT_HOUR,
        suggested_unit_of_measurement=UnitOfEnergy.KILO_WATT_HOUR,
        value=lambda status, _: status["total"],
        suggested_display_precision=2,
        device_class=SensorDeviceClass.ENERGY,
        state_class=SensorStateClass.TOTAL_INCREASING,
    ),
    "total_act": RpcSensorDescription(
        key="emdata",
        sub_key="total_act",
        native_unit_of_measurement=UnitOfEnergy.WATT_HOUR,
        suggested_unit_of_measurement=UnitOfEnergy.KILO_WATT_HOUR,
        value=lambda status, _: float(status),
        suggested_display_precision=2,
        device_class=SensorDeviceClass.ENERGY,
        state_class=SensorStateClass.TOTAL_INCREASING,
    ),
    "total_act_energy": RpcSensorDescription(
        key="em1data",
        sub_key="total_act_energy",
        native_unit_of_measurement=UnitOfEnergy.WATT_HOUR,
        suggested_unit_of_measurement=UnitOfEnergy.KILO_WATT_HOUR,
        value=lambda status, _: float(status),
        suggested_display_precision=2,
        device_class=SensorDeviceClass.ENERGY,
        state_class=SensorStateClass.TOTAL_INCREASING,
        entity_registry_enabled_default=False,
    ),
    "a_total_act_energy": RpcSensorDescription(
        key="emdata",
        sub_key="a_total_act_energy",
        native_unit_of_measurement=UnitOfEnergy.WATT_HOUR,
        suggested_unit_of_measurement=UnitOfEnergy.KILO_WATT_HOUR,
        value=lambda status, _: float(status),
        suggested_display_precision=2,
        device_class=SensorDeviceClass.ENERGY,
        state_class=SensorStateClass.TOTAL_INCREASING,
        entity_registry_enabled_default=False,
        emeter_phase="A",
        entity_class=RpcEmeterPhaseSensor,
    ),
    "b_total_act_energy": RpcSensorDescription(
        key="emdata",
        sub_key="b_total_act_energy",
        native_unit_of_measurement=UnitOfEnergy.WATT_HOUR,
        suggested_unit_of_measurement=UnitOfEnergy.KILO_WATT_HOUR,
        value=lambda status, _: float(status),
        suggested_display_precision=2,
        device_class=SensorDeviceClass.ENERGY,
        state_class=SensorStateClass.TOTAL_INCREASING,
        entity_registry_enabled_default=False,
        emeter_phase="B",
        entity_class=RpcEmeterPhaseSensor,
    ),
    "c_total_act_energy": RpcSensorDescription(
        key="emdata",
        sub_key="c_total_act_energy",
        native_unit_of_measurement=UnitOfEnergy.WATT_HOUR,
        suggested_unit_of_measurement=UnitOfEnergy.KILO_WATT_HOUR,
        value=lambda status, _: float(status),
        suggested_display_precision=2,
        device_class=SensorDeviceClass.ENERGY,
        state_class=SensorStateClass.TOTAL_INCREASING,
        entity_registry_enabled_default=False,
        emeter_phase="C",
        entity_class=RpcEmeterPhaseSensor,
    ),
    "total_act_ret": RpcSensorDescription(
        key="emdata",
        sub_key="total_act_ret",
        translation_key="energy_returned",
        native_unit_of_measurement=UnitOfEnergy.WATT_HOUR,
        suggested_unit_of_measurement=UnitOfEnergy.KILO_WATT_HOUR,
        value=lambda status, _: float(status),
        suggested_display_precision=2,
        device_class=SensorDeviceClass.ENERGY,
        state_class=SensorStateClass.TOTAL_INCREASING,
    ),
    "total_act_ret_energy": RpcSensorDescription(
        key="em1data",
        sub_key="total_act_ret_energy",
        translation_key="energy_returned",
        native_unit_of_measurement=UnitOfEnergy.WATT_HOUR,
        suggested_unit_of_measurement=UnitOfEnergy.KILO_WATT_HOUR,
        value=lambda status, _: float(status),
        suggested_display_precision=2,
        device_class=SensorDeviceClass.ENERGY,
        state_class=SensorStateClass.TOTAL_INCREASING,
        entity_registry_enabled_default=False,
    ),
    "a_total_act_ret_energy": RpcSensorDescription(
        key="emdata",
        sub_key="a_total_act_ret_energy",
        translation_key="energy_returned",
        native_unit_of_measurement=UnitOfEnergy.WATT_HOUR,
        suggested_unit_of_measurement=UnitOfEnergy.KILO_WATT_HOUR,
        value=lambda status, _: float(status),
        suggested_display_precision=2,
        device_class=SensorDeviceClass.ENERGY,
        state_class=SensorStateClass.TOTAL_INCREASING,
        entity_registry_enabled_default=False,
        emeter_phase="A",
        entity_class=RpcEmeterPhaseSensor,
    ),
    "b_total_act_ret_energy": RpcSensorDescription(
        key="emdata",
        sub_key="b_total_act_ret_energy",
        translation_key="energy_returned",
        native_unit_of_measurement=UnitOfEnergy.WATT_HOUR,
        suggested_unit_of_measurement=UnitOfEnergy.KILO_WATT_HOUR,
        value=lambda status, _: float(status),
        suggested_display_precision=2,
        device_class=SensorDeviceClass.ENERGY,
        state_class=SensorStateClass.TOTAL_INCREASING,
        entity_registry_enabled_default=False,
        emeter_phase="B",
        entity_class=RpcEmeterPhaseSensor,
    ),
    "c_total_act_ret_energy": RpcSensorDescription(
        key="emdata",
        sub_key="c_total_act_ret_energy",
        translation_key="energy_returned",
        native_unit_of_measurement=UnitOfEnergy.WATT_HOUR,
        suggested_unit_of_measurement=UnitOfEnergy.KILO_WATT_HOUR,
        value=lambda status, _: float(status),
        suggested_display_precision=2,
        device_class=SensorDeviceClass.ENERGY,
        state_class=SensorStateClass.TOTAL_INCREASING,
        entity_registry_enabled_default=False,
        emeter_phase="C",
        entity_class=RpcEmeterPhaseSensor,
    ),
    "freq": RpcSensorDescription(
        key="switch",
        sub_key="freq",
        native_unit_of_measurement=UnitOfFrequency.HERTZ,
        suggested_display_precision=0,
        device_class=SensorDeviceClass.FREQUENCY,
        state_class=SensorStateClass.MEASUREMENT,
        entity_registry_enabled_default=False,
    ),
    "freq_em1": RpcSensorDescription(
        key="em1",
        sub_key="freq",
        native_unit_of_measurement=UnitOfFrequency.HERTZ,
        suggested_display_precision=0,
        device_class=SensorDeviceClass.FREQUENCY,
        state_class=SensorStateClass.MEASUREMENT,
        entity_registry_enabled_default=False,
    ),
    "freq_pm1": RpcSensorDescription(
        key="pm1",
        sub_key="freq",
        native_unit_of_measurement=UnitOfFrequency.HERTZ,
        suggested_display_precision=0,
        device_class=SensorDeviceClass.FREQUENCY,
        state_class=SensorStateClass.MEASUREMENT,
        entity_registry_enabled_default=False,
    ),
    "a_freq": RpcSensorDescription(
        key="em",
        sub_key="a_freq",
        native_unit_of_measurement=UnitOfFrequency.HERTZ,
        suggested_display_precision=0,
        device_class=SensorDeviceClass.FREQUENCY,
        state_class=SensorStateClass.MEASUREMENT,
        entity_registry_enabled_default=False,
        emeter_phase="A",
        entity_class=RpcEmeterPhaseSensor,
    ),
    "b_freq": RpcSensorDescription(
        key="em",
        sub_key="b_freq",
        native_unit_of_measurement=UnitOfFrequency.HERTZ,
        suggested_display_precision=0,
        device_class=SensorDeviceClass.FREQUENCY,
        state_class=SensorStateClass.MEASUREMENT,
        entity_registry_enabled_default=False,
        emeter_phase="B",
        entity_class=RpcEmeterPhaseSensor,
    ),
    "c_freq": RpcSensorDescription(
        key="em",
        sub_key="c_freq",
        native_unit_of_measurement=UnitOfFrequency.HERTZ,
        suggested_display_precision=0,
        device_class=SensorDeviceClass.FREQUENCY,
        state_class=SensorStateClass.MEASUREMENT,
        entity_registry_enabled_default=False,
        emeter_phase="C",
        entity_class=RpcEmeterPhaseSensor,
    ),
    "illuminance": RpcSensorDescription(
        key="illuminance",
        sub_key="lux",
        native_unit_of_measurement=LIGHT_LUX,
        device_class=SensorDeviceClass.ILLUMINANCE,
        state_class=SensorStateClass.MEASUREMENT,
    ),
    "temperature": RpcSensorDescription(
        key="switch",
        sub_key="temperature",
        native_unit_of_measurement=UnitOfTemperature.CELSIUS,
        value=lambda status, _: status["tC"],
        suggested_display_precision=1,
        device_class=SensorDeviceClass.TEMPERATURE,
        state_class=SensorStateClass.MEASUREMENT,
        entity_registry_enabled_default=False,
        entity_category=EntityCategory.DIAGNOSTIC,
        use_polling_coordinator=True,
    ),
    "temperature_light": RpcSensorDescription(
        key="light",
        sub_key="temperature",
        native_unit_of_measurement=UnitOfTemperature.CELSIUS,
        value=lambda status, _: status["tC"],
        suggested_display_precision=1,
        device_class=SensorDeviceClass.TEMPERATURE,
        state_class=SensorStateClass.MEASUREMENT,
        entity_registry_enabled_default=False,
        entity_category=EntityCategory.DIAGNOSTIC,
        use_polling_coordinator=True,
    ),
    "temperature_cct": RpcSensorDescription(
        key="cct",
        sub_key="temperature",
        native_unit_of_measurement=UnitOfTemperature.CELSIUS,
        value=lambda status, _: status["tC"],
        suggested_display_precision=1,
        device_class=SensorDeviceClass.TEMPERATURE,
        state_class=SensorStateClass.MEASUREMENT,
        entity_registry_enabled_default=False,
        entity_category=EntityCategory.DIAGNOSTIC,
        use_polling_coordinator=True,
    ),
    "temperature_rgb": RpcSensorDescription(
        key="rgb",
        sub_key="temperature",
        native_unit_of_measurement=UnitOfTemperature.CELSIUS,
        value=lambda status, _: status["tC"],
        suggested_display_precision=1,
        device_class=SensorDeviceClass.TEMPERATURE,
        state_class=SensorStateClass.MEASUREMENT,
        entity_registry_enabled_default=False,
        entity_category=EntityCategory.DIAGNOSTIC,
        use_polling_coordinator=True,
    ),
    "temperature_rgbw": RpcSensorDescription(
        key="rgbw",
        sub_key="temperature",
        native_unit_of_measurement=UnitOfTemperature.CELSIUS,
        value=lambda status, _: status["tC"],
        suggested_display_precision=1,
        device_class=SensorDeviceClass.TEMPERATURE,
        state_class=SensorStateClass.MEASUREMENT,
        entity_registry_enabled_default=False,
        entity_category=EntityCategory.DIAGNOSTIC,
        use_polling_coordinator=True,
    ),
    "temperature_0": RpcSensorDescription(
        key="temperature",
        sub_key="tC",
        native_unit_of_measurement=UnitOfTemperature.CELSIUS,
        suggested_display_precision=1,
        device_class=SensorDeviceClass.TEMPERATURE,
        state_class=SensorStateClass.MEASUREMENT,
    ),
    "rssi": RpcSensorDescription(
        key="wifi",
        sub_key="rssi",
        native_unit_of_measurement=SIGNAL_STRENGTH_DECIBELS_MILLIWATT,
        device_class=SensorDeviceClass.SIGNAL_STRENGTH,
        state_class=SensorStateClass.MEASUREMENT,
        entity_registry_enabled_default=False,
        removal_condition=is_rpc_wifi_stations_disabled,
        entity_category=EntityCategory.DIAGNOSTIC,
        use_polling_coordinator=True,
    ),
    "uptime": RpcSensorDescription(
        key="sys",
        sub_key="uptime",
        translation_key="last_restart",
        value=get_device_uptime,
        device_class=SensorDeviceClass.TIMESTAMP,
        entity_registry_enabled_default=False,
        entity_category=EntityCategory.DIAGNOSTIC,
        use_polling_coordinator=True,
    ),
    "humidity_0": RpcSensorDescription(
        key="humidity",
        sub_key="rh",
        native_unit_of_measurement=PERCENTAGE,
        suggested_display_precision=1,
        device_class=SensorDeviceClass.HUMIDITY,
        state_class=SensorStateClass.MEASUREMENT,
    ),
    "battery": RpcSensorDescription(
        key="devicepower",
        sub_key="battery",
        native_unit_of_measurement=PERCENTAGE,
        value=lambda status, _: status["percent"],
        device_class=SensorDeviceClass.BATTERY,
        state_class=SensorStateClass.MEASUREMENT,
        entity_category=EntityCategory.DIAGNOSTIC,
        removal_condition=lambda _, status, key: (status[key]["battery"] is None),
    ),
    "voltmeter": RpcSensorDescription(
        key="voltmeter",
        sub_key="voltage",
        translation_key="voltmeter",
        native_unit_of_measurement=UnitOfElectricPotential.VOLT,
        value=lambda status, _: float(status),
        suggested_display_precision=2,
        device_class=SensorDeviceClass.VOLTAGE,
        state_class=SensorStateClass.MEASUREMENT,
        available=lambda status: status is not None,
    ),
    "voltmeter_value": RpcSensorDescription(
        key="voltmeter",
        sub_key="xvoltage",
        translation_key="voltmeter_value",
        removal_condition=lambda _, status, key: (status[key].get("xvoltage") is None),
        unit=lambda config: config["xvoltage"]["unit"] or None,
    ),
    "analoginput": RpcSensorDescription(
        key="input",
        sub_key="percent",
        translation_key="analog",
        native_unit_of_measurement=PERCENTAGE,
        state_class=SensorStateClass.MEASUREMENT,
        removal_condition=lambda config, _, key: (
            config[key]["type"] != "analog" or config[key]["enable"] is False
        ),
    ),
    "analoginput_xpercent": RpcSensorDescription(
        key="input",
        sub_key="xpercent",
        translation_key="analog_value",
        removal_condition=lambda config, status, key: (
            config[key]["type"] != "analog"
            or config[key]["enable"] is False
            or status[key].get("xpercent") is None
        ),
        unit=lambda config: config["xpercent"]["unit"] or None,
    ),
    "pulse_counter": RpcSensorDescription(
        key="input",
        sub_key="counts",
        translation_key="pulse_counter",
        native_unit_of_measurement="pulse",
        state_class=SensorStateClass.TOTAL,
        value=lambda status, _: status["total"],
        removal_condition=lambda config, _, key: (
            config[key]["type"] != "count" or config[key]["enable"] is False
        ),
    ),
    "counter_value": RpcSensorDescription(
        key="input",
        sub_key="counts",
        translation_key="pulse_counter_value",
        value=lambda status, _: status["xtotal"],
        removal_condition=lambda config, status, key: (
            config[key]["type"] != "count"
            or config[key]["enable"] is False
            or status[key]["counts"].get("xtotal") is None
        ),
        unit=lambda config: config["xcounts"]["unit"] or None,
    ),
    "counter_frequency": RpcSensorDescription(
        key="input",
        sub_key="freq",
        translation_key="pulse_counter_frequency",
        native_unit_of_measurement=UnitOfFrequency.HERTZ,
        state_class=SensorStateClass.MEASUREMENT,
        removal_condition=lambda config, _, key: (
            config[key]["type"] != "count" or config[key]["enable"] is False
        ),
    ),
    "counter_frequency_value": RpcSensorDescription(
        key="input",
        sub_key="xfreq",
        translation_key="pulse_counter_frequency_value",
        removal_condition=lambda config, status, key: (
            config[key]["type"] != "count"
            or config[key]["enable"] is False
            or status[key].get("xfreq") is None
        ),
        unit=lambda config: config["xfreq"]["unit"] or None,
    ),
    "text_generic": RpcSensorDescription(
        key="text",
        sub_key="value",
        removal_condition=lambda config, _, key: not is_view_for_platform(
            config, key, SENSOR_PLATFORM
        ),
        role=ROLE_GENERIC,
    ),
    "number_generic": RpcSensorDescription(
        key="number",
        sub_key="value",
        removal_condition=lambda config, _, key: not is_view_for_platform(
            config, key, SENSOR_PLATFORM
        ),
        unit=get_virtual_component_unit,
        role=ROLE_GENERIC,
    ),
    "enum_generic": RpcSensorDescription(
        key="enum",
        sub_key="value",
        removal_condition=lambda config, _, key: not is_view_for_platform(
            config, key, SENSOR_PLATFORM
        ),
        options_fn=lambda config: config["options"],
        device_class=SensorDeviceClass.ENUM,
        role=ROLE_GENERIC,
    ),
    "valve_position": RpcSensorDescription(
        key="blutrv",
        sub_key="pos",
        translation_key="valve_position",
        native_unit_of_measurement=PERCENTAGE,
        state_class=SensorStateClass.MEASUREMENT,
        entity_category=EntityCategory.DIAGNOSTIC,
        removal_condition=lambda config, _, key: config[key].get("enable", False)
        is False,
        entity_class=RpcBluTrvSensor,
    ),
    "blutrv_battery": RpcSensorDescription(
        key="blutrv",
        sub_key="battery",
        native_unit_of_measurement=PERCENTAGE,
        device_class=SensorDeviceClass.BATTERY,
        state_class=SensorStateClass.MEASUREMENT,
        entity_category=EntityCategory.DIAGNOSTIC,
        entity_class=RpcBluTrvSensor,
    ),
    "blutrv_rssi": RpcSensorDescription(
        key="blutrv",
        sub_key="rssi",
        native_unit_of_measurement=SIGNAL_STRENGTH_DECIBELS_MILLIWATT,
        device_class=SensorDeviceClass.SIGNAL_STRENGTH,
        state_class=SensorStateClass.MEASUREMENT,
        entity_category=EntityCategory.DIAGNOSTIC,
        entity_class=RpcBluTrvSensor,
    ),
    "illuminance_illumination": RpcSensorDescription(
        key="illuminance",
        sub_key="illumination",
        translation_key="illuminance_level",
        device_class=SensorDeviceClass.ENUM,
        options=["dark", "twilight", "bright"],
    ),
    "number_current_humidity": RpcSensorDescription(
        key="number",
        sub_key="value",
<<<<<<< HEAD
        translation_key="current_humidity",
=======
        name="Humidity",
>>>>>>> 1c8487a7
        native_unit_of_measurement=PERCENTAGE,
        suggested_display_precision=1,
        device_class=SensorDeviceClass.HUMIDITY,
        state_class=SensorStateClass.MEASUREMENT,
        role="current_humidity",
    ),
    "number_current_temperature": RpcSensorDescription(
        key="number",
        sub_key="value",
<<<<<<< HEAD
        translation_key="current_temperature",
=======
        name="Temperature",
>>>>>>> 1c8487a7
        native_unit_of_measurement=UnitOfTemperature.CELSIUS,
        suggested_display_precision=1,
        device_class=SensorDeviceClass.TEMPERATURE,
        state_class=SensorStateClass.MEASUREMENT,
        role="current_temperature",
    ),
    "number_flow_rate": RpcSensorDescription(
        key="number",
        sub_key="value",
<<<<<<< HEAD
        translation_key="water_flow_rate",
=======
        name="Water flow rate",
>>>>>>> 1c8487a7
        native_unit_of_measurement=UnitOfVolumeFlowRate.CUBIC_METERS_PER_MINUTE,
        device_class=SensorDeviceClass.VOLUME_FLOW_RATE,
        state_class=SensorStateClass.MEASUREMENT,
        role="flow_rate",
    ),
    "number_water_pressure": RpcSensorDescription(
        key="number",
        sub_key="value",
        translation_key="water_pressure",
        native_unit_of_measurement=UnitOfPressure.KPA,
        device_class=SensorDeviceClass.PRESSURE,
        state_class=SensorStateClass.MEASUREMENT,
        role="water_pressure",
    ),
    "number_water_temperature": RpcSensorDescription(
        key="number",
        sub_key="value",
        translation_key="water_temperature",
        native_unit_of_measurement=UnitOfTemperature.CELSIUS,
        suggested_display_precision=1,
        device_class=SensorDeviceClass.TEMPERATURE,
        state_class=SensorStateClass.MEASUREMENT,
        role="water_temperature",
    ),
    "number_work_state": RpcSensorDescription(
        key="number",
        sub_key="value",
        translation_key="charger_state",
        device_class=SensorDeviceClass.ENUM,
        options=[
            "charger_charging",
            "charger_end",
            "charger_fault",
            "charger_free",
            "charger_free_fault",
            "charger_insert",
            "charger_pause",
            "charger_wait",
        ],
        role="work_state",
    ),
    "number_energy_charge": RpcSensorDescription(
        key="number",
        sub_key="value",
<<<<<<< HEAD
        translation_key="session_energy",
        native_unit_of_measurement=UnitOfEnergy.WATT_HOUR,
        suggested_unit_of_measurement=UnitOfEnergy.KILO_WATT_HOUR,
=======
        native_unit_of_measurement=UnitOfEnergy.KILO_WATT_HOUR,
>>>>>>> 1c8487a7
        suggested_display_precision=2,
        device_class=SensorDeviceClass.ENERGY,
        state_class=SensorStateClass.TOTAL,
        role="energy_charge",
    ),
    "number_time_charge": RpcSensorDescription(
        key="number",
        sub_key="value",
        translation_key="session_duration",
        native_unit_of_measurement=UnitOfTime.MINUTES,
        suggested_display_precision=0,
        device_class=SensorDeviceClass.DURATION,
        role="time_charge",
    ),
    "presence_num_objects": RpcSensorDescription(
        key="presence",
        sub_key="num_objects",
        translation_key="detected_objects",
        state_class=SensorStateClass.MEASUREMENT,
        entity_class=RpcPresenceSensor,
    ),
    "presencezone_num_objects": RpcSensorDescription(
        key="presencezone",
        sub_key="num_objects",
        translation_key="detected_objects",
        state_class=SensorStateClass.MEASUREMENT,
        entity_class=RpcPresenceSensor,
    ),
    "object_water_consumption": RpcSensorDescription(
        key="object",
        sub_key="value",
        translation_key="water_consumption",
        value=lambda status, _: float(status["counter"]["total"]),
        native_unit_of_measurement=UnitOfVolume.CUBIC_METERS,
        suggested_display_precision=3,
        device_class=SensorDeviceClass.WATER,
        state_class=SensorStateClass.TOTAL_INCREASING,
        role="water_consumption",
    ),
    "object_energy_consumption": RpcSensorDescription(
        key="object",
        sub_key="value",
        value=lambda status, _: float(status["counter"]["total"]),
        native_unit_of_measurement=UnitOfEnergy.KILO_WATT_HOUR,
        suggested_display_precision=2,
        device_class=SensorDeviceClass.ENERGY,
        state_class=SensorStateClass.TOTAL_INCREASING,
        role="phase_info",
    ),
    "object_total_act_energy": RpcSensorDescription(
        key="object",
        sub_key="value",
        value=lambda status, _: float(status["total_act_energy"]),
        native_unit_of_measurement=UnitOfEnergy.KILO_WATT_HOUR,
        suggested_display_precision=2,
        device_class=SensorDeviceClass.ENERGY,
        state_class=SensorStateClass.TOTAL_INCREASING,
        role="phase_info",
    ),
    "object_total_power": RpcSensorDescription(
        key="object",
        sub_key="value",
        value=lambda status, _: float(status["total_power"]),
        native_unit_of_measurement=UnitOfPower.KILO_WATT,
        suggested_display_precision=2,
        device_class=SensorDeviceClass.POWER,
        state_class=SensorStateClass.MEASUREMENT,
        role="phase_info",
    ),
    "object_phase_a_voltage": RpcSensorDescription(
        key="object",
        sub_key="value",
        translation_placeholders={"phase_name": "A"},
        value=lambda status, _: float(status["phase_a"]["voltage"]),
        native_unit_of_measurement=UnitOfElectricPotential.VOLT,
        suggested_display_precision=1,
        device_class=SensorDeviceClass.VOLTAGE,
        state_class=SensorStateClass.MEASUREMENT,
        role="phase_info",
    ),
    "object_phase_b_voltage": RpcSensorDescription(
        key="object",
        sub_key="value",
        translation_placeholders={"phase_name": "B"},
        value=lambda status, _: float(status["phase_b"]["voltage"]),
        native_unit_of_measurement=UnitOfElectricPotential.VOLT,
        suggested_display_precision=1,
        device_class=SensorDeviceClass.VOLTAGE,
        state_class=SensorStateClass.MEASUREMENT,
        role="phase_info",
    ),
    "object_phase_c_voltage": RpcSensorDescription(
        key="object",
        sub_key="value",
        translation_placeholders={"phase_name": "C"},
        value=lambda status, _: float(status["phase_c"]["voltage"]),
        native_unit_of_measurement=UnitOfElectricPotential.VOLT,
        suggested_display_precision=1,
        device_class=SensorDeviceClass.VOLTAGE,
        state_class=SensorStateClass.MEASUREMENT,
        role="phase_info",
    ),
    "cury_left_level": RpcSensorDescription(
        key="cury",
        sub_key="slots",
        translation_key="left_slot_level",
        value=lambda status, _: status["left"]["vial"]["level"],
        state_class=SensorStateClass.MEASUREMENT,
        native_unit_of_measurement=PERCENTAGE,
        entity_category=EntityCategory.DIAGNOSTIC,
        available=lambda status: (left := status["left"]) is not None
        and left.get("vial", {}).get("level", -1) != -1,
    ),
    "cury_left_vial": RpcSensorDescription(
        key="cury",
        sub_key="slots",
        translation_key="left_slot_vial",
        value=lambda status, _: status["left"]["vial"]["name"],
        entity_category=EntityCategory.DIAGNOSTIC,
        available=lambda status: (left := status["left"]) is not None
        and left.get("vial", {}).get("level", -1) != -1,
    ),
    "cury_right_level": RpcSensorDescription(
        key="cury",
        sub_key="slots",
        translation_key="right_slot_level",
        value=lambda status, _: status["right"]["vial"]["level"],
        state_class=SensorStateClass.MEASUREMENT,
        native_unit_of_measurement=PERCENTAGE,
        entity_category=EntityCategory.DIAGNOSTIC,
        available=lambda status: (right := status["right"]) is not None
        and right.get("vial", {}).get("level", -1) != -1,
    ),
    "cury_right_vial": RpcSensorDescription(
        key="cury",
        sub_key="slots",
        translation_key="right_slot_vial",
        value=lambda status, _: status["right"]["vial"]["name"],
        entity_category=EntityCategory.DIAGNOSTIC,
        available=lambda status: (right := status["right"]) is not None
        and right.get("vial", {}).get("level", -1) != -1,
    ),
}


async def async_setup_entry(
    hass: HomeAssistant,
    config_entry: ShellyConfigEntry,
    async_add_entities: AddConfigEntryEntitiesCallback,
) -> None:
    """Set up sensor entities."""
    if get_device_entry_gen(config_entry) in RPC_GENERATIONS:
        return _async_setup_rpc_entry(hass, config_entry, async_add_entities)

    return _async_setup_block_entry(hass, config_entry, async_add_entities)


@callback
def _async_setup_block_entry(
    hass: HomeAssistant,
    config_entry: ShellyConfigEntry,
    async_add_entities: AddConfigEntryEntitiesCallback,
) -> None:
    """Set up entities for BLOCK device."""
    if config_entry.data[CONF_SLEEP_PERIOD]:
        async_setup_entry_attribute_entities(
            hass,
            config_entry,
            async_add_entities,
            SENSORS,
            BlockSleepingSensor,
        )
    else:
        async_setup_entry_attribute_entities(
            hass,
            config_entry,
            async_add_entities,
            SENSORS,
            BlockSensor,
        )
        async_setup_entry_rest(
            hass, config_entry, async_add_entities, REST_SENSORS, RestSensor
        )


@callback
def _async_setup_rpc_entry(
    hass: HomeAssistant,
    config_entry: ShellyConfigEntry,
    async_add_entities: AddConfigEntryEntitiesCallback,
) -> None:
    """Set up entities for RPC device."""
    if config_entry.data[CONF_SLEEP_PERIOD]:
        async_setup_entry_rpc(
            hass,
            config_entry,
            async_add_entities,
            RPC_SENSORS,
            RpcSleepingSensor,
        )
    else:
        coordinator = config_entry.runtime_data.rpc
        assert coordinator

        async_setup_entry_rpc(
            hass, config_entry, async_add_entities, RPC_SENSORS, RpcSensor
        )

        async_remove_orphaned_entities(
            hass,
            config_entry.entry_id,
            coordinator.mac,
            SENSOR_PLATFORM,
            coordinator.device.status,
        )


class BlockSensor(ShellyBlockAttributeEntity, SensorEntity):
    """Represent a block sensor."""

    entity_description: BlockSensorDescription

    def __init__(
        self,
        coordinator: ShellyBlockCoordinator,
        block: Block,
        attribute: str,
        description: BlockSensorDescription,
    ) -> None:
        """Initialize sensor."""
        super().__init__(coordinator, block, attribute, description)

        if hasattr(self, "_attr_name"):
            delattr(self, "_attr_name")

        if (
            channel_name := get_block_channel_name(coordinator.device, self.block)
        ) is not None:
            self._attr_translation_placeholders = {"channel_name": channel_name}
            if translation_key := description.translation_key or (
                description.device_class
                if self._default_to_device_class_name()
                else None
            ):
                self._attr_translation_key = f"{translation_key}_with_channel_name"

        self._attr_native_unit_of_measurement = description.native_unit_of_measurement

    @property
    def native_value(self) -> StateType:
        """Return value of sensor."""
        return self.attribute_value


class RestSensor(ShellyRestAttributeEntity, SensorEntity):
    """Represent a REST sensor."""

    entity_description: RestSensorDescription

    def __init__(
        self,
        coordinator: ShellyBlockCoordinator,
        attribute: str,
        description: RestSensorDescription,
    ) -> None:
        """Initialize sensor."""
        super().__init__(coordinator, attribute, description)

        if hasattr(self, "_attr_name"):
            delattr(self, "_attr_name")

        if (
            channel_name := get_block_channel_name(coordinator.device, None)
        ) is not None:
            self._attr_translation_placeholders = {"channel_name": channel_name}
            if translation_key := description.translation_key or (
                description.device_class
                if self._default_to_device_class_name()
                else None
            ):
                self._attr_translation_key = f"{translation_key}_with_channel_name"

    @property
    def native_value(self) -> StateType:
        """Return value of sensor."""
        return self.attribute_value


class BlockSleepingSensor(ShellySleepingBlockAttributeEntity, RestoreSensor):
    """Represent a block sleeping sensor."""

    entity_description: BlockSensorDescription

    def __init__(
        self,
        coordinator: ShellyBlockCoordinator,
        block: Block | None,
        attribute: str,
        description: BlockSensorDescription,
        entry: RegistryEntry | None = None,
    ) -> None:
        """Initialize the sleeping sensor."""
        super().__init__(coordinator, block, attribute, description, entry)
        self.restored_data: SensorExtraStoredData | None = None

        if block is not None:
            if hasattr(self, "_attr_name"):
                delattr(self, "_attr_name")
            if (
                channel_name := get_block_channel_name(coordinator.device, block)
            ) is not None:
                self._attr_translation_placeholders = {"channel_name": channel_name}
                if translation_key := description.translation_key or (
                    description.device_class
                    if self._default_to_device_class_name()
                    else None
                ):
                    self._attr_translation_key = f"{translation_key}_with_channel_name"

    async def async_added_to_hass(self) -> None:
        """Handle entity which will be added."""
        await super().async_added_to_hass()
        self.restored_data = await self.async_get_last_sensor_data()

    @property
    def native_value(self) -> StateType:
        """Return value of sensor."""
        if self.block is not None:
            return self.attribute_value

        if self.restored_data is None:
            return None

        return cast(StateType, self.restored_data.native_value)

    @property
    def native_unit_of_measurement(self) -> str | None:
        """Return the unit of measurement of the sensor, if any."""
        if self.block is not None:
            return self.entity_description.native_unit_of_measurement

        if self.restored_data is None:
            return None

        return self.restored_data.native_unit_of_measurement


class RpcSleepingSensor(ShellySleepingRpcAttributeEntity, RestoreSensor):
    """Represent a RPC sleeping sensor."""

    entity_description: RpcSensorDescription

    def __init__(
        self,
        coordinator: ShellyRpcCoordinator,
        key: str,
        attribute: str,
        description: RpcSensorDescription,
        entry: RegistryEntry | None = None,
    ) -> None:
        """Initialize the sleeping sensor."""
        super().__init__(coordinator, key, attribute, description, entry)
        self.restored_data: SensorExtraStoredData | None = None

        if coordinator.device.initialized:
            if hasattr(self, "_attr_name") and description.role != "generic":
                delattr(self, "_attr_name")

            if not description.role:
                if (
                    channel_name := get_rpc_channel_name(coordinator.device, key)
                ) is not None:
                    self._attr_translation_placeholders = {"channel_name": channel_name}

                if (
                    suffix := "_with_channel_name"
                    if "channel_name" in self.translation_placeholders
                    else "_with_phase_name"
                    if "phase_name" in self.translation_placeholders
                    else ""
                ) and (
                    translation_key := description.translation_key
                    or (
                        description.device_class
                        if self._default_to_device_class_name()
                        else None
                    )
                ):
                    self._attr_translation_key = f"{translation_key}{suffix}"

    async def async_added_to_hass(self) -> None:
        """Handle entity which will be added."""
        await super().async_added_to_hass()
        self.restored_data = await self.async_get_last_sensor_data()

    @property
    def native_value(self) -> StateType:
        """Return value of sensor."""
        if self.coordinator.device.initialized:
            return self.attribute_value

        if self.restored_data is None:
            return None

        return cast(StateType, self.restored_data.native_value)

    @property
    def native_unit_of_measurement(self) -> str | None:
        """Return the unit of measurement of the sensor, if any."""
        return self.entity_description.native_unit_of_measurement<|MERGE_RESOLUTION|>--- conflicted
+++ resolved
@@ -105,7 +105,7 @@
         """Initialize select."""
         super().__init__(coordinator, key, attribute, description)
 
-        if hasattr(self, "_attr_name") and description.role != "generic":
+        if hasattr(self, "_attr_name") and description.role != ROLE_GENERIC:
             delattr(self, "_attr_name")
 
         if not description.role:
@@ -1417,11 +1417,6 @@
     "number_current_humidity": RpcSensorDescription(
         key="number",
         sub_key="value",
-<<<<<<< HEAD
-        translation_key="current_humidity",
-=======
-        name="Humidity",
->>>>>>> 1c8487a7
         native_unit_of_measurement=PERCENTAGE,
         suggested_display_precision=1,
         device_class=SensorDeviceClass.HUMIDITY,
@@ -1431,11 +1426,6 @@
     "number_current_temperature": RpcSensorDescription(
         key="number",
         sub_key="value",
-<<<<<<< HEAD
-        translation_key="current_temperature",
-=======
-        name="Temperature",
->>>>>>> 1c8487a7
         native_unit_of_measurement=UnitOfTemperature.CELSIUS,
         suggested_display_precision=1,
         device_class=SensorDeviceClass.TEMPERATURE,
@@ -1445,11 +1435,7 @@
     "number_flow_rate": RpcSensorDescription(
         key="number",
         sub_key="value",
-<<<<<<< HEAD
         translation_key="water_flow_rate",
-=======
-        name="Water flow rate",
->>>>>>> 1c8487a7
         native_unit_of_measurement=UnitOfVolumeFlowRate.CUBIC_METERS_PER_MINUTE,
         device_class=SensorDeviceClass.VOLUME_FLOW_RATE,
         state_class=SensorStateClass.MEASUREMENT,
@@ -1494,13 +1480,8 @@
     "number_energy_charge": RpcSensorDescription(
         key="number",
         sub_key="value",
-<<<<<<< HEAD
         translation_key="session_energy",
-        native_unit_of_measurement=UnitOfEnergy.WATT_HOUR,
-        suggested_unit_of_measurement=UnitOfEnergy.KILO_WATT_HOUR,
-=======
         native_unit_of_measurement=UnitOfEnergy.KILO_WATT_HOUR,
->>>>>>> 1c8487a7
         suggested_display_precision=2,
         device_class=SensorDeviceClass.ENERGY,
         state_class=SensorStateClass.TOTAL,
@@ -1866,7 +1847,7 @@
         self.restored_data: SensorExtraStoredData | None = None
 
         if coordinator.device.initialized:
-            if hasattr(self, "_attr_name") and description.role != "generic":
+            if hasattr(self, "_attr_name") and description.role != ROLE_GENERIC:
                 delattr(self, "_attr_name")
 
             if not description.role:
