"""Sensor for Shelly."""

from __future__ import annotations

from dataclasses import dataclass
from typing import Final, cast

from aioshelly.block_device import Block
from aioshelly.const import RPC_GENERATIONS

from homeassistant.components.sensor import (
    DOMAIN as SENSOR_PLATFORM,
    RestoreSensor,
    SensorDeviceClass,
    SensorEntity,
    SensorEntityDescription,
    SensorExtraStoredData,
    SensorStateClass,
)
from homeassistant.const import (
    CONCENTRATION_PARTS_PER_MILLION,
    DEGREE,
    LIGHT_LUX,
    PERCENTAGE,
    SIGNAL_STRENGTH_DECIBELS_MILLIWATT,
    EntityCategory,
    UnitOfApparentPower,
    UnitOfElectricCurrent,
    UnitOfElectricPotential,
    UnitOfEnergy,
    UnitOfFrequency,
    UnitOfPower,
    UnitOfPressure,
    UnitOfTemperature,
    UnitOfTime,
    UnitOfVolume,
    UnitOfVolumeFlowRate,
)
from homeassistant.core import HomeAssistant, callback
from homeassistant.helpers.entity_platform import AddConfigEntryEntitiesCallback
from homeassistant.helpers.entity_registry import RegistryEntry
from homeassistant.helpers.typing import StateType

from .const import CONF_SLEEP_PERIOD
from .coordinator import ShellyBlockCoordinator, ShellyConfigEntry, ShellyRpcCoordinator
from .entity import (
    BlockEntityDescription,
    RestEntityDescription,
    RpcEntityDescription,
    ShellyBlockAttributeEntity,
    ShellyRestAttributeEntity,
    ShellyRpcAttributeEntity,
    ShellySleepingBlockAttributeEntity,
    ShellySleepingRpcAttributeEntity,
    async_setup_entry_attribute_entities,
    async_setup_entry_rest,
    async_setup_entry_rpc,
    get_entity_rpc_device_info,
)
from .utils import (
    async_remove_orphaned_entities,
    get_block_channel_name,
    get_blu_trv_device_info,
    get_device_entry_gen,
    get_device_uptime,
    get_rpc_channel_name,
    get_shelly_air_lamp_life,
    get_virtual_component_unit,
    is_rpc_wifi_stations_disabled,
    is_view_for_platform,
)

PARALLEL_UPDATES = 0


@dataclass(frozen=True, kw_only=True)
class BlockSensorDescription(BlockEntityDescription, SensorEntityDescription):
    """Class to describe a BLOCK sensor."""


@dataclass(frozen=True, kw_only=True)
class RpcSensorDescription(RpcEntityDescription, SensorEntityDescription):
    """Class to describe a RPC sensor."""

    emeter_phase: str | None = None


@dataclass(frozen=True, kw_only=True)
class RestSensorDescription(RestEntityDescription, SensorEntityDescription):
    """Class to describe a REST sensor."""


class RpcSensor(ShellyRpcAttributeEntity, SensorEntity):
    """Represent a RPC sensor."""

    entity_description: RpcSensorDescription

    def __init__(
        self,
        coordinator: ShellyRpcCoordinator,
        key: str,
        attribute: str,
        description: RpcSensorDescription,
    ) -> None:
        """Initialize select."""
        super().__init__(coordinator, key, attribute, description)

        if hasattr(self, "_attr_name") and description.role != "generic":
            delattr(self, "_attr_name")

        if not description.role:
            if (
                channel_name := get_rpc_channel_name(coordinator.device, key)
            ) is not None:
                self._attr_translation_placeholders = {"channel_name": channel_name}

            if (
                suffix := "_with_channel_name"
                if "channel_name" in self.translation_placeholders
                else "_with_phase_name"
                if "phase_name" in self.translation_placeholders
                else ""
            ) and (
                translation_key := description.translation_key
                or (
                    description.device_class
                    if self._default_to_device_class_name()
                    else None
                )
            ):
                self._attr_translation_key = f"{translation_key}{suffix}"

        if self.option_map:
            self._attr_options = list(self.option_map.values())

    @property
    def native_value(self) -> StateType:
        """Return value of sensor."""
        attribute_value = self.attribute_value

        if not self.option_map:
            return attribute_value

        if not isinstance(attribute_value, str):
            return None

        return self.option_map[attribute_value]


class RpcEnergyConsumedSensor(RpcSensor):
    """Represent a RPC energy consumed sensor."""

    @property
    def native_value(self) -> StateType:
        """Return value of sensor."""
        total_energy = self.status["aenergy"]["total"]

        if not isinstance(total_energy, float):
            return None

        if not isinstance(self.attribute_value, float):
            return None

        return total_energy - self.attribute_value


class RpcPresenceSensor(RpcSensor):
    """Represent a RPC presence sensor."""

    @property
    def available(self) -> bool:
        """Available."""
        available = super().available

        return available and self.coordinator.device.config[self.key]["enable"]


class RpcEmeterPhaseSensor(RpcSensor):
    """Represent a RPC energy meter phase sensor."""

    entity_description: RpcSensorDescription

    def __init__(
        self,
        coordinator: ShellyRpcCoordinator,
        key: str,
        attribute: str,
        description: RpcSensorDescription,
    ) -> None:
        """Initialize select."""
        super().__init__(coordinator, key, attribute, description)

        self._attr_device_info = get_entity_rpc_device_info(
            coordinator, key, emeter_phase=description.emeter_phase
        )


class RpcBluTrvSensor(RpcSensor):
    """Represent a RPC BluTrv sensor."""

    def __init__(
        self,
        coordinator: ShellyRpcCoordinator,
        key: str,
        attribute: str,
        description: RpcSensorDescription,
    ) -> None:
        """Initialize."""

        super().__init__(coordinator, key, attribute, description)
        ble_addr: str = coordinator.device.config[key]["addr"]
        fw_ver = coordinator.device.status[key].get("fw_ver")
        self._attr_device_info = get_blu_trv_device_info(
            coordinator.device.config[key], ble_addr, coordinator.mac, fw_ver
        )


SENSORS: dict[tuple[str, str], BlockSensorDescription] = {
    ("device", "battery"): BlockSensorDescription(
        key="device|battery",
        native_unit_of_measurement=PERCENTAGE,
        device_class=SensorDeviceClass.BATTERY,
        state_class=SensorStateClass.MEASUREMENT,
        removal_condition=lambda settings, _: settings.get("external_power") == 1,
        available=lambda block: cast(int, block.battery) != -1,
        entity_category=EntityCategory.DIAGNOSTIC,
    ),
    ("device", "deviceTemp"): BlockSensorDescription(
        key="device|deviceTemp",
        translation_key="device_temperature",
        native_unit_of_measurement=UnitOfTemperature.CELSIUS,
        suggested_display_precision=1,
        device_class=SensorDeviceClass.TEMPERATURE,
        state_class=SensorStateClass.MEASUREMENT,
        entity_registry_enabled_default=False,
        entity_category=EntityCategory.DIAGNOSTIC,
    ),
    ("emeter", "current"): BlockSensorDescription(
        key="emeter|current",
        native_unit_of_measurement=UnitOfElectricCurrent.AMPERE,
        device_class=SensorDeviceClass.CURRENT,
        state_class=SensorStateClass.MEASUREMENT,
    ),
    ("device", "neutralCurrent"): BlockSensorDescription(
        key="device|neutralCurrent",
        translation_key="neutral_current",
        native_unit_of_measurement=UnitOfElectricCurrent.AMPERE,
        device_class=SensorDeviceClass.CURRENT,
        state_class=SensorStateClass.MEASUREMENT,
        entity_registry_enabled_default=False,
    ),
    ("light", "power"): BlockSensorDescription(
        key="light|power",
        native_unit_of_measurement=UnitOfPower.WATT,
        suggested_display_precision=1,
        device_class=SensorDeviceClass.POWER,
        state_class=SensorStateClass.MEASUREMENT,
        entity_registry_enabled_default=False,
    ),
    ("device", "power"): BlockSensorDescription(
        key="device|power",
        native_unit_of_measurement=UnitOfPower.WATT,
        suggested_display_precision=1,
        device_class=SensorDeviceClass.POWER,
        state_class=SensorStateClass.MEASUREMENT,
    ),
    ("emeter", "power"): BlockSensorDescription(
        key="emeter|power",
        native_unit_of_measurement=UnitOfPower.WATT,
        suggested_display_precision=1,
        device_class=SensorDeviceClass.POWER,
        state_class=SensorStateClass.MEASUREMENT,
    ),
    ("device", "voltage"): BlockSensorDescription(
        key="device|voltage",
        native_unit_of_measurement=UnitOfElectricPotential.VOLT,
        suggested_display_precision=1,
        device_class=SensorDeviceClass.VOLTAGE,
        state_class=SensorStateClass.MEASUREMENT,
        entity_registry_enabled_default=False,
    ),
    ("emeter", "voltage"): BlockSensorDescription(
        key="emeter|voltage",
        native_unit_of_measurement=UnitOfElectricPotential.VOLT,
        suggested_display_precision=1,
        device_class=SensorDeviceClass.VOLTAGE,
        state_class=SensorStateClass.MEASUREMENT,
    ),
    ("emeter", "powerFactor"): BlockSensorDescription(
        key="emeter|powerFactor",
        suggested_display_precision=2,
        device_class=SensorDeviceClass.POWER_FACTOR,
        state_class=SensorStateClass.MEASUREMENT,
    ),
    ("relay", "power"): BlockSensorDescription(
        key="relay|power",
        native_unit_of_measurement=UnitOfPower.WATT,
        suggested_display_precision=1,
        device_class=SensorDeviceClass.POWER,
        state_class=SensorStateClass.MEASUREMENT,
    ),
    ("roller", "rollerPower"): BlockSensorDescription(
        key="roller|rollerPower",
        native_unit_of_measurement=UnitOfPower.WATT,
        suggested_display_precision=1,
        device_class=SensorDeviceClass.POWER,
        state_class=SensorStateClass.MEASUREMENT,
    ),
    ("device", "energy"): BlockSensorDescription(
        key="device|energy",
        native_unit_of_measurement=UnitOfEnergy.WATT_HOUR,
        suggested_unit_of_measurement=UnitOfEnergy.KILO_WATT_HOUR,
        value=lambda value: value / 60,
        suggested_display_precision=2,
        device_class=SensorDeviceClass.ENERGY,
        state_class=SensorStateClass.TOTAL_INCREASING,
    ),
    ("emeter", "energy"): BlockSensorDescription(
        key="emeter|energy",
        native_unit_of_measurement=UnitOfEnergy.WATT_HOUR,
        suggested_unit_of_measurement=UnitOfEnergy.KILO_WATT_HOUR,
        suggested_display_precision=2,
        device_class=SensorDeviceClass.ENERGY,
        state_class=SensorStateClass.TOTAL_INCREASING,
        available=lambda block: cast(int, block.energy) != -1,
    ),
    ("emeter", "energyReturned"): BlockSensorDescription(
        key="emeter|energyReturned",
        translation_key="energy_returned",
        native_unit_of_measurement=UnitOfEnergy.WATT_HOUR,
        suggested_unit_of_measurement=UnitOfEnergy.KILO_WATT_HOUR,
        suggested_display_precision=2,
        device_class=SensorDeviceClass.ENERGY,
        state_class=SensorStateClass.TOTAL_INCREASING,
        available=lambda block: cast(int, block.energyReturned) != -1,
    ),
    ("light", "energy"): BlockSensorDescription(
        key="light|energy",
        native_unit_of_measurement=UnitOfEnergy.WATT_HOUR,
        suggested_unit_of_measurement=UnitOfEnergy.KILO_WATT_HOUR,
        value=lambda value: value / 60,
        suggested_display_precision=2,
        device_class=SensorDeviceClass.ENERGY,
        state_class=SensorStateClass.TOTAL_INCREASING,
        entity_registry_enabled_default=False,
    ),
    ("relay", "energy"): BlockSensorDescription(
        key="relay|energy",
        native_unit_of_measurement=UnitOfEnergy.WATT_HOUR,
        suggested_unit_of_measurement=UnitOfEnergy.KILO_WATT_HOUR,
        value=lambda value: value / 60,
        suggested_display_precision=2,
        device_class=SensorDeviceClass.ENERGY,
        state_class=SensorStateClass.TOTAL_INCREASING,
    ),
    ("roller", "rollerEnergy"): BlockSensorDescription(
        key="roller|rollerEnergy",
        native_unit_of_measurement=UnitOfEnergy.WATT_HOUR,
        suggested_unit_of_measurement=UnitOfEnergy.KILO_WATT_HOUR,
        value=lambda value: value / 60,
        suggested_display_precision=2,
        device_class=SensorDeviceClass.ENERGY,
        state_class=SensorStateClass.TOTAL_INCREASING,
    ),
    ("sensor", "concentration"): BlockSensorDescription(
        key="sensor|concentration",
        translation_key="gas_concentration",
        native_unit_of_measurement=CONCENTRATION_PARTS_PER_MILLION,
        state_class=SensorStateClass.MEASUREMENT,
    ),
    ("sensor", "temp"): BlockSensorDescription(
        key="sensor|temp",
        native_unit_of_measurement=UnitOfTemperature.CELSIUS,
        suggested_display_precision=1,
        device_class=SensorDeviceClass.TEMPERATURE,
        state_class=SensorStateClass.MEASUREMENT,
        entity_category=EntityCategory.DIAGNOSTIC,
    ),
    ("sensor", "extTemp"): BlockSensorDescription(
        key="sensor|extTemp",
        native_unit_of_measurement=UnitOfTemperature.CELSIUS,
        suggested_display_precision=1,
        device_class=SensorDeviceClass.TEMPERATURE,
        state_class=SensorStateClass.MEASUREMENT,
        available=lambda block: cast(int, block.extTemp) != 999
        and not getattr(block, "sensorError", False),
    ),
    ("sensor", "humidity"): BlockSensorDescription(
        key="sensor|humidity",
        native_unit_of_measurement=PERCENTAGE,
        suggested_display_precision=1,
        device_class=SensorDeviceClass.HUMIDITY,
        state_class=SensorStateClass.MEASUREMENT,
        available=lambda block: cast(int, block.humidity) != 999
        and not getattr(block, "sensorError", False),
    ),
    ("sensor", "luminosity"): BlockSensorDescription(
        key="sensor|luminosity",
<<<<<<< HEAD
=======
        name="Illuminance",
>>>>>>> b7f30ec1
        native_unit_of_measurement=LIGHT_LUX,
        device_class=SensorDeviceClass.ILLUMINANCE,
        state_class=SensorStateClass.MEASUREMENT,
        available=lambda block: cast(int, block.luminosity) != -1,
    ),
    ("sensor", "tilt"): BlockSensorDescription(
        key="sensor|tilt",
        translation_key="tilt",
        native_unit_of_measurement=DEGREE,
        state_class=SensorStateClass.MEASUREMENT,
    ),
    ("relay", "totalWorkTime"): BlockSensorDescription(
        key="relay|totalWorkTime",
        translation_key="lamp_life",
        native_unit_of_measurement=PERCENTAGE,
        value=get_shelly_air_lamp_life,
        suggested_display_precision=1,
        entity_category=EntityCategory.DIAGNOSTIC,
    ),
    ("adc", "adc"): BlockSensorDescription(
        key="adc|adc",
        translation_key="adc",
        native_unit_of_measurement=UnitOfElectricPotential.VOLT,
        suggested_display_precision=2,
        device_class=SensorDeviceClass.VOLTAGE,
        state_class=SensorStateClass.MEASUREMENT,
    ),
    ("sensor", "sensorOp"): BlockSensorDescription(
        key="sensor|sensorOp",
        translation_key="operation",
        device_class=SensorDeviceClass.ENUM,
        options=["warmup", "normal", "fault"],
        value=lambda value: None if value == "unknown" else value,
    ),
    ("valve", "valve"): BlockSensorDescription(
        key="valve|valve",
        translation_key="valve_status",
        device_class=SensorDeviceClass.ENUM,
        options=[
            "checking",
            "closed",
            "closing",
            "failure",
            "opened",
            "opening",
        ],
        value=lambda value: None if value == "unknown" else value,
        entity_category=EntityCategory.DIAGNOSTIC,
        removal_condition=lambda _, block: block.valve == "not_connected",
    ),
    ("sensor", "gas"): BlockSensorDescription(
        key="sensor|gas",
        translation_key="gas_detected",
        device_class=SensorDeviceClass.ENUM,
        options=[
            "none",
            "mild",
            "heavy",
            "test",
        ],
        value=lambda value: None if value == "unknown" else value,
        entity_category=EntityCategory.DIAGNOSTIC,
    ),
    ("sensor", "selfTest"): BlockSensorDescription(
        key="sensor|selfTest",
        translation_key="self_test",
        device_class=SensorDeviceClass.ENUM,
        options=["not_completed", "completed", "running", "pending"],
        entity_category=EntityCategory.DIAGNOSTIC,
    ),
}

REST_SENSORS: Final = {
    "rssi": RestSensorDescription(
        key="rssi",
<<<<<<< HEAD
        translation_key="rssi",
=======
        name="Signal strength",
>>>>>>> b7f30ec1
        native_unit_of_measurement=SIGNAL_STRENGTH_DECIBELS_MILLIWATT,
        value=lambda status, _: status["wifi_sta"]["rssi"],
        device_class=SensorDeviceClass.SIGNAL_STRENGTH,
        state_class=SensorStateClass.MEASUREMENT,
        entity_registry_enabled_default=False,
        entity_category=EntityCategory.DIAGNOSTIC,
    ),
    "uptime": RestSensorDescription(
        key="uptime",
<<<<<<< HEAD
        translation_key="uptime",
=======
        name="Last restart",
>>>>>>> b7f30ec1
        value=lambda status, last: get_device_uptime(status["uptime"], last),
        device_class=SensorDeviceClass.TIMESTAMP,
        entity_registry_enabled_default=False,
        entity_category=EntityCategory.DIAGNOSTIC,
    ),
}


RPC_SENSORS: Final = {
    "power": RpcSensorDescription(
        key="switch",
        sub_key="apower",
        native_unit_of_measurement=UnitOfPower.WATT,
        device_class=SensorDeviceClass.POWER,
        state_class=SensorStateClass.MEASUREMENT,
    ),
    "power_em1": RpcSensorDescription(
        key="em1",
        sub_key="act_power",
        native_unit_of_measurement=UnitOfPower.WATT,
        device_class=SensorDeviceClass.POWER,
        state_class=SensorStateClass.MEASUREMENT,
    ),
    "power_light": RpcSensorDescription(
        key="light",
        sub_key="apower",
        native_unit_of_measurement=UnitOfPower.WATT,
        device_class=SensorDeviceClass.POWER,
        state_class=SensorStateClass.MEASUREMENT,
    ),
    "power_pm1": RpcSensorDescription(
        key="pm1",
        sub_key="apower",
        native_unit_of_measurement=UnitOfPower.WATT,
        device_class=SensorDeviceClass.POWER,
        state_class=SensorStateClass.MEASUREMENT,
    ),
    "power_cct": RpcSensorDescription(
        key="cct",
        sub_key="apower",
        native_unit_of_measurement=UnitOfPower.WATT,
        device_class=SensorDeviceClass.POWER,
        state_class=SensorStateClass.MEASUREMENT,
    ),
    "power_rgb": RpcSensorDescription(
        key="rgb",
        sub_key="apower",
        native_unit_of_measurement=UnitOfPower.WATT,
        device_class=SensorDeviceClass.POWER,
        state_class=SensorStateClass.MEASUREMENT,
    ),
    "power_rgbw": RpcSensorDescription(
        key="rgbw",
        sub_key="apower",
        native_unit_of_measurement=UnitOfPower.WATT,
        device_class=SensorDeviceClass.POWER,
        state_class=SensorStateClass.MEASUREMENT,
    ),
    "a_act_power": RpcSensorDescription(
        key="em",
        sub_key="a_act_power",
        native_unit_of_measurement=UnitOfPower.WATT,
        device_class=SensorDeviceClass.POWER,
        state_class=SensorStateClass.MEASUREMENT,
        emeter_phase="A",
        entity_class=RpcEmeterPhaseSensor,
    ),
    "b_act_power": RpcSensorDescription(
        key="em",
        sub_key="b_act_power",
        native_unit_of_measurement=UnitOfPower.WATT,
        device_class=SensorDeviceClass.POWER,
        state_class=SensorStateClass.MEASUREMENT,
        emeter_phase="B",
        entity_class=RpcEmeterPhaseSensor,
    ),
    "c_act_power": RpcSensorDescription(
        key="em",
        sub_key="c_act_power",
        native_unit_of_measurement=UnitOfPower.WATT,
        device_class=SensorDeviceClass.POWER,
        state_class=SensorStateClass.MEASUREMENT,
        emeter_phase="C",
        entity_class=RpcEmeterPhaseSensor,
    ),
    "total_act_power": RpcSensorDescription(
        key="em",
        sub_key="total_act_power",
        native_unit_of_measurement=UnitOfPower.WATT,
        device_class=SensorDeviceClass.POWER,
        state_class=SensorStateClass.MEASUREMENT,
    ),
    "a_aprt_power": RpcSensorDescription(
        key="em",
        sub_key="a_aprt_power",
        native_unit_of_measurement=UnitOfApparentPower.VOLT_AMPERE,
        device_class=SensorDeviceClass.APPARENT_POWER,
        state_class=SensorStateClass.MEASUREMENT,
        emeter_phase="A",
        entity_class=RpcEmeterPhaseSensor,
    ),
    "b_aprt_power": RpcSensorDescription(
        key="em",
        sub_key="b_aprt_power",
        native_unit_of_measurement=UnitOfApparentPower.VOLT_AMPERE,
        device_class=SensorDeviceClass.APPARENT_POWER,
        state_class=SensorStateClass.MEASUREMENT,
        emeter_phase="B",
        entity_class=RpcEmeterPhaseSensor,
    ),
    "c_aprt_power": RpcSensorDescription(
        key="em",
        sub_key="c_aprt_power",
        native_unit_of_measurement=UnitOfApparentPower.VOLT_AMPERE,
        device_class=SensorDeviceClass.APPARENT_POWER,
        state_class=SensorStateClass.MEASUREMENT,
        emeter_phase="C",
        entity_class=RpcEmeterPhaseSensor,
    ),
    "aprt_power_em1": RpcSensorDescription(
        key="em1",
        sub_key="aprt_power",
        native_unit_of_measurement=UnitOfApparentPower.VOLT_AMPERE,
        device_class=SensorDeviceClass.APPARENT_POWER,
        state_class=SensorStateClass.MEASUREMENT,
    ),
    "total_aprt_power": RpcSensorDescription(
        key="em",
        sub_key="total_aprt_power",
        native_unit_of_measurement=UnitOfApparentPower.VOLT_AMPERE,
        device_class=SensorDeviceClass.APPARENT_POWER,
        state_class=SensorStateClass.MEASUREMENT,
    ),
    "pf_em1": RpcSensorDescription(
        key="em1",
        sub_key="pf",
        device_class=SensorDeviceClass.POWER_FACTOR,
        state_class=SensorStateClass.MEASUREMENT,
    ),
    "a_pf": RpcSensorDescription(
        key="em",
        sub_key="a_pf",
        device_class=SensorDeviceClass.POWER_FACTOR,
        state_class=SensorStateClass.MEASUREMENT,
        emeter_phase="A",
        entity_class=RpcEmeterPhaseSensor,
    ),
    "b_pf": RpcSensorDescription(
        key="em",
        sub_key="b_pf",
        device_class=SensorDeviceClass.POWER_FACTOR,
        state_class=SensorStateClass.MEASUREMENT,
        emeter_phase="B",
        entity_class=RpcEmeterPhaseSensor,
    ),
    "c_pf": RpcSensorDescription(
        key="em",
        sub_key="c_pf",
        device_class=SensorDeviceClass.POWER_FACTOR,
        state_class=SensorStateClass.MEASUREMENT,
        emeter_phase="C",
        entity_class=RpcEmeterPhaseSensor,
    ),
    "voltage": RpcSensorDescription(
        key="switch",
        sub_key="voltage",
        native_unit_of_measurement=UnitOfElectricPotential.VOLT,
        value=lambda status, _: None if status is None else float(status),
        suggested_display_precision=1,
        device_class=SensorDeviceClass.VOLTAGE,
        state_class=SensorStateClass.MEASUREMENT,
        entity_registry_enabled_default=False,
    ),
    "voltage_em1": RpcSensorDescription(
        key="em1",
        sub_key="voltage",
        native_unit_of_measurement=UnitOfElectricPotential.VOLT,
        value=lambda status, _: None if status is None else float(status),
        suggested_display_precision=1,
        device_class=SensorDeviceClass.VOLTAGE,
        state_class=SensorStateClass.MEASUREMENT,
        entity_registry_enabled_default=False,
    ),
    "voltage_light": RpcSensorDescription(
        key="light",
        sub_key="voltage",
        native_unit_of_measurement=UnitOfElectricPotential.VOLT,
        value=lambda status, _: None if status is None else float(status),
        suggested_display_precision=1,
        device_class=SensorDeviceClass.VOLTAGE,
        state_class=SensorStateClass.MEASUREMENT,
        entity_registry_enabled_default=False,
    ),
    "voltage_pm1": RpcSensorDescription(
        key="pm1",
        sub_key="voltage",
        native_unit_of_measurement=UnitOfElectricPotential.VOLT,
        value=lambda status, _: None if status is None else float(status),
        suggested_display_precision=1,
        device_class=SensorDeviceClass.VOLTAGE,
        state_class=SensorStateClass.MEASUREMENT,
        entity_registry_enabled_default=False,
    ),
    "voltage_cct": RpcSensorDescription(
        key="cct",
        sub_key="voltage",
        native_unit_of_measurement=UnitOfElectricPotential.VOLT,
        value=lambda status, _: None if status is None else float(status),
        suggested_display_precision=1,
        device_class=SensorDeviceClass.VOLTAGE,
        state_class=SensorStateClass.MEASUREMENT,
        entity_registry_enabled_default=False,
    ),
    "voltage_rgb": RpcSensorDescription(
        key="rgb",
        sub_key="voltage",
        native_unit_of_measurement=UnitOfElectricPotential.VOLT,
        value=lambda status, _: None if status is None else float(status),
        suggested_display_precision=1,
        device_class=SensorDeviceClass.VOLTAGE,
        state_class=SensorStateClass.MEASUREMENT,
        entity_registry_enabled_default=False,
    ),
    "voltage_rgbw": RpcSensorDescription(
        key="rgbw",
        sub_key="voltage",
        native_unit_of_measurement=UnitOfElectricPotential.VOLT,
        value=lambda status, _: None if status is None else float(status),
        suggested_display_precision=1,
        device_class=SensorDeviceClass.VOLTAGE,
        state_class=SensorStateClass.MEASUREMENT,
        entity_registry_enabled_default=False,
    ),
    "a_voltage": RpcSensorDescription(
        key="em",
        sub_key="a_voltage",
        native_unit_of_measurement=UnitOfElectricPotential.VOLT,
        device_class=SensorDeviceClass.VOLTAGE,
        state_class=SensorStateClass.MEASUREMENT,
        entity_registry_enabled_default=False,
        emeter_phase="A",
        entity_class=RpcEmeterPhaseSensor,
    ),
    "b_voltage": RpcSensorDescription(
        key="em",
        sub_key="b_voltage",
        native_unit_of_measurement=UnitOfElectricPotential.VOLT,
        device_class=SensorDeviceClass.VOLTAGE,
        state_class=SensorStateClass.MEASUREMENT,
        entity_registry_enabled_default=False,
        emeter_phase="B",
        entity_class=RpcEmeterPhaseSensor,
    ),
    "c_voltage": RpcSensorDescription(
        key="em",
        sub_key="c_voltage",
        native_unit_of_measurement=UnitOfElectricPotential.VOLT,
        device_class=SensorDeviceClass.VOLTAGE,
        state_class=SensorStateClass.MEASUREMENT,
        entity_registry_enabled_default=False,
        emeter_phase="C",
        entity_class=RpcEmeterPhaseSensor,
    ),
    "current": RpcSensorDescription(
        key="switch",
        sub_key="current",
        native_unit_of_measurement=UnitOfElectricCurrent.AMPERE,
        value=lambda status, _: None if status is None else float(status),
        device_class=SensorDeviceClass.CURRENT,
        state_class=SensorStateClass.MEASUREMENT,
        entity_registry_enabled_default=False,
    ),
    "current_em1": RpcSensorDescription(
        key="em1",
        sub_key="current",
        native_unit_of_measurement=UnitOfElectricCurrent.AMPERE,
        value=lambda status, _: None if status is None else float(status),
        device_class=SensorDeviceClass.CURRENT,
        state_class=SensorStateClass.MEASUREMENT,
        entity_registry_enabled_default=False,
    ),
    "current_light": RpcSensorDescription(
        key="light",
        sub_key="current",
        native_unit_of_measurement=UnitOfElectricCurrent.AMPERE,
        value=lambda status, _: None if status is None else float(status),
        device_class=SensorDeviceClass.CURRENT,
        state_class=SensorStateClass.MEASUREMENT,
        entity_registry_enabled_default=False,
    ),
    "current_pm1": RpcSensorDescription(
        key="pm1",
        sub_key="current",
        native_unit_of_measurement=UnitOfElectricCurrent.AMPERE,
        value=lambda status, _: None if status is None else float(status),
        device_class=SensorDeviceClass.CURRENT,
        state_class=SensorStateClass.MEASUREMENT,
        entity_registry_enabled_default=False,
    ),
    "current_cct": RpcSensorDescription(
        key="cct",
        sub_key="current",
        native_unit_of_measurement=UnitOfElectricCurrent.AMPERE,
        value=lambda status, _: None if status is None else float(status),
        device_class=SensorDeviceClass.CURRENT,
        state_class=SensorStateClass.MEASUREMENT,
        entity_registry_enabled_default=False,
    ),
    "current_rgb": RpcSensorDescription(
        key="rgb",
        sub_key="current",
        native_unit_of_measurement=UnitOfElectricCurrent.AMPERE,
        value=lambda status, _: None if status is None else float(status),
        device_class=SensorDeviceClass.CURRENT,
        state_class=SensorStateClass.MEASUREMENT,
        entity_registry_enabled_default=False,
    ),
    "current_rgbw": RpcSensorDescription(
        key="rgbw",
        sub_key="current",
        native_unit_of_measurement=UnitOfElectricCurrent.AMPERE,
        value=lambda status, _: None if status is None else float(status),
        device_class=SensorDeviceClass.CURRENT,
        state_class=SensorStateClass.MEASUREMENT,
        entity_registry_enabled_default=False,
    ),
    "a_current": RpcSensorDescription(
        key="em",
        sub_key="a_current",
        native_unit_of_measurement=UnitOfElectricCurrent.AMPERE,
        device_class=SensorDeviceClass.CURRENT,
        state_class=SensorStateClass.MEASUREMENT,
        entity_registry_enabled_default=False,
        emeter_phase="A",
        entity_class=RpcEmeterPhaseSensor,
    ),
    "b_current": RpcSensorDescription(
        key="em",
        sub_key="b_current",
        native_unit_of_measurement=UnitOfElectricCurrent.AMPERE,
        device_class=SensorDeviceClass.CURRENT,
        state_class=SensorStateClass.MEASUREMENT,
        entity_registry_enabled_default=False,
        emeter_phase="B",
        entity_class=RpcEmeterPhaseSensor,
    ),
    "c_current": RpcSensorDescription(
        key="em",
        sub_key="c_current",
        native_unit_of_measurement=UnitOfElectricCurrent.AMPERE,
        device_class=SensorDeviceClass.CURRENT,
        state_class=SensorStateClass.MEASUREMENT,
        entity_registry_enabled_default=False,
        emeter_phase="C",
        entity_class=RpcEmeterPhaseSensor,
    ),
    "n_current": RpcSensorDescription(
        key="em",
        sub_key="n_current",
        translation_key="neutral_current",
        native_unit_of_measurement=UnitOfElectricCurrent.AMPERE,
        device_class=SensorDeviceClass.CURRENT,
        state_class=SensorStateClass.MEASUREMENT,
        removal_condition=lambda _, status, key: status[key].get("n_current") is None,
        entity_registry_enabled_default=False,
    ),
    "total_current": RpcSensorDescription(
        key="em",
        sub_key="total_current",
        native_unit_of_measurement=UnitOfElectricCurrent.AMPERE,
        device_class=SensorDeviceClass.CURRENT,
        state_class=SensorStateClass.MEASUREMENT,
        entity_registry_enabled_default=False,
    ),
    "energy": RpcSensorDescription(
        key="switch",
        sub_key="aenergy",
        native_unit_of_measurement=UnitOfEnergy.WATT_HOUR,
        suggested_unit_of_measurement=UnitOfEnergy.KILO_WATT_HOUR,
        value=lambda status, _: status["total"],
        suggested_display_precision=2,
        device_class=SensorDeviceClass.ENERGY,
        state_class=SensorStateClass.TOTAL_INCREASING,
    ),
    "ret_energy": RpcSensorDescription(
        key="switch",
        sub_key="ret_aenergy",
        translation_key="energy_returned",
        native_unit_of_measurement=UnitOfEnergy.WATT_HOUR,
        suggested_unit_of_measurement=UnitOfEnergy.KILO_WATT_HOUR,
        value=lambda status, _: status["total"],
        suggested_display_precision=2,
        device_class=SensorDeviceClass.ENERGY,
        state_class=SensorStateClass.TOTAL_INCREASING,
        removal_condition=lambda _, status, key: (
            status[key].get("ret_aenergy") is None
        ),
    ),
    "consumed_energy_switch": RpcSensorDescription(
        key="switch",
        sub_key="ret_aenergy",
        translation_key="energy_consumed",
        native_unit_of_measurement=UnitOfEnergy.WATT_HOUR,
        suggested_unit_of_measurement=UnitOfEnergy.KILO_WATT_HOUR,
        value=lambda status, _: status["total"],
        suggested_display_precision=2,
        device_class=SensorDeviceClass.ENERGY,
        state_class=SensorStateClass.TOTAL_INCREASING,
        entity_registry_enabled_default=False,
        entity_class=RpcEnergyConsumedSensor,
        removal_condition=lambda _, status, key: (
            status[key].get("ret_aenergy") is None
        ),
    ),
    "energy_light": RpcSensorDescription(
        key="light",
        sub_key="aenergy",
        native_unit_of_measurement=UnitOfEnergy.WATT_HOUR,
        suggested_unit_of_measurement=UnitOfEnergy.KILO_WATT_HOUR,
        value=lambda status, _: status["total"],
        suggested_display_precision=2,
        device_class=SensorDeviceClass.ENERGY,
        state_class=SensorStateClass.TOTAL_INCREASING,
    ),
    "energy_pm1": RpcSensorDescription(
        key="pm1",
        sub_key="aenergy",
        native_unit_of_measurement=UnitOfEnergy.WATT_HOUR,
        suggested_unit_of_measurement=UnitOfEnergy.KILO_WATT_HOUR,
        value=lambda status, _: status["total"],
        suggested_display_precision=2,
        device_class=SensorDeviceClass.ENERGY,
        state_class=SensorStateClass.TOTAL_INCREASING,
    ),
    "ret_energy_pm1": RpcSensorDescription(
        key="pm1",
        sub_key="ret_aenergy",
        translation_key="energy_returned",
        native_unit_of_measurement=UnitOfEnergy.WATT_HOUR,
        suggested_unit_of_measurement=UnitOfEnergy.KILO_WATT_HOUR,
        value=lambda status, _: status["total"],
        suggested_display_precision=2,
        device_class=SensorDeviceClass.ENERGY,
        state_class=SensorStateClass.TOTAL_INCREASING,
    ),
    "consumed_energy_pm1": RpcSensorDescription(
        key="pm1",
        sub_key="ret_aenergy",
        translation_key="energy_consumed",
        native_unit_of_measurement=UnitOfEnergy.WATT_HOUR,
        suggested_unit_of_measurement=UnitOfEnergy.KILO_WATT_HOUR,
        value=lambda status, _: status["total"],
        suggested_display_precision=2,
        device_class=SensorDeviceClass.ENERGY,
        state_class=SensorStateClass.TOTAL_INCREASING,
        entity_registry_enabled_default=False,
        entity_class=RpcEnergyConsumedSensor,
    ),
    "energy_cct": RpcSensorDescription(
        key="cct",
        sub_key="aenergy",
        native_unit_of_measurement=UnitOfEnergy.WATT_HOUR,
        suggested_unit_of_measurement=UnitOfEnergy.KILO_WATT_HOUR,
        value=lambda status, _: status["total"],
        suggested_display_precision=2,
        device_class=SensorDeviceClass.ENERGY,
        state_class=SensorStateClass.TOTAL_INCREASING,
    ),
    "energy_rgb": RpcSensorDescription(
        key="rgb",
        sub_key="aenergy",
        native_unit_of_measurement=UnitOfEnergy.WATT_HOUR,
        suggested_unit_of_measurement=UnitOfEnergy.KILO_WATT_HOUR,
        value=lambda status, _: status["total"],
        suggested_display_precision=2,
        device_class=SensorDeviceClass.ENERGY,
        state_class=SensorStateClass.TOTAL_INCREASING,
    ),
    "energy_rgbw": RpcSensorDescription(
        key="rgbw",
        sub_key="aenergy",
        native_unit_of_measurement=UnitOfEnergy.WATT_HOUR,
        suggested_unit_of_measurement=UnitOfEnergy.KILO_WATT_HOUR,
        value=lambda status, _: status["total"],
        suggested_display_precision=2,
        device_class=SensorDeviceClass.ENERGY,
        state_class=SensorStateClass.TOTAL_INCREASING,
    ),
    "total_act": RpcSensorDescription(
        key="emdata",
        sub_key="total_act",
        native_unit_of_measurement=UnitOfEnergy.WATT_HOUR,
        suggested_unit_of_measurement=UnitOfEnergy.KILO_WATT_HOUR,
        value=lambda status, _: float(status),
        suggested_display_precision=2,
        device_class=SensorDeviceClass.ENERGY,
        state_class=SensorStateClass.TOTAL_INCREASING,
    ),
    "total_act_energy": RpcSensorDescription(
        key="em1data",
        sub_key="total_act_energy",
        native_unit_of_measurement=UnitOfEnergy.WATT_HOUR,
        suggested_unit_of_measurement=UnitOfEnergy.KILO_WATT_HOUR,
        value=lambda status, _: float(status),
        suggested_display_precision=2,
        device_class=SensorDeviceClass.ENERGY,
        state_class=SensorStateClass.TOTAL_INCREASING,
        entity_registry_enabled_default=False,
    ),
    "a_total_act_energy": RpcSensorDescription(
        key="emdata",
        sub_key="a_total_act_energy",
        native_unit_of_measurement=UnitOfEnergy.WATT_HOUR,
        suggested_unit_of_measurement=UnitOfEnergy.KILO_WATT_HOUR,
        value=lambda status, _: float(status),
        suggested_display_precision=2,
        device_class=SensorDeviceClass.ENERGY,
        state_class=SensorStateClass.TOTAL_INCREASING,
        entity_registry_enabled_default=False,
        emeter_phase="A",
        entity_class=RpcEmeterPhaseSensor,
    ),
    "b_total_act_energy": RpcSensorDescription(
        key="emdata",
        sub_key="b_total_act_energy",
        native_unit_of_measurement=UnitOfEnergy.WATT_HOUR,
        suggested_unit_of_measurement=UnitOfEnergy.KILO_WATT_HOUR,
        value=lambda status, _: float(status),
        suggested_display_precision=2,
        device_class=SensorDeviceClass.ENERGY,
        state_class=SensorStateClass.TOTAL_INCREASING,
        entity_registry_enabled_default=False,
        emeter_phase="B",
        entity_class=RpcEmeterPhaseSensor,
    ),
    "c_total_act_energy": RpcSensorDescription(
        key="emdata",
        sub_key="c_total_act_energy",
        native_unit_of_measurement=UnitOfEnergy.WATT_HOUR,
        suggested_unit_of_measurement=UnitOfEnergy.KILO_WATT_HOUR,
        value=lambda status, _: float(status),
        suggested_display_precision=2,
        device_class=SensorDeviceClass.ENERGY,
        state_class=SensorStateClass.TOTAL_INCREASING,
        entity_registry_enabled_default=False,
        emeter_phase="C",
        entity_class=RpcEmeterPhaseSensor,
    ),
    "total_act_ret": RpcSensorDescription(
        key="emdata",
        sub_key="total_act_ret",
        translation_key="energy_returned",
        native_unit_of_measurement=UnitOfEnergy.WATT_HOUR,
        suggested_unit_of_measurement=UnitOfEnergy.KILO_WATT_HOUR,
        value=lambda status, _: float(status),
        suggested_display_precision=2,
        device_class=SensorDeviceClass.ENERGY,
        state_class=SensorStateClass.TOTAL_INCREASING,
    ),
    "total_act_ret_energy": RpcSensorDescription(
        key="em1data",
        sub_key="total_act_ret_energy",
        translation_key="energy_returned",
        native_unit_of_measurement=UnitOfEnergy.WATT_HOUR,
        suggested_unit_of_measurement=UnitOfEnergy.KILO_WATT_HOUR,
        value=lambda status, _: float(status),
        suggested_display_precision=2,
        device_class=SensorDeviceClass.ENERGY,
        state_class=SensorStateClass.TOTAL_INCREASING,
        entity_registry_enabled_default=False,
    ),
    "a_total_act_ret_energy": RpcSensorDescription(
        key="emdata",
        sub_key="a_total_act_ret_energy",
        translation_key="energy_returned",
        native_unit_of_measurement=UnitOfEnergy.WATT_HOUR,
        suggested_unit_of_measurement=UnitOfEnergy.KILO_WATT_HOUR,
        value=lambda status, _: float(status),
        suggested_display_precision=2,
        device_class=SensorDeviceClass.ENERGY,
        state_class=SensorStateClass.TOTAL_INCREASING,
        entity_registry_enabled_default=False,
        emeter_phase="A",
        entity_class=RpcEmeterPhaseSensor,
    ),
    "b_total_act_ret_energy": RpcSensorDescription(
        key="emdata",
        sub_key="b_total_act_ret_energy",
        translation_key="energy_returned",
        native_unit_of_measurement=UnitOfEnergy.WATT_HOUR,
        suggested_unit_of_measurement=UnitOfEnergy.KILO_WATT_HOUR,
        value=lambda status, _: float(status),
        suggested_display_precision=2,
        device_class=SensorDeviceClass.ENERGY,
        state_class=SensorStateClass.TOTAL_INCREASING,
        entity_registry_enabled_default=False,
        emeter_phase="B",
        entity_class=RpcEmeterPhaseSensor,
    ),
    "c_total_act_ret_energy": RpcSensorDescription(
        key="emdata",
        sub_key="c_total_act_ret_energy",
        translation_key="energy_returned",
        native_unit_of_measurement=UnitOfEnergy.WATT_HOUR,
        suggested_unit_of_measurement=UnitOfEnergy.KILO_WATT_HOUR,
        value=lambda status, _: float(status),
        suggested_display_precision=2,
        device_class=SensorDeviceClass.ENERGY,
        state_class=SensorStateClass.TOTAL_INCREASING,
        entity_registry_enabled_default=False,
        emeter_phase="C",
        entity_class=RpcEmeterPhaseSensor,
    ),
    "freq": RpcSensorDescription(
        key="switch",
        sub_key="freq",
        native_unit_of_measurement=UnitOfFrequency.HERTZ,
        suggested_display_precision=0,
        device_class=SensorDeviceClass.FREQUENCY,
        state_class=SensorStateClass.MEASUREMENT,
        entity_registry_enabled_default=False,
    ),
    "freq_em1": RpcSensorDescription(
        key="em1",
        sub_key="freq",
        native_unit_of_measurement=UnitOfFrequency.HERTZ,
        suggested_display_precision=0,
        device_class=SensorDeviceClass.FREQUENCY,
        state_class=SensorStateClass.MEASUREMENT,
        entity_registry_enabled_default=False,
    ),
    "freq_pm1": RpcSensorDescription(
        key="pm1",
        sub_key="freq",
        native_unit_of_measurement=UnitOfFrequency.HERTZ,
        suggested_display_precision=0,
        device_class=SensorDeviceClass.FREQUENCY,
        state_class=SensorStateClass.MEASUREMENT,
        entity_registry_enabled_default=False,
    ),
    "a_freq": RpcSensorDescription(
        key="em",
        sub_key="a_freq",
        native_unit_of_measurement=UnitOfFrequency.HERTZ,
        suggested_display_precision=0,
        device_class=SensorDeviceClass.FREQUENCY,
        state_class=SensorStateClass.MEASUREMENT,
        entity_registry_enabled_default=False,
        emeter_phase="A",
        entity_class=RpcEmeterPhaseSensor,
    ),
    "b_freq": RpcSensorDescription(
        key="em",
        sub_key="b_freq",
        native_unit_of_measurement=UnitOfFrequency.HERTZ,
        suggested_display_precision=0,
        device_class=SensorDeviceClass.FREQUENCY,
        state_class=SensorStateClass.MEASUREMENT,
        entity_registry_enabled_default=False,
        emeter_phase="B",
        entity_class=RpcEmeterPhaseSensor,
    ),
    "c_freq": RpcSensorDescription(
        key="em",
        sub_key="c_freq",
        native_unit_of_measurement=UnitOfFrequency.HERTZ,
        suggested_display_precision=0,
        device_class=SensorDeviceClass.FREQUENCY,
        state_class=SensorStateClass.MEASUREMENT,
        entity_registry_enabled_default=False,
        emeter_phase="C",
        entity_class=RpcEmeterPhaseSensor,
    ),
    "illuminance": RpcSensorDescription(
        key="illuminance",
        sub_key="lux",
        native_unit_of_measurement=LIGHT_LUX,
        device_class=SensorDeviceClass.ILLUMINANCE,
        state_class=SensorStateClass.MEASUREMENT,
    ),
    "temperature": RpcSensorDescription(
        key="switch",
        sub_key="temperature",
        native_unit_of_measurement=UnitOfTemperature.CELSIUS,
        value=lambda status, _: status["tC"],
        suggested_display_precision=1,
        device_class=SensorDeviceClass.TEMPERATURE,
        state_class=SensorStateClass.MEASUREMENT,
        entity_registry_enabled_default=False,
        entity_category=EntityCategory.DIAGNOSTIC,
        use_polling_coordinator=True,
    ),
    "temperature_light": RpcSensorDescription(
        key="light",
        sub_key="temperature",
        native_unit_of_measurement=UnitOfTemperature.CELSIUS,
        value=lambda status, _: status["tC"],
        suggested_display_precision=1,
        device_class=SensorDeviceClass.TEMPERATURE,
        state_class=SensorStateClass.MEASUREMENT,
        entity_registry_enabled_default=False,
        entity_category=EntityCategory.DIAGNOSTIC,
        use_polling_coordinator=True,
    ),
    "temperature_cct": RpcSensorDescription(
        key="cct",
        sub_key="temperature",
        native_unit_of_measurement=UnitOfTemperature.CELSIUS,
        value=lambda status, _: status["tC"],
        suggested_display_precision=1,
        device_class=SensorDeviceClass.TEMPERATURE,
        state_class=SensorStateClass.MEASUREMENT,
        entity_registry_enabled_default=False,
        entity_category=EntityCategory.DIAGNOSTIC,
        use_polling_coordinator=True,
    ),
    "temperature_rgb": RpcSensorDescription(
        key="rgb",
        sub_key="temperature",
        native_unit_of_measurement=UnitOfTemperature.CELSIUS,
        value=lambda status, _: status["tC"],
        suggested_display_precision=1,
        device_class=SensorDeviceClass.TEMPERATURE,
        state_class=SensorStateClass.MEASUREMENT,
        entity_registry_enabled_default=False,
        entity_category=EntityCategory.DIAGNOSTIC,
        use_polling_coordinator=True,
    ),
    "temperature_rgbw": RpcSensorDescription(
        key="rgbw",
        sub_key="temperature",
        native_unit_of_measurement=UnitOfTemperature.CELSIUS,
        value=lambda status, _: status["tC"],
        suggested_display_precision=1,
        device_class=SensorDeviceClass.TEMPERATURE,
        state_class=SensorStateClass.MEASUREMENT,
        entity_registry_enabled_default=False,
        entity_category=EntityCategory.DIAGNOSTIC,
        use_polling_coordinator=True,
    ),
    "temperature_0": RpcSensorDescription(
        key="temperature",
        sub_key="tC",
        native_unit_of_measurement=UnitOfTemperature.CELSIUS,
        suggested_display_precision=1,
        device_class=SensorDeviceClass.TEMPERATURE,
        state_class=SensorStateClass.MEASUREMENT,
    ),
    "rssi": RpcSensorDescription(
        key="wifi",
        sub_key="rssi",
<<<<<<< HEAD
        translation_key="rssi",
=======
        name="Signal strength",
>>>>>>> b7f30ec1
        native_unit_of_measurement=SIGNAL_STRENGTH_DECIBELS_MILLIWATT,
        device_class=SensorDeviceClass.SIGNAL_STRENGTH,
        state_class=SensorStateClass.MEASUREMENT,
        entity_registry_enabled_default=False,
        removal_condition=is_rpc_wifi_stations_disabled,
        entity_category=EntityCategory.DIAGNOSTIC,
        use_polling_coordinator=True,
    ),
    "uptime": RpcSensorDescription(
        key="sys",
        sub_key="uptime",
<<<<<<< HEAD
        translation_key="uptime",
=======
        name="Last restart",
>>>>>>> b7f30ec1
        value=get_device_uptime,
        device_class=SensorDeviceClass.TIMESTAMP,
        entity_registry_enabled_default=False,
        entity_category=EntityCategory.DIAGNOSTIC,
        use_polling_coordinator=True,
    ),
    "humidity_0": RpcSensorDescription(
        key="humidity",
        sub_key="rh",
        native_unit_of_measurement=PERCENTAGE,
        suggested_display_precision=1,
        device_class=SensorDeviceClass.HUMIDITY,
        state_class=SensorStateClass.MEASUREMENT,
    ),
    "battery": RpcSensorDescription(
        key="devicepower",
        sub_key="battery",
        native_unit_of_measurement=PERCENTAGE,
        value=lambda status, _: status["percent"],
        device_class=SensorDeviceClass.BATTERY,
        state_class=SensorStateClass.MEASUREMENT,
        entity_category=EntityCategory.DIAGNOSTIC,
        removal_condition=lambda _, status, key: (status[key]["battery"] is None),
    ),
    "voltmeter": RpcSensorDescription(
        key="voltmeter",
        sub_key="voltage",
        translation_key="voltmeter",
        native_unit_of_measurement=UnitOfElectricPotential.VOLT,
        value=lambda status, _: float(status),
        suggested_display_precision=2,
        device_class=SensorDeviceClass.VOLTAGE,
        state_class=SensorStateClass.MEASUREMENT,
        available=lambda status: status is not None,
    ),
    "voltmeter_value": RpcSensorDescription(
        key="voltmeter",
        sub_key="xvoltage",
        translation_key="voltmeter_value",
        removal_condition=lambda _, status, key: (status[key].get("xvoltage") is None),
        unit=lambda config: config["xvoltage"]["unit"] or None,
    ),
    "analoginput": RpcSensorDescription(
        key="input",
        sub_key="percent",
        translation_key="analog",
        native_unit_of_measurement=PERCENTAGE,
        state_class=SensorStateClass.MEASUREMENT,
        removal_condition=lambda config, _, key: (
            config[key]["type"] != "analog" or config[key]["enable"] is False
        ),
    ),
    "analoginput_xpercent": RpcSensorDescription(
        key="input",
        sub_key="xpercent",
        translation_key="analog_value",
        removal_condition=lambda config, status, key: (
            config[key]["type"] != "analog"
            or config[key]["enable"] is False
            or status[key].get("xpercent") is None
        ),
        unit=lambda config: config["xpercent"]["unit"] or None,
    ),
    "pulse_counter": RpcSensorDescription(
        key="input",
        sub_key="counts",
        translation_key="pulse_counter",
        native_unit_of_measurement="pulse",
        state_class=SensorStateClass.TOTAL,
        value=lambda status, _: status["total"],
        removal_condition=lambda config, _, key: (
            config[key]["type"] != "count" or config[key]["enable"] is False
        ),
    ),
    "counter_value": RpcSensorDescription(
        key="input",
        sub_key="counts",
<<<<<<< HEAD
        translation_key="pulse_counter_value",
=======
        name="pulse counter value",
>>>>>>> b7f30ec1
        value=lambda status, _: status["xtotal"],
        removal_condition=lambda config, status, key: (
            config[key]["type"] != "count"
            or config[key]["enable"] is False
            or status[key]["counts"].get("xtotal") is None
        ),
        unit=lambda config: config["xcounts"]["unit"] or None,
    ),
    "counter_frequency": RpcSensorDescription(
        key="input",
        sub_key="freq",
        translation_key="pulse_counter_frequency",
        native_unit_of_measurement=UnitOfFrequency.HERTZ,
        state_class=SensorStateClass.MEASUREMENT,
        removal_condition=lambda config, _, key: (
            config[key]["type"] != "count" or config[key]["enable"] is False
        ),
    ),
    "counter_frequency_value": RpcSensorDescription(
        key="input",
        sub_key="xfreq",
        translation_key="pulse_counter_frequency_value",
        removal_condition=lambda config, status, key: (
            config[key]["type"] != "count"
            or config[key]["enable"] is False
            or status[key].get("xfreq") is None
        ),
        unit=lambda config: config["xfreq"]["unit"] or None,
    ),
    "text_generic": RpcSensorDescription(
        key="text",
        sub_key="value",
        removal_condition=lambda config, _, key: not is_view_for_platform(
            config, key, SENSOR_PLATFORM
        ),
        role="generic",
    ),
    "number_generic": RpcSensorDescription(
        key="number",
        sub_key="value",
        removal_condition=lambda config, _, key: not is_view_for_platform(
            config, key, SENSOR_PLATFORM
        ),
        unit=get_virtual_component_unit,
        role="generic",
    ),
    "enum_generic": RpcSensorDescription(
        key="enum",
        sub_key="value",
        removal_condition=lambda config, _, key: not is_view_for_platform(
            config, key, SENSOR_PLATFORM
        ),
        options_fn=lambda config: config["options"],
        device_class=SensorDeviceClass.ENUM,
        role="generic",
    ),
    "valve_position": RpcSensorDescription(
        key="blutrv",
        sub_key="pos",
        translation_key="valve_position",
        native_unit_of_measurement=PERCENTAGE,
        state_class=SensorStateClass.MEASUREMENT,
        entity_category=EntityCategory.DIAGNOSTIC,
        removal_condition=lambda config, _, key: config[key].get("enable", False)
        is False,
        entity_class=RpcBluTrvSensor,
    ),
    "blutrv_battery": RpcSensorDescription(
        key="blutrv",
        sub_key="battery",
        native_unit_of_measurement=PERCENTAGE,
        device_class=SensorDeviceClass.BATTERY,
        state_class=SensorStateClass.MEASUREMENT,
        entity_category=EntityCategory.DIAGNOSTIC,
        entity_class=RpcBluTrvSensor,
    ),
    "blutrv_rssi": RpcSensorDescription(
        key="blutrv",
        sub_key="rssi",
        native_unit_of_measurement=SIGNAL_STRENGTH_DECIBELS_MILLIWATT,
        device_class=SensorDeviceClass.SIGNAL_STRENGTH,
        state_class=SensorStateClass.MEASUREMENT,
        entity_category=EntityCategory.DIAGNOSTIC,
        entity_class=RpcBluTrvSensor,
    ),
    "illuminance_illumination": RpcSensorDescription(
        key="illuminance",
        sub_key="illumination",
        translation_key="illuminance_level",
        device_class=SensorDeviceClass.ENUM,
        options=["dark", "twilight", "bright"],
    ),
    "number_current_humidity": RpcSensorDescription(
        key="number",
        sub_key="value",
        translation_key="current_humidity",
        native_unit_of_measurement=PERCENTAGE,
        suggested_display_precision=1,
        device_class=SensorDeviceClass.HUMIDITY,
        state_class=SensorStateClass.MEASUREMENT,
        role="current_humidity",
    ),
    "number_current_temperature": RpcSensorDescription(
        key="number",
        sub_key="value",
        translation_key="current_temperature",
        native_unit_of_measurement=UnitOfTemperature.CELSIUS,
        suggested_display_precision=1,
        device_class=SensorDeviceClass.TEMPERATURE,
        state_class=SensorStateClass.MEASUREMENT,
        role="current_temperature",
    ),
    "number_flow_rate": RpcSensorDescription(
        key="number",
        sub_key="value",
        translation_key="water_flow_rate",
        native_unit_of_measurement=UnitOfVolumeFlowRate.CUBIC_METERS_PER_MINUTE,
        device_class=SensorDeviceClass.VOLUME_FLOW_RATE,
        state_class=SensorStateClass.MEASUREMENT,
        role="flow_rate",
    ),
    "number_water_pressure": RpcSensorDescription(
        key="number",
        sub_key="value",
        translation_key="water_pressure",
        native_unit_of_measurement=UnitOfPressure.KPA,
        device_class=SensorDeviceClass.PRESSURE,
        state_class=SensorStateClass.MEASUREMENT,
        role="water_pressure",
    ),
    "number_water_temperature": RpcSensorDescription(
        key="number",
        sub_key="value",
        translation_key="water_temperature",
        native_unit_of_measurement=UnitOfTemperature.CELSIUS,
        suggested_display_precision=1,
        device_class=SensorDeviceClass.TEMPERATURE,
        state_class=SensorStateClass.MEASUREMENT,
        role="water_temperature",
    ),
    "number_work_state": RpcSensorDescription(
        key="number",
        sub_key="value",
        translation_key="charger_state",
        device_class=SensorDeviceClass.ENUM,
        options=[
            "charger_charging",
            "charger_end",
            "charger_fault",
            "charger_free",
            "charger_free_fault",
            "charger_insert",
            "charger_pause",
            "charger_wait",
        ],
        role="work_state",
    ),
    "number_energy_charge": RpcSensorDescription(
        key="number",
        sub_key="value",
        translation_key="session_energy",
        native_unit_of_measurement=UnitOfEnergy.WATT_HOUR,
        suggested_unit_of_measurement=UnitOfEnergy.KILO_WATT_HOUR,
        suggested_display_precision=2,
        device_class=SensorDeviceClass.ENERGY,
        state_class=SensorStateClass.TOTAL,
        role="energy_charge",
    ),
    "number_time_charge": RpcSensorDescription(
        key="number",
        sub_key="value",
        translation_key="session_duration",
        native_unit_of_measurement=UnitOfTime.MINUTES,
        suggested_display_precision=0,
        device_class=SensorDeviceClass.DURATION,
        role="time_charge",
    ),
    "presence_num_objects": RpcSensorDescription(
        key="presence",
        sub_key="num_objects",
        translation_key="detected_objects",
        state_class=SensorStateClass.MEASUREMENT,
        entity_class=RpcPresenceSensor,
    ),
    "presencezone_num_objects": RpcSensorDescription(
        key="presencezone",
        sub_key="num_objects",
        translation_key="detected_objects",
        state_class=SensorStateClass.MEASUREMENT,
        entity_class=RpcPresenceSensor,
    ),
    "object_water_consumption": RpcSensorDescription(
        key="object",
        sub_key="value",
        translation_key="water_consumption",
        value=lambda status, _: float(status["counter"]["total"]),
        native_unit_of_measurement=UnitOfVolume.CUBIC_METERS,
        suggested_display_precision=3,
        device_class=SensorDeviceClass.WATER,
        state_class=SensorStateClass.TOTAL_INCREASING,
        role="water_consumption",
    ),
    "object_energy_consumption": RpcSensorDescription(
        key="object",
        sub_key="value",
        value=lambda status, _: float(status["counter"]["total"]),
        native_unit_of_measurement=UnitOfEnergy.WATT_HOUR,
        suggested_unit_of_measurement=UnitOfEnergy.KILO_WATT_HOUR,
        suggested_display_precision=2,
        device_class=SensorDeviceClass.ENERGY,
        state_class=SensorStateClass.TOTAL_INCREASING,
        role="phase_info",
    ),
    "object_total_act_energy": RpcSensorDescription(
        key="object",
        sub_key="value",
        value=lambda status, _: float(status["total_act_energy"]),
        native_unit_of_measurement=UnitOfEnergy.WATT_HOUR,
        suggested_unit_of_measurement=UnitOfEnergy.KILO_WATT_HOUR,
        suggested_display_precision=2,
        device_class=SensorDeviceClass.ENERGY,
        state_class=SensorStateClass.TOTAL_INCREASING,
        role="phase_info",
    ),
    "object_total_power": RpcSensorDescription(
        key="object",
        sub_key="value",
        value=lambda status, _: float(status["total_power"]),
        native_unit_of_measurement=UnitOfPower.WATT,
        suggested_unit_of_measurement=UnitOfPower.KILO_WATT,
        suggested_display_precision=2,
        device_class=SensorDeviceClass.POWER,
        state_class=SensorStateClass.MEASUREMENT,
        role="phase_info",
    ),
    "object_phase_a_voltage": RpcSensorDescription(
        key="object",
        sub_key="value",
        translation_placeholders={"phase_name": "A"},
        value=lambda status, _: float(status["phase_a"]["voltage"]),
        native_unit_of_measurement=UnitOfElectricPotential.VOLT,
        suggested_display_precision=1,
        device_class=SensorDeviceClass.VOLTAGE,
        state_class=SensorStateClass.MEASUREMENT,
        role="phase_info",
    ),
    "object_phase_b_voltage": RpcSensorDescription(
        key="object",
        sub_key="value",
        translation_placeholders={"phase_name": "B"},
        value=lambda status, _: float(status["phase_b"]["voltage"]),
        native_unit_of_measurement=UnitOfElectricPotential.VOLT,
        suggested_display_precision=1,
        device_class=SensorDeviceClass.VOLTAGE,
        state_class=SensorStateClass.MEASUREMENT,
        role="phase_info",
    ),
    "object_phase_c_voltage": RpcSensorDescription(
        key="object",
        sub_key="value",
        translation_placeholders={"phase_name": "C"},
        value=lambda status, _: float(status["phase_c"]["voltage"]),
        native_unit_of_measurement=UnitOfElectricPotential.VOLT,
        suggested_display_precision=1,
        device_class=SensorDeviceClass.VOLTAGE,
        state_class=SensorStateClass.MEASUREMENT,
        role="phase_info",
    ),
    "cury_left_level": RpcSensorDescription(
        key="cury",
        sub_key="slots",
        translation_key="left_slot_level",
        value=lambda status, _: status["left"]["vial"]["level"],
        state_class=SensorStateClass.MEASUREMENT,
        native_unit_of_measurement=PERCENTAGE,
        entity_category=EntityCategory.DIAGNOSTIC,
        available=lambda status: (left := status["left"]) is not None
        and left.get("vial", {}).get("level", -1) != -1,
    ),
    "cury_left_vial": RpcSensorDescription(
        key="cury",
        sub_key="slots",
        translation_key="left_slot_vial",
        value=lambda status, _: status["left"]["vial"]["name"],
        entity_category=EntityCategory.DIAGNOSTIC,
        available=lambda status: (left := status["left"]) is not None
        and left.get("vial", {}).get("level", -1) != -1,
    ),
    "cury_right_level": RpcSensorDescription(
        key="cury",
        sub_key="slots",
        translation_key="right_slot_level",
        value=lambda status, _: status["right"]["vial"]["level"],
        state_class=SensorStateClass.MEASUREMENT,
        native_unit_of_measurement=PERCENTAGE,
        entity_category=EntityCategory.DIAGNOSTIC,
        available=lambda status: (right := status["right"]) is not None
        and right.get("vial", {}).get("level", -1) != -1,
    ),
    "cury_right_vial": RpcSensorDescription(
        key="cury",
        sub_key="slots",
        translation_key="right_slot_vial",
        value=lambda status, _: status["right"]["vial"]["name"],
        entity_category=EntityCategory.DIAGNOSTIC,
        available=lambda status: (right := status["right"]) is not None
        and right.get("vial", {}).get("level", -1) != -1,
    ),
}


async def async_setup_entry(
    hass: HomeAssistant,
    config_entry: ShellyConfigEntry,
    async_add_entities: AddConfigEntryEntitiesCallback,
) -> None:
    """Set up sensor entities."""
    if get_device_entry_gen(config_entry) in RPC_GENERATIONS:
        return _async_setup_rpc_entry(hass, config_entry, async_add_entities)

    return _async_setup_block_entry(hass, config_entry, async_add_entities)


@callback
def _async_setup_block_entry(
    hass: HomeAssistant,
    config_entry: ShellyConfigEntry,
    async_add_entities: AddConfigEntryEntitiesCallback,
) -> None:
    """Set up entities for BLOCK device."""
    if config_entry.data[CONF_SLEEP_PERIOD]:
        async_setup_entry_attribute_entities(
            hass,
            config_entry,
            async_add_entities,
            SENSORS,
            BlockSleepingSensor,
        )
    else:
        async_setup_entry_attribute_entities(
            hass,
            config_entry,
            async_add_entities,
            SENSORS,
            BlockSensor,
        )
        async_setup_entry_rest(
            hass, config_entry, async_add_entities, REST_SENSORS, RestSensor
        )


@callback
def _async_setup_rpc_entry(
    hass: HomeAssistant,
    config_entry: ShellyConfigEntry,
    async_add_entities: AddConfigEntryEntitiesCallback,
) -> None:
    """Set up entities for RPC device."""
    if config_entry.data[CONF_SLEEP_PERIOD]:
        async_setup_entry_rpc(
            hass,
            config_entry,
            async_add_entities,
            RPC_SENSORS,
            RpcSleepingSensor,
        )
    else:
        coordinator = config_entry.runtime_data.rpc
        assert coordinator

        async_setup_entry_rpc(
            hass, config_entry, async_add_entities, RPC_SENSORS, RpcSensor
        )

        async_remove_orphaned_entities(
            hass,
            config_entry.entry_id,
            coordinator.mac,
            SENSOR_PLATFORM,
            coordinator.device.status,
        )


class BlockSensor(ShellyBlockAttributeEntity, SensorEntity):
    """Represent a block sensor."""

    entity_description: BlockSensorDescription

    def __init__(
        self,
        coordinator: ShellyBlockCoordinator,
        block: Block,
        attribute: str,
        description: BlockSensorDescription,
    ) -> None:
        """Initialize sensor."""
        super().__init__(coordinator, block, attribute, description)

        if hasattr(self, "_attr_name"):
            delattr(self, "_attr_name")

        if (
            channel_name := get_block_channel_name(coordinator.device, self.block)
        ) is not None:
            self._attr_translation_placeholders = {"channel_name": channel_name}
            if translation_key := description.translation_key or (
                description.device_class
                if self._default_to_device_class_name()
                else None
            ):
                self._attr_translation_key = f"{translation_key}_with_channel_name"

        self._attr_native_unit_of_measurement = description.native_unit_of_measurement

    @property
    def native_value(self) -> StateType:
        """Return value of sensor."""
        return self.attribute_value


class RestSensor(ShellyRestAttributeEntity, SensorEntity):
    """Represent a REST sensor."""

    entity_description: RestSensorDescription

    def __init__(
        self,
        coordinator: ShellyBlockCoordinator,
        attribute: str,
        description: RestSensorDescription,
    ) -> None:
        """Initialize sensor."""
        super().__init__(coordinator, attribute, description)

        if hasattr(self, "_attr_name"):
            delattr(self, "_attr_name")

        if (
            channel_name := get_block_channel_name(coordinator.device, None)
        ) is not None:
            self._attr_translation_placeholders = {"channel_name": channel_name}
            if translation_key := description.translation_key or (
                description.device_class
                if self._default_to_device_class_name()
                else None
            ):
                self._attr_translation_key = f"{translation_key}_with_channel_name"

    @property
    def native_value(self) -> StateType:
        """Return value of sensor."""
        return self.attribute_value


class BlockSleepingSensor(ShellySleepingBlockAttributeEntity, RestoreSensor):
    """Represent a block sleeping sensor."""

    entity_description: BlockSensorDescription

    def __init__(
        self,
        coordinator: ShellyBlockCoordinator,
        block: Block | None,
        attribute: str,
        description: BlockSensorDescription,
        entry: RegistryEntry | None = None,
    ) -> None:
        """Initialize the sleeping sensor."""
        super().__init__(coordinator, block, attribute, description, entry)
        self.restored_data: SensorExtraStoredData | None = None

        if block is not None:
            if hasattr(self, "_attr_name"):
                delattr(self, "_attr_name")
            if (
                channel_name := get_block_channel_name(coordinator.device, block)
            ) is not None:
                self._attr_translation_placeholders = {"channel_name": channel_name}
                if translation_key := description.translation_key or (
                    description.device_class
                    if self._default_to_device_class_name()
                    else None
                ):
                    self._attr_translation_key = f"{translation_key}_with_channel_name"

    async def async_added_to_hass(self) -> None:
        """Handle entity which will be added."""
        await super().async_added_to_hass()
        self.restored_data = await self.async_get_last_sensor_data()

    @property
    def native_value(self) -> StateType:
        """Return value of sensor."""
        if self.block is not None:
            return self.attribute_value

        if self.restored_data is None:
            return None

        return cast(StateType, self.restored_data.native_value)

    @property
    def native_unit_of_measurement(self) -> str | None:
        """Return the unit of measurement of the sensor, if any."""
        if self.block is not None:
            return self.entity_description.native_unit_of_measurement

        if self.restored_data is None:
            return None

        return self.restored_data.native_unit_of_measurement


class RpcSleepingSensor(ShellySleepingRpcAttributeEntity, RestoreSensor):
    """Represent a RPC sleeping sensor."""

    entity_description: RpcSensorDescription

    def __init__(
        self,
        coordinator: ShellyRpcCoordinator,
        key: str,
        attribute: str,
        description: RpcSensorDescription,
        entry: RegistryEntry | None = None,
    ) -> None:
        """Initialize the sleeping sensor."""
        super().__init__(coordinator, key, attribute, description, entry)
        self.restored_data: SensorExtraStoredData | None = None

        if coordinator.device.initialized:
            if hasattr(self, "_attr_name") and description.role != "generic":
                delattr(self, "_attr_name")

            if not description.role:
                if (
                    channel_name := get_rpc_channel_name(coordinator.device, key)
                ) is not None:
                    self._attr_translation_placeholders = {"channel_name": channel_name}

                if (
                    suffix := "_with_channel_name"
                    if "channel_name" in self.translation_placeholders
                    else "_with_phase_name"
                    if "phase_name" in self.translation_placeholders
                    else ""
                ) and (
                    translation_key := description.translation_key
                    or (
                        description.device_class
                        if self._default_to_device_class_name()
                        else None
                    )
                ):
                    self._attr_translation_key = f"{translation_key}{suffix}"

    async def async_added_to_hass(self) -> None:
        """Handle entity which will be added."""
        await super().async_added_to_hass()
        self.restored_data = await self.async_get_last_sensor_data()

    @property
    def native_value(self) -> StateType:
        """Return value of sensor."""
        if self.coordinator.device.initialized:
            return self.attribute_value

        if self.restored_data is None:
            return None

        return cast(StateType, self.restored_data.native_value)

    @property
    def native_unit_of_measurement(self) -> str | None:
        """Return the unit of measurement of the sensor, if any."""
        return self.entity_description.native_unit_of_measurement<|MERGE_RESOLUTION|>--- conflicted
+++ resolved
@@ -396,10 +396,6 @@
     ),
     ("sensor", "luminosity"): BlockSensorDescription(
         key="sensor|luminosity",
-<<<<<<< HEAD
-=======
-        name="Illuminance",
->>>>>>> b7f30ec1
         native_unit_of_measurement=LIGHT_LUX,
         device_class=SensorDeviceClass.ILLUMINANCE,
         state_class=SensorStateClass.MEASUREMENT,
@@ -475,11 +471,6 @@
 REST_SENSORS: Final = {
     "rssi": RestSensorDescription(
         key="rssi",
-<<<<<<< HEAD
-        translation_key="rssi",
-=======
-        name="Signal strength",
->>>>>>> b7f30ec1
         native_unit_of_measurement=SIGNAL_STRENGTH_DECIBELS_MILLIWATT,
         value=lambda status, _: status["wifi_sta"]["rssi"],
         device_class=SensorDeviceClass.SIGNAL_STRENGTH,
@@ -489,11 +480,7 @@
     ),
     "uptime": RestSensorDescription(
         key="uptime",
-<<<<<<< HEAD
-        translation_key="uptime",
-=======
-        name="Last restart",
->>>>>>> b7f30ec1
+        translation_key="last_restart",
         value=lambda status, last: get_device_uptime(status["uptime"], last),
         device_class=SensorDeviceClass.TIMESTAMP,
         entity_registry_enabled_default=False,
@@ -1245,11 +1232,6 @@
     "rssi": RpcSensorDescription(
         key="wifi",
         sub_key="rssi",
-<<<<<<< HEAD
-        translation_key="rssi",
-=======
-        name="Signal strength",
->>>>>>> b7f30ec1
         native_unit_of_measurement=SIGNAL_STRENGTH_DECIBELS_MILLIWATT,
         device_class=SensorDeviceClass.SIGNAL_STRENGTH,
         state_class=SensorStateClass.MEASUREMENT,
@@ -1261,11 +1243,7 @@
     "uptime": RpcSensorDescription(
         key="sys",
         sub_key="uptime",
-<<<<<<< HEAD
-        translation_key="uptime",
-=======
-        name="Last restart",
->>>>>>> b7f30ec1
+        translation_key="last_restart",
         value=get_device_uptime,
         device_class=SensorDeviceClass.TIMESTAMP,
         entity_registry_enabled_default=False,
@@ -1343,11 +1321,7 @@
     "counter_value": RpcSensorDescription(
         key="input",
         sub_key="counts",
-<<<<<<< HEAD
         translation_key="pulse_counter_value",
-=======
-        name="pulse counter value",
->>>>>>> b7f30ec1
         value=lambda status, _: status["xtotal"],
         removal_condition=lambda config, status, key: (
             config[key]["type"] != "count"
