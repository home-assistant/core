"""Common code for tplink."""
from __future__ import annotations

<<<<<<< HEAD
import logging
from typing import Any

from kasa import Discover, SmartDevice, SmartDeviceException

from homeassistant.core import HomeAssistant
import homeassistant.helpers.device_registry as dr
from homeassistant.helpers.entity import DeviceInfo
from homeassistant.helpers.update_coordinator import (
    CoordinatorEntity,
    DataUpdateCoordinator,
)

from .const import (
    CONF_DIMMER,
    CONF_LIGHT,
    CONF_STRIP,
    CONF_SWITCH,
    MAX_DISCOVERY_RETRIES,
=======
from typing import Any

from kasa import SmartDevice

from homeassistant.helpers import device_registry as dr
from homeassistant.helpers.entity import DeviceInfo
from homeassistant.helpers.update_coordinator import (
    CoordinatorEntity,
    DataUpdateCoordinator,
>>>>>>> 233f74fd
)


class CoordinatedTPLinkEntity(CoordinatorEntity):
    """Common base class for all coordinated tplink entities."""

    def __init__(self, device: SmartDevice, coordinator: DataUpdateCoordinator) -> None:
        """Initialize the switch."""
        super().__init__(coordinator)
        self.device = device

    @property
    def data(self) -> dict[str, Any]:
        """Return data from DataUpdateCoordinator."""
        return self.coordinator.data

    @property
<<<<<<< HEAD
    def switches(self) -> list[SmartDevice]:
        """Get the switches."""
        return self._switches

    def has_device_with_host(self, host: str) -> bool:
        """Check if a devices exists with a specific host."""
        return any(device.host == host for device in self.lights + self.switches)


async def async_get_discoverable_devices(hass: HomeAssistant) -> dict[str, SmartDevice]:
    """Return if there are devices that can be discovered."""
    return await Discover.discover()


async def async_discover_devices(
    hass: HomeAssistant, existing_devices: SmartDevices, target_device_count: int
) -> SmartDevices:
    """Get devices through discovery."""

    lights = []
    switches = []

    # We do retries since UDP packets over wifi can get lost
    devices: dict[str, SmartDevice] = {}
    for attempt in range(1, MAX_DISCOVERY_RETRIES + 1):
        _LOGGER.debug(
            "Discovering tplink devices, attempt %s of %s",
            attempt,
            MAX_DISCOVERY_RETRIES,
        )
        discovered_devices = await async_get_discoverable_devices(hass)
        _LOGGER.debug(
            "Discovered %s TP-Link of expected %s smart home device(s)",
            len(discovered_devices),
            target_device_count,
        )
        for device_ip in discovered_devices:
            devices[device_ip] = discovered_devices[device_ip]

        if len(discovered_devices) >= target_device_count:
            _LOGGER.debug(
                "Discovered at least as many devices on the network as exist in our device registry, no need to retry"
            )
            break

    _LOGGER.debug(
        "Found %s unique TP-Link smart home device(s) after %s discovery attempts",
        len(devices),
        attempt,
    )

    for device in devices.values():
        # If this device already exists, ignore dynamic setup.
        if existing_devices.has_device_with_host(device.host):
            continue

        if device.is_strip or device.is_plug:
            switches.append(device)
        elif device.is_bulb or device.is_light_strip or device.is_dimmer:
            lights.append(device)
        else:
            _LOGGER.error("Unknown smart device type: %s", type(device))

    return SmartDevices(lights, switches)


async def get_static_devices(config_data) -> SmartDevices:
    """Get statically defined devices in the config."""
    lights = []
    switches = []

    for type_ in (CONF_LIGHT, CONF_SWITCH, CONF_STRIP, CONF_DIMMER):
        for entry in config_data[type_]:
            host = entry["host"]
            try:
                device: SmartDevice = await Discover.discover_single(host)
                if device.is_bulb or device.is_light_strip or device.is_dimmer:
                    _LOGGER.debug("Found static light: %s", device)
                    lights.append(device)
                elif device.is_plug or device.is_strip:
                    _LOGGER.debug("Found static switch: %s", device)
                    switches.append(device)
            except SmartDeviceException as sde:
                _LOGGER.error(
                    "Failed to setup device %s due to %s; not retrying", host, sde
                )
    return SmartDevices(lights, switches)


class CoordinatedTPLinkEntity(CoordinatorEntity):
    """Common base class for all coordinated tplink entities."""

    def __init__(self, device: SmartDevice, coordinator: DataUpdateCoordinator) -> None:
        """Initialize the switch."""
        super().__init__(coordinator)
        self.device = device

    @property
    def data(self) -> dict[str, Any]:
        """Return data from DataUpdateCoordinator."""
        return self.coordinator.data

    @property
    def unique_id(self) -> str | None:
        """Return a unique ID."""
        return self.device.device_id

    @property
    def name(self) -> str | None:
        """Return the name of the Smart Plug."""
        return self.device.alias

    @property
    def device_info(self) -> DeviceInfo:
        """Return information about the device."""
        data = {
            "name": self.device.alias,
            "model": self.device.model,
            "manufacturer": "TP-Link",
            # Note: mac instead of device_id here to connect subdevices to the main device
            "connections": {(dr.CONNECTION_NETWORK_MAC, self.device.mac)},
            "sw_version": self.device.hw_info["sw_ver"],
        }
        if self.device.is_strip_socket:
            data["via_device"] = self.device.parent.device_id

        return data

=======
    def unique_id(self) -> str | None:
        """Return a unique ID."""
        return self.device.device_id

    @property
    def name(self) -> str | None:
        """Return the name of the Smart Plug."""
        return self.device.alias

    @property
    def device_info(self) -> DeviceInfo:
        """Return information about the device."""
        data = {
            "name": self.device.alias,
            "model": self.device.model,
            "manufacturer": "TP-Link",
            # Note: mac instead of device_id here to connect subdevices to the main device
            "connections": {(dr.CONNECTION_NETWORK_MAC, self.device.mac)},
            "sw_version": self.device.hw_info["sw_ver"],
        }
        if self.device.is_strip_socket:
            data["via_device"] = self.device.parent.device_id

        return data

>>>>>>> 233f74fd
    @property
    def is_on(self) -> bool | None:
        """Return true if switch is on."""
        return self.device.is_on<|MERGE_RESOLUTION|>--- conflicted
+++ resolved
@@ -1,27 +1,6 @@
 """Common code for tplink."""
 from __future__ import annotations
 
-<<<<<<< HEAD
-import logging
-from typing import Any
-
-from kasa import Discover, SmartDevice, SmartDeviceException
-
-from homeassistant.core import HomeAssistant
-import homeassistant.helpers.device_registry as dr
-from homeassistant.helpers.entity import DeviceInfo
-from homeassistant.helpers.update_coordinator import (
-    CoordinatorEntity,
-    DataUpdateCoordinator,
-)
-
-from .const import (
-    CONF_DIMMER,
-    CONF_LIGHT,
-    CONF_STRIP,
-    CONF_SWITCH,
-    MAX_DISCOVERY_RETRIES,
-=======
 from typing import Any
 
 from kasa import SmartDevice
@@ -31,112 +10,7 @@
 from homeassistant.helpers.update_coordinator import (
     CoordinatorEntity,
     DataUpdateCoordinator,
->>>>>>> 233f74fd
 )
-
-
-class CoordinatedTPLinkEntity(CoordinatorEntity):
-    """Common base class for all coordinated tplink entities."""
-
-    def __init__(self, device: SmartDevice, coordinator: DataUpdateCoordinator) -> None:
-        """Initialize the switch."""
-        super().__init__(coordinator)
-        self.device = device
-
-    @property
-    def data(self) -> dict[str, Any]:
-        """Return data from DataUpdateCoordinator."""
-        return self.coordinator.data
-
-    @property
-<<<<<<< HEAD
-    def switches(self) -> list[SmartDevice]:
-        """Get the switches."""
-        return self._switches
-
-    def has_device_with_host(self, host: str) -> bool:
-        """Check if a devices exists with a specific host."""
-        return any(device.host == host for device in self.lights + self.switches)
-
-
-async def async_get_discoverable_devices(hass: HomeAssistant) -> dict[str, SmartDevice]:
-    """Return if there are devices that can be discovered."""
-    return await Discover.discover()
-
-
-async def async_discover_devices(
-    hass: HomeAssistant, existing_devices: SmartDevices, target_device_count: int
-) -> SmartDevices:
-    """Get devices through discovery."""
-
-    lights = []
-    switches = []
-
-    # We do retries since UDP packets over wifi can get lost
-    devices: dict[str, SmartDevice] = {}
-    for attempt in range(1, MAX_DISCOVERY_RETRIES + 1):
-        _LOGGER.debug(
-            "Discovering tplink devices, attempt %s of %s",
-            attempt,
-            MAX_DISCOVERY_RETRIES,
-        )
-        discovered_devices = await async_get_discoverable_devices(hass)
-        _LOGGER.debug(
-            "Discovered %s TP-Link of expected %s smart home device(s)",
-            len(discovered_devices),
-            target_device_count,
-        )
-        for device_ip in discovered_devices:
-            devices[device_ip] = discovered_devices[device_ip]
-
-        if len(discovered_devices) >= target_device_count:
-            _LOGGER.debug(
-                "Discovered at least as many devices on the network as exist in our device registry, no need to retry"
-            )
-            break
-
-    _LOGGER.debug(
-        "Found %s unique TP-Link smart home device(s) after %s discovery attempts",
-        len(devices),
-        attempt,
-    )
-
-    for device in devices.values():
-        # If this device already exists, ignore dynamic setup.
-        if existing_devices.has_device_with_host(device.host):
-            continue
-
-        if device.is_strip or device.is_plug:
-            switches.append(device)
-        elif device.is_bulb or device.is_light_strip or device.is_dimmer:
-            lights.append(device)
-        else:
-            _LOGGER.error("Unknown smart device type: %s", type(device))
-
-    return SmartDevices(lights, switches)
-
-
-async def get_static_devices(config_data) -> SmartDevices:
-    """Get statically defined devices in the config."""
-    lights = []
-    switches = []
-
-    for type_ in (CONF_LIGHT, CONF_SWITCH, CONF_STRIP, CONF_DIMMER):
-        for entry in config_data[type_]:
-            host = entry["host"]
-            try:
-                device: SmartDevice = await Discover.discover_single(host)
-                if device.is_bulb or device.is_light_strip or device.is_dimmer:
-                    _LOGGER.debug("Found static light: %s", device)
-                    lights.append(device)
-                elif device.is_plug or device.is_strip:
-                    _LOGGER.debug("Found static switch: %s", device)
-                    switches.append(device)
-            except SmartDeviceException as sde:
-                _LOGGER.error(
-                    "Failed to setup device %s due to %s; not retrying", host, sde
-                )
-    return SmartDevices(lights, switches)
 
 
 class CoordinatedTPLinkEntity(CoordinatorEntity):
@@ -178,33 +52,6 @@
 
         return data
 
-=======
-    def unique_id(self) -> str | None:
-        """Return a unique ID."""
-        return self.device.device_id
-
-    @property
-    def name(self) -> str | None:
-        """Return the name of the Smart Plug."""
-        return self.device.alias
-
-    @property
-    def device_info(self) -> DeviceInfo:
-        """Return information about the device."""
-        data = {
-            "name": self.device.alias,
-            "model": self.device.model,
-            "manufacturer": "TP-Link",
-            # Note: mac instead of device_id here to connect subdevices to the main device
-            "connections": {(dr.CONNECTION_NETWORK_MAC, self.device.mac)},
-            "sw_version": self.device.hw_info["sw_ver"],
-        }
-        if self.device.is_strip_socket:
-            data["via_device"] = self.device.parent.device_id
-
-        return data
-
->>>>>>> 233f74fd
     @property
     def is_on(self) -> bool | None:
         """Return true if switch is on."""
