"""Common code for tplink."""
import logging
from typing import List

from pyHS100 import (
    Discover,
    SmartBulb,
    SmartDevice,
    SmartDeviceException,
    SmartPlug,
    SmartStrip,
)

from homeassistant.helpers.typing import HomeAssistantType

from .const import DOMAIN as TPLINK_DOMAIN

_LOGGER = logging.getLogger(__name__)


ATTR_CONFIG = "config"
CONF_DIMMER = "dimmer"
CONF_DISCOVERY = "discovery"
CONF_LIGHT = "light"
CONF_STRIP = "strip"
CONF_SWITCH = "switch"


class SmartDevices:
    """Hold different kinds of devices."""

    def __init__(
        self, lights: List[SmartDevice] = None, switches: List[SmartDevice] = None
    ):
        """Initialize device holder."""
        self._lights = lights or []
        self._switches = switches or []

    @property
    def lights(self):
        """Get the lights."""
        return self._lights

    @property
    def switches(self):
        """Get the switches."""
        return self._switches

    def has_device_with_host(self, host):
        """Check if a devices exists with a specific host."""
        for device in self.lights + self.switches:
            if device.host == host:
                return True

        return False


async def async_get_discoverable_devices(hass):
    """Return if there are devices that can be discovered."""

    def discover():
        devs = Discover.discover()
        return devs

    return await hass.async_add_executor_job(discover)


async def async_discover_devices(
    hass: HomeAssistantType, existing_devices: SmartDevices
) -> SmartDevices:
    """Get devices through discovery."""
    _LOGGER.debug("Discovering devices")
    devices = await async_get_discoverable_devices(hass)
    _LOGGER.info("Discovered %s TP-Link smart home device(s)", len(devices))

    lights = []
    switches = []

    def process_devices():
        for dev in devices.values():
            # If this device already exists, ignore dynamic setup.
            if existing_devices.has_device_with_host(dev.host):
                continue

            if isinstance(dev, SmartStrip):
                for plug in dev.plugs.values():
                    switches.append(plug)
            elif isinstance(dev, SmartPlug):
                try:
                    if dev.is_dimmable:  # Dimmers act as lights
                        lights.append(dev)
                    else:
                        switches.append(dev)
                except SmartDeviceException as ex:
                    _LOGGER.error("Unable to connect to device %s: %s", dev.host, ex)

            elif isinstance(dev, SmartBulb):
                lights.append(dev)
            else:
                _LOGGER.error("Unknown smart device type: %s", type(dev))

    await hass.async_add_executor_job(process_devices)

    return SmartDevices(lights, switches)


def get_static_devices(config_data) -> SmartDevices:
    """Get statically defined devices in the config."""
    _LOGGER.debug("Getting static devices")
    lights = []
    switches = []

    for type_ in [CONF_LIGHT, CONF_SWITCH, CONF_STRIP, CONF_DIMMER]:
        for entry in config_data[type_]:
            host = entry["host"]
            try:
                if type_ == CONF_LIGHT:
                    lights.append(SmartBulb(host))
                elif type_ == CONF_SWITCH:
                    switches.append(SmartPlug(host))
                elif type_ == CONF_STRIP:
                    for plug in SmartStrip(host).plugs.values():
                        switches.append(plug)
                # Dimmers need to be defined as smart plugs to work correctly.
                elif type_ == CONF_DIMMER:
                    lights.append(SmartPlug(host))
            except SmartDeviceException as sde:
                _LOGGER.error(
                    "Failed to setup device %s due to %s; not retrying", host, sde
                )
    return SmartDevices(lights, switches)
<<<<<<< HEAD


def add_available_devices(hass, device_type, device_class, async_add_entities):
    """Get sysinfo for all devices."""
=======
>>>>>>> 529b849e

    devices = hass.data[TPLINK_DOMAIN][device_type]

<<<<<<< HEAD
    if f"{device_type}_remaining" in hass.data[TPLINK_DOMAIN]:
        devices = hass.data[TPLINK_DOMAIN][f"{device_type}_remaining"]

    entities_ready = []
    entities_unavailable = []
    for device in devices:
        try:
            device.get_sysinfo()
            entities_ready.append(device_class(device))
        except SmartDeviceException as ex:
            entities_unavailable.append(device)
            _LOGGER.warning(
                "Unable to communicate with device %s: %s",
                device.host,
                ex,
            )

    hass.data[TPLINK_DOMAIN][f"{device_type}_remaining"] = entities_unavailable

    if entities_ready:
        async_add_entities(entities_ready, update_before_add=True)
=======
def add_available_devices(hass, device_type, device_class):
    """Get sysinfo for all devices."""

    devices = hass.data[TPLINK_DOMAIN][device_type]

    if f"{device_type}_remaining" in hass.data[TPLINK_DOMAIN]:
        devices = hass.data[TPLINK_DOMAIN][f"{device_type}_remaining"]

    entities_ready = []
    devices_unavailable = []
    for device in devices:
        try:
            device.get_sysinfo()
            entities_ready.append(device_class(device))
        except SmartDeviceException as ex:
            devices_unavailable.append(device)
            _LOGGER.warning(
                "Unable to communicate with device %s: %s",
                device.host,
                ex,
            )

    hass.data[TPLINK_DOMAIN][f"{device_type}_remaining"] = devices_unavailable
    return entities_ready
>>>>>>> 529b849e
<|MERGE_RESOLUTION|>--- conflicted
+++ resolved
@@ -129,39 +129,10 @@
                     "Failed to setup device %s due to %s; not retrying", host, sde
                 )
     return SmartDevices(lights, switches)
-<<<<<<< HEAD
-
-
-def add_available_devices(hass, device_type, device_class, async_add_entities):
-    """Get sysinfo for all devices."""
-=======
->>>>>>> 529b849e
 
     devices = hass.data[TPLINK_DOMAIN][device_type]
 
-<<<<<<< HEAD
-    if f"{device_type}_remaining" in hass.data[TPLINK_DOMAIN]:
-        devices = hass.data[TPLINK_DOMAIN][f"{device_type}_remaining"]
 
-    entities_ready = []
-    entities_unavailable = []
-    for device in devices:
-        try:
-            device.get_sysinfo()
-            entities_ready.append(device_class(device))
-        except SmartDeviceException as ex:
-            entities_unavailable.append(device)
-            _LOGGER.warning(
-                "Unable to communicate with device %s: %s",
-                device.host,
-                ex,
-            )
-
-    hass.data[TPLINK_DOMAIN][f"{device_type}_remaining"] = entities_unavailable
-
-    if entities_ready:
-        async_add_entities(entities_ready, update_before_add=True)
-=======
 def add_available_devices(hass, device_type, device_class):
     """Get sysinfo for all devices."""
 
@@ -178,12 +149,7 @@
             entities_ready.append(device_class(device))
         except SmartDeviceException as ex:
             devices_unavailable.append(device)
-            _LOGGER.warning(
-                "Unable to communicate with device %s: %s",
-                device.host,
-                ex,
-            )
+            _LOGGER.warning("Unable to communicate with device %s: %s", device.host, ex)
 
     hass.data[TPLINK_DOMAIN][f"{device_type}_remaining"] = devices_unavailable
-    return entities_ready
->>>>>>> 529b849e
+    return entities_ready