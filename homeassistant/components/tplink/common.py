--- conflicted
+++ resolved
@@ -4,11 +4,14 @@
 import logging
 from typing import Any, Callable, List
 
-<<<<<<< HEAD
-from pyHS100 import SmartBulb, SmartDevice, SmartPlug, SmartStrip, SmartDeviceException
-=======
-from pyHS100 import Discover, SmartBulb, SmartDevice, SmartDeviceException, SmartPlug
->>>>>>> a13f8a17
+from pyHS100 import (
+    Discover,
+    SmartBulb,
+    SmartDevice,
+    SmartDeviceException,
+    SmartPlug,
+    SmartStrip,
+)
 
 from homeassistant.helpers.typing import HomeAssistantType
 
