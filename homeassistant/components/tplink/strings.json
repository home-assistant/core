--- conflicted
+++ resolved
@@ -202,7 +202,6 @@
       "alarm_source": {
         "name": "Alarm source"
       },
-<<<<<<< HEAD
       "clean_area": {
         "name": "Cleaning area"
       },
@@ -229,7 +228,7 @@
       },
       "last_clean_timestamp": {
         "name": "Last clean start"
-=======
+      },
       "vacuum_error": {
         "name": "Error",
         "state": {
@@ -246,7 +245,6 @@
           "batterylow": "Low on battery",
           "unknowninternal": "Unknown error, report to upstream"
         }
->>>>>>> 6d91f8d8
       }
     },
     "switch": {
