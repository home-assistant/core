--- conflicted
+++ resolved
@@ -59,21 +59,20 @@
     }
   },
   "entity": {
-<<<<<<< HEAD
     "binary_sensor": {
       "humidity_warning": {
         "name": "Humidity warning"
       },
       "temperature_warning": {
         "name": "Temperature warning"
-=======
+      }
+    },
     "button": {
       "test_alarm": {
         "name": "Test alarm"
       },
       "stop_alarm": {
         "name": "Stop alarm"
->>>>>>> d25ec007
       }
     },
     "sensor": {
