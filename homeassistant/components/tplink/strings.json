--- conflicted
+++ resolved
@@ -109,15 +109,9 @@
       "overheated": {
         "name": "Overheated"
       },
-<<<<<<< HEAD
       "overloaded": {
         "name": "Overloaded"
       },
-      "battery_low": {
-        "name": "Battery low"
-      },
-=======
->>>>>>> 01f63cfe
       "cloud_connection": {
         "name": "Cloud connection"
       },
@@ -251,16 +245,14 @@
       "temperature_offset": {
         "name": "Temperature offset"
       },
-<<<<<<< HEAD
       "power_protection_threshold": {
         "name": "Power protection"
-=======
+      },
       "pan_step": {
         "name": "Pan degrees"
       },
       "tilt_step": {
         "name": "Tilt degrees"
->>>>>>> 01f63cfe
       }
     }
   },
