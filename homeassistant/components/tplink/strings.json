--- conflicted
+++ resolved
@@ -25,7 +25,6 @@
       "no_devices_found": "[%key:common::config_flow::abort::no_devices_found%]"
     }
   },
-<<<<<<< HEAD
   "entity": {
     "sensor": {
       "current_consumption": {
@@ -59,7 +58,9 @@
       },
       "plug_6": {
         "name": "Plug 6"
-=======
+      }
+    }
+  },
   "services": {
     "sequence_effect": {
       "name": "Sequence effect",
@@ -151,7 +152,6 @@
           "name": "Random seed",
           "description": "Random seed."
         }
->>>>>>> c86b60bd
       }
     }
   }
