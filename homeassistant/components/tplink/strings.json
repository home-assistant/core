{
  "config": {
    "flow_title": "{name} {model} ({host})",
    "step": {
      "user": {
        "description": "If you leave the host empty, discovery will be used to find devices.",
        "data": {
          "host": "[%key:common::config_flow::data::host%]"
        },
        "data_description": {
          "host": "Hostname or IP address of your TP-Link device."
        }
      },
      "pick_device": {
        "data": {
          "device": "[%key:common::config_flow::data::device%]"
        }
      },
      "discovery_confirm": {
        "description": "Do you want to set up {name} {model} ({host})?"
      },
      "user_auth_confirm": {
        "title": "Authenticate",
        "description": "The device requires authentication, please input your TP-Link credentials below.",
        "data": {
          "username": "[%key:common::config_flow::data::username%]",
          "password": "[%key:common::config_flow::data::password%]"
        }
      },
      "discovery_auth_confirm": {
        "title": "Authenticate",
        "description": "[%key:component::tplink::config::step::user_auth_confirm::description%]",
        "data": {
          "username": "[%key:common::config_flow::data::username%]",
          "password": "[%key:common::config_flow::data::password%]"
        }
      },
      "reauth_confirm": {
        "title": "[%key:common::config_flow::title::reauth%]",
        "description": "[%key:component::tplink::config::step::user_auth_confirm::description%]",
        "data": {
          "username": "[%key:common::config_flow::data::username%]",
          "password": "[%key:common::config_flow::data::password%]"
        }
      }
    },
    "error": {
      "cannot_connect": "Connection error: {error}",
      "invalid_auth": "Invalid authentication: {error}"
    },
    "abort": {
      "already_configured": "[%key:common::config_flow::abort::already_configured_device%]",
      "no_devices_found": "[%key:common::config_flow::abort::no_devices_found%]",
      "reauth_successful": "[%key:common::config_flow::abort::reauth_successful%]",
      "cannot_connect": "[%key:common::config_flow::error::cannot_connect%]"
    }
  },
  "entity": {
    "binary_sensor": {
      "humidity_warning": {
        "name": "Humidity warning"
      },
      "temperature_warning": {
        "name": "Temperature warning"
      },
      "overheated": {
        "name": "Overheated"
      },
      "battery_low": {
        "name": "Battery low"
      },
      "cloud_connection": {
        "name": "Cloud connection"
      },
      "update_available": {
        "name": "[%key:component::binary_sensor::entity_component::update::name%]",
        "state": {
          "off": "[%key:component::binary_sensor::entity_component::update::state::off%]",
          "on": "[%key:component::binary_sensor::entity_component::update::state::on%]"
        }
      },
      "is_open": {
        "name": "[%key:component::binary_sensor::entity_component::door::name%]",
        "state": {
          "off": "[%key:common::state::closed%]",
          "on": "[%key:common::state::open%]"
        }
      },
      "water_alert": {
        "name": "[%key:component::binary_sensor::entity_component::moisture::name%]",
        "state": {
          "off": "[%key:component::binary_sensor::entity_component::moisture::state::off%]",
          "on": "[%key:component::binary_sensor::entity_component::moisture::state::on%]"
        }
      }
    },
    "button": {
      "test_alarm": {
        "name": "Test alarm"
      },
      "stop_alarm": {
        "name": "Stop alarm"
      }
    },
    "select": {
      "light_preset": {
        "name": "Light preset"
      },
      "alarm_sound": {
        "name": "Alarm sound"
      },
      "alarm_volume": {
        "name": "Alarm volume"
      }
    },
    "sensor": {
      "current_consumption": {
        "name": "Current consumption"
      },
      "consumption_total": {
        "name": "Total consumption"
      },
      "consumption_today": {
        "name": "Today's consumption"
      },
      "consumption_this_month": {
        "name": "This month's consumption"
      },
      "on_since": {
        "name": "On since"
      },
      "ssid": {
        "name": "SSID"
      },
      "signal_level": {
        "name": "Signal level"
      },
      "current_firmware_version": {
        "name": "Current firmware version"
      },
      "available_firmware_version": {
        "name": "Available firmware version"
      },
      "battery_level": {
        "name": "Battery level"
      },
      "temperature": {
        "name": "[%key:component::sensor::entity_component::temperature::name%]"
      },
      "voltage": {
        "name": "[%key:component::sensor::entity_component::voltage::name%]"
      },
      "current": {
        "name": "[%key:component::sensor::entity_component::current::name%]"
      },
      "humidity": {
        "name": "[%key:component::sensor::entity_component::humidity::name%]"
      },
      "device_time": {
        "name": "Device time"
      },
      "water_alert_timestamp": {
        "name": "Last water leak alert"
      },
      "auto_off_at": {
        "name": "Auto off at"
      },
      "report_interval": {
        "name": "Report interval"
      },
      "alarm_source": {
        "name": "Alarm source"
      },
      "rssi": {
        "name": "[%key:component::sensor::entity_component::signal_strength::name%]"
      }
    },
    "switch": {
      "led": {
        "name": "LED"
      },
      "auto_update_enabled": {
        "name": "Auto update enabled"
      },
      "auto_off_enabled": {
        "name": "Auto off enabled"
      },
      "smooth_transitions": {
        "name": "Smooth transitions"
      },
      "fan_sleep_mode": {
        "name": "Fan sleep mode"
      },
<<<<<<< HEAD
      "pir_enabled": {
        "name": "PIR enabled"
=======
      "child_lock": {
        "name": "Child lock"
>>>>>>> 25449b42
      }
    },
    "number": {
      "smooth_transition_on": {
        "name": "Smooth on"
      },
      "smooth_transition_off": {
        "name": "Smooth off"
      },
      "auto_off_minutes": {
        "name": "Turn off in"
      },
      "temperature_offset": {
        "name": "Temperature offset"
      }
    }
  },
  "services": {
    "sequence_effect": {
      "name": "Sequence effect",
      "description": "Sets a sequence effect.",
      "fields": {
        "sequence": {
          "name": "Sequence",
          "description": "List of HSV sequences (Max 16)."
        },
        "segments": {
          "name": "Segments",
          "description": "List of Segments (0 for all)."
        },
        "brightness": {
          "name": "Brightness",
          "description": "Initial brightness."
        },
        "duration": {
          "name": "Duration",
          "description": "Duration."
        },
        "repeat_times": {
          "name": "Repetitions",
          "description": "Repetitions (0 for continuous)."
        },
        "transition": {
          "name": "Transition",
          "description": "Transition."
        },
        "spread": {
          "name": "Spread",
          "description": "Speed of spread."
        },
        "direction": {
          "name": "Direction",
          "description": "Direction."
        }
      }
    },
    "random_effect": {
      "name": "Random effect",
      "description": "Sets a random effect.",
      "fields": {
        "init_states": {
          "name": "Initial states",
          "description": "Initial HSV sequence."
        },
        "backgrounds": {
          "name": "Backgrounds",
          "description": "[%key:component::tplink::services::sequence_effect::fields::sequence::description%]"
        },
        "segments": {
          "name": "Segments",
          "description": "List of segments (0 for all)."
        },
        "brightness": {
          "name": "Brightness",
          "description": "[%key:component::tplink::services::sequence_effect::fields::brightness::description%]"
        },
        "duration": {
          "name": "Duration",
          "description": "[%key:component::tplink::services::sequence_effect::fields::duration::description%]"
        },
        "transition": {
          "name": "Transition",
          "description": "[%key:component::tplink::services::sequence_effect::fields::transition::description%]"
        },
        "fadeoff": {
          "name": "Fade off",
          "description": "Fade off."
        },
        "hue_range": {
          "name": "Hue range",
          "description": "Range of hue."
        },
        "saturation_range": {
          "name": "Saturation range",
          "description": "Range of saturation."
        },
        "brightness_range": {
          "name": "Brightness range",
          "description": "Range of brightness."
        },
        "transition_range": {
          "name": "Transition range",
          "description": "Range of transition."
        },
        "random_seed": {
          "name": "Random seed",
          "description": "Random seed."
        }
      }
    }
  },
  "exceptions": {
    "device_timeout": {
      "message": "Timeout communicating with the device {func}: {exc}"
    },
    "device_error": {
      "message": "Unable to communicate with the device {func}: {exc}"
    },
    "device_authentication": {
      "message": "Device authentication error {func}: {exc}"
    }
  },
  "issues": {
    "deprecated_entity": {
      "title": "Detected deprecated {platform} entity usage",
      "description": "We detected that entity `{entity}` is being used in `{info}`\n\nWe have created a new `{new_platform}` entity and you should migrate `{info}` to use this new entity.\n\nWhen you are done migrating `{info}` and are ready to have the deprecated `{entity}` entity removed, disable the entity and restart Home Assistant."
    }
  }
}<|MERGE_RESOLUTION|>--- conflicted
+++ resolved
@@ -191,13 +191,11 @@
       "fan_sleep_mode": {
         "name": "Fan sleep mode"
       },
-<<<<<<< HEAD
+      "child_lock": {
+        "name": "Child lock"
+      },
       "pir_enabled": {
         "name": "PIR enabled"
-=======
-      "child_lock": {
-        "name": "Child lock"
->>>>>>> 25449b42
       }
     },
     "number": {
