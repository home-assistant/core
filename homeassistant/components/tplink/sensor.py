"""Support for TPLink sensor entities."""

from __future__ import annotations

from collections.abc import Callable
from dataclasses import dataclass
from typing import TYPE_CHECKING, Any, cast

from kasa import Feature
from kasa.smart.modules.clean import ErrorCode as VacuumError

from homeassistant.components.sensor import (
    DOMAIN as SENSOR_DOMAIN,
    SensorDeviceClass,
    SensorEntity,
    SensorEntityDescription,
    SensorStateClass,
)
from homeassistant.const import UnitOfTime
from homeassistant.core import HomeAssistant, callback
from homeassistant.helpers.entity_platform import AddEntitiesCallback

from . import TPLinkConfigEntry
from .const import UNIT_MAPPING
from .entity import CoordinatedTPLinkFeatureEntity, TPLinkFeatureEntityDescription


@dataclass(frozen=True, kw_only=True)
class TPLinkSensorEntityDescription(
    SensorEntityDescription, TPLinkFeatureEntityDescription
):
    """Base class for a TPLink feature based sensor entity description."""

    #: Optional callable to convert the value
    convert_fn: Callable[[Any], Any] | None = None


# Coordinator is used to centralize the data updates
PARALLEL_UPDATES = 0

SENSOR_DESCRIPTIONS: tuple[TPLinkSensorEntityDescription, ...] = (
    TPLinkSensorEntityDescription(
        key="current_consumption",
        device_class=SensorDeviceClass.POWER,
        state_class=SensorStateClass.MEASUREMENT,
    ),
    TPLinkSensorEntityDescription(
        key="consumption_total",
        device_class=SensorDeviceClass.ENERGY,
        state_class=SensorStateClass.TOTAL_INCREASING,
    ),
    TPLinkSensorEntityDescription(
        key="consumption_today",
        device_class=SensorDeviceClass.ENERGY,
        state_class=SensorStateClass.TOTAL_INCREASING,
    ),
    TPLinkSensorEntityDescription(
        key="consumption_this_month",
        device_class=SensorDeviceClass.ENERGY,
        state_class=SensorStateClass.TOTAL_INCREASING,
    ),
    TPLinkSensorEntityDescription(
        key="voltage",
        device_class=SensorDeviceClass.VOLTAGE,
        state_class=SensorStateClass.MEASUREMENT,
    ),
    TPLinkSensorEntityDescription(
        key="current",
        device_class=SensorDeviceClass.CURRENT,
        state_class=SensorStateClass.MEASUREMENT,
    ),
    TPLinkSensorEntityDescription(
        key="temperature",
        device_class=SensorDeviceClass.TEMPERATURE,
        state_class=SensorStateClass.MEASUREMENT,
    ),
    TPLinkSensorEntityDescription(
        # Disable as the value reported by the device changes seconds frequently
        entity_registry_enabled_default=False,
        key="on_since",
        device_class=SensorDeviceClass.TIMESTAMP,
    ),
    TPLinkSensorEntityDescription(
        key="rssi",
        device_class=SensorDeviceClass.SIGNAL_STRENGTH,
        state_class=SensorStateClass.MEASUREMENT,
    ),
    TPLinkSensorEntityDescription(
        key="signal_level",
        state_class=SensorStateClass.MEASUREMENT,
    ),
    TPLinkSensorEntityDescription(
        key="ssid",
    ),
    TPLinkSensorEntityDescription(
        key="battery_level",
        device_class=SensorDeviceClass.BATTERY,
        state_class=SensorStateClass.MEASUREMENT,
    ),
    TPLinkSensorEntityDescription(
        key="auto_off_at",
        device_class=SensorDeviceClass.TIMESTAMP,
    ),
    TPLinkSensorEntityDescription(
        key="device_time",
        device_class=SensorDeviceClass.TIMESTAMP,
    ),
    TPLinkSensorEntityDescription(
        key="water_alert_timestamp",
        device_class=SensorDeviceClass.TIMESTAMP,
    ),
    TPLinkSensorEntityDescription(
        key="humidity",
        device_class=SensorDeviceClass.HUMIDITY,
        state_class=SensorStateClass.MEASUREMENT,
    ),
    TPLinkSensorEntityDescription(
        key="report_interval",
        device_class=SensorDeviceClass.DURATION,
    ),
    TPLinkSensorEntityDescription(
        key="alarm_source",
    ),
    TPLinkSensorEntityDescription(
<<<<<<< HEAD
        key="main_brush_remaining",
        device_class=SensorDeviceClass.DURATION,
        native_unit_of_measurement=UnitOfTime.HOURS,
        convert_fn=lambda x: x.total_seconds() / 3600,
    ),
    TPLinkSensorEntityDescription(
        key="main_brush_used",
        device_class=SensorDeviceClass.DURATION,
        native_unit_of_measurement=UnitOfTime.HOURS,
        convert_fn=lambda x: x.total_seconds() / 3600,
    ),
    TPLinkSensorEntityDescription(
        key="side_brush_remaining",
        device_class=SensorDeviceClass.DURATION,
        native_unit_of_measurement=UnitOfTime.HOURS,
        convert_fn=lambda x: x.total_seconds() / 3600,
    ),
    TPLinkSensorEntityDescription(
        key="side_brush_used",
        device_class=SensorDeviceClass.DURATION,
        native_unit_of_measurement=UnitOfTime.HOURS,
        convert_fn=lambda x: x.total_seconds() / 3600,
    ),
    TPLinkSensorEntityDescription(
        key="filter_remaining",
        device_class=SensorDeviceClass.DURATION,
        native_unit_of_measurement=UnitOfTime.HOURS,
        convert_fn=lambda x: x.total_seconds() / 3600,
    ),
    TPLinkSensorEntityDescription(
        key="filter_used",
        device_class=SensorDeviceClass.DURATION,
        native_unit_of_measurement=UnitOfTime.HOURS,
        convert_fn=lambda x: x.total_seconds() / 3600,
    ),
    TPLinkSensorEntityDescription(
        key="sensor_remaining",
        device_class=SensorDeviceClass.DURATION,
        native_unit_of_measurement=UnitOfTime.HOURS,
        convert_fn=lambda x: x.total_seconds() / 3600,
    ),
    TPLinkSensorEntityDescription(
        key="sensor_used",
        device_class=SensorDeviceClass.DURATION,
        native_unit_of_measurement=UnitOfTime.HOURS,
        convert_fn=lambda x: x.total_seconds() / 3600,
    ),
    TPLinkSensorEntityDescription(
        key="charging_contacts_remaining",
        device_class=SensorDeviceClass.DURATION,
        native_unit_of_measurement=UnitOfTime.HOURS,
        convert_fn=lambda x: x.total_seconds() / 3600,
    ),
    TPLinkSensorEntityDescription(
        key="charging_contacts_used",
        device_class=SensorDeviceClass.DURATION,
        native_unit_of_measurement=UnitOfTime.HOURS,
        convert_fn=lambda x: x.total_seconds() / 3600,
=======
        key="vacuum_error",
        device_class=SensorDeviceClass.ENUM,
        options=[name.lower() for name in VacuumError._member_names_],
        convert_fn=lambda x: x.name.lower(),
>>>>>>> 94e4863c
    ),
)

SENSOR_DESCRIPTIONS_MAP = {desc.key: desc for desc in SENSOR_DESCRIPTIONS}


async def async_setup_entry(
    hass: HomeAssistant,
    config_entry: TPLinkConfigEntry,
    async_add_entities: AddEntitiesCallback,
) -> None:
    """Set up sensors."""
    data = config_entry.runtime_data
    parent_coordinator = data.parent_coordinator
    device = parent_coordinator.device
    known_child_device_ids: set[str] = set()
    first_check = True

    def _check_device() -> None:
        entities = CoordinatedTPLinkFeatureEntity.entities_for_device_and_its_children(
            hass=hass,
            device=device,
            coordinator=parent_coordinator,
            feature_type=Feature.Type.Sensor,
            entity_class=TPLinkSensorEntity,
            descriptions=SENSOR_DESCRIPTIONS_MAP,
            platform_domain=SENSOR_DOMAIN,
            known_child_device_ids=known_child_device_ids,
            first_check=first_check,
        )
        async_add_entities(entities)

    _check_device()
    first_check = False
    config_entry.async_on_unload(parent_coordinator.async_add_listener(_check_device))


class TPLinkSensorEntity(CoordinatedTPLinkFeatureEntity, SensorEntity):
    """Representation of a feature-based TPLink sensor."""

    entity_description: TPLinkSensorEntityDescription

    @callback
    def _async_update_attrs(self) -> bool:
        """Update the entity's attributes."""
        value = self._feature.value
        if value is not None and self._feature.precision_hint is not None:
            value = round(cast(float, value), self._feature.precision_hint)
            # We probably do not need this, when we are rounding already?
            self._attr_suggested_display_precision = self._feature.precision_hint

        if self.entity_description.convert_fn:
            value = self.entity_description.convert_fn(value)

        if TYPE_CHECKING:
            # pylint: disable-next=import-outside-toplevel
            from datetime import date, datetime

            assert isinstance(value, str | int | float | date | datetime | None)

        self._attr_native_value = value
        # Map to homeassistant units and fallback to upstream one if none found
        if (unit := self._feature.unit) is not None:
            self._attr_native_unit_of_measurement = UNIT_MAPPING.get(unit, unit)
        return True<|MERGE_RESOLUTION|>--- conflicted
+++ resolved
@@ -122,7 +122,6 @@
         key="alarm_source",
     ),
     TPLinkSensorEntityDescription(
-<<<<<<< HEAD
         key="main_brush_remaining",
         device_class=SensorDeviceClass.DURATION,
         native_unit_of_measurement=UnitOfTime.HOURS,
@@ -181,12 +180,12 @@
         device_class=SensorDeviceClass.DURATION,
         native_unit_of_measurement=UnitOfTime.HOURS,
         convert_fn=lambda x: x.total_seconds() / 3600,
-=======
+    ),
+    TPLinkSensorEntityDescription(
         key="vacuum_error",
         device_class=SensorDeviceClass.ENUM,
         options=[name.lower() for name in VacuumError._member_names_],
         convert_fn=lambda x: x.name.lower(),
->>>>>>> 94e4863c
     ),
 )
 
