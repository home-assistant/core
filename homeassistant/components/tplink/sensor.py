--- conflicted
+++ resolved
@@ -92,13 +92,8 @@
             and coordinator.data[CONF_EMETER_PARAMS].get(description.key) is not None
         ]
     )
-<<<<<<< HEAD
 
 
-=======
-
-
->>>>>>> 5e925f27
 class SmartPlugSensor(CoordinatedTPLinkEntity, SensorEntity):
     """Representation of a TPLink Smart Plug energy sensor."""
 
@@ -113,15 +108,11 @@
         """Initialize the switch."""
         super().__init__(device, coordinator)
         self.entity_description = description
-<<<<<<< HEAD
-=======
         self._attr_unique_id = f"{self.device.device_id}_{self.entity_description.key}"
->>>>>>> 5e925f27
 
     @property
     def name(self) -> str:
         """Return the name of the Smart Plug.
-<<<<<<< HEAD
 
         Overridden to include the description.
         """
@@ -130,20 +121,4 @@
     @property
     def native_value(self) -> float:
         """Return the sensors state."""
-        return cast(float, self.data[CONF_EMETER_PARAMS][self.entity_description.key])
-
-    @property
-    def unique_id(self) -> str:
-        """Return a unique ID."""
-        return f"{self.device.device_id}_{self.entity_description.key}"
-=======
-
-        Overridden to include the description.
-        """
-        return f"{self.device.alias} {self.entity_description.name}"
-
-    @property
-    def native_value(self) -> float:
-        """Return the sensors state."""
-        return cast(float, self.data[CONF_EMETER_PARAMS][self.entity_description.key])
->>>>>>> 5e925f27
+        return cast(float, self.data[CONF_EMETER_PARAMS][self.entity_description.key])