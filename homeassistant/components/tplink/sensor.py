"""Support for TPLink sensor entities."""

from __future__ import annotations

from collections.abc import Callable
from dataclasses import dataclass
from typing import TYPE_CHECKING, Any, cast

from kasa import Feature
from kasa.smart.modules.clean import ErrorCode as VacuumError

from homeassistant.components.sensor import (
    DOMAIN as SENSOR_DOMAIN,
    SensorDeviceClass,
    SensorEntity,
    SensorEntityDescription,
    SensorStateClass,
)
from homeassistant.core import HomeAssistant, callback
from homeassistant.helpers.entity_platform import AddEntitiesCallback

from . import TPLinkConfigEntry
from .const import UNIT_MAPPING
from .entity import CoordinatedTPLinkFeatureEntity, TPLinkFeatureEntityDescription


@dataclass(frozen=True, kw_only=True)
class TPLinkSensorEntityDescription(
    SensorEntityDescription, TPLinkFeatureEntityDescription
):
    """Base class for a TPLink feature based sensor entity description."""

    #: Optional callable to convert the value
    convert_fn: Callable[[Any], Any] | None = None


# Coordinator is used to centralize the data updates
PARALLEL_UPDATES = 0

SENSOR_DESCRIPTIONS: tuple[TPLinkSensorEntityDescription, ...] = (
    TPLinkSensorEntityDescription(
        key="current_consumption",
        device_class=SensorDeviceClass.POWER,
        state_class=SensorStateClass.MEASUREMENT,
    ),
    TPLinkSensorEntityDescription(
        key="consumption_total",
        device_class=SensorDeviceClass.ENERGY,
        state_class=SensorStateClass.TOTAL_INCREASING,
    ),
    TPLinkSensorEntityDescription(
        key="consumption_today",
        device_class=SensorDeviceClass.ENERGY,
        state_class=SensorStateClass.TOTAL_INCREASING,
    ),
    TPLinkSensorEntityDescription(
        key="consumption_this_month",
        device_class=SensorDeviceClass.ENERGY,
        state_class=SensorStateClass.TOTAL_INCREASING,
    ),
    TPLinkSensorEntityDescription(
        key="voltage",
        device_class=SensorDeviceClass.VOLTAGE,
        state_class=SensorStateClass.MEASUREMENT,
    ),
    TPLinkSensorEntityDescription(
        key="current",
        device_class=SensorDeviceClass.CURRENT,
        state_class=SensorStateClass.MEASUREMENT,
    ),
    TPLinkSensorEntityDescription(
        key="temperature",
        device_class=SensorDeviceClass.TEMPERATURE,
        state_class=SensorStateClass.MEASUREMENT,
    ),
    TPLinkSensorEntityDescription(
        # Disable as the value reported by the device changes seconds frequently
        entity_registry_enabled_default=False,
        key="on_since",
        device_class=SensorDeviceClass.TIMESTAMP,
    ),
    TPLinkSensorEntityDescription(
        key="rssi",
        device_class=SensorDeviceClass.SIGNAL_STRENGTH,
        state_class=SensorStateClass.MEASUREMENT,
    ),
    TPLinkSensorEntityDescription(
        key="signal_level",
        state_class=SensorStateClass.MEASUREMENT,
    ),
    TPLinkSensorEntityDescription(
        key="ssid",
    ),
    TPLinkSensorEntityDescription(
        key="battery_level",
        device_class=SensorDeviceClass.BATTERY,
        state_class=SensorStateClass.MEASUREMENT,
    ),
    TPLinkSensorEntityDescription(
        key="auto_off_at",
        device_class=SensorDeviceClass.TIMESTAMP,
    ),
    TPLinkSensorEntityDescription(
        key="device_time",
        device_class=SensorDeviceClass.TIMESTAMP,
    ),
    TPLinkSensorEntityDescription(
        key="water_alert_timestamp",
        device_class=SensorDeviceClass.TIMESTAMP,
    ),
    TPLinkSensorEntityDescription(
        key="humidity",
        device_class=SensorDeviceClass.HUMIDITY,
        state_class=SensorStateClass.MEASUREMENT,
    ),
    TPLinkSensorEntityDescription(
        key="report_interval",
        device_class=SensorDeviceClass.DURATION,
    ),
    TPLinkSensorEntityDescription(
        key="alarm_source",
    ),
<<<<<<< HEAD
    # Vacuum cleaning records
    TPLinkSensorEntityDescription(
        key="clean_time",
        device_class=SensorDeviceClass.DURATION,
    ),
    TPLinkSensorEntityDescription(
        key="clean_area",
        device_class=SensorDeviceClass.AREA,
    ),
    TPLinkSensorEntityDescription(
        key="clean_progress",
    ),
    TPLinkSensorEntityDescription(
        key="last_clean_time",
        device_class=SensorDeviceClass.DURATION,
    ),
    TPLinkSensorEntityDescription(
        key="last_clean_area",
        device_class=SensorDeviceClass.AREA,
    ),
    TPLinkSensorEntityDescription(
        key="last_clean_timestamp",
        device_class=SensorDeviceClass.TIMESTAMP,
    ),
    TPLinkSensorEntityDescription(
        key="total_clean_time",
        device_class=SensorDeviceClass.DURATION,
    ),
    TPLinkSensorEntityDescription(
        key="total_clean_area",
        device_class=SensorDeviceClass.AREA,
    ),
    TPLinkSensorEntityDescription(
        key="total_clean_count",
=======
    TPLinkSensorEntityDescription(
        key="vacuum_error",
        device_class=SensorDeviceClass.ENUM,
        options=[name.lower() for name in VacuumError._member_names_],
        convert_fn=lambda x: x.name.lower(),
>>>>>>> 6d91f8d8
    ),
)

SENSOR_DESCRIPTIONS_MAP = {desc.key: desc for desc in SENSOR_DESCRIPTIONS}


async def async_setup_entry(
    hass: HomeAssistant,
    config_entry: TPLinkConfigEntry,
    async_add_entities: AddEntitiesCallback,
) -> None:
    """Set up sensors."""
    data = config_entry.runtime_data
    parent_coordinator = data.parent_coordinator
    device = parent_coordinator.device
    known_child_device_ids: set[str] = set()
    first_check = True

    def _check_device() -> None:
        entities = CoordinatedTPLinkFeatureEntity.entities_for_device_and_its_children(
            hass=hass,
            device=device,
            coordinator=parent_coordinator,
            feature_type=Feature.Type.Sensor,
            entity_class=TPLinkSensorEntity,
            descriptions=SENSOR_DESCRIPTIONS_MAP,
            platform_domain=SENSOR_DOMAIN,
            known_child_device_ids=known_child_device_ids,
            first_check=first_check,
        )
        async_add_entities(entities)

    _check_device()
    first_check = False
    config_entry.async_on_unload(parent_coordinator.async_add_listener(_check_device))


class TPLinkSensorEntity(CoordinatedTPLinkFeatureEntity, SensorEntity):
    """Representation of a feature-based TPLink sensor."""

    entity_description: TPLinkSensorEntityDescription

    @callback
    def _async_update_attrs(self) -> bool:
        """Update the entity's attributes."""
        value = self._feature.value
        if value is not None and self._feature.precision_hint is not None:
            value = round(cast(float, value), self._feature.precision_hint)
            # We probably do not need this, when we are rounding already?
            self._attr_suggested_display_precision = self._feature.precision_hint

        if self.entity_description.convert_fn:
            value = self.entity_description.convert_fn(value)

        if TYPE_CHECKING:
            # pylint: disable-next=import-outside-toplevel
            from datetime import date, datetime

            assert isinstance(value, str | int | float | date | datetime | None)

        self._attr_native_value = value
        # Map to homeassistant units and fallback to upstream one if none found
        if (unit := self._feature.unit) is not None:
            self._attr_native_unit_of_measurement = UNIT_MAPPING.get(unit, unit)
        return True<|MERGE_RESOLUTION|>--- conflicted
+++ resolved
@@ -37,6 +37,7 @@
 # Coordinator is used to centralize the data updates
 PARALLEL_UPDATES = 0
 
+
 SENSOR_DESCRIPTIONS: tuple[TPLinkSensorEntityDescription, ...] = (
     TPLinkSensorEntityDescription(
         key="current_consumption",
@@ -120,7 +121,6 @@
     TPLinkSensorEntityDescription(
         key="alarm_source",
     ),
-<<<<<<< HEAD
     # Vacuum cleaning records
     TPLinkSensorEntityDescription(
         key="clean_time",
@@ -155,13 +155,12 @@
     ),
     TPLinkSensorEntityDescription(
         key="total_clean_count",
-=======
+    ),
     TPLinkSensorEntityDescription(
         key="vacuum_error",
         device_class=SensorDeviceClass.ENUM,
         options=[name.lower() for name in VacuumError._member_names_],
         convert_fn=lambda x: x.name.lower(),
->>>>>>> 6d91f8d8
     ),
 )
 
