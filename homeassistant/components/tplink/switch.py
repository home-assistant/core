"""Support for TPLink switch entities."""

from __future__ import annotations

from dataclasses import dataclass
import logging
from typing import Any

from kasa import Feature

from homeassistant.components.switch import SwitchEntity, SwitchEntityDescription
from homeassistant.core import HomeAssistant, callback
from homeassistant.helpers.entity_platform import AddEntitiesCallback

from . import TPLinkConfigEntry
from .entity import (
    CoordinatedTPLinkFeatureEntity,
    TPLinkFeatureEntityDescription,
    async_refresh_after,
)

_LOGGER = logging.getLogger(__name__)


@dataclass(frozen=True, kw_only=True)
class TPLinkSwitchEntityDescription(
    SwitchEntityDescription, TPLinkFeatureEntityDescription
):
    """Base class for a TPLink feature based sensor entity description."""


SWITCH_DESCRIPTIONS: tuple[TPLinkSwitchEntityDescription, ...] = (
    TPLinkSwitchEntityDescription(
        key="state",
    ),
    TPLinkSwitchEntityDescription(
        key="led",
    ),
    TPLinkSwitchEntityDescription(
        key="auto_update_enabled",
    ),
    TPLinkSwitchEntityDescription(
        key="auto_off_enabled",
    ),
    TPLinkSwitchEntityDescription(
        key="smooth_transitions",
    ),
    TPLinkSwitchEntityDescription(
        key="fan_sleep_mode",
    ),
    TPLinkSwitchEntityDescription(
<<<<<<< HEAD
        key="pir_enabled",
=======
        key="child_lock",
>>>>>>> 25449b42
    ),
)

SWITCH_DESCRIPTIONS_MAP = {desc.key: desc for desc in SWITCH_DESCRIPTIONS}


async def async_setup_entry(
    hass: HomeAssistant,
    config_entry: TPLinkConfigEntry,
    async_add_entities: AddEntitiesCallback,
) -> None:
    """Set up switches."""
    data = config_entry.runtime_data
    parent_coordinator = data.parent_coordinator
    device = parent_coordinator.device

    entities = CoordinatedTPLinkFeatureEntity.entities_for_device_and_its_children(
        hass=hass,
        device=device,
        coordinator=parent_coordinator,
        feature_type=Feature.Switch,
        entity_class=TPLinkSwitch,
        descriptions=SWITCH_DESCRIPTIONS_MAP,
    )

    async_add_entities(entities)


class TPLinkSwitch(CoordinatedTPLinkFeatureEntity, SwitchEntity):
    """Representation of a feature-based TPLink switch."""

    entity_description: TPLinkSwitchEntityDescription

    @async_refresh_after
    async def async_turn_on(self, **kwargs: Any) -> None:
        """Turn the switch on."""
        await self._feature.set_value(True)

    @async_refresh_after
    async def async_turn_off(self, **kwargs: Any) -> None:
        """Turn the switch off."""
        await self._feature.set_value(False)

    @callback
    def _async_update_attrs(self) -> None:
        """Update the entity's attributes."""
        self._attr_is_on = self._feature.value<|MERGE_RESOLUTION|>--- conflicted
+++ resolved
@@ -49,11 +49,10 @@
         key="fan_sleep_mode",
     ),
     TPLinkSwitchEntityDescription(
-<<<<<<< HEAD
+        key="child_lock",
+    ),
+    TPLinkSwitchEntityDescription(
         key="pir_enabled",
-=======
-        key="child_lock",
->>>>>>> 25449b42
     ),
 )
 
