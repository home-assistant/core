"""Support for TPLink lights."""
from datetime import timedelta
import logging
import time
<<<<<<< HEAD
import asyncio
=======
from typing import Any, Dict, NamedTuple, Tuple, cast
>>>>>>> 8423d18d

from pyHS100 import SmartBulb, SmartDeviceException

from homeassistant.components.light import (
    ATTR_BRIGHTNESS,
    ATTR_COLOR_TEMP,
    ATTR_HS_COLOR,
    SUPPORT_BRIGHTNESS,
    SUPPORT_COLOR,
    SUPPORT_COLOR_TEMP,
    Light,
)
import homeassistant.helpers.device_registry as dr
from homeassistant.helpers.typing import HomeAssistantType
from homeassistant.util.color import (
    color_temperature_kelvin_to_mired as kelvin_to_mired,
    color_temperature_mired_to_kelvin as mired_to_kelvin,
)

from . import CONF_LIGHT, DOMAIN as TPLINK_DOMAIN
from .common import async_add_entities_retry

PARALLEL_UPDATES = 0
SCAN_INTERVAL = timedelta(seconds=5)

_LOGGER = logging.getLogger(__name__)

ATTR_CURRENT_POWER_W = "current_power_w"
ATTR_DAILY_ENERGY_KWH = "daily_energy_kwh"
ATTR_MONTHLY_ENERGY_KWH = "monthly_energy_kwh"

MAX_ATTEMPTS = 20
SLEEP_TIME = 2


async def async_setup_platform(hass, config, add_entities, discovery_info=None):
    """Set up the platform.

    Deprecated.
    """
    _LOGGER.warning(
        "Loading as a platform is no longer supported, "
        "convert to use the tplink component."
    )


async def async_setup_entry(hass: HomeAssistantType, config_entry, async_add_entities):
    """Set up switches."""
    await async_add_entities_retry(
        hass, async_add_entities, hass.data[TPLINK_DOMAIN][CONF_LIGHT], add_entity
    )

    return True


async def async_add_entity(hass, device: SmartBulb, async_add_entities):
    """Check if device is online and add the entity."""
    # Attempt to get the sysinfo. If it fails, it will raise an
    # exception that is caught by async_add_entities_retry which
    # will try again later.
    await hass.async_add_executor_job(device.get_sysinfo)
    async_add_entities([TPLinkSmartBulb(device)], update_before_add=True)


def brightness_to_percentage(byt):
    """Convert brightness from absolute 0..255 to percentage."""
    return int((byt * 100.0) / 255.0)


def brightness_from_percentage(percent):
    """Convert percentage to absolute value 0..255."""
    return (percent * 255.0) / 100.0


class LightState(NamedTuple):
    """Light state."""

    state: bool
    brightness: int
    color_temp: float
    hs: Tuple[int, int]
    emeter_params: dict


class LightFeatures(NamedTuple):
    """Light features."""

    sysinfo: Dict[str, Any]
    mac: str
    alias: str
    model: str
    supported_features: int
    min_mireds: float
    max_mireds: float


class TPLinkSmartBulb(Light):
    """Representation of a TPLink Smart Bulb."""

    def __init__(self, smartbulb: SmartBulb) -> None:
        """Initialize the bulb."""
        self.smartbulb = smartbulb
        self._light_features = cast(LightFeatures, None)
        self._light_state = cast(LightState, None)
        self._is_available = True
        self._is_setting_light_state = False

    @property
    def unique_id(self):
        """Return a unique ID."""
        return self._light_features.mac

    @property
    def name(self):
        """Return the name of the Smart Bulb."""
        return self._light_features.alias

    @property
    def device_info(self):
        """Return information about the device."""
        return {
            "name": self._light_features.alias,
            "model": self._light_features.model,
            "manufacturer": "TP-Link",
            "connections": {(dr.CONNECTION_NETWORK_MAC, self._light_features.mac)},
            "sw_version": self._light_features.sysinfo["sw_ver"],
        }

    @property
    def available(self) -> bool:
        """Return if bulb is available."""
        return self._is_available

    @property
    def device_state_attributes(self):
        """Return the state attributes of the device."""
        return self._light_state.emeter_params

    async def async_turn_on(self, **kwargs):
        """Turn the light on."""
        brightness = (
            int(kwargs[ATTR_BRIGHTNESS])
            if ATTR_BRIGHTNESS in kwargs
            else self._light_state.brightness
            if self._light_state.brightness is not None
            else 255
        )
        color_tmp = (
            int(kwargs[ATTR_COLOR_TEMP])
            if ATTR_COLOR_TEMP in kwargs
            else self._light_state.color_temp
        )

        await self.async_set_light_state_retry(
            self._light_state,
            LightState(
                state=True,
                brightness=brightness,
                color_temp=color_tmp,
                hs=tuple(kwargs.get(ATTR_HS_COLOR, self._light_state.hs or ())),
                emeter_params=self._light_state.emeter_params,
            ),
        )

    async def async_turn_off(self, **kwargs):
        """Turn the light off."""
        await self.async_set_light_state_retry(
            self._light_state,
            LightState(
                state=False,
                brightness=self._light_state.brightness,
                color_temp=self._light_state.color_temp,
                hs=self._light_state.hs,
                emeter_params=self._light_state.emeter_params,
            ),
        )

    @property
    def min_mireds(self):
        """Return minimum supported color temperature."""
        return self._light_features.min_mireds

    @property
    def max_mireds(self):
        """Return maximum supported color temperature."""
        return self._light_features.max_mireds

    @property
    def color_temp(self):
        """Return the color temperature of this light in mireds for HA."""
        return self._light_state.color_temp

    @property
    def brightness(self):
        """Return the brightness of this light between 0..255."""
        return self._light_state.brightness

    @property
    def hs_color(self):
        """Return the color."""
        return self._light_state.hs

    @property
    def is_on(self):
        """Return True if device is on."""
        return self._light_state.state

<<<<<<< HEAD
    def attempt_update(self):
        """Attempt to get details from the TP-Link bulb."""
        try:
            if self._supported_features is None:
                self.get_features()

            self._state = self.smartbulb.state == SmartBulb.BULB_STATE_ON

            if self._supported_features & SUPPORT_BRIGHTNESS:
                self._brightness = brightness_from_percentage(self.smartbulb.brightness)

            if self._supported_features & SUPPORT_COLOR_TEMP:
                if (
                    self.smartbulb.color_temp is not None
                    and self.smartbulb.color_temp != 0
                ):
                    self._color_temp = kelvin_to_mired(self.smartbulb.color_temp)

            if self._supported_features & SUPPORT_COLOR:
                hue, sat, _ = self.smartbulb.hsv
                self._hs = (hue, sat)

            if self.smartbulb.has_emeter:
                self._emeter_params[ATTR_CURRENT_POWER_W] = "{:.1f}".format(
                    self.smartbulb.current_consumption()
                )
                daily_statistics = self.smartbulb.get_emeter_daily()
                monthly_statistics = self.smartbulb.get_emeter_monthly()
                try:
                    self._emeter_params[ATTR_DAILY_ENERGY_KWH] = "{:.3f}".format(
                        daily_statistics[int(time.strftime("%d"))]
                    )
                    self._emeter_params[ATTR_MONTHLY_ENERGY_KWH] = "{:.3f}".format(
                        monthly_statistics[int(time.strftime("%m"))]
                    )
                except KeyError:
                    # device returned no daily/monthly history
                    pass
            self._is_ready = True
        except (SmartDeviceException, OSError) as ex:
            _LOGGER.warning(
                "Retrying in %s for %s|%s due to: %s",
                SLEEP_TIME,
                self.smartbulb.host,
                self._alias,
                ex,
            )
        return

    async def async_update(self):
        """Update the TP-Link Bulb's state."""
        for update_attempt in range(MAX_ATTEMPTS):
            self._is_ready = False

            await self.hass.async_add_executor_job(self.attempt_update)

            if self._is_ready:
                self._available = True
                break
            await asyncio.sleep(SLEEP_TIME)
        else:
            if self._available:
                _LOGGER.warning(
                    "Could not read state for %s|%s", self.smartbulb.host, self._alias
=======
    def update(self):
        """Update the TP-Link Bulb's state."""
        # State is currently being set, ignore.
        if self._is_setting_light_state:
            return

        # Initial run, perform call blocking.
        if not self._light_features:
            self.do_update_retry(False)
        # Subsequent runs should not block.
        else:
            self.hass.add_job(self.do_update_retry, True)

    def do_update_retry(self, update_state: bool) -> None:
        """Update state data with retry.""" ""
        try:
            # Update light features only once.
            self._light_features = (
                self._light_features or self.get_light_features_retry()
            )
            self._light_state = self.get_light_state_retry(self._light_features)
            self._is_available = True
        except (SmartDeviceException, OSError) as ex:
            if self._is_available:
                _LOGGER.warning(
                    "Could not read data for %s: %s", self.smartbulb.host, ex
>>>>>>> 8423d18d
                )
            self._is_available = False

        # The local variables were updates asyncronousally,
        # we need the entity registry to poll this object's properties for
        # updated information. Calling schedule_update_ha_state will only
        # cause a loop.
        if update_state:
            self.schedule_update_ha_state()

    @property
    def supported_features(self):
        """Flag supported features."""
        return self._light_features.supported_features

    def get_light_features_retry(self) -> LightFeatures:
        """Retry the retrieval of the supported features."""
        try:
            return self.get_light_features()
        except (SmartDeviceException, OSError):
            pass

        _LOGGER.debug("Retrying getting light features")
        return self.get_light_features()

    def get_light_features(self):
        """Determine all supported features in one go."""
        sysinfo = self.smartbulb.sys_info
        supported_features = 0
        mac = self.smartbulb.mac
        alias = self.smartbulb.alias
        model = self.smartbulb.model
        min_mireds = None
        max_mireds = None

        if self.smartbulb.is_dimmable:
            supported_features += SUPPORT_BRIGHTNESS
        if getattr(self.smartbulb, "is_variable_color_temp", False):
            supported_features += SUPPORT_COLOR_TEMP
            min_mireds = kelvin_to_mired(self.smartbulb.valid_temperature_range[1])
            max_mireds = kelvin_to_mired(self.smartbulb.valid_temperature_range[0])
        if getattr(self.smartbulb, "is_color", False):
            supported_features += SUPPORT_COLOR

        return LightFeatures(
            sysinfo=sysinfo,
            mac=mac,
            alias=alias,
            model=model,
            supported_features=supported_features,
            min_mireds=min_mireds,
            max_mireds=max_mireds,
        )

    def get_light_state_retry(self, light_features: LightFeatures) -> LightState:
        """Retry the retrieval of getting light states."""
        try:
            return self.get_light_state(light_features)
        except (SmartDeviceException, OSError):
            pass

        _LOGGER.debug("Retrying getting light state")
        return self.get_light_state(light_features)

    def get_light_state(self, light_features: LightFeatures) -> LightState:
        """Get the light state."""
        emeter_params = {}
        brightness = None
        color_temp = None
        hue_saturation = None
        state = self.smartbulb.state == SmartBulb.BULB_STATE_ON

        if light_features.supported_features & SUPPORT_BRIGHTNESS:
            brightness = brightness_from_percentage(self.smartbulb.brightness)

        if light_features.supported_features & SUPPORT_COLOR_TEMP:
            if self.smartbulb.color_temp is not None and self.smartbulb.color_temp != 0:
                color_temp = kelvin_to_mired(self.smartbulb.color_temp)

        if light_features.supported_features & SUPPORT_COLOR:
            hue, sat, _ = self.smartbulb.hsv
            hue_saturation = (hue, sat)

        if self.smartbulb.has_emeter:
            emeter_params[ATTR_CURRENT_POWER_W] = "{:.1f}".format(
                self.smartbulb.current_consumption()
            )
            daily_statistics = self.smartbulb.get_emeter_daily()
            monthly_statistics = self.smartbulb.get_emeter_monthly()
            try:
                emeter_params[ATTR_DAILY_ENERGY_KWH] = "{:.3f}".format(
                    daily_statistics[int(time.strftime("%d"))]
                )
                emeter_params[ATTR_MONTHLY_ENERGY_KWH] = "{:.3f}".format(
                    monthly_statistics[int(time.strftime("%m"))]
                )
            except KeyError:
                # device returned no daily/monthly history
                pass

        return LightState(
            state=state,
            brightness=brightness,
            color_temp=color_temp,
            hs=hue_saturation,
            emeter_params=emeter_params,
        )

    async def async_set_light_state_retry(
        self, old_light_state: LightState, new_light_state: LightState
    ) -> None:
        """Set the light state with retry."""
        # Optimistically setting the light state.
        self._light_state = new_light_state

        # Tell the device to set the states.
        self._is_setting_light_state = True
        try:
            await self.hass.async_add_executor_job(
                self.set_light_state, old_light_state, new_light_state
            )
            self._is_available = True
            self._is_setting_light_state = False
            return
        except (SmartDeviceException, OSError):
            pass

        try:
            _LOGGER.debug("Retrying setting light state")
            await self.hass.async_add_executor_job(
                self.set_light_state, old_light_state, new_light_state
            )
            self._is_available = True
        except (SmartDeviceException, OSError) as ex:
            self._is_available = False
            _LOGGER.warning("Could not set data for %s: %s", self.smartbulb.host, ex)

        self._is_setting_light_state = False

    def set_light_state(
        self, old_light_state: LightState, new_light_state: LightState
    ) -> None:
        """Set the light state."""
        # Calling the API with the new state information.
        if new_light_state.state != old_light_state.state:
            if new_light_state.state:
                self.smartbulb.state = SmartBulb.BULB_STATE_ON
            else:
                self.smartbulb.state = SmartBulb.BULB_STATE_OFF
                return

        if new_light_state.color_temp != old_light_state.color_temp:
            self.smartbulb.color_temp = mired_to_kelvin(new_light_state.color_temp)

        brightness_pct = brightness_to_percentage(new_light_state.brightness)
        if new_light_state.hs != old_light_state.hs and len(new_light_state.hs) > 1:
            hue, sat = new_light_state.hs
            hsv = (int(hue), int(sat), brightness_pct)
            self.smartbulb.hsv = hsv
        elif new_light_state.brightness != old_light_state.brightness:
            self.smartbulb.brightness = brightness_pct<|MERGE_RESOLUTION|>--- conflicted
+++ resolved
@@ -2,12 +2,7 @@
 from datetime import timedelta
 import logging
 import time
-<<<<<<< HEAD
-import asyncio
-=======
 from typing import Any, Dict, NamedTuple, Tuple, cast
->>>>>>> 8423d18d
-
 from pyHS100 import SmartBulb, SmartDeviceException
 
 from homeassistant.components.light import (
@@ -214,72 +209,7 @@
         """Return True if device is on."""
         return self._light_state.state
 
-<<<<<<< HEAD
-    def attempt_update(self):
-        """Attempt to get details from the TP-Link bulb."""
-        try:
-            if self._supported_features is None:
-                self.get_features()
-
-            self._state = self.smartbulb.state == SmartBulb.BULB_STATE_ON
-
-            if self._supported_features & SUPPORT_BRIGHTNESS:
-                self._brightness = brightness_from_percentage(self.smartbulb.brightness)
-
-            if self._supported_features & SUPPORT_COLOR_TEMP:
-                if (
-                    self.smartbulb.color_temp is not None
-                    and self.smartbulb.color_temp != 0
-                ):
-                    self._color_temp = kelvin_to_mired(self.smartbulb.color_temp)
-
-            if self._supported_features & SUPPORT_COLOR:
-                hue, sat, _ = self.smartbulb.hsv
-                self._hs = (hue, sat)
-
-            if self.smartbulb.has_emeter:
-                self._emeter_params[ATTR_CURRENT_POWER_W] = "{:.1f}".format(
-                    self.smartbulb.current_consumption()
-                )
-                daily_statistics = self.smartbulb.get_emeter_daily()
-                monthly_statistics = self.smartbulb.get_emeter_monthly()
-                try:
-                    self._emeter_params[ATTR_DAILY_ENERGY_KWH] = "{:.3f}".format(
-                        daily_statistics[int(time.strftime("%d"))]
-                    )
-                    self._emeter_params[ATTR_MONTHLY_ENERGY_KWH] = "{:.3f}".format(
-                        monthly_statistics[int(time.strftime("%m"))]
-                    )
-                except KeyError:
-                    # device returned no daily/monthly history
-                    pass
-            self._is_ready = True
-        except (SmartDeviceException, OSError) as ex:
-            _LOGGER.warning(
-                "Retrying in %s for %s|%s due to: %s",
-                SLEEP_TIME,
-                self.smartbulb.host,
-                self._alias,
-                ex,
-            )
-        return
-
-    async def async_update(self):
-        """Update the TP-Link Bulb's state."""
-        for update_attempt in range(MAX_ATTEMPTS):
-            self._is_ready = False
-
-            await self.hass.async_add_executor_job(self.attempt_update)
-
-            if self._is_ready:
-                self._available = True
-                break
-            await asyncio.sleep(SLEEP_TIME)
-        else:
-            if self._available:
-                _LOGGER.warning(
-                    "Could not read state for %s|%s", self.smartbulb.host, self._alias
-=======
+
     def update(self):
         """Update the TP-Link Bulb's state."""
         # State is currently being set, ignore.
@@ -306,7 +236,6 @@
             if self._is_available:
                 _LOGGER.warning(
                     "Could not read data for %s: %s", self.smartbulb.host, ex
->>>>>>> 8423d18d
                 )
             self._is_available = False
 
