"""Support for TPLink lights."""
from __future__ import annotations

import logging
from typing import Any, cast

from kasa import SmartBulb, SmartLightStrip

from homeassistant.components.light import (
    ATTR_BRIGHTNESS,
    ATTR_COLOR_TEMP,
    ATTR_EFFECT,
    ATTR_HS_COLOR,
    ATTR_TRANSITION,
    COLOR_MODE_BRIGHTNESS,
    COLOR_MODE_COLOR_TEMP,
    COLOR_MODE_HS,
    COLOR_MODE_ONOFF,
    SUPPORT_EFFECT,
    SUPPORT_TRANSITION,
    LightEntity,
)
from homeassistant.config_entries import ConfigEntry
from homeassistant.core import HomeAssistant
from homeassistant.helpers.entity_platform import AddEntitiesCallback
from homeassistant.util.color import (
    color_temperature_kelvin_to_mired as kelvin_to_mired,
    color_temperature_mired_to_kelvin as mired_to_kelvin,
)

from . import legacy_device_id
from .const import DOMAIN
from .coordinator import TPLinkDataUpdateCoordinator
from .entity import CoordinatedTPLinkEntity, async_refresh_after

_LOGGER = logging.getLogger(__name__)


async def async_setup_entry(
    hass: HomeAssistant,
    config_entry: ConfigEntry,
    async_add_entities: AddEntitiesCallback,
) -> None:
    """Set up switches."""
    coordinator: TPLinkDataUpdateCoordinator = hass.data[DOMAIN][config_entry.entry_id]
    device = cast(SmartBulb, coordinator.device)
<<<<<<< HEAD
    if device.is_bulb or device.is_light_strip or device.is_dimmer:
        async_add_entities([TPLinkSmartBulb(cast(SmartBulb, device), coordinator)])
=======
    if device.is_light_strip:
        async_add_entities([TPLinkSmartLightStrip(device, coordinator)])
    elif device.is_bulb or device.is_dimmer:
        async_add_entities([TPLinkSmartBulb(device, coordinator)])
>>>>>>> 810acd63


class TPLinkSmartBulb(CoordinatedTPLinkEntity, LightEntity):
    """Representation of a TPLink Smart Bulb."""

    device: SmartBulb

    def __init__(
        self,
        device: SmartBulb,
        coordinator: TPLinkDataUpdateCoordinator,
    ) -> None:
        """Initialize the switch."""
        super().__init__(device, coordinator)
        # For backwards compat with pyHS100
        if device.is_dimmer:
            # Dimmers used to use the switch format since
            # pyHS100 treated them as SmartPlug but the old code
            # created them as lights
            # https://github.com/home-assistant/core/blob/2021.9.7/homeassistant/components/tplink/common.py#L86
            self._attr_unique_id = legacy_device_id(device)
        else:
            self._attr_unique_id = device.mac.replace(":", "").upper()

    @async_refresh_after
    async def async_turn_on(self, **kwargs: Any) -> None:
        """Turn the light on."""
        if (transition := kwargs.get(ATTR_TRANSITION)) is not None:
            transition = int(transition * 1_000)

        if (brightness := kwargs.get(ATTR_BRIGHTNESS)) is not None:
            brightness = round((brightness * 100.0) / 255.0)

        if self.device.is_dimmer and transition is None:
            # This is a stopgap solution for inconsistent set_brightness handling
            # in the upstream library, see #57265.
            # This should be removed when the upstream has fixed the issue.
            # The device logic is to change the settings without turning it on
            # except when transition is defined, so we leverage that here for now.
            transition = 1

        # Handle turning to temp mode
        if ATTR_COLOR_TEMP in kwargs:
            color_tmp = mired_to_kelvin(int(kwargs[ATTR_COLOR_TEMP]))
            _LOGGER.debug("Changing color temp to %s", color_tmp)
            await self.device.set_color_temp(
                color_tmp, brightness=brightness, transition=transition
            )
            return

        # Handling turning to hs color mode
        if ATTR_HS_COLOR in kwargs:
            # TP-Link requires integers.
            hue, sat = tuple(int(val) for val in kwargs[ATTR_HS_COLOR])
            await self.device.set_hsv(hue, sat, brightness, transition=transition)
            return

        if ATTR_EFFECT in kwargs:
            assert isinstance(self.device, SmartLightStrip)
            await self.device.set_effect(kwargs[ATTR_EFFECT])
            return

        # Fallback to adjusting brightness or turning the bulb on
        if brightness is not None:
            await self.device.set_brightness(brightness, transition=transition)
        else:
            await self.device.turn_on(transition=transition)

    @async_refresh_after
    async def async_turn_off(self, **kwargs: Any) -> None:
        """Turn the light off."""
        if (transition := kwargs.get(ATTR_TRANSITION)) is not None:
            transition = int(transition * 1_000)
        await self.device.turn_off(transition=transition)

    @property
    def min_mireds(self) -> int:
        """Return minimum supported color temperature."""
        return kelvin_to_mired(self.device.valid_temperature_range.max)

    @property
    def max_mireds(self) -> int:
        """Return maximum supported color temperature."""
        return kelvin_to_mired(self.device.valid_temperature_range.min)

    @property
    def color_temp(self) -> int | None:
        """Return the color temperature of this light in mireds for HA."""
        return kelvin_to_mired(self.device.color_temp)

    @property
    def brightness(self) -> int | None:
        """Return the brightness of this light between 0..255."""
        return round((self.device.brightness * 255.0) / 100.0)

    @property
    def hs_color(self) -> tuple[int, int] | None:
        """Return the color."""
        hue, saturation, _ = self.device.hsv
        return hue, saturation

    @property
    def supported_features(self) -> int:
        """Flag supported features."""
        if self.device.has_effects:
            assert isinstance(self.device, SmartLightStrip)
            return SUPPORT_TRANSITION | SUPPORT_EFFECT
        return SUPPORT_TRANSITION

    @property
    def supported_color_modes(self) -> set[str] | None:
        """Return list of available color modes."""
        modes = set()
        if self.device.is_variable_color_temp:
            modes.add(COLOR_MODE_COLOR_TEMP)
        if self.device.is_color:
            modes.add(COLOR_MODE_HS)
        if self.device.is_dimmable:
            modes.add(COLOR_MODE_BRIGHTNESS)

        if not modes:
            modes.add(COLOR_MODE_ONOFF)

        return modes

    @property
    def color_mode(self) -> str | None:
        """Return the active color mode."""
        if self.device.is_color:
            if self.device.is_variable_color_temp and self.device.color_temp:
                return COLOR_MODE_COLOR_TEMP
            return COLOR_MODE_HS
        if self.device.is_variable_color_temp:
            return COLOR_MODE_COLOR_TEMP

        return COLOR_MODE_BRIGHTNESS

<<<<<<< HEAD
    @property
    def effect(self) -> str | None:
        """Return the current effect."""
        if not self.device.has_effects:
            return None
        assert isinstance(self.device, SmartLightStrip)
        return cast(str, self.device.effect["name"])
=======

class TPLinkSmartLightStrip(TPLinkSmartBulb):
    """Representation of a TPLink Smart Light Strip."""

    device: SmartLightStrip

    @property
    def supported_features(self) -> int:
        """Flag supported features."""
        return super().supported_features | SUPPORT_EFFECT
>>>>>>> 810acd63

    @property
    def effect_list(self) -> list[str] | None:
        """Return the list of available effects."""
<<<<<<< HEAD
        if not self.device.has_effects:
            return None
        assert isinstance(self.device, SmartLightStrip)
        effect_list: list[str] = self.device.effect_list
        return effect_list
=======
        if effect_list := self.device.effect_list:
            return cast(list[str], effect_list)
        return None

    @property
    def effect(self) -> str | None:
        """Return the current effect."""
        if effect := self.device.effect:
            return cast(str, effect["name"])
        return None
>>>>>>> 810acd63
<|MERGE_RESOLUTION|>--- conflicted
+++ resolved
@@ -44,15 +44,10 @@
     """Set up switches."""
     coordinator: TPLinkDataUpdateCoordinator = hass.data[DOMAIN][config_entry.entry_id]
     device = cast(SmartBulb, coordinator.device)
-<<<<<<< HEAD
-    if device.is_bulb or device.is_light_strip or device.is_dimmer:
-        async_add_entities([TPLinkSmartBulb(cast(SmartBulb, device), coordinator)])
-=======
     if device.is_light_strip:
         async_add_entities([TPLinkSmartLightStrip(device, coordinator)])
     elif device.is_bulb or device.is_dimmer:
         async_add_entities([TPLinkSmartBulb(device, coordinator)])
->>>>>>> 810acd63
 
 
 class TPLinkSmartBulb(CoordinatedTPLinkEntity, LightEntity):
@@ -157,9 +152,6 @@
     @property
     def supported_features(self) -> int:
         """Flag supported features."""
-        if self.device.has_effects:
-            assert isinstance(self.device, SmartLightStrip)
-            return SUPPORT_TRANSITION | SUPPORT_EFFECT
         return SUPPORT_TRANSITION
 
     @property
@@ -190,15 +182,6 @@
 
         return COLOR_MODE_BRIGHTNESS
 
-<<<<<<< HEAD
-    @property
-    def effect(self) -> str | None:
-        """Return the current effect."""
-        if not self.device.has_effects:
-            return None
-        assert isinstance(self.device, SmartLightStrip)
-        return cast(str, self.device.effect["name"])
-=======
 
 class TPLinkSmartLightStrip(TPLinkSmartBulb):
     """Representation of a TPLink Smart Light Strip."""
@@ -209,18 +192,10 @@
     def supported_features(self) -> int:
         """Flag supported features."""
         return super().supported_features | SUPPORT_EFFECT
->>>>>>> 810acd63
 
     @property
     def effect_list(self) -> list[str] | None:
         """Return the list of available effects."""
-<<<<<<< HEAD
-        if not self.device.has_effects:
-            return None
-        assert isinstance(self.device, SmartLightStrip)
-        effect_list: list[str] = self.device.effect_list
-        return effect_list
-=======
         if effect_list := self.device.effect_list:
             return cast(list[str], effect_list)
         return None
@@ -230,5 +205,4 @@
         """Return the current effect."""
         if effect := self.device.effect:
             return cast(str, effect["name"])
-        return None
->>>>>>> 810acd63
+        return None