"""Component to embed TP-Link smart home devices."""

from __future__ import annotations

import asyncio
from collections.abc import Iterable
from datetime import timedelta
import logging
from typing import Any, cast

from aiohttp import ClientSession
from kasa import (
    AuthenticationError,
    Credentials,
    Device,
    DeviceConfig,
    Discover,
    KasaException,
)
from kasa.httpclient import get_cookie_jar

from homeassistant import config_entries
from homeassistant.components import network
from homeassistant.const import (
    CONF_ALIAS,
    CONF_AUTHENTICATION,
    CONF_DEVICE,
    CONF_HOST,
    CONF_MAC,
    CONF_MODEL,
    CONF_PASSWORD,
    CONF_PORT,
    CONF_USERNAME,
)
from homeassistant.core import HomeAssistant, callback
from homeassistant.exceptions import ConfigEntryAuthFailed, ConfigEntryNotReady
from homeassistant.helpers import (
    config_validation as cv,
    device_registry as dr,
    discovery_flow,
)
from homeassistant.helpers.aiohttp_client import async_create_clientsession
from homeassistant.helpers.event import async_track_time_interval
from homeassistant.helpers.typing import ConfigType

from .const import (
    CONF_AES_KEYS,
    CONF_CAMERA_CREDENTIALS,
    CONF_CONFIG_ENTRY_MINOR_VERSION,
    CONF_CONNECTION_PARAMETERS,
    CONF_CREDENTIALS_HASH,
    CONF_DEVICE_CONFIG,
    CONF_LIVE_VIEW,
    CONF_USES_HTTP,
    CONNECT_TIMEOUT,
    DISCOVERY_TIMEOUT,
    DOMAIN,
    PLATFORMS,
)
from .coordinator import TPLinkConfigEntry, TPLinkData, TPLinkDataUpdateCoordinator

DISCOVERY_INTERVAL = timedelta(minutes=15)
CONFIG_SCHEMA = cv.config_entry_only_config_schema(DOMAIN)

_LOGGER = logging.getLogger(__name__)


def create_async_tplink_clientsession(hass: HomeAssistant) -> ClientSession:
    """Return aiohttp clientsession with cookie jar configured."""
    return async_create_clientsession(
        hass, verify_ssl=False, cookie_jar=get_cookie_jar()
    )


@callback
def async_trigger_discovery(
    hass: HomeAssistant,
    discovered_devices: dict[str, Device],
) -> None:
    """Trigger config flows for discovered devices."""

    for formatted_mac, device in discovered_devices.items():
        discovery_flow.async_create_flow(
            hass,
            DOMAIN,
            context={"source": config_entries.SOURCE_INTEGRATION_DISCOVERY},
            data={
                CONF_ALIAS: device.alias or mac_alias(device.mac),
                CONF_HOST: device.host,
                CONF_MAC: formatted_mac,
                CONF_DEVICE: device,
            },
        )


async def async_discover_devices(hass: HomeAssistant) -> dict[str, Device]:
    """Discover TPLink devices on configured network interfaces."""

    credentials = await get_credentials(hass)
    broadcast_addresses = await network.async_get_ipv4_broadcast_addresses(hass)
    tasks = [
        Discover.discover(
            target=str(address),
            discovery_timeout=DISCOVERY_TIMEOUT,
            timeout=CONNECT_TIMEOUT,
            credentials=credentials,
        )
        for address in broadcast_addresses
    ]
    discovered_devices: dict[str, Device] = {}
    for device_list in await asyncio.gather(*tasks):
        for device in device_list.values():
            discovered_devices[dr.format_mac(device.mac)] = device
    return discovered_devices


async def async_setup(hass: HomeAssistant, config: ConfigType) -> bool:
    """Set up the TP-Link component."""
    hass.data.setdefault(DOMAIN, {})

    async def _async_discovery(*_: Any) -> None:
        if discovered := await async_discover_devices(hass):
            async_trigger_discovery(hass, discovered)

    hass.async_create_background_task(
        _async_discovery(), "tplink first discovery", eager_start=True
    )
    async_track_time_interval(
        hass, _async_discovery, DISCOVERY_INTERVAL, cancel_on_shutdown=True
    )

    return True


async def async_setup_entry(hass: HomeAssistant, entry: TPLinkConfigEntry) -> bool:
    """Set up TPLink from a config entry."""
    host: str = entry.data[CONF_HOST]
    credentials = await get_credentials(hass)
    entry_credentials_hash = entry.data.get(CONF_CREDENTIALS_HASH)
    entry_use_http = entry.data.get(CONF_USES_HTTP, False)
    entry_aes_keys = entry.data.get(CONF_AES_KEYS)
    port_override = entry.data.get(CONF_PORT)

    conn_params: Device.ConnectionParameters | None = None
    if conn_params_dict := entry.data.get(CONF_CONNECTION_PARAMETERS):
        try:
            conn_params = Device.ConnectionParameters.from_dict(conn_params_dict)
        except (KasaException, TypeError, ValueError, LookupError):
            _LOGGER.warning(
                "Invalid connection parameters dict for %s: %s", host, conn_params_dict
            )

    client = create_async_tplink_clientsession(hass) if entry_use_http else None
    config = DeviceConfig(
        host,
        timeout=CONNECT_TIMEOUT,
        http_client=client,
        aes_keys=entry_aes_keys,
        port_override=port_override,
    )
    if conn_params:
        config.connection_type = conn_params
    # If we have in memory credentials use them otherwise check for credentials_hash
    if credentials:
        config.credentials = credentials
    elif entry_credentials_hash:
        config.credentials_hash = entry_credentials_hash

    try:
        device: Device = await Device.connect(config=config)
    except AuthenticationError as ex:
        # If the stored credentials_hash was used but doesn't work remove it
        if not credentials and entry_credentials_hash:
            data = {k: v for k, v in entry.data.items() if k != CONF_CREDENTIALS_HASH}
            hass.config_entries.async_update_entry(entry, data=data)
        raise ConfigEntryAuthFailed(
            translation_domain=DOMAIN,
            translation_key="device_authentication",
            translation_placeholders={
                "func": "connect",
                "exc": str(ex),
            },
        ) from ex
    except KasaException as ex:
        raise ConfigEntryNotReady(
            translation_domain=DOMAIN,
            translation_key="device_error",
            translation_placeholders={
                "func": "connect",
                "exc": str(ex),
            },
        ) from ex

    device_credentials_hash = device.credentials_hash

    # We not need to update the connection parameters or the use_http here
    # because if they were wrong we would have failed to connect.
    # Discovery will update those if necessary.
    updates: dict[str, Any] = {}
    if device_credentials_hash and device_credentials_hash != entry_credentials_hash:
        updates[CONF_CREDENTIALS_HASH] = device_credentials_hash
    if entry_aes_keys != device.config.aes_keys:
        updates[CONF_AES_KEYS] = device.config.aes_keys
    if entry.data.get(CONF_ALIAS) != device.alias:
        updates[CONF_ALIAS] = device.alias
    if entry.data.get(CONF_MODEL) != device.model:
        updates[CONF_MODEL] = device.model
    if updates:
        hass.config_entries.async_update_entry(
            entry,
            data={
                **entry.data,
                **updates,
            },
        )
    found_mac = dr.format_mac(device.mac)
    if found_mac != entry.unique_id:
        # If the mac address of the device does not match the unique_id
        # of the config entry, it likely means the DHCP lease has expired
        # and the device has been assigned a new IP address. We need to
        # wait for the next discovery to find the device at its new address
        # and update the config entry so we do not mix up devices.
        raise ConfigEntryNotReady(
            translation_domain=DOMAIN,
            translation_key="unexpected_device",
            translation_placeholders={
                "host": host,
                # all entries have a unique id
                "expected": cast(str, entry.unique_id),
                "found": found_mac,
            },
        )

<<<<<<< HEAD
    child_coordinators: list[TPLinkDataUpdateCoordinator] = []

    # The iot HS300 allows a limited number of concurrent requests and fetching the
    # emeter information requires separate ones so create child coordinators here.
    if isinstance(device, IotStrip):
        parent_coordinator = TPLinkDataUpdateCoordinator(
            hass, device, timedelta(seconds=5), entry, update_children=False
        )
        child_coordinators = [
            # The child coordinators only update energy data so we can
            # set a longer update interval to avoid flooding the device
            TPLinkDataUpdateCoordinator(
                hass, child, timedelta(seconds=60), entry, update_children=False
            )
            for child in device.children
        ]
    else:
        # Non-hub non-iot devices update children regardless of update_children
        # Hubs automatically control the frequency of child module updates
        # to conserve device battery life
        parent_coordinator = TPLinkDataUpdateCoordinator(
            hass, device, timedelta(seconds=5), entry, update_children=True
        )
=======
    parent_coordinator = TPLinkDataUpdateCoordinator(
        hass, device, timedelta(seconds=5), entry
    )
>>>>>>> 3b79ded0

    camera_creds: Credentials | None = None
    if camera_creds_dict := entry.data.get(CONF_CAMERA_CREDENTIALS):
        camera_creds = Credentials(
            camera_creds_dict[CONF_USERNAME], camera_creds_dict[CONF_PASSWORD]
        )
    live_view = entry.data.get(CONF_LIVE_VIEW)

    entry.runtime_data = TPLinkData(parent_coordinator, camera_creds, live_view)
    await hass.config_entries.async_forward_entry_setups(entry, PLATFORMS)

    return True


async def async_unload_entry(hass: HomeAssistant, entry: TPLinkConfigEntry) -> bool:
    """Unload a config entry."""
    data = entry.runtime_data
    device = data.parent_coordinator.device
    unload_ok = await hass.config_entries.async_unload_platforms(entry, PLATFORMS)
    await device.protocol.close()

    return unload_ok


def legacy_device_id(device: Device) -> str:
    """Convert the device id so it matches what was used in the original version."""
    device_id: str = device.device_id
    # Plugs are prefixed with the mac in python-kasa but not
    # in pyHS100 so we need to strip off the mac
    if "_" not in device_id:
        return device_id
    return device_id.split("_")[1]


def get_device_name(device: Device, parent: Device | None = None) -> str | None:
    """Get a name for the device. alias can be none on some devices."""
    if device.alias:
        return device.alias
    # Return the child device type with an index if there's more than one child device
    # of the same type. i.e. Devices like the ks240 with one child of each type
    # skip the suffix
    if parent:
        devices = [
            child.device_id
            for child in parent.children
            if child.device_type is device.device_type
        ]
        suffix = f" {devices.index(device.device_id) + 1}" if len(devices) > 1 else ""
        return f"{device.device_type.value.capitalize()}{suffix}"
    return None


async def get_credentials(hass: HomeAssistant) -> Credentials | None:
    """Retrieve the credentials from hass data."""
    if DOMAIN in hass.data and CONF_AUTHENTICATION in hass.data[DOMAIN]:
        auth = hass.data[DOMAIN][CONF_AUTHENTICATION]
        return Credentials(auth[CONF_USERNAME], auth[CONF_PASSWORD])

    return None


async def set_credentials(hass: HomeAssistant, username: str, password: str) -> None:
    """Save the credentials to HASS data."""
    hass.data.setdefault(DOMAIN, {})[CONF_AUTHENTICATION] = {
        CONF_USERNAME: username,
        CONF_PASSWORD: password,
    }


def mac_alias(mac: str) -> str:
    """Convert a MAC address to a short address for the UI."""
    return mac.replace(":", "")[-4:].upper()


def _mac_connection_or_none(device: dr.DeviceEntry) -> str | None:
    return next(
        (
            conn
            for type_, conn in device.connections
            if type_ == dr.CONNECTION_NETWORK_MAC
        ),
        None,
    )


def _device_id_is_mac_or_none(mac: str, device_ids: Iterable[str]) -> str | None:
    # Previously only iot devices had child devices and iot devices use
    # the upper and lcase MAC addresses as device_id so match on case
    # insensitive mac address as the parent device.
    upper_mac = mac.upper()
    return next(
        (device_id for device_id in device_ids if device_id.upper() == upper_mac),
        None,
    )


async def async_migrate_entry(
    hass: HomeAssistant, config_entry: TPLinkConfigEntry
) -> bool:
    """Migrate old entry."""
    entry_version = config_entry.version
    entry_minor_version = config_entry.minor_version
    # having a condition to check for the current version allows
    # tests to be written per migration step.
    config_flow_minor_version = CONF_CONFIG_ENTRY_MINOR_VERSION

    new_minor_version = 3
    if (
        entry_version == 1
        and entry_minor_version < new_minor_version <= config_flow_minor_version
    ):
        _LOGGER.debug(
            "Migrating from version %s.%s", entry_version, entry_minor_version
        )
        # Previously entities on child devices added themselves to the parent
        # device and set their device id as identifiers along with mac
        # as a connection which creates a single device entry linked by all
        # identifiers. Now we create separate devices connected with via_device
        # so the identifier linkage must be removed otherwise the devices will
        # always be linked into one device.
        dev_reg = dr.async_get(hass)
        for device in dr.async_entries_for_config_entry(dev_reg, config_entry.entry_id):
            original_identifiers = device.identifiers
            # Get only the tplink identifier, could be tapo or other integrations.
            tplink_identifiers = [
                ident[1] for ident in original_identifiers if ident[0] == DOMAIN
            ]
            # Nothing to fix if there's only one identifier. mac connection
            # should never be none but if it is there's no problem.
            if len(tplink_identifiers) <= 1 or not (
                mac := _mac_connection_or_none(device)
            ):
                continue
            if not (
                tplink_parent_device_id := _device_id_is_mac_or_none(
                    mac, tplink_identifiers
                )
            ):
                # No match on mac so raise an error.
                _LOGGER.error(
                    "Unable to replace identifiers for device %s (%s): %s",
                    device.name,
                    device.model,
                    device.identifiers,
                )
                continue
            # Retain any identifiers for other domains
            new_identifiers = {
                ident for ident in device.identifiers if ident[0] != DOMAIN
            }
            new_identifiers.add((DOMAIN, tplink_parent_device_id))
            dev_reg.async_update_device(device.id, new_identifiers=new_identifiers)
            _LOGGER.debug(
                "Replaced identifiers for device %s (%s): %s with: %s",
                device.name,
                device.model,
                original_identifiers,
                new_identifiers,
            )

        hass.config_entries.async_update_entry(
            config_entry, minor_version=new_minor_version
        )

        _LOGGER.debug(
            "Migration to version %s.%s complete", entry_version, new_minor_version
        )

    new_minor_version = 4
    if (
        entry_version == 1
        and entry_minor_version < new_minor_version <= config_flow_minor_version
    ):
        # credentials_hash stored in the device_config should be moved to data.
        updates: dict[str, Any] = {}
        if config_dict := config_entry.data.get(CONF_DEVICE_CONFIG):
            assert isinstance(config_dict, dict)
            if credentials_hash := config_dict.pop(CONF_CREDENTIALS_HASH, None):
                updates[CONF_CREDENTIALS_HASH] = credentials_hash
                updates[CONF_DEVICE_CONFIG] = config_dict
        hass.config_entries.async_update_entry(
            config_entry,
            data={
                **config_entry.data,
                **updates,
            },
            minor_version=new_minor_version,
        )
        _LOGGER.debug(
            "Migration to version %s.%s complete", entry_version, new_minor_version
        )

    new_minor_version = 5
    if (
        entry_version == 1
        and entry_minor_version < new_minor_version <= config_flow_minor_version
    ):
        # complete device config no longer to be stored, only required
        # attributes like connection parameters and aes_keys
        updates = {}
        entry_data = {
            k: v for k, v in config_entry.data.items() if k != CONF_DEVICE_CONFIG
        }
        if config_dict := config_entry.data.get(CONF_DEVICE_CONFIG):
            assert isinstance(config_dict, dict)
            if connection_parameters := config_dict.get("connection_type"):
                updates[CONF_CONNECTION_PARAMETERS] = connection_parameters
            if (use_http := config_dict.get(CONF_USES_HTTP)) is not None:
                updates[CONF_USES_HTTP] = use_http
        hass.config_entries.async_update_entry(
            config_entry,
            data={
                **entry_data,
                **updates,
            },
            minor_version=new_minor_version,
        )
        _LOGGER.debug(
            "Migration to version %s.%s complete", entry_version, new_minor_version
        )
    return True<|MERGE_RESOLUTION|>--- conflicted
+++ resolved
@@ -231,35 +231,9 @@
             },
         )
 
-<<<<<<< HEAD
-    child_coordinators: list[TPLinkDataUpdateCoordinator] = []
-
-    # The iot HS300 allows a limited number of concurrent requests and fetching the
-    # emeter information requires separate ones so create child coordinators here.
-    if isinstance(device, IotStrip):
-        parent_coordinator = TPLinkDataUpdateCoordinator(
-            hass, device, timedelta(seconds=5), entry, update_children=False
-        )
-        child_coordinators = [
-            # The child coordinators only update energy data so we can
-            # set a longer update interval to avoid flooding the device
-            TPLinkDataUpdateCoordinator(
-                hass, child, timedelta(seconds=60), entry, update_children=False
-            )
-            for child in device.children
-        ]
-    else:
-        # Non-hub non-iot devices update children regardless of update_children
-        # Hubs automatically control the frequency of child module updates
-        # to conserve device battery life
-        parent_coordinator = TPLinkDataUpdateCoordinator(
-            hass, device, timedelta(seconds=5), entry, update_children=True
-        )
-=======
     parent_coordinator = TPLinkDataUpdateCoordinator(
         hass, device, timedelta(seconds=5), entry
     )
->>>>>>> 3b79ded0
 
     camera_creds: Credentials | None = None
     if camera_creds_dict := entry.data.get(CONF_CAMERA_CREDENTIALS):
