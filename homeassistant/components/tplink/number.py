--- conflicted
+++ resolved
@@ -66,11 +66,11 @@
         mode=NumberMode.BOX,
     ),
     TPLinkNumberEntityDescription(
-<<<<<<< HEAD
         key="power_protection_threshold",
-=======
+        mode=NumberMode.SLIDER,
+    ),
+    TPLinkNumberEntityDescription(
         key="clean_count",
->>>>>>> 48dfa037
         mode=NumberMode.SLIDER,
     ),
 )
