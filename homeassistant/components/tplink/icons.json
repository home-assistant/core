--- conflicted
+++ resolved
@@ -147,7 +147,6 @@
       "water_alert_timestamp": {
         "default": "mdi:clock-alert-outline"
       },
-<<<<<<< HEAD
       "main_brush_remaining": {
         "default": "mdi:brush"
       },
@@ -173,12 +172,10 @@
         "default": "mdi:eye-outline"
       },
       "charging_contacts_remaining": {},
-      "charging_contacts_used": {}
-=======
+      "charging_contacts_used": {},
       "vacuum_error": {
         "default": "mdi:alert-circle"
       }
->>>>>>> 94e4863c
     },
     "number": {
       "smooth_transition_off": {
