{
  "domain": "prowl",
  "name": "Prowl",
  "after_dependencies": ["notify"],
  "codeowners": [],
  "config_flow": true,
  "documentation": "https://www.home-assistant.io/integrations/prowl",
  "integration_type": "service",
  "iot_class": "cloud_push",
  "loggers": ["prowl"],
  "quality_scale": "legacy",
<<<<<<< HEAD
  "requirements": ["pyprowl==3.0.1"]
=======
  "requirements": ["prowlpy==1.0.2"]
>>>>>>> 823071b7
}<|MERGE_RESOLUTION|>--- conflicted
+++ resolved
@@ -9,9 +9,5 @@
   "iot_class": "cloud_push",
   "loggers": ["prowl"],
   "quality_scale": "legacy",
-<<<<<<< HEAD
-  "requirements": ["pyprowl==3.0.1"]
-=======
   "requirements": ["prowlpy==1.0.2"]
->>>>>>> 823071b7
 }