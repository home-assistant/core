--- conflicted
+++ resolved
@@ -504,7 +504,6 @@
         "name": "Maximum power"
       }
     },
-<<<<<<< HEAD
     "number": {
       "battery_charge_power_limit": {
         "name": "Battery charge power limit"
@@ -519,8 +518,6 @@
         "name": "Battery discharge SOC limit"
       }
     },
-=======
->>>>>>> 18c63e3b
     "switch": {
       "ac_charge": {
         "name": "Charge from grid"
