--- conflicted
+++ resolved
@@ -47,12 +47,7 @@
         not login_response["success"]
         and login_response["msg"] == LOGIN_INVALID_AUTH_CODE
     ):
-<<<<<<< HEAD
-        _LOGGER.error("Username, Password or URL may be incorrect!")
-        return None
-=======
         raise ConfigEntryError("Username, Password or URL may be incorrect!")
->>>>>>> 26fb7627
     user_id = login_response["user"]["id"]
     if plant_id == DEFAULT_PLANT_ID:
         plant_info = api.plant_list(user_id)
