--- conflicted
+++ resolved
@@ -8,17 +8,10 @@
 DEFAULT_NAME = "Growatt"
 
 SERVER_URLS = [
-<<<<<<< HEAD
-    "https://server-api.growatt.com/",
-    "https://server.growatt.com/",
-    "https://server-us.growatt.com/",
-    "http://server.smten.com/",
-=======
     "https://openapi.growatt.com/",  # Other regional server
     "https://openapi-cn.growatt.com/",  # Chinese server
     "https://openapi-us.growatt.com/",  # North American server
     "http://server.smten.com/",  # smten server
->>>>>>> 88e9870f
 ]
 
 DEPRECATED_URLS = [
