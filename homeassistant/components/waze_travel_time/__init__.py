"""The waze_travel_time component."""

import asyncio
import logging

from pywaze.route_calculator import WazeRouteCalculator
import voluptuous as vol

from homeassistant.config_entries import ConfigEntry
from homeassistant.const import CONF_REGION, Platform
from homeassistant.core import (
    HomeAssistant,
    ServiceCall,
    ServiceResponse,
    SupportsResponse,
)
from homeassistant.helpers.httpx_client import get_async_client
from homeassistant.helpers.location import find_coordinates
from homeassistant.helpers.selector import (
    BooleanSelector,
    SelectSelector,
    SelectSelectorConfig,
    SelectSelectorMode,
    TextSelector,
    TextSelectorConfig,
    TextSelectorType,
)

from .const import (
    CONF_AVOID_FERRIES,
    CONF_AVOID_SUBSCRIPTION_ROADS,
    CONF_AVOID_TOLL_ROADS,
    CONF_DESTINATION,
    CONF_EXCL_FILTER,
    CONF_INCL_FILTER,
    CONF_ORIGIN,
    CONF_REALTIME,
    CONF_UNITS,
    CONF_VEHICLE_TYPE,
    DEFAULT_FILTER,
    DEFAULT_VEHICLE_TYPE,
    DOMAIN,
    METRIC_UNITS,
    REGIONS,
    SEMAPHORE,
    UNITS,
    VEHICLE_TYPES,
)
from .coordinator import WazeTravelTimeCoordinator, async_get_travel_times

PLATFORMS = [Platform.SENSOR]

SERVICE_GET_TRAVEL_TIMES = "get_travel_times"
SERVICE_GET_TRAVEL_TIMES_SCHEMA = vol.Schema(
    {
        vol.Required(CONF_ORIGIN): TextSelector(),
        vol.Required(CONF_DESTINATION): TextSelector(),
        vol.Required(CONF_REGION): SelectSelector(
            SelectSelectorConfig(
                options=REGIONS,
                mode=SelectSelectorMode.DROPDOWN,
                translation_key=CONF_REGION,
                sort=True,
            )
        ),
        vol.Optional(CONF_REALTIME, default=False): BooleanSelector(),
        vol.Optional(CONF_VEHICLE_TYPE, default=DEFAULT_VEHICLE_TYPE): SelectSelector(
            SelectSelectorConfig(
                options=VEHICLE_TYPES,
                mode=SelectSelectorMode.DROPDOWN,
                translation_key=CONF_VEHICLE_TYPE,
                sort=True,
            )
        ),
        vol.Optional(CONF_UNITS, default=METRIC_UNITS): SelectSelector(
            SelectSelectorConfig(
                options=UNITS,
                mode=SelectSelectorMode.DROPDOWN,
                translation_key=CONF_UNITS,
                sort=True,
            )
        ),
        vol.Optional(CONF_AVOID_TOLL_ROADS, default=False): BooleanSelector(),
        vol.Optional(CONF_AVOID_SUBSCRIPTION_ROADS, default=False): BooleanSelector(),
        vol.Optional(CONF_AVOID_FERRIES, default=False): BooleanSelector(),
        vol.Optional(CONF_INCL_FILTER): TextSelector(
            TextSelectorConfig(
                type=TextSelectorType.TEXT,
                multiple=True,
            ),
        ),
        vol.Optional(CONF_EXCL_FILTER): TextSelector(
            TextSelectorConfig(
                type=TextSelectorType.TEXT,
                multiple=True,
            ),
        ),
    }
)

_LOGGER = logging.getLogger(__name__)


async def async_setup_entry(hass: HomeAssistant, config_entry: ConfigEntry) -> bool:
    """Load the saved entities."""
    if SEMAPHORE not in hass.data.setdefault(DOMAIN, {}):
        hass.data.setdefault(DOMAIN, {})[SEMAPHORE] = asyncio.Semaphore(1)

    httpx_client = get_async_client(hass)
    client = WazeRouteCalculator(
        region=config_entry.data[CONF_REGION].upper(), client=httpx_client
    )

    coordinator = WazeTravelTimeCoordinator(hass, config_entry, client)
    config_entry.runtime_data = coordinator

    await coordinator.async_config_entry_first_refresh()

    await hass.config_entries.async_forward_entry_setups(config_entry, PLATFORMS)

    async def async_get_travel_times_service(service: ServiceCall) -> ServiceResponse:
        httpx_client = get_async_client(hass)
        client = WazeRouteCalculator(
            region=service.data[CONF_REGION].upper(), client=httpx_client
        )

        origin_coordinates = find_coordinates(hass, service.data[CONF_ORIGIN])
        destination_coordinates = find_coordinates(hass, service.data[CONF_DESTINATION])

        origin = origin_coordinates if origin_coordinates else service.data[CONF_ORIGIN]
        destination = (
            destination_coordinates
            if destination_coordinates
            else service.data[CONF_DESTINATION]
        )

        response = await async_get_travel_times(
            client=client,
            origin=origin,
            destination=destination,
            vehicle_type=service.data[CONF_VEHICLE_TYPE],
            avoid_toll_roads=service.data[CONF_AVOID_TOLL_ROADS],
            avoid_subscription_roads=service.data[CONF_AVOID_SUBSCRIPTION_ROADS],
            avoid_ferries=service.data[CONF_AVOID_FERRIES],
            realtime=service.data[CONF_REALTIME],
            units=service.data[CONF_UNITS],
            incl_filters=service.data.get(CONF_INCL_FILTER, DEFAULT_FILTER),
            excl_filters=service.data.get(CONF_EXCL_FILTER, DEFAULT_FILTER),
        )
<<<<<<< HEAD
        return (
            {"routes": [vars(route) for route in response]}
            if response
            else {"routes": []}
        )
=======
        return {"routes": [vars(route) for route in response]}
>>>>>>> 23fa84e2

    hass.services.async_register(
        DOMAIN,
        SERVICE_GET_TRAVEL_TIMES,
        async_get_travel_times_service,
        SERVICE_GET_TRAVEL_TIMES_SCHEMA,
        supports_response=SupportsResponse.ONLY,
    )
    return True


async def async_unload_entry(hass: HomeAssistant, config_entry: ConfigEntry) -> bool:
    """Unload a config entry."""
    return await hass.config_entries.async_unload_platforms(config_entry, PLATFORMS)


async def async_migrate_entry(hass: HomeAssistant, config_entry: ConfigEntry) -> bool:
    """Migrate an old config entry."""

    if config_entry.version == 1:
        _LOGGER.debug(
            "Migrating from version %s.%s",
            config_entry.version,
            config_entry.minor_version,
        )
        options = dict(config_entry.options)
        if (incl_filters := options.pop(CONF_INCL_FILTER, None)) not in {None, ""}:
            options[CONF_INCL_FILTER] = [incl_filters]
        else:
            options[CONF_INCL_FILTER] = DEFAULT_FILTER
        if (excl_filters := options.pop(CONF_EXCL_FILTER, None)) not in {None, ""}:
            options[CONF_EXCL_FILTER] = [excl_filters]
        else:
            options[CONF_EXCL_FILTER] = DEFAULT_FILTER
        hass.config_entries.async_update_entry(config_entry, options=options, version=2)
        _LOGGER.debug(
            "Migration to version %s.%s successful",
            config_entry.version,
            config_entry.minor_version,
        )
    return True<|MERGE_RESOLUTION|>--- conflicted
+++ resolved
@@ -147,15 +147,7 @@
             incl_filters=service.data.get(CONF_INCL_FILTER, DEFAULT_FILTER),
             excl_filters=service.data.get(CONF_EXCL_FILTER, DEFAULT_FILTER),
         )
-<<<<<<< HEAD
-        return (
-            {"routes": [vars(route) for route in response]}
-            if response
-            else {"routes": []}
-        )
-=======
         return {"routes": [vars(route) for route in response]}
->>>>>>> 23fa84e2
 
     hass.services.async_register(
         DOMAIN,
