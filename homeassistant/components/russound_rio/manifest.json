--- conflicted
+++ resolved
@@ -7,10 +7,6 @@
   "iot_class": "local_push",
   "loggers": ["aiorussound"],
   "quality_scale": "silver",
-<<<<<<< HEAD
-  "requirements": ["aiorussound==4.3.0"]
-=======
-  "requirements": ["aiorussound==4.2.0"],
+  "requirements": ["aiorussound==4.3.0"],
   "zeroconf": ["_rio._tcp.local."]
->>>>>>> 06b33e55
 }