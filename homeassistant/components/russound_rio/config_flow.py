--- conflicted
+++ resolved
@@ -77,31 +77,4 @@
                 step_id="reconfigure",
                 data_schema=DATA_SCHEMA,
             )
-<<<<<<< HEAD
-        return await self.async_step_user(user_input)
-=======
-        return await self.async_step_user(user_input)
-
-    async def async_step_import(self, import_data: dict[str, Any]) -> ConfigFlowResult:
-        """Attempt to import the existing configuration."""
-        self._async_abort_entries_match({CONF_HOST: import_data[CONF_HOST]})
-        host = import_data[CONF_HOST]
-        port = import_data.get(CONF_PORT, 9621)
-
-        # Connection logic is repeated here since this method will be removed in future releases
-        client = RussoundClient(RussoundTcpConnectionHandler(host, port))
-        try:
-            await client.connect()
-            controller = client.controllers[1]
-            await client.disconnect()
-        except RUSSOUND_RIO_EXCEPTIONS:
-            _LOGGER.exception("Could not connect to Russound RIO")
-            return self.async_abort(
-                reason="cannot_connect", description_placeholders={}
-            )
-        else:
-            await self.async_set_unique_id(controller.mac_address)
-            self._abort_if_unique_id_configured()
-            data = {CONF_HOST: host, CONF_PORT: port}
-            return self.async_create_entry(title=controller.controller_type, data=data)
->>>>>>> 5e0088fe
+        return await self.async_step_user(user_input)