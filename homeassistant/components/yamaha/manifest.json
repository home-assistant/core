{
  "domain": "yamaha",
  "name": "Yamaha Network Receivers",
  "codeowners": [],
  "config_flow": true,
  "dependencies": ["ssdp"],
  "documentation": "https://www.home-assistant.io/integrations/yamaha",
  "iot_class": "local_polling",
  "loggers": ["rxv"],
<<<<<<< HEAD
  "requirements": ["rxv==0.7.0"],
  "ssdp": [
    {
      "manufacturer": "YAMAHA CORPORATION"
    },
    {
      "manufacturer": "Yamaha Corporation"
    }
  ]
=======
  "quality_scale": "legacy",
  "requirements": ["rxv==0.7.0"]
>>>>>>> 5ef5838b
}<|MERGE_RESOLUTION|>--- conflicted
+++ resolved
@@ -7,8 +7,6 @@
   "documentation": "https://www.home-assistant.io/integrations/yamaha",
   "iot_class": "local_polling",
   "loggers": ["rxv"],
-<<<<<<< HEAD
-  "requirements": ["rxv==0.7.0"],
   "ssdp": [
     {
       "manufacturer": "YAMAHA CORPORATION"
@@ -17,8 +15,5 @@
       "manufacturer": "Yamaha Corporation"
     }
   ]
-=======
-  "quality_scale": "legacy",
   "requirements": ["rxv==0.7.0"]
->>>>>>> 5ef5838b
 }