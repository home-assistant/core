--- conflicted
+++ resolved
@@ -7,10 +7,6 @@
   "integration_type": "service",
   "iot_class": "cloud_polling",
   "loggers": ["aiopegelonline"],
-<<<<<<< HEAD
   "quality_scale": "platinum",
-  "requirements": ["aiopegelonline==0.0.10"]
-=======
   "requirements": ["aiopegelonline==0.1.0"]
->>>>>>> f93525e0
 }