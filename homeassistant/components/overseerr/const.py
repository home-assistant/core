"""Constants for the overseerr integration."""

import logging

from python_overseerr.models import NotificationType

DOMAIN = "overseerr"
LOGGER = logging.getLogger(__package__)

REQUESTS = "requests"

<<<<<<< HEAD
ATTR_CONFIG_ENTRY_ID = "config_entry_id"
ATTR_STATUS = "status"
ATTR_SORT_ORDER = "sort_order"
ATTR_REQUESTED_BY = "requested_by"
=======
REGISTERED_NOTIFICATIONS = (
    NotificationType.REQUEST_PENDING_APPROVAL
    | NotificationType.REQUEST_APPROVED
    | NotificationType.REQUEST_DECLINED
    | NotificationType.REQUEST_AVAILABLE
    | NotificationType.REQUEST_PROCESSING_FAILED
    | NotificationType.REQUEST_AUTOMATICALLY_APPROVED
)
JSON_PAYLOAD = (
    '"{\\"notification_type\\":\\"{{notification_type}}\\",\\"event\\":\\"'
    '{{event}}\\",\\"subject\\":\\"{{subject}}\\",\\"message\\":\\"{{messa'
    'ge}}\\",\\"image\\":\\"{{image}}\\",\\"{{media}}\\":{\\"media_type\\"'
    ':\\"{{media_type}}\\",\\"tmdbId\\":\\"{{media_tmdbid}}\\",\\"tvdbId\\'
    '":\\"{{media_tvdbid}}\\",\\"status\\":\\"{{media_status}}\\",\\"statu'
    's4k\\":\\"{{media_status4k}}\\"},\\"{{request}}\\":{\\"request_id\\":'
    '\\"{{request_id}}\\",\\"requestedBy_email\\":\\"{{requestedBy_email}}'
    '\\",\\"requestedBy_username\\":\\"{{requestedBy_username}}\\",\\"requ'
    'estedBy_avatar\\":\\"{{requestedBy_avatar}}\\",\\"requestedBy_setting'
    's_discordId\\":\\"{{requestedBy_settings_discordId}}\\",\\"requestedB'
    'y_settings_telegramChatId\\":\\"{{requestedBy_settings_telegramChatId'
    '}}\\"},\\"{{issue}}\\":{\\"issue_id\\":\\"{{issue_id}}\\",\\"issue_ty'
    'pe\\":\\"{{issue_type}}\\",\\"issue_status\\":\\"{{issue_status}}\\",'
    '\\"reportedBy_email\\":\\"{{reportedBy_email}}\\",\\"reportedBy_usern'
    'ame\\":\\"{{reportedBy_username}}\\",\\"reportedBy_avatar\\":\\"{{rep'
    'ortedBy_avatar}}\\",\\"reportedBy_settings_discordId\\":\\"{{reported'
    'By_settings_discordId}}\\",\\"reportedBy_settings_telegramChatId\\":'
    '\\"{{reportedBy_settings_telegramChatId}}\\"},\\"{{comment}}\\":{\\"c'
    'omment_message\\":\\"{{comment_message}}\\",\\"commentedBy_email\\":'
    '\\"{{commentedBy_email}}\\",\\"commentedBy_username\\":\\"{{commented'
    'By_username}}\\",\\"commentedBy_avatar\\":\\"{{commentedBy_avatar}}'
    '\\",\\"commentedBy_settings_discordId\\":\\"{{commentedBy_settings_di'
    'scordId}}\\",\\"commentedBy_settings_telegramChatId\\":\\"{{commented'
    'By_settings_telegramChatId}}\\"},\\"{{extra}}\\":[]\\n}"'
)
>>>>>>> 23ed62c1
<|MERGE_RESOLUTION|>--- conflicted
+++ resolved
@@ -9,12 +9,11 @@
 
 REQUESTS = "requests"
 
-<<<<<<< HEAD
 ATTR_CONFIG_ENTRY_ID = "config_entry_id"
 ATTR_STATUS = "status"
 ATTR_SORT_ORDER = "sort_order"
 ATTR_REQUESTED_BY = "requested_by"
-=======
+
 REGISTERED_NOTIFICATIONS = (
     NotificationType.REQUEST_PENDING_APPROVAL
     | NotificationType.REQUEST_APPROVED
@@ -48,5 +47,4 @@
     '\\",\\"commentedBy_settings_discordId\\":\\"{{commentedBy_settings_di'
     'scordId}}\\",\\"commentedBy_settings_telegramChatId\\":\\"{{commented'
     'By_settings_telegramChatId}}\\"},\\"{{extra}}\\":[]\\n}"'
-)
->>>>>>> 23ed62c1
+)