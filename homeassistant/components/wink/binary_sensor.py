"""Support for Wink binary sensors."""
import logging

import pywink

from homeassistant.components.binary_sensor import (
<<<<<<< HEAD
    DEVICE_CLASS_SMOKE,
=======
    DEVICE_CLASS_SOUND,
    DEVICE_CLASS_VIBRATION,
>>>>>>> e746965b
    BinarySensorEntity,
)

from . import DOMAIN, WinkDevice

_LOGGER = logging.getLogger(__name__)

# These are the available sensors mapped to binary_sensor class
SENSOR_TYPES = {
    "brightness": "light",
    "capturing_audio": DEVICE_CLASS_SOUND,
    "capturing_video": None,
    "co_detected": "gas",
    "liquid_detected": "moisture",
    "loudness": DEVICE_CLASS_SOUND,
    "motion": "motion",
    "noise": DEVICE_CLASS_SOUND,
    "opened": "opening",
    "presence": "occupancy",
<<<<<<< HEAD
    "smoke_detected": DEVICE_CLASS_SMOKE,
    "vibration": "vibration",
=======
    "smoke_detected": "smoke",
    "vibration": DEVICE_CLASS_VIBRATION,
>>>>>>> e746965b
}


def setup_platform(hass, config, add_entities, discovery_info=None):
    """Set up the Wink binary sensor platform."""

    for sensor in pywink.get_sensors():
        _id = sensor.object_id() + sensor.name()
        if _id not in hass.data[DOMAIN]["unique_ids"]:
            if sensor.capability() in SENSOR_TYPES:
                add_entities([WinkBinarySensorEntity(sensor, hass)])

    for key in pywink.get_keys():
        _id = key.object_id() + key.name()
        if _id not in hass.data[DOMAIN]["unique_ids"]:
            add_entities([WinkBinarySensorEntity(key, hass)])

    for sensor in pywink.get_smoke_and_co_detectors():
        _id = sensor.object_id() + sensor.name()
        if _id not in hass.data[DOMAIN]["unique_ids"]:
            add_entities([WinkSmokeDetector(sensor, hass)])

    for hub in pywink.get_hubs():
        _id = hub.object_id() + hub.name()
        if _id not in hass.data[DOMAIN]["unique_ids"]:
            add_entities([WinkHub(hub, hass)])

    for remote in pywink.get_remotes():
        _id = remote.object_id() + remote.name()
        if _id not in hass.data[DOMAIN]["unique_ids"]:
            add_entities([WinkRemote(remote, hass)])

    for button in pywink.get_buttons():
        _id = button.object_id() + button.name()
        if _id not in hass.data[DOMAIN]["unique_ids"]:
            add_entities([WinkButton(button, hass)])

    for gang in pywink.get_gangs():
        _id = gang.object_id() + gang.name()
        if _id not in hass.data[DOMAIN]["unique_ids"]:
            add_entities([WinkGang(gang, hass)])

    for door_bell_sensor in pywink.get_door_bells():
        _id = door_bell_sensor.object_id() + door_bell_sensor.name()
        if _id not in hass.data[DOMAIN]["unique_ids"]:
            add_entities([WinkBinarySensorEntity(door_bell_sensor, hass)])

    for camera_sensor in pywink.get_cameras():
        _id = camera_sensor.object_id() + camera_sensor.name()
        if _id not in hass.data[DOMAIN]["unique_ids"]:
            try:
                if camera_sensor.capability() in SENSOR_TYPES:
                    add_entities([WinkBinarySensorEntity(camera_sensor, hass)])
            except AttributeError:
                _LOGGER.info("Device isn't a sensor, skipping")


class WinkBinarySensorEntity(WinkDevice, BinarySensorEntity):
    """Representation of a Wink binary sensor."""

    def __init__(self, wink, hass):
        """Initialize the Wink binary sensor."""
        super().__init__(wink, hass)
        if hasattr(self.wink, "unit"):
            self._unit_of_measurement = self.wink.unit()
        else:
            self._unit_of_measurement = None
        if hasattr(self.wink, "capability"):
            self.capability = self.wink.capability()
        else:
            self.capability = None

    async def async_added_to_hass(self):
        """Call when entity is added to hass."""
        self.hass.data[DOMAIN]["entities"]["binary_sensor"].append(self)

    @property
    def is_on(self):
        """Return true if the binary sensor is on."""
        return self.wink.state()

    @property
    def device_class(self):
        """Return the class of this sensor, from DEVICE_CLASSES."""
        return SENSOR_TYPES.get(self.capability)

    @property
    def device_state_attributes(self):
        """Return the device state attributes."""
        return super().device_state_attributes


class WinkSmokeDetector(WinkBinarySensorEntity):
    """Representation of a Wink Smoke detector."""

    @property
    def device_state_attributes(self):
        """Return the device state attributes."""
        _attributes = super().device_state_attributes
        _attributes["test_activated"] = self.wink.test_activated()
        return _attributes


class WinkHub(WinkBinarySensorEntity):
    """Representation of a Wink Hub."""

    @property
    def device_state_attributes(self):
        """Return the device state attributes."""
        _attributes = super().device_state_attributes
        _attributes["update_needed"] = self.wink.update_needed()
        _attributes["firmware_version"] = self.wink.firmware_version()
        _attributes["pairing_mode"] = self.wink.pairing_mode()
        _kidde_code = self.wink.kidde_radio_code()
        if _kidde_code is not None:
            # The service call to set the Kidde code
            # takes a string of 1s and 0s so it makes
            # sense to display it to the user that way
            _formatted_kidde_code = f"{_kidde_code:b}".zfill(8)
            _attributes["kidde_radio_code"] = _formatted_kidde_code
        return _attributes


class WinkRemote(WinkBinarySensorEntity):
    """Representation of a Wink Lutron Connected bulb remote."""

    @property
    def device_state_attributes(self):
        """Return the state attributes."""
        _attributes = super().device_state_attributes
        _attributes["button_on_pressed"] = self.wink.button_on_pressed()
        _attributes["button_off_pressed"] = self.wink.button_off_pressed()
        _attributes["button_up_pressed"] = self.wink.button_up_pressed()
        _attributes["button_down_pressed"] = self.wink.button_down_pressed()
        return _attributes

    @property
    def device_class(self):
        """Return the class of this sensor, from DEVICE_CLASSES."""
        return None


class WinkButton(WinkBinarySensorEntity):
    """Representation of a Wink Relay button."""

    @property
    def device_state_attributes(self):
        """Return the device state attributes."""
        _attributes = super().device_state_attributes
        _attributes["pressed"] = self.wink.pressed()
        _attributes["long_pressed"] = self.wink.long_pressed()
        return _attributes


class WinkGang(WinkBinarySensorEntity):
    """Representation of a Wink Relay gang."""

    @property
    def is_on(self):
        """Return true if the gang is connected."""
        return self.wink.state()<|MERGE_RESOLUTION|>--- conflicted
+++ resolved
@@ -4,12 +4,9 @@
 import pywink
 
 from homeassistant.components.binary_sensor import (
-<<<<<<< HEAD
     DEVICE_CLASS_SMOKE,
-=======
     DEVICE_CLASS_SOUND,
     DEVICE_CLASS_VIBRATION,
->>>>>>> e746965b
     BinarySensorEntity,
 )
 
@@ -29,13 +26,8 @@
     "noise": DEVICE_CLASS_SOUND,
     "opened": "opening",
     "presence": "occupancy",
-<<<<<<< HEAD
     "smoke_detected": DEVICE_CLASS_SMOKE,
-    "vibration": "vibration",
-=======
-    "smoke_detected": "smoke",
     "vibration": DEVICE_CLASS_VIBRATION,
->>>>>>> e746965b
 }
 
 
