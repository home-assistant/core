--- conflicted
+++ resolved
@@ -144,10 +144,8 @@
 
 async def async_unload_entry(hass: HomeAssistant, entry: ConfigEntry) -> bool:
     """Unload Pi-hole entry."""
-<<<<<<< HEAD
     return await hass.config_entries.async_unload_platforms(entry, PLATFORMS)
-
-
+  
 class PiHoleEntity(CoordinatorEntity[DataUpdateCoordinator[None]]):
     """Representation of a Pi-hole entity."""
 
@@ -180,7 +178,4 @@
             name=self._name,
             manufacturer="Pi-hole",
             configuration_url=config_url,
-        )
-=======
-    return await hass.config_entries.async_unload_platforms(entry, PLATFORMS)
->>>>>>> 1e973c1d
+        )