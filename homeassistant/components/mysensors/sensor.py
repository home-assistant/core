--- conflicted
+++ resolved
@@ -11,14 +11,8 @@
     POWER_WATT,
     TEMP_CELSIUS,
     TEMP_FAHRENHEIT,
-    UNIT_CONDUCTIVITY,
-    UNIT_DEGREE,
     UNIT_PERCENTAGE,
-<<<<<<< HEAD
-    UNIT_VOLT,
-=======
     VOLT,
->>>>>>> dbd1ca45
 )
 
 SENSORS = {
@@ -32,11 +26,7 @@
     "V_RAINRATE": [None, "mdi:weather-rainy"],
     "V_WIND": [None, "mdi:weather-windy"],
     "V_GUST": [None, "mdi:weather-windy"],
-<<<<<<< HEAD
-    "V_DIRECTION": [UNIT_DEGREE, "mdi:compass"],
-=======
     "V_DIRECTION": [DEGREE, "mdi:compass"],
->>>>>>> dbd1ca45
     "V_WEIGHT": [MASS_KILOGRAMS, "mdi:weight-kilogram"],
     "V_DISTANCE": [LENGTH_METERS, "mdi:ruler"],
     "V_IMPEDANCE": ["ohm", None],
@@ -50,19 +40,11 @@
         "S_VIBRATION": [FREQUENCY_HERTZ, None],
         "S_LIGHT_LEVEL": ["lx", "mdi:white-balance-sunny"],
     },
-<<<<<<< HEAD
-    "V_VOLTAGE": [UNIT_VOLT, "mdi:flash"],
-    "V_CURRENT": ["A", "mdi:flash-auto"],
-    "V_PH": ["pH", None],
-    "V_ORP": ["mV", None],
-    "V_EC": [UNIT_CONDUCTIVITY, None],
-=======
     "V_VOLTAGE": [VOLT, "mdi:flash"],
     "V_CURRENT": ["A", "mdi:flash-auto"],
     "V_PH": ["pH", None],
     "V_ORP": ["mV", None],
     "V_EC": [CONDUCTIVITY, None],
->>>>>>> dbd1ca45
     "V_VAR": ["var", None],
     "V_VA": ["VA", None],
 }
