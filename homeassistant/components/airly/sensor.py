"""Support for the Airly sensor service."""
from homeassistant.const import (
    ATTR_ATTRIBUTION,
    ATTR_DEVICE_CLASS,
    CONCENTRATION_MICROGRAMS_PER_CUBIC_METER,
    CONF_NAME,
    DEVICE_CLASS_HUMIDITY,
    DEVICE_CLASS_PRESSURE,
    DEVICE_CLASS_TEMPERATURE,
    PRESSURE_HPA,
    TEMP_CELSIUS,
    UNIT_PERCENTAGE,
)
from homeassistant.helpers.entity import Entity

from .const import (
    ATTR_API_HUMIDITY,
    ATTR_API_PM1,
    ATTR_API_PRESSURE,
    ATTR_API_TEMPERATURE,
    DATA_CLIENT,
    DOMAIN,
)

ATTRIBUTION = "Data provided by Airly"

ATTR_ICON = "icon"
ATTR_LABEL = "label"
ATTR_UNIT = "unit"

<<<<<<< HEAD
VOLUME_MICROGRAMS_PER_CUBIC_METER = "µg/m³"
=======
HUMI_PERCENT = "%"
>>>>>>> 54883892

SENSOR_TYPES = {
    ATTR_API_PM1: {
        ATTR_DEVICE_CLASS: None,
        ATTR_ICON: "mdi:blur",
        ATTR_LABEL: ATTR_API_PM1,
        ATTR_UNIT: CONCENTRATION_MICROGRAMS_PER_CUBIC_METER,
    },
    ATTR_API_HUMIDITY: {
        ATTR_DEVICE_CLASS: DEVICE_CLASS_HUMIDITY,
        ATTR_ICON: None,
        ATTR_LABEL: ATTR_API_HUMIDITY.capitalize(),
        ATTR_UNIT: UNIT_PERCENTAGE,
    },
    ATTR_API_PRESSURE: {
        ATTR_DEVICE_CLASS: DEVICE_CLASS_PRESSURE,
        ATTR_ICON: None,
        ATTR_LABEL: ATTR_API_PRESSURE.capitalize(),
        ATTR_UNIT: PRESSURE_HPA,
    },
    ATTR_API_TEMPERATURE: {
        ATTR_DEVICE_CLASS: DEVICE_CLASS_TEMPERATURE,
        ATTR_ICON: None,
        ATTR_LABEL: ATTR_API_TEMPERATURE.capitalize(),
        ATTR_UNIT: TEMP_CELSIUS,
    },
}


async def async_setup_entry(hass, config_entry, async_add_entities):
    """Set up Airly sensor entities based on a config entry."""
    name = config_entry.data[CONF_NAME]

    data = hass.data[DOMAIN][DATA_CLIENT][config_entry.entry_id]

    sensors = []
    for sensor in SENSOR_TYPES:
        unique_id = f"{config_entry.unique_id}-{sensor.lower()}"
        sensors.append(AirlySensor(data, name, sensor, unique_id))

    async_add_entities(sensors, True)


def round_state(func):
    """Round state."""

    def _decorator(self):
        res = func(self)
        if isinstance(res, float):
            return round(res)
        return res

    return _decorator


class AirlySensor(Entity):
    """Define an Airly sensor."""

    def __init__(self, airly, name, kind, unique_id):
        """Initialize."""
        self.airly = airly
        self.data = airly.data
        self._name = name
        self._unique_id = unique_id
        self.kind = kind
        self._device_class = None
        self._state = None
        self._icon = None
        self._unit_of_measurement = None
        self._attrs = {ATTR_ATTRIBUTION: ATTRIBUTION}

    @property
    def name(self):
        """Return the name."""
        return f"{self._name} {SENSOR_TYPES[self.kind][ATTR_LABEL]}"

    @property
    def state(self):
        """Return the state."""
        self._state = self.data[self.kind]
        if self.kind in [ATTR_API_PM1, ATTR_API_PRESSURE]:
            self._state = round(self._state)
        if self.kind in [ATTR_API_TEMPERATURE, ATTR_API_HUMIDITY]:
            self._state = round(self._state, 1)
        return self._state

    @property
    def device_state_attributes(self):
        """Return the state attributes."""
        return self._attrs

    @property
    def icon(self):
        """Return the icon."""
        self._icon = SENSOR_TYPES[self.kind][ATTR_ICON]
        return self._icon

    @property
    def device_class(self):
        """Return the device_class."""
        return SENSOR_TYPES[self.kind][ATTR_DEVICE_CLASS]

    @property
    def unique_id(self):
        """Return a unique_id for this entity."""
        return self._unique_id

    @property
    def unit_of_measurement(self):
        """Return the unit the value is expressed in."""
        return SENSOR_TYPES[self.kind][ATTR_UNIT]

    @property
    def available(self):
        """Return True if entity is available."""
        return bool(self.data)

    async def async_update(self):
        """Update the sensor."""
        await self.airly.async_update()

        if self.airly.data:
            self.data = self.airly.data<|MERGE_RESOLUTION|>--- conflicted
+++ resolved
@@ -27,12 +27,6 @@
 ATTR_ICON = "icon"
 ATTR_LABEL = "label"
 ATTR_UNIT = "unit"
-
-<<<<<<< HEAD
-VOLUME_MICROGRAMS_PER_CUBIC_METER = "µg/m³"
-=======
-HUMI_PERCENT = "%"
->>>>>>> 54883892
 
 SENSOR_TYPES = {
     ATTR_API_PM1: {
