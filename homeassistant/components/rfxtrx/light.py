"""Support for RFXtrx lights."""
import logging

import RFXtrx as rfxtrxmod

from homeassistant.components.light import (
    ATTR_BRIGHTNESS,
    SUPPORT_BRIGHTNESS,
    LightEntity,
)
<<<<<<< HEAD
from homeassistant.const import ATTR_STATE, CONF_DEVICES, STATE_ON
from homeassistant.core import callback
=======
from homeassistant.const import CONF_DEVICES, STATE_ON
>>>>>>> 87f6b7cd
from homeassistant.helpers.restore_state import RestoreEntity

from . import (
    CONF_AUTOMATIC_ADD,
    CONF_SIGNAL_REPETITIONS,
    DEFAULT_SIGNAL_REPETITIONS,
    SIGNAL_EVENT,
    RfxtrxDevice,
    get_device_id,
    get_rfx_object,
)
from .const import COMMAND_OFF_LIST, COMMAND_ON_LIST, DATA_RFXTRX_CONFIG

_LOGGER = logging.getLogger(__name__)

SUPPORT_RFXTRX = SUPPORT_BRIGHTNESS


async def async_setup_entry(
    hass, config_entry, async_add_entities,
):
    """Set up config entry."""
    discovery_info = hass.data[DATA_RFXTRX_CONFIG]
    device_ids = set()

    def supported(event):
        return (
            isinstance(event.device, rfxtrxmod.LightingDevice)
            and event.device.known_to_be_dimmable
        )

    # Add switch from config file
    entities = []
    for packet_id, entity_info in discovery_info[CONF_DEVICES].items():
        event = get_rfx_object(packet_id)
        if event is None:
            _LOGGER.error("Invalid device: %s", packet_id)
            continue
        if not supported(event):
            return

        device_id = get_device_id(event.device)
        if device_id in device_ids:
            continue
        device_ids.add(device_id)

        entity = RfxtrxLight(
            event.device, device_id, entity_info[CONF_SIGNAL_REPETITIONS]
        )

        entities.append(entity)

    async_add_entities(entities)

<<<<<<< HEAD
    @callback
    def light_update(event):
=======
    def light_update(event, device_id):
>>>>>>> 87f6b7cd
        """Handle light updates from the RFXtrx gateway."""
        if not supported(event):
            return

        if device_id in device_ids:
            return
        device_ids.add(device_id)

        _LOGGER.info(
            "Added light (Device ID: %s Class: %s Sub: %s, Event: %s)",
            event.device.id_string.lower(),
            event.device.__class__.__name__,
            event.device.subtype,
            "".join(f"{x:02x}" for x in event.data),
        )

        entity = RfxtrxLight(
            event.device, device_id, DEFAULT_SIGNAL_REPETITIONS, event=event
        )

        async_add_entities([entity])

    # Subscribe to main RFXtrx events
    if discovery_info[CONF_AUTOMATIC_ADD]:
        hass.helpers.dispatcher.async_dispatcher_connect(SIGNAL_EVENT, light_update)


class RfxtrxLight(RfxtrxDevice, LightEntity, RestoreEntity):
    """Representation of a RFXtrx light."""

    _brightness = 0

    async def async_added_to_hass(self):
        """Restore RFXtrx device state (ON/OFF)."""
        await super().async_added_to_hass()

        old_state = await self.async_get_last_state()
        if old_state is not None:
            self._state = old_state.state == STATE_ON

        # Restore the brightness of dimmable devices
        if (
            old_state is not None
            and old_state.attributes.get(ATTR_BRIGHTNESS) is not None
        ):
            self._brightness = int(old_state.attributes[ATTR_BRIGHTNESS])

        self.async_on_remove(
            self.hass.helpers.dispatcher.async_dispatcher_connect(
                SIGNAL_EVENT, self._handle_event
            )
        )

    @property
    def brightness(self):
        """Return the brightness of this light between 0..255."""
        return self._brightness

    @property
    def supported_features(self):
        """Flag supported features."""
        return SUPPORT_RFXTRX

    def turn_on(self, **kwargs):
        """Turn the light on."""
        brightness = kwargs.get(ATTR_BRIGHTNESS)
        if brightness is None:
            self._brightness = 255
            self._send_command("turn_on")
        else:
            self._brightness = brightness
            _brightness = brightness * 100 // 255
            self._send_command("dim", _brightness)

    def turn_off(self, **kwargs):
        """Turn the device off."""
        self._brightness = 0
        self._send_command("turn_off")

    def _apply_event(self, event):
        """Apply command from rfxtrx."""
        if event.values["Command"] in COMMAND_ON_LIST:
            self._state = True
        elif event.values["Command"] in COMMAND_OFF_LIST:
            self._state = False
        elif event.values["Command"] == "Set level":
            self._brightness = event.values["Dim level"] * 255 // 100
            self._state = self._brightness > 0

<<<<<<< HEAD
    @callback
    def _handle_event(self, event):
=======
    def _handle_event(self, event, device_id):
>>>>>>> 87f6b7cd
        """Check if event applies to me and update."""
        if device_id != self._device_id:
            return

        self._apply_event(event)

<<<<<<< HEAD
        self.async_write_ha_state()
        if self.should_fire_event:
            fire_command_event(self.hass, self.entity_id, event.values["Command"])
=======
        self.schedule_update_ha_state()
>>>>>>> 87f6b7cd
<|MERGE_RESOLUTION|>--- conflicted
+++ resolved
@@ -8,12 +8,8 @@
     SUPPORT_BRIGHTNESS,
     LightEntity,
 )
-<<<<<<< HEAD
-from homeassistant.const import ATTR_STATE, CONF_DEVICES, STATE_ON
+from homeassistant.const import CONF_DEVICES, STATE_ON
 from homeassistant.core import callback
-=======
-from homeassistant.const import CONF_DEVICES, STATE_ON
->>>>>>> 87f6b7cd
 from homeassistant.helpers.restore_state import RestoreEntity
 
 from . import (
@@ -68,12 +64,8 @@
 
     async_add_entities(entities)
 
-<<<<<<< HEAD
     @callback
-    def light_update(event):
-=======
     def light_update(event, device_id):
->>>>>>> 87f6b7cd
         """Handle light updates from the RFXtrx gateway."""
         if not supported(event):
             return
@@ -163,22 +155,12 @@
             self._brightness = event.values["Dim level"] * 255 // 100
             self._state = self._brightness > 0
 
-<<<<<<< HEAD
     @callback
-    def _handle_event(self, event):
-=======
     def _handle_event(self, event, device_id):
->>>>>>> 87f6b7cd
         """Check if event applies to me and update."""
         if device_id != self._device_id:
             return
 
         self._apply_event(event)
 
-<<<<<<< HEAD
-        self.async_write_ha_state()
-        if self.should_fire_event:
-            fire_command_event(self.hass, self.entity_id, event.values["Command"])
-=======
-        self.schedule_update_ha_state()
->>>>>>> 87f6b7cd
+        self.async_write_ha_state()