--- conflicted
+++ resolved
@@ -122,18 +122,13 @@
         """Return true if device is on."""
         return self._state
 
-<<<<<<< HEAD
     @property
     def entity_registry_enabled_default(self) -> bool:
         """Return if the entity should be enabled when first added to the entity registry."""
         return self._device.known_to_be_dimmable
 
-    def turn_on(self, **kwargs):
-        """Turn the light on."""
-=======
     async def async_turn_on(self, **kwargs):
         """Turn the device on."""
->>>>>>> a92a7ec8
         brightness = kwargs.get(ATTR_BRIGHTNESS)
         self._state = True
         if brightness is None:
