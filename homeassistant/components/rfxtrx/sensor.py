"""Support for RFXtrx sensors."""
import logging

from RFXtrx import ControlEvent, SensorEvent

from homeassistant.components.sensor import (
    DEVICE_CLASS_BATTERY,
    DEVICE_CLASS_HUMIDITY,
    DEVICE_CLASS_SIGNAL_STRENGTH,
    DEVICE_CLASS_TEMPERATURE,
)
from homeassistant.const import CONF_DEVICES
from homeassistant.core import callback

from . import (
    CONF_AUTOMATIC_ADD,
    DATA_TYPES,
    SIGNAL_EVENT,
    RfxtrxEntity,
    get_device_id,
    get_rfx_object,
)
<<<<<<< HEAD
from .const import ATTR_EVENT, DATA_RFXTRX_CONFIG
=======
>>>>>>> 908b7237

_LOGGER = logging.getLogger(__name__)


def _battery_convert(value):
    """Battery is given as a value between 0 and 9."""
    if value is None:
        return None
    return value * 10


def _rssi_convert(value):
    """Rssi is given as dBm value."""
    if value is None:
        return None
    return f"{value*8-120}"


DEVICE_CLASSES = {
    "Battery numeric": DEVICE_CLASS_BATTERY,
    "Rssi numeric": DEVICE_CLASS_SIGNAL_STRENGTH,
    "Humidity": DEVICE_CLASS_HUMIDITY,
    "Temperature": DEVICE_CLASS_TEMPERATURE,
}


CONVERT_FUNCTIONS = {
    "Battery numeric": _battery_convert,
    "Rssi numeric": _rssi_convert,
}


async def async_setup_entry(
    hass, config_entry, async_add_entities,
):
    """Set up platform."""
    discovery_info = config_entry.data
    data_ids = set()

    def supported(event):
        return isinstance(event, (ControlEvent, SensorEvent))

    entities = []
    for packet_id in discovery_info[CONF_DEVICES]:
        event = get_rfx_object(packet_id)
        if event is None:
            _LOGGER.error("Invalid device: %s", packet_id)
            continue
        if not supported(event):
            continue

        device_id = get_device_id(event.device)
        for data_type in set(event.values) & set(DATA_TYPES):
            data_id = (*device_id, data_type)
            if data_id in data_ids:
                continue
            data_ids.add(data_id)

            entity = RfxtrxSensor(event.device, device_id, data_type)
            entities.append(entity)

    async_add_entities(entities)

    @callback
    def sensor_update(event, device_id):
        """Handle sensor updates from the RFXtrx gateway."""
        if not supported(event):
            return

        for data_type in set(event.values) & set(DATA_TYPES):
            data_id = (*device_id, data_type)
            if data_id in data_ids:
                continue
            data_ids.add(data_id)

            _LOGGER.info(
                "Added sensor (Device ID: %s Class: %s Sub: %s, Event: %s)",
                event.device.id_string.lower(),
                event.device.__class__.__name__,
                event.device.subtype,
                "".join(f"{x:02x}" for x in event.data),
            )

            entity = RfxtrxSensor(event.device, device_id, data_type, event=event)
            async_add_entities([entity])

    # Subscribe to main RFXtrx events
    if discovery_info[CONF_AUTOMATIC_ADD]:
        hass.helpers.dispatcher.async_dispatcher_connect(SIGNAL_EVENT, sensor_update)


class RfxtrxSensor(RfxtrxEntity):
    """Representation of a RFXtrx sensor."""

    def __init__(self, device, device_id, data_type, event=None):
        """Initialize the sensor."""
        super().__init__(device, device_id, event=event)
        self.data_type = data_type
        self._unit_of_measurement = DATA_TYPES.get(data_type, "")
        self._name = f"{device.type_string} {device.id_string} {data_type}"
        self._unique_id = "_".join(x for x in (*self._device_id, data_type))

        self._device_class = DEVICE_CLASSES.get(data_type)
        self._convert_fun = CONVERT_FUNCTIONS.get(data_type, lambda x: x)

    async def async_added_to_hass(self):
        """Restore device state."""
        await super().async_added_to_hass()

        if self._event is None:
            old_state = await self.async_get_last_state()
            if old_state is not None:
                event = old_state.attributes.get(ATTR_EVENT)
                if event:
                    self._apply_event(get_rfx_object(event))

    @property
    def state(self):
        """Return the state of the sensor."""
        if not self._event:
            return None
        value = self._event.values.get(self.data_type)
        return self._convert_fun(value)

    @property
    def unit_of_measurement(self):
        """Return the unit this state is expressed in."""
        return self._unit_of_measurement

    @property
    def should_poll(self):
        """No polling needed."""
        return False

    @property
    def force_update(self) -> bool:
        """We should force updates. Repeated states have meaning."""
        return True

    @property
    def device_class(self):
        """Return a device class for sensor."""
        return self._device_class

    @callback
    def _handle_event(self, event, device_id):
        """Check if event applies to me and update."""
        if not isinstance(event, SensorEvent):
            return

        if device_id != self._device_id:
            return

        if self.data_type not in event.values:
            return

        _LOGGER.debug(
            "Sensor update (Device ID: %s Class: %s Sub: %s)",
            event.device.id_string,
            event.device.__class__.__name__,
            event.device.subtype,
        )

        self._apply_event(event)

        self.async_write_ha_state()<|MERGE_RESOLUTION|>--- conflicted
+++ resolved
@@ -20,10 +20,7 @@
     get_device_id,
     get_rfx_object,
 )
-<<<<<<< HEAD
-from .const import ATTR_EVENT, DATA_RFXTRX_CONFIG
-=======
->>>>>>> 908b7237
+from .const import ATTR_EVENT
 
 _LOGGER = logging.getLogger(__name__)
 
