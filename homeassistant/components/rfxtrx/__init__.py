"""Support for RFXtrx devices."""
from __future__ import annotations

import asyncio
import binascii
from collections.abc import Callable
import copy
import logging
from typing import NamedTuple, cast

import RFXtrx as rfxtrxmod
import async_timeout
import voluptuous as vol

from homeassistant.config_entries import ConfigEntry
from homeassistant.const import (
    ATTR_DEVICE_ID,
    CONF_DEVICE,
    CONF_DEVICE_ID,
    CONF_DEVICES,
    CONF_HOST,
    CONF_PORT,
    EVENT_HOMEASSISTANT_STOP,
    Platform,
)
from homeassistant.core import Event, HomeAssistant, ServiceCall, callback
import homeassistant.helpers.config_validation as cv
from homeassistant.helpers.device_registry import (
    EVENT_DEVICE_REGISTRY_UPDATED,
    DeviceEntry,
    DeviceRegistry,
)
from homeassistant.helpers.entity import DeviceInfo, Entity
from homeassistant.helpers.entity_platform import AddEntitiesCallback
from homeassistant.helpers.restore_state import RestoreEntity

from .const import (
    ATTR_EVENT,
    COMMAND_GROUP_LIST,
    CONF_AUTOMATIC_ADD,
    CONF_DATA_BITS,
    CONF_PROTOCOLS,
    DATA_RFXOBJECT,
    DEVICE_PACKET_TYPE_LIGHTING4,
    DOMAIN,
    EVENT_RFXTRX_EVENT,
    SERVICE_SEND,
)

<<<<<<< HEAD
DEFAULT_SIGNAL_REPETITIONS = 1
=======
DOMAIN = "rfxtrx"

>>>>>>> 8549e31b
DEFAULT_OFF_DELAY = 2.0

SIGNAL_EVENT = f"{DOMAIN}_event"

_LOGGER = logging.getLogger(__name__)


class DeviceTuple(NamedTuple):
    """Representation of a device in rfxtrx."""

    packettype: str
    subtype: str
    id_string: str


def _bytearray_string(data):
    val = cv.string(data)
    try:
        return bytearray.fromhex(val)
    except ValueError as err:
        raise vol.Invalid(
            "Data must be a hex string with multiple of two characters"
        ) from err


SERVICE_SEND_SCHEMA = vol.Schema({ATTR_EVENT: _bytearray_string})

PLATFORMS = [
    Platform.SWITCH,
    Platform.SENSOR,
    Platform.LIGHT,
    Platform.BINARY_SENSOR,
    Platform.COVER,
    Platform.SIREN,
]


async def async_setup_entry(hass: HomeAssistant, entry: ConfigEntry) -> bool:
    """Set up the RFXtrx component."""
    hass.data.setdefault(DOMAIN, {})

    try:
        await async_setup_internal(hass, entry)
    except asyncio.TimeoutError:
        # Library currently doesn't support reload
        _LOGGER.error(
            "Connection timeout: failed to receive response from RFXtrx device"
        )
        return False

    hass.config_entries.async_setup_platforms(entry, PLATFORMS)

    return True


async def async_unload_entry(hass: HomeAssistant, entry: ConfigEntry) -> bool:
    """Unload RFXtrx component."""
    if not await hass.config_entries.async_unload_platforms(entry, PLATFORMS):
        return False

    hass.services.async_remove(DOMAIN, SERVICE_SEND)

    rfx_object = hass.data[DOMAIN][DATA_RFXOBJECT]
    await hass.async_add_executor_job(rfx_object.close_connection)

    hass.data.pop(DOMAIN)

    return True


def _create_rfx(config):
    """Construct a rfx object based on config."""

    modes = config.get(CONF_PROTOCOLS)

    if modes:
        _LOGGER.debug("Using modes: %s", ",".join(modes))
    else:
        _LOGGER.debug("No modes defined, using device configuration")

    if config[CONF_PORT] is not None:
        # If port is set then we create a TCP connection
        rfx = rfxtrxmod.Connect(
            (config[CONF_HOST], config[CONF_PORT]),
            None,
            transport_protocol=rfxtrxmod.PyNetworkTransport,
            modes=modes,
        )
    else:
        rfx = rfxtrxmod.Connect(
            config[CONF_DEVICE],
            None,
            modes=modes,
        )

    return rfx


def _get_device_lookup(devices):
    """Get a lookup structure for devices."""
    lookup = {}
    for event_code, event_config in devices.items():
        if (event := get_rfx_object(event_code)) is None:
            continue
        device_id = get_device_id(
            event.device, data_bits=event_config.get(CONF_DATA_BITS)
        )
        lookup[device_id] = event_config
    return lookup


async def async_setup_internal(hass, entry: ConfigEntry):
    """Set up the RFXtrx component."""
    config = entry.data

    # Initialize library
    async with async_timeout.timeout(30):
        rfx_object = await hass.async_add_executor_job(_create_rfx, config)

    # Setup some per device config
    devices = _get_device_lookup(config[CONF_DEVICES])
    pt2262_devices: list[str] = []

    device_registry: DeviceRegistry = (
        await hass.helpers.device_registry.async_get_registry()
    )

    # Declare the Handle event
    @callback
    def async_handle_receive(event):
        """Handle received messages from RFXtrx gateway."""
        # Log RFXCOM event
        if not event.device.id_string:
            return

        event_data = {
            "packet_type": event.device.packettype,
            "sub_type": event.device.subtype,
            "type_string": event.device.type_string,
            "id_string": event.device.id_string,
            "data": binascii.hexlify(event.data).decode("ASCII"),
            "values": getattr(event, "values", None),
        }

        _LOGGER.debug("Receive RFXCOM event: %s", event_data)

        data_bits = get_device_data_bits(event.device, devices)
        device_id = get_device_id(event.device, data_bits=data_bits)

        if device_id not in devices:
            if config[CONF_AUTOMATIC_ADD]:
                _add_device(event, device_id)
            else:
                return

        if event.device.packettype == DEVICE_PACKET_TYPE_LIGHTING4:
            find_possible_pt2262_device(pt2262_devices, event.device.id_string)
            pt2262_devices.append(event.device.id_string)

        device_entry = device_registry.async_get_device(
            identifiers={(DOMAIN, *device_id)},
        )
        if device_entry:
            event_data[ATTR_DEVICE_ID] = device_entry.id

        # Callback to HA registered components.
        hass.helpers.dispatcher.async_dispatcher_send(SIGNAL_EVENT, event, device_id)

        # Signal event to any other listeners
        hass.bus.async_fire(EVENT_RFXTRX_EVENT, event_data)

    @callback
    def _add_device(event, device_id):
        """Add a device to config entry."""
        config = {}
        config[CONF_DEVICE_ID] = device_id

        _LOGGER.info(
            "Added device (Device ID: %s Class: %s Sub: %s, Event: %s)",
            event.device.id_string.lower(),
            event.device.__class__.__name__,
            event.device.subtype,
            "".join(f"{x:02x}" for x in event.data),
        )

        data = entry.data.copy()
        data[CONF_DEVICES] = copy.deepcopy(entry.data[CONF_DEVICES])
        event_code = binascii.hexlify(event.data).decode("ASCII")
        data[CONF_DEVICES][event_code] = config
        hass.config_entries.async_update_entry(entry=entry, data=data)
        devices[device_id] = config

    @callback
    def _remove_device(device_id: DeviceTuple):
        data = {
            **entry.data,
            CONF_DEVICES: {
                packet_id: entity_info
                for packet_id, entity_info in entry.data[CONF_DEVICES].items()
                if tuple(entity_info.get(CONF_DEVICE_ID)) != device_id
            },
        }
        hass.config_entries.async_update_entry(entry=entry, data=data)
        devices.pop(device_id)

    @callback
    def _updated_device(event: Event):
        if event.data["action"] != "remove":
            return
        device_entry = device_registry.deleted_devices[event.data["device_id"]]
        if entry.entry_id not in device_entry.config_entries:
            return
        device_id = get_device_tuple_from_identifiers(device_entry.identifiers)
        if device_id:
            _remove_device(device_id)

    entry.async_on_unload(
        hass.bus.async_listen(EVENT_DEVICE_REGISTRY_UPDATED, _updated_device)
    )

    def _shutdown_rfxtrx(event):
        """Close connection with RFXtrx."""
        rfx_object.close_connection()

    entry.async_on_unload(
        hass.bus.async_listen_once(EVENT_HOMEASSISTANT_STOP, _shutdown_rfxtrx)
    )
    hass.data[DOMAIN][DATA_RFXOBJECT] = rfx_object

    rfx_object.event_callback = lambda event: hass.add_job(async_handle_receive, event)

    def send(call: ServiceCall) -> None:
        event = call.data[ATTR_EVENT]
        rfx_object.transport.send(event)

    hass.services.async_register(DOMAIN, SERVICE_SEND, send, schema=SERVICE_SEND_SCHEMA)


async def async_setup_platform_entry(
    hass: HomeAssistant,
    config_entry: ConfigEntry,
    async_add_entities: AddEntitiesCallback,
    supported: Callable[[rfxtrxmod.RFXtrxEvent], bool],
    constructor: Callable[
        [rfxtrxmod.RFXtrxEvent, rfxtrxmod.RFXtrxEvent | None, DeviceTuple, dict],
        list[Entity],
    ],
):
    """Set up config entry."""
    entry_data = config_entry.data
    device_ids: set[DeviceTuple] = set()

    # Add entities from config
    entities = []
    for packet_id, entity_info in entry_data[CONF_DEVICES].items():
        if (event := get_rfx_object(packet_id)) is None:
            _LOGGER.error("Invalid device: %s", packet_id)
            continue
        if not supported(event):
            continue

        device_id = get_device_id(
            event.device, data_bits=entity_info.get(CONF_DATA_BITS)
        )
        if device_id in device_ids:
            continue
        device_ids.add(device_id)

        entities.extend(constructor(event, None, device_id, entity_info))

    async_add_entities(entities)

    # If automatic add is on, hookup listener
    if entry_data[CONF_AUTOMATIC_ADD]:

        @callback
        def _update(event: rfxtrxmod.RFXtrxEvent, device_id: DeviceTuple):
            """Handle light updates from the RFXtrx gateway."""
            if not supported(event):
                return

            if device_id in device_ids:
                return
            device_ids.add(device_id)
            async_add_entities(constructor(event, event, device_id, {}))

        config_entry.async_on_unload(
            hass.helpers.dispatcher.async_dispatcher_connect(SIGNAL_EVENT, _update)
        )


def get_rfx_object(packetid: str) -> rfxtrxmod.RFXtrxEvent | None:
    """Return the RFXObject with the packetid."""
    try:
        binarypacket = bytearray.fromhex(packetid)
    except ValueError:
        return None
    return rfxtrxmod.RFXtrxTransport.parse(binarypacket)


def get_pt2262_deviceid(device_id: str, nb_data_bits: int | None) -> bytes | None:
    """Extract and return the address bits from a Lighting4/PT2262 packet."""
    if nb_data_bits is None:
        return None

    try:
        data = bytearray.fromhex(device_id)
    except ValueError:
        return None
    mask = 0xFF & ~((1 << nb_data_bits) - 1)

    data[len(data) - 1] &= mask

    return binascii.hexlify(data)


def get_pt2262_cmd(device_id: str, data_bits: int) -> str | None:
    """Extract and return the data bits from a Lighting4/PT2262 packet."""
    try:
        data = bytearray.fromhex(device_id)
    except ValueError:
        return None

    mask = 0xFF & ((1 << data_bits) - 1)

    return hex(data[-1] & mask)


def get_device_data_bits(
    device: rfxtrxmod.RFXtrxDevice, devices: dict[DeviceTuple, dict]
) -> int | None:
    """Deduce data bits for device based on a cache of device bits."""
    data_bits = None
    if device.packettype == DEVICE_PACKET_TYPE_LIGHTING4:
        for device_id, entity_config in devices.items():
            bits = entity_config.get(CONF_DATA_BITS)
            if get_device_id(device, bits) == device_id:
                data_bits = bits
                break
    return data_bits


def find_possible_pt2262_device(device_ids: list[str], device_id: str) -> str | None:
    """Look for the device which id matches the given device_id parameter."""
    for dev_id in device_ids:
        if len(dev_id) == len(device_id):
            size = None
            for i, (char1, char2) in enumerate(zip(dev_id, device_id)):
                if char1 != char2:
                    break
                size = i
            if size is not None:
                size = len(dev_id) - size - 1
                _LOGGER.info(
                    "Found possible device %s for %s "
                    "with the following configuration:\n"
                    "data_bits=%d\n"
                    "command_on=0x%s\n"
                    "command_off=0x%s\n",
                    device_id,
                    dev_id,
                    size * 4,
                    dev_id[-size:],
                    device_id[-size:],
                )
                return dev_id
    return None


def get_device_id(
    device: rfxtrxmod.RFXtrxDevice, data_bits: int | None = None
) -> DeviceTuple:
    """Calculate a device id for device."""
    id_string: str = device.id_string
    if (
        data_bits
        and device.packettype == DEVICE_PACKET_TYPE_LIGHTING4
        and (masked_id := get_pt2262_deviceid(id_string, data_bits))
    ):
        id_string = masked_id.decode("ASCII")

    return DeviceTuple(f"{device.packettype:x}", f"{device.subtype:x}", id_string)


def get_device_tuple_from_identifiers(
    identifiers: set[tuple[str, str]]
) -> DeviceTuple | None:
    """Calculate the device tuple from a device entry."""
    identifier = next((x for x in identifiers if x[0] == DOMAIN), None)
    if not identifier:
        return None
    # work around legacy identifier, being a multi tuple value
    identifier2 = cast(tuple[str, str, str, str], identifier)
    return DeviceTuple(identifier2[1], identifier2[2], identifier2[3])


async def async_remove_config_entry_device(
    hass: HomeAssistant, config_entry: ConfigEntry, device_entry: DeviceEntry
) -> bool:
    """Remove config entry from a device.

    The actual cleanup is done in the device registry event
    """
    return True


class RfxtrxEntity(RestoreEntity):
    """Represents a Rfxtrx device.

    Contains the common logic for Rfxtrx lights and switches.
    """

    _device: rfxtrxmod.RFXtrxDevice
    _event: rfxtrxmod.RFXtrxEvent | None

    def __init__(
        self,
        device: rfxtrxmod.RFXtrxDevice,
        device_id: DeviceTuple,
        event: rfxtrxmod.RFXtrxEvent | None = None,
    ) -> None:
        """Initialize the device."""
        self._name = f"{device.type_string} {device.id_string}"
        self._device = device
        self._event = event
        self._device_id = device_id
        self._unique_id = "_".join(x for x in self._device_id)
        # If id_string is 213c7f2:1, the group_id is 213c7f2, and the device will respond to
        # group events regardless of their group indices.
        (self._group_id, _, _) = device.id_string.partition(":")

    async def async_added_to_hass(self):
        """Restore RFXtrx device state (ON/OFF)."""
        if self._event:
            self._apply_event(self._event)

        self.async_on_remove(
            self.hass.helpers.dispatcher.async_dispatcher_connect(
                SIGNAL_EVENT, self._handle_event
            )
        )

    @property
    def should_poll(self):
        """No polling needed for a RFXtrx switch."""
        return False

    @property
    def name(self):
        """Return the name of the device if any."""
        return self._name

    @property
    def extra_state_attributes(self):
        """Return the device state attributes."""
        if not self._event:
            return None
        return {ATTR_EVENT: "".join(f"{x:02x}" for x in self._event.data)}

    @property
    def assumed_state(self):
        """Return true if unable to access real state of entity."""
        return True

    @property
    def unique_id(self):
        """Return unique identifier of remote device."""
        return self._unique_id

    @property
    def device_info(self):
        """Return the device info."""
        return DeviceInfo(
            identifiers={(DOMAIN, *self._device_id)},
            model=self._device.type_string,
            name=f"{self._device.type_string} {self._device.id_string}",
        )

    def _event_applies(self, event: rfxtrxmod.RFXtrxEvent, device_id: DeviceTuple):
        """Check if event applies to me."""
        if isinstance(event, rfxtrxmod.ControlEvent):
            if (
                "Command" in event.values
                and event.values["Command"] in COMMAND_GROUP_LIST
            ):
                device: rfxtrxmod.RFXtrxDevice = event.device
                (group_id, _, _) = device.id_string.partition(":")
                return group_id == self._group_id

        # Otherwise, the event only applies to the matching device.
        return device_id == self._device_id

    def _apply_event(self, event: rfxtrxmod.RFXtrxEvent) -> None:
        """Apply a received event."""
        self._event = event

    @callback
    def _handle_event(
        self, event: rfxtrxmod.RFXtrxEvent, device_id: DeviceTuple
    ) -> None:
        """Handle a reception of data, overridden by other classes."""


class RfxtrxCommandEntity(RfxtrxEntity):
    """Represents a Rfxtrx device.

    Contains the common logic for Rfxtrx lights and switches.
    """

    def __init__(
        self,
        device: rfxtrxmod.RFXtrxDevice,
        device_id: DeviceTuple,
        event: rfxtrxmod.RFXtrxEvent | None = None,
    ) -> None:
        """Initialzie a switch or light device."""
        super().__init__(device, device_id, event=event)
        self._state: bool | None = None

    async def _async_send(self, fun, *args):
        rfx_object = self.hass.data[DOMAIN][DATA_RFXOBJECT]
        await self.hass.async_add_executor_job(fun, rfx_object.transport, *args)<|MERGE_RESOLUTION|>--- conflicted
+++ resolved
@@ -47,12 +47,6 @@
     SERVICE_SEND,
 )
 
-<<<<<<< HEAD
-DEFAULT_SIGNAL_REPETITIONS = 1
-=======
-DOMAIN = "rfxtrx"
-
->>>>>>> 8549e31b
 DEFAULT_OFF_DELAY = 2.0
 
 SIGNAL_EVENT = f"{DOMAIN}_event"
