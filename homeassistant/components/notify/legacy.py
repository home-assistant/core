--- conflicted
+++ resolved
@@ -33,12 +33,8 @@
 NOTIFY_DISCOVERY_DISPATCHER = "notify_discovery_dispatcher"
 
 
-<<<<<<< HEAD
-async def async_setup_legacy(
-=======
 @callback
 def async_setup_legacy(
->>>>>>> 82b6deeb
     hass: HomeAssistant, config: ConfigType
 ) -> list[Coroutine[Any, Any, None]]:
     """Set up legacy notify services."""
