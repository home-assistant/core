"""Constants for the Overkiz (by Somfy) integration."""
from __future__ import annotations

from datetime import timedelta
import logging
from typing import Final

from pyoverkiz.enums import OverkizCommandParam, UIClass, UIWidget

from homeassistant.const import Platform

DOMAIN: Final = "overkiz"
LOGGER: logging.Logger = logging.getLogger(__package__)

CONF_HUB: Final = "hub"
DEFAULT_HUB: Final = "somfy_europe"

UPDATE_INTERVAL: Final = timedelta(seconds=30)
UPDATE_INTERVAL_ALL_ASSUMED_STATE: Final = timedelta(minutes=60)

PLATFORMS: list[Platform] = [
    Platform.ALARM_CONTROL_PANEL,
    Platform.BINARY_SENSOR,
    Platform.BUTTON,
    Platform.CLIMATE,
    Platform.COVER,
    Platform.LIGHT,
    Platform.LOCK,
    Platform.NUMBER,
    Platform.SCENE,
    Platform.SELECT,
    Platform.SENSOR,
    Platform.SIREN,
    Platform.SWITCH,
<<<<<<< HEAD
    Platform.UPDATE,
=======
    Platform.WATER_HEATER,
>>>>>>> ddbfed35
]

IGNORED_OVERKIZ_DEVICES: list[UIClass | UIWidget] = [
    UIClass.PROTOCOL_GATEWAY,
    UIClass.POD,
]

# Used to map the Somfy widget and ui_class to the Home Assistant platform
OVERKIZ_DEVICE_TO_PLATFORM: dict[UIClass | UIWidget, Platform | None] = {
    UIClass.ADJUSTABLE_SLATS_ROLLER_SHUTTER: Platform.COVER,
    UIClass.AWNING: Platform.COVER,
    UIClass.CURTAIN: Platform.COVER,
    UIClass.DOOR_LOCK: Platform.LOCK,
    UIClass.EXTERIOR_SCREEN: Platform.COVER,
    UIClass.EXTERIOR_VENETIAN_BLIND: Platform.COVER,
    UIClass.GARAGE_DOOR: Platform.COVER,
    UIClass.GATE: Platform.COVER,
    UIClass.LIGHT: Platform.LIGHT,
    UIClass.ON_OFF: Platform.SWITCH,
    UIClass.PERGOLA: Platform.COVER,
    UIClass.ROLLER_SHUTTER: Platform.COVER,
    UIClass.SCREEN: Platform.COVER,
    UIClass.SHUTTER: Platform.COVER,
    UIClass.SIREN: Platform.SIREN,
    UIClass.SWIMMING_POOL: Platform.SWITCH,
    UIClass.SWINGING_SHUTTER: Platform.COVER,
    UIClass.VENETIAN_BLIND: Platform.COVER,
    UIClass.WINDOW: Platform.COVER,
    UIClass.POD: Platform.UPDATE,
    UIWidget.ALARM_PANEL_CONTROLLER: Platform.ALARM_CONTROL_PANEL,  # widgetName, uiClass is Alarm (not supported)
    UIWidget.ATLANTIC_ELECTRICAL_HEATER: Platform.CLIMATE,  # widgetName, uiClass is HeatingSystem (not supported)
    UIWidget.ATLANTIC_ELECTRICAL_TOWEL_DRYER: Platform.CLIMATE,  # widgetName, uiClass is HeatingSystem (not supported)
    UIWidget.ATLANTIC_HEAT_RECOVERY_VENTILATION: Platform.CLIMATE,  # widgetName, uiClass is HeatingSystem (not supported)
    UIWidget.ATLANTIC_PASS_APC_DHW: Platform.WATER_HEATER,  # widgetName, uiClass is WaterHeatingSystem (not supported)
    UIWidget.ATLANTIC_PASS_APC_HEATING_AND_COOLING_ZONE: Platform.CLIMATE,  # widgetName, uiClass is HeatingSystem (not supported)
    UIWidget.ATLANTIC_PASS_APC_ZONE_CONTROL: Platform.CLIMATE,  # widgetName, uiClass is HeatingSystem (not supported)
    UIWidget.DOMESTIC_HOT_WATER_TANK: Platform.SWITCH,  # widgetName, uiClass is WaterHeatingSystem (not supported)
    UIWidget.MY_FOX_ALARM_CONTROLLER: Platform.ALARM_CONTROL_PANEL,  # widgetName, uiClass is Alarm (not supported)
    UIWidget.MY_FOX_SECURITY_CAMERA: Platform.SWITCH,  # widgetName, uiClass is Camera (not supported)
    UIWidget.RTD_INDOOR_SIREN: Platform.SWITCH,  # widgetName, uiClass is Siren (not supported)
    UIWidget.RTD_OUTDOOR_SIREN: Platform.SWITCH,  # widgetName, uiClass is Siren (not supported)
    UIWidget.RTS_GENERIC: Platform.COVER,  # widgetName, uiClass is Generic (not supported)
    UIWidget.SIREN_STATUS: None,  # widgetName, uiClass is Siren (siren)
    UIWidget.SOMFY_THERMOSTAT: Platform.CLIMATE,  # widgetName, uiClass is HeatingSystem (not supported)
    UIWidget.STATELESS_ALARM_CONTROLLER: Platform.SWITCH,  # widgetName, uiClass is Alarm (not supported)
    UIWidget.STATEFUL_ALARM_CONTROLLER: Platform.ALARM_CONTROL_PANEL,  # widgetName, uiClass is Alarm (not supported)
    UIWidget.STATELESS_EXTERIOR_HEATING: Platform.SWITCH,  # widgetName, uiClass is ExteriorHeatingSystem (not supported)
    UIWidget.TSKALARM_CONTROLLER: Platform.ALARM_CONTROL_PANEL,  # widgetName, uiClass is Alarm (not supported)
}

# Map Overkiz camelCase to Home Assistant snake_case for translation
OVERKIZ_STATE_TO_TRANSLATION: dict[str, str] = {
    OverkizCommandParam.EXTERNAL_GATEWAY: "external_gateway",
    OverkizCommandParam.LOCAL_USER: "local_user",
    OverkizCommandParam.LOW_BATTERY: "low_battery",
    OverkizCommandParam.LSC: "lsc",
    OverkizCommandParam.MAINTENANCE_REQUIRED: "maintenance_required",
    OverkizCommandParam.NO_DEFECT: "no_defect",
    OverkizCommandParam.SAAC: "saac",
    OverkizCommandParam.SFC: "sfc",
    OverkizCommandParam.UPS: "ups",
}<|MERGE_RESOLUTION|>--- conflicted
+++ resolved
@@ -32,11 +32,8 @@
     Platform.SENSOR,
     Platform.SIREN,
     Platform.SWITCH,
-<<<<<<< HEAD
     Platform.UPDATE,
-=======
     Platform.WATER_HEATER,
->>>>>>> ddbfed35
 ]
 
 IGNORED_OVERKIZ_DEVICES: list[UIClass | UIWidget] = [
