"""Constants for the Overkiz (by Somfy) integration."""
from __future__ import annotations

from datetime import timedelta
import logging
from typing import Final

from pyoverkiz.enums import OverkizCommandParam, UIClass, UIWidget

from homeassistant.const import Platform

DOMAIN: Final = "overkiz"
LOGGER: logging.Logger = logging.getLogger(__package__)

CONF_HUB: Final = "hub"
DEFAULT_HUB: Final = "somfy_europe"

UPDATE_INTERVAL: Final = timedelta(seconds=30)
UPDATE_INTERVAL_ALL_ASSUMED_STATE: Final = timedelta(minutes=60)

PLATFORMS: list[Platform] = [
    Platform.ALARM_CONTROL_PANEL,
    Platform.BINARY_SENSOR,
    Platform.BUTTON,
    Platform.CLIMATE,
    Platform.COVER,
    Platform.LIGHT,
    Platform.LOCK,
    Platform.NUMBER,
    Platform.SCENE,
    Platform.SELECT,
    Platform.SENSOR,
    Platform.SIREN,
    Platform.SWITCH,
    Platform.WATER_HEATER,
]

IGNORED_OVERKIZ_DEVICES: list[UIClass | UIWidget] = [
    UIClass.PROTOCOL_GATEWAY,
    UIClass.POD,
]

# Used to map the Somfy widget and ui_class to the Home Assistant platform
OVERKIZ_DEVICE_TO_PLATFORM: dict[UIClass | UIWidget, Platform | None] = {
    UIClass.ADJUSTABLE_SLATS_ROLLER_SHUTTER: Platform.COVER,
    UIClass.AWNING: Platform.COVER,
    UIClass.CURTAIN: Platform.COVER,
    UIClass.DOOR_LOCK: Platform.LOCK,
    UIClass.EXTERIOR_SCREEN: Platform.COVER,
    UIClass.EXTERIOR_VENETIAN_BLIND: Platform.COVER,
    UIClass.GARAGE_DOOR: Platform.COVER,
    UIClass.GATE: Platform.COVER,
    UIClass.LIGHT: Platform.LIGHT,
    UIClass.ON_OFF: Platform.SWITCH,
    UIClass.PERGOLA: Platform.COVER,
    UIClass.ROLLER_SHUTTER: Platform.COVER,
    UIClass.SCREEN: Platform.COVER,
    UIClass.SHUTTER: Platform.COVER,
    UIClass.SIREN: Platform.SIREN,
    UIClass.SWIMMING_POOL: Platform.SWITCH,
    UIClass.SWINGING_SHUTTER: Platform.COVER,
    UIClass.VENETIAN_BLIND: Platform.COVER,
    UIClass.WINDOW: Platform.COVER,
    UIWidget.ALARM_PANEL_CONTROLLER: Platform.ALARM_CONTROL_PANEL,  # widgetName, uiClass is Alarm (not supported)
    UIWidget.ATLANTIC_ELECTRICAL_HEATER: Platform.CLIMATE,  # widgetName, uiClass is HeatingSystem (not supported)
    UIWidget.ATLANTIC_ELECTRICAL_TOWEL_DRYER: Platform.CLIMATE,  # widgetName, uiClass is HeatingSystem (not supported)
    UIWidget.ATLANTIC_HEAT_RECOVERY_VENTILATION: Platform.CLIMATE,  # widgetName, uiClass is HeatingSystem (not supported)
<<<<<<< HEAD
    UIWidget.ATLANTIC_PASS_APC_DHW: Platform.WATER_HEATER,  # widgetName, uiClass is WaterHeatingSystem (not supported)
=======
    UIWidget.ATLANTIC_PASS_APC_HEATING_AND_COOLING_ZONE: Platform.CLIMATE,  # widgetName, uiClass is HeatingSystem (not supported)
>>>>>>> 1a5eeb2d
    UIWidget.ATLANTIC_PASS_APC_ZONE_CONTROL: Platform.CLIMATE,  # widgetName, uiClass is HeatingSystem (not supported)
    UIWidget.DOMESTIC_HOT_WATER_TANK: Platform.SWITCH,  # widgetName, uiClass is WaterHeatingSystem (not supported)
    UIWidget.MY_FOX_ALARM_CONTROLLER: Platform.ALARM_CONTROL_PANEL,  # widgetName, uiClass is Alarm (not supported)
    UIWidget.MY_FOX_SECURITY_CAMERA: Platform.SWITCH,  # widgetName, uiClass is Camera (not supported)
    UIWidget.RTD_INDOOR_SIREN: Platform.SWITCH,  # widgetName, uiClass is Siren (not supported)
    UIWidget.RTD_OUTDOOR_SIREN: Platform.SWITCH,  # widgetName, uiClass is Siren (not supported)
    UIWidget.RTS_GENERIC: Platform.COVER,  # widgetName, uiClass is Generic (not supported)
    UIWidget.SIREN_STATUS: None,  # widgetName, uiClass is Siren (siren)
    UIWidget.SOMFY_THERMOSTAT: Platform.CLIMATE,  # widgetName, uiClass is HeatingSystem (not supported)
    UIWidget.STATELESS_ALARM_CONTROLLER: Platform.SWITCH,  # widgetName, uiClass is Alarm (not supported)
    UIWidget.STATEFUL_ALARM_CONTROLLER: Platform.ALARM_CONTROL_PANEL,  # widgetName, uiClass is Alarm (not supported)
    UIWidget.STATELESS_EXTERIOR_HEATING: Platform.SWITCH,  # widgetName, uiClass is ExteriorHeatingSystem (not supported)
    UIWidget.TSKALARM_CONTROLLER: Platform.ALARM_CONTROL_PANEL,  # widgetName, uiClass is Alarm (not supported)
}

# Map Overkiz camelCase to Home Assistant snake_case for translation
OVERKIZ_STATE_TO_TRANSLATION: dict[str, str] = {
    OverkizCommandParam.EXTERNAL_GATEWAY: "external_gateway",
    OverkizCommandParam.LOCAL_USER: "local_user",
    OverkizCommandParam.LOW_BATTERY: "low_battery",
    OverkizCommandParam.LSC: "lsc",
    OverkizCommandParam.MAINTENANCE_REQUIRED: "maintenance_required",
    OverkizCommandParam.NO_DEFECT: "no_defect",
    OverkizCommandParam.SAAC: "saac",
    OverkizCommandParam.SFC: "sfc",
    OverkizCommandParam.UPS: "ups",
}<|MERGE_RESOLUTION|>--- conflicted
+++ resolved
@@ -65,11 +65,8 @@
     UIWidget.ATLANTIC_ELECTRICAL_HEATER: Platform.CLIMATE,  # widgetName, uiClass is HeatingSystem (not supported)
     UIWidget.ATLANTIC_ELECTRICAL_TOWEL_DRYER: Platform.CLIMATE,  # widgetName, uiClass is HeatingSystem (not supported)
     UIWidget.ATLANTIC_HEAT_RECOVERY_VENTILATION: Platform.CLIMATE,  # widgetName, uiClass is HeatingSystem (not supported)
-<<<<<<< HEAD
     UIWidget.ATLANTIC_PASS_APC_DHW: Platform.WATER_HEATER,  # widgetName, uiClass is WaterHeatingSystem (not supported)
-=======
     UIWidget.ATLANTIC_PASS_APC_HEATING_AND_COOLING_ZONE: Platform.CLIMATE,  # widgetName, uiClass is HeatingSystem (not supported)
->>>>>>> 1a5eeb2d
     UIWidget.ATLANTIC_PASS_APC_ZONE_CONTROL: Platform.CLIMATE,  # widgetName, uiClass is HeatingSystem (not supported)
     UIWidget.DOMESTIC_HOT_WATER_TANK: Platform.SWITCH,  # widgetName, uiClass is WaterHeatingSystem (not supported)
     UIWidget.MY_FOX_ALARM_CONTROLLER: Platform.ALARM_CONTROL_PANEL,  # widgetName, uiClass is Alarm (not supported)
