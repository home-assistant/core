--- conflicted
+++ resolved
@@ -55,11 +55,8 @@
     'apple_tv': ('media_player', 'apple_tv'),
     'frontier_silicon': ('media_player', 'frontier_silicon'),
     'openhome': ('media_player', 'openhome'),
-<<<<<<< HEAD
     'harmony': ('remote', 'harmony'),
-=======
     'bose_soundtouch': ('media_player', 'soundtouch'),
->>>>>>> 24b7fd36
 }
 
 CONF_IGNORE = 'ignore'
