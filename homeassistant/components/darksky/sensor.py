"""Support for Dark Sky weather service."""
from datetime import timedelta
import logging

import forecastio
from requests.exceptions import ConnectionError as ConnectError, HTTPError, Timeout
import voluptuous as vol

from homeassistant.components.sensor import PLATFORM_SCHEMA
from homeassistant.const import (
    ATTR_ATTRIBUTION,
    CONF_API_KEY,
    CONF_LATITUDE,
    CONF_LONGITUDE,
    CONF_MONITORED_CONDITIONS,
    CONF_NAME,
    CONF_SCAN_INTERVAL,
<<<<<<< HEAD
    UNIT_PERCENTAGE,
=======
    TIME_HOURS,
    TIME_SECONDS,
>>>>>>> 693441e5
    UNIT_UV_INDEX,
)
import homeassistant.helpers.config_validation as cv
from homeassistant.helpers.entity import Entity
from homeassistant.util import Throttle

_LOGGER = logging.getLogger(__name__)

ATTRIBUTION = "Powered by Dark Sky"

CONF_FORECAST = "forecast"
CONF_HOURLY_FORECAST = "hourly_forecast"
CONF_LANGUAGE = "language"
CONF_UNITS = "units"

DEFAULT_LANGUAGE = "en"
DEFAULT_NAME = "Dark Sky"
SCAN_INTERVAL = timedelta(seconds=300)

DEPRECATED_SENSOR_TYPES = {
    "apparent_temperature_max",
    "apparent_temperature_min",
    "temperature_max",
    "temperature_min",
}

# Sensor types are defined like so:
# Name, si unit, us unit, ca unit, uk unit, uk2 unit
SENSOR_TYPES = {
    "summary": [
        "Summary",
        None,
        None,
        None,
        None,
        None,
        None,
        ["currently", "hourly", "daily"],
    ],
    "minutely_summary": ["Minutely Summary", None, None, None, None, None, None, []],
    "hourly_summary": ["Hourly Summary", None, None, None, None, None, None, []],
    "daily_summary": ["Daily Summary", None, None, None, None, None, None, []],
    "icon": [
        "Icon",
        None,
        None,
        None,
        None,
        None,
        None,
        ["currently", "hourly", "daily"],
    ],
    "nearest_storm_distance": [
        "Nearest Storm Distance",
        "km",
        "mi",
        "km",
        "km",
        "mi",
        "mdi:weather-lightning",
        ["currently"],
    ],
    "nearest_storm_bearing": [
        "Nearest Storm Bearing",
        "°",
        "°",
        "°",
        "°",
        "°",
        "mdi:weather-lightning",
        ["currently"],
    ],
    "precip_type": [
        "Precip",
        None,
        None,
        None,
        None,
        None,
        "mdi:weather-pouring",
        ["currently", "minutely", "hourly", "daily"],
    ],
    "precip_intensity": [
        "Precip Intensity",
        f"mm/{TIME_HOURS}",
        "in",
        f"mm/{TIME_HOURS}",
        f"mm/{TIME_HOURS}",
        f"mm/{TIME_HOURS}",
        "mdi:weather-rainy",
        ["currently", "minutely", "hourly", "daily"],
    ],
    "precip_probability": [
        "Precip Probability",
        UNIT_PERCENTAGE,
        UNIT_PERCENTAGE,
        UNIT_PERCENTAGE,
        UNIT_PERCENTAGE,
        UNIT_PERCENTAGE,
        "mdi:water-percent",
        ["currently", "minutely", "hourly", "daily"],
    ],
    "precip_accumulation": [
        "Precip Accumulation",
        "cm",
        "in",
        "cm",
        "cm",
        "cm",
        "mdi:weather-snowy",
        ["hourly", "daily"],
    ],
    "temperature": [
        "Temperature",
        "°C",
        "°F",
        "°C",
        "°C",
        "°C",
        "mdi:thermometer",
        ["currently", "hourly"],
    ],
    "apparent_temperature": [
        "Apparent Temperature",
        "°C",
        "°F",
        "°C",
        "°C",
        "°C",
        "mdi:thermometer",
        ["currently", "hourly"],
    ],
    "dew_point": [
        "Dew Point",
        "°C",
        "°F",
        "°C",
        "°C",
        "°C",
        "mdi:thermometer",
        ["currently", "hourly", "daily"],
    ],
    "wind_speed": [
        "Wind Speed",
        f"m/{TIME_SECONDS}",
        "mph",
        f"km/{TIME_HOURS}",
        "mph",
        "mph",
        "mdi:weather-windy",
        ["currently", "hourly", "daily"],
    ],
    "wind_bearing": [
        "Wind Bearing",
        "°",
        "°",
        "°",
        "°",
        "°",
        "mdi:compass",
        ["currently", "hourly", "daily"],
    ],
    "wind_gust": [
        "Wind Gust",
        f"m/{TIME_SECONDS}",
        "mph",
        f"km/{TIME_HOURS}",
        "mph",
        "mph",
        "mdi:weather-windy-variant",
        ["currently", "hourly", "daily"],
    ],
    "cloud_cover": [
        "Cloud Coverage",
        UNIT_PERCENTAGE,
        UNIT_PERCENTAGE,
        UNIT_PERCENTAGE,
        UNIT_PERCENTAGE,
        UNIT_PERCENTAGE,
        "mdi:weather-partly-cloudy",
        ["currently", "hourly", "daily"],
    ],
    "humidity": [
        "Humidity",
        UNIT_PERCENTAGE,
        UNIT_PERCENTAGE,
        UNIT_PERCENTAGE,
        UNIT_PERCENTAGE,
        UNIT_PERCENTAGE,
        "mdi:water-percent",
        ["currently", "hourly", "daily"],
    ],
    "pressure": [
        "Pressure",
        "mbar",
        "mbar",
        "mbar",
        "mbar",
        "mbar",
        "mdi:gauge",
        ["currently", "hourly", "daily"],
    ],
    "visibility": [
        "Visibility",
        "km",
        "mi",
        "km",
        "km",
        "mi",
        "mdi:eye",
        ["currently", "hourly", "daily"],
    ],
    "ozone": [
        "Ozone",
        "DU",
        "DU",
        "DU",
        "DU",
        "DU",
        "mdi:eye",
        ["currently", "hourly", "daily"],
    ],
    "apparent_temperature_max": [
        "Daily High Apparent Temperature",
        "°C",
        "°F",
        "°C",
        "°C",
        "°C",
        "mdi:thermometer",
        ["daily"],
    ],
    "apparent_temperature_high": [
        "Daytime High Apparent Temperature",
        "°C",
        "°F",
        "°C",
        "°C",
        "°C",
        "mdi:thermometer",
        ["daily"],
    ],
    "apparent_temperature_min": [
        "Daily Low Apparent Temperature",
        "°C",
        "°F",
        "°C",
        "°C",
        "°C",
        "mdi:thermometer",
        ["daily"],
    ],
    "apparent_temperature_low": [
        "Overnight Low Apparent Temperature",
        "°C",
        "°F",
        "°C",
        "°C",
        "°C",
        "mdi:thermometer",
        ["daily"],
    ],
    "temperature_max": [
        "Daily High Temperature",
        "°C",
        "°F",
        "°C",
        "°C",
        "°C",
        "mdi:thermometer",
        ["daily"],
    ],
    "temperature_high": [
        "Daytime High Temperature",
        "°C",
        "°F",
        "°C",
        "°C",
        "°C",
        "mdi:thermometer",
        ["daily"],
    ],
    "temperature_min": [
        "Daily Low Temperature",
        "°C",
        "°F",
        "°C",
        "°C",
        "°C",
        "mdi:thermometer",
        ["daily"],
    ],
    "temperature_low": [
        "Overnight Low Temperature",
        "°C",
        "°F",
        "°C",
        "°C",
        "°C",
        "mdi:thermometer",
        ["daily"],
    ],
    "precip_intensity_max": [
        "Daily Max Precip Intensity",
        f"mm/{TIME_HOURS}",
        "in",
        f"mm/{TIME_HOURS}",
        f"mm/{TIME_HOURS}",
        f"mm/{TIME_HOURS}",
        "mdi:thermometer",
        ["daily"],
    ],
    "uv_index": [
        "UV Index",
        UNIT_UV_INDEX,
        UNIT_UV_INDEX,
        UNIT_UV_INDEX,
        UNIT_UV_INDEX,
        UNIT_UV_INDEX,
        "mdi:weather-sunny",
        ["currently", "hourly", "daily"],
    ],
    "moon_phase": [
        "Moon Phase",
        None,
        None,
        None,
        None,
        None,
        "mdi:weather-night",
        ["daily"],
    ],
    "sunrise_time": [
        "Sunrise",
        None,
        None,
        None,
        None,
        None,
        "mdi:white-balance-sunny",
        ["daily"],
    ],
    "sunset_time": [
        "Sunset",
        None,
        None,
        None,
        None,
        None,
        "mdi:weather-night",
        ["daily"],
    ],
    "alerts": ["Alerts", None, None, None, None, None, "mdi:alert-circle-outline", []],
}

CONDITION_PICTURES = {
    "clear-day": ["/static/images/darksky/weather-sunny.svg", "mdi:weather-sunny"],
    "clear-night": ["/static/images/darksky/weather-night.svg", "mdi:weather-night"],
    "rain": ["/static/images/darksky/weather-pouring.svg", "mdi:weather-pouring"],
    "snow": ["/static/images/darksky/weather-snowy.svg", "mdi:weather-snowy"],
    "sleet": ["/static/images/darksky/weather-hail.svg", "mdi:weather-snowy-rainy"],
    "wind": ["/static/images/darksky/weather-windy.svg", "mdi:weather-windy"],
    "fog": ["/static/images/darksky/weather-fog.svg", "mdi:weather-fog"],
    "cloudy": ["/static/images/darksky/weather-cloudy.svg", "mdi:weather-cloudy"],
    "partly-cloudy-day": [
        "/static/images/darksky/weather-partlycloudy.svg",
        "mdi:weather-partly-cloudy",
    ],
    "partly-cloudy-night": [
        "/static/images/darksky/weather-cloudy.svg",
        "mdi:weather-night-partly-cloudy",
    ],
}

# Language Supported Codes
LANGUAGE_CODES = [
    "ar",
    "az",
    "be",
    "bg",
    "bn",
    "bs",
    "ca",
    "cs",
    "da",
    "de",
    "el",
    "en",
    "ja",
    "ka",
    "kn",
    "ko",
    "eo",
    "es",
    "et",
    "fi",
    "fr",
    "he",
    "hi",
    "hr",
    "hu",
    "id",
    "is",
    "it",
    "kw",
    "lv",
    "ml",
    "mr",
    "nb",
    "nl",
    "pa",
    "pl",
    "pt",
    "ro",
    "ru",
    "sk",
    "sl",
    "sr",
    "sv",
    "ta",
    "te",
    "tet",
    "tr",
    "uk",
    "ur",
    "x-pig-latin",
    "zh",
    "zh-tw",
]

ALLOWED_UNITS = ["auto", "si", "us", "ca", "uk", "uk2"]

ALERTS_ATTRS = ["time", "description", "expires", "severity", "uri", "regions", "title"]

PLATFORM_SCHEMA = PLATFORM_SCHEMA.extend(
    {
        vol.Required(CONF_MONITORED_CONDITIONS): vol.All(
            cv.ensure_list, [vol.In(SENSOR_TYPES)]
        ),
        vol.Required(CONF_API_KEY): cv.string,
        vol.Optional(CONF_NAME, default=DEFAULT_NAME): cv.string,
        vol.Optional(CONF_UNITS): vol.In(ALLOWED_UNITS),
        vol.Optional(CONF_LANGUAGE, default=DEFAULT_LANGUAGE): vol.In(LANGUAGE_CODES),
        vol.Inclusive(
            CONF_LATITUDE, "coordinates", "Latitude and longitude must exist together"
        ): cv.latitude,
        vol.Inclusive(
            CONF_LONGITUDE, "coordinates", "Latitude and longitude must exist together"
        ): cv.longitude,
        vol.Optional(CONF_FORECAST): vol.All(cv.ensure_list, [vol.Range(min=0, max=7)]),
        vol.Optional(CONF_HOURLY_FORECAST): vol.All(
            cv.ensure_list, [vol.Range(min=0, max=48)]
        ),
    }
)


def setup_platform(hass, config, add_entities, discovery_info=None):
    """Set up the Dark Sky sensor."""
    latitude = config.get(CONF_LATITUDE, hass.config.latitude)
    longitude = config.get(CONF_LONGITUDE, hass.config.longitude)
    language = config.get(CONF_LANGUAGE)
    interval = config.get(CONF_SCAN_INTERVAL, SCAN_INTERVAL)

    if CONF_UNITS in config:
        units = config[CONF_UNITS]
    elif hass.config.units.is_metric:
        units = "si"
    else:
        units = "us"

    forecast_data = DarkSkyData(
        api_key=config.get(CONF_API_KEY, None),
        latitude=latitude,
        longitude=longitude,
        units=units,
        language=language,
        interval=interval,
    )
    forecast_data.update()
    forecast_data.update_currently()

    # If connection failed don't setup platform.
    if forecast_data.data is None:
        return

    name = config.get(CONF_NAME)

    forecast = config.get(CONF_FORECAST)
    forecast_hour = config.get(CONF_HOURLY_FORECAST)
    sensors = []
    for variable in config[CONF_MONITORED_CONDITIONS]:
        if variable in DEPRECATED_SENSOR_TYPES:
            _LOGGER.warning("Monitored condition %s is deprecated", variable)
        if not SENSOR_TYPES[variable][7] or "currently" in SENSOR_TYPES[variable][7]:
            if variable == "alerts":
                sensors.append(DarkSkyAlertSensor(forecast_data, variable, name))
            else:
                sensors.append(DarkSkySensor(forecast_data, variable, name))

        if forecast is not None and "daily" in SENSOR_TYPES[variable][7]:
            for forecast_day in forecast:
                sensors.append(
                    DarkSkySensor(
                        forecast_data, variable, name, forecast_day=forecast_day
                    )
                )
        if forecast_hour is not None and "hourly" in SENSOR_TYPES[variable][7]:
            for forecast_h in forecast_hour:
                sensors.append(
                    DarkSkySensor(
                        forecast_data, variable, name, forecast_hour=forecast_h
                    )
                )

    add_entities(sensors, True)


class DarkSkySensor(Entity):
    """Implementation of a Dark Sky sensor."""

    def __init__(
        self, forecast_data, sensor_type, name, forecast_day=None, forecast_hour=None
    ):
        """Initialize the sensor."""
        self.client_name = name
        self._name = SENSOR_TYPES[sensor_type][0]
        self.forecast_data = forecast_data
        self.type = sensor_type
        self.forecast_day = forecast_day
        self.forecast_hour = forecast_hour
        self._state = None
        self._icon = None
        self._unit_of_measurement = None

    @property
    def name(self):
        """Return the name of the sensor."""
        if self.forecast_day is not None:
            return f"{self.client_name} {self._name} {self.forecast_day}d"
        if self.forecast_hour is not None:
            return f"{self.client_name} {self._name} {self.forecast_hour}h"
        return f"{self.client_name} {self._name}"

    @property
    def state(self):
        """Return the state of the sensor."""
        return self._state

    @property
    def unit_of_measurement(self):
        """Return the unit of measurement of this entity, if any."""
        return self._unit_of_measurement

    @property
    def unit_system(self):
        """Return the unit system of this entity."""
        return self.forecast_data.unit_system

    @property
    def entity_picture(self):
        """Return the entity picture to use in the frontend, if any."""
        if self._icon is None or "summary" not in self.type:
            return None

        if self._icon in CONDITION_PICTURES:
            return CONDITION_PICTURES[self._icon][0]

        return None

    def update_unit_of_measurement(self):
        """Update units based on unit system."""
        unit_index = {"si": 1, "us": 2, "ca": 3, "uk": 4, "uk2": 5}.get(
            self.unit_system, 1
        )
        self._unit_of_measurement = SENSOR_TYPES[self.type][unit_index]

    @property
    def icon(self):
        """Icon to use in the frontend, if any."""
        if "summary" in self.type and self._icon in CONDITION_PICTURES:
            return CONDITION_PICTURES[self._icon][1]

        return SENSOR_TYPES[self.type][6]

    @property
    def device_state_attributes(self):
        """Return the state attributes."""
        return {ATTR_ATTRIBUTION: ATTRIBUTION}

    def update(self):
        """Get the latest data from Dark Sky and updates the states."""
        # Call the API for new forecast data. Each sensor will re-trigger this
        # same exact call, but that's fine. We cache results for a short period
        # of time to prevent hitting API limits. Note that Dark Sky will
        # charge users for too many calls in 1 day, so take care when updating.
        self.forecast_data.update()
        self.update_unit_of_measurement()

        if self.type == "minutely_summary":
            self.forecast_data.update_minutely()
            minutely = self.forecast_data.data_minutely
            self._state = getattr(minutely, "summary", "")
            self._icon = getattr(minutely, "icon", "")
        elif self.type == "hourly_summary":
            self.forecast_data.update_hourly()
            hourly = self.forecast_data.data_hourly
            self._state = getattr(hourly, "summary", "")
            self._icon = getattr(hourly, "icon", "")
        elif self.forecast_hour is not None:
            self.forecast_data.update_hourly()
            hourly = self.forecast_data.data_hourly
            if hasattr(hourly, "data"):
                self._state = self.get_state(hourly.data[self.forecast_hour])
            else:
                self._state = 0
        elif self.type == "daily_summary":
            self.forecast_data.update_daily()
            daily = self.forecast_data.data_daily
            self._state = getattr(daily, "summary", "")
            self._icon = getattr(daily, "icon", "")
        elif self.forecast_day is not None:
            self.forecast_data.update_daily()
            daily = self.forecast_data.data_daily
            if hasattr(daily, "data"):
                self._state = self.get_state(daily.data[self.forecast_day])
            else:
                self._state = 0
        else:
            self.forecast_data.update_currently()
            currently = self.forecast_data.data_currently
            self._state = self.get_state(currently)

    def get_state(self, data):
        """
        Return a new state based on the type.

        If the sensor type is unknown, the current state is returned.
        """
        lookup_type = convert_to_camel(self.type)
        state = getattr(data, lookup_type, None)

        if state is None:
            return state

        if "summary" in self.type:
            self._icon = getattr(data, "icon", "")

        # Some state data needs to be rounded to whole values or converted to
        # percentages
        if self.type in ["precip_probability", "cloud_cover", "humidity"]:
            return round(state * 100, 1)

        if self.type in [
            "dew_point",
            "temperature",
            "apparent_temperature",
            "temperature_low",
            "apparent_temperature_low",
            "temperature_min",
            "apparent_temperature_min",
            "temperature_high",
            "apparent_temperature_high",
            "temperature_max",
            "apparent_temperature_max",
            "precip_accumulation",
            "pressure",
            "ozone",
            "uvIndex",
        ]:
            return round(state, 1)
        return state


class DarkSkyAlertSensor(Entity):
    """Implementation of a Dark Sky sensor."""

    def __init__(self, forecast_data, sensor_type, name):
        """Initialize the sensor."""
        self.client_name = name
        self._name = SENSOR_TYPES[sensor_type][0]
        self.forecast_data = forecast_data
        self.type = sensor_type
        self._state = None
        self._icon = None
        self._alerts = None

    @property
    def name(self):
        """Return the name of the sensor."""
        return f"{self.client_name} {self._name}"

    @property
    def state(self):
        """Return the state of the sensor."""
        return self._state

    @property
    def icon(self):
        """Icon to use in the frontend, if any."""
        if self._state is not None and self._state > 0:
            return "mdi:alert-circle"
        return "mdi:alert-circle-outline"

    @property
    def device_state_attributes(self):
        """Return the state attributes."""
        return self._alerts

    def update(self):
        """Get the latest data from Dark Sky and updates the states."""
        # Call the API for new forecast data. Each sensor will re-trigger this
        # same exact call, but that's fine. We cache results for a short period
        # of time to prevent hitting API limits. Note that Dark Sky will
        # charge users for too many calls in 1 day, so take care when updating.
        self.forecast_data.update()
        self.forecast_data.update_alerts()
        alerts = self.forecast_data.data_alerts
        self._state = self.get_state(alerts)

    def get_state(self, data):
        """
        Return a new state based on the type.

        If the sensor type is unknown, the current state is returned.
        """
        alerts = {}
        if data is None:
            self._alerts = alerts
            return data

        multiple_alerts = len(data) > 1
        for i, alert in enumerate(data):
            for attr in ALERTS_ATTRS:
                if multiple_alerts:
                    dkey = f"{attr}_{i!s}"
                else:
                    dkey = attr
                alerts[dkey] = getattr(alert, attr)
        self._alerts = alerts

        return len(data)


def convert_to_camel(data):
    """
    Convert snake case (foo_bar_bat) to camel case (fooBarBat).

    This is not pythonic, but needed for certain situations.
    """
    components = data.split("_")
    return components[0] + "".join(x.title() for x in components[1:])


class DarkSkyData:
    """Get the latest data from Darksky."""

    def __init__(self, api_key, latitude, longitude, units, language, interval):
        """Initialize the data object."""
        self._api_key = api_key
        self.latitude = latitude
        self.longitude = longitude
        self.units = units
        self.language = language

        self.data = None
        self.unit_system = None
        self.data_currently = None
        self.data_minutely = None
        self.data_hourly = None
        self.data_daily = None
        self.data_alerts = None

        # Apply throttling to methods using configured interval
        self.update = Throttle(interval)(self._update)
        self.update_currently = Throttle(interval)(self._update_currently)
        self.update_minutely = Throttle(interval)(self._update_minutely)
        self.update_hourly = Throttle(interval)(self._update_hourly)
        self.update_daily = Throttle(interval)(self._update_daily)
        self.update_alerts = Throttle(interval)(self._update_alerts)

    def _update(self):
        """Get the latest data from Dark Sky."""
        try:
            self.data = forecastio.load_forecast(
                self._api_key,
                self.latitude,
                self.longitude,
                units=self.units,
                lang=self.language,
            )
        except (ConnectError, HTTPError, Timeout, ValueError) as error:
            _LOGGER.error("Unable to connect to Dark Sky: %s", error)
            self.data = None
        self.unit_system = self.data and self.data.json["flags"]["units"]

    def _update_currently(self):
        """Update currently data."""
        self.data_currently = self.data and self.data.currently()

    def _update_minutely(self):
        """Update minutely data."""
        self.data_minutely = self.data and self.data.minutely()

    def _update_hourly(self):
        """Update hourly data."""
        self.data_hourly = self.data and self.data.hourly()

    def _update_daily(self):
        """Update daily data."""
        self.data_daily = self.data and self.data.daily()

    def _update_alerts(self):
        """Update alerts data."""
        self.data_alerts = self.data and self.data.alerts()<|MERGE_RESOLUTION|>--- conflicted
+++ resolved
@@ -15,12 +15,9 @@
     CONF_MONITORED_CONDITIONS,
     CONF_NAME,
     CONF_SCAN_INTERVAL,
-<<<<<<< HEAD
-    UNIT_PERCENTAGE,
-=======
     TIME_HOURS,
     TIME_SECONDS,
->>>>>>> 693441e5
+    UNIT_PERCENTAGE,
     UNIT_UV_INDEX,
 )
 import homeassistant.helpers.config_validation as cv
