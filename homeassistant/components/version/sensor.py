--- conflicted
+++ resolved
@@ -1,45 +1,23 @@
 """Sensor that can display the current Home Assistant versions."""
-from __future__ import annotations
+from datetime import timedelta
+import logging
 
-from typing import Any, Final
-
+from pyhaversion import (
+    HaVersion,
+    HaVersionChannel,
+    HaVersionSource,
+    exceptions as pyhaversionexceptions,
+)
 import voluptuous as vol
-from voluptuous.schema_builder import Schema
 
 from homeassistant.components.sensor import (
-    PLATFORM_SCHEMA as SENSOR_PLATFORM_SCHEMA,
+    PLATFORM_SCHEMA,
     SensorEntity,
     SensorEntityDescription,
 )
-from homeassistant.config_entries import SOURCE_IMPORT, ConfigEntry
-from homeassistant.const import CONF_NAME
-from homeassistant.core import HomeAssistant
+from homeassistant.const import CONF_NAME, CONF_SOURCE
+from homeassistant.helpers.aiohttp_client import async_get_clientsession
 import homeassistant.helpers.config_validation as cv
-<<<<<<< HEAD
-from homeassistant.helpers.entity import DeviceInfo
-from homeassistant.helpers.entity_platform import AddEntitiesCallback
-from homeassistant.helpers.typing import ConfigType, DiscoveryInfoType, StateType
-from homeassistant.helpers.update_coordinator import CoordinatorEntity
-
-from .const import (
-    ATTR_SOURCE,
-    CONF_BETA,
-    CONF_IMAGE,
-    CONF_SOURCE,
-    DEFAULT_BETA,
-    DEFAULT_IMAGE,
-    DEFAULT_NAME,
-    DEFAULT_SOURCE,
-    DOMAIN,
-    ENTRY_TYPE_SERVICE,
-    HOME_ASSISTANT,
-    VALID_IMAGES,
-    VALID_SOURCES,
-)
-from .coordinator import VersionDataUpdateCoordinator
-
-PLATFORM_SCHEMA: Final[Schema] = SENSOR_PLATFORM_SCHEMA.extend(
-=======
 from homeassistant.util import Throttle
 
 ALL_IMAGES = [
@@ -80,84 +58,99 @@
 TIME_BETWEEN_UPDATES = timedelta(minutes=5)
 
 PLATFORM_SCHEMA = PLATFORM_SCHEMA.extend(
->>>>>>> 6f36419c
     {
-        vol.Optional(CONF_BETA, default=DEFAULT_BETA): cv.boolean,
-        vol.Optional(CONF_IMAGE, default=DEFAULT_IMAGE): vol.In(VALID_IMAGES),
-        vol.Optional(CONF_NAME, default=DEFAULT_NAME): cv.string,
-        vol.Optional(CONF_SOURCE, default=DEFAULT_SOURCE): vol.In(VALID_SOURCES),
+        vol.Optional(CONF_BETA, default=False): cv.boolean,
+        vol.Optional(CONF_IMAGE, default=DEFAULT_IMAGE): vol.In(ALL_IMAGES),
+        vol.Optional(CONF_NAME, default=""): cv.string,
+        vol.Optional(CONF_SOURCE, default=DEFAULT_SOURCE): vol.In(ALL_SOURCES),
     }
 )
 
+_LOGGER: logging.Logger = logging.getLogger(__name__)
 
-async def async_setup_platform(
-    hass: HomeAssistant,
-    config: ConfigType,
-    async_add_entities: AddEntitiesCallback,
-    discovery_info: DiscoveryInfoType | None = None,
-) -> None:
-    """Set up the legacy version sensor platform."""
-    hass.async_create_task(
-        hass.config_entries.flow.async_init(
-            DOMAIN, context={ATTR_SOURCE: SOURCE_IMPORT}, data=config
-        )
+
+async def async_setup_platform(hass, config, async_add_entities, discovery_info=None):
+    """Set up the Version sensor platform."""
+
+    beta = config.get(CONF_BETA)
+    image = config.get(CONF_IMAGE)
+    name = config.get(CONF_NAME)
+    source = config.get(CONF_SOURCE)
+
+    channel = HaVersionChannel.BETA if beta else HaVersionChannel.STABLE
+    session = async_get_clientsession(hass)
+
+    if source in HA_VERSION_SOURCES:
+        source = HaVersionSource(source)
+    elif source == "hassio":
+        source = HaVersionSource.SUPERVISOR
+    elif source == "docker":
+        source = HaVersionSource.CONTAINER
+
+    if (
+        source == HaVersionSource.CONTAINER
+        and image is not None
+        and image != DEFAULT_IMAGE
+    ):
+        image = f"{image}-homeassistant"
+
+    if not (name := config.get(CONF_NAME)):
+        if source == HaVersionSource.LOCAL:
+            name = DEFAULT_NAME_LOCAL
+        else:
+            name = DEFAULT_NAME_LATEST
+
+    async_add_entities(
+        [
+            VersionSensor(
+                VersionData(
+                    HaVersion(
+                        session=session, source=source, image=image, channel=channel
+                    )
+                ),
+                SensorEntityDescription(key=source, name=name),
+            )
+        ],
+        True,
     )
 
 
-async def async_setup_entry(
-    hass: HomeAssistant,
-    entry: ConfigEntry,
-    async_add_entities: AddEntitiesCallback,
-) -> None:
-    """Set up version sensors."""
-    coordinator: VersionDataUpdateCoordinator = hass.data[DOMAIN][entry.entry_id]
-    if (entity_name := entry.data[CONF_NAME]) == DEFAULT_NAME:
-        entity_name = entry.title
+class VersionData:
+    """Get the latest data and update the states."""
 
-    version_sensor_entities: list[VersionSensorEntity] = [
-        VersionSensorEntity(
-            coordinator=coordinator,
-            entity_description=SensorEntityDescription(
-                key=str(entry.data[CONF_SOURCE]),
-                name=entity_name,
-            ),
-        )
-    ]
+    def __init__(self, api: HaVersion) -> None:
+        """Initialize the data object."""
+        self.api = api
 
-    async_add_entities(version_sensor_entities)
+    @Throttle(TIME_BETWEEN_UPDATES)
+    async def async_update(self):
+        """Get the latest version information."""
+        try:
+            await self.api.get_version()
+        except pyhaversionexceptions.HaVersionFetchException as exception:
+            _LOGGER.warning(exception)
+        except pyhaversionexceptions.HaVersionParseException as exception:
+            _LOGGER.warning(
+                "Could not parse data received for %s - %s", self.api.source, exception
+            )
 
 
-class VersionSensorEntity(CoordinatorEntity, SensorEntity):
-    """Version sensor entity class."""
+class VersionSensor(SensorEntity):
+    """Representation of a Home Assistant version sensor."""
 
     _attr_icon = "mdi:package-up"
-    _attr_device_info = DeviceInfo(
-        name=f"{HOME_ASSISTANT} {DOMAIN.title()}",
-        identifiers={(HOME_ASSISTANT, DOMAIN)},
-        manufacturer=HOME_ASSISTANT,
-        entry_type=ENTRY_TYPE_SERVICE,
-    )
-
-    coordinator: VersionDataUpdateCoordinator
 
     def __init__(
         self,
-        coordinator: VersionDataUpdateCoordinator,
-        entity_description: SensorEntityDescription,
+        data: VersionData,
+        description: SensorEntityDescription,
     ) -> None:
-        """Initialize version sensor entities."""
-        super().__init__(coordinator)
-        self.entity_description = entity_description
-        self._attr_unique_id = (
-            f"{coordinator.config_entry.unique_id}_{entity_description.key}"
-        )
+        """Initialize the Version sensor."""
+        self.data = data
+        self.entity_description = description
 
-    @property
-    def native_value(self) -> StateType:
-        """Return the native value of this sensor."""
-        return self.coordinator.version
-
-    @property
-    def extra_state_attributes(self) -> dict[str, Any]:
-        """Return extra state attributes of this sensor."""
-        return self.coordinator.version_data+    async def async_update(self):
+        """Get the latest version information."""
+        await self.data.async_update()
+        self._attr_native_value = self.data.api.version
+        self._attr_extra_state_attributes = self.data.api.version_data