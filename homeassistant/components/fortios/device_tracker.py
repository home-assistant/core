"""Support to use FortiOS device like FortiGate as device tracker.

This component is part of the device_tracker platform.
"""
from __future__ import annotations

import logging
from typing import Any

from awesomeversion import AwesomeVersion
from fortiosapi import FortiOSAPI
import voluptuous as vol

from homeassistant.components.device_tracker import (
    DOMAIN,
    PLATFORM_SCHEMA as BASE_PLATFORM_SCHEMA,
    DeviceScanner,
)
from homeassistant.const import CONF_HOST, CONF_TOKEN, CONF_VERIFY_SSL
from homeassistant.core import HomeAssistant
import homeassistant.helpers.config_validation as cv
from homeassistant.helpers.typing import ConfigType

_LOGGER = logging.getLogger(__name__)
DEFAULT_VERIFY_SSL = False


PLATFORM_SCHEMA = BASE_PLATFORM_SCHEMA.extend(
    {
        vol.Required(CONF_HOST): cv.string,
        vol.Required(CONF_TOKEN): cv.string,
        vol.Optional(CONF_VERIFY_SSL, default=DEFAULT_VERIFY_SSL): cv.boolean,
    }
)


def get_scanner(hass: HomeAssistant, config: ConfigType) -> FortiOSDeviceScanner | None:
    """Validate the configuration and return a FortiOSDeviceScanner."""
    host = config[DOMAIN][CONF_HOST]
    verify_ssl = config[DOMAIN][CONF_VERIFY_SSL]
    token = config[DOMAIN][CONF_TOKEN]

    fgt = FortiOSAPI()

    try:
        fgt.tokenlogin(host, token, verify_ssl)
    except ConnectionError as ex:
        _LOGGER.error("ConnectionError to FortiOS API: %s", ex)
        return None
    except Exception as ex:  # pylint: disable=broad-except
        _LOGGER.error("Failed to login to FortiOS API: %s", ex)
        return None

    status_json = fgt.monitor("system/status", "")

    current_version = AwesomeVersion(status_json["version"])
    minimum_version = AwesomeVersion("6.4.3")
    if current_version < minimum_version:
        _LOGGER.error(
            "Unsupported FortiOS version: %s. Version %s and newer are supported",
            current_version,
            minimum_version,
        )
        return None

    return FortiOSDeviceScanner(fgt)


class FortiOSDeviceScanner(DeviceScanner):
    """This class queries a FortiOS unit for connected devices."""

    def __init__(self, fgt) -> None:
        """Initialize the scanner."""
        self._clients: list[str] = []
        self._clients_json: dict[str, Any] = {}
        self._fgt = fgt

    def update(self):
        """Update clients from the device."""
<<<<<<< HEAD
        clients_json = self._fgt.monitor("user/device/query", "", parameters = {'filter':'format=master_mac|hostname|is_online'})
=======
        clients_json = self._fgt.monitor("user/device/query", "")
>>>>>>> f40b7126
        self._clients_json = clients_json

        self._clients = []

        if clients_json:
            try:
                for client in clients_json["results"]:
<<<<<<< HEAD
                    if "is_online" in client and "master_mac" in client:
                        if client["is_online"]:
                            self._clients.append(client["master_mac"].upper())                            
=======
                    if client["is_online"]:
                        self._clients.append(client["mac"].upper())
>>>>>>> f40b7126
            except KeyError as kex:
                _LOGGER.error("Key not found in clients: %s", kex)

    def scan_devices(self):
        """Scan for new devices and return a list with found device IDs."""
        self.update()
        return self._clients

    def get_device_name(self, device):
        """Return the name of the given device or None if we don't know."""
        _LOGGER.debug("Getting name of device %s", device)

        device = device.lower()

        if (data := self._clients_json) == 0:
            _LOGGER.error("No json results to get device names")
            return None

        for client in data["results"]:
<<<<<<< HEAD
            if "master_mac" in client:
               if client["master_mac"] == device:
                  try:
                       name = client["hostname"]
                       _LOGGER.debug("Getting device name=%s", name)
                       return name
                  except KeyError as kex:
                       _LOGGER.debug(
                           "No hostname found for %s in client data: %s",
                           device,
                           kex,
                       )
                       return device.replace(":", "_")

        return None
    
=======
            if client["mac"] == device:
                try:
                    name = client["hostname"]
                    _LOGGER.debug("Getting device name=%s", name)
                    return name
                except KeyError as kex:
                    _LOGGER.debug(
                        "No hostname found for %s in client data: %s",
                        device,
                        kex,
                    )
                    return device.replace(":", "_")

        return None
>>>>>>> f40b7126
<|MERGE_RESOLUTION|>--- conflicted
+++ resolved
@@ -69,19 +69,17 @@
 class FortiOSDeviceScanner(DeviceScanner):
     """This class queries a FortiOS unit for connected devices."""
 
-    def __init__(self, fgt) -> None:
+    def __init__(self, fgt, fos_major_version, api_url) -> None:
         """Initialize the scanner."""
         self._clients: list[str] = []
         self._clients_json: dict[str, Any] = {}
         self._fgt = fgt
+        self._fos_major_version = fos_major_version
+        self._api_url = api_url
 
     def update(self):
         """Update clients from the device."""
-<<<<<<< HEAD
         clients_json = self._fgt.monitor("user/device/query", "", parameters = {'filter':'format=master_mac|hostname|is_online'})
-=======
-        clients_json = self._fgt.monitor("user/device/query", "")
->>>>>>> f40b7126
         self._clients_json = clients_json
 
         self._clients = []
@@ -89,14 +87,9 @@
         if clients_json:
             try:
                 for client in clients_json["results"]:
-<<<<<<< HEAD
                     if "is_online" in client and "master_mac" in client:
                         if client["is_online"]:
                             self._clients.append(client["master_mac"].upper())                            
-=======
-                    if client["is_online"]:
-                        self._clients.append(client["mac"].upper())
->>>>>>> f40b7126
             except KeyError as kex:
                 _LOGGER.error("Key not found in clients: %s", kex)
 
@@ -116,7 +109,6 @@
             return None
 
         for client in data["results"]:
-<<<<<<< HEAD
             if "master_mac" in client:
                if client["master_mac"] == device:
                   try:
@@ -132,20 +124,4 @@
                        return device.replace(":", "_")
 
         return None
-    
-=======
-            if client["mac"] == device:
-                try:
-                    name = client["hostname"]
-                    _LOGGER.debug("Getting device name=%s", name)
-                    return name
-                except KeyError as kex:
-                    _LOGGER.debug(
-                        "No hostname found for %s in client data: %s",
-                        device,
-                        kex,
-                    )
-                    return device.replace(":", "_")
-
-        return None
->>>>>>> f40b7126
+    