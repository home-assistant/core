--- conflicted
+++ resolved
@@ -426,17 +426,12 @@
                 | (States.state_id.is_(None))
             )
 
-<<<<<<< HEAD
-        xstr = str(query.statement.compile(compile_kwargs={"literal_binds": True}))
-        _LOGGER.warning("Logbook SQL Query: %s", xstr)
-=======
         if apply_sql_entities_filter and filters:
             entity_filter = filters.entity_filter()
             if entity_filter is not None:
                 query = query.filter(
                     entity_filter | (Events.event_type != EVENT_STATE_CHANGED)
                 )
->>>>>>> 60ea6be5
 
         # When all data is schema v8 or later, prev_states can be removed
         prev_states = {}
