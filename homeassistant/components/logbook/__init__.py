"""Event parser and human readable log generator."""
from __future__ import annotations

from collections.abc import Callable, Generator, Iterable
from contextlib import suppress
from datetime import datetime as dt, timedelta
from http import HTTPStatus
from itertools import groupby
import json
import re
from typing import Any, cast

from aiohttp import web
import sqlalchemy
from sqlalchemy.engine.row import Row
from sqlalchemy.orm import aliased
from sqlalchemy.orm.query import Query
from sqlalchemy.orm.session import Session
from sqlalchemy.sql.expression import literal
import voluptuous as vol

from homeassistant.components import frontend
from homeassistant.components.automation import EVENT_AUTOMATION_TRIGGERED
from homeassistant.components.history import (
    Filters,
    sqlalchemy_filter_from_include_exclude_conf,
)
from homeassistant.components.http import HomeAssistantView
from homeassistant.components.recorder import get_instance
from homeassistant.components.recorder.models import (
    EventData,
    Events,
    StateAttributes,
    States,
    process_timestamp_to_utc_isoformat,
)
from homeassistant.components.recorder.util import session_scope
from homeassistant.components.script import EVENT_SCRIPT_STARTED
from homeassistant.const import (
    ATTR_DOMAIN,
    ATTR_ENTITY_ID,
    ATTR_FRIENDLY_NAME,
    ATTR_NAME,
    ATTR_SERVICE,
    EVENT_CALL_SERVICE,
    EVENT_HOMEASSISTANT_START,
    EVENT_HOMEASSISTANT_STOP,
    EVENT_LOGBOOK_ENTRY,
    EVENT_STATE_CHANGED,
)
from homeassistant.core import (
    DOMAIN as HA_DOMAIN,
    Context,
    Event,
    HomeAssistant,
    ServiceCall,
    callback,
    split_entity_id,
)
from homeassistant.exceptions import InvalidEntityFormatError
import homeassistant.helpers.config_validation as cv
from homeassistant.helpers.entityfilter import (
    INCLUDE_EXCLUDE_BASE_FILTER_SCHEMA,
    EntityFilter,
    convert_include_exclude_filter,
    generate_filter,
)
from homeassistant.helpers.integration_platform import (
    async_process_integration_platforms,
)
from homeassistant.helpers.typing import ConfigType
from homeassistant.loader import bind_hass
import homeassistant.util.dt as dt_util

ENTITY_ID_JSON_TEMPLATE = '%"entity_id":"{}"%'
FRIENDLY_NAME_JSON_EXTRACT = re.compile('"friendly_name": ?"([^"]+)"')
ENTITY_ID_JSON_EXTRACT = re.compile('"entity_id": ?"([^"]+)"')
DOMAIN_JSON_EXTRACT = re.compile('"domain": ?"([^"]+)"')
ICON_JSON_EXTRACT = re.compile('"icon": ?"([^"]+)"')
ATTR_MESSAGE = "message"

CONTINUOUS_DOMAINS = {"proximity", "sensor"}
CONTINUOUS_ENTITY_ID_LIKE = [f"{domain}.%" for domain in CONTINUOUS_DOMAINS]

DOMAIN = "logbook"

GROUP_BY_MINUTES = 15

EMPTY_JSON_OBJECT = "{}"
UNIT_OF_MEASUREMENT_JSON = '"unit_of_measurement":'
UNIT_OF_MEASUREMENT_JSON_LIKE = f"%{UNIT_OF_MEASUREMENT_JSON}%"
HA_DOMAIN_ENTITY_ID = f"{HA_DOMAIN}._"

CONFIG_SCHEMA = vol.Schema(
    {DOMAIN: INCLUDE_EXCLUDE_BASE_FILTER_SCHEMA}, extra=vol.ALLOW_EXTRA
)

HOMEASSISTANT_EVENTS = [
    EVENT_HOMEASSISTANT_START,
    EVENT_HOMEASSISTANT_STOP,
]

ALL_EVENT_TYPES_EXCEPT_STATE_CHANGED = [
    EVENT_LOGBOOK_ENTRY,
    EVENT_CALL_SERVICE,
    *HOMEASSISTANT_EVENTS,
]

ALL_EVENT_TYPES = [
    EVENT_STATE_CHANGED,
    *ALL_EVENT_TYPES_EXCEPT_STATE_CHANGED,
]

EVENT_COLUMNS = [
    Events.event_type,
    Events.event_data,
    Events.time_fired,
    Events.context_id,
    Events.context_user_id,
    Events.context_parent_id,
]

SCRIPT_AUTOMATION_EVENTS = {EVENT_AUTOMATION_TRIGGERED, EVENT_SCRIPT_STARTED}

LOG_MESSAGE_SCHEMA = vol.Schema(
    {
        vol.Required(ATTR_NAME): cv.string,
        vol.Required(ATTR_MESSAGE): cv.template,
        vol.Optional(ATTR_DOMAIN): cv.slug,
        vol.Optional(ATTR_ENTITY_ID): cv.entity_id,
    }
)


@bind_hass
def log_entry(
    hass: HomeAssistant,
    name: str,
    message: str,
    domain: str | None = None,
    entity_id: str | None = None,
    context: Context | None = None,
) -> None:
    """Add an entry to the logbook."""
    hass.add_job(async_log_entry, hass, name, message, domain, entity_id, context)


@callback
@bind_hass
def async_log_entry(
    hass: HomeAssistant,
    name: str,
    message: str,
    domain: str | None = None,
    entity_id: str | None = None,
    context: Context | None = None,
) -> None:
    """Add an entry to the logbook."""
    data = {ATTR_NAME: name, ATTR_MESSAGE: message}

    if domain is not None:
        data[ATTR_DOMAIN] = domain
    if entity_id is not None:
        data[ATTR_ENTITY_ID] = entity_id
    hass.bus.async_fire(EVENT_LOGBOOK_ENTRY, data, context=context)


async def async_setup(hass: HomeAssistant, config: ConfigType) -> bool:
    """Logbook setup."""
    hass.data[DOMAIN] = {}

    @callback
    def log_message(service: ServiceCall) -> None:
        """Handle sending notification message service calls."""
        message = service.data[ATTR_MESSAGE]
        name = service.data[ATTR_NAME]
        domain = service.data.get(ATTR_DOMAIN)
        entity_id = service.data.get(ATTR_ENTITY_ID)

        if entity_id is None and domain is None:
            # If there is no entity_id or
            # domain, the event will get filtered
            # away so we use the "logbook" domain
            domain = DOMAIN

        message.hass = hass
        message = message.async_render(parse_result=False)
        async_log_entry(hass, name, message, domain, entity_id)

    frontend.async_register_built_in_panel(
        hass, "logbook", "logbook", "hass:format-list-bulleted-type"
    )

    if conf := config.get(DOMAIN, {}):
        filters = sqlalchemy_filter_from_include_exclude_conf(conf)
        entities_filter = convert_include_exclude_filter(conf)
    else:
        filters = None
        entities_filter = None

    hass.http.register_view(LogbookView(conf, filters, entities_filter))

    hass.services.async_register(DOMAIN, "log", log_message, schema=LOG_MESSAGE_SCHEMA)

    await async_process_integration_platforms(hass, DOMAIN, _process_logbook_platform)

    return True


async def _process_logbook_platform(
    hass: HomeAssistant, domain: str, platform: Any
) -> None:
    """Process a logbook platform."""

    @callback
    def _async_describe_event(
        domain: str,
        event_name: str,
        describe_callback: Callable[[Event], dict[str, Any]],
    ) -> None:
        """Teach logbook how to describe a new event."""
        hass.data[DOMAIN][event_name] = (domain, describe_callback)

    platform.async_describe_events(hass, _async_describe_event)


class LogbookView(HomeAssistantView):
    """Handle logbook view requests."""

    url = "/api/logbook"
    name = "api:logbook"
    extra_urls = ["/api/logbook/{datetime}"]

    def __init__(
        self,
        config: dict[str, Any],
        filters: Filters | None,
        entities_filter: EntityFilter | None,
    ) -> None:
        """Initialize the logbook view."""
        self.config = config
        self.filters = filters
        self.entities_filter = entities_filter

    async def get(
        self, request: web.Request, datetime: str | None = None
    ) -> web.Response:
        """Retrieve logbook entries."""
        if datetime:
            if (datetime_dt := dt_util.parse_datetime(datetime)) is None:
                return self.json_message("Invalid datetime", HTTPStatus.BAD_REQUEST)
        else:
            datetime_dt = dt_util.start_of_local_day()

        if (period_str := request.query.get("period")) is None:
            period: int = 1
        else:
            period = int(period_str)

        if entity_ids_str := request.query.get("entity"):
            try:
                entity_ids = cv.entity_ids(entity_ids_str)
            except vol.Invalid:
                raise InvalidEntityFormatError(
                    f"Invalid entity id(s) encountered: {entity_ids_str}. "
                    "Format should be <domain>.<object_id>"
                ) from vol.Invalid
        else:
            entity_ids = None

        if (end_time_str := request.query.get("end_time")) is None:
            start_day = dt_util.as_utc(datetime_dt) - timedelta(days=period - 1)
            end_day = start_day + timedelta(days=period)
        else:
            start_day = datetime_dt
            if (end_day_dt := dt_util.parse_datetime(end_time_str)) is None:
                return self.json_message("Invalid end_time", HTTPStatus.BAD_REQUEST)
            end_day = end_day_dt

        hass = request.app["hass"]

        entity_matches_only = "entity_matches_only" in request.query
        context_id = request.query.get("context_id")

        if entity_ids and context_id:
            return self.json_message(
                "Can't combine entity with context_id", HTTPStatus.BAD_REQUEST
            )

        def json_events() -> web.Response:
            """Fetch events and generate JSON."""
            return self.json(
                _get_events(
                    hass,
                    start_day,
                    end_day,
                    entity_ids,
                    self.filters,
                    self.entities_filter,
                    entity_matches_only,
                    context_id,
                )
            )

        return cast(
            web.Response, await get_instance(hass).async_add_executor_job(json_events)
        )


def humanify(
    hass: HomeAssistant,
    events: Generator[LazyEventPartialState, None, None],
    entity_attr_cache: EntityAttributeCache,
    context_lookup: dict[str | None, LazyEventPartialState | None],
) -> Generator[dict[str, Any], None, None]:
    """Generate a converted list of events into Entry objects.

    Will try to group events if possible:
    - if 2+ sensor updates in GROUP_BY_MINUTES, show last
    - if Home Assistant stop and start happen in same minute call it restarted
    """
    external_events = hass.data.get(DOMAIN, {})

    # Group events in batches of GROUP_BY_MINUTES
    for _, g_events in groupby(
        events, lambda event: event.time_fired_minute // GROUP_BY_MINUTES
    ):

        events_batch = list(g_events)

        # Keep track of last sensor states
        last_sensor_event = {}

        # Group HA start/stop events
        # Maps minute of event to 1: stop, 2: stop + start
        start_stop_events = {}

        # Process events
        for event in events_batch:
            if event.event_type == EVENT_STATE_CHANGED:
                if event.domain in CONTINUOUS_DOMAINS:
                    last_sensor_event[event.entity_id] = event

            elif event.event_type == EVENT_HOMEASSISTANT_STOP:
                if event.time_fired_minute in start_stop_events:
                    continue

                start_stop_events[event.time_fired_minute] = 1

            elif event.event_type == EVENT_HOMEASSISTANT_START:
                if event.time_fired_minute not in start_stop_events:
                    continue

                start_stop_events[event.time_fired_minute] = 2

        # Yield entries
        for event in events_batch:
            if event.event_type == EVENT_STATE_CHANGED:
                entity_id = event.entity_id
                domain = event.domain

                if (
                    domain in CONTINUOUS_DOMAINS
                    and event != last_sensor_event[entity_id]
                ):
                    # Skip all but the last sensor state
                    continue

                assert entity_id is not None
                data = {
                    "when": event.time_fired_isoformat,
                    "name": _entity_name_from_event(
                        entity_id, event, entity_attr_cache
                    ),
                    "state": event.state,
                    "entity_id": entity_id,
                }

                if icon := event.attributes_icon:
                    data["icon"] = icon

                if event.context_user_id:
                    data["context_user_id"] = event.context_user_id

                _augment_data_with_context(
                    data,
                    entity_id,
                    event,
                    context_lookup,
                    entity_attr_cache,
                    external_events,
                )

                yield data

            elif event.event_type in external_events:
                domain, describe_event = external_events[event.event_type]
                data = describe_event(event)
                data["when"] = event.time_fired_isoformat
                data["domain"] = domain
                if event.context_user_id:
                    data["context_user_id"] = event.context_user_id

                _augment_data_with_context(
                    data,
                    data.get(ATTR_ENTITY_ID),
                    event,
                    context_lookup,
                    entity_attr_cache,
                    external_events,
                )
                yield data

            elif event.event_type == EVENT_HOMEASSISTANT_START:
                if start_stop_events.get(event.time_fired_minute) == 2:
                    continue

                yield {
                    "when": event.time_fired_isoformat,
                    "name": "Home Assistant",
                    "message": "started",
                    "domain": HA_DOMAIN,
                }

            elif event.event_type == EVENT_HOMEASSISTANT_STOP:
                if start_stop_events.get(event.time_fired_minute) == 2:
                    action = "restarted"
                else:
                    action = "stopped"

                yield {
                    "when": event.time_fired_isoformat,
                    "name": "Home Assistant",
                    "message": action,
                    "domain": HA_DOMAIN,
                }

            elif event.event_type == EVENT_LOGBOOK_ENTRY:
                event_data = event.data
                domain = event_data.get(ATTR_DOMAIN)
                entity_id = event_data.get(ATTR_ENTITY_ID)
                if domain is None and entity_id is not None:
                    with suppress(IndexError):
                        domain = split_entity_id(str(entity_id))[0]

                data = {
                    "when": event.time_fired_isoformat,
                    "name": event_data.get(ATTR_NAME),
                    "message": event_data.get(ATTR_MESSAGE),
                    "domain": domain,
                    "entity_id": entity_id,
                }

                if event.context_user_id:
                    data["context_user_id"] = event.context_user_id

                _augment_data_with_context(
                    data,
                    entity_id,
                    event,
                    context_lookup,
                    entity_attr_cache,
                    external_events,
                )

                yield data


def _get_events(
    hass: HomeAssistant,
    start_day: dt,
    end_day: dt,
    entity_ids: list[str] | None = None,
    filters: Filters | None = None,
    entities_filter: EntityFilter | Callable[[str], bool] | None = None,
    entity_matches_only: bool = False,
    context_id: str | None = None,
) -> list[dict[str, Any]]:
    """Get events for a period of time."""
    assert not (
        entity_ids and context_id
    ), "can't pass in both entity_ids and context_id"

    entity_attr_cache = EntityAttributeCache(hass)
    event_data_cache: dict[str, dict[str, Any]] = {}
    context_lookup: dict[str | None, LazyEventPartialState | None] = {None: None}

    def yield_events(query: Query) -> Generator[LazyEventPartialState, None, None]:
        """Yield Events that are not filtered away."""
        for row in query.yield_per(1000):
            event = LazyEventPartialState(row, event_data_cache)
            context_lookup.setdefault(event.context_id, event)
            if event.event_type == EVENT_CALL_SERVICE:
                continue
            if event.event_type == EVENT_STATE_CHANGED or _keep_event(
                hass, event, entities_filter
            ):
                yield event

    if entity_ids is not None:
        entities_filter = generate_filter([], entity_ids, [], [])

    with session_scope(hass=hass) as session:
        old_state = aliased(States, name="old_state")

        if entity_ids is not None:
            query = _generate_events_query_without_states(session)
            query = _apply_event_time_filter(query, start_day, end_day)
            query = _apply_event_types_filter(
                hass, query, ALL_EVENT_TYPES_EXCEPT_STATE_CHANGED
            )
            if entity_matches_only:
                # When entity_matches_only is provided, contexts and events that do not
                # contain the entity_ids are not included in the logbook response.
                query = _apply_event_entity_id_matchers(query, entity_ids)
            query = query.outerjoin(EventData, (Events.data_id == EventData.data_id))

            query = query.union_all(
                _generate_states_query(
                    session, start_day, end_day, old_state, entity_ids
                )
            )
        else:
            query = _generate_events_query(session)
            query = _apply_event_time_filter(query, start_day, end_day)
            query = _apply_events_types_and_states_filter(
                hass, query, old_state
            ).filter(
                (States.last_updated == States.last_changed)
                | (Events.event_type != EVENT_STATE_CHANGED)
            )
            if filters:
                query = query.filter(
                    filters.entity_filter() | (Events.event_type != EVENT_STATE_CHANGED)  # type: ignore[no-untyped-call]
                )

            if context_id is not None:
                query = query.filter(Events.context_id == context_id)

            query = query.outerjoin(EventData, (Events.data_id == EventData.data_id))

        query = query.order_by(Events.time_fired)

        return list(
            humanify(hass, yield_events(query), entity_attr_cache, context_lookup)
        )


def _generate_events_query(session: Session) -> Query:
    return session.query(
        *EVENT_COLUMNS,
        EventData.shared_data,
        States.state,
        States.entity_id,
        States.attributes,
        StateAttributes.shared_attrs,
    )


def _generate_events_query_without_data(session: Session) -> Query:
    return session.query(
        *EVENT_COLUMNS,
        literal(value=None, type_=sqlalchemy.Text).label("shared_data"),
        States.state,
        States.entity_id,
        States.attributes,
        StateAttributes.shared_attrs,
    )


def _generate_events_query_without_states(session: Session) -> Query:
    return session.query(
        *EVENT_COLUMNS,
        EventData.shared_data,
        literal(value=None, type_=sqlalchemy.String).label("state"),
        literal(value=None, type_=sqlalchemy.String).label("entity_id"),
        literal(value=None, type_=sqlalchemy.Text).label("attributes"),
        literal(value=None, type_=sqlalchemy.Text).label("shared_attrs"),
    )


def _generate_states_query(
    session: Session,
    start_day: dt,
    end_day: dt,
    old_state: States,
    entity_ids: Iterable[str],
) -> Query:
    return (
        _generate_events_query_without_data(session)
        .outerjoin(Events, (States.event_id == Events.event_id))
        .outerjoin(old_state, (States.old_state_id == old_state.state_id))
        .filter(_missing_state_matcher(old_state))
        .filter(_not_continuous_entity_matcher())
        .filter((States.last_updated > start_day) & (States.last_updated < end_day))
        .filter(
            (States.last_updated == States.last_changed)
            & States.entity_id.in_(entity_ids)
        )
        .outerjoin(
            StateAttributes, (States.attributes_id == StateAttributes.attributes_id)
        )
    )


def _apply_events_types_and_states_filter(
    hass: HomeAssistant, query: Query, old_state: States
) -> Query:
    events_query = (
        query.outerjoin(States, (Events.event_id == States.event_id))
        .outerjoin(old_state, (States.old_state_id == old_state.state_id))
        .filter(
            (Events.event_type != EVENT_STATE_CHANGED)
            | _missing_state_matcher(old_state)
        )
        .filter(
            (Events.event_type != EVENT_STATE_CHANGED)
            | _not_continuous_entity_matcher()
        )
    )
    return _apply_event_types_filter(hass, events_query, ALL_EVENT_TYPES).outerjoin(
        StateAttributes, (States.attributes_id == StateAttributes.attributes_id)
    )


def _missing_state_matcher(old_state: States) -> Any:
    # The below removes state change events that do not have
    # and old_state or the old_state is missing (newly added entities)
    # or the new_state is missing (removed entities)
    return sqlalchemy.and_(
        old_state.state_id.isnot(None),
        (States.state != old_state.state),
        States.state.isnot(None),
    )


def _not_continuous_entity_matcher() -> Any:
    """Match non continuous entities."""
    return sqlalchemy.or_(
        _not_continuous_domain_matcher(),
        sqlalchemy.and_(
            _continuous_domain_matcher, _not_uom_attributes_matcher()
        ).self_group(),
    )


def _not_continuous_domain_matcher() -> Any:
    """Match not continuous domains."""
    return sqlalchemy.and_(
        *[
            ~States.entity_id.like(entity_domain)
            for entity_domain in CONTINUOUS_ENTITY_ID_LIKE
        ],
    ).self_group()


def _continuous_domain_matcher() -> Any:
    """Match continuous domains."""
    return sqlalchemy.or_(
        *[
            States.entity_id.like(entity_domain)
            for entity_domain in CONTINUOUS_ENTITY_ID_LIKE
        ],
    ).self_group()


def _not_uom_attributes_matcher() -> Any:
    """Prefilter ATTR_UNIT_OF_MEASUREMENT as its much faster in sql."""
    return ~StateAttributes.shared_attrs.like(
        UNIT_OF_MEASUREMENT_JSON_LIKE
    ) | ~States.attributes.like(UNIT_OF_MEASUREMENT_JSON_LIKE)


def _apply_event_time_filter(events_query: Query, start_day: dt, end_day: dt) -> Query:
    return events_query.filter(
        (Events.time_fired > start_day) & (Events.time_fired < end_day)
    )


def _apply_event_types_filter(
    hass: HomeAssistant, query: Query, event_types: list[str]
) -> Query:
    return query.filter(
        Events.event_type.in_(event_types + list(hass.data.get(DOMAIN, {})))
    )


def _apply_event_entity_id_matchers(
    events_query: Query, entity_ids: Iterable[str]
) -> Query:
    ors = []
    for entity_id in entity_ids:
        like = ENTITY_ID_JSON_TEMPLATE.format(entity_id)
        ors.append(Events.event_data.like(like))
        ors.append(EventData.shared_data.like(like))
    return events_query.filter(sqlalchemy.or_(*ors))


def _keep_event(
    hass: HomeAssistant,
    event: LazyEventPartialState,
    entities_filter: EntityFilter | Callable[[str], bool] | None = None,
) -> bool:
    if event.event_type in HOMEASSISTANT_EVENTS:
        return entities_filter is None or entities_filter(HA_DOMAIN_ENTITY_ID)

    if entity_id := event.data_entity_id:
        return entities_filter is None or entities_filter(entity_id)

    if event.event_type in hass.data[DOMAIN]:
        # If the entity_id isn't described, use the domain that describes
        # the event for filtering.
        domain = hass.data[DOMAIN][event.event_type][0]
    else:
        domain = event.data_domain

    return domain is not None and (
        entities_filter is None or entities_filter(f"{domain}._")
    )


def _augment_data_with_context(
    data: dict[str, Any],
    entity_id: str | None,
    event: LazyEventPartialState,
    context_lookup: dict[str | None, LazyEventPartialState | None],
    entity_attr_cache: EntityAttributeCache,
    external_events: dict[
        str, tuple[str, Callable[[LazyEventPartialState], dict[str, Any]]]
    ],
) -> None:
    if not (context_event := context_lookup.get(event.context_id)):
        return

    if event == context_event:
        # This is the first event with the given ID. Was it directly caused by
        # a parent event?
        if event.context_parent_id:
            context_event = context_lookup.get(event.context_parent_id)
        # Ensure the (parent) context_event exists and is not the root cause of
        # this log entry.
        if not context_event or event == context_event:
            return

    event_type = context_event.event_type

    # State change
    if context_entity_id := context_event.entity_id:
        data["context_entity_id"] = context_entity_id
        data["context_entity_id_name"] = _entity_name_from_event(
            context_entity_id, context_event, entity_attr_cache
        )
        data["context_event_type"] = event_type
        return

    event_data = context_event.data

    # Call service
    if event_type == EVENT_CALL_SERVICE:
        event_data = context_event.data
        data["context_domain"] = event_data.get(ATTR_DOMAIN)
        data["context_service"] = event_data.get(ATTR_SERVICE)
        data["context_event_type"] = event_type
        return

    if not entity_id or context_event == event:
        return

    if (attr_entity_id := context_event.data_entity_id) is None or (
        event_type in SCRIPT_AUTOMATION_EVENTS and attr_entity_id == entity_id
    ):
        return

    data["context_entity_id"] = attr_entity_id
    data["context_entity_id_name"] = _entity_name_from_event(
        attr_entity_id, context_event, entity_attr_cache
    )
    data["context_event_type"] = event_type

    if event_type in external_events:
        domain, describe_event = external_events[event_type]
        data["context_domain"] = domain
        if name := describe_event(context_event).get(ATTR_NAME):
            data["context_name"] = name


def _entity_name_from_event(
    entity_id: str,
    event: LazyEventPartialState,
    entity_attr_cache: EntityAttributeCache,
) -> str:
    """Extract the entity name from the event using the cache if possible."""
    return entity_attr_cache.get(
        entity_id, ATTR_FRIENDLY_NAME, event
    ) or split_entity_id(entity_id)[1].replace("_", " ")


class LazyEventPartialState:
    """A lazy version of core Event with limited State joined in."""

    __slots__ = [
        "_row",
        "_event_data",
        "_time_fired_isoformat",
        "_attributes",
        "event_type",
        "entity_id",
        "state",
        "_domain",
        "context_id",
        "context_user_id",
        "context_parent_id",
        "time_fired_minute",
        "_event_data_cache",
    ]

    def __init__(
        self,
        row: Row,
        event_data_cache: dict[str, dict[str, Any]],
    ) -> None:
        """Init the lazy event."""
        self._row = row
        self._event_data: dict[str, Any] | None = None
        self._time_fired_isoformat: dt | None = None
        self._domain: str | None = None
        self.event_type: str = self._row.event_type
        self.entity_id: str | None = self._row.entity_id
        self.state = self._row.state
        self.context_id: str | None = self._row.context_id
        self.context_user_id: str | None = self._row.context_user_id
        self.context_parent_id: str | None = self._row.context_parent_id
        self.time_fired_minute: int = self._row.time_fired.minute
        self._event_data_cache = event_data_cache

    @property
    def domain(self) -> str | None:
        """Return the domain for the state."""
        if self._domain is None:
            assert self.entity_id is not None
            self._domain = split_entity_id(self.entity_id)[0]
        return self._domain

    @property
    def attributes_icon(self) -> str | None:
        """Extract the icon from the decoded attributes or json."""
        result = ICON_JSON_EXTRACT.search(
            self._row.shared_attrs or self._row.attributes or ""
        )
        return result.group(1) if result else None

    @property
    def data_entity_id(self) -> str | None:
        """Extract the entity id from the decoded data or json."""
        if self._event_data:
            return self._event_data.get(ATTR_ENTITY_ID)

<<<<<<< HEAD
        result = ENTITY_ID_JSON_EXTRACT.search(self._row.event_data)
        return result.group(1) if result else None

    @property
    def attributes_friendly_name(self) -> str | None:
        """Extract the friendly name from the decoded attributes or json."""
        result = FRIENDLY_NAME_JSON_EXTRACT.search(
            self._row.shared_attrs or self._row.attributes or ""
=======
        result = ENTITY_ID_JSON_EXTRACT.search(
            self._row.shared_data or self._row.event_data
        )
        return result.group(1) if result else None

    @property
    def data_domain(self):
        """Extract the domain from the decoded data or json."""
        result = DOMAIN_JSON_EXTRACT.search(
            self._row.shared_data or self._row.event_data
>>>>>>> 6ceca524
        )
        return result.group(1) if result else None

    @property
    def data_domain(self) -> str | None:
        """Extract the domain from the decoded data or json."""
        result = DOMAIN_JSON_EXTRACT.search(self._row.event_data)
        return result.group(1) if result else None

    @property
    def data(self) -> dict[str, Any]:
        """Event data."""
        if not self._event_data:
<<<<<<< HEAD
            source: str = self._row.event_data
            if event_data := self._event_data_cache.get(source):
                self._event_data = event_data
            else:
                self._event_data = self._event_data_cache[source] = cast(
                    dict[str, Any], json.loads(source)
                )
=======
            source: str = self._row.shared_data or self._row.event_data
            self._event_data = json.loads(source)
>>>>>>> 6ceca524
        return self._event_data

    @property
    def time_fired_isoformat(self) -> dt | None:
        """Time event was fired in utc isoformat."""
        if not self._time_fired_isoformat:
            self._time_fired_isoformat = (
                process_timestamp_to_utc_isoformat(self._row.time_fired)
                or dt_util.utcnow()
            )

        return self._time_fired_isoformat


class EntityAttributeCache:
    """A cache to lookup static entity_id attribute.

    This class should not be used to lookup attributes
    that are expected to change state.
    """

    def __init__(self, hass: HomeAssistant) -> None:
        """Init the cache."""
        self._hass = hass
        self._cache: dict[str, dict[str, Any]] = {}

    def get(self, entity_id: str, attribute: str, event: LazyEventPartialState) -> Any:
        """Lookup an attribute for an entity or get it from the cache."""
        if entity_id in self._cache:
            if attribute in self._cache[entity_id]:
                return self._cache[entity_id][attribute]
        else:
            cache = self._cache[entity_id] = {}

        if current_state := self._hass.states.get(entity_id):
            # Try the current state as its faster than decoding the
            # attributes
            cache[attribute] = current_state.attributes.get(attribute)
        else:
            # If the entity has been removed, decode the attributes
            # instead
            if attribute != ATTR_FRIENDLY_NAME:
                raise ValueError(
                    f"{attribute} is not supported by {self.__class__.__name__}"
                )
            cache[attribute] = event.attributes_friendly_name

        return cache[attribute]<|MERGE_RESOLUTION|>--- conflicted
+++ resolved
@@ -850,57 +850,43 @@
         return result.group(1) if result else None
 
     @property
+    def attributes_friendly_name(self) -> str | None:
+        """Extract the friendly name from the decoded attributes or json."""
+        result = FRIENDLY_NAME_JSON_EXTRACT.search(
+            self._row.shared_attrs or self._row.attributes or ""
+        )
+        return result.group(1) if result else None
+
+    @property
     def data_entity_id(self) -> str | None:
         """Extract the entity id from the decoded data or json."""
         if self._event_data:
             return self._event_data.get(ATTR_ENTITY_ID)
 
-<<<<<<< HEAD
-        result = ENTITY_ID_JSON_EXTRACT.search(self._row.event_data)
-        return result.group(1) if result else None
-
-    @property
-    def attributes_friendly_name(self) -> str | None:
-        """Extract the friendly name from the decoded attributes or json."""
-        result = FRIENDLY_NAME_JSON_EXTRACT.search(
-            self._row.shared_attrs or self._row.attributes or ""
-=======
         result = ENTITY_ID_JSON_EXTRACT.search(
             self._row.shared_data or self._row.event_data
         )
         return result.group(1) if result else None
 
     @property
-    def data_domain(self):
+    def data_domain(self) -> str | None:
         """Extract the domain from the decoded data or json."""
         result = DOMAIN_JSON_EXTRACT.search(
             self._row.shared_data or self._row.event_data
->>>>>>> 6ceca524
-        )
-        return result.group(1) if result else None
-
-    @property
-    def data_domain(self) -> str | None:
-        """Extract the domain from the decoded data or json."""
-        result = DOMAIN_JSON_EXTRACT.search(self._row.event_data)
+        )
         return result.group(1) if result else None
 
     @property
     def data(self) -> dict[str, Any]:
         """Event data."""
         if not self._event_data:
-<<<<<<< HEAD
-            source: str = self._row.event_data
+            source: str = self._row.shared_data or self._row.event_data
             if event_data := self._event_data_cache.get(source):
                 self._event_data = event_data
             else:
                 self._event_data = self._event_data_cache[source] = cast(
                     dict[str, Any], json.loads(source)
                 )
-=======
-            source: str = self._row.shared_data or self._row.event_data
-            self._event_data = json.loads(source)
->>>>>>> 6ceca524
         return self._event_data
 
     @property
