--- conflicted
+++ resolved
@@ -1,17 +1,8 @@
 {
-<<<<<<< HEAD
-    "domain": "iammeter",
-    "name": "IamMeter",
-    "config_flow": true,
-    "documentation": "https://www.home-assistant.io/integrations/iammeter",
-    "codeowners": ["@lewei50"],
-    "requirements": ["iammeter==0.1.7"]
-=======
   "domain": "iammeter",
   "name": "IamMeter",
   "documentation": "https://www.home-assistant.io/integrations/iammeter",
   "codeowners": ["@lewei50"],
   "requirements": ["iammeter==0.1.7"],
   "iot_class": "local_polling"
->>>>>>> a90d3a05
 }