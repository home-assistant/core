"""Support for functionality to keep track of the sun."""
from __future__ import annotations

from datetime import datetime, timedelta
import logging
from typing import Any

from astral.location import Elevation, Location

from homeassistant.config_entries import SOURCE_IMPORT, ConfigEntry
from homeassistant.const import (
    CONF_ELEVATION,
    EVENT_CORE_CONFIG_UPDATE,
    SUN_EVENT_SUNRISE,
    SUN_EVENT_SUNSET,
)
from homeassistant.core import CALLBACK_TYPE, Event, HomeAssistant, callback
from homeassistant.helpers import event
from homeassistant.helpers.entity import Entity
from homeassistant.helpers.integration_platform import (
    async_process_integration_platform_for_component,
)
from homeassistant.helpers.sun import (
    get_astral_location,
    get_location_astral_event_next,
    get_location_astral_event_previous,
)
from homeassistant.helpers.typing import ConfigType
from homeassistant.util import dt as dt_util

from .const import DOMAIN

_LOGGER = logging.getLogger(__name__)

ENTITY_ID = "sun.sun"

STATE_ABOVE_HORIZON = "above_horizon"
STATE_BELOW_HORIZON = "below_horizon"

STATE_ATTR_AZIMUTH = "azimuth"
STATE_ATTR_ELEVATION = "elevation"
STATE_ATTR_RISING = "rising"
STATE_ATTR_NEXT_DAWN = "next_dawn"
STATE_ATTR_NEXT_DUSK = "next_dusk"
STATE_ATTR_NEXT_MIDNIGHT = "next_midnight"
STATE_ATTR_NEXT_NOON = "next_noon"
STATE_ATTR_NEXT_RISING = "next_rising"
STATE_ATTR_NEXT_SETTING = "next_setting"
STATE_ATTR_PREVIOUS_DAWN = "previous_dawn"
STATE_ATTR_PREVIOUS_DUSK = "previous_dusk"
STATE_ATTR_PREVIOUS_MIDNIGHT = "previous_midnight"
STATE_ATTR_PREVIOUS_NOON = "previous_noon"
STATE_ATTR_PREVIOUS_RISING = "previous_rising"
STATE_ATTR_PREVIOUS_SETTING = "previous_setting"

# The algorithm used here is somewhat complicated. It aims to cut down
# the number of sensor updates over the day. It's documented best in
# the PR for the change, see the Discussion section of:
# https://github.com/home-assistant/core/pull/23832


# As documented in wikipedia: https://en.wikipedia.org/wiki/Twilight
# sun is:
# < -18° of horizon - all stars visible
PHASE_NIGHT = "night"
# 18°-12° - some stars not visible
PHASE_ASTRONOMICAL_TWILIGHT = "astronomical_twilight"
# 12°-6° - horizon visible
PHASE_NAUTICAL_TWILIGHT = "nautical_twilight"
# 6°-0° - objects visible
PHASE_TWILIGHT = "twilight"
# 0°-10° above horizon, sun low on horizon
PHASE_SMALL_DAY = "small_day"
# > 10° above horizon
PHASE_DAY = "day"

# 4 mins is one degree of arc change of the sun on its circle.
# During the night and the middle of the day we don't update
# that much since it's not important.
_PHASE_UPDATES = {
    PHASE_NIGHT: timedelta(minutes=4 * 5),
    PHASE_ASTRONOMICAL_TWILIGHT: timedelta(minutes=4 * 2),
    PHASE_NAUTICAL_TWILIGHT: timedelta(minutes=4 * 2),
    PHASE_TWILIGHT: timedelta(minutes=4),
    PHASE_SMALL_DAY: timedelta(minutes=2),
    PHASE_DAY: timedelta(minutes=4),
}


async def async_setup(hass: HomeAssistant, config: ConfigType) -> bool:
    """Track the state of the sun."""
    if config.get(CONF_ELEVATION) is not None:
        _LOGGER.warning(
            "Elevation is now configured in Home Assistant core. "
            "See https://www.home-assistant.io/docs/configuration/basic/"
        )
    hass.async_create_task(
        hass.config_entries.flow.async_init(
            DOMAIN,
            context={"source": SOURCE_IMPORT},
            data=config,
        )
    )
    return True


async def async_setup_entry(hass: HomeAssistant, entry: ConfigEntry) -> bool:
    """Set up from a config entry."""
    # Process integration platforms right away since
    # we will create entities before firing EVENT_COMPONENT_LOADED
    await async_process_integration_platform_for_component(hass, DOMAIN)
    hass.data[DOMAIN] = Sun(hass)
    return True


async def async_unload_entry(hass: HomeAssistant, entry: ConfigEntry) -> bool:
    """Unload a config entry."""
    sun = hass.data.pop(DOMAIN)
    sun.remove_listeners()
    hass.states.async_remove(sun.entity_id)
    return True


class Sun(Entity):
    """Representation of the Sun."""

    _attr_name = "Sun"
    entity_id = ENTITY_ID

    location: Location
    elevation: Elevation
    next_rising: datetime
    next_setting: datetime
    next_dawn: datetime
    next_dusk: datetime
    next_midnight: datetime
    next_noon: datetime
    solar_elevation: float
    solar_azimuth: float
    rising: bool
    _next_change: datetime

    def __init__(self, hass: HomeAssistant) -> None:
        """Initialize the sun."""
        self.hass = hass
<<<<<<< HEAD
        self.location = None
        self.elevation = 0.0
        self._state = self.next_rising = self.next_setting = None
        self.next_dawn = self.next_dusk = None
        self.next_midnight = self.next_noon = None
        self.previous_rising = self.previous_setting = None
        self.previous_dawn = self.previous_dusk = None
        self.previous_midnight = self.previous_noon = None
        self.solar_elevation = self.solar_azimuth = None
        self.rising = self.phase = None
        self._next_change = None
        self._config_listener = None
        self._update_events_listener = None
        self._update_sun_position_listener = None
=======
        self.phase: str | None = None

        self._config_listener: CALLBACK_TYPE | None = None
        self._update_events_listener: CALLBACK_TYPE | None = None
        self._update_sun_position_listener: CALLBACK_TYPE | None = None
>>>>>>> 647a4ac1
        self._config_listener = self.hass.bus.async_listen(
            EVENT_CORE_CONFIG_UPDATE, self.update_location
        )
        self.update_location(initial=True)

    @callback
    def update_location(self, _: Event | None = None, initial: bool = False) -> None:
        """Update location."""
        location, elevation = get_astral_location(self.hass)
        if not initial and location == self.location:
            return
        self.location = location
        self.elevation = elevation
        if self._update_events_listener:
            self._update_events_listener()
        self.update_events()

    @callback
    def remove_listeners(self) -> None:
        """Remove listeners."""
        if self._config_listener:
            self._config_listener()
        if self._update_events_listener:
            self._update_events_listener()
        if self._update_sun_position_listener:
            self._update_sun_position_listener()

    @property
    def state(self) -> str:
        """Return the state of the sun."""
        # 0.8333 is the same value as astral uses
        if self.solar_elevation > -0.833:
            return STATE_ABOVE_HORIZON

        return STATE_BELOW_HORIZON

    @property
    def extra_state_attributes(self) -> dict[str, Any]:
        """Return the state attributes of the sun."""
        return {
            STATE_ATTR_NEXT_DAWN: self.next_dawn.isoformat(),
            STATE_ATTR_NEXT_DUSK: self.next_dusk.isoformat(),
            STATE_ATTR_NEXT_MIDNIGHT: self.next_midnight.isoformat(),
            STATE_ATTR_NEXT_NOON: self.next_noon.isoformat(),
            STATE_ATTR_NEXT_RISING: self.next_rising.isoformat(),
            STATE_ATTR_NEXT_SETTING: self.next_setting.isoformat(),
            STATE_ATTR_PREVIOUS_DAWN: self.previous_dawn.isoformat(),
            STATE_ATTR_PREVIOUS_DUSK: self.previous_dusk.isoformat(),
            STATE_ATTR_PREVIOUS_MIDNIGHT: self.previous_midnight.isoformat(),
            STATE_ATTR_PREVIOUS_NOON: self.previous_noon.isoformat(),
            STATE_ATTR_PREVIOUS_RISING: self.previous_rising.isoformat(),
            STATE_ATTR_PREVIOUS_SETTING: self.previous_setting.isoformat(),
            STATE_ATTR_ELEVATION: self.solar_elevation,
            STATE_ATTR_AZIMUTH: self.solar_azimuth,
            STATE_ATTR_RISING: self.rising,
        }

    def _check_event(
        self, utc_point_in_time: datetime, sun_event: str, before: str | None
    ) -> datetime:
        next_utc = get_location_astral_event_next(
            self.location, self.elevation, sun_event, utc_point_in_time
        )
        if next_utc < self._next_change:
            self._next_change = next_utc
            self.phase = before
        return next_utc

    def _get_previous_event(self, utc_point_in_time, sun_event):
        return get_location_astral_event_previous(
            self.location, self.elevation, sun_event, utc_point_in_time
        )

    @callback
    def update_events(self, now: datetime | None = None) -> None:
        """Update the attributes containing solar events."""
        # Grab current time in case system clock changed since last time we ran.
        utc_point_in_time = dt_util.utcnow()
        self._next_change = utc_point_in_time + timedelta(days=400)

        # Work our way around the solar cycle, figure out the next
        # phase. Some of these are stored.
        self.location.solar_depression = "astronomical"
        self._check_event(utc_point_in_time, "dawn", PHASE_NIGHT)
        self.location.solar_depression = "nautical"
        self._check_event(utc_point_in_time, "dawn", PHASE_ASTRONOMICAL_TWILIGHT)
        self.location.solar_depression = "civil"
        self.next_dawn = self._check_event(
            utc_point_in_time, "dawn", PHASE_NAUTICAL_TWILIGHT
        )
        self.previous_dawn = self._get_previous_event(utc_point_in_time, "dawn")
        self.next_rising = self._check_event(
            utc_point_in_time, SUN_EVENT_SUNRISE, PHASE_TWILIGHT
        )
        self.previous_rising = self._get_previous_event(
            utc_point_in_time, SUN_EVENT_SUNRISE
        )
        self.location.solar_depression = -10
        self._check_event(utc_point_in_time, "dawn", PHASE_SMALL_DAY)
        self.next_noon = self._check_event(utc_point_in_time, "noon", None)
        self.previous_noon = self._get_previous_event(utc_point_in_time, "noon")
        self._check_event(utc_point_in_time, "dusk", PHASE_DAY)
        self.next_setting = self._check_event(
            utc_point_in_time, SUN_EVENT_SUNSET, PHASE_SMALL_DAY
        )
        self.previous_setting = self._get_previous_event(
            utc_point_in_time, SUN_EVENT_SUNSET
        )
        self.location.solar_depression = "civil"
        self.next_dusk = self._check_event(utc_point_in_time, "dusk", PHASE_TWILIGHT)
        self.previous_dusk = self._get_previous_event(utc_point_in_time, "dusk")
        self.location.solar_depression = "nautical"
        self._check_event(utc_point_in_time, "dusk", PHASE_NAUTICAL_TWILIGHT)
        self.location.solar_depression = "astronomical"
        self._check_event(utc_point_in_time, "dusk", PHASE_ASTRONOMICAL_TWILIGHT)
        self.next_midnight = self._check_event(utc_point_in_time, "midnight", None)
        self.previous_midnight = self._get_previous_event(utc_point_in_time, "midnight")
        self.location.solar_depression = "civil"

        # if the event was solar midday or midnight, phase will now
        # be None. Solar noon doesn't always happen when the sun is
        # even in the day at the poles, so we can't rely on it.
        # Need to calculate phase if next is noon or midnight
        if self.phase is None:
            elevation = self.location.solar_elevation(self._next_change, self.elevation)
            if elevation >= 10:
                self.phase = PHASE_DAY
            elif elevation >= 0:
                self.phase = PHASE_SMALL_DAY
            elif elevation >= -6:
                self.phase = PHASE_TWILIGHT
            elif elevation >= -12:
                self.phase = PHASE_NAUTICAL_TWILIGHT
            elif elevation >= -18:
                self.phase = PHASE_ASTRONOMICAL_TWILIGHT
            else:
                self.phase = PHASE_NIGHT

        self.rising = self.next_noon < self.next_midnight

        _LOGGER.debug(
            "sun phase_update@%s: phase=%s", utc_point_in_time.isoformat(), self.phase
        )
        if self._update_sun_position_listener:
            self._update_sun_position_listener()
        self.update_sun_position()

        # Set timer for the next solar event
        self._update_events_listener = event.async_track_point_in_utc_time(
            self.hass, self.update_events, self._next_change
        )
        _LOGGER.debug("next time: %s", self._next_change.isoformat())

    @callback
    def update_sun_position(self, now: datetime | None = None) -> None:
        """Calculate the position of the sun."""
        # Grab current time in case system clock changed since last time we ran.
        utc_point_in_time = dt_util.utcnow()
        self.solar_azimuth = round(
            self.location.solar_azimuth(utc_point_in_time, self.elevation), 2
        )
        self.solar_elevation = round(
            self.location.solar_elevation(utc_point_in_time, self.elevation), 2
        )

        _LOGGER.debug(
            "sun position_update@%s: elevation=%s azimuth=%s",
            utc_point_in_time.isoformat(),
            self.solar_elevation,
            self.solar_azimuth,
        )
        self.async_write_ha_state()

        # Next update as per the current phase
        assert self.phase
        delta = _PHASE_UPDATES[self.phase]
        # if the next update is within 1.25 of the next
        # position update just drop it
        if utc_point_in_time + delta * 1.25 > self._next_change:
            self._update_sun_position_listener = None
            return
        self._update_sun_position_listener = event.async_track_point_in_utc_time(
            self.hass, self.update_sun_position, utc_point_in_time + delta
        )<|MERGE_RESOLUTION|>--- conflicted
+++ resolved
@@ -129,6 +129,12 @@
 
     location: Location
     elevation: Elevation
+    previous_rising: datetime
+    previous_setting: datetime
+    previous_dawn: datetime
+    previous_dusk: datetime
+    previous_midnight: datetime
+    previous_noon: datetime
     next_rising: datetime
     next_setting: datetime
     next_dawn: datetime
@@ -143,28 +149,11 @@
     def __init__(self, hass: HomeAssistant) -> None:
         """Initialize the sun."""
         self.hass = hass
-<<<<<<< HEAD
-        self.location = None
-        self.elevation = 0.0
-        self._state = self.next_rising = self.next_setting = None
-        self.next_dawn = self.next_dusk = None
-        self.next_midnight = self.next_noon = None
-        self.previous_rising = self.previous_setting = None
-        self.previous_dawn = self.previous_dusk = None
-        self.previous_midnight = self.previous_noon = None
-        self.solar_elevation = self.solar_azimuth = None
-        self.rising = self.phase = None
-        self._next_change = None
-        self._config_listener = None
-        self._update_events_listener = None
-        self._update_sun_position_listener = None
-=======
         self.phase: str | None = None
 
         self._config_listener: CALLBACK_TYPE | None = None
         self._update_events_listener: CALLBACK_TYPE | None = None
         self._update_sun_position_listener: CALLBACK_TYPE | None = None
->>>>>>> 647a4ac1
         self._config_listener = self.hass.bus.async_listen(
             EVENT_CORE_CONFIG_UPDATE, self.update_location
         )
