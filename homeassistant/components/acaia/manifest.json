{
  "domain": "acaia",
  "name": "Acaia",
  "bluetooth": [
    {
      "manufacturer_id": 16962
    },
    {
      "local_name": "ACAIA*"
    },
    {
      "local_name": "PYXIS-*"
    },
    {
      "local_name": "LUNAR-*"
    },
    {
      "local_name": "PROCHBT001"
    }
  ],
  "codeowners": ["@zweckj"],
  "config_flow": true,
  "dependencies": ["bluetooth_adapters"],
  "documentation": "https://www.home-assistant.io/integrations/acaia",
  "integration_type": "device",
  "iot_class": "local_push",
  "loggers": ["aioacaia"],
<<<<<<< HEAD
  "quality_scale": "platinum",
  "requirements": ["aioacaia==0.1.9"]
=======
  "requirements": ["aioacaia==0.1.11"]
>>>>>>> 991864b3
}<|MERGE_RESOLUTION|>--- conflicted
+++ resolved
@@ -25,10 +25,6 @@
   "integration_type": "device",
   "iot_class": "local_push",
   "loggers": ["aioacaia"],
-<<<<<<< HEAD
   "quality_scale": "platinum",
-  "requirements": ["aioacaia==0.1.9"]
-=======
   "requirements": ["aioacaia==0.1.11"]
->>>>>>> 991864b3
 }