--- conflicted
+++ resolved
@@ -23,11 +23,6 @@
     STATE_UNAVAILABLE,
     STATE_UNKNOWN,
 )
-<<<<<<< HEAD
-from homeassistant.core import Event, EventStateChangedData, HomeAssistant, callback
-from homeassistant.helpers import config_validation as cv, entity_registry as er
-from homeassistant.helpers.device import async_device_info_to_link_from_entity
-=======
 from homeassistant.core import (
     CALLBACK_TYPE,
     Event,
@@ -35,12 +30,8 @@
     HomeAssistant,
     callback,
 )
-from homeassistant.helpers import (
-    config_validation as cv,
-    device_registry as dr,
-    entity_registry as er,
-)
->>>>>>> 0b5c5336
+from homeassistant.helpers import config_validation as cv, entity_registry as er
+from homeassistant.helpers.device import async_device_info_to_link_from_entity
 from homeassistant.helpers.device_registry import DeviceInfo
 from homeassistant.helpers.entity_platform import AddEntitiesCallback
 from homeassistant.helpers.event import async_track_state_change_event
