"""Component for the Somfy MyLink device supporting the Synergy API."""
import asyncio
import logging

from somfy_mylink_synergy import SomfyMyLinkSynergy
import voluptuous as vol

from homeassistant.config_entries import SOURCE_IMPORT, ConfigEntry
from homeassistant.const import CONF_HOST, CONF_PORT
from homeassistant.core import HomeAssistant, callback
from homeassistant.exceptions import ConfigEntryNotReady
from homeassistant.helpers import config_validation as cv

from .const import (
    CONF_DEFAULT_REVERSE,
    CONF_ENTITY_CONFIG,
    CONF_REVERSE,
    CONF_SYSTEM_ID,
    DATA_SOMFY_MYLINK,
    DEFAULT_PORT,
    DOMAIN,
    MYLINK_ENTITY_IDS,
    MYLINK_STATUS,
    SOMFY_MYLINK_COMPONENTS,
)

CONFIG_OPTIONS = (CONF_DEFAULT_REVERSE, CONF_ENTITY_CONFIG)
UNDO_UPDATE_LISTENER = "undo_update_listener"

_LOGGER = logging.getLogger(__name__)


def validate_entity_config(values):
    """Validate config entry for CONF_ENTITY."""
    entity_config_schema = vol.Schema({vol.Optional(CONF_REVERSE): cv.boolean})
    if not isinstance(values, dict):
        raise vol.Invalid("expected a dictionary")
    entities = {}
    for entity_id, config in values.items():
        entity = cv.entity_id(entity_id)
        config = entity_config_schema(config)
        entities[entity] = config
    return entities


CONFIG_SCHEMA = vol.Schema(
    {
        DOMAIN: vol.Schema(
            {
                vol.Required(CONF_SYSTEM_ID): cv.string,
                vol.Required(CONF_HOST): cv.string,
                vol.Optional(CONF_PORT, default=DEFAULT_PORT): cv.port,
                vol.Optional(CONF_DEFAULT_REVERSE, default=False): cv.boolean,
                vol.Optional(CONF_ENTITY_CONFIG, default={}): validate_entity_config,
            }
        )
    },
    extra=vol.ALLOW_EXTRA,
)


async def async_setup(hass, config):
    """Set up the MyLink platform."""

    conf = config.get(DOMAIN)
    hass.data.setdefault(DOMAIN, {})

    if not conf:
        return True

    hass.async_create_task(
        hass.config_entries.flow.async_init(
            DOMAIN, context={"source": SOURCE_IMPORT}, data=conf
        )
    )
    return True


async def async_setup_entry(hass: HomeAssistant, entry: ConfigEntry):
    """Set up Somfy MyLink from a config entry."""
    _async_import_options_from_data_if_missing(hass, entry)

    config = entry.data
    somfy_mylink = SomfyMyLinkSynergy(
        config[CONF_SYSTEM_ID], config[CONF_HOST], config[CONF_PORT]
    )

    try:
        mylink_status = await somfy_mylink.status_info()
<<<<<<< HEAD
    except asyncio.TimeoutError:
        raise ConfigEntryNotReady(
            "Unable to connect to the Somfy MyLink device, please check your settings"
        )
=======
    except asyncio.TimeoutError as ex:
        raise ConfigEntryNotReady(
            "Unable to connect to the Somfy MyLink device, please check your settings"
        ) from ex
>>>>>>> aeda6e52

    if "error" in mylink_status:
        _LOGGER.error(
            "mylink failed to setup because of an error: %s",
            mylink_status.get("error", {}).get("message"),
        )
        return False

    undo_listener = entry.add_update_listener(_async_update_listener)

    hass.data[DOMAIN][entry.entry_id] = {
        DATA_SOMFY_MYLINK: somfy_mylink,
        MYLINK_STATUS: mylink_status,
        MYLINK_ENTITY_IDS: [],
        UNDO_UPDATE_LISTENER: undo_listener,
    }

    for component in SOMFY_MYLINK_COMPONENTS:
        hass.async_create_task(
            hass.config_entries.async_forward_entry_setup(entry, component)
<<<<<<< HEAD
        )

    return True


async def _async_update_listener(hass: HomeAssistant, entry: ConfigEntry):
    """Handle options update."""
    await hass.config_entries.async_reload(entry.entry_id)


@callback
def _async_import_options_from_data_if_missing(hass: HomeAssistant, entry: ConfigEntry):
    options = dict(entry.options)
    data = dict(entry.data)
    modified = False

    for importable_option in CONFIG_OPTIONS:
        if importable_option not in options and importable_option in data:
            options[importable_option] = data.pop(importable_option)
            modified = True

    if modified:
        hass.config_entries.async_update_entry(entry, data=data, options=options)


async def async_unload_entry(hass: HomeAssistant, entry: ConfigEntry):
    """Unload a config entry."""
    unload_ok = all(
        await asyncio.gather(
            *[
                hass.config_entries.async_forward_entry_unload(entry, component)
                for component in SOMFY_MYLINK_COMPONENTS
            ]
        )
=======
        )

    return True


async def _async_update_listener(hass: HomeAssistant, entry: ConfigEntry):
    """Handle options update."""
    await hass.config_entries.async_reload(entry.entry_id)


@callback
def _async_import_options_from_data_if_missing(hass: HomeAssistant, entry: ConfigEntry):
    options = dict(entry.options)
    data = dict(entry.data)
    modified = False

    for importable_option in CONFIG_OPTIONS:
        if importable_option not in options and importable_option in data:
            options[importable_option] = data.pop(importable_option)
            modified = True

    if modified:
        hass.config_entries.async_update_entry(entry, data=data, options=options)


async def async_unload_entry(hass: HomeAssistant, entry: ConfigEntry):
    """Unload a config entry."""
    unload_ok = all(
        await asyncio.gather(
            *[
                hass.config_entries.async_forward_entry_unload(entry, component)
                for component in SOMFY_MYLINK_COMPONENTS
            ]
        )
>>>>>>> aeda6e52
    )

    hass.data[DOMAIN][entry.entry_id][UNDO_UPDATE_LISTENER]()

    if unload_ok:
        hass.data[DOMAIN].pop(entry.entry_id)

    return unload_ok<|MERGE_RESOLUTION|>--- conflicted
+++ resolved
@@ -87,17 +87,10 @@
 
     try:
         mylink_status = await somfy_mylink.status_info()
-<<<<<<< HEAD
-    except asyncio.TimeoutError:
-        raise ConfigEntryNotReady(
-            "Unable to connect to the Somfy MyLink device, please check your settings"
-        )
-=======
     except asyncio.TimeoutError as ex:
         raise ConfigEntryNotReady(
             "Unable to connect to the Somfy MyLink device, please check your settings"
         ) from ex
->>>>>>> aeda6e52
 
     if "error" in mylink_status:
         _LOGGER.error(
@@ -118,7 +111,6 @@
     for component in SOMFY_MYLINK_COMPONENTS:
         hass.async_create_task(
             hass.config_entries.async_forward_entry_setup(entry, component)
-<<<<<<< HEAD
         )
 
     return True
@@ -153,42 +145,6 @@
                 for component in SOMFY_MYLINK_COMPONENTS
             ]
         )
-=======
-        )
-
-    return True
-
-
-async def _async_update_listener(hass: HomeAssistant, entry: ConfigEntry):
-    """Handle options update."""
-    await hass.config_entries.async_reload(entry.entry_id)
-
-
-@callback
-def _async_import_options_from_data_if_missing(hass: HomeAssistant, entry: ConfigEntry):
-    options = dict(entry.options)
-    data = dict(entry.data)
-    modified = False
-
-    for importable_option in CONFIG_OPTIONS:
-        if importable_option not in options and importable_option in data:
-            options[importable_option] = data.pop(importable_option)
-            modified = True
-
-    if modified:
-        hass.config_entries.async_update_entry(entry, data=data, options=options)
-
-
-async def async_unload_entry(hass: HomeAssistant, entry: ConfigEntry):
-    """Unload a config entry."""
-    unload_ok = all(
-        await asyncio.gather(
-            *[
-                hass.config_entries.async_forward_entry_unload(entry, component)
-                for component in SOMFY_MYLINK_COMPONENTS
-            ]
-        )
->>>>>>> aeda6e52
     )
 
     hass.data[DOMAIN][entry.entry_id][UNDO_UPDATE_LISTENER]()
