"""Support for Jellyfin sensors."""

from __future__ import annotations

from collections.abc import Callable
from dataclasses import dataclass
from typing import Any

from homeassistant.components.sensor import SensorEntity, SensorEntityDescription
from homeassistant.core import HomeAssistant
from homeassistant.helpers.entity_platform import AddEntitiesCallback
from homeassistant.helpers.typing import StateType

<<<<<<< HEAD
from . import JellyfinConfigEntry, JellyfinDataUpdateCoordinator
from .coordinator import JellyfinDataT
from .entity import JellyfinServerEntity
=======
from . import JellyfinConfigEntry
from .entity import JellyfinEntity
>>>>>>> 79de2754


@dataclass(frozen=True, kw_only=True)
class JellyfinSensorEntityDescription(SensorEntityDescription):
    """Describes Jellyfin sensor entity."""

    value_fn: Callable[[dict[str, dict[str, Any]]], StateType]


def _count_now_playing(data: dict[str, dict[str, Any]]) -> int:
    """Count the number of now playing."""
    session_ids = [
        sid for (sid, session) in data.items() if "NowPlayingItem" in session
    ]

    return len(session_ids)


SENSOR_TYPES: tuple[JellyfinSensorEntityDescription, ...] = (
    JellyfinSensorEntityDescription(
        key="watching",
        translation_key="watching",
        value_fn=_count_now_playing,
        native_unit_of_measurement="clients",
    ),
)


async def async_setup_entry(
    hass: HomeAssistant,
    entry: JellyfinConfigEntry,
    async_add_entities: AddEntitiesCallback,
) -> None:
    """Set up Jellyfin sensor based on a config entry."""
    coordinator = entry.runtime_data

    async_add_entities(
<<<<<<< HEAD
        JellyfinServerSensor(data.coordinators[coordinator_type], description)
        for coordinator_type, description in SENSOR_TYPES.items()
=======
        JellyfinSensor(coordinator, description) for description in SENSOR_TYPES
>>>>>>> 79de2754
    )


class JellyfinServerSensor(JellyfinServerEntity, SensorEntity):
    """Defines a Jellyfin sensor entity."""

    entity_description: JellyfinSensorEntityDescription

    def __init__(
        self,
        coordinator: JellyfinDataUpdateCoordinator,
        description: JellyfinSensorEntityDescription,
    ) -> None:
        """Initialize Jellyfin sensor."""
        super().__init__(coordinator)
        self.entity_description = description
        self._attr_unique_id = f"{coordinator.server_id}-{description.key}"

    @property
    def native_value(self) -> StateType:
        """Return the state of the sensor."""
        return self.entity_description.value_fn(self.coordinator.data)<|MERGE_RESOLUTION|>--- conflicted
+++ resolved
@@ -11,14 +11,8 @@
 from homeassistant.helpers.entity_platform import AddEntitiesCallback
 from homeassistant.helpers.typing import StateType
 
-<<<<<<< HEAD
 from . import JellyfinConfigEntry, JellyfinDataUpdateCoordinator
-from .coordinator import JellyfinDataT
 from .entity import JellyfinServerEntity
-=======
-from . import JellyfinConfigEntry
-from .entity import JellyfinEntity
->>>>>>> 79de2754
 
 
 @dataclass(frozen=True, kw_only=True)
@@ -56,12 +50,7 @@
     coordinator = entry.runtime_data
 
     async_add_entities(
-<<<<<<< HEAD
-        JellyfinServerSensor(data.coordinators[coordinator_type], description)
-        for coordinator_type, description in SENSOR_TYPES.items()
-=======
-        JellyfinSensor(coordinator, description) for description in SENSOR_TYPES
->>>>>>> 79de2754
+        JellyfinServerSensor(coordinator, description) for description in SENSOR_TYPES
     )
 
 
