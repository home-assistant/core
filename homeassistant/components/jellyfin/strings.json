--- conflicted
+++ resolved
@@ -24,7 +24,6 @@
           "username": "[%key:common::config_flow::data::username%]"
         }
       }
-<<<<<<< HEAD
     },
     "error": {
       "cannot_connect": "[%key:common::config_flow::error::cannot_connect%]",
@@ -35,8 +34,6 @@
       "already_configured": "[%key:common::config_flow::abort::already_configured_account%]",
       "reauth_successful": "[%key:common::config_flow::abort::reauth_successful%]",
       "reconfigure_successful": "[%key:common::config_flow::abort::reconfigure_successful%]"
-=======
->>>>>>> 1f3ad382
     }
   },
   "entity": {
