{
  "domain": "switcher_kis",
  "name": "Switcher",
  "codeowners": ["@thecode", "@YogevBokobza"],
  "config_flow": true,
  "documentation": "https://www.home-assistant.io/integrations/switcher_kis",
  "iot_class": "local_push",
  "loggers": ["aioswitcher"],
<<<<<<< HEAD
  "requirements": ["aioswitcher==4.4.0"],
=======
  "quality_scale": "platinum",
  "requirements": ["aioswitcher==5.0.0"],
>>>>>>> 75e15ec6
  "single_config_entry": true
}<|MERGE_RESOLUTION|>--- conflicted
+++ resolved
@@ -6,11 +6,6 @@
   "documentation": "https://www.home-assistant.io/integrations/switcher_kis",
   "iot_class": "local_push",
   "loggers": ["aioswitcher"],
-<<<<<<< HEAD
-  "requirements": ["aioswitcher==4.4.0"],
-=======
-  "quality_scale": "platinum",
   "requirements": ["aioswitcher==5.0.0"],
->>>>>>> 75e15ec6
   "single_config_entry": true
 }