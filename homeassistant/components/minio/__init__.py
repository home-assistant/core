--- conflicted
+++ resolved
@@ -136,12 +136,7 @@
         file_path = _render_service_value(service, ATTR_FILE_PATH)
 
         if not hass.config.is_allowed_path(file_path):
-<<<<<<< HEAD
-            _LOGGER.error("Invalid file_path %s", file_path)
             raise ValueError(f"Invalid file_path {file_path}")
-=======
-            raise HomeAssistantError(f"Invalid file_path {file_path}")
->>>>>>> 32dd6c31
 
         minio_client.fput_object(bucket, key, file_path)
 
