"""Slack platform for notify component."""
from __future__ import annotations

import asyncio
import logging
import os
from typing import Any, TypedDict
from urllib.parse import urlparse

from aiohttp import BasicAuth, FormData
from aiohttp.client_exceptions import ClientError
from slack import WebClient
from slack.errors import SlackApiError
import voluptuous as vol

from homeassistant.components.notify import (
    ATTR_DATA,
    ATTR_TARGET,
    ATTR_TITLE,
    PLATFORM_SCHEMA,
    BaseNotificationService,
)
from homeassistant.const import (
    ATTR_ICON,
    CONF_API_KEY,
    CONF_ICON,
    CONF_PATH,
    CONF_USERNAME,
)
from homeassistant.core import HomeAssistant, callback
from homeassistant.helpers import aiohttp_client, config_validation as cv, template
from homeassistant.helpers.typing import ConfigType, DiscoveryInfoType

from .const import (
    ATTR_BLOCKS,
    ATTR_BLOCKS_TEMPLATE,
    ATTR_FILE,
    ATTR_PASSWORD,
    ATTR_PATH,
    ATTR_URL,
    ATTR_USERNAME,
    CONF_DEFAULT_CHANNEL,
    DATA_CLIENT,
    SLACK_DATA,
)

_LOGGER = logging.getLogger(__name__)

FILE_PATH_SCHEMA = vol.Schema({vol.Required(CONF_PATH): cv.isfile})

FILE_URL_SCHEMA = vol.Schema(
    {
        vol.Required(ATTR_URL): cv.url,
        vol.Inclusive(ATTR_USERNAME, "credentials"): cv.string,
        vol.Inclusive(ATTR_PASSWORD, "credentials"): cv.string,
    }
)

DATA_FILE_SCHEMA = vol.Schema(
    {vol.Required(ATTR_FILE): vol.Any(FILE_PATH_SCHEMA, FILE_URL_SCHEMA)}
)

DATA_TEXT_ONLY_SCHEMA = vol.Schema(
    {
        vol.Optional(ATTR_USERNAME): cv.string,
        vol.Optional(ATTR_ICON): cv.string,
        vol.Optional(ATTR_BLOCKS): list,
        vol.Optional(ATTR_BLOCKS_TEMPLATE): list,
    }
)

DATA_SCHEMA = vol.All(
    cv.ensure_list, [vol.Any(DATA_FILE_SCHEMA, DATA_TEXT_ONLY_SCHEMA)]
)

# Deprecated in Home Assistant 2022.5
PLATFORM_SCHEMA = PLATFORM_SCHEMA.extend(
    {
        vol.Required(CONF_API_KEY): cv.string,
        vol.Required(CONF_DEFAULT_CHANNEL): cv.string,
        vol.Optional(CONF_ICON): cv.string,
        vol.Optional(CONF_USERNAME): cv.string,
    }
)


class AuthDictT(TypedDict, total=False):
    """Type for auth request data."""

    auth: BasicAuth


class FormDataT(TypedDict):
    """Type for form data, file upload."""

    channels: str
    filename: str
    initial_comment: str
    title: str
    token: str


class MessageT(TypedDict, total=False):
    """Type for message data."""

    link_names: bool
    text: str
    username: str  # Optional key
    icon_url: str  # Optional key
    icon_emoji: str  # Optional key
    blocks: list[Any]  # Optional key


async def async_get_service(
    hass: HomeAssistant,
    config: ConfigType,
    discovery_info: DiscoveryInfoType | None = None,
) -> SlackNotificationService | None:
    """Set up the Slack notification service."""
    if discovery_info is None:
        return None

    return SlackNotificationService(
        hass,
<<<<<<< HEAD
        discovery_info[DATA_CLIENT],
=======
        discovery_info[SLACK_DATA][DATA_CLIENT],
>>>>>>> 7c82b78f
        discovery_info,
    )


@callback
def _async_get_filename_from_url(url: str) -> str:
    """Return the filename of a passed URL."""
    parsed_url = urlparse(url)
    return os.path.basename(parsed_url.path)


@callback
def _async_sanitize_channel_names(channel_list: list[str]) -> list[str]:
    """Remove any # symbols from a channel list."""
    return [channel.lstrip("#") for channel in channel_list]


class SlackNotificationService(BaseNotificationService):
    """Define the Slack notification logic."""

    def __init__(
        self,
        hass: HomeAssistant,
        client: WebClient,
        config: dict[str, str],
    ) -> None:
        """Initialize."""
        self._hass = hass
        self._client = client
        self._config = config

    async def _async_send_local_file_message(
        self,
        path: str,
        targets: list[str],
        message: str,
        title: str | None,
    ) -> None:
        """Upload a local file (with message) to Slack."""
        if not self._hass.config.is_allowed_path(path):
            _LOGGER.error("Path does not exist or is not allowed: %s", path)
            return

        parsed_url = urlparse(path)
        filename = os.path.basename(parsed_url.path)

        try:
            await self._client.files_upload(
                channels=",".join(targets),
                file=path,
                filename=filename,
                initial_comment=message,
                title=title or filename,
            )
        except (SlackApiError, ClientError) as err:
            _LOGGER.error("Error while uploading file-based message: %r", err)

    async def _async_send_remote_file_message(
        self,
        url: str,
        targets: list[str],
        message: str,
        title: str | None,
        *,
        username: str | None = None,
        password: str | None = None,
    ) -> None:
        """Upload a remote file (with message) to Slack.

        Note that we bypass the python-slackclient WebClient and use aiohttp directly,
        as the former would require us to download the entire remote file into memory
        first before uploading it to Slack.
        """
        if not self._hass.config.is_allowed_external_url(url):
            _LOGGER.error("URL is not allowed: %s", url)
            return

        filename = _async_get_filename_from_url(url)
        session = aiohttp_client.async_get_clientsession(self._hass)

        kwargs: AuthDictT = {}
        if username and password is not None:
            kwargs = {"auth": BasicAuth(username, password=password)}

        resp = await session.request("get", url, **kwargs)

        try:
            resp.raise_for_status()
        except ClientError as err:
            _LOGGER.error("Error while retrieving %s: %r", url, err)
            return

        form_data: FormDataT = {
            "channels": ",".join(targets),
            "filename": filename,
            "initial_comment": message,
            "title": title or filename,
            "token": self._client.token,
        }

        data = FormData(form_data, charset="utf-8")
        data.add_field("file", resp.content, filename=filename)

        try:
            await session.post("https://slack.com/api/files.upload", data=data)
        except ClientError as err:
            _LOGGER.error("Error while uploading file message: %r", err)

    async def _async_send_text_only_message(
        self,
        targets: list[str],
        message: str,
        title: str | None,
        *,
        username: str | None = None,
        icon: str | None = None,
        blocks: Any | None = None,
    ) -> None:
        """Send a text-only message."""
        message_dict: MessageT = {"link_names": True, "text": message}

        if username:
            message_dict["username"] = username

        if icon:
            if icon.lower().startswith(("http://", "https://")):
                message_dict["icon_url"] = icon
            else:
                message_dict["icon_emoji"] = icon

        if blocks:
            message_dict["blocks"] = blocks

        tasks = {
            target: self._client.chat_postMessage(**message_dict, channel=target)
            for target in targets
        }

        results = await asyncio.gather(*tasks.values(), return_exceptions=True)
        for target, result in zip(tasks, results):
            if isinstance(result, SlackApiError):
                _LOGGER.error(
                    "There was a Slack API error while sending to %s: %r",
                    target,
                    result,
                )
            elif isinstance(result, ClientError):
                _LOGGER.error("Error while sending message to %s: %r", target, result)

    async def async_send_message(self, message: str, **kwargs: Any) -> None:
        """Send a message to Slack."""
        data = kwargs.get(ATTR_DATA) or {}

        try:
            DATA_SCHEMA(data)
        except vol.Invalid as err:
            _LOGGER.error("Invalid message data: %s", err)
            data = {}

        title = kwargs.get(ATTR_TITLE)
        targets = _async_sanitize_channel_names(
            kwargs.get(ATTR_TARGET, [self._config[CONF_DEFAULT_CHANNEL]])
        )

        # Message Type 1: A text-only message
        if ATTR_FILE not in data:
            if ATTR_BLOCKS_TEMPLATE in data:
                value = cv.template_complex(data[ATTR_BLOCKS_TEMPLATE])
                template.attach(self._hass, value)
                blocks = template.render_complex(value)
            elif ATTR_BLOCKS in data:
                blocks = data[ATTR_BLOCKS]
            else:
                blocks = None

            return await self._async_send_text_only_message(
                targets,
                message,
                title,
                username=data.get(ATTR_USERNAME, self._config.get(ATTR_USERNAME)),
                icon=data.get(ATTR_ICON, self._config.get(ATTR_ICON)),
                blocks=blocks,
            )

        # Message Type 2: A message that uploads a remote file
        if ATTR_URL in data[ATTR_FILE]:
            return await self._async_send_remote_file_message(
                data[ATTR_FILE][ATTR_URL],
                targets,
                message,
                title,
                username=data[ATTR_FILE].get(ATTR_USERNAME),
                password=data[ATTR_FILE].get(ATTR_PASSWORD),
            )

        # Message Type 3: A message that uploads a local file
        return await self._async_send_local_file_message(
            data[ATTR_FILE][ATTR_PATH], targets, message, title
        )<|MERGE_RESOLUTION|>--- conflicted
+++ resolved
@@ -122,11 +122,7 @@
 
     return SlackNotificationService(
         hass,
-<<<<<<< HEAD
-        discovery_info[DATA_CLIENT],
-=======
         discovery_info[SLACK_DATA][DATA_CLIENT],
->>>>>>> 7c82b78f
         discovery_info,
     )
 
