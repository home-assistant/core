"""Support for monitoring the Deluge BitTorrent client API."""
from __future__ import annotations

<<<<<<< HEAD
from collections.abc import Callable
from dataclasses import dataclass
from typing import Any

import voluptuous as vol

=======
>>>>>>> 267266c7
from homeassistant.components.sensor import (
    SensorEntity,
    SensorEntityDescription,
    SensorStateClass,
)
from homeassistant.config_entries import ConfigEntry
from homeassistant.const import DATA_RATE_KILOBYTES_PER_SECOND, STATE_IDLE, Platform
from homeassistant.core import HomeAssistant
from homeassistant.helpers import entity_platform
from homeassistant.helpers.typing import StateType

from . import DelugeEntity
<<<<<<< HEAD
from .const import (
    CURRENT_STATUS,
    DATA_KEYS,
    DEFAULT_NAME,
    DEFAULT_RPC_PORT,
    DOMAIN,
    DOWNLOAD_SPEED,
    UPLOAD_SPEED,
)
=======
from .const import DOMAIN
>>>>>>> 267266c7
from .coordinator import DelugeDataUpdateCoordinator


def get_state(data: dict[str, float], key: str) -> str | float:
    """Get current download/upload state."""
    upload = data[DATA_KEYS[0]] - data[DATA_KEYS[2]]
    download = data[DATA_KEYS[1]] - data[DATA_KEYS[3]]
    if key == CURRENT_STATUS:
        if upload > 0 and download > 0:
            return "Up/Down"
        if upload > 0 and download == 0:
            return "Seeding"
        if upload == 0 and download > 0:
            return "Downloading"
        return STATE_IDLE
    kb_spd = float(upload if key == UPLOAD_SPEED else download) / 1024
    return round(kb_spd, 2 if kb_spd < 0.1 else 1)


@dataclass
class DelugeSensorEntityDescription(SensorEntityDescription):
    """Class to describe a Deluge sensor."""

    value: Callable[[dict[str, float]], Any] = lambda val: val


SENSOR_TYPES: tuple[DelugeSensorEntityDescription, ...] = (
    DelugeSensorEntityDescription(
        key=CURRENT_STATUS,
        name="Status",
        value=lambda data: get_state(data, CURRENT_STATUS),
    ),
    DelugeSensorEntityDescription(
        key=DOWNLOAD_SPEED,
        name="Down Speed",
        native_unit_of_measurement=DATA_RATE_KILOBYTES_PER_SECOND,
        state_class=SensorStateClass.MEASUREMENT,
        value=lambda data: get_state(data, DOWNLOAD_SPEED),
    ),
    DelugeSensorEntityDescription(
        key=UPLOAD_SPEED,
        name="Up Speed",
        native_unit_of_measurement=DATA_RATE_KILOBYTES_PER_SECOND,
        state_class=SensorStateClass.MEASUREMENT,
        value=lambda data: get_state(data, UPLOAD_SPEED),
    ),
)


async def async_setup_entry(
    hass: HomeAssistant,
    entry: ConfigEntry,
    async_add_entities: entity_platform.AddEntitiesCallback,
) -> None:
    """Set up the Deluge sensor."""
    async_add_entities(
        DelugeSensor(hass.data[DOMAIN][entry.entry_id], description)
        for description in SENSOR_TYPES
    )


class DelugeSensor(DelugeEntity, SensorEntity):
    """Representation of a Deluge sensor."""

    entity_description: DelugeSensorEntityDescription

    def __init__(
        self,
        coordinator: DelugeDataUpdateCoordinator,
        description: DelugeSensorEntityDescription,
    ) -> None:
        """Initialize the sensor."""
        super().__init__(coordinator)
        self.entity_description = description
        self._attr_name = f"{coordinator.config_entry.title} {description.name}"
        self._attr_unique_id = f"{coordinator.config_entry.entry_id}_{description.key}"

    @property
    def native_value(self) -> StateType:
        """Return the state of the sensor."""
        return self.entity_description.value(self.coordinator.data[Platform.SENSOR])<|MERGE_RESOLUTION|>--- conflicted
+++ resolved
@@ -1,15 +1,10 @@
 """Support for monitoring the Deluge BitTorrent client API."""
 from __future__ import annotations
 
-<<<<<<< HEAD
 from collections.abc import Callable
 from dataclasses import dataclass
 from typing import Any
 
-import voluptuous as vol
-
-=======
->>>>>>> 267266c7
 from homeassistant.components.sensor import (
     SensorEntity,
     SensorEntityDescription,
@@ -22,19 +17,7 @@
 from homeassistant.helpers.typing import StateType
 
 from . import DelugeEntity
-<<<<<<< HEAD
-from .const import (
-    CURRENT_STATUS,
-    DATA_KEYS,
-    DEFAULT_NAME,
-    DEFAULT_RPC_PORT,
-    DOMAIN,
-    DOWNLOAD_SPEED,
-    UPLOAD_SPEED,
-)
-=======
-from .const import DOMAIN
->>>>>>> 267266c7
+from .const import CURRENT_STATUS, DATA_KEYS, DOMAIN, DOWNLOAD_SPEED, UPLOAD_SPEED
 from .coordinator import DelugeDataUpdateCoordinator
 
 
