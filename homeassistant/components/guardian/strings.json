--- conflicted
+++ resolved
@@ -14,15 +14,9 @@
       }
     },
     "abort": {
-<<<<<<< HEAD
-      "already_configured": "This Guardian device has already been configured.",
+      "already_configured": "[%key:common::config_flow::abort::already_configured_device%]",
       "already_in_progress": "[%key:common::config_flow::abort::already_in_progress%]",
-      "connection_error": "Failed to connect to the Guardian device."
-=======
-      "already_configured": "[%key:common::config_flow::abort::already_configured_device%]",
-      "already_in_progress": "Guardian device configuration is already in process.",
       "cannot_connect": "[%key:common::config_flow::error::cannot_connect%]"
->>>>>>> eeb06da5
     }
   }
 }