--- conflicted
+++ resolved
@@ -2,10 +2,6 @@
   "domain": "mychevy",
   "name": "myChevrolet",
   "documentation": "https://www.home-assistant.io/integrations/mychevy",
-<<<<<<< HEAD
-  "requirements": ["mychevy==1.2.0"],
-=======
   "requirements": ["mychevy==2.0.1"],
->>>>>>> dbd1ca45
   "codeowners": []
 }