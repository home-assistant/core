{
  "config": {
    "step": {
      "user": {
        "description": "Provide information to connect to the Slide device",
        "data": {
          "host": "[%key:common::config_flow::data::host%]",
          "password": "[%key:common::config_flow::data::password%]"
        },
        "data_description": {
          "host": "The hostname or IP address of your local Slide",
          "password": "The device code of your Slide (inside of the Slide or in the box, length is 8 characters). If your Slide runs firmware version 2 this is optional, as it is not used by the local API."
        }
      },
      "zeroconf_confirm": {
        "title": "Confirm setup for Slide",
        "description": "Do you want to setup {host}?"
      }
    },
    "abort": {
      "already_configured": "[%key:common::config_flow::abort::already_configured_device%]",
      "discovery_connection_failed": "The setup of the discovered device failed with the following error: {error}. Please try to set it up manually."
    },
    "error": {
      "cannot_connect": "[%key:common::config_flow::error::cannot_connect%]",
      "invalid_auth": "[%key:common::config_flow::error::invalid_auth%]",
      "unknown": "[%key:common::config_flow::error::unknown%]"
    }
  },
<<<<<<< HEAD
  "entity": {
    "button": {
      "calibrate": {
        "name": "Calibrate"
=======
  "options": {
    "step": {
      "init": {
        "title": "Configure Slide",
        "description": "Reconfigure the Slide device",
        "data": {
          "invert_position": "Invert position"
        },
        "data_description": {
          "invert_position": "Invert the position of your slide cover."
        }
>>>>>>> 06391d46
      }
    }
  },
  "exceptions": {
    "update_error": {
      "message": "Error while updating data from the API."
    }
  }
}<|MERGE_RESOLUTION|>--- conflicted
+++ resolved
@@ -27,12 +27,6 @@
       "unknown": "[%key:common::config_flow::error::unknown%]"
     }
   },
-<<<<<<< HEAD
-  "entity": {
-    "button": {
-      "calibrate": {
-        "name": "Calibrate"
-=======
   "options": {
     "step": {
       "init": {
@@ -44,7 +38,13 @@
         "data_description": {
           "invert_position": "Invert the position of your slide cover."
         }
->>>>>>> 06391d46
+      }
+    }
+  },
+  "entity": {
+    "button": {
+      "calibrate": {
+        "name": "Calibrate"
       }
     }
   },
