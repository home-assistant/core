--- conflicted
+++ resolved
@@ -88,22 +88,18 @@
             data[KEY_GATEWAY] = {ATTR_AVAILABLE: True}
 
         for blind in motion_gateway.device_list.values():
-            with suppress(timeout):
+            try:
                 blind.Update()
-<<<<<<< HEAD
             except (timeout, ParseException):
                 # let the error be logged and handled by the motionblinds library
                 data[blind.mac] = {ATTR_AVAILABLE: False}
             else:
                 data[blind.mac] = {ATTR_AVAILABLE: True}
-=======
->>>>>>> 0be6a868
 
         return data
 
     async def async_update_data(self):
         """Fetch data from the gateway and blinds."""
-<<<<<<< HEAD
         data = await hass.async_add_executor_job(update_gateway)
 
         all_available = True
@@ -118,10 +114,6 @@
             self.update_interval = timedelta(seconds=UPDATE_INTERVAL_FAST)
 
         return data
-=======
-        with suppress(timeout):  # Let the error be handled by the motionblinds
-            await hass.async_add_executor_job(update_gateway)
->>>>>>> 0be6a868
 
     coordinator = DataUpdateCoordinatorMotionBlinds(
         hass,
