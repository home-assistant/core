--- conflicted
+++ resolved
@@ -110,11 +110,7 @@
 
     # Create multicast Listener
     if KEY_MULTICAST_LISTENER not in hass.data[DOMAIN]:
-<<<<<<< HEAD
-        multicast = AsyncMotionMulticast()
-=======
         multicast = AsyncMotionMulticast(interface=multicast_interface)
->>>>>>> 8debb7c7
         hass.data[DOMAIN][KEY_MULTICAST_LISTENER] = multicast
         # start listening for local pushes (only once)
         await multicast.Start_listen()
