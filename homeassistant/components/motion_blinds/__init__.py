--- conflicted
+++ resolved
@@ -90,18 +90,8 @@
         """Fetch the latest data from the gateway and blinds."""
         data = await self.hass.async_add_executor_job(self.update_gateway)
 
-<<<<<<< HEAD
-        all_available = True
-        for device in data.values():
-            if not device[ATTR_AVAILABLE]:
-                all_available = False
-                break
-
+        all_available = all(device[ATTR_AVAILABLE] for device in data.values())
         if all_available and not self._fast_update:
-=======
-        all_available = all(device[ATTR_AVAILABLE] for device in data.values())
-        if all_available:
->>>>>>> b2ee4894
             self.update_interval = timedelta(seconds=UPDATE_INTERVAL)
         else:
             self.update_interval = timedelta(seconds=UPDATE_INTERVAL_FAST)
