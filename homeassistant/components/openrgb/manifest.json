--- conflicted
+++ resolved
@@ -11,11 +11,6 @@
   "documentation": "https://www.home-assistant.io/integrations/openrgb",
   "integration_type": "hub",
   "iot_class": "local_polling",
-<<<<<<< HEAD
-  "quality_scale": "bronze",
+  "quality_scale": "silver",
   "requirements": ["openrgb-python==0.3.5", "getmac==0.9.5"]
-=======
-  "quality_scale": "silver",
-  "requirements": ["openrgb-python==0.3.5"]
->>>>>>> a83bbe23
 }