--- conflicted
+++ resolved
@@ -46,15 +46,7 @@
 )
 
 
-<<<<<<< HEAD
 async def get_service(hass, config, discovery_info=None):
-=======
-def get_service(
-    hass: HomeAssistant,
-    config: ConfigType,
-    discovery_info: DiscoveryInfoType | None = None,
-) -> ClicksendNotificationService | None:
->>>>>>> a5cf8210
     """Get the ClickSend notification service."""
     if not await _authenticate(config):
         _LOGGER.error("You are not authorized to access ClickSend")
@@ -72,17 +64,11 @@
         self.recipients: list[str] = config[CONF_RECIPIENT]
         self.sender: str = config[CONF_SENDER]
 
-<<<<<<< HEAD
+
     async def async_send_message(self, message="", **kwargs):
         """Send a message to a user."""
         data = {"messages": []}
         for recipient in self.recipients.split(","):
-=======
-    def send_message(self, message: str = "", **kwargs: Any) -> None:
-        """Send a message to a user."""
-        data: dict[str, Any] = {"messages": []}
-        for recipient in self.recipients:
->>>>>>> a5cf8210
             data["messages"].append(
                 {
                     "source": "hass.notify",
@@ -93,7 +79,6 @@
             )
 
         api_url = f"{BASE_API_URL}/sms/send"
-<<<<<<< HEAD
         async with aiohttp.ClientSession(headers=HEADERS) as session:
             async with session.post(
                 api_url,
@@ -114,27 +99,6 @@
 
 
 async def _authenticate(config):
-=======
-        resp = requests.post(
-            api_url,
-            data=json.dumps(data),
-            headers=HEADERS,
-            auth=(self.username, self.api_key),
-            timeout=TIMEOUT,
-        )
-        if resp.status_code == HTTPStatus.OK:
-            return
-
-        obj = json.loads(resp.text)
-        response_msg = obj.get("response_msg")
-        response_code = obj.get("response_code")
-        _LOGGER.error(
-            "Error %s : %s (Code %s)", resp.status_code, response_msg, response_code
-        )
-
-
-def _authenticate(config: ConfigType) -> bool:
->>>>>>> a5cf8210
     """Authenticate with ClickSend."""
     url = f"{BASE_API_URL}/account"
     async with aiohttp.ClientSession(headers=HEADERS) as session:
