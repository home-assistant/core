"""Support for Minut Point."""

import logging

from pypoint import Device, PointSession

from homeassistant.helpers import device_registry as dr
from homeassistant.helpers.device_registry import DeviceInfo
from homeassistant.helpers.update_coordinator import CoordinatorEntity
from homeassistant.util.dt import as_local

from .const import DOMAIN
from .coordinator import PointDataUpdateCoordinator

_LOGGER = logging.getLogger(__name__)


class MinutPointEntity(CoordinatorEntity[PointDataUpdateCoordinator]):
    """Base Entity used by the sensors."""

    def __init__(self, coordinator: PointDataUpdateCoordinator, device_id: str) -> None:
        """Initialize the entity."""
        super().__init__(coordinator)
        self.device_id = device_id
        self._name = self.device.name
        device = self.device.device
        self._attr_device_info = DeviceInfo(
            connections={(dr.CONNECTION_NETWORK_MAC, device["device_mac"])},
            identifiers={(DOMAIN, device["device_id"])},
            manufacturer="Minut",
            model=f"Point v{device['hardware_version']}",
            name=device["description"],
            sw_version=device["firmware"]["installed"],
            via_device=(DOMAIN, device["home"]),
        )
        if self.device_class:
            self._attr_name = f"{self._name} {self.device_class.capitalize()}"

<<<<<<< HEAD
    @property
    def client(self) -> PointSession:
        """Return the client object."""
        return self.coordinator.point
=======
    def __str__(self) -> str:
        """Return string representation of device."""
        return f"MinutPoint {self.name}"

    async def async_added_to_hass(self):
        """Call when entity is added to hass."""
        _LOGGER.debug("Created device %s", self)
        self._async_unsub_dispatcher_connect = async_dispatcher_connect(
            self.hass, SIGNAL_UPDATE_ENTITY, self._update_callback
        )
        await self._update_callback()

    async def async_will_remove_from_hass(self) -> None:
        """Disconnect dispatcher listener when removed."""
        if self._async_unsub_dispatcher_connect:
            self._async_unsub_dispatcher_connect()

    async def _update_callback(self):
        """Update the value of the sensor."""
>>>>>>> 32a16ae0

    @property
    def available(self) -> bool:
        """Return true if device is not offline."""
        return super().available and self.device_id in self.client.device_ids

    @property
    def device(self) -> Device:
        """Return the representation of the device."""
        return self.client.device(self.device_id)

    @property
    def extra_state_attributes(self):
        """Return status of device."""
        attrs = self.device.device_status
        attrs["last_heard_from"] = as_local(
            self.coordinator.device_updates[self.device_id]
        ).strftime("%Y-%m-%d %H:%M:%S")
        return attrs<|MERGE_RESOLUTION|>--- conflicted
+++ resolved
@@ -36,32 +36,13 @@
         if self.device_class:
             self._attr_name = f"{self._name} {self.device_class.capitalize()}"
 
-<<<<<<< HEAD
+    async def _update_callback(self):
+        """Update the value of the sensor."""
+
     @property
     def client(self) -> PointSession:
         """Return the client object."""
         return self.coordinator.point
-=======
-    def __str__(self) -> str:
-        """Return string representation of device."""
-        return f"MinutPoint {self.name}"
-
-    async def async_added_to_hass(self):
-        """Call when entity is added to hass."""
-        _LOGGER.debug("Created device %s", self)
-        self._async_unsub_dispatcher_connect = async_dispatcher_connect(
-            self.hass, SIGNAL_UPDATE_ENTITY, self._update_callback
-        )
-        await self._update_callback()
-
-    async def async_will_remove_from_hass(self) -> None:
-        """Disconnect dispatcher listener when removed."""
-        if self._async_unsub_dispatcher_connect:
-            self._async_unsub_dispatcher_connect()
-
-    async def _update_callback(self):
-        """Update the value of the sensor."""
->>>>>>> 32a16ae0
 
     @property
     def available(self) -> bool:
