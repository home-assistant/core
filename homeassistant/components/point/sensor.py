--- conflicted
+++ resolved
@@ -11,14 +11,8 @@
 )
 from homeassistant.const import PERCENTAGE, UnitOfSoundPressure, UnitOfTemperature
 from homeassistant.core import HomeAssistant
-<<<<<<< HEAD
-from homeassistant.helpers.entity_platform import AddEntitiesCallback
+from homeassistant.helpers.entity_platform import AddConfigEntryEntitiesCallback
 from homeassistant.helpers.typing import StateType
-=======
-from homeassistant.helpers.dispatcher import async_dispatcher_connect
-from homeassistant.helpers.entity_platform import AddConfigEntryEntitiesCallback
-from homeassistant.util.dt import parse_datetime
->>>>>>> 32a16ae0
 
 from . import PointConfigEntry
 from .coordinator import PointDataUpdateCoordinator
@@ -51,13 +45,8 @@
 
 async def async_setup_entry(
     hass: HomeAssistant,
-<<<<<<< HEAD
     config_entry: PointConfigEntry,
-    async_add_entities: AddEntitiesCallback,
-=======
-    config_entry: ConfigEntry,
     async_add_entities: AddConfigEntryEntitiesCallback,
->>>>>>> 32a16ae0
 ) -> None:
     """Set up a Point's sensors based on a config entry."""
 
