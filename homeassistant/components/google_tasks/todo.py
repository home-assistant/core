--- conflicted
+++ resolved
@@ -100,11 +100,8 @@
         | TodoListEntityFeature.MOVE_TODO_ITEM
         | TodoListEntityFeature.SET_DUE_DATE_ON_ITEM
         | TodoListEntityFeature.SET_DESCRIPTION_ON_ITEM
-<<<<<<< HEAD
         | TodoListEntityFeature.SET_PARENT_ON_ITEM
-=======
         | TodoListEntityFeature.REMOVE_LIST
->>>>>>> 4bc3eb74
     )
 
     def __init__(
