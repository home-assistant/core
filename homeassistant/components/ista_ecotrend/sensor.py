"""Sensor platform for Ista EcoTrend integration."""

from __future__ import annotations

import asyncio
from dataclasses import dataclass
import datetime
from enum import StrEnum
import logging

from homeassistant.components.recorder.models.statistics import (
    StatisticData,
    StatisticMetaData,
)
from homeassistant.components.recorder.statistics import (
    async_add_external_statistics,
    get_instance,
    get_last_statistics,
)
from homeassistant.components.sensor import (
    SensorDeviceClass,
    SensorEntity,
    SensorEntityDescription,
    SensorStateClass,
)
from homeassistant.const import UnitOfEnergy, UnitOfVolume
from homeassistant.core import HomeAssistant
from homeassistant.helpers.device_registry import (
    DeviceEntry,
    DeviceEntryType,
    DeviceInfo,
)
from homeassistant.helpers.entity_platform import AddEntitiesCallback
from homeassistant.helpers.typing import StateType
from homeassistant.helpers.update_coordinator import CoordinatorEntity

from . import IstaConfigEntry
from .const import DOMAIN
from .coordinator import IstaCoordinator
from .util import IstaConsumptionType, IstaValueType, get_native_value, get_statistics

_LOGGER = logging.getLogger(__name__)
# Coordinator is used to centralize the data updates
PARALLEL_UPDATES = 0


@dataclass(kw_only=True, frozen=True)
class IstaSensorEntityDescription(SensorEntityDescription):
    """Ista EcoTrend Sensor Description."""

    consumption_type: IstaConsumptionType
    value_type: IstaValueType | None = None


class IstaSensorEntity(StrEnum):
    """Ista EcoTrend Entities."""

    HEATING = "heating"
    HEATING_ENERGY = "heating_energy"
    HEATING_COST = "heating_cost"

    HOT_WATER = "hot_water"
    HOT_WATER_ENERGY = "hot_water_energy"
    HOT_WATER_COST = "hot_water_cost"

    WATER = "water"
    WATER_COST = "water_cost"


SENSOR_DESCRIPTIONS: tuple[IstaSensorEntityDescription, ...] = (
    IstaSensorEntityDescription(
        key=IstaSensorEntity.HEATING,
        translation_key=IstaSensorEntity.HEATING,
        suggested_display_precision=0,
        consumption_type=IstaConsumptionType.HEATING,
        state_class=SensorStateClass.TOTAL,
    ),
    IstaSensorEntityDescription(
        key=IstaSensorEntity.HEATING_ENERGY,
        translation_key=IstaSensorEntity.HEATING_ENERGY,
        device_class=SensorDeviceClass.ENERGY,
        native_unit_of_measurement=UnitOfEnergy.KILO_WATT_HOUR,
        state_class=SensorStateClass.TOTAL,
        suggested_display_precision=1,
        consumption_type=IstaConsumptionType.HEATING,
        value_type=IstaValueType.ENERGY,
    ),
    IstaSensorEntityDescription(
        key=IstaSensorEntity.HEATING_COST,
        translation_key=IstaSensorEntity.HEATING_COST,
        device_class=SensorDeviceClass.MONETARY,
        native_unit_of_measurement="EUR",
        state_class=SensorStateClass.TOTAL,
        suggested_display_precision=0,
        entity_registry_enabled_default=False,
        consumption_type=IstaConsumptionType.HEATING,
        value_type=IstaValueType.COSTS,
    ),
    IstaSensorEntityDescription(
        key=IstaSensorEntity.HOT_WATER,
        translation_key=IstaSensorEntity.HOT_WATER,
        device_class=SensorDeviceClass.WATER,
        native_unit_of_measurement=UnitOfVolume.CUBIC_METERS,
        state_class=SensorStateClass.TOTAL,
        suggested_display_precision=1,
        consumption_type=IstaConsumptionType.HOT_WATER,
    ),
    IstaSensorEntityDescription(
        key=IstaSensorEntity.HOT_WATER_ENERGY,
        translation_key=IstaSensorEntity.HOT_WATER_ENERGY,
        device_class=SensorDeviceClass.ENERGY,
        native_unit_of_measurement=UnitOfEnergy.KILO_WATT_HOUR,
        state_class=SensorStateClass.TOTAL,
        suggested_display_precision=1,
        consumption_type=IstaConsumptionType.HOT_WATER,
        value_type=IstaValueType.ENERGY,
    ),
    IstaSensorEntityDescription(
        key=IstaSensorEntity.HOT_WATER_COST,
        translation_key=IstaSensorEntity.HOT_WATER_COST,
        device_class=SensorDeviceClass.MONETARY,
        native_unit_of_measurement="EUR",
        state_class=SensorStateClass.TOTAL,
        suggested_display_precision=0,
        entity_registry_enabled_default=False,
        consumption_type=IstaConsumptionType.HOT_WATER,
        value_type=IstaValueType.COSTS,
    ),
    IstaSensorEntityDescription(
        key=IstaSensorEntity.WATER,
        translation_key=IstaSensorEntity.WATER,
        device_class=SensorDeviceClass.WATER,
        native_unit_of_measurement=UnitOfVolume.CUBIC_METERS,
        state_class=SensorStateClass.TOTAL,
        suggested_display_precision=1,
        entity_registry_enabled_default=False,
        consumption_type=IstaConsumptionType.WATER,
    ),
    IstaSensorEntityDescription(
        key=IstaSensorEntity.WATER_COST,
        translation_key=IstaSensorEntity.WATER_COST,
        device_class=SensorDeviceClass.MONETARY,
        native_unit_of_measurement="EUR",
        state_class=SensorStateClass.TOTAL,
        suggested_display_precision=0,
        entity_registry_enabled_default=False,
        consumption_type=IstaConsumptionType.WATER,
        value_type=IstaValueType.COSTS,
    ),
)


async def async_setup_entry(
    hass: HomeAssistant,
    config_entry: IstaConfigEntry,
    async_add_entities: AddEntitiesCallback,
) -> None:
    """Set up the ista EcoTrend sensors."""

    coordinator = config_entry.runtime_data

    async_add_entities(
        IstaSensor(coordinator, description, consumption_unit)
        for description in SENSOR_DESCRIPTIONS
        for consumption_unit in coordinator.data
    )


class IstaSensor(CoordinatorEntity[IstaCoordinator], SensorEntity):
    """Ista EcoTrend sensor."""

    entity_description: IstaSensorEntityDescription
    _attr_has_entity_name = True
    device_entry: DeviceEntry

    def __init__(
        self,
        coordinator: IstaCoordinator,
        entity_description: IstaSensorEntityDescription,
        consumption_unit: str,
    ) -> None:
        """Initialize the ista EcoTrend sensor."""
        super().__init__(coordinator)
        self.consumption_unit = consumption_unit
        self.entity_description = entity_description
        self._attr_unique_id = f"{consumption_unit}_{entity_description.key}"
        address = coordinator.details[consumption_unit]["address"]
        self._attr_device_info = DeviceInfo(
            entry_type=DeviceEntryType.SERVICE,
            manufacturer="ista SE",
            model="ista EcoTrend",
<<<<<<< HEAD
            name=f"{coordinator.details[consumption_unit]['address']['street']} "
            f"{coordinator.details[consumption_unit]['address']['houseNumber']}".strip(),
=======
            name=f"{address['street']} {address['houseNumber']}".strip(),
>>>>>>> 475a2fb8
            configuration_url="https://ecotrend.ista.de/",
            identifiers={(DOMAIN, consumption_unit)},
        )

    @property
    def native_value(self) -> StateType:
        """Return the state of the device."""

        return get_native_value(
            data=self.coordinator.data[self.consumption_unit],
            consumption_type=self.entity_description.consumption_type,
            value_type=self.entity_description.value_type,
        )

    async def async_added_to_hass(self) -> None:
        """When added to hass."""
        # perform initial statistics import when sensor is added, otherwise it would take
        # 1 day when _handle_coordinator_update is triggered for the first time.
        await self.update_statistics()
        await super().async_added_to_hass()

    def _handle_coordinator_update(self) -> None:
        """Handle coordinator update."""
        asyncio.run_coroutine_threadsafe(self.update_statistics(), self.hass.loop)

    async def update_statistics(self) -> None:
        """Import ista EcoTrend historical statistics."""

        # Remember the statistic_id that was initially created
        # in case the entity gets renamed, because we cannot
        # change the statistic_id
        name = self.coordinator.config_entry.options.get(
            f"lts_{self.entity_description.key}_{self.consumption_unit}"
        )
        if not name:
            name = self.entity_id.removeprefix("sensor.")
            self.hass.config_entries.async_update_entry(
                entry=self.coordinator.config_entry,
                options={
                    **self.coordinator.config_entry.options,
                    f"lts_{self.entity_description.key}_{self.consumption_unit}": name,
                },
            )

        statistic_id = f"{DOMAIN}:{name}"
        statistics_sum = 0.0
        statistics_since = None

        last_stats = await get_instance(self.hass).async_add_executor_job(
            get_last_statistics,
            self.hass,
            1,
            statistic_id,
            False,
            {"sum"},
        )

        _LOGGER.debug("Last statistics: %s", last_stats)

        if last_stats:
            statistics_sum = last_stats[statistic_id][0].get("sum") or 0.0
            statistics_since = datetime.datetime.fromtimestamp(
                last_stats[statistic_id][0].get("end") or 0, tz=datetime.UTC
            ) + datetime.timedelta(days=1)

        if monthly_consumptions := get_statistics(
            self.coordinator.data[self.consumption_unit],
            self.entity_description.consumption_type,
            self.entity_description.value_type,
        ):
            statistics: list[StatisticData] = [
                {
                    "start": consumptions["date"],
                    "state": consumptions["value"],
                    "sum": (statistics_sum := statistics_sum + consumptions["value"]),
                }
                for consumptions in monthly_consumptions
                if statistics_since is None or consumptions["date"] > statistics_since
            ]

            metadata: StatisticMetaData = {
                "has_mean": False,
                "has_sum": True,
                "name": f"{self.device_entry.name} {self.name}",
                "source": DOMAIN,
                "statistic_id": statistic_id,
                "unit_of_measurement": self.entity_description.native_unit_of_measurement,
            }
            if statistics:
                _LOGGER.debug("Insert statistics: %s %s", metadata, statistics)
                async_add_external_statistics(self.hass, metadata, statistics)<|MERGE_RESOLUTION|>--- conflicted
+++ resolved
@@ -189,12 +189,7 @@
             entry_type=DeviceEntryType.SERVICE,
             manufacturer="ista SE",
             model="ista EcoTrend",
-<<<<<<< HEAD
-            name=f"{coordinator.details[consumption_unit]['address']['street']} "
-            f"{coordinator.details[consumption_unit]['address']['houseNumber']}".strip(),
-=======
             name=f"{address['street']} {address['houseNumber']}".strip(),
->>>>>>> 475a2fb8
             configuration_url="https://ecotrend.ista.de/",
             identifiers={(DOMAIN, consumption_unit)},
         )
