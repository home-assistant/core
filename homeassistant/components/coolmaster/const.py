"""Constants for the Coolmaster integration."""

DOMAIN = "coolmaster"

DEFAULT_PORT = 10102

CONF_SUPPORTED_MODES = "supported_modes"
CONF_SWING_SUPPORT = "swing_support"
<<<<<<< HEAD
CONF_SEND_WAKEUP_PROMPT = "send_wakeup_prompt"
=======
MAX_RETRIES = 3
BACKOFF_BASE_DELAY = 2
>>>>>>> f8affb2b
<|MERGE_RESOLUTION|>--- conflicted
+++ resolved
@@ -6,9 +6,6 @@
 
 CONF_SUPPORTED_MODES = "supported_modes"
 CONF_SWING_SUPPORT = "swing_support"
-<<<<<<< HEAD
 CONF_SEND_WAKEUP_PROMPT = "send_wakeup_prompt"
-=======
 MAX_RETRIES = 3
-BACKOFF_BASE_DELAY = 2
->>>>>>> f8affb2b
+BACKOFF_BASE_DELAY = 2