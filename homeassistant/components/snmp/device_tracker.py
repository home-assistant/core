"""Support for fetching WiFi associations through SNMP."""

from __future__ import annotations

import binascii
import logging

from pysnmp.error import PySnmpError
from pysnmp.hlapi.asyncio import (
    CommunityData,
    ContextData,
    ObjectIdentity,
    ObjectType,
    SnmpEngine,
    Udp6TransportTarget,
    UdpTransportTarget,
    UsmUserData,
    bulkWalkCmd,
    isEndOfMib,
)
import voluptuous as vol

from homeassistant.components.device_tracker import (
    DOMAIN,
    PLATFORM_SCHEMA as PARENT_PLATFORM_SCHEMA,
    DeviceScanner,
)
from homeassistant.const import CONF_HOST
from homeassistant.core import HomeAssistant
import homeassistant.helpers.config_validation as cv
from homeassistant.helpers.typing import ConfigType

from .const import (
    CONF_AUTH_KEY,
    CONF_BASEOID,
    CONF_COMMUNITY,
    CONF_PRIV_KEY,
    DEFAULT_AUTH_PROTOCOL,
    DEFAULT_COMMUNITY,
    DEFAULT_PORT,
    DEFAULT_PRIV_PROTOCOL,
    DEFAULT_TIMEOUT,
    DEFAULT_VERSION,
    SNMP_VERSIONS,
)

_LOGGER = logging.getLogger(__name__)

PLATFORM_SCHEMA = PARENT_PLATFORM_SCHEMA.extend(
    {
        vol.Required(CONF_BASEOID): cv.string,
        vol.Required(CONF_HOST): cv.string,
        vol.Optional(CONF_COMMUNITY, default=DEFAULT_COMMUNITY): cv.string,
        vol.Inclusive(CONF_AUTH_KEY, "keys"): cv.string,
        vol.Inclusive(CONF_PRIV_KEY, "keys"): cv.string,
    }
)


async def async_get_scanner(
    hass: HomeAssistant, config: ConfigType
) -> SnmpScanner | None:
    """Validate the configuration and return an SNMP scanner."""
    scanner = SnmpScanner(config[DOMAIN])
    await scanner.async_init()

    return scanner if scanner.success_init else None


class SnmpScanner(DeviceScanner):
    """Queries any SNMP capable Access Point for connected devices."""

    def __init__(self, config):
        """Initialize the scanner and test the target device."""
        host = config[CONF_HOST]
        community = config[CONF_COMMUNITY]
        baseoid = config[CONF_BASEOID]
        authkey = config.get(CONF_AUTH_KEY)
        authproto = DEFAULT_AUTH_PROTOCOL
        privkey = config.get(CONF_PRIV_KEY)
        privproto = DEFAULT_PRIV_PROTOCOL

        try:
            # Try IPv4 first.
            target = UdpTransportTarget((host, DEFAULT_PORT), timeout=DEFAULT_TIMEOUT)
        except PySnmpError:
            # Then try IPv6.
            try:
                target = Udp6TransportTarget(
                    (host, DEFAULT_PORT), timeout=DEFAULT_TIMEOUT
                )
            except PySnmpError as err:
                _LOGGER.error("Invalid SNMP host: %s", err)
                return

        if authkey is not None or privkey is not None:
            if not authkey:
                authproto = "none"
            if not privkey:
                privproto = "none"

            request_args = [
                SnmpEngine(),
                UsmUserData(
                    community,
                    authKey=authkey or None,
                    privKey=privkey or None,
                    authProtocol=authproto,
                    privProtocol=privproto,
                ),
                target,
                ContextData(),
            ]
        else:
            request_args = [
                SnmpEngine(),
                CommunityData(community, mpModel=SNMP_VERSIONS[DEFAULT_VERSION]),
                target,
                ContextData(),
            ]

        self.request_args = request_args
        self.baseoid = baseoid
        self.last_results = []
        self.success_init = False

    async def async_init(self):
        """Make a one-off read to check if the target device is reachable and readable."""
        data = await self.async_get_snmp_data()
        self.success_init = data is not None

    async def async_scan_devices(self):
        """Scan for new devices and return a list with found device IDs."""
        await self._async_update_info()
        return [client["mac"] for client in self.last_results if client.get("mac")]

    async def async_get_device_name(self, device):
        """Return the name of the given device or None if we don't know."""
        # We have no names
        return None

    async def _async_update_info(self):
        """Ensure the information from the device is up to date.

        Return boolean if scanning successful.
        """
        if not self.success_init:
            return False

        if not (data := await self.async_get_snmp_data()):
            return False

        self.last_results = data
        return True

    async def async_get_snmp_data(self):
        """Fetch MAC addresses from access point via SNMP."""
        devices = []

        walker = bulkWalkCmd(
            *self.request_args,
            0,
            50,
            ObjectType(ObjectIdentity(self.baseoid)),
            lexicographicMode=False,
        )
<<<<<<< HEAD

        if errindication:
            _LOGGER.error("SNMPLIB error: %s", errindication)
            return None
        if errstatus:
            _LOGGER.error(
                "SNMP error: %s at %s",
                errstatus.prettyPrint(),
                errindex and restable[int(errindex) - 1][0] or "?",
            )
            return None

        for resrow in restable:
            for _, val in resrow:
                try:
                    mac = binascii.hexlify(val.asOctets()).decode("utf-8")
                except AttributeError:
                    continue
                _LOGGER.debug("Found MAC address: %s", mac)
                mac = ":".join([mac[i : i + 2] for i in range(0, len(mac), 2)])
                devices.append({"mac": mac})
=======
        async for errindication, errstatus, errindex, res in walker:
            if errindication:
                _LOGGER.error("SNMPLIB error: %s", errindication)
                return
            if errstatus:
                _LOGGER.error(
                    "SNMP error: %s at %s",
                    errstatus.prettyPrint(),
                    errindex and res[int(errindex) - 1][0] or "?",
                )
                return

            for _oid, value in res:
                if not isEndOfMib(res):
                    try:
                        mac = binascii.hexlify(value.asOctets()).decode("utf-8")
                    except AttributeError:
                        continue
                    _LOGGER.debug("Found MAC address: %s", mac)
                    mac = ":".join([mac[i : i + 2] for i in range(0, len(mac), 2)])
                    devices.append({"mac": mac})
>>>>>>> 26fb7627
        return devices<|MERGE_RESOLUTION|>--- conflicted
+++ resolved
@@ -164,29 +164,6 @@
             ObjectType(ObjectIdentity(self.baseoid)),
             lexicographicMode=False,
         )
-<<<<<<< HEAD
-
-        if errindication:
-            _LOGGER.error("SNMPLIB error: %s", errindication)
-            return None
-        if errstatus:
-            _LOGGER.error(
-                "SNMP error: %s at %s",
-                errstatus.prettyPrint(),
-                errindex and restable[int(errindex) - 1][0] or "?",
-            )
-            return None
-
-        for resrow in restable:
-            for _, val in resrow:
-                try:
-                    mac = binascii.hexlify(val.asOctets()).decode("utf-8")
-                except AttributeError:
-                    continue
-                _LOGGER.debug("Found MAC address: %s", mac)
-                mac = ":".join([mac[i : i + 2] for i in range(0, len(mac), 2)])
-                devices.append({"mac": mac})
-=======
         async for errindication, errstatus, errindex, res in walker:
             if errindication:
                 _LOGGER.error("SNMPLIB error: %s", errindication)
@@ -208,5 +185,4 @@
                     _LOGGER.debug("Found MAC address: %s", mac)
                     mac = ":".join([mac[i : i + 2] for i in range(0, len(mac), 2)])
                     devices.append({"mac": mac})
->>>>>>> 26fb7627
         return devices