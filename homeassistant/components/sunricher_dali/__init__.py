--- conflicted
+++ resolved
@@ -2,11 +2,8 @@
 
 from __future__ import annotations
 
-<<<<<<< HEAD
+import asyncio
 from collections.abc import Sequence
-=======
-import asyncio
->>>>>>> 5b585022
 import logging
 
 from PySrDaliGateway import DaliGateway, Device
