{
  "config": {
<<<<<<< HEAD
    "step": {
      "user": {
        "title": "Sign in with Blink account",
        "data": {
          "username": "[%key:common::config_flow::data::username%]",
          "password": "[%key:common::config_flow::data::password%]"
        }
      },
      "2fa": {
        "title": "Two-factor authentication",
        "data": {
          "pin": "Two-factor code"
        },
        "description": "Enter the PIN sent via email or SMS"
      },
      "reauth_confirm": {
        "title": "Re-authenticate Blink",
        "description": "The credentials for {username} need to be updated",
        "data": {
          "username": "[%key:common::config_flow::data::username%]",
          "password": "[%key:common::config_flow::data::password%]"
        }
      }
=======
    "abort": {
      "already_configured": "[%key:common::config_flow::abort::already_configured_device%]"
>>>>>>> 71589d21
    },
    "error": {
      "cannot_connect": "[%key:common::config_flow::error::cannot_connect%]",
      "invalid_access_token": "[%key:common::config_flow::error::invalid_access_token%]",
      "invalid_auth": "[%key:common::config_flow::error::invalid_auth%]",
      "unknown": "[%key:common::config_flow::error::unknown%]"
    },
<<<<<<< HEAD
    "abort": {
      "already_configured": "[%key:common::config_flow::abort::already_configured_device%]",
      "reauth_successful": "[%key:common::config_flow::abort::reauth_successful%]"
    }
  },
  "options": {
=======
>>>>>>> 71589d21
    "step": {
      "2fa": {
        "data": {
          "pin": "Two-factor code"
        },
        "description": "Enter the PIN sent via email or SMS",
        "title": "Two-factor authentication"
      },
      "user": {
        "data": {
          "password": "[%key:common::config_flow::data::password%]",
          "username": "[%key:common::config_flow::data::username%]"
        },
        "title": "Sign in with Blink account"
      }
    }
  },
  "entity": {
    "binary_sensor": {
      "camera_armed": {
        "name": "Camera armed"
      }
    },
    "sensor": {
      "wifi_strength": {
        "name": "Wi-Fi signal strength"
      }
    },
    "switch": {
      "camera_motion": {
        "name": "Camera motion detection"
      }
    }
  },
  "exceptions": {
    "cant_write": {
      "message": "Can't write to file."
    },
    "failed_arm": {
      "message": "Blink failed to arm camera."
    },
    "failed_arm_motion": {
      "message": "Blink failed to arm camera motion detection."
    },
    "failed_clip": {
      "message": "Blink failed to record a clip."
    },
    "failed_disarm": {
      "message": "Blink failed to disarm camera."
    },
    "failed_disarm_motion": {
      "message": "Blink failed to disarm camera motion detection."
    },
    "failed_snap": {
      "message": "Blink failed to snap a picture."
    },
    "integration_not_found": {
      "message": "Integration \"{target}\" not found in registry."
    },
<<<<<<< HEAD
    "failed_disarm_motion": {
      "message": "Blink failed to disarm camera motion detection."
    },
    "service_removed": {
      "message": "The service {service_name} has been removed and is no longer needed. Home Assistant will automatically prompt for reauthentication when required."
=======
    "no_path": {
      "message": "Can't write to directory {target}, no access to path!"
    },
    "not_loaded": {
      "message": "{target} is not loaded."
>>>>>>> 71589d21
    }
  },
  "issues": {
    "service_deprecation": {
      "fix_flow": {
        "step": {
          "confirm": {
            "description": "Blink update service is deprecated and will be removed.\nPlease update your automations and scripts to use `Home Assistant Core Integration: Update entity`.",
            "title": "[%key:component::blink::issues::service_deprecation::title%]"
          }
        }
      },
      "title": "Blink update service is being removed"
    }
  },
  "options": {
    "step": {
      "simple_options": {
        "data": {
          "scan_interval": "Scan interval (seconds)"
        },
        "description": "Configure Blink integration",
        "title": "Blink options"
      }
    },
    "service_send_pin_deprecation": {
      "title": "Blink send PIN service has been removed",
      "description": "The service {service_name} has been removed and is no longer needed. When a new two-factor authentication code is required, Home Assistant will automatically prompt you to reauthenticate through the integration configuration. Please remove any automations or scripts that call this service."
    }
  },
  "services": {
    "record": {
      "description": "Requests camera to record a clip.",
      "name": "Record"
    },
    "save_recent_clips": {
      "description": "Saves all recent video clips to local directory with file pattern \"%Y%m%d_%H%M%S_[camera name].mp4\".",
      "fields": {
        "file_path": {
          "description": "Directory name of writable path (directory may need to be included in allowlist_external_dirs in config).",
          "name": "Output directory"
        }
      },
      "name": "Save recent clips"
    },
    "save_video": {
      "description": "Saves last recorded video clip to local file.",
      "fields": {
        "filename": {
          "description": "Filename to writable path (directory may need to be included in allowlist_external_dirs in config).",
          "name": "File name"
        }
      },
      "name": "Save video"
    },
    "send_pin": {
      "description": "Sends a new PIN to Blink for 2FA.",
      "fields": {
        "config_entry_id": {
          "description": "The Blink integration ID.",
          "name": "Integration ID"
        },
        "pin": {
          "description": "PIN received from Blink. Leave empty if you only received a verification email.",
          "name": "PIN"
        }
      },
      "name": "Send PIN"
    },
    "trigger_camera": {
      "description": "Requests camera to take new image.",
      "name": "Trigger camera"
    }
  }
}<|MERGE_RESOLUTION|>--- conflicted
+++ resolved
@@ -1,33 +1,8 @@
 {
   "config": {
-<<<<<<< HEAD
-    "step": {
-      "user": {
-        "title": "Sign in with Blink account",
-        "data": {
-          "username": "[%key:common::config_flow::data::username%]",
-          "password": "[%key:common::config_flow::data::password%]"
-        }
-      },
-      "2fa": {
-        "title": "Two-factor authentication",
-        "data": {
-          "pin": "Two-factor code"
-        },
-        "description": "Enter the PIN sent via email or SMS"
-      },
-      "reauth_confirm": {
-        "title": "Re-authenticate Blink",
-        "description": "The credentials for {username} need to be updated",
-        "data": {
-          "username": "[%key:common::config_flow::data::username%]",
-          "password": "[%key:common::config_flow::data::password%]"
-        }
-      }
-=======
     "abort": {
-      "already_configured": "[%key:common::config_flow::abort::already_configured_device%]"
->>>>>>> 71589d21
+      "already_configured": "[%key:common::config_flow::abort::already_configured_device%]",
+      "reauth_successful": "[%key:common::config_flow::abort::reauth_successful%]"
     },
     "error": {
       "cannot_connect": "[%key:common::config_flow::error::cannot_connect%]",
@@ -35,15 +10,6 @@
       "invalid_auth": "[%key:common::config_flow::error::invalid_auth%]",
       "unknown": "[%key:common::config_flow::error::unknown%]"
     },
-<<<<<<< HEAD
-    "abort": {
-      "already_configured": "[%key:common::config_flow::abort::already_configured_device%]",
-      "reauth_successful": "[%key:common::config_flow::abort::reauth_successful%]"
-    }
-  },
-  "options": {
-=======
->>>>>>> 71589d21
     "step": {
       "2fa": {
         "data": {
@@ -51,6 +17,14 @@
         },
         "description": "Enter the PIN sent via email or SMS",
         "title": "Two-factor authentication"
+      },
+      "reauth_confirm": {
+        "data": {
+          "password": "[%key:common::config_flow::data::password%]",
+          "username": "[%key:common::config_flow::data::username%]"
+        },
+        "description": "The credentials for {username} need to be updated",
+        "title": "Re-authenticate Blink"
       },
       "user": {
         "data": {
@@ -103,19 +77,14 @@
     "integration_not_found": {
       "message": "Integration \"{target}\" not found in registry."
     },
-<<<<<<< HEAD
-    "failed_disarm_motion": {
-      "message": "Blink failed to disarm camera motion detection."
-    },
-    "service_removed": {
-      "message": "The service {service_name} has been removed and is no longer needed. Home Assistant will automatically prompt for reauthentication when required."
-=======
     "no_path": {
       "message": "Can't write to directory {target}, no access to path!"
     },
     "not_loaded": {
       "message": "{target} is not loaded."
->>>>>>> 71589d21
+    },
+    "service_removed": {
+      "message": "The service {service_name} has been removed and is no longer needed. Home Assistant will automatically prompt for reauthentication when required."
     }
   },
   "issues": {
@@ -129,6 +98,10 @@
         }
       },
       "title": "Blink update service is being removed"
+    },
+    "service_send_pin_deprecation": {
+      "description": "The service {service_name} has been removed and is no longer needed. When a new two-factor authentication code is required, Home Assistant will automatically prompt you to reauthenticate through the integration configuration. Please remove any automations or scripts that call this service.",
+      "title": "Blink send PIN service has been removed"
     }
   },
   "options": {
@@ -140,10 +113,6 @@
         "description": "Configure Blink integration",
         "title": "Blink options"
       }
-    },
-    "service_send_pin_deprecation": {
-      "title": "Blink send PIN service has been removed",
-      "description": "The service {service_name} has been removed and is no longer needed. When a new two-factor authentication code is required, Home Assistant will automatically prompt you to reauthenticate through the integration configuration. Please remove any automations or scripts that call this service."
     }
   },
   "services": {
