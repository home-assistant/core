--- conflicted
+++ resolved
@@ -10,16 +10,11 @@
     SensorEntityDescription,
     SensorStateClass,
 )
-<<<<<<< HEAD
-from homeassistant.config_entries import ConfigEntry
 from homeassistant.const import (
     SIGNAL_STRENGTH_DECIBELS_MILLIWATT,
     EntityCategory,
     UnitOfTemperature,
 )
-=======
-from homeassistant.const import EntityCategory, UnitOfTemperature
->>>>>>> 9f7e6048
 from homeassistant.core import HomeAssistant, callback
 from homeassistant.helpers.device_registry import DeviceInfo
 from homeassistant.helpers.entity_platform import AddEntitiesCallback
