--- conflicted
+++ resolved
@@ -730,7 +730,6 @@
             state_class=SensorStateClass.MEASUREMENT,
         ),
     ),
-<<<<<<< HEAD
     # Fan
     # https://developer.tuya.com/en/docs/iot/s?id=K9gf48quojr54
     "fs": (
@@ -747,7 +746,8 @@
             device_class=SensorDeviceClass.TIMESTAMP,
             icon="mdi:timer-outline",
             entity_category=EntityCategory.CONFIG,
-=======
+        ),
+    ),
     # Curtain
     # https://developer.tuya.com/en/docs/iot/s?id=K9gf48qy7wkre
     "cl": (
@@ -756,7 +756,6 @@
             name="Last Operation Duration",
             entity_category=EntityCategory.DIAGNOSTIC,
             icon="mdi:progress-clock",
->>>>>>> 62584b48
         ),
     ),
 }
