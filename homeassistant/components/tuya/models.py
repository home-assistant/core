"""Tuya Home Assistant Base Device Model."""

from __future__ import annotations

from abc import ABC, abstractmethod
import base64
from dataclasses import dataclass
import json
import struct
from typing import Any, Literal, Self, overload

from tuya_sharing import CustomerDevice

from .const import DPCode, DPType
from .util import remap_value


@dataclass
class TypeInformation:
    """Type information.

    As provided by the SDK, from `device.function` / `device.status_range`.
    """

    dpcode: DPCode

    @classmethod
    def from_json(cls, dpcode: DPCode, data: str) -> Self | None:
        """Load JSON string and return a TypeInformation object."""
        return cls(dpcode)


@dataclass
class IntegerTypeData(TypeInformation):
    """Integer Type Data."""

    min: int
    max: int
    scale: float
    step: float
    unit: str | None = None
    type: str | None = None

    @property
    def max_scaled(self) -> float:
        """Return the max scaled."""
        return self.scale_value(self.max)

    @property
    def min_scaled(self) -> float:
        """Return the min scaled."""
        return self.scale_value(self.min)

    @property
    def step_scaled(self) -> float:
        """Return the step scaled."""
        return self.step / (10**self.scale)

    def scale_value(self, value: float) -> float:
        """Scale a value."""
        return value / (10**self.scale)

    def scale_value_back(self, value: float) -> int:
        """Return raw value for scaled."""
        return int(value * (10**self.scale))

    def remap_value_to(
        self,
        value: float,
        to_min: float = 0,
        to_max: float = 255,
        reverse: bool = False,
    ) -> float:
        """Remap a value from this range to a new range."""
        return remap_value(value, self.min, self.max, to_min, to_max, reverse)

    def remap_value_from(
        self,
        value: float,
        from_min: float = 0,
        from_max: float = 255,
        reverse: bool = False,
    ) -> float:
        """Remap a value from its current range to this range."""
        return remap_value(value, from_min, from_max, self.min, self.max, reverse)

    @classmethod
    def from_json(cls, dpcode: DPCode, data: str) -> Self | None:
        """Load JSON string and return a IntegerTypeData object."""
        if not (parsed := json.loads(data)):
            return None

        return cls(
            dpcode,
            min=int(parsed["min"]),
            max=int(parsed["max"]),
            scale=float(parsed["scale"]),
            step=max(float(parsed["step"]), 1),
            unit=parsed.get("unit"),
            type=parsed.get("type"),
        )


@dataclass
class BitmapTypeInformation(TypeInformation):
    """Bitmap type information."""

    label: list[str]

    @classmethod
    def from_json(cls, dpcode: DPCode, data: str) -> Self | None:
        """Load JSON string and return a BitmapTypeInformation object."""
        if not (parsed := json.loads(data)):
            return None
        return cls(dpcode, **parsed)


@dataclass
class EnumTypeData(TypeInformation):
    """Enum Type Data."""

    range: list[str]

    @classmethod
    def from_json(cls, dpcode: DPCode, data: str) -> Self | None:
        """Load JSON string and return a EnumTypeData object."""
        if not (parsed := json.loads(data)):
            return None
        return cls(dpcode, **parsed)


_TYPE_INFORMATION_MAPPINGS: dict[DPType, type[TypeInformation]] = {
    DPType.BITMAP: BitmapTypeInformation,
    DPType.BOOLEAN: TypeInformation,
    DPType.ENUM: EnumTypeData,
    DPType.INTEGER: IntegerTypeData,
}


class DPCodeWrapper(ABC):
    """Base DPCode wrapper.

    Used as a common interface for referring to a DPCode, and
    access read conversion routines.
    """

    def __init__(self, dpcode: str) -> None:
        """Init DPCodeWrapper."""
        self.dpcode = dpcode

    def _read_device_status_raw(self, device: CustomerDevice) -> Any | None:
        """Read the raw device status for the DPCode.

        Private helper method for `read_device_status`.
        """
        return device.status.get(self.dpcode)

    @abstractmethod
    def read_device_status(self, device: CustomerDevice) -> Any | None:
        """Read the device value for the dpcode.

        The raw device status is converted to a Home Assistant value.
        """

    def _convert_value_to_raw_value(self, device: CustomerDevice, value: Any) -> Any:
        """Convert a Home Assistant value back to a raw device value.

        This is called by `get_update_command` to prepare the value for sending
        back to the device, and should be implemented in concrete classes if needed.
        """
        raise NotImplementedError

    def get_update_command(self, device: CustomerDevice, value: Any) -> dict[str, Any]:
        """Get the update command for the dpcode.

        The Home Assistant value is converted back to a raw device value.
        """
        return {
            "code": self.dpcode,
            "value": self._convert_value_to_raw_value(device, value),
        }


class DPCodeTypeInformationWrapper[T: TypeInformation](DPCodeWrapper):
    """Base DPCode wrapper with Type Information."""

    DPTYPE: DPType
    type_information: T

    def __init__(self, dpcode: str, type_information: T) -> None:
        """Init DPCodeWrapper."""
        super().__init__(dpcode)
        self.type_information = type_information

    @classmethod
    def find_dpcode(
        cls,
        device: CustomerDevice,
        dpcodes: str | DPCode | tuple[DPCode, ...],
        *,
        prefer_function: bool = False,
    ) -> Self | None:
        """Find and return a DPCodeTypeInformationWrapper for the given DP codes."""
        if type_information := find_dpcode(  # type: ignore[call-overload]
            device, dpcodes, dptype=cls.DPTYPE, prefer_function=prefer_function
        ):
            return cls(
                dpcode=type_information.dpcode, type_information=type_information
            )
        return None


class DPCodeBooleanWrapper(DPCodeTypeInformationWrapper[TypeInformation]):
    """Simple wrapper for boolean values.

    Supports True/False only.
    """

    DPTYPE = DPType.BOOLEAN

    def read_device_status(self, device: CustomerDevice) -> bool | None:
        """Read the device value for the dpcode."""
        if (raw_value := self._read_device_status_raw(device)) in (True, False):
            return raw_value
        return None

    def _convert_value_to_raw_value(
        self, device: CustomerDevice, value: Any
    ) -> Any | None:
        """Convert a Home Assistant value back to a raw device value."""
        if value in (True, False):
            return value
        # Currently only called with boolean values
        # Safety net in case of future changes
        raise ValueError(f"Invalid boolean value `{value}`")

<<<<<<< HEAD
@dataclass
class DPCodeB64DecodeWrapper(DPCodeWrapper):
    """Wrapper for base64 encoded string/raw values.

    Used for DPType.STRING and DPType.RAW that contain base64 encoded data.
    Returns a dictionary with the dpcode as event_type and decoded value in attributes.
    """

    def read_device_status(self, device: CustomerDevice) -> dict[str, Any] | None:
        """Read the device value for the dpcode and return as event structure."""
        raw_value = self._read_device_status_raw(device)
        if raw_value is None:
            return None

        # Decode base64 value to UTF-8 string
        try:
            decoded_value = base64.b64decode(raw_value).decode("utf-8")
        except (ValueError, UnicodeDecodeError):
            # If decoding fails, use raw value
            decoded_value = raw_value

        # Return structure suitable for events: dpcode as type, decoded value in attributes
        return {"event_type": self.dpcode, "event_attributes": {"value": decoded_value}}

    @classmethod
    def find_dpcode(
        cls,
        device: CustomerDevice,
        dpcodes: str | DPCode | tuple[DPCode, ...],
        *,
        prefer_function: bool = False,
    ) -> Self | None:
        """Find and return a DPCodeB64DecodeWrapper for STRING/RAW types."""
        # Try STRING type first, then RAW
        for dptype in (DPType.STRING, DPType.RAW):
            if string_type := find_dpcode(
                device, dpcodes, dptype=dptype, prefer_function=prefer_function
            ):
                return cls(dpcode=string_type.dpcode)

        return None


@dataclass(kw_only=True)
class DPCodeEnumWrapper(DPCodeWrapper):
=======

class DPCodeEnumWrapper(DPCodeTypeInformationWrapper[EnumTypeData]):
>>>>>>> 8429f154
    """Simple wrapper for EnumTypeData values."""

    DPTYPE = DPType.ENUM

    def read_device_status(self, device: CustomerDevice) -> str | None:
        """Read the device value for the dpcode.

        Values outside of the list defined by the Enum type information will
        return None.
        """
        if (
            raw_value := self._read_device_status_raw(device)
        ) in self.type_information.range:
            return raw_value
        return None

    def _convert_value_to_raw_value(self, device: CustomerDevice, value: Any) -> Any:
        """Convert a Home Assistant value back to a raw device value."""
        if value in self.type_information.range:
            return value
        # Guarded by select option validation
        # Safety net in case of future changes
        raise ValueError(
            f"Enum value `{value}` out of range: {self.type_information.range}"
        )


class DPCodeIntegerWrapper(DPCodeTypeInformationWrapper[IntegerTypeData]):
    """Simple wrapper for IntegerTypeData values."""

    DPTYPE = DPType.INTEGER

    def read_device_status(self, device: CustomerDevice) -> float | None:
        """Read the device value for the dpcode.

        Value will be scaled based on the Integer type information.
        """
        if (raw_value := self._read_device_status_raw(device)) is None:
            return None
        return raw_value / (10**self.type_information.scale)

    def _convert_value_to_raw_value(self, device: CustomerDevice, value: Any) -> Any:
        """Convert a Home Assistant value back to a raw device value."""
        new_value = round(value * (10**self.type_information.scale))
        if self.type_information.min <= new_value <= self.type_information.max:
            return new_value
        # Guarded by number validation
        # Safety net in case of future changes
        raise ValueError(
            f"Value `{new_value}` (converted from `{value}`) out of range:"
            f" ({self.type_information.min}-{self.type_information.max})"
        )


class DPCodeBitmapBitWrapper(DPCodeWrapper):
    """Simple wrapper for a specific bit in bitmap values."""

    def __init__(self, dpcode: str, mask: int) -> None:
        """Init DPCodeBitmapWrapper."""
        super().__init__(dpcode)
        self._mask = mask

    def read_device_status(self, device: CustomerDevice) -> bool | None:
        """Read the device value for the dpcode."""
        if (raw_value := self._read_device_status_raw(device)) is None:
            return None
        return (raw_value & (1 << self._mask)) != 0

    @classmethod
    def find_dpcode(
        cls,
        device: CustomerDevice,
        dpcodes: str | DPCode | tuple[DPCode, ...],
        *,
        bitmap_key: str,
    ) -> Self | None:
        """Find and return a DPCodeBitmapBitWrapper for the given DP codes."""
        if (
            type_information := find_dpcode(device, dpcodes, dptype=DPType.BITMAP)
        ) and bitmap_key in type_information.label:
            return cls(
                type_information.dpcode, type_information.label.index(bitmap_key)
            )
        return None


@overload
def find_dpcode(
    device: CustomerDevice,
    dpcodes: str | DPCode | tuple[DPCode, ...] | None,
    *,
    prefer_function: bool = False,
    dptype: Literal[DPType.BITMAP],
) -> BitmapTypeInformation | None: ...


@overload
def find_dpcode(
    device: CustomerDevice,
    dpcodes: str | DPCode | tuple[DPCode, ...] | None,
    *,
    prefer_function: bool = False,
    dptype: Literal[DPType.ENUM],
) -> EnumTypeData | None: ...


@overload
def find_dpcode(
    device: CustomerDevice,
    dpcodes: str | DPCode | tuple[DPCode, ...] | None,
    *,
    prefer_function: bool = False,
    dptype: Literal[DPType.INTEGER],
) -> IntegerTypeData | None: ...


@overload
def find_dpcode(
    device: CustomerDevice,
    dpcodes: str | DPCode | tuple[DPCode, ...] | None,
    *,
    prefer_function: bool = False,
    dptype: Literal[DPType.STRING, DPType.RAW],
) -> StringTypeData | None: ...


def find_dpcode(
    device: CustomerDevice,
    dpcodes: str | DPCode | tuple[DPCode, ...] | None,
    *,
    prefer_function: bool = False,
    dptype: DPType,
) -> TypeInformation | None:
    """Find type information for a matching DP code available for this device."""
    if not (type_information_cls := _TYPE_INFORMATION_MAPPINGS.get(dptype)):
        raise NotImplementedError(f"find_dpcode not supported for {dptype}")

    if dpcodes is None:
        return None

    if isinstance(dpcodes, str):
        dpcodes = (DPCode(dpcodes),)
    elif not isinstance(dpcodes, tuple):
        dpcodes = (dpcodes,)

    lookup_tuple = (
        (device.function, device.status_range)
        if prefer_function
        else (device.status_range, device.function)
    )

    for dpcode in dpcodes:
        for device_specs in lookup_tuple:
            if (
                (current_definition := device_specs.get(dpcode))
                and current_definition.type == dptype
                and (
                    type_information := type_information_cls.from_json(
                        dpcode, current_definition.values
                    )
                )
            ):
                return type_information

    return None


<<<<<<< HEAD
@dataclass
class TypeInformation:
    """Type information.

    As provided by the SDK, from `device.function` / `device.status_range`.
    """

    @classmethod
    def from_json(cls, dpcode: DPCode, data: str) -> Self | None:
        """Load JSON string and return a TypeInformation object."""
        raise NotImplementedError("from_json is not implemented for this type")


@dataclass
class IntegerTypeData(TypeInformation):
    """Integer Type Data."""

    dpcode: DPCode
    min: int
    max: int
    scale: float
    step: float
    unit: str | None = None
    type: str | None = None

    @property
    def max_scaled(self) -> float:
        """Return the max scaled."""
        return self.scale_value(self.max)

    @property
    def min_scaled(self) -> float:
        """Return the min scaled."""
        return self.scale_value(self.min)

    @property
    def step_scaled(self) -> float:
        """Return the step scaled."""
        return self.step / (10**self.scale)

    def scale_value(self, value: float) -> float:
        """Scale a value."""
        return value / (10**self.scale)

    def scale_value_back(self, value: float) -> int:
        """Return raw value for scaled."""
        return int(value * (10**self.scale))

    def remap_value_to(
        self,
        value: float,
        to_min: float = 0,
        to_max: float = 255,
        reverse: bool = False,
    ) -> float:
        """Remap a value from this range to a new range."""
        return remap_value(value, self.min, self.max, to_min, to_max, reverse)

    def remap_value_from(
        self,
        value: float,
        from_min: float = 0,
        from_max: float = 255,
        reverse: bool = False,
    ) -> float:
        """Remap a value from its current range to this range."""
        return remap_value(value, from_min, from_max, self.min, self.max, reverse)

    @classmethod
    def from_json(cls, dpcode: DPCode, data: str) -> IntegerTypeData | None:
        """Load JSON string and return a IntegerTypeData object."""
        if not (parsed := json.loads(data)):
            return None

        return cls(
            dpcode,
            min=int(parsed["min"]),
            max=int(parsed["max"]),
            scale=float(parsed["scale"]),
            step=max(float(parsed["step"]), 1),
            unit=parsed.get("unit"),
            type=parsed.get("type"),
        )


@dataclass
class EnumTypeData(TypeInformation):
    """Enum Type Data."""

    dpcode: DPCode
    range: list[str]

    @classmethod
    def from_json(cls, dpcode: DPCode, data: str) -> EnumTypeData | None:
        """Load JSON string and return a EnumTypeData object."""
        if not (parsed := json.loads(data)):
            return None
        return cls(dpcode, **parsed)


@dataclass
class StringTypeData(TypeInformation):
    """String/Raw Type Data.

    Used for DPType.STRING and DPType.RAW which don't have
    structured type information.
    """

    dpcode: DPCode

    @classmethod
    def from_json(cls, dpcode: DPCode, data: str) -> StringTypeData | None:
        """Load JSON string and return a StringTypeData object.

        STRING/RAW types typically don't have structured values,
        so we just return the wrapper with the dpcode.
        """
        return cls(dpcode)


_TYPE_INFORMATION_MAPPINGS: dict[DPType, type[TypeInformation]] = {
    DPType.ENUM: EnumTypeData,
    DPType.INTEGER: IntegerTypeData,
    DPType.STRING: StringTypeData,
    DPType.RAW: StringTypeData,
}


=======
>>>>>>> 8429f154
class ComplexValue:
    """Complex value (for JSON/RAW parsing)."""

    @classmethod
    def from_json(cls, data: str) -> Self:
        """Load JSON string and return a ComplexValue object."""
        raise NotImplementedError("from_json is not implemented for this type")

    @classmethod
    def from_raw(cls, data: str) -> Self | None:
        """Decode base64 string and return a ComplexValue object."""
        raise NotImplementedError("from_raw is not implemented for this type")


@dataclass
class ElectricityValue(ComplexValue):
    """Electricity complex value."""

    electriccurrent: str | None = None
    power: str | None = None
    voltage: str | None = None

    @classmethod
    def from_json(cls, data: str) -> Self:
        """Load JSON string and return a ElectricityValue object."""
        return cls(**json.loads(data.lower()))

    @classmethod
    def from_raw(cls, data: str) -> Self | None:
        """Decode base64 string and return a ElectricityValue object."""
        raw = base64.b64decode(data)
        if len(raw) == 0:
            return None
        voltage = struct.unpack(">H", raw[0:2])[0] / 10.0
        electriccurrent = struct.unpack(">L", b"\x00" + raw[2:5])[0] / 1000.0
        power = struct.unpack(">L", b"\x00" + raw[5:8])[0] / 1000.0
        return cls(
            electriccurrent=str(electriccurrent), power=str(power), voltage=str(voltage)
        )<|MERGE_RESOLUTION|>--- conflicted
+++ resolved
@@ -13,6 +13,146 @@
 
 from .const import DPCode, DPType
 from .util import remap_value
+
+
+@dataclass
+class DPCodeWrapper:
+    """Base DPCode wrapper.
+
+    Used as a common interface for referring to a DPCode, and
+    access read conversion routines.
+    """
+
+    dpcode: str
+
+    def _read_device_status_raw(self, device: CustomerDevice) -> Any | None:
+        """Read the raw device status for the DPCode.
+
+        Private helper method for `read_device_status`.
+        """
+        return device.status.get(self.dpcode)
+
+    def read_device_status(self, device: CustomerDevice) -> Any | None:
+        """Read the device value for the dpcode."""
+        raise NotImplementedError("read_device_value must be implemented")
+
+
+@dataclass
+class DPCodeBooleanWrapper(DPCodeWrapper):
+    """Simple wrapper for boolean values.
+
+    Supports True/False only.
+    """
+
+    def read_device_status(self, device: CustomerDevice) -> bool | None:
+        """Read the device value for the dpcode."""
+        if (raw_value := self._read_device_status_raw(device)) in (True, False):
+            return raw_value
+        return None
+
+    def _convert_value_to_raw_value(
+        self, device: CustomerDevice, value: Any
+    ) -> Any | None:
+        """Convert a Home Assistant value back to a raw device value."""
+        if value in (True, False):
+            return value
+        # Currently only called with boolean values
+        # Safety net in case of future changes
+        raise ValueError(f"Invalid boolean value `{value}`")
+
+
+class DPCodeEnumWrapper(DPCodeTypeInformationWrapper[EnumTypeData]):
+    """Simple wrapper for EnumTypeData values."""
+
+    enum_type_information: EnumTypeData
+
+    def read_device_status(self, device: CustomerDevice) -> str | None:
+        """Read the device value for the dpcode.
+
+        Values outside of the list defined by the Enum type information will
+        return None.
+        """
+        if (
+            raw_value := self._read_device_status_raw(device)
+        ) in self.enum_type_information.range:
+            return raw_value
+        return None
+
+    @classmethod
+    def find_dpcode(
+        cls,
+        device: CustomerDevice,
+        dpcodes: str | DPCode | tuple[DPCode, ...],
+        *,
+        prefer_function: bool = False,
+    ) -> Self | None:
+        """Find and return a DPCodeEnumWrapper for the given DP codes."""
+        if enum_type := find_dpcode(
+            device, dpcodes, dptype=DPType.ENUM, prefer_function=prefer_function
+        ):
+            return cls(dpcode=enum_type.dpcode, enum_type_information=enum_type)
+        return None
+
+
+@overload
+def find_dpcode(
+    device: CustomerDevice,
+    dpcodes: str | DPCode | tuple[DPCode, ...] | None,
+    *,
+    prefer_function: bool = False,
+    dptype: Literal[DPType.ENUM],
+) -> EnumTypeData | None: ...
+
+
+@overload
+def find_dpcode(
+    device: CustomerDevice,
+    dpcodes: str | DPCode | tuple[DPCode, ...] | None,
+    *,
+    prefer_function: bool = False,
+    dptype: Literal[DPType.INTEGER],
+) -> IntegerTypeData | None: ...
+
+
+def find_dpcode(
+    device: CustomerDevice,
+    dpcodes: str | DPCode | tuple[DPCode, ...] | None,
+    *,
+    prefer_function: bool = False,
+    dptype: DPType,
+) -> TypeInformation | None:
+    """Find type information for a matching DP code available for this device."""
+    if not (type_information_cls := _TYPE_INFORMATION_MAPPINGS.get(dptype)):
+        raise NotImplementedError(f"find_dpcode not supported for {dptype}")
+
+    if dpcodes is None:
+        return None
+
+    if isinstance(dpcodes, str):
+        dpcodes = (DPCode(dpcodes),)
+    elif not isinstance(dpcodes, tuple):
+        dpcodes = (dpcodes,)
+
+    lookup_tuple = (
+        (device.function, device.status_range)
+        if prefer_function
+        else (device.status_range, device.function)
+    )
+
+    for dpcode in dpcodes:
+        for device_specs in lookup_tuple:
+            if (
+                (current_definition := device_specs.get(dpcode))
+                and current_definition.type == dptype
+                and (
+                    type_information := type_information_cls.from_json(
+                        dpcode, current_definition.values
+                    )
+                )
+            ):
+                return type_information
+
+    return None
 
 
 @dataclass
@@ -128,12 +268,33 @@
             return None
         return cls(dpcode, **parsed)
 
+@dataclass
+class StringTypeData(TypeInformation):
+    """String/Raw Type Data.
+
+    Used for DPType.STRING and DPType.RAW which don't have
+    structured type information.
+    """
+
+    dpcode: DPCode
+
+    @classmethod
+    def from_json(cls, dpcode: DPCode, data: str) -> StringTypeData | None:
+        """Load JSON string and return a StringTypeData object.
+
+        STRING/RAW types typically don't have structured values,
+        so we just return the wrapper with the dpcode.
+        """
+        return cls(dpcode)
+
 
 _TYPE_INFORMATION_MAPPINGS: dict[DPType, type[TypeInformation]] = {
     DPType.BITMAP: BitmapTypeInformation,
     DPType.BOOLEAN: TypeInformation,
     DPType.ENUM: EnumTypeData,
     DPType.INTEGER: IntegerTypeData,
+    DPType.RAW: StringTypeData,
+    DPType.STRING: StringTypeData,
 }
 
 
@@ -234,7 +395,6 @@
         # Safety net in case of future changes
         raise ValueError(f"Invalid boolean value `{value}`")
 
-<<<<<<< HEAD
 @dataclass
 class DPCodeB64DecodeWrapper(DPCodeWrapper):
     """Wrapper for base64 encoded string/raw values.
@@ -278,12 +438,7 @@
         return None
 
 
-@dataclass(kw_only=True)
-class DPCodeEnumWrapper(DPCodeWrapper):
-=======
-
 class DPCodeEnumWrapper(DPCodeTypeInformationWrapper[EnumTypeData]):
->>>>>>> 8429f154
     """Simple wrapper for EnumTypeData values."""
 
     DPTYPE = DPType.ENUM
@@ -451,137 +606,6 @@
     return None
 
 
-<<<<<<< HEAD
-@dataclass
-class TypeInformation:
-    """Type information.
-
-    As provided by the SDK, from `device.function` / `device.status_range`.
-    """
-
-    @classmethod
-    def from_json(cls, dpcode: DPCode, data: str) -> Self | None:
-        """Load JSON string and return a TypeInformation object."""
-        raise NotImplementedError("from_json is not implemented for this type")
-
-
-@dataclass
-class IntegerTypeData(TypeInformation):
-    """Integer Type Data."""
-
-    dpcode: DPCode
-    min: int
-    max: int
-    scale: float
-    step: float
-    unit: str | None = None
-    type: str | None = None
-
-    @property
-    def max_scaled(self) -> float:
-        """Return the max scaled."""
-        return self.scale_value(self.max)
-
-    @property
-    def min_scaled(self) -> float:
-        """Return the min scaled."""
-        return self.scale_value(self.min)
-
-    @property
-    def step_scaled(self) -> float:
-        """Return the step scaled."""
-        return self.step / (10**self.scale)
-
-    def scale_value(self, value: float) -> float:
-        """Scale a value."""
-        return value / (10**self.scale)
-
-    def scale_value_back(self, value: float) -> int:
-        """Return raw value for scaled."""
-        return int(value * (10**self.scale))
-
-    def remap_value_to(
-        self,
-        value: float,
-        to_min: float = 0,
-        to_max: float = 255,
-        reverse: bool = False,
-    ) -> float:
-        """Remap a value from this range to a new range."""
-        return remap_value(value, self.min, self.max, to_min, to_max, reverse)
-
-    def remap_value_from(
-        self,
-        value: float,
-        from_min: float = 0,
-        from_max: float = 255,
-        reverse: bool = False,
-    ) -> float:
-        """Remap a value from its current range to this range."""
-        return remap_value(value, from_min, from_max, self.min, self.max, reverse)
-
-    @classmethod
-    def from_json(cls, dpcode: DPCode, data: str) -> IntegerTypeData | None:
-        """Load JSON string and return a IntegerTypeData object."""
-        if not (parsed := json.loads(data)):
-            return None
-
-        return cls(
-            dpcode,
-            min=int(parsed["min"]),
-            max=int(parsed["max"]),
-            scale=float(parsed["scale"]),
-            step=max(float(parsed["step"]), 1),
-            unit=parsed.get("unit"),
-            type=parsed.get("type"),
-        )
-
-
-@dataclass
-class EnumTypeData(TypeInformation):
-    """Enum Type Data."""
-
-    dpcode: DPCode
-    range: list[str]
-
-    @classmethod
-    def from_json(cls, dpcode: DPCode, data: str) -> EnumTypeData | None:
-        """Load JSON string and return a EnumTypeData object."""
-        if not (parsed := json.loads(data)):
-            return None
-        return cls(dpcode, **parsed)
-
-
-@dataclass
-class StringTypeData(TypeInformation):
-    """String/Raw Type Data.
-
-    Used for DPType.STRING and DPType.RAW which don't have
-    structured type information.
-    """
-
-    dpcode: DPCode
-
-    @classmethod
-    def from_json(cls, dpcode: DPCode, data: str) -> StringTypeData | None:
-        """Load JSON string and return a StringTypeData object.
-
-        STRING/RAW types typically don't have structured values,
-        so we just return the wrapper with the dpcode.
-        """
-        return cls(dpcode)
-
-
-_TYPE_INFORMATION_MAPPINGS: dict[DPType, type[TypeInformation]] = {
-    DPType.ENUM: EnumTypeData,
-    DPType.INTEGER: IntegerTypeData,
-    DPType.STRING: StringTypeData,
-    DPType.RAW: StringTypeData,
-}
-
-
-=======
->>>>>>> 8429f154
 class ComplexValue:
     """Complex value (for JSON/RAW parsing)."""
 
