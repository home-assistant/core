--- conflicted
+++ resolved
@@ -307,7 +307,6 @@
             entity_category=EntityCategory.CONFIG,
         ),
     ),
-<<<<<<< HEAD
     # Moes Smart Control Panel Mini
     # Not documented
     "dgnzk": (
@@ -336,7 +335,7 @@
             entity_category=EntityCategory.CONFIG,
             translation_key="relay_status_3"
         )
-=======
+    ),
     # CO2 Detector
     # https://developer.tuya.com/en/docs/iot/categoryco2bj?id=Kaiuz3wes7yuy
     "co2bj": (
@@ -345,7 +344,6 @@
             translation_key="volume",
             entity_category=EntityCategory.CONFIG,
         ),
->>>>>>> c6bcd5a0
     ),
 }
 
