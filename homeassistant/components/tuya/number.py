"""Support for Tuya number."""

from __future__ import annotations

from tuya_sharing import CustomerDevice, Manager

from homeassistant.components.number import (
    NumberDeviceClass,
    NumberEntity,
    NumberEntityDescription,
)
from homeassistant.const import PERCENTAGE, EntityCategory, UnitOfTime
from homeassistant.core import HomeAssistant, callback
from homeassistant.helpers.dispatcher import async_dispatcher_connect
from homeassistant.helpers.entity_platform import AddEntitiesCallback

from . import TuyaConfigEntry
from .const import DEVICE_CLASS_UNITS, DOMAIN, TUYA_DISCOVERY_NEW, DPCode, DPType
from .entity import IntegerTypeData, TuyaEntity

# All descriptions can be found here. Mostly the Integer data types in the
# default instructions set of each category end up being a number.
# https://developer.tuya.com/en/docs/iot/standarddescription?id=K9i5ql6waswzq
NUMBERS: dict[str, tuple[NumberEntityDescription, ...]] = {
    # Multi-functional Sensor
    # https://developer.tuya.com/en/docs/iot/categorydgnbj?id=Kaiuz3yorvzg3
    "dgnbj": (
        NumberEntityDescription(
            key=DPCode.ALARM_TIME,
            translation_key="time",
            entity_category=EntityCategory.CONFIG,
        ),
    ),
    # Smart Kettle
    # https://developer.tuya.com/en/docs/iot/fbh?id=K9gf484m21yq7
    "bh": (
        NumberEntityDescription(
            key=DPCode.TEMP_SET,
            translation_key="temperature",
            device_class=NumberDeviceClass.TEMPERATURE,
            entity_category=EntityCategory.CONFIG,
        ),
        NumberEntityDescription(
            key=DPCode.TEMP_SET_F,
            translation_key="temperature",
            device_class=NumberDeviceClass.TEMPERATURE,
            entity_category=EntityCategory.CONFIG,
        ),
        NumberEntityDescription(
            key=DPCode.TEMP_BOILING_C,
            translation_key="temperature_after_boiling",
            device_class=NumberDeviceClass.TEMPERATURE,
            entity_category=EntityCategory.CONFIG,
        ),
        NumberEntityDescription(
            key=DPCode.TEMP_BOILING_F,
            translation_key="temperature_after_boiling",
            device_class=NumberDeviceClass.TEMPERATURE,
            entity_category=EntityCategory.CONFIG,
        ),
        NumberEntityDescription(
            key=DPCode.WARM_TIME,
            translation_key="heat_preservation_time",
            entity_category=EntityCategory.CONFIG,
        ),
    ),
    # Smart Pet Feeder
    # https://developer.tuya.com/en/docs/iot/categorycwwsq?id=Kaiuz2b6vydld
    "cwwsq": (
        NumberEntityDescription(
            key=DPCode.MANUAL_FEED,
            translation_key="feed",
        ),
        NumberEntityDescription(
            key=DPCode.VOICE_TIMES,
            translation_key="voice_times",
        ),
    ),
    # Human Presence Sensor
    # https://developer.tuya.com/en/docs/iot/categoryhps?id=Kaiuz42yhn1hs
    "hps": (
        NumberEntityDescription(
            key=DPCode.SENSITIVITY,
            translation_key="sensitivity",
            entity_category=EntityCategory.CONFIG,
        ),
        NumberEntityDescription(
            key=DPCode.NEAR_DETECTION,
            translation_key="near_detection",
            device_class=NumberDeviceClass.DISTANCE,
            entity_category=EntityCategory.CONFIG,
        ),
        NumberEntityDescription(
            key=DPCode.FAR_DETECTION,
            translation_key="far_detection",
            device_class=NumberDeviceClass.DISTANCE,
            entity_category=EntityCategory.CONFIG,
        ),
        NumberEntityDescription(
            key=DPCode.TARGET_DIS_CLOSEST,
            translation_key="target_dis_closest",
            device_class=NumberDeviceClass.DISTANCE,
        ),
    ),
    # Coffee maker
    # https://developer.tuya.com/en/docs/iot/categorykfj?id=Kaiuz2p12pc7f
    "kfj": (
        NumberEntityDescription(
            key=DPCode.WATER_SET,
            translation_key="water_level",
            entity_category=EntityCategory.CONFIG,
        ),
        NumberEntityDescription(
            key=DPCode.TEMP_SET,
            translation_key="temperature",
            device_class=NumberDeviceClass.TEMPERATURE,
            entity_category=EntityCategory.CONFIG,
        ),
        NumberEntityDescription(
            key=DPCode.WARM_TIME,
            translation_key="heat_preservation_time",
            entity_category=EntityCategory.CONFIG,
        ),
        NumberEntityDescription(
            key=DPCode.POWDER_SET,
            translation_key="powder",
            entity_category=EntityCategory.CONFIG,
        ),
    ),
    # Sous Vide Cooker
    # https://developer.tuya.com/en/docs/iot/categorymzj?id=Kaiuz2vy130ux
    "mzj": (
        NumberEntityDescription(
            key=DPCode.COOK_TEMPERATURE,
            translation_key="cook_temperature",
            entity_category=EntityCategory.CONFIG,
        ),
        NumberEntityDescription(
            key=DPCode.COOK_TIME,
            translation_key="cook_time",
            native_unit_of_measurement=UnitOfTime.MINUTES,
            entity_category=EntityCategory.CONFIG,
        ),
        NumberEntityDescription(
            key=DPCode.CLOUD_RECIPE_NUMBER,
            translation_key="cloud_recipe",
            entity_category=EntityCategory.CONFIG,
        ),
    ),
    # Robot Vacuum
    # https://developer.tuya.com/en/docs/iot/fsd?id=K9gf487ck1tlo
    "sd": (
        NumberEntityDescription(
            key=DPCode.VOLUME_SET,
            translation_key="volume",
            entity_category=EntityCategory.CONFIG,
        ),
    ),
    # Siren Alarm
    # https://developer.tuya.com/en/docs/iot/categorysgbj?id=Kaiuz37tlpbnu
    "sgbj": (
        NumberEntityDescription(
            key=DPCode.ALARM_TIME,
            translation_key="time",
            entity_category=EntityCategory.CONFIG,
        ),
    ),
    # Smart Camera
    # https://developer.tuya.com/en/docs/iot/categorysp?id=Kaiuz35leyo12
    "sp": (
        NumberEntityDescription(
            key=DPCode.BASIC_DEVICE_VOLUME,
            translation_key="volume",
            entity_category=EntityCategory.CONFIG,
        ),
    ),
    # Dimmer Switch
    # https://developer.tuya.com/en/docs/iot/categorytgkg?id=Kaiuz0ktx7m0o
    "tgkg": (
        NumberEntityDescription(
            key=DPCode.BRIGHTNESS_MIN_1,
            translation_key="minimum_brightness",
            entity_category=EntityCategory.CONFIG,
        ),
        NumberEntityDescription(
            key=DPCode.BRIGHTNESS_MAX_1,
            translation_key="maximum_brightness",
            entity_category=EntityCategory.CONFIG,
        ),
        NumberEntityDescription(
            key=DPCode.BRIGHTNESS_MIN_2,
            translation_key="minimum_brightness_2",
            entity_category=EntityCategory.CONFIG,
        ),
        NumberEntityDescription(
            key=DPCode.BRIGHTNESS_MAX_2,
            translation_key="maximum_brightness_2",
            entity_category=EntityCategory.CONFIG,
        ),
        NumberEntityDescription(
            key=DPCode.BRIGHTNESS_MIN_3,
            translation_key="minimum_brightness_3",
            entity_category=EntityCategory.CONFIG,
        ),
        NumberEntityDescription(
            key=DPCode.BRIGHTNESS_MAX_3,
            translation_key="maximum_brightness_3",
            entity_category=EntityCategory.CONFIG,
        ),
    ),
    # Dimmer Switch
    # https://developer.tuya.com/en/docs/iot/categorytgkg?id=Kaiuz0ktx7m0o
    "tgq": (
        NumberEntityDescription(
            key=DPCode.BRIGHTNESS_MIN_1,
            translation_key="minimum_brightness",
            entity_category=EntityCategory.CONFIG,
        ),
        NumberEntityDescription(
            key=DPCode.BRIGHTNESS_MAX_1,
            translation_key="maximum_brightness",
            entity_category=EntityCategory.CONFIG,
        ),
        NumberEntityDescription(
            key=DPCode.BRIGHTNESS_MIN_2,
            translation_key="minimum_brightness_2",
            entity_category=EntityCategory.CONFIG,
        ),
        NumberEntityDescription(
            key=DPCode.BRIGHTNESS_MAX_2,
            translation_key="maximum_brightness_2",
            entity_category=EntityCategory.CONFIG,
        ),
    ),
    # Vibration Sensor
    # https://developer.tuya.com/en/docs/iot/categoryzd?id=Kaiuz3a5vrzno
    "zd": (
        NumberEntityDescription(
            key=DPCode.SENSITIVITY,
            translation_key="sensitivity",
            entity_category=EntityCategory.CONFIG,
        ),
    ),
    # Fingerbot
    "szjqr": (
        NumberEntityDescription(
            key=DPCode.ARM_DOWN_PERCENT,
            translation_key="move_down",
            native_unit_of_measurement=PERCENTAGE,
            entity_category=EntityCategory.CONFIG,
        ),
        NumberEntityDescription(
            key=DPCode.ARM_UP_PERCENT,
            translation_key="move_up",
            native_unit_of_measurement=PERCENTAGE,
            entity_category=EntityCategory.CONFIG,
        ),
        NumberEntityDescription(
            key=DPCode.CLICK_SUSTAIN_TIME,
            translation_key="down_delay",
            entity_category=EntityCategory.CONFIG,
        ),
    ),
    # Fan
    # https://developer.tuya.com/en/docs/iot/categoryfs?id=Kaiuz1xweel1c
    "fs": (
        NumberEntityDescription(
            key=DPCode.TEMP,
            translation_key="temperature",
            device_class=NumberDeviceClass.TEMPERATURE,
        ),
    ),
    # Humidifier
    # https://developer.tuya.com/en/docs/iot/categoryjsq?id=Kaiuz1smr440b
    "jsq": (
        NumberEntityDescription(
            key=DPCode.TEMP_SET,
            translation_key="temperature",
            device_class=NumberDeviceClass.TEMPERATURE,
        ),
        NumberEntityDescription(
            key=DPCode.TEMP_SET_F,
            translation_key="temperature",
            device_class=NumberDeviceClass.TEMPERATURE,
        ),
    ),
    # Pool HeatPump
    "znrb": (
        NumberEntityDescription(
            key=DPCode.TEMP_SET,
            translation_key="temperature",
            device_class=NumberDeviceClass.TEMPERATURE,
        ),
    ),
<<<<<<< HEAD
    # Moes Smart Control Panel Mini
    # Not documented
    "dgnzk": (
        NumberEntityDescription(
            key=DPCode.VOICE_VOL,
            entity_category=EntityCategory.CONFIG,
            translation_key="voice_volume",
        )
=======
    # CO2 Detector
    # https://developer.tuya.com/en/docs/iot/categoryco2bj?id=Kaiuz3wes7yuy
    "co2bj": (
        NumberEntityDescription(
            key=DPCode.ALARM_TIME,
            translation_key="alarm_duration",
            native_unit_of_measurement=UnitOfTime.SECONDS,
            device_class=NumberDeviceClass.DURATION,
            entity_category=EntityCategory.CONFIG,
        ),
>>>>>>> c6bcd5a0
    ),
}


async def async_setup_entry(
    hass: HomeAssistant, entry: TuyaConfigEntry, async_add_entities: AddEntitiesCallback
) -> None:
    """Set up Tuya number dynamically through Tuya discovery."""
    hass_data = entry.runtime_data

    @callback
    def async_discover_device(device_ids: list[str]) -> None:
        """Discover and add a discovered Tuya number."""
        entities: list[TuyaNumberEntity] = []
        for device_id in device_ids:
            device = hass_data.manager.device_map[device_id]
            if descriptions := NUMBERS.get(device.category):
                entities.extend(
                    TuyaNumberEntity(device, hass_data.manager, description)
                    for description in descriptions
                    if description.key in device.status
                )

        async_add_entities(entities)

    async_discover_device([*hass_data.manager.device_map])

    entry.async_on_unload(
        async_dispatcher_connect(hass, TUYA_DISCOVERY_NEW, async_discover_device)
    )


class TuyaNumberEntity(TuyaEntity, NumberEntity):
    """Tuya Number Entity."""

    _number: IntegerTypeData | None = None

    def __init__(
        self,
        device: CustomerDevice,
        device_manager: Manager,
        description: NumberEntityDescription,
    ) -> None:
        """Init Tuya sensor."""
        super().__init__(device, device_manager)
        self.entity_description = description
        self._attr_unique_id = f"{super().unique_id}{description.key}"

        if int_type := self.find_dpcode(
            description.key, dptype=DPType.INTEGER, prefer_function=True
        ):
            self._number = int_type
            self._attr_native_max_value = self._number.max_scaled
            self._attr_native_min_value = self._number.min_scaled
            self._attr_native_step = self._number.step_scaled

        # Logic to ensure the set device class and API received Unit Of Measurement
        # match Home Assistants requirements.
        if (
            self.device_class is not None
            and not self.device_class.startswith(DOMAIN)
            and description.native_unit_of_measurement is None
        ):
            # We cannot have a device class, if the UOM isn't set or the
            # device class cannot be found in the validation mapping.
            if (
                self.native_unit_of_measurement is None
                or self.device_class not in DEVICE_CLASS_UNITS
            ):
                self._attr_device_class = None
                return

            uoms = DEVICE_CLASS_UNITS[self.device_class]
            self._uom = uoms.get(self.native_unit_of_measurement) or uoms.get(
                self.native_unit_of_measurement.lower()
            )

            # Unknown unit of measurement, device class should not be used.
            if self._uom is None:
                self._attr_device_class = None
                return

            # Found unit of measurement, use the standardized Unit
            # Use the target conversion unit (if set)
            self._attr_native_unit_of_measurement = (
                self._uom.conversion_unit or self._uom.unit
            )

    @property
    def native_value(self) -> float | None:
        """Return the entity value to represent the entity state."""
        # Unknown or unsupported data type
        if self._number is None:
            return None

        # Raw value
        if (value := self.device.status.get(self.entity_description.key)) is None:
            return None

        return self._number.scale_value(value)

    def set_native_value(self, value: float) -> None:
        """Set new value."""
        if self._number is None:
            raise RuntimeError("Cannot set value, device doesn't provide type data")

        self._send_command(
            [
                {
                    "code": self.entity_description.key,
                    "value": self._number.scale_value_back(value),
                }
            ]
        )<|MERGE_RESOLUTION|>--- conflicted
+++ resolved
@@ -292,7 +292,6 @@
             device_class=NumberDeviceClass.TEMPERATURE,
         ),
     ),
-<<<<<<< HEAD
     # Moes Smart Control Panel Mini
     # Not documented
     "dgnzk": (
@@ -301,7 +300,7 @@
             entity_category=EntityCategory.CONFIG,
             translation_key="voice_volume",
         )
-=======
+    ),
     # CO2 Detector
     # https://developer.tuya.com/en/docs/iot/categoryco2bj?id=Kaiuz3wes7yuy
     "co2bj": (
@@ -312,7 +311,6 @@
             device_class=NumberDeviceClass.DURATION,
             entity_category=EntityCategory.CONFIG,
         ),
->>>>>>> c6bcd5a0
     ),
 }
 
