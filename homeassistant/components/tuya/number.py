"""Support for Tuya number."""

from __future__ import annotations

from tuya_sharing import CustomerDevice, Manager

from homeassistant.components.number import (
    NumberDeviceClass,
    NumberEntity,
    NumberEntityDescription,
)
from homeassistant.const import PERCENTAGE, EntityCategory, UnitOfTime
from homeassistant.core import HomeAssistant, callback
from homeassistant.helpers.dispatcher import async_dispatcher_connect
from homeassistant.helpers.entity_platform import AddEntitiesCallback

from . import TuyaConfigEntry
from .const import DEVICE_CLASS_UNITS, DOMAIN, TUYA_DISCOVERY_NEW, DPCode, DPType
from .entity import IntegerTypeData, TuyaEntity

# All descriptions can be found here. Mostly the Integer data types in the
# default instructions set of each category end up being a number.
# https://developer.tuya.com/en/docs/iot/standarddescription?id=K9i5ql6waswzq
NUMBERS: dict[str, tuple[NumberEntityDescription, ...]] = {
    # Multi-functional Sensor
    # https://developer.tuya.com/en/docs/iot/categorydgnbj?id=Kaiuz3yorvzg3
    "dgnbj": (
        NumberEntityDescription(
            key=DPCode.ALARM_TIME,
            translation_key="time",
            entity_category=EntityCategory.CONFIG,
        ),
    ),
    # Smart Kettle
    # https://developer.tuya.com/en/docs/iot/fbh?id=K9gf484m21yq7
    "bh": (
        NumberEntityDescription(
            key=DPCode.TEMP_SET,
            translation_key="temperature",
            device_class=NumberDeviceClass.TEMPERATURE,
            entity_category=EntityCategory.CONFIG,
        ),
        NumberEntityDescription(
            key=DPCode.TEMP_SET_F,
            translation_key="temperature",
            device_class=NumberDeviceClass.TEMPERATURE,
            entity_category=EntityCategory.CONFIG,
        ),
        NumberEntityDescription(
            key=DPCode.TEMP_BOILING_C,
            translation_key="temperature_after_boiling",
            device_class=NumberDeviceClass.TEMPERATURE,
            entity_category=EntityCategory.CONFIG,
        ),
        NumberEntityDescription(
            key=DPCode.TEMP_BOILING_F,
            translation_key="temperature_after_boiling",
            device_class=NumberDeviceClass.TEMPERATURE,
            entity_category=EntityCategory.CONFIG,
        ),
        NumberEntityDescription(
            key=DPCode.WARM_TIME,
            translation_key="heat_preservation_time",
            entity_category=EntityCategory.CONFIG,
        ),
    ),
    # Smart Pet Feeder
    # https://developer.tuya.com/en/docs/iot/categorycwwsq?id=Kaiuz2b6vydld
    "cwwsq": (
        NumberEntityDescription(
            key=DPCode.MANUAL_FEED,
            translation_key="feed",
        ),
        NumberEntityDescription(
            key=DPCode.VOICE_TIMES,
            translation_key="voice_times",
        ),
    ),
    # Human Presence Sensor
    # https://developer.tuya.com/en/docs/iot/categoryhps?id=Kaiuz42yhn1hs
    "hps": (
        NumberEntityDescription(
            key=DPCode.SENSITIVITY,
            translation_key="sensitivity",
            entity_category=EntityCategory.CONFIG,
        ),
        NumberEntityDescription(
            key=DPCode.NEAR_DETECTION,
            translation_key="near_detection",
            device_class=NumberDeviceClass.DISTANCE,
            entity_category=EntityCategory.CONFIG,
        ),
        NumberEntityDescription(
            key=DPCode.FAR_DETECTION,
            translation_key="far_detection",
            device_class=NumberDeviceClass.DISTANCE,
            entity_category=EntityCategory.CONFIG,
        ),
        NumberEntityDescription(
            key=DPCode.TARGET_DIS_CLOSEST,
            translation_key="target_dis_closest",
            device_class=NumberDeviceClass.DISTANCE,
        ),
    ),
    # Coffee maker
    # https://developer.tuya.com/en/docs/iot/categorykfj?id=Kaiuz2p12pc7f
    "kfj": (
        NumberEntityDescription(
            key=DPCode.WATER_SET,
            translation_key="water_level",
            entity_category=EntityCategory.CONFIG,
        ),
        NumberEntityDescription(
            key=DPCode.TEMP_SET,
            translation_key="temperature",
            device_class=NumberDeviceClass.TEMPERATURE,
            entity_category=EntityCategory.CONFIG,
        ),
        NumberEntityDescription(
            key=DPCode.WARM_TIME,
            translation_key="heat_preservation_time",
            entity_category=EntityCategory.CONFIG,
        ),
        NumberEntityDescription(
            key=DPCode.POWDER_SET,
            translation_key="powder",
            entity_category=EntityCategory.CONFIG,
        ),
    ),
    # Sous Vide Cooker
    # https://developer.tuya.com/en/docs/iot/categorymzj?id=Kaiuz2vy130ux
    "mzj": (
        NumberEntityDescription(
            key=DPCode.COOK_TEMPERATURE,
            translation_key="cook_temperature",
            entity_category=EntityCategory.CONFIG,
        ),
        NumberEntityDescription(
            key=DPCode.COOK_TIME,
            translation_key="cook_time",
            native_unit_of_measurement=UnitOfTime.MINUTES,
            entity_category=EntityCategory.CONFIG,
        ),
        NumberEntityDescription(
            key=DPCode.CLOUD_RECIPE_NUMBER,
            translation_key="cloud_recipe",
            entity_category=EntityCategory.CONFIG,
        ),
    ),
    # Robot Vacuum
    # https://developer.tuya.com/en/docs/iot/fsd?id=K9gf487ck1tlo
    "sd": (
        NumberEntityDescription(
            key=DPCode.VOLUME_SET,
            translation_key="volume",
            entity_category=EntityCategory.CONFIG,
        ),
    ),
    # Siren Alarm
    # https://developer.tuya.com/en/docs/iot/categorysgbj?id=Kaiuz37tlpbnu
    "sgbj": (
        NumberEntityDescription(
            key=DPCode.ALARM_TIME,
            translation_key="time",
            entity_category=EntityCategory.CONFIG,
        ),
    ),
    # Smart Camera
    # https://developer.tuya.com/en/docs/iot/categorysp?id=Kaiuz35leyo12
    "sp": (
        NumberEntityDescription(
            key=DPCode.BASIC_DEVICE_VOLUME,
            translation_key="volume",
            entity_category=EntityCategory.CONFIG,
        ),
    ),
    # Dimmer Switch
    # https://developer.tuya.com/en/docs/iot/categorytgkg?id=Kaiuz0ktx7m0o
    "tgkg": (
        NumberEntityDescription(
            key=DPCode.BRIGHTNESS_MIN_1,
            translation_key="minimum_brightness",
            entity_category=EntityCategory.CONFIG,
        ),
        NumberEntityDescription(
            key=DPCode.BRIGHTNESS_MAX_1,
            translation_key="maximum_brightness",
            entity_category=EntityCategory.CONFIG,
        ),
        NumberEntityDescription(
            key=DPCode.BRIGHTNESS_MIN_2,
            translation_key="minimum_brightness_2",
            entity_category=EntityCategory.CONFIG,
        ),
        NumberEntityDescription(
            key=DPCode.BRIGHTNESS_MAX_2,
            translation_key="maximum_brightness_2",
            entity_category=EntityCategory.CONFIG,
        ),
        NumberEntityDescription(
            key=DPCode.BRIGHTNESS_MIN_3,
            translation_key="minimum_brightness_3",
            entity_category=EntityCategory.CONFIG,
        ),
        NumberEntityDescription(
            key=DPCode.BRIGHTNESS_MAX_3,
            translation_key="maximum_brightness_3",
            entity_category=EntityCategory.CONFIG,
        ),
    ),
    # Dimmer Switch
    # https://developer.tuya.com/en/docs/iot/categorytgkg?id=Kaiuz0ktx7m0o
    "tgq": (
        NumberEntityDescription(
            key=DPCode.BRIGHTNESS_MIN_1,
            translation_key="minimum_brightness",
            entity_category=EntityCategory.CONFIG,
        ),
        NumberEntityDescription(
            key=DPCode.BRIGHTNESS_MAX_1,
            translation_key="maximum_brightness",
            entity_category=EntityCategory.CONFIG,
        ),
        NumberEntityDescription(
            key=DPCode.BRIGHTNESS_MIN_2,
            translation_key="minimum_brightness_2",
            entity_category=EntityCategory.CONFIG,
        ),
        NumberEntityDescription(
            key=DPCode.BRIGHTNESS_MAX_2,
            translation_key="maximum_brightness_2",
            entity_category=EntityCategory.CONFIG,
        ),
    ),
    # Vibration Sensor
    # https://developer.tuya.com/en/docs/iot/categoryzd?id=Kaiuz3a5vrzno
    "zd": (
        NumberEntityDescription(
            key=DPCode.SENSITIVITY,
            translation_key="sensitivity",
            entity_category=EntityCategory.CONFIG,
        ),
    ),
    # Fingerbot
    "szjqr": (
        NumberEntityDescription(
            key=DPCode.ARM_DOWN_PERCENT,
            translation_key="move_down",
            native_unit_of_measurement=PERCENTAGE,
            entity_category=EntityCategory.CONFIG,
        ),
        NumberEntityDescription(
            key=DPCode.ARM_UP_PERCENT,
            translation_key="move_up",
            native_unit_of_measurement=PERCENTAGE,
            entity_category=EntityCategory.CONFIG,
        ),
        NumberEntityDescription(
            key=DPCode.CLICK_SUSTAIN_TIME,
            translation_key="down_delay",
            entity_category=EntityCategory.CONFIG,
        ),
    ),
    # Fan
    # https://developer.tuya.com/en/docs/iot/categoryfs?id=Kaiuz1xweel1c
    "fs": (
        NumberEntityDescription(
            key=DPCode.TEMP,
            translation_key="temperature",
            device_class=NumberDeviceClass.TEMPERATURE,
        ),
    ),
    # Humidifier
    # https://developer.tuya.com/en/docs/iot/categoryjsq?id=Kaiuz1smr440b
    "jsq": (
        NumberEntityDescription(
            key=DPCode.TEMP_SET,
            translation_key="temperature",
            device_class=NumberDeviceClass.TEMPERATURE,
        ),
        NumberEntityDescription(
            key=DPCode.TEMP_SET_F,
            translation_key="temperature",
            device_class=NumberDeviceClass.TEMPERATURE,
        ),
    ),
    # Pool HeatPump
    "znrb": (
        NumberEntityDescription(
            key=DPCode.TEMP_SET,
            translation_key="temperature",
            device_class=NumberDeviceClass.TEMPERATURE,
        ),
    ),
    # CO2 Detector
    # https://developer.tuya.com/en/docs/iot/categoryco2bj?id=Kaiuz3wes7yuy
    "co2bj": (
        NumberEntityDescription(
            key=DPCode.ALARM_TIME,
            translation_key="alarm_duration",
            native_unit_of_measurement=UnitOfTime.SECONDS,
            device_class=NumberDeviceClass.DURATION,
            entity_category=EntityCategory.CONFIG,
        ),
    ),
    # Tank Level Sensor
    # Note: Undocumented
    "ywcgq": (
        NumberEntityDescription(
            key=DPCode.MAX_SET,
            translation_key="liquid_high_level",
            entity_category=EntityCategory.CONFIG,
            icon="mdi:arrow-collapse-up",
        ),
        NumberEntityDescription(
            key=DPCode.MINI_SET,
            translation_key="liquid_low_level",
            entity_category=EntityCategory.CONFIG,
            icon="mdi:arrow-collapse-down",
        ),
        NumberEntityDescription(
            key=DPCode.INSTALLATION_HEIGHT,
            translation_key="installation_height",
            entity_category=EntityCategory.CONFIG,
            device_class=NumberDeviceClass.DISTANCE,
            icon="mdi:human-male-height",
        ),
        NumberEntityDescription(
            key=DPCode.LIQUID_DEPTH_MAX,
            translation_key="maximum_depth",
            entity_category=EntityCategory.CONFIG,
            device_class=NumberDeviceClass.DISTANCE,
            icon="mdi:wave-arrow-up",
<<<<<<< HEAD
=======
            native_min_value=100,
            native_max_value=2900,
            native_step=1,

>>>>>>> d0709eda
        ),
    ),
}


async def async_setup_entry(
    hass: HomeAssistant, entry: TuyaConfigEntry, async_add_entities: AddEntitiesCallback
) -> None:
    """Set up Tuya number dynamically through Tuya discovery."""
    hass_data = entry.runtime_data

    @callback
    def async_discover_device(device_ids: list[str]) -> None:
        """Discover and add a discovered Tuya number."""
        entities: list[TuyaNumberEntity] = []
        for device_id in device_ids:
            device = hass_data.manager.device_map[device_id]
            if descriptions := NUMBERS.get(device.category):
                entities.extend(
                    TuyaNumberEntity(device, hass_data.manager, description)
                    for description in descriptions
                    if description.key in device.status
                )

        async_add_entities(entities)

    async_discover_device([*hass_data.manager.device_map])

    entry.async_on_unload(
        async_dispatcher_connect(hass, TUYA_DISCOVERY_NEW, async_discover_device)
    )


class TuyaNumberEntity(TuyaEntity, NumberEntity):
    """Tuya Number Entity."""

    _number: IntegerTypeData | None = None

    def __init__(
        self,
        device: CustomerDevice,
        device_manager: Manager,
        description: NumberEntityDescription,
    ) -> None:
        """Init Tuya sensor."""
        super().__init__(device, device_manager)
        self.entity_description = description
        self._attr_unique_id = f"{super().unique_id}{description.key}"

        if int_type := self.find_dpcode(
            description.key, dptype=DPType.INTEGER, prefer_function=True
        ):
            self._number = int_type
            self._attr_native_max_value = self._number.max_scaled
            self._attr_native_min_value = self._number.min_scaled
            self._attr_native_step = self._number.step_scaled

        # Logic to ensure the set device class and API received Unit Of Measurement
        # match Home Assistants requirements.
        if (
            self.device_class is not None
            and not self.device_class.startswith(DOMAIN)
            and description.native_unit_of_measurement is None
        ):
            # We cannot have a device class, if the UOM isn't set or the
            # device class cannot be found in the validation mapping.
            if (
                self.native_unit_of_measurement is None
                or self.device_class not in DEVICE_CLASS_UNITS
            ):
                self._attr_device_class = None
                return

            uoms = DEVICE_CLASS_UNITS[self.device_class]
            self._uom = uoms.get(self.native_unit_of_measurement) or uoms.get(
                self.native_unit_of_measurement.lower()
            )

            # Unknown unit of measurement, device class should not be used.
            if self._uom is None:
                self._attr_device_class = None
                return

            # Found unit of measurement, use the standardized Unit
            # Use the target conversion unit (if set)
            self._attr_native_unit_of_measurement = (
                self._uom.conversion_unit or self._uom.unit
            )

    @property
    def native_value(self) -> float | None:
        """Return the entity value to represent the entity state."""
        # Unknown or unsupported data type
        if self._number is None:
            return None

        # Raw value
        if (value := self.device.status.get(self.entity_description.key)) is None:
            return None

        return self._number.scale_value(value)

    def set_native_value(self, value: float) -> None:
        """Set new value."""
        if self._number is None:
            raise RuntimeError("Cannot set value, device doesn't provide type data")

        self._send_command(
            [
                {
                    "code": self.entity_description.key,
                    "value": self._number.scale_value_back(value),
                }
            ]
        )<|MERGE_RESOLUTION|>--- conflicted
+++ resolved
@@ -331,13 +331,6 @@
             entity_category=EntityCategory.CONFIG,
             device_class=NumberDeviceClass.DISTANCE,
             icon="mdi:wave-arrow-up",
-<<<<<<< HEAD
-=======
-            native_min_value=100,
-            native_max_value=2900,
-            native_step=1,
-
->>>>>>> d0709eda
         ),
     ),
 }
