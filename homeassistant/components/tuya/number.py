"""Support for Tuya number."""
from __future__ import annotations

from tuya_iot import TuyaDevice, TuyaDeviceManager

from homeassistant.components.number import (
    NumberDeviceClass,
    NumberEntity,
    NumberEntityDescription,
)
from homeassistant.config_entries import ConfigEntry
from homeassistant.const import PERCENTAGE, EntityCategory, UnitOfTime
from homeassistant.core import HomeAssistant, callback
from homeassistant.helpers.dispatcher import async_dispatcher_connect
from homeassistant.helpers.entity_platform import AddEntitiesCallback

from . import HomeAssistantTuyaData
from .base import IntegerTypeData, TuyaEntity
from .const import DEVICE_CLASS_UNITS, DOMAIN, TUYA_DISCOVERY_NEW, DPCode, DPType

# All descriptions can be found here. Mostly the Integer data types in the
# default instructions set of each category end up being a number.
# https://developer.tuya.com/en/docs/iot/standarddescription?id=K9i5ql6waswzq
NUMBERS: dict[str, tuple[NumberEntityDescription, ...]] = {
    # Multi-functional Sensor
    # https://developer.tuya.com/en/docs/iot/categorydgnbj?id=Kaiuz3yorvzg3
    "dgnbj": (
        NumberEntityDescription(
            key=DPCode.ALARM_TIME,
            translation_key="time",
            entity_category=EntityCategory.CONFIG,
        ),
    ),
    # Smart Kettle
    # https://developer.tuya.com/en/docs/iot/fbh?id=K9gf484m21yq7
    "bh": (
        NumberEntityDescription(
            key=DPCode.TEMP_SET,
            device_class=NumberDeviceClass.TEMPERATURE,
            icon="mdi:thermometer",
            entity_category=EntityCategory.CONFIG,
        ),
        NumberEntityDescription(
            key=DPCode.TEMP_SET_F,
            device_class=NumberDeviceClass.TEMPERATURE,
            icon="mdi:thermometer",
            entity_category=EntityCategory.CONFIG,
        ),
        NumberEntityDescription(
            key=DPCode.TEMP_BOILING_C,
            translation_key="temperature_after_boiling",
            device_class=NumberDeviceClass.TEMPERATURE,
            icon="mdi:thermometer",
            entity_category=EntityCategory.CONFIG,
        ),
        NumberEntityDescription(
            key=DPCode.TEMP_BOILING_F,
            translation_key="temperature_after_boiling",
            device_class=NumberDeviceClass.TEMPERATURE,
            icon="mdi:thermometer",
            entity_category=EntityCategory.CONFIG,
        ),
        NumberEntityDescription(
            key=DPCode.WARM_TIME,
            translation_key="heat_preservation_time",
            icon="mdi:timer",
            entity_category=EntityCategory.CONFIG,
        ),
    ),
    # Smart Pet Feeder
    # https://developer.tuya.com/en/docs/iot/categorycwwsq?id=Kaiuz2b6vydld
    "cwwsq": (
        NumberEntityDescription(
            key=DPCode.MANUAL_FEED,
            translation_key="feed",
            icon="mdi:bowl",
        ),
        NumberEntityDescription(
            key=DPCode.VOICE_TIMES,
            translation_key="voice_times",
            icon="mdi:microphone",
        ),
    ),
    # Human Presence Sensor
    # https://developer.tuya.com/en/docs/iot/categoryhps?id=Kaiuz42yhn1hs
    "hps": (
        NumberEntityDescription(
            key=DPCode.SENSITIVITY,
            translation_key="sensitivity",
            entity_category=EntityCategory.CONFIG,
        ),
        NumberEntityDescription(
            key=DPCode.NEAR_DETECTION,
            translation_key="near_detection",
            icon="mdi:signal-distance-variant",
            entity_category=EntityCategory.CONFIG,
        ),
        NumberEntityDescription(
            key=DPCode.FAR_DETECTION,
            translation_key="far_detection",
            icon="mdi:signal-distance-variant",
            entity_category=EntityCategory.CONFIG,
        ),
    ),
    # Coffee maker
    # https://developer.tuya.com/en/docs/iot/categorykfj?id=Kaiuz2p12pc7f
    "kfj": (
        NumberEntityDescription(
            key=DPCode.WATER_SET,
            translation_key="water_level",
            icon="mdi:cup-water",
            entity_category=EntityCategory.CONFIG,
        ),
        NumberEntityDescription(
            key=DPCode.TEMP_SET,
            device_class=NumberDeviceClass.TEMPERATURE,
            icon="mdi:thermometer",
            entity_category=EntityCategory.CONFIG,
        ),
        NumberEntityDescription(
            key=DPCode.WARM_TIME,
            translation_key="heat_preservation_time",
            icon="mdi:timer",
            entity_category=EntityCategory.CONFIG,
        ),
        NumberEntityDescription(
            key=DPCode.POWDER_SET,
            translation_key="powder",
            entity_category=EntityCategory.CONFIG,
        ),
    ),
    # Sous Vide Cooker
    # https://developer.tuya.com/en/docs/iot/categorymzj?id=Kaiuz2vy130ux
    "mzj": (
        NumberEntityDescription(
            key=DPCode.COOK_TEMPERATURE,
            translation_key="cook_temperature",
            icon="mdi:thermometer",
            entity_category=EntityCategory.CONFIG,
        ),
        NumberEntityDescription(
            key=DPCode.COOK_TIME,
            translation_key="cook_time",
            icon="mdi:timer",
            native_unit_of_measurement=UnitOfTime.MINUTES,
            entity_category=EntityCategory.CONFIG,
        ),
        NumberEntityDescription(
            key=DPCode.CLOUD_RECIPE_NUMBER,
            translation_key="cloud_recipe",
            entity_category=EntityCategory.CONFIG,
        ),
    ),
    # Robot Vacuum
    # https://developer.tuya.com/en/docs/iot/fsd?id=K9gf487ck1tlo
    "sd": (
        NumberEntityDescription(
            key=DPCode.VOLUME_SET,
            translation_key="volume",
            icon="mdi:volume-high",
            entity_category=EntityCategory.CONFIG,
        ),
    ),
    # Siren Alarm
    # https://developer.tuya.com/en/docs/iot/categorysgbj?id=Kaiuz37tlpbnu
    "sgbj": (
        NumberEntityDescription(
            key=DPCode.ALARM_TIME,
            translation_key="time",
            entity_category=EntityCategory.CONFIG,
        ),
    ),
    # Smart Camera
    # https://developer.tuya.com/en/docs/iot/categorysp?id=Kaiuz35leyo12
    "sp": (
        NumberEntityDescription(
            key=DPCode.BASIC_DEVICE_VOLUME,
            translation_key="volume",
            icon="mdi:volume-high",
            entity_category=EntityCategory.CONFIG,
        ),
    ),
    # Dimmer Switch
    # https://developer.tuya.com/en/docs/iot/categorytgkg?id=Kaiuz0ktx7m0o
    "tgkg": (
        NumberEntityDescription(
            key=DPCode.BRIGHTNESS_MIN_1,
            translation_key="minimum_brightness",
            icon="mdi:lightbulb-outline",
            entity_category=EntityCategory.CONFIG,
        ),
        NumberEntityDescription(
            key=DPCode.BRIGHTNESS_MAX_1,
            translation_key="maximum_brightness",
            icon="mdi:lightbulb-on-outline",
            entity_category=EntityCategory.CONFIG,
        ),
        NumberEntityDescription(
            key=DPCode.BRIGHTNESS_MIN_2,
            translation_key="minimum_brightness_2",
            icon="mdi:lightbulb-outline",
            entity_category=EntityCategory.CONFIG,
        ),
        NumberEntityDescription(
            key=DPCode.BRIGHTNESS_MAX_2,
            translation_key="maximum_brightness_2",
            icon="mdi:lightbulb-on-outline",
            entity_category=EntityCategory.CONFIG,
        ),
        NumberEntityDescription(
            key=DPCode.BRIGHTNESS_MIN_3,
            translation_key="minimum_brightness_3",
            icon="mdi:lightbulb-outline",
            entity_category=EntityCategory.CONFIG,
        ),
        NumberEntityDescription(
            key=DPCode.BRIGHTNESS_MAX_3,
            translation_key="maximum_brightness_3",
            icon="mdi:lightbulb-on-outline",
            entity_category=EntityCategory.CONFIG,
        ),
    ),
    # Dimmer Switch
    # https://developer.tuya.com/en/docs/iot/categorytgkg?id=Kaiuz0ktx7m0o
    "tgq": (
        NumberEntityDescription(
            key=DPCode.BRIGHTNESS_MIN_1,
            translation_key="minimum_brightness",
            icon="mdi:lightbulb-outline",
            entity_category=EntityCategory.CONFIG,
        ),
        NumberEntityDescription(
            key=DPCode.BRIGHTNESS_MAX_1,
            translation_key="maximum_brightness",
            icon="mdi:lightbulb-on-outline",
            entity_category=EntityCategory.CONFIG,
        ),
        NumberEntityDescription(
            key=DPCode.BRIGHTNESS_MIN_2,
            translation_key="minimum_brightness_2",
            icon="mdi:lightbulb-outline",
            entity_category=EntityCategory.CONFIG,
        ),
        NumberEntityDescription(
            key=DPCode.BRIGHTNESS_MAX_2,
            translation_key="maximum_brightness_2",
            icon="mdi:lightbulb-on-outline",
            entity_category=EntityCategory.CONFIG,
        ),
    ),
    # Vibration Sensor
    # https://developer.tuya.com/en/docs/iot/categoryzd?id=Kaiuz3a5vrzno
    "zd": (
        NumberEntityDescription(
            key=DPCode.SENSITIVITY,
            translation_key="sensitivity",
            entity_category=EntityCategory.CONFIG,
        ),
    ),
    # Fingerbot
    "szjqr": (
        NumberEntityDescription(
            key=DPCode.ARM_DOWN_PERCENT,
<<<<<<< HEAD
            translation_key="move_down",
=======
            name="Move down",
>>>>>>> 22fbd229
            icon="mdi:arrow-down-bold",
            native_unit_of_measurement=PERCENTAGE,
            entity_category=EntityCategory.CONFIG,
        ),
        NumberEntityDescription(
            key=DPCode.ARM_UP_PERCENT,
<<<<<<< HEAD
            translation_key="move_up",
=======
            name="Move up",
>>>>>>> 22fbd229
            icon="mdi:arrow-up-bold",
            native_unit_of_measurement=PERCENTAGE,
            entity_category=EntityCategory.CONFIG,
        ),
        NumberEntityDescription(
            key=DPCode.CLICK_SUSTAIN_TIME,
            translation_key="down_delay",
            icon="mdi:timer",
            entity_category=EntityCategory.CONFIG,
        ),
    ),
    # Fan
    # https://developer.tuya.com/en/docs/iot/categoryfs?id=Kaiuz1xweel1c
    "fs": (
        NumberEntityDescription(
            key=DPCode.TEMP,
            device_class=NumberDeviceClass.TEMPERATURE,
            icon="mdi:thermometer-lines",
        ),
    ),
    # Humidifier
    # https://developer.tuya.com/en/docs/iot/categoryjsq?id=Kaiuz1smr440b
    "jsq": (
        NumberEntityDescription(
            key=DPCode.TEMP_SET,
            device_class=NumberDeviceClass.TEMPERATURE,
            icon="mdi:thermometer-lines",
        ),
        NumberEntityDescription(
            key=DPCode.TEMP_SET_F,
            device_class=NumberDeviceClass.TEMPERATURE,
            icon="mdi:thermometer-lines",
        ),
    ),
}


async def async_setup_entry(
    hass: HomeAssistant, entry: ConfigEntry, async_add_entities: AddEntitiesCallback
) -> None:
    """Set up Tuya number dynamically through Tuya discovery."""
    hass_data: HomeAssistantTuyaData = hass.data[DOMAIN][entry.entry_id]

    @callback
    def async_discover_device(device_ids: list[str]) -> None:
        """Discover and add a discovered Tuya number."""
        entities: list[TuyaNumberEntity] = []
        for device_id in device_ids:
            device = hass_data.device_manager.device_map[device_id]
            if descriptions := NUMBERS.get(device.category):
                for description in descriptions:
                    if description.key in device.status:
                        entities.append(
                            TuyaNumberEntity(
                                device, hass_data.device_manager, description
                            )
                        )

        async_add_entities(entities)

    async_discover_device([*hass_data.device_manager.device_map])

    entry.async_on_unload(
        async_dispatcher_connect(hass, TUYA_DISCOVERY_NEW, async_discover_device)
    )


class TuyaNumberEntity(TuyaEntity, NumberEntity):
    """Tuya Number Entity."""

    _number: IntegerTypeData | None = None

    def __init__(
        self,
        device: TuyaDevice,
        device_manager: TuyaDeviceManager,
        description: NumberEntityDescription,
    ) -> None:
        """Init Tuya sensor."""
        super().__init__(device, device_manager)
        self.entity_description = description
        self._attr_unique_id = f"{super().unique_id}{description.key}"

        if int_type := self.find_dpcode(
            description.key, dptype=DPType.INTEGER, prefer_function=True
        ):
            self._number = int_type
            self._attr_native_max_value = self._number.max_scaled
            self._attr_native_min_value = self._number.min_scaled
            self._attr_native_step = self._number.step_scaled

        # Logic to ensure the set device class and API received Unit Of Measurement
        # match Home Assistants requirements.
        if (
            self.device_class is not None
            and not self.device_class.startswith(DOMAIN)
            and description.native_unit_of_measurement is None
        ):
            # We cannot have a device class, if the UOM isn't set or the
            # device class cannot be found in the validation mapping.
            if (
                self.native_unit_of_measurement is None
                or self.device_class not in DEVICE_CLASS_UNITS
            ):
                self._attr_device_class = None
                return

            uoms = DEVICE_CLASS_UNITS[self.device_class]
            self._uom = uoms.get(self.native_unit_of_measurement) or uoms.get(
                self.native_unit_of_measurement.lower()
            )

            # Unknown unit of measurement, device class should not be used.
            if self._uom is None:
                self._attr_device_class = None
                return

            # If we still have a device class, we should not use an icon
            if self.device_class:
                self._attr_icon = None

            # Found unit of measurement, use the standardized Unit
            # Use the target conversion unit (if set)
            self._attr_native_unit_of_measurement = (
                self._uom.conversion_unit or self._uom.unit
            )

    @property
    def native_value(self) -> float | None:
        """Return the entity value to represent the entity state."""
        # Unknown or unsupported data type
        if self._number is None:
            return None

        # Raw value
        if (value := self.device.status.get(self.entity_description.key)) is None:
            return None

        return self._number.scale_value(value)

    def set_native_value(self, value: float) -> None:
        """Set new value."""
        if self._number is None:
            raise RuntimeError("Cannot set value, device doesn't provide type data")

        self._send_command(
            [
                {
                    "code": self.entity_description.key,
                    "value": self._number.scale_value_back(value),
                }
            ]
        )<|MERGE_RESOLUTION|>--- conflicted
+++ resolved
@@ -261,22 +261,14 @@
     "szjqr": (
         NumberEntityDescription(
             key=DPCode.ARM_DOWN_PERCENT,
-<<<<<<< HEAD
             translation_key="move_down",
-=======
-            name="Move down",
->>>>>>> 22fbd229
             icon="mdi:arrow-down-bold",
             native_unit_of_measurement=PERCENTAGE,
             entity_category=EntityCategory.CONFIG,
         ),
         NumberEntityDescription(
             key=DPCode.ARM_UP_PERCENT,
-<<<<<<< HEAD
             translation_key="move_up",
-=======
-            name="Move up",
->>>>>>> 22fbd229
             icon="mdi:arrow-up-bold",
             native_unit_of_measurement=PERCENTAGE,
             entity_category=EntityCategory.CONFIG,
