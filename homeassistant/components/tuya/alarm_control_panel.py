"""Support for Tuya Alarm."""

from __future__ import annotations

from base64 import b64decode
from dataclasses import dataclass
from enum import StrEnum

from tuya_sharing import CustomerDevice, Manager

from homeassistant.components.alarm_control_panel import (
    AlarmControlPanelEntity,
    AlarmControlPanelEntityDescription,
    AlarmControlPanelEntityFeature,
    AlarmControlPanelState,
)
from homeassistant.core import HomeAssistant, callback
from homeassistant.helpers.dispatcher import async_dispatcher_connect
from homeassistant.helpers.entity_platform import AddConfigEntryEntitiesCallback

from . import TuyaConfigEntry
from .const import TUYA_DISCOVERY_NEW, DeviceCategory, DPCode, DPType
from .entity import TuyaEntity
from .models import EnumTypeData
from .util import get_dpcode


@dataclass(frozen=True)
class TuyaAlarmControlPanelEntityDescription(AlarmControlPanelEntityDescription):
    """Describe a Tuya Alarm Control Panel entity."""

    master_state: DPCode | None = None
    alarm_msg: DPCode | None = None


class Mode(StrEnum):
    """Alarm modes."""

    ARM = "arm"
    DISARMED = "disarmed"
    HOME = "home"
    SOS = "sos"


class State(StrEnum):
    """Alarm states."""

    NORMAL = "normal"
    ALARM = "alarm"


STATE_MAPPING: dict[str, AlarmControlPanelState] = {
    Mode.DISARMED: AlarmControlPanelState.DISARMED,
    Mode.ARM: AlarmControlPanelState.ARMED_AWAY,
    Mode.HOME: AlarmControlPanelState.ARMED_HOME,
    Mode.SOS: AlarmControlPanelState.TRIGGERED,
}


ALARM: dict[DeviceCategory, tuple[TuyaAlarmControlPanelEntityDescription, ...]] = {
    DeviceCategory.MAL: (
        TuyaAlarmControlPanelEntityDescription(
            key=DPCode.MASTER_MODE,
            master_state=DPCode.MASTER_STATE,
            alarm_msg=DPCode.ALARM_MSG,
            name="Alarm",
        ),
    )
}


async def async_setup_entry(
    hass: HomeAssistant,
    entry: TuyaConfigEntry,
    async_add_entities: AddConfigEntryEntitiesCallback,
) -> None:
    """Set up Tuya alarm dynamically through Tuya discovery."""
    manager = entry.runtime_data.manager

    @callback
    def async_discover_device(device_ids: list[str]) -> None:
        """Discover and add a discovered Tuya siren."""
        entities: list[TuyaAlarmEntity] = []
        for device_id in device_ids:
            device = manager.device_map[device_id]
            if descriptions := ALARM.get(device.category):
                entities.extend(
                    TuyaAlarmEntity(device, manager, description)
                    for description in descriptions
                    if description.key in device.status
                )
        async_add_entities(entities)

    async_discover_device([*manager.device_map])

    entry.async_on_unload(
        async_dispatcher_connect(hass, TUYA_DISCOVERY_NEW, async_discover_device)
    )


class TuyaAlarmEntity(TuyaEntity, AlarmControlPanelEntity):
    """Tuya Alarm Entity."""

    _attr_name = None
    _attr_code_arm_required = False
    _master_state: EnumTypeData | None = None
    _alarm_msg_dpcode: DPCode | None = None

    def __init__(
        self,
        device: CustomerDevice,
        device_manager: Manager,
        description: TuyaAlarmControlPanelEntityDescription,
    ) -> None:
        """Init Tuya Alarm."""
        super().__init__(device, device_manager)
        self.entity_description = description
        self._attr_unique_id = f"{super().unique_id}{description.key}"

        # Determine supported  modes
        if supported_modes := self.find_dpcode(
            description.key, dptype=DPType.ENUM, prefer_function=True
        ):
            if Mode.HOME in supported_modes.range:
                self._attr_supported_features |= AlarmControlPanelEntityFeature.ARM_HOME

            if Mode.ARM in supported_modes.range:
                self._attr_supported_features |= AlarmControlPanelEntityFeature.ARM_AWAY

            if Mode.SOS in supported_modes.range:
                self._attr_supported_features |= AlarmControlPanelEntityFeature.TRIGGER

        # Determine master state
        if enum_type := self.find_dpcode(
            description.master_state, dptype=DPType.ENUM, prefer_function=True
        ):
            self._master_state = enum_type

        # Determine alarm message
        if dp_code := get_dpcode(self.device, description.alarm_msg):
            self._alarm_msg_dpcode = dp_code

    @property
    def alarm_state(self) -> AlarmControlPanelState | None:
        """Return the state of the device."""
        # When the alarm is triggered, only its 'state' is changing. From 'normal' to 'alarm'.
        # The 'mode' doesn't change, and stays as 'arm' or 'home'.
        if (
            self._master_state is not None
            and self.device.status.get(self._master_state.dpcode) == State.ALARM
        ):
<<<<<<< HEAD
            # Check if it's a battery warning
            is_battery_warning = False
            if self._alarm_msg_dpcode is not None:
                encoded_msg = self.device.status.get(self._alarm_msg_dpcode)
                if encoded_msg:
                    try:
                        if "Sensor Low Battery" in b64decode(encoded_msg).decode(
                            "utf-16be"
                        ):
                            is_battery_warning = True
                    except (ValueError, UnicodeDecodeError):
                        pass
            # Only report as triggered if NOT a battery warning
            if not is_battery_warning:
                return AlarmControlPanelState.TRIGGERED
=======
            return AlarmControlPanelState.TRIGGERED
>>>>>>> 95198ae5

        if not (status := self.device.status.get(self.entity_description.key)):
            return None
        return STATE_MAPPING.get(status)

    @property
    def changed_by(self) -> str | None:
        """Last change triggered by."""
        if (
            self._master_state is not None
            and self._alarm_msg_dpcode is not None
            and self.device.status.get(self._master_state.dpcode) == State.ALARM
            and (encoded_msg := self.device.status.get(self._alarm_msg_dpcode))
        ):
<<<<<<< HEAD
            try:
                return b64decode(encoded_msg).decode("utf-16be")
            except (ValueError, UnicodeDecodeError):
                return None
=======
            return b64decode(encoded_msg).decode("utf-16be")
>>>>>>> 95198ae5
        return None

    def alarm_disarm(self, code: str | None = None) -> None:
        """Send Disarm command."""
        self._send_command(
            [{"code": self.entity_description.key, "value": Mode.DISARMED}]
        )

    def alarm_arm_home(self, code: str | None = None) -> None:
        """Send Home command."""
        self._send_command([{"code": self.entity_description.key, "value": Mode.HOME}])

    def alarm_arm_away(self, code: str | None = None) -> None:
        """Send Arm command."""
        self._send_command([{"code": self.entity_description.key, "value": Mode.ARM}])

    def alarm_trigger(self, code: str | None = None) -> None:
        """Send SOS command."""
        self._send_command([{"code": self.entity_description.key, "value": Mode.SOS}])<|MERGE_RESOLUTION|>--- conflicted
+++ resolved
@@ -149,7 +149,6 @@
             self._master_state is not None
             and self.device.status.get(self._master_state.dpcode) == State.ALARM
         ):
-<<<<<<< HEAD
             # Check if it's a battery warning
             is_battery_warning = False
             if self._alarm_msg_dpcode is not None:
@@ -165,9 +164,6 @@
             # Only report as triggered if NOT a battery warning
             if not is_battery_warning:
                 return AlarmControlPanelState.TRIGGERED
-=======
-            return AlarmControlPanelState.TRIGGERED
->>>>>>> 95198ae5
 
         if not (status := self.device.status.get(self.entity_description.key)):
             return None
@@ -182,14 +178,10 @@
             and self.device.status.get(self._master_state.dpcode) == State.ALARM
             and (encoded_msg := self.device.status.get(self._alarm_msg_dpcode))
         ):
-<<<<<<< HEAD
             try:
                 return b64decode(encoded_msg).decode("utf-16be")
             except (ValueError, UnicodeDecodeError):
                 return None
-=======
-            return b64decode(encoded_msg).decode("utf-16be")
->>>>>>> 95198ae5
         return None
 
     def alarm_disarm(self, code: str | None = None) -> None:
