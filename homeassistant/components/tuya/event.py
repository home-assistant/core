--- conflicted
+++ resolved
@@ -135,11 +135,7 @@
 
     async def _handle_state_update(
         self,
-<<<<<<< HEAD
-        updated_status_properties: list[str] | None = None,
-=======
         updated_status_properties: list[str] | None,
->>>>>>> 8d945d89
         dp_timestamps: dict | None = None,
     ) -> None:
         if (
