--- conflicted
+++ resolved
@@ -214,25 +214,23 @@
       "siren_duration": {
         "name": "Siren duration"
       },
-<<<<<<< HEAD
+      "alarm_maximum": {
+        "name": "Alarm maximum"
+      },
+      "alarm_minimum": {
+        "name": "Alarm minimum"
+      },
       "backup_reserve": {
         "name": "Backup reserve"
       },
+      "installation_height": {
+        "name": "Installation height"
+      },
+      "maximum_liquid_depth": {
+        "name": "Maximum liquid depth"
+      },
       "output_power_limit": {
         "name": "Output power limit"
-=======
-      "alarm_maximum": {
-        "name": "Alarm maximum"
-      },
-      "alarm_minimum": {
-        "name": "Alarm minimum"
-      },
-      "installation_height": {
-        "name": "Installation height"
-      },
-      "maximum_liquid_depth": {
-        "name": "Maximum liquid depth"
->>>>>>> d778afe6
       }
     },
     "select": {
