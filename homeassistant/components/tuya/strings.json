{
  "config": {
    "step": {
      "reauth_user_code": {
        "description": "The Tuya integration now uses an improved login method. To reauthenticate with your Smart Life or Tuya Smart account, you need to enter your user code.\n\nYou can find this code in the Smart Life app or Tuya Smart app in **Settings** > **Account and Security** screen, and enter the code shown on the **User Code** field. The user code is case-sensitive, please be sure to enter it exactly as shown in the app.",
        "data": {
          "user_code": "User code"
        }
      },
      "user": {
        "description": "Enter your Smart Life or Tuya Smart user code.\n\nYou can find this code in the Smart Life app or Tuya Smart app in **Settings** > **Account and Security** screen, and enter the code shown on the **User Code** field. The user code is case-sensitive, please be sure to enter it exactly as shown in the app.",
        "data": {
          "user_code": "User code"
        }
      },
      "scan": {
        "description": "Use the Smart Life app or Tuya Smart app to scan the following QR code to complete the login.\n\nContinue to the next step once you have completed this step in the app."
      }
    },
    "error": {
      "invalid_auth": "[%key:common::config_flow::error::invalid_auth%]",
      "login_error": "Login error ({code}): {msg}"
    },
    "abort": {
      "reauth_successful": "[%key:common::config_flow::abort::reauth_successful%]"
    }
  },
  "entity": {
    "binary_sensor": {
      "methane": {
        "name": "Methane"
      },
      "voc": {
        "name": "VOCs"
      },
      "pm25": {
        "name": "PM2.5"
      },
      "carbon_monoxide": {
        "name": "Carbon monoxide"
      },
      "carbon_dioxide": {
        "name": "Carbon dioxide"
      },
      "formaldehyde": {
        "name": "Formaldehyde"
      },
      "pressure": {
        "name": "Pressure"
      },
      "feeding": {
        "name": "Feeding"
      },
      "drop": {
        "name": "Drop"
      },
      "tilt": {
        "name": "Tilt"
      },
      "tankfull": {
        "name": "Tank full"
      },
      "defrost": {
        "name": "Defrost"
      },
      "valve": {
        "name": "Valve"
      },
      "wet": {
        "name": "Wet"
      }
    },
    "button": {
      "reset_duster_cloth": {
        "name": "Reset duster cloth"
      },
      "reset_edge_brush": {
        "name": "Reset edge brush"
      },
      "reset_filter": {
        "name": "Reset filter"
      },
      "reset_map": {
        "name": "Reset map"
      },
      "reset_roll_brush": {
        "name": "Reset roll brush"
      },
      "snooze": {
        "name": "Snooze"
      }
    },
    "cover": {
      "blind": {
        "name": "[%key:component::cover::entity_component::blind::name%]"
      },
      "curtain": {
        "name": "[%key:component::cover::entity_component::curtain::name%]"
      },
      "indexed_curtain": {
        "name": "Curtain {index}"
      },
      "indexed_door": {
        "name": "Door {index}"
      }
    },
    "event": {
      "numbered_button": {
        "name": "Button {button_number}",
        "state_attributes": {
          "event_type": {
            "state": {
              "click": "Clicked",
              "double_click": "Double-clicked",
              "press": "Long-pressed"
            }
          }
        }
      }
    },
    "light": {
      "backlight": {
        "name": "Backlight"
      },
      "light": {
        "name": "[%key:component::light::title%]"
      },
      "indexed_light": {
        "name": "Light {index}"
      },
      "night_light": {
        "name": "Night light"
      }
    },
    "number": {
      "alarm_duration": {
        "name": "Alarm duration"
      },
      "temperature": {
        "name": "[%key:component::sensor::entity_component::temperature::name%]"
      },
      "time": {
        "name": "Time"
      },
      "temperature_after_boiling": {
        "name": "Temperature after boiling"
      },
      "heat_preservation_time": {
        "name": "Heat preservation time"
      },
      "feed": {
        "name": "Feed"
      },
      "voice_times": {
        "name": "Voice times"
      },
      "sensitivity": {
        "name": "Sensitivity"
      },
      "near_detection": {
        "name": "Near detection"
      },
      "far_detection": {
        "name": "Far detection"
      },
      "target_dis_closest": {
        "name": "Clostest target distance"
      },
      "water_level": {
        "name": "Water level"
      },
      "powder": {
        "name": "Powder"
      },
      "cook_temperature": {
        "name": "Cook temperature"
      },
      "cook_time": {
        "name": "Cook time"
      },
      "cloud_recipe": {
        "name": "Cloud recipe"
      },
      "volume": {
        "name": "Volume"
      },
      "minimum_brightness": {
        "name": "Minimum brightness"
      },
      "maximum_brightness": {
        "name": "Maximum brightness"
      },
      "indexed_minimum_brightness": {
        "name": "Minimum brightness {index}"
      },
      "indexed_maximum_brightness": {
        "name": "Maximum brightness {index}"
      },
      "move_down": {
        "name": "Move down"
      },
      "move_up": {
        "name": "Move up"
      },
      "down_delay": {
        "name": "Down delay"
      },
      "temp_correction": {
        "name": "Temperature correction"
      },
      "arm_delay": {
        "name": "Arm delay"
      },
      "alarm_delay": {
        "name": "Alarm delay"
      },
      "siren_duration": {
        "name": "Siren duration"
      },
      "alarm_maximum": {
        "name": "Alarm maximum"
      },
      "alarm_minimum": {
        "name": "Alarm minimum"
      },
      "backup_reserve": {
        "name": "Backup reserve"
      },
      "installation_height": {
        "name": "Installation height"
      },
      "maximum_liquid_depth": {
        "name": "Maximum liquid depth"
      },
      "output_power_limit": {
        "name": "Output power limit"
      }
    },
    "select": {
      "volume": {
        "name": "[%key:component::tuya::entity::number::volume::name%]"
      },
      "cups": {
        "name": "Cups"
      },
      "concentration": {
        "name": "Concentration"
      },
      "material": {
        "name": "Material"
      },
      "mode": {
        "name": "Mode"
      },
      "temperature_level": {
        "name": "Temperature level"
      },
      "brightness": {
        "name": "Brightness"
      },
      "target_humidity": {
        "name": "Target humidity"
      },
      "basic_anti_flicker": {
        "name": "Anti-flicker",
        "state": {
          "0": "[%key:common::state::disabled%]",
          "1": "50 Hz",
          "2": "60 Hz"
        }
      },
      "basic_nightvision": {
        "name": "Night vision",
        "state": {
          "0": "Automatic",
          "1": "[%key:common::state::off%]",
          "2": "[%key:common::state::on%]"
        }
      },
      "decibel_sensitivity": {
        "name": "Sound detection sensitivity",
        "state": {
          "0": "Low sensitivity",
          "1": "High sensitivity"
        }
      },
      "ipc_work_mode": {
        "name": "IPC mode",
        "state": {
          "0": "Low power mode",
          "1": "Continuous working mode"
        }
      },
      "led_type": {
        "name": "Light source type",
        "state": {
          "halogen": "Halogen",
          "incandescent": "Incandescent",
          "led": "LED"
        }
      },
      "indexed_led_type": {
        "name": "Light {index} source type",
        "state": {
          "halogen": "[%key:component::tuya::entity::select::led_type::state::halogen%]",
          "incandescent": "[%key:component::tuya::entity::select::led_type::state::incandescent%]",
          "led": "[%key:component::tuya::entity::select::led_type::state::led%]"
        }
      },
      "light_mode": {
        "name": "Indicator light mode",
        "state": {
          "none": "[%key:common::state::off%]",
          "pos": "Indicate inverted switch state",
          "relay": "Indicate switch on/off state"
        }
      },
      "motion_sensitivity": {
        "name": "Motion detection sensitivity",
        "state": {
          "0": "[%key:common::state::low%]",
          "1": "[%key:common::state::medium%]",
          "2": "[%key:common::state::high%]"
        }
      },
      "record_mode": {
        "name": "Record mode",
        "state": {
          "1": "Record events only",
          "2": "Continuous recording"
        }
      },
      "relay_status": {
        "name": "Power on behavior",
        "state": {
          "last": "Remember last state",
          "memory": "[%key:component::tuya::entity::select::relay_status::state::last%]",
          "off": "[%key:common::state::off%]",
          "on": "[%key:common::state::on%]",
          "power_off": "[%key:common::state::off%]",
          "power_on": "[%key:common::state::on%]"
        }
      },
      "fingerbot_mode": {
        "name": "Mode",
        "state": {
          "click": "Push",
          "switch": "Switch"
        }
      },
      "vacuum_cistern": {
        "name": "Water tank adjustment",
        "state": {
          "low": "[%key:common::state::low%]",
          "middle": "Middle",
          "high": "[%key:common::state::high%]",
          "closed": "[%key:common::state::closed%]"
        }
      },
      "vacuum_collection": {
        "name": "Dust collection mode",
        "state": {
          "small": "Small",
          "middle": "Middle",
          "large": "Large"
        }
      },
      "vacuum_mode": {
        "name": "Mode",
        "state": {
          "standby": "[%key:common::state::standby%]",
          "random": "Random",
          "smart": "Smart",
          "wall_follow": "Follow wall",
          "mop": "Mop",
          "spiral": "Spiral",
          "left_spiral": "Spiral left",
          "right_spiral": "Spiral right",
          "bow": "Bow",
          "left_bow": "Bow left",
          "right_bow": "Bow right",
          "partial_bow": "Bow partially",
          "chargego": "Return to dock",
          "single": "Single",
          "zone": "Zone",
          "pose": "Pose",
          "point": "Point",
          "part": "Part",
          "pick_zone": "Pick zone"
        }
      },
      "vertical_fan_angle": {
        "name": "Vertical swing flap angle",
        "state": {
          "30": "30°",
          "60": "60°",
          "90": "90°"
        }
      },
      "horizontal_fan_angle": {
        "name": "Horizontal swing flap angle",
        "state": {
          "30": "30°",
          "60": "60°",
          "90": "90°"
        }
      },
      "curtain_mode": {
        "name": "Mode",
        "state": {
          "morning": "Morning",
          "night": "Night"
        }
      },
      "curtain_motor_mode": {
        "name": "Motor mode",
        "state": {
          "forward": "Forward",
          "back": "Back"
        }
      },
      "countdown": {
        "name": "Countdown",
        "state": {
          "cancel": "Cancel",
          "1h": "1 hour",
          "2h": "2 hours",
          "3h": "3 hours",
          "4h": "4 hours",
          "5h": "5 hours",
          "6h": "6 hours"
        }
      },
      "humidifier_spray_mode": {
        "name": "Spray mode",
        "state": {
          "auto": "[%key:common::state::auto%]",
          "health": "Health",
          "sleep": "Sleep",
          "humidity": "Humidity",
          "work": "Work"
        }
      },
      "humidifier_level": {
        "name": "Spraying level",
        "state": {
          "level_1": "Level 1",
          "level_2": "Level 2",
          "level_3": "Level 3",
          "level_4": "Level 4",
          "level_5": "Level 5",
          "level_6": "Level 6",
          "level_7": "Level 7",
          "level_8": "Level 8",
          "level_9": "Level 9",
          "level_10": "Level 10"
        }
      },
      "humidifier_moodlighting": {
        "name": "Moodlighting",
        "state": {
          "1": "Mood 1",
          "2": "Mood 2",
          "3": "Mood 3",
          "4": "Mood 4",
          "5": "Mood 5"
        }
      },
      "weather_delay": {
        "name": "Weather delay",
        "state": {
          "cancel": "Cancel",
          "24h": "24h",
          "48h": "48h",
          "72h": "72h",
          "96h": "96h",
          "120h": "120h",
          "144h": "144h",
          "168h": "168h"
        }
      },
      "blanket_level": {
        "state": {
          "level_1": "[%key:common::state::low%]",
          "level_2": "Level 2",
          "level_3": "Level 3",
          "level_4": "Level 4",
          "level_5": "Level 5",
          "level_6": "Level 6",
          "level_7": "Level 7",
          "level_8": "Level 8",
          "level_9": "Level 9",
          "level_10": "[%key:common::state::high%]"
        }
      },
      "odor_elimination_mode": {
        "name": "Odor elimination mode",
        "state": {
          "smart": "Smart",
          "interim": "Interim"
        }
      },
      "inverter_work_mode": {
        "name": "Inverter work mode",
        "state": {
          "self_powered": "Self-powered",
          "time_of_use": "Time of use",
          "manual": "Manual mode"
        }
      }
    },
    "sensor": {
      "battery": {
        "name": "[%key:component::sensor::entity_component::battery::name%]"
      },
      "voc": {
        "name": "[%key:component::sensor::entity_component::volatile_organic_compounds::name%]"
      },
      "carbon_monoxide": {
        "name": "[%key:component::sensor::entity_component::carbon_monoxide::name%]"
      },
      "carbon_dioxide": {
        "name": "[%key:component::sensor::entity_component::carbon_dioxide::name%]"
      },
      "illuminance": {
        "name": "[%key:component::sensor::entity_component::illuminance::name%]"
      },
      "temperature": {
        "name": "[%key:component::sensor::entity_component::temperature::name%]"
      },
      "temperature_external": {
        "name": "Probe temperature"
      },
      "indexed_temperature_external": {
        "name": "Probe temperature channel {index}"
      },
      "humidity": {
        "name": "[%key:component::sensor::entity_component::humidity::name%]"
      },
      "humidity_outdoor": {
        "name": "Outdoor humidity"
      },
      "indexed_humidity_outdoor": {
        "name": "Outdoor humidity channel {index}"
      },
      "air_pressure": {
        "name": "Air pressure"
      },
      "pm25": {
        "name": "[%key:component::sensor::entity_component::pm25::name%]"
      },
      "pm1": {
        "name": "[%key:component::sensor::entity_component::pm1::name%]"
      },
      "pm10": {
        "name": "[%key:component::sensor::entity_component::pm10::name%]"
      },
      "current": {
        "name": "[%key:component::sensor::entity_component::current::name%]"
      },
      "power": {
        "name": "[%key:component::sensor::entity_component::power::name%]"
      },
      "voltage": {
        "name": "[%key:component::sensor::entity_component::voltage::name%]"
      },
      "battery_state": {
        "name": "Battery state"
      },
      "battery_soc": {
        "name": "Battery SOC"
      },
      "battery_capacity": {
        "name": "Battery capacity"
      },
      "battery_power": {
        "name": "Battery power (+ discharge, - charge)"
      },
      "total_pv_power": {
        "name": "Total PV power"
      },
      "pv_power_channel": {
        "name": "PV power channel {channel}"
      },
      "inverter_output_power": {
        "name": "Inverter output power"
      },
      "cumulative_energy_generated_pv": {
        "name": "Cumulative energy generated by PV"
      },
      "cumulative_energy_output_inv": {
        "name": "Cumulative inverter output energy"
      },
      "cumulative_energy_discharged": {
        "name": "Cumulative energy battery discharged"
      },
      "cumulative_energy_charged": {
        "name": "Cumulative energy battery charged"
      },
      "cuml_e_export_offgrid1": {
        "name": "Cumulative off-grid port 1 output energy"
      },
      "serial_number": {
        "name": "Serial number"
      },
      "gas": {
        "name": "Gas"
      },
      "formaldehyde": {
        "name": "[%key:component::tuya::entity::binary_sensor::formaldehyde::name%]"
      },
      "luminosity": {
        "name": "Luminosity"
      },
      "smoke_amount": {
        "name": "Smoke amount"
      },
      "current_temperature": {
        "name": "Current temperature"
      },
      "status": {
        "name": "Status"
      },
      "last_amount": {
        "name": "Last amount"
      },
      "remaining_time": {
        "name": "Remaining time"
      },
      "methane": {
        "name": "[%key:component::tuya::entity::binary_sensor::methane::name%]"
      },
      "total_energy": {
        "name": "Total energy"
      },
      "total_production": {
        "name": "Total production"
      },
      "phase_a_current": {
        "name": "Phase A current"
      },
      "phase_a_power": {
        "name": "Phase A power"
      },
      "phase_a_voltage": {
        "name": "Phase A voltage"
      },
      "phase_b_current": {
        "name": "Phase B current"
      },
      "phase_b_power": {
        "name": "Phase B power"
      },
      "phase_b_voltage": {
        "name": "Phase B voltage"
      },
      "phase_c_current": {
        "name": "Phase C current"
      },
      "phase_c_power": {
        "name": "Phase C power"
      },
      "phase_c_voltage": {
        "name": "Phase C voltage"
      },
      "cleaning_area": {
        "name": "Cleaning area"
      },
      "cleaning_time": {
        "name": "Cleaning time"
      },
      "total_cleaning_area": {
        "name": "Total cleaning area"
      },
      "total_cleaning_time": {
        "name": "Total cleaning time"
      },
      "total_cleaning_times": {
        "name": "Total cleaning times"
      },
      "duster_cloth_life": {
        "name": "Duster cloth lifetime"
      },
      "side_brush_life": {
        "name": "Side brush lifetime"
      },
      "filter_life": {
        "name": "Filter lifetime"
      },
      "rolling_brush_life": {
        "name": "Rolling brush lifetime"
      },
      "last_operation_duration": {
        "name": "Last operation duration"
      },
      "water_level": {
        "name": "Water level"
      },
      "water_level_state": {
        "name": "Water level",
        "state": {
          "level_1": "[%key:common::state::low%]",
          "level_2": "[%key:common::state::medium%]",
          "level_3": "[%key:common::state::full%]"
        }
      },
      "total_watering_time": {
        "name": "Total watering time"
      },
      "filter_utilization": {
        "name": "Filter utilization"
      },
      "total_volatile_organic_compound": {
        "name": "Total volatile organic compound"
      },
      "concentration_carbon_dioxide": {
        "name": "Concentration of carbon dioxide"
      },
      "total_operating_time": {
        "name": "Total operating time"
      },
      "total_absorption_particles": {
        "name": "Total absorption of particles"
      },
      "sous_vide_status": {
        "name": "Status",
        "state": {
          "boiling_temp": "Boiling temperature",
          "cooling": "Cooling",
          "heating_temp": "Heating temperature",
          "heating": "Heating",
          "reserve_1": "Reserve 1",
          "reserve_2": "Reserve 2",
          "reserve_3": "Reserve 3",
          "standby": "[%key:common::state::standby%]",
          "warm": "Heat preservation"
        }
      },
      "air_quality": {
        "name": "Air quality",
        "state": {
          "great": "Great",
          "mild": "Mild",
          "good": "Good",
          "severe": "Severe"
        }
      },
      "air_quality_index": {
        "name": "Air quality index",
        "state": {
          "level_1": "Level 1",
          "level_2": "Level 2",
          "level_3": "Level 3",
          "level_4": "Level 4",
          "level_5": "Level 5",
          "level_6": "Level 6"
        }
      },
      "uv_runtime": {
        "name": "UV runtime"
      },
      "pump_time": {
        "name": "Water pump duration"
      },
      "filter_duration": {
        "name": "Filter duration"
      },
      "water_time": {
        "name": "Water usage duration"
      },
      "odor_elimination_status": {
        "name": "Status",
        "state": {
          "work": "Working",
          "standby": "[%key:common::state::standby%]",
          "charging": "[%key:common::state::charging%]",
          "charge_done": "Charge done"
        }
      },
      "liquid_state": {
        "name": "Liquid state",
        "state": {
          "normal": "[%key:common::state::normal%]",
          "lower_alarm": "[%key:common::state::low%]",
          "upper_alarm": "[%key:common::state::high%]"
        }
      },
      "liquid_depth": {
        "name": "Liquid depth"
      },
      "liquid_level": {
        "name": "Liquid level"
      }
    },
    "switch": {
      "start": {
        "name": "Start"
      },
      "heat_preservation": {
        "name": "Heat preservation"
      },
      "disinfection": {
        "name": "Disinfection"
      },
      "water": {
        "name": "Water"
      },
      "slow_feed": {
        "name": "Slow feed"
      },
      "filter_reset": {
        "name": "Filter reset"
      },
      "pump": {
        "name": "Pump"
      },
      "water_pump_reset": {
        "name": "Water pump reset"
      },
      "power": {
        "name": "Power"
      },
      "reset_of_water_usage_days": {
        "name": "Reset of water usage days"
      },
      "uv_sterilization": {
        "name": "UV sterilization"
      },
      "plug": {
        "name": "Plug"
      },
      "child_lock": {
        "name": "Child lock"
      },
      "switch": {
        "name": "Switch"
      },
      "indexed_switch": {
        "name": "Switch {index}"
      },
      "socket": {
        "name": "Socket"
      },
      "indexed_socket": {
        "name": "Socket {index}"
      },
      "radio": {
        "name": "Radio"
      },
      "indexed_alarm": {
        "name": "Alarm {index}"
      },
      "sleep_aid": {
        "name": "Sleep aid"
      },
      "indexed_usb": {
        "name": "USB {index}"
      },
      "ionizer": {
        "name": "Ionizer"
      },
      "filter_cartridge_reset": {
        "name": "Filter cartridge reset"
      },
      "humidification": {
        "name": "Humidification"
      },
      "do_not_disturb": {
        "name": "Do not disturb"
      },
      "mute_voice": {
        "name": "Mute voice"
      },
      "mute": {
        "name": "Mute"
      },
      "battery_lock": {
        "name": "Battery lock"
      },
      "cry_detection": {
        "name": "Cry detection"
      },
      "sound_detection": {
        "name": "Sound detection"
      },
      "video_recording": {
        "name": "Video recording"
      },
      "motion_recording": {
        "name": "Motion recording"
      },
      "privacy_mode": {
        "name": "Privacy mode"
      },
      "flip": {
        "name": "Flip"
      },
      "time_watermark": {
        "name": "Time watermark"
      },
      "wide_dynamic_range": {
        "name": "Wide dynamic range"
      },
      "motion_tracking": {
        "name": "Motion tracking"
      },
      "motion_alarm": {
        "name": "Motion alarm"
      },
      "energy_saving": {
        "name": "Energy saving"
      },
      "open_window_detection": {
        "name": "Open window detection"
      },
      "spray": {
        "name": "Spray"
      },
      "voice": {
        "name": "Voice"
      },
      "anion": {
        "name": "Anion"
      },
      "oxygen_bar": {
        "name": "Oxygen bar"
      },
      "natural_wind": {
        "name": "Natural wind"
      },
      "sound": {
        "name": "Sound"
      },
      "reverse": {
        "name": "Reverse"
      },
      "sleep": {
        "name": "Sleep"
      },
      "sterilization": {
        "name": "Sterilization"
      },
      "arm_beep": {
        "name": "Arm beep"
      },
      "siren": {
        "name": "Siren"
      },
<<<<<<< HEAD
      "feedin_power_limit_enable": {
        "name": "Feed-in power limit enable"
=======
      "frost_protection": {
        "name": "Frost protection"
>>>>>>> 68fbcc86
      }
    }
  },
  "exceptions": {
    "action_dpcode_not_found": {
      "message": "Unable to process action as the device does not provide a corresponding function code (expected one of {expected} in {available})."
    }
  }
}<|MERGE_RESOLUTION|>--- conflicted
+++ resolved
@@ -946,13 +946,11 @@
       "siren": {
         "name": "Siren"
       },
-<<<<<<< HEAD
+      "frost_protection": {
+        "name": "Frost protection"
+      },
       "feedin_power_limit_enable": {
         "name": "Feed-in power limit enable"
-=======
-      "frost_protection": {
-        "name": "Frost protection"
->>>>>>> 68fbcc86
       }
     }
   },
