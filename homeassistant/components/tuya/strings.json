{
  "config": {
    "step": {
      "reauth_user_code": {
        "description": "The Tuya integration now uses an improved login method. To reauthenticate with your Smart Life or Tuya Smart account, you need to enter your user code.\n\nYou can find this code in the Smart Life app or Tuya Smart app in **Settings** > **Account and Security** screen, and enter the code shown on the **User Code** field. The user code is case sensitive, please be sure to enter it exactly as shown in the app.",
        "data": {
          "user_code": "User code"
        }
      },
      "user": {
        "description": "Enter your Smart Life or Tuya Smart user code.\n\nYou can find this code in the Smart Life app or Tuya Smart app in **Settings** > **Account and Security** screen, and enter the code shown on the **User Code** field. The user code is case sensitive, please be sure to enter it exactly as shown in the app.",
        "data": {
          "user_code": "User code"
        }
      },
      "scan": {
        "description": "Use Smart Life app or Tuya Smart app to scan the following QR-code to complete the login.\n\nContinue to the next step once you have completed this step in the app."
      }
    },
    "error": {
      "invalid_auth": "[%key:common::config_flow::error::invalid_auth%]",
      "login_error": "Login error ({code}): {msg}"
    },
    "abort": {
      "reauth_successful": "[%key:common::config_flow::abort::reauth_successful%]"
    }
  },
  "entity": {
    "binary_sensor": {
      "methane": {
        "name": "Methane"
      },
      "voc": {
        "name": "VOCs"
      },
      "pm25": {
        "name": "PM2.5"
      },
      "carbon_monoxide": {
        "name": "Carbon monoxide"
      },
      "carbon_dioxide": {
        "name": "Carbon dioxide"
      },
      "formaldehyde": {
        "name": "Formaldehyde"
      },
      "pressure": {
        "name": "Pressure"
      },
      "feeding": {
        "name": "Feeding"
      },
      "drop": {
        "name": "Drop"
      },
      "tilt": {
        "name": "Tilt"
      }
    },
    "button": {
      "reset_duster_cloth": {
        "name": "Reset duster cloth"
      },
      "reset_edge_brush": {
        "name": "Reset edge brush"
      },
      "reset_filter": {
        "name": "Reset filter"
      },
      "reset_map": {
        "name": "Reset map"
      },
      "reset_roll_brush": {
        "name": "Reset roll brush"
      },
      "snooze": {
        "name": "Snooze"
      }
    },
    "cover": {
      "blind": {
        "name": "[%key:component::cover::entity_component::blind::name%]"
      },
      "curtain": {
        "name": "[%key:component::cover::entity_component::curtain::name%]"
      },
      "curtain_2": {
        "name": "Curtain 2"
      },
      "curtain_3": {
        "name": "Curtain 3"
      },
      "door": {
        "name": "[%key:component::cover::entity_component::door::name%]"
      },
      "door_2": {
        "name": "Door 2"
      },
      "door_3": {
        "name": "Door 3"
      }
    },
    "light": {
      "backlight": {
        "name": "Backlight"
      },
      "light": {
        "name": "[%key:component::light::title%]"
      },
      "light_2": {
        "name": "Light 2"
      },
      "light_3": {
        "name": "Light 3"
      },
      "night_light": {
        "name": "Night light"
      }
    },
    "number": {
      "alarm_duration": {
        "name": "Alarm duration"
      },
      "temperature": {
        "name": "[%key:component::sensor::entity_component::temperature::name%]"
      },
      "time": {
        "name": "Time"
      },
      "temperature_after_boiling": {
        "name": "Temperature after boiling"
      },
      "heat_preservation_time": {
        "name": "Heat preservation time"
      },
      "feed": {
        "name": "Feed"
      },
      "voice_times": {
        "name": "Voice times"
      },
      "sensitivity": {
        "name": "Sensitivity"
      },
      "near_detection": {
        "name": "Near detection"
      },
      "far_detection": {
        "name": "Far detection"
      },
      "target_dis_closest": {
        "name": "Clostest target distance"
      },
      "water_level": {
        "name": "Water level"
      },
      "powder": {
        "name": "Powder"
      },
      "cook_temperature": {
        "name": "Cook temperature"
      },
      "cook_time": {
        "name": "Cook time"
      },
      "cloud_recipe": {
        "name": "Cloud recipe"
      },
      "volume": {
        "name": "Volume"
      },
      "installation_height": {
        "name": "Installation height"
      },
<<<<<<< HEAD
      "sensor_distance_to_max": {
        "name": "Sensor to full-line"
=======
      "liquid_depth_max": {
        "name": "Sensor to full-line distance"
>>>>>>> 115837f7
      },
      "max_set": {
        "name": "Water upper level alarm"
      },
      "mini_set": {
        "name": "Water lower level alarm"
      },
      "minimum_brightness": {
        "name": "Minimum brightness"
      },
      "maximum_brightness": {
        "name": "Maximum brightness"
      },
      "minimum_brightness_2": {
        "name": "Minimum brightness 2"
      },
      "maximum_brightness_2": {
        "name": "Maximum brightness 2"
      },
      "minimum_brightness_3": {
        "name": "Minimum brightness 3"
      },
      "maximum_brightness_3": {
        "name": "Maximum brightness 3"
      },
      "move_down": {
        "name": "Move down"
      },
      "move_up": {
        "name": "Move up"
      },
      "down_delay": {
        "name": "Down delay"
      }
    },
    "select": {
      "volume": {
        "name": "[%key:component::tuya::entity::number::volume::name%]"
      },
      "cups": {
        "name": "Cups"
      },
      "concentration": {
        "name": "Concentration"
      },
      "material": {
        "name": "Material"
      },
      "mode": {
        "name": "Mode"
      },
      "temperature_level": {
        "name": "Temperature level"
      },
      "brightness": {
        "name": "Brightness"
      },
      "target_humidity": {
        "name": "Target humidity"
      },
      "basic_anti_flicker": {
        "name": "Anti-flicker",
        "state": {
          "0": "[%key:common::state::disabled%]",
          "1": "50 Hz",
          "2": "60 Hz"
        }
      },
      "basic_nightvision": {
        "name": "Night vision",
        "state": {
          "0": "Automatic",
          "1": "[%key:common::state::off%]",
          "2": "[%key:common::state::on%]"
        }
      },
      "decibel_sensitivity": {
        "name": "Sound detection sensitivity",
        "state": {
          "0": "Low sensitivity",
          "1": "High sensitivity"
        }
      },
      "ipc_work_mode": {
        "name": "IPC mode",
        "state": {
          "0": "Low power mode",
          "1": "Continuous working mode"
        }
      },
      "led_type": {
        "name": "Light source type",
        "state": {
          "halogen": "Halogen",
          "incandescent": "Incandescent",
          "led": "LED"
        }
      },
      "led_type_2": {
        "name": "Light 2 source type",
        "state": {
          "halogen": "[%key:component::tuya::entity::select::led_type::state::halogen%]",
          "incandescent": "[%key:component::tuya::entity::select::led_type::state::incandescent%]",
          "led": "[%key:component::tuya::entity::select::led_type::state::led%]"
        }
      },
      "led_type_3": {
        "name": "Light 3 source type",
        "state": {
          "halogen": "[%key:component::tuya::entity::select::led_type::state::halogen%]",
          "incandescent": "[%key:component::tuya::entity::select::led_type::state::incandescent%]",
          "led": "[%key:component::tuya::entity::select::led_type::state::led%]"
        }
      },
      "light_mode": {
        "name": "Indicator light mode",
        "state": {
          "none": "[%key:common::state::off%]",
          "pos": "Indicate inverted switch state",
          "relay": "Indicate switch on/off state"
        }
      },
      "motion_sensitivity": {
        "name": "Motion detection sensitivity",
        "state": {
          "0": "Low sensitivity",
          "1": "Medium sensitivity",
          "2": "High sensitivity"
        }
      },
      "record_mode": {
        "name": "Record mode",
        "state": {
          "1": "Record events only",
          "2": "Continuous recording"
        }
      },
      "relay_status": {
        "name": "Power on behavior",
        "state": {
          "last": "Remember last state",
          "memory": "[%key:component::tuya::entity::select::relay_status::state::last%]",
          "off": "[%key:common::state::off%]",
          "on": "[%key:common::state::on%]",
          "power_off": "[%key:common::state::off%]",
          "power_on": "[%key:common::state::on%]"
        }
      },
      "fingerbot_mode": {
        "name": "Mode",
        "state": {
          "click": "Push",
          "switch": "Switch"
        }
      },
      "vacuum_cistern": {
        "name": "Water tank adjustment",
        "state": {
          "low": "Low",
          "middle": "Middle",
          "high": "High",
          "closed": "[%key:common::state::closed%]"
        }
      },
      "vacuum_collection": {
        "name": "Dust collection mode",
        "state": {
          "small": "Small",
          "middle": "Middle",
          "large": "Large"
        }
      },
      "vacuum_mode": {
        "name": "Mode",
        "state": {
          "standby": "[%key:common::state::standby%]",
          "random": "Random",
          "smart": "Smart",
          "wall_follow": "Follow wall",
          "mop": "Mop",
          "spiral": "Spiral",
          "left_spiral": "Spiral left",
          "right_spiral": "Spiral right",
          "bow": "Bow",
          "left_bow": "Bow left",
          "right_bow": "Bow right",
          "partial_bow": "Bow partially",
          "chargego": "Return to dock",
          "single": "Single",
          "zone": "Zone",
          "pose": "Pose",
          "point": "Point",
          "part": "Part",
          "pick_zone": "Pick zone"
        }
      },
      "vertical_fan_angle": {
        "name": "Vertical swing flap angle",
        "state": {
          "30": "30°",
          "60": "60°",
          "90": "90°"
        }
      },
      "horizontal_fan_angle": {
        "name": "Horizontal swing flap angle",
        "state": {
          "30": "30°",
          "60": "60°",
          "90": "90°"
        }
      },
      "curtain_mode": {
        "name": "Mode",
        "state": {
          "morning": "Morning",
          "night": "Night"
        }
      },
      "curtain_motor_mode": {
        "name": "Motor mode",
        "state": {
          "forward": "Forward",
          "back": "Back"
        }
      },
      "countdown": {
        "name": "Countdown",
        "state": {
          "cancel": "Cancel",
          "1h": "1 hour",
          "2h": "2 hours",
          "3h": "3 hours",
          "4h": "4 hours",
          "5h": "5 hours",
          "6h": "6 hours"
        }
      },
      "humidifier_spray_mode": {
        "name": "Spray mode",
        "state": {
          "auto": "Auto",
          "health": "Health",
          "sleep": "Sleep",
          "humidity": "Humidity",
          "work": "Work"
        }
      },
      "humidifier_level": {
        "name": "Spraying level",
        "state": {
          "level_1": "Level 1",
          "level_2": "Level 2",
          "level_3": "Level 3",
          "level_4": "Level 4",
          "level_5": "Level 5",
          "level_6": "Level 6",
          "level_7": "Level 7",
          "level_8": "Level 8",
          "level_9": "Level 9",
          "level_10": "Level 10"
        }
      },
      "humidifier_moodlighting": {
        "name": "Moodlighting",
        "state": {
          "1": "Mood 1",
          "2": "Mood 2",
          "3": "Mood 3",
          "4": "Mood 4",
          "5": "Mood 5"
        }
      },
      "weather_delay": {
        "name": "Weather delay",
        "state": {
          "cancel": "Cancel",
          "24h": "24h",
          "48h": "48h",
          "72h": "72h",
          "96h": "96h",
          "120h": "120h",
          "144h": "144h",
          "168h": "168h"
        }
      }
    },
    "sensor": {
      "battery": {
        "name": "[%key:component::sensor::entity_component::battery::name%]"
      },
      "voc": {
        "name": "[%key:component::sensor::entity_component::volatile_organic_compounds::name%]"
      },
      "carbon_monoxide": {
        "name": "[%key:component::sensor::entity_component::carbon_monoxide::name%]"
      },
      "carbon_dioxide": {
        "name": "[%key:component::sensor::entity_component::carbon_dioxide::name%]"
      },
      "illuminance": {
        "name": "[%key:component::sensor::entity_component::illuminance::name%]"
      },
      "temperature": {
        "name": "[%key:component::sensor::entity_component::temperature::name%]"
      },
      "humidity": {
        "name": "[%key:component::sensor::entity_component::humidity::name%]"
      },
      "pm25": {
        "name": "[%key:component::sensor::entity_component::pm25::name%]"
      },
      "pm1": {
        "name": "[%key:component::sensor::entity_component::pm1::name%]"
      },
      "pm10": {
        "name": "[%key:component::sensor::entity_component::pm10::name%]"
      },
      "current": {
        "name": "[%key:component::sensor::entity_component::current::name%]"
      },
      "power": {
        "name": "[%key:component::sensor::entity_component::power::name%]"
      },
      "voltage": {
        "name": "[%key:component::sensor::entity_component::voltage::name%]"
      },
      "battery_state": {
        "name": "Battery state"
      },
      "gas": {
        "name": "Gas"
      },
      "formaldehyde": {
        "name": "[%key:component::tuya::entity::binary_sensor::formaldehyde::name%]"
      },
      "luminosity": {
        "name": "Luminosity"
      },
      "smoke_amount": {
        "name": "Smoke amount"
      },
      "current_temperature": {
        "name": "Current temperature"
      },
      "status": {
        "name": "Status"
      },
      "last_amount": {
        "name": "Last amount"
      },
      "remaining_time": {
        "name": "Remaining time"
      },
      "methane": {
        "name": "[%key:component::tuya::entity::binary_sensor::methane::name%]"
      },
      "total_energy": {
        "name": "Total energy"
      },
      "total_production": {
        "name": "Total production"
      },
      "phase_a_current": {
        "name": "Phase A current"
      },
      "phase_a_power": {
        "name": "Phase A power"
      },
      "phase_a_voltage": {
        "name": "Phase A voltage"
      },
      "phase_b_current": {
        "name": "Phase B current"
      },
      "phase_b_power": {
        "name": "Phase B power"
      },
      "phase_b_voltage": {
        "name": "Phase B voltage"
      },
      "phase_c_current": {
        "name": "Phase C current"
      },
      "phase_c_power": {
        "name": "Phase C power"
      },
      "phase_c_voltage": {
        "name": "Phase C voltage"
      },
      "cleaning_area": {
        "name": "Cleaning area"
      },
      "cleaning_time": {
        "name": "Cleaning time"
      },
      "total_cleaning_area": {
        "name": "Total cleaning area"
      },
      "total_cleaning_time": {
        "name": "Total cleaning time"
      },
      "total_cleaning_times": {
        "name": "Total cleaning times"
      },
      "duster_cloth_life": {
        "name": "Duster cloth lifetime"
      },
      "side_brush_life": {
        "name": "Side brush lifetime"
      },
      "filter_life": {
        "name": "Filter lifetime"
      },
      "rolling_brush_life": {
        "name": "Rolling brush lifetime"
      },
      "last_operation_duration": {
        "name": "Last operation duration"
      },
      "water_level": {
        "name": "Water level"
      },
      "total_watering_time": {
        "name": "Total watering time"
      },
      "filter_utilization": {
        "name": "Filter utilization"
      },
      "total_volatile_organic_compound": {
        "name": "Total volatile organic compound"
      },
      "concentration_carbon_dioxide": {
        "name": "Concentration of carbon dioxide"
      },
      "total_operating_time": {
        "name": "Total operating time"
      },
      "total_absorption_particles": {
        "name": "Total absorption of particles"
      },
      "sous_vide_status": {
        "name": "Status",
        "state": {
          "boiling_temp": "Boiling temperature",
          "cooling": "Cooling",
          "heating_temp": "Heating temperature",
          "heating": "Heating",
          "reserve_1": "Reserve 1",
          "reserve_2": "Reserve 2",
          "reserve_3": "Reserve 3",
          "standby": "[%key:common::state::standby%]",
          "warm": "Heat preservation"
        }
      },
      "air_quality": {
        "name": "Air quality",
        "state": {
          "great": "Great",
          "mild": "Mild",
          "good": "Good",
          "severe": "Severe"
        }
      },
      "air_quality_index": {
        "name": "Air quality index",
        "state": {
          "level_1": "Level 1",
          "level_2": "Level 2",
          "level_3": "Level 3",
          "level_4": "Level 4",
          "level_5": "Level 5",
          "level_6": "Level 6"
        }
      },
      "liquid_state": {
        "name": "Liquid state",
        "state": {
          "normal": "Normal",
          "lower_alarm": "Lower alarm",
          "upper_alarm": "Upper alarm"
        }
      },
      "liquid_depth": {
        "name": "Liquid depth"
      },
      "liquid_level_percent": {
        "name": "Liquid level percent"
      }
    },
    "switch": {
      "start": {
        "name": "Start"
      },
      "heat_preservation": {
        "name": "Heat preservation"
      },
      "disinfection": {
        "name": "Disinfection"
      },
      "water": {
        "name": "Water"
      },
      "slow_feed": {
        "name": "Slow feed"
      },
      "filter_reset": {
        "name": "Filter reset"
      },
      "pump": {
        "name": "Pump"
      },
      "water_pump_reset": {
        "name": "Water pump reset"
      },
      "power": {
        "name": "Power"
      },
      "reset_of_water_usage_days": {
        "name": "Reset of water usage days"
      },
      "uv_sterilization": {
        "name": "UV sterilization"
      },
      "plug": {
        "name": "Plug"
      },
      "child_lock": {
        "name": "Child lock"
      },
      "switch": {
        "name": "Switch"
      },
      "socket": {
        "name": "Socket"
      },
      "radio": {
        "name": "Radio"
      },
      "alarm_1": {
        "name": "Alarm 1"
      },
      "alarm_2": {
        "name": "Alarm 2"
      },
      "alarm_3": {
        "name": "Alarm 3"
      },
      "alarm_4": {
        "name": "Alarm 4"
      },
      "sleep_aid": {
        "name": "Sleep aid"
      },
      "switch_1": {
        "name": "Switch 1"
      },
      "switch_2": {
        "name": "Switch 2"
      },
      "switch_3": {
        "name": "Switch 3"
      },
      "switch_4": {
        "name": "Switch 4"
      },
      "switch_5": {
        "name": "Switch 5"
      },
      "switch_6": {
        "name": "Switch 6"
      },
      "switch_7": {
        "name": "Switch 7"
      },
      "switch_8": {
        "name": "Switch 8"
      },
      "usb_1": {
        "name": "USB 1"
      },
      "usb_2": {
        "name": "USB 2"
      },
      "usb_3": {
        "name": "USB 3"
      },
      "usb_4": {
        "name": "USB 4"
      },
      "usb_5": {
        "name": "USB 5"
      },
      "usb_6": {
        "name": "USB 6"
      },
      "socket_1": {
        "name": "Socket 1"
      },
      "socket_2": {
        "name": "Socket 2"
      },
      "socket_3": {
        "name": "Socket 3"
      },
      "socket_4": {
        "name": "Socket 4"
      },
      "socket_5": {
        "name": "Socket 5"
      },
      "socket_6": {
        "name": "Socket 6"
      },
      "ionizer": {
        "name": "Ionizer"
      },
      "filter_cartridge_reset": {
        "name": "Filter cartridge reset"
      },
      "humidification": {
        "name": "Humidification"
      },
      "do_not_disturb": {
        "name": "Do not disturb"
      },
      "mute_voice": {
        "name": "Mute voice"
      },
      "mute": {
        "name": "Mute"
      },
      "battery_lock": {
        "name": "Battery lock"
      },
      "cry_detection": {
        "name": "Cry detection"
      },
      "sound_detection": {
        "name": "Sound detection"
      },
      "video_recording": {
        "name": "Video recording"
      },
      "motion_recording": {
        "name": "Motion recording"
      },
      "privacy_mode": {
        "name": "Privacy mode"
      },
      "flip": {
        "name": "Flip"
      },
      "time_watermark": {
        "name": "Time watermark"
      },
      "wide_dynamic_range": {
        "name": "Wide dynamic range"
      },
      "motion_tracking": {
        "name": "Motion tracking"
      },
      "motion_alarm": {
        "name": "Motion alarm"
      },
      "energy_saving": {
        "name": "Energy saving"
      },
      "open_window_detection": {
        "name": "Open window detection"
      },
      "spray": {
        "name": "Spray"
      },
      "voice": {
        "name": "Voice"
      },
      "anion": {
        "name": "Anion"
      },
      "oxygen_bar": {
        "name": "Oxygen bar"
      },
      "natural_wind": {
        "name": "Natural wind"
      },
      "sound": {
        "name": "Sound"
      },
      "reverse": {
        "name": "Reverse"
      },
      "sleep": {
        "name": "Sleep"
      },
      "sterilization": {
        "name": "Sterilization"
      },
      "upper_switch": {
        "name": "Sleep switch"
      }
    }
  }
}<|MERGE_RESOLUTION|>--- conflicted
+++ resolved
@@ -173,13 +173,8 @@
       "installation_height": {
         "name": "Installation height"
       },
-<<<<<<< HEAD
       "sensor_distance_to_max": {
         "name": "Sensor to full-line"
-=======
-      "liquid_depth_max": {
-        "name": "Sensor to full-line distance"
->>>>>>> 115837f7
       },
       "max_set": {
         "name": "Water upper level alarm"
