"""Support for Tuya covers."""
from datetime import timedelta
<<<<<<< HEAD
import logging
=======
>>>>>>> 94219c22

from homeassistant.components.cover import (
    DOMAIN as SENSOR_DOMAIN,
    ENTITY_ID_FORMAT,
    SUPPORT_CLOSE,
    SUPPORT_OPEN,
    SUPPORT_STOP,
    CoverEntity,
)
from homeassistant.const import CONF_PLATFORM
from homeassistant.helpers.dispatcher import async_dispatcher_connect

from . import TuyaDevice
from .const import DOMAIN, TUYA_DATA, TUYA_DISCOVERY_NEW

SCAN_INTERVAL = timedelta(seconds=15)
<<<<<<< HEAD

_LOGGER = logging.getLogger(__name__)
=======
>>>>>>> 94219c22


async def async_setup_entry(hass, config_entry, async_add_entities):
    """Set up tuya sensors dynamically through tuya discovery."""

    platform = config_entry.data[CONF_PLATFORM]

    async def async_discover_sensor(dev_ids):
        """Discover and add a discovered tuya sensor."""
        if not dev_ids:
            return
        entities = await hass.async_add_executor_job(
            _setup_entities,
            hass,
            dev_ids,
            platform,
        )
        async_add_entities(entities)

    async_dispatcher_connect(
        hass, TUYA_DISCOVERY_NEW.format(SENSOR_DOMAIN), async_discover_sensor
    )

    devices_ids = hass.data[DOMAIN]["pending"].pop(SENSOR_DOMAIN)
    await async_discover_sensor(devices_ids)


def _setup_entities(hass, dev_ids, platform):
    """Set up Tuya Cover device."""
    tuya = hass.data[DOMAIN][TUYA_DATA]
    entities = []
    for dev_id in dev_ids:
        device = tuya.get_device_by_id(dev_id)
        if device is None:
            continue
        entities.append(TuyaCover(device, platform))
    return entities


class TuyaCover(TuyaDevice, CoverEntity):
    """Tuya cover devices."""

    def __init__(self, tuya, platform):
        """Init tuya cover device."""
        super().__init__(tuya, platform)
        self.entity_id = ENTITY_ID_FORMAT.format(tuya.object_id())
        self._was_closing = False
        self._was_opening = False

    @property
    def supported_features(self):
        """Flag supported features."""
        supported_features = SUPPORT_OPEN | SUPPORT_CLOSE
        if self._tuya.support_stop():
            supported_features |= SUPPORT_STOP
        return supported_features

    @property
    def is_opening(self):
        """Return if the cover is opening or not."""
        state = self._tuya.state()
        if state == 1:
            self._was_opening = True
            self._was_closing = False
            return True
        return False

    @property
    def is_closing(self):
        """Return if the cover is closing or not."""
        state = self._tuya.state()
        if state == 2:
            self._was_opening = False
            self._was_closing = True
<<<<<<< HEAD
            return True
        return False

    @property
    def is_closed(self):
        """Return if the cover is closed or not."""
        state = self._tuya.state()
        _LOGGER.warning("TUYA COVER STATE: %s", state)
        if state != 2 and self._was_closing:
            return True
=======
            return True
        return False

    @property
    def is_closed(self):
        """Return if the cover is closed or not."""
        state = self._tuya.state()
        if state != 2 and self._was_closing:
            return True
>>>>>>> 94219c22
        if state != 1 and self._was_opening:
            return False
        return None

    def open_cover(self, **kwargs):
        """Open the cover."""
        self._tuya.open_cover()

    def close_cover(self, **kwargs):
        """Close cover."""
        self._tuya.close_cover()

    def stop_cover(self, **kwargs):
        """Stop the cover."""
        if self.is_closed is None:
            self._was_opening = False
            self._was_closing = False
        self._tuya.stop_cover()<|MERGE_RESOLUTION|>--- conflicted
+++ resolved
@@ -1,9 +1,5 @@
 """Support for Tuya covers."""
 from datetime import timedelta
-<<<<<<< HEAD
-import logging
-=======
->>>>>>> 94219c22
 
 from homeassistant.components.cover import (
     DOMAIN as SENSOR_DOMAIN,
@@ -20,11 +16,6 @@
 from .const import DOMAIN, TUYA_DATA, TUYA_DISCOVERY_NEW
 
 SCAN_INTERVAL = timedelta(seconds=15)
-<<<<<<< HEAD
-
-_LOGGER = logging.getLogger(__name__)
-=======
->>>>>>> 94219c22
 
 
 async def async_setup_entry(hass, config_entry, async_add_entities):
@@ -99,18 +90,6 @@
         if state == 2:
             self._was_opening = False
             self._was_closing = True
-<<<<<<< HEAD
-            return True
-        return False
-
-    @property
-    def is_closed(self):
-        """Return if the cover is closed or not."""
-        state = self._tuya.state()
-        _LOGGER.warning("TUYA COVER STATE: %s", state)
-        if state != 2 and self._was_closing:
-            return True
-=======
             return True
         return False
 
@@ -120,7 +99,6 @@
         state = self._tuya.state()
         if state != 2 and self._was_closing:
             return True
->>>>>>> 94219c22
         if state != 1 and self._was_opening:
             return False
         return None
