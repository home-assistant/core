"""Constants for the Tuya integration."""

from __future__ import annotations

from dataclasses import dataclass, field
from enum import StrEnum
import logging

from homeassistant.components.sensor import SensorDeviceClass
from homeassistant.const import (
    CONCENTRATION_MICROGRAMS_PER_CUBIC_METER,
    CONCENTRATION_MILLIGRAMS_PER_CUBIC_METER,
    CONCENTRATION_PARTS_PER_BILLION,
    CONCENTRATION_PARTS_PER_MILLION,
    LIGHT_LUX,
    PERCENTAGE,
    SIGNAL_STRENGTH_DECIBELS,
    SIGNAL_STRENGTH_DECIBELS_MILLIWATT,
    Platform,
    UnitOfElectricCurrent,
    UnitOfElectricPotential,
    UnitOfEnergy,
    UnitOfPower,
    UnitOfPressure,
    UnitOfTemperature,
    UnitOfVolume,
    UnitOfVolumetricFlux,
)

DOMAIN = "tuya"
LOGGER = logging.getLogger(__package__)

CONF_APP_TYPE = "tuya_app_type"
CONF_ENDPOINT = "endpoint"
CONF_TERMINAL_ID = "terminal_id"
CONF_TOKEN_INFO = "token_info"
CONF_USER_CODE = "user_code"
CONF_USERNAME = "username"

TUYA_CLIENT_ID = "HA_3y9q4ak7g4ephrvke"
TUYA_SCHEMA = "haauthorize"

TUYA_DISCOVERY_NEW = "tuya_discovery_new"
TUYA_HA_SIGNAL_UPDATE_ENTITY = "tuya_entry_update"

TUYA_RESPONSE_CODE = "code"
TUYA_RESPONSE_MSG = "msg"
TUYA_RESPONSE_QR_CODE = "qrcode"
TUYA_RESPONSE_RESULT = "result"
TUYA_RESPONSE_SUCCESS = "success"

PLATFORMS = [
    Platform.ALARM_CONTROL_PANEL,
    Platform.BINARY_SENSOR,
    Platform.BUTTON,
    Platform.CAMERA,
    Platform.CLIMATE,
    Platform.COVER,
    Platform.EVENT,
    Platform.FAN,
    Platform.HUMIDIFIER,
    Platform.LIGHT,
    Platform.NUMBER,
    Platform.SCENE,
    Platform.SELECT,
    Platform.SENSOR,
    Platform.SIREN,
    Platform.SWITCH,
    Platform.VACUUM,
    Platform.VALVE,
]


class WorkMode(StrEnum):
    """Work modes."""

    COLOUR = "colour"
    MUSIC = "music"
    SCENE = "scene"
    WHITE = "white"


class DPType(StrEnum):
    """Data point types."""

    BITMAP = "Bitmap"
    BOOLEAN = "Boolean"
    ENUM = "Enum"
    INTEGER = "Integer"
    JSON = "Json"
    RAW = "Raw"
    STRING = "String"


class DPCode(StrEnum):
    """Data Point Codes used by Tuya.

    https://developer.tuya.com/en/docs/iot/standarddescription?id=K9i5ql6waswzq
    """

    AIR_QUALITY = "air_quality"
    AIR_QUALITY_INDEX = "air_quality_index"
    ALARM_DELAY_TIME = "alarm_delay_time"
    ALARM_MESSAGE = "alarm_message"
    ALARM_MSG = "alarm_msg"
    ALARM_SWITCH = "alarm_switch"  # Alarm switch
    ALARM_TIME = "alarm_time"  # Alarm time
    ALARM_VOLUME = "alarm_volume"  # Alarm volume
    ANGLE_HORIZONTAL = "angle_horizontal"
    ANGLE_VERTICAL = "angle_vertical"
    ANION = "anion"  # Ionizer unit
    ARM_DOWN_PERCENT = "arm_down_percent"
    ARM_UP_PERCENT = "arm_up_percent"
    ATMOSPHERIC_PRESSTURE = "atmospheric_pressture"  # Typo is in Tuya API
    BACKUP_RESERVE = "backup_reserve"
    BASIC_ANTI_FLICKER = "basic_anti_flicker"
    BASIC_DEVICE_VOLUME = "basic_device_volume"
    BASIC_FLIP = "basic_flip"
    BASIC_INDICATOR = "basic_indicator"
    BASIC_NIGHTVISION = "basic_nightvision"
    BASIC_OSD = "basic_osd"
    BASIC_PRIVATE = "basic_private"
    BASIC_WDR = "basic_wdr"
    BATTERY = "battery"  # Used by non-standard contact sensor implementations
    BATTERY_CAPACITY = "battery_capacity"
    BATTERY_PERCENTAGE = "battery_percentage"  # Battery percentage
    BATTERY_POWER = "battery_power"
    BATTERY_STATE = "battery_state"  # Battery state
    BATTERY_VALUE = "battery_value"  # Battery value
    BRIGHT_CONTROLLER = "bright_controller"
    BRIGHT_STATE = "bright_state"  # Brightness status
    BRIGHT_VALUE = "bright_value"  # Brightness
    BRIGHT_VALUE_1 = "bright_value_1"
    BRIGHT_VALUE_2 = "bright_value_2"
    BRIGHT_VALUE_3 = "bright_value_3"
    BRIGHT_VALUE_V2 = "bright_value_v2"
    BRIGHTNESS_MAX_1 = "brightness_max_1"
    BRIGHTNESS_MAX_2 = "brightness_max_2"
    BRIGHTNESS_MAX_3 = "brightness_max_3"
    BRIGHTNESS_MIN_1 = "brightness_min_1"
    BRIGHTNESS_MIN_2 = "brightness_min_2"
    BRIGHTNESS_MIN_3 = "brightness_min_3"
    C_F = "c_f"  # Temperature unit switching
    CH2O_STATE = "ch2o_state"
    CH2O_VALUE = "ch2o_value"
    CH4_SENSOR_STATE = "ch4_sensor_state"
    CH4_SENSOR_VALUE = "ch4_sensor_value"
    CHILD_LOCK = "child_lock"  # Child lock
    CISTERN = "cistern"
    CLEAN_AREA = "clean_area"
    CLEAN_TIME = "clean_time"
    CLICK_SUSTAIN_TIME = "click_sustain_time"
    CLOSED_OPENED_KIT = "closed_opened_kit"
    CLOUD_RECIPE_NUMBER = "cloud_recipe_number"
    CO_STATE = "co_state"
    CO_STATUS = "co_status"
    CO_VALUE = "co_value"
    CO2_STATE = "co2_state"
    CO2_VALUE = "co2_value"  # CO2 concentration
    COLLECTION_MODE = "collection_mode"
    COLOR_DATA_V2 = "color_data_v2"
    COLOUR_DATA = "colour_data"  # Colored light mode
    COLOUR_DATA_HSV = "colour_data_hsv"  # Colored light mode
    COLOUR_DATA_V2 = "colour_data_v2"  # Colored light mode
    CONCENTRATION_SET = "concentration_set"  # Concentration setting
    CONTROL = "control"
    CONTROL_2 = "control_2"
    CONTROL_3 = "control_3"
    CONTROL_BACK = "control_back"
    CONTROL_BACK_MODE = "control_back_mode"
    COOK_TEMPERATURE = "cook_temperature"
    COOK_TIME = "cook_time"
    COUNTDOWN = "countdown"  # Countdown
    COUNTDOWN_1 = "countdown_1"
    COUNTDOWN_2 = "countdown_2"
    COUNTDOWN_3 = "countdown_3"
    COUNTDOWN_4 = "countdown_4"
    COUNTDOWN_5 = "countdown_5"
    COUNTDOWN_6 = "countdown_6"
    COUNTDOWN_7 = "countdown_7"
    COUNTDOWN_8 = "countdown_8"
    COUNTDOWN_LEFT = "countdown_left"
    COUNTDOWN_SET = "countdown_set"  # Countdown setting
    CRY_DETECTION_SWITCH = "cry_detection_switch"
    CUML_E_EXPORT_OFFGRID1 = "cuml_e_export_offgrid1"
    CUMULATIVE_ENERGY_CHARGED = "cumulative_energy_charged"
    CUMULATIVE_ENERGY_DISCHARGED = "cumulative_energy_discharged"
    CUMULATIVE_ENERGY_GENERATED_PV = "cumulative_energy_generated_pv"
    CUMULATIVE_ENERGY_OUTPUT_INV = "cumulative_energy_output_inv"
    CUP_NUMBER = "cup_number"  # NUmber of cups
    CUR_CURRENT = "cur_current"  # Actual current
    CUR_NEUTRAL = "cur_neutral"  # Total reverse energy
    CUR_POWER = "cur_power"  # Actual power
    CUR_VOLTAGE = "cur_voltage"  # Actual voltage
    CURRENT_SOC = "current_soc"
    DECIBEL_SENSITIVITY = "decibel_sensitivity"
    DECIBEL_SWITCH = "decibel_switch"
    DEHUMIDITY_SET_ENUM = "dehumidify_set_enum"
    DEHUMIDITY_SET_VALUE = "dehumidify_set_value"
    DELAY_SET = "delay_set"
    DISINFECTION = "disinfection"
    DO_NOT_DISTURB = "do_not_disturb"
    DOORCONTACT_STATE = "doorcontact_state"  # Status of door window sensor
    DOORCONTACT_STATE_2 = "doorcontact_state_2"
    DOORCONTACT_STATE_3 = "doorcontact_state_3"
    DUSTER_CLOTH = "duster_cloth"
    ECO2 = "eco2"
    EDGE_BRUSH = "edge_brush"
    ELECTRICITY_LEFT = "electricity_left"
    FAN_BEEP = "fan_beep"  # Sound
    FAN_COOL = "fan_cool"  # Cool wind
    FAN_DIRECTION = "fan_direction"  # Fan direction
    FAN_HORIZONTAL = "fan_horizontal"  # Horizontal swing flap angle
    FAN_MODE = "fan_mode"
    FAN_SPEED = "fan_speed"
    FAN_SPEED_ENUM = "fan_speed_enum"  # Speed mode
    FAN_SPEED_PERCENT = "fan_speed_percent"  # Stepless speed
    FAN_SWITCH = "fan_switch"
    FAN_VERTICAL = "fan_vertical"  # Vertical swing flap angle
    FAR_DETECTION = "far_detection"
    FAULT = "fault"
    FEED_REPORT = "feed_report"
    FEED_STATE = "feed_state"
    FEEDIN_POWER_LIMIT_ENABLE = "feedin_power_limit_enable"
    FILTER = "filter"
    FILTER_DURATION = "filter_life"  # Filter duration (hours)
    FILTER_LIFE = "filter"  # Filter life (percentage)
    FILTER_RESET = "filter_reset"  # Filter (cartridge) reset
    FLOODLIGHT_LIGHTNESS = "floodlight_lightness"
    FLOODLIGHT_SWITCH = "floodlight_switch"
    FORWARD_ENERGY_TOTAL = "forward_energy_total"
    FROST = "frost"  # Frost protection
    GAS_SENSOR_STATE = "gas_sensor_state"
    GAS_SENSOR_STATUS = "gas_sensor_status"
    GAS_SENSOR_VALUE = "gas_sensor_value"
    HUMIDIFIER = "humidifier"  # Humidification
    HUMIDITY = "humidity"  # Humidity
    HUMIDITY_CURRENT = "humidity_current"  # Current humidity
    HUMIDITY_INDOOR = "humidity_indoor"  # Indoor humidity
    HUMIDITY_OUTDOOR = "humidity_outdoor"  # Outdoor humidity
    HUMIDITY_OUTDOOR_1 = "humidity_outdoor_1"  # Outdoor humidity
    HUMIDITY_OUTDOOR_2 = "humidity_outdoor_2"  # Outdoor humidity
    HUMIDITY_OUTDOOR_3 = "humidity_outdoor_3"  # Outdoor humidity
    HUMIDITY_SET = "humidity_set"  # Humidity setting
    HUMIDITY_VALUE = "humidity_value"  # Humidity
    INSTALLATION_HEIGHT = "installation_height"
    INVERTER_OUTPUT_POWER = "inverter_output_power"
    IPC_WORK_MODE = "ipc_work_mode"
    LED_TYPE_1 = "led_type_1"
    LED_TYPE_2 = "led_type_2"
    LED_TYPE_3 = "led_type_3"
    LEVEL = "level"
    LEVEL_1 = "level_1"
    LEVEL_2 = "level_2"
    LEVEL_CURRENT = "level_current"
    LIGHT = "light"  # Light
    LIGHT_MODE = "light_mode"
    LIQUID_DEPTH = "liquid_depth"
    LIQUID_DEPTH_MAX = "liquid_depth_max"
    LIQUID_LEVEL_PERCENT = "liquid_level_percent"
    LIQUID_STATE = "liquid_state"
    LOCK = "lock"  # Lock / Child lock
    MACH_OPERATE = "mach_operate"
    MANUAL_FEED = "manual_feed"
    MASTER_MODE = "master_mode"  # alarm mode
    MASTER_STATE = "master_state"  # alarm state
    MATERIAL = "material"  # Material
    MAX_SET = "max_set"
    MINI_SET = "mini_set"
    MODE = "mode"  # Working mode / Mode
    MOODLIGHTING = "moodlighting"  # Mood light
    MOTION_RECORD = "motion_record"
    MOTION_SENSITIVITY = "motion_sensitivity"
    MOTION_SWITCH = "motion_switch"  # Motion switch
    MOTION_TRACKING = "motion_tracking"
    MOVEMENT_DETECT_PIC = "movement_detect_pic"
    MUFFLING = "muffling"  # Muffling
    NEAR_DETECTION = "near_detection"
    OPPOSITE = "opposite"
<<<<<<< HEAD
    OUTPUT_POWER_LIMIT = "output_power_limit"
=======
    OXYGEN = "oxygen"  # Oxygen bar
>>>>>>> b7853ea9
    PAUSE = "pause"
    PERCENT_CONTROL = "percent_control"
    PERCENT_CONTROL_2 = "percent_control_2"
    PERCENT_CONTROL_3 = "percent_control_3"
    PERCENT_STATE = "percent_state"
    PERCENT_STATE_2 = "percent_state_2"
    PERCENT_STATE_3 = "percent_state_3"
    PHASE_A = "phase_a"
    PHASE_B = "phase_b"
    PHASE_C = "phase_c"
    PIR = "pir"  # Motion sensor
    PM1 = "pm1"
    PM10 = "pm10"
    PM25 = "pm25"
    PM25_STATE = "pm25_state"
    PM25_VALUE = "pm25_value"
    POSITION = "position"
    POWDER_SET = "powder_set"  # Powder
    POWER = "power"
    POWER_GO = "power_go"
    POWER_TOTAL = "power_total"
    PREHEAT = "preheat"
    PREHEAT_1 = "preheat_1"
    PREHEAT_2 = "preheat_2"
    PRESENCE_STATE = "presence_state"
    PRESSURE_STATE = "pressure_state"
    PRESSURE_VALUE = "pressure_value"
    PUMP = "pump"
    PUMP_RESET = "pump_reset"  # Water pump reset
    PUMP_TIME = "pump_time"  # Water pump duration
<<<<<<< HEAD
    PV_POWER_CHANNEL_1 = "pv_power_channel_1"
    PV_POWER_CHANNEL_2 = "pv_power_channel_2"
    PV_POWER_TOTAL = "pv_power_total"
    OXYGEN = "oxygen"  # Oxygen bar
=======
    RAIN_24H = "rain_24h"  # Total daily rainfall in mm
    RAIN_RATE = "rain_rate"  # Rain intensity in mm/h
>>>>>>> b7853ea9
    RECORD_MODE = "record_mode"
    RECORD_SWITCH = "record_switch"  # Recording switch
    RELAY_STATUS = "relay_status"
    REMAIN_TIME = "remain_time"
    RESET_DUSTER_CLOTH = "reset_duster_cloth"
    RESET_EDGE_BRUSH = "reset_edge_brush"
    RESET_FILTER = "reset_filter"
    RESET_MAP = "reset_map"
    RESET_ROLL_BRUSH = "reset_roll_brush"
    REVERSE_ENERGY_TOTAL = "reverse_energy_total"
    ROLL_BRUSH = "roll_brush"
    SEEK = "seek"
    SENSITIVITY = "sensitivity"  # Sensitivity
    SENSOR_HUMIDITY = "sensor_humidity"
    SENSOR_TEMPERATURE = "sensor_temperature"
    SERIAL_NUMBER = "serial_number"
    SHAKE = "shake"  # Oscillating
    SHOCK_STATE = "shock_state"  # Vibration status
    SIREN_SWITCH = "siren_switch"
    SITUATION_SET = "situation_set"
    SLEEP = "sleep"  # Sleep function
    SLOW_FEED = "slow_feed"
    SMOKE_SENSOR_STATE = "smoke_sensor_state"
    SMOKE_SENSOR_STATUS = "smoke_sensor_status"
    SMOKE_SENSOR_VALUE = "smoke_sensor_value"
    SOS = "sos"  # Emergency State
    SOS_STATE = "sos_state"  # Emergency mode
    SPEED = "speed"  # Speed level
    SPRAY_MODE = "spray_mode"  # Spraying mode
    START = "start"  # Start
    STATUS = "status"
    STERILIZATION = "sterilization"  # Sterilization
    SUCTION = "suction"
    SUPPLY_FREQUENCY = "supply_frequency"
    SWING = "swing"  # Swing mode
    SWITCH = "switch"  # Switch
    SWITCH_1 = "switch_1"  # Switch 1
    SWITCH_2 = "switch_2"  # Switch 2
    SWITCH_3 = "switch_3"  # Switch 3
    SWITCH_4 = "switch_4"  # Switch 4
    SWITCH_5 = "switch_5"  # Switch 5
    SWITCH_6 = "switch_6"  # Switch 6
    SWITCH_7 = "switch_7"  # Switch 7
    SWITCH_8 = "switch_8"  # Switch 8
    SWITCH_ALARM_LIGHT = "switch_alarm_light"
    SWITCH_ALARM_SOUND = "switch_alarm_sound"
    SWITCH_BACKLIGHT = "switch_backlight"  # Backlight switch
    SWITCH_CHARGE = "switch_charge"
    SWITCH_CONTROLLER = "switch_controller"
    SWITCH_DISTURB = "switch_disturb"
    SWITCH_FAN = "switch_fan"
    SWITCH_HORIZONTAL = "switch_horizontal"  # Horizontal swing flap switch
    SWITCH_LED = "switch_led"  # Switch
    SWITCH_LED_1 = "switch_led_1"
    SWITCH_LED_2 = "switch_led_2"
    SWITCH_LED_3 = "switch_led_3"
    SWITCH_MODE1 = "switch_mode1"
    SWITCH_MODE2 = "switch_mode2"
    SWITCH_MODE3 = "switch_mode3"
    SWITCH_MODE4 = "switch_mode4"
    SWITCH_MODE5 = "switch_mode5"
    SWITCH_MODE6 = "switch_mode6"
    SWITCH_MODE7 = "switch_mode7"
    SWITCH_MODE8 = "switch_mode8"
    SWITCH_MODE9 = "switch_mode9"
    SWITCH_NIGHT_LIGHT = "switch_night_light"
    SWITCH_SAVE_ENERGY = "switch_save_energy"
    SWITCH_SOUND = "switch_sound"  # Voice switch
    SWITCH_SPRAY = "switch_spray"  # Spraying switch
    SWITCH_USB1 = "switch_usb1"  # USB 1
    SWITCH_USB2 = "switch_usb2"  # USB 2
    SWITCH_USB3 = "switch_usb3"  # USB 3
    SWITCH_USB4 = "switch_usb4"  # USB 4
    SWITCH_USB5 = "switch_usb5"  # USB 5
    SWITCH_USB6 = "switch_usb6"  # USB 6
    SWITCH_VERTICAL = "switch_vertical"  # Vertical swing flap switch
    SWITCH_VOICE = "switch_voice"  # Voice switch
    TARGET_DIS_CLOSEST = "target_dis_closest"  # Closest target distance
    TEMP = "temp"  # Temperature setting
    TEMP_BOILING_C = "temp_boiling_c"
    TEMP_BOILING_F = "temp_boiling_f"
    TEMP_CONTROLLER = "temp_controller"
    TEMP_CORRECTION = "temp_correction"
    TEMP_CURRENT = "temp_current"  # Current temperature in °C
    TEMP_CURRENT_EXTERNAL = (
        "temp_current_external"  # Current external temperature in Celsius
    )
    TEMP_CURRENT_EXTERNAL_1 = (
        "temp_current_external_1"  # Current external temperature in Celsius
    )
    TEMP_CURRENT_EXTERNAL_2 = (
        "temp_current_external_2"  # Current external temperature in Celsius
    )
    TEMP_CURRENT_EXTERNAL_3 = (
        "temp_current_external_3"  # Current external temperature in Celsius
    )
    TEMP_CURRENT_EXTERNAL_F = (
        "temp_current_external_f"  # Current external temperature in Fahrenheit
    )
    TEMP_CURRENT_F = "temp_current_f"  # Current temperature in °F
    TEMP_INDOOR = "temp_indoor"  # Indoor temperature in °C
    TEMP_SET = "temp_set"  # Set the temperature in °C
    TEMP_SET_F = "temp_set_f"  # Set the temperature in °F
    TEMP_UNIT_CONVERT = "temp_unit_convert"  # Temperature unit switching
    TEMP_VALUE = "temp_value"  # Color temperature
    TEMP_VALUE_V2 = "temp_value_v2"
    TEMPER_ALARM = "temper_alarm"  # Tamper alarm
    TIME_TOTAL = "time_total"
    TIME_USE = "time_use"  # Total seconds of irrigation
    TOTAL_CLEAN_AREA = "total_clean_area"
    TOTAL_CLEAN_COUNT = "total_clean_count"
    TOTAL_CLEAN_TIME = "total_clean_time"
    TOTAL_FORWARD_ENERGY = "total_forward_energy"
    TOTAL_PM = "total_pm"
    TOTAL_POWER = "total_power"
    TOTAL_TIME = "total_time"
    TVOC = "tvoc"
    UPPER_TEMP = "upper_temp"
    UPPER_TEMP_F = "upper_temp_f"
    UV = "uv"  # UV sterilization
    UV_INDEX = "uv_index"
    UV_RUNTIME = "uv_runtime"  # UV runtime
    VA_BATTERY = "va_battery"
    VA_HUMIDITY = "va_humidity"
    VA_TEMPERATURE = "va_temperature"
    VALVE_STATE = "valve_state"
    VOC_STATE = "voc_state"
    VOC_VALUE = "voc_value"
    VOICE_SWITCH = "voice_switch"
    VOICE_TIMES = "voice_times"
    VOLUME_SET = "volume_set"
    WARM = "warm"  # Heat preservation
    WARM_TIME = "warm_time"  # Heat preservation time
    WATER = "water"
    WATER_LEVEL = "water_level"
    WATER_RESET = "water_reset"  # Resetting of water usage days
    WATER_SET = "water_set"  # Water level
    WATER_TIME = "water_time"  # Water usage duration
    WATERSENSOR_STATE = "watersensor_state"
    WEATHER_DELAY = "weather_delay"
    WET = "wet"  # Humidification
    WINDOW_CHECK = "window_check"
    WINDOW_STATE = "window_state"
    WINDSPEED = "windspeed"
    WINDSPEED_AVG = "windspeed_avg"
    WIND_DIRECT = "wind_direct"
    WIRELESS_BATTERYLOCK = "wireless_batterylock"
    WIRELESS_ELECTRICITY = "wireless_electricity"
    WORK_MODE = "work_mode"  # Working mode
    WORK_POWER = "work_power"
    WORK_STATE_E = "work_state_e"


@dataclass
class UnitOfMeasurement:
    """Describes a unit of measurement."""

    unit: str
    device_classes: set[str]

    aliases: set[str] = field(default_factory=set)


# A tuple of available units of measurements we can work with.
# Tuya's devices aren't consistent in UOM use, thus this provides
# a list of aliases for units and possible conversions we can do
# to make them compatible with our model.
UNITS = (
    UnitOfMeasurement(
        unit="",
        aliases={" "},
        device_classes={
            SensorDeviceClass.AQI,
            SensorDeviceClass.DATE,
            SensorDeviceClass.MONETARY,
            SensorDeviceClass.TIMESTAMP,
        },
    ),
    UnitOfMeasurement(
        unit=PERCENTAGE,
        aliases={"pct", "percent", "% RH"},
        device_classes={
            SensorDeviceClass.BATTERY,
            SensorDeviceClass.HUMIDITY,
            SensorDeviceClass.POWER_FACTOR,
        },
    ),
    UnitOfMeasurement(
        unit=CONCENTRATION_PARTS_PER_MILLION,
        device_classes={
            SensorDeviceClass.CO,
            SensorDeviceClass.CO2,
        },
    ),
    UnitOfMeasurement(
        unit=CONCENTRATION_PARTS_PER_BILLION,
        device_classes={
            SensorDeviceClass.CO,
            SensorDeviceClass.CO2,
        },
    ),
    UnitOfMeasurement(
        unit=UnitOfElectricCurrent.AMPERE,
        aliases={"a", "ampere"},
        device_classes={SensorDeviceClass.CURRENT},
    ),
    UnitOfMeasurement(
        unit=UnitOfElectricCurrent.MILLIAMPERE,
        aliases={"ma", "milliampere"},
        device_classes={SensorDeviceClass.CURRENT},
    ),
    UnitOfMeasurement(
        unit=UnitOfEnergy.WATT_HOUR,
        aliases={"wh", "watthour"},
        device_classes={SensorDeviceClass.ENERGY},
    ),
    UnitOfMeasurement(
        unit=UnitOfEnergy.KILO_WATT_HOUR,
        aliases={"kwh", "kilowatt-hour", "kW·h", "kW.h"},
        device_classes={SensorDeviceClass.ENERGY},
    ),
    UnitOfMeasurement(
        unit=UnitOfVolume.CUBIC_FEET,
        aliases={"ft3"},
        device_classes={SensorDeviceClass.GAS},
    ),
    UnitOfMeasurement(
        unit=UnitOfVolume.CUBIC_METERS,
        aliases={"m3"},
        device_classes={SensorDeviceClass.GAS},
    ),
    UnitOfMeasurement(
        unit=UnitOfVolumetricFlux.MILLIMETERS_PER_HOUR,
        aliases={"mm"},
        device_classes={SensorDeviceClass.PRECIPITATION_INTENSITY},
    ),
    UnitOfMeasurement(
        unit=LIGHT_LUX,
        aliases={"lux"},
        device_classes={SensorDeviceClass.ILLUMINANCE},
    ),
    UnitOfMeasurement(
        unit=CONCENTRATION_MICROGRAMS_PER_CUBIC_METER,
        aliases={"ug/m3", "µg/m3", "ug/m³"},
        device_classes={
            SensorDeviceClass.NITROGEN_DIOXIDE,
            SensorDeviceClass.NITROGEN_MONOXIDE,
            SensorDeviceClass.NITROUS_OXIDE,
            SensorDeviceClass.OZONE,
            SensorDeviceClass.PM1,
            SensorDeviceClass.PM25,
            SensorDeviceClass.PM10,
            SensorDeviceClass.SULPHUR_DIOXIDE,
            SensorDeviceClass.VOLATILE_ORGANIC_COMPOUNDS,
        },
    ),
    UnitOfMeasurement(
        unit=CONCENTRATION_MILLIGRAMS_PER_CUBIC_METER,
        aliases={"mg/m3"},
        device_classes={
            SensorDeviceClass.NITROGEN_DIOXIDE,
            SensorDeviceClass.NITROGEN_MONOXIDE,
            SensorDeviceClass.NITROUS_OXIDE,
            SensorDeviceClass.OZONE,
            SensorDeviceClass.PM1,
            SensorDeviceClass.PM25,
            SensorDeviceClass.PM10,
            SensorDeviceClass.SULPHUR_DIOXIDE,
            SensorDeviceClass.VOLATILE_ORGANIC_COMPOUNDS,
        },
    ),
    UnitOfMeasurement(
        unit=UnitOfPower.WATT,
        aliases={"watt"},
        device_classes={SensorDeviceClass.POWER},
    ),
    UnitOfMeasurement(
        unit=UnitOfPower.KILO_WATT,
        aliases={"kilowatt"},
        device_classes={SensorDeviceClass.POWER},
    ),
    UnitOfMeasurement(
        unit=UnitOfPressure.BAR,
        device_classes={SensorDeviceClass.PRESSURE},
    ),
    UnitOfMeasurement(
        unit=UnitOfPressure.MBAR,
        aliases={"millibar"},
        device_classes={SensorDeviceClass.PRESSURE},
    ),
    UnitOfMeasurement(
        unit=UnitOfPressure.HPA,
        aliases={"hpa", "hectopascal"},
        device_classes={SensorDeviceClass.PRESSURE},
    ),
    UnitOfMeasurement(
        unit=UnitOfPressure.INHG,
        aliases={"inhg"},
        device_classes={SensorDeviceClass.PRESSURE},
    ),
    UnitOfMeasurement(
        unit=UnitOfPressure.PSI,
        device_classes={SensorDeviceClass.PRESSURE},
    ),
    UnitOfMeasurement(
        unit=UnitOfPressure.PA,
        device_classes={SensorDeviceClass.PRESSURE},
    ),
    UnitOfMeasurement(
        unit=SIGNAL_STRENGTH_DECIBELS,
        aliases={"db"},
        device_classes={SensorDeviceClass.SIGNAL_STRENGTH},
    ),
    UnitOfMeasurement(
        unit=SIGNAL_STRENGTH_DECIBELS_MILLIWATT,
        aliases={"dbm"},
        device_classes={SensorDeviceClass.SIGNAL_STRENGTH},
    ),
    UnitOfMeasurement(
        unit=UnitOfTemperature.CELSIUS,
        aliases={"°c", "c", "celsius", "℃"},
        device_classes={SensorDeviceClass.TEMPERATURE},
    ),
    UnitOfMeasurement(
        unit=UnitOfTemperature.FAHRENHEIT,
        aliases={"°f", "f", "fahrenheit"},
        device_classes={SensorDeviceClass.TEMPERATURE},
    ),
    UnitOfMeasurement(
        unit=UnitOfElectricPotential.VOLT,
        aliases={"volt"},
        device_classes={SensorDeviceClass.VOLTAGE},
    ),
    UnitOfMeasurement(
        unit=UnitOfElectricPotential.MILLIVOLT,
        aliases={"mv", "millivolt"},
        device_classes={SensorDeviceClass.VOLTAGE},
    ),
)


DEVICE_CLASS_UNITS: dict[str, dict[str, UnitOfMeasurement]] = {}
for uom in UNITS:
    for device_class in uom.device_classes:
        DEVICE_CLASS_UNITS.setdefault(device_class, {})[uom.unit] = uom
        for unit_alias in uom.aliases:
            DEVICE_CLASS_UNITS[device_class][unit_alias] = uom<|MERGE_RESOLUTION|>--- conflicted
+++ resolved
@@ -277,11 +277,8 @@
     MUFFLING = "muffling"  # Muffling
     NEAR_DETECTION = "near_detection"
     OPPOSITE = "opposite"
-<<<<<<< HEAD
     OUTPUT_POWER_LIMIT = "output_power_limit"
-=======
     OXYGEN = "oxygen"  # Oxygen bar
->>>>>>> b7853ea9
     PAUSE = "pause"
     PERCENT_CONTROL = "percent_control"
     PERCENT_CONTROL_2 = "percent_control_2"
@@ -312,15 +309,11 @@
     PUMP = "pump"
     PUMP_RESET = "pump_reset"  # Water pump reset
     PUMP_TIME = "pump_time"  # Water pump duration
-<<<<<<< HEAD
     PV_POWER_CHANNEL_1 = "pv_power_channel_1"
     PV_POWER_CHANNEL_2 = "pv_power_channel_2"
     PV_POWER_TOTAL = "pv_power_total"
-    OXYGEN = "oxygen"  # Oxygen bar
-=======
     RAIN_24H = "rain_24h"  # Total daily rainfall in mm
     RAIN_RATE = "rain_rate"  # Rain intensity in mm/h
->>>>>>> b7853ea9
     RECORD_MODE = "record_mode"
     RECORD_SWITCH = "record_switch"  # Recording switch
     RELAY_STATUS = "relay_status"
