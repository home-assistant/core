"""Constants for the Tuya integration."""

from __future__ import annotations

from dataclasses import dataclass, field
from enum import StrEnum
import logging

from homeassistant.components.sensor import SensorDeviceClass
from homeassistant.const import (
    CONCENTRATION_MICROGRAMS_PER_CUBIC_METER,
    CONCENTRATION_MILLIGRAMS_PER_CUBIC_METER,
    CONCENTRATION_PARTS_PER_BILLION,
    CONCENTRATION_PARTS_PER_MILLION,
    LIGHT_LUX,
    PERCENTAGE,
    SIGNAL_STRENGTH_DECIBELS,
    SIGNAL_STRENGTH_DECIBELS_MILLIWATT,
    Platform,
    UnitOfElectricCurrent,
    UnitOfElectricPotential,
    UnitOfEnergy,
    UnitOfPower,
    UnitOfPressure,
    UnitOfTemperature,
    UnitOfVolume,
)

DOMAIN = "tuya"
LOGGER = logging.getLogger(__package__)

CONF_APP_TYPE = "tuya_app_type"
CONF_ENDPOINT = "endpoint"
CONF_TERMINAL_ID = "terminal_id"
CONF_TOKEN_INFO = "token_info"
CONF_USER_CODE = "user_code"
CONF_USERNAME = "username"

TUYA_CLIENT_ID = "HA_3y9q4ak7g4ephrvke"
TUYA_SCHEMA = "haauthorize"

TUYA_DISCOVERY_NEW = "tuya_discovery_new"
TUYA_HA_SIGNAL_UPDATE_ENTITY = "tuya_entry_update"

TUYA_RESPONSE_CODE = "code"
TUYA_RESPONSE_MSG = "msg"
TUYA_RESPONSE_QR_CODE = "qrcode"
TUYA_RESPONSE_RESULT = "result"
TUYA_RESPONSE_SUCCESS = "success"

PLATFORMS = [
    Platform.ALARM_CONTROL_PANEL,
    Platform.BINARY_SENSOR,
    Platform.BUTTON,
    Platform.CAMERA,
    Platform.CLIMATE,
    Platform.COVER,
    Platform.EVENT,
    Platform.FAN,
    Platform.HUMIDIFIER,
    Platform.LIGHT,
    Platform.NUMBER,
    Platform.SCENE,
    Platform.SELECT,
    Platform.SENSOR,
    Platform.SIREN,
    Platform.SWITCH,
    Platform.VACUUM,
]


class WorkMode(StrEnum):
    """Work modes."""

    COLOUR = "colour"
    MUSIC = "music"
    SCENE = "scene"
    WHITE = "white"


class DPType(StrEnum):
    """Data point types."""

    BITMAP = "Bitmap"
    BOOLEAN = "Boolean"
    ENUM = "Enum"
    INTEGER = "Integer"
    JSON = "Json"
    RAW = "Raw"
    STRING = "String"


class DPCode(StrEnum):
    """Data Point Codes used by Tuya.

    https://developer.tuya.com/en/docs/iot/standarddescription?id=K9i5ql6waswzq
    """

    AIR_QUALITY = "air_quality"
    AIR_QUALITY_INDEX = "air_quality_index"
    ALARM_DELAY_TIME = "alarm_delay_time"
    ALARM_SWITCH = "alarm_switch"  # Alarm switch
    ALARM_TIME = "alarm_time"  # Alarm time
    ALARM_VOLUME = "alarm_volume"  # Alarm volume
    ALARM_MESSAGE = "alarm_message"
    ALARM_MSG = "alarm_msg"
    ANGLE_HORIZONTAL = "angle_horizontal"
    ANGLE_VERTICAL = "angle_vertical"
    ANION = "anion"  # Ionizer unit
    ARM_DOWN_PERCENT = "arm_down_percent"
    ARM_UP_PERCENT = "arm_up_percent"
<<<<<<< HEAD
    BACKUP_RESERVE = "backup_reserve"
=======
    ATMOSPHERIC_PRESSTURE = "atmospheric_pressture"  # Typo is in Tuya API
>>>>>>> d778afe6
    BASIC_ANTI_FLICKER = "basic_anti_flicker"
    BASIC_DEVICE_VOLUME = "basic_device_volume"
    BASIC_FLIP = "basic_flip"
    BASIC_INDICATOR = "basic_indicator"
    BASIC_NIGHTVISION = "basic_nightvision"
    BASIC_OSD = "basic_osd"
    BASIC_PRIVATE = "basic_private"
    BASIC_WDR = "basic_wdr"
    BATTERY = "battery"  # Used by non-standard contact sensor implementations
    BATTERY_CAPACITY = "battery_capacity"
    BATTERY_PERCENTAGE = "battery_percentage"  # Battery percentage
    BATTERY_POWER = "battery_power"
    BATTERY_STATE = "battery_state"  # Battery state
    BATTERY_VALUE = "battery_value"  # Battery value
    BRIGHT_CONTROLLER = "bright_controller"
    BRIGHT_STATE = "bright_state"  # Brightness status
    BRIGHT_VALUE = "bright_value"  # Brightness
    BRIGHT_VALUE_1 = "bright_value_1"
    BRIGHT_VALUE_2 = "bright_value_2"
    BRIGHT_VALUE_3 = "bright_value_3"
    BRIGHT_VALUE_V2 = "bright_value_v2"
    BRIGHTNESS_MAX_1 = "brightness_max_1"
    BRIGHTNESS_MAX_2 = "brightness_max_2"
    BRIGHTNESS_MAX_3 = "brightness_max_3"
    BRIGHTNESS_MIN_1 = "brightness_min_1"
    BRIGHTNESS_MIN_2 = "brightness_min_2"
    BRIGHTNESS_MIN_3 = "brightness_min_3"
    C_F = "c_f"  # Temperature unit switching
    CH2O_STATE = "ch2o_state"
    CH2O_VALUE = "ch2o_value"
    CH4_SENSOR_STATE = "ch4_sensor_state"
    CH4_SENSOR_VALUE = "ch4_sensor_value"
    CHILD_LOCK = "child_lock"  # Child lock
    CISTERN = "cistern"
    CLEAN_AREA = "clean_area"
    CLEAN_TIME = "clean_time"
    CLICK_SUSTAIN_TIME = "click_sustain_time"
    CLOUD_RECIPE_NUMBER = "cloud_recipe_number"
    CLOSED_OPENED_KIT = "closed_opened_kit"
    CO_STATE = "co_state"
    CO_STATUS = "co_status"
    CO_VALUE = "co_value"
    CO2_STATE = "co2_state"
    CO2_VALUE = "co2_value"  # CO2 concentration
    COLLECTION_MODE = "collection_mode"
    COLOR_DATA_V2 = "color_data_v2"
    COLOUR_DATA = "colour_data"  # Colored light mode
    COLOUR_DATA_HSV = "colour_data_hsv"  # Colored light mode
    COLOUR_DATA_V2 = "colour_data_v2"  # Colored light mode
    COOK_TEMPERATURE = "cook_temperature"
    COOK_TIME = "cook_time"
    CONCENTRATION_SET = "concentration_set"  # Concentration setting
    CONTROL = "control"
    CONTROL_2 = "control_2"
    CONTROL_3 = "control_3"
    CONTROL_BACK = "control_back"
    CONTROL_BACK_MODE = "control_back_mode"
    COUNTDOWN = "countdown"  # Countdown
    COUNTDOWN_LEFT = "countdown_left"
    COUNTDOWN_SET = "countdown_set"  # Countdown setting
    CRY_DETECTION_SWITCH = "cry_detection_switch"
    CUML_E_EXPORT_OFFGRID1 = "cuml_e_export_offgrid1"
    CUMULATIVE_ENERGY_CHARGED = "cumulative_energy_charged"
    CUMULATIVE_ENERGY_DISCHARGED = "cumulative_energy_discharged"
    CUMULATIVE_ENERGY_GENERATED_PV = "cumulative_energy_generated_pv"
    CUMULATIVE_ENERGY_OUTPUT_INV = "cumulative_energy_output_inv"
    CUP_NUMBER = "cup_number"  # NUmber of cups
    CUR_CURRENT = "cur_current"  # Actual current
    CUR_NEUTRAL = "cur_neutral"  # Total reverse energy
    CUR_POWER = "cur_power"  # Actual power
    CUR_VOLTAGE = "cur_voltage"  # Actual voltage
    CURRENT_SOC = "current_soc"
    DECIBEL_SENSITIVITY = "decibel_sensitivity"
    DECIBEL_SWITCH = "decibel_switch"
    DEHUMIDITY_SET_ENUM = "dehumidify_set_enum"
    DEHUMIDITY_SET_VALUE = "dehumidify_set_value"
    DELAY_SET = "delay_set"
    DISINFECTION = "disinfection"
    DO_NOT_DISTURB = "do_not_disturb"
    DOORCONTACT_STATE = "doorcontact_state"  # Status of door window sensor
    DOORCONTACT_STATE_2 = "doorcontact_state_2"
    DOORCONTACT_STATE_3 = "doorcontact_state_3"
    DUSTER_CLOTH = "duster_cloth"
    ECO2 = "eco2"
    EDGE_BRUSH = "edge_brush"
    ELECTRICITY_LEFT = "electricity_left"
    FAN_BEEP = "fan_beep"  # Sound
    FAN_COOL = "fan_cool"  # Cool wind
    FAN_DIRECTION = "fan_direction"  # Fan direction
    FAN_HORIZONTAL = "fan_horizontal"  # Horizontal swing flap angle
    FAN_SPEED = "fan_speed"
    FAN_SPEED_ENUM = "fan_speed_enum"  # Speed mode
    FAN_SPEED_PERCENT = "fan_speed_percent"  # Stepless speed
    FAN_SWITCH = "fan_switch"
    FAN_MODE = "fan_mode"
    FAN_VERTICAL = "fan_vertical"  # Vertical swing flap angle
    FAR_DETECTION = "far_detection"
    FAULT = "fault"
    FEED_REPORT = "feed_report"
    FEED_STATE = "feed_state"
    FEEDIN_POWER_LIMIT_ENABLE = "feedin_power_limit_enable"
    FILTER = "filter"
    FILTER_DURATION = "filter_life"  # Filter duration (hours)
    FILTER_LIFE = "filter"  # Filter life (percentage)
    FILTER_RESET = "filter_reset"  # Filter (cartridge) reset
    FLOODLIGHT_LIGHTNESS = "floodlight_lightness"
    FLOODLIGHT_SWITCH = "floodlight_switch"
    FORWARD_ENERGY_TOTAL = "forward_energy_total"
    GAS_SENSOR_STATE = "gas_sensor_state"
    GAS_SENSOR_STATUS = "gas_sensor_status"
    GAS_SENSOR_VALUE = "gas_sensor_value"
    HUMIDIFIER = "humidifier"  # Humidification
    HUMIDITY = "humidity"  # Humidity
    HUMIDITY_CURRENT = "humidity_current"  # Current humidity
    HUMIDITY_INDOOR = "humidity_indoor"  # Indoor humidity
    HUMIDITY_OUTDOOR = "humidity_outdoor"  # Outdoor humidity
    HUMIDITY_OUTDOOR_1 = "humidity_outdoor_1"  # Outdoor humidity
    HUMIDITY_OUTDOOR_2 = "humidity_outdoor_2"  # Outdoor humidity
    HUMIDITY_OUTDOOR_3 = "humidity_outdoor_3"  # Outdoor humidity
    HUMIDITY_SET = "humidity_set"  # Humidity setting
    HUMIDITY_VALUE = "humidity_value"  # Humidity
<<<<<<< HEAD
    INVERTER_OUTPUT_POWER = "inverter_output_power"
=======
    INSTALLATION_HEIGHT = "installation_height"
>>>>>>> d778afe6
    IPC_WORK_MODE = "ipc_work_mode"
    LED_TYPE_1 = "led_type_1"
    LED_TYPE_2 = "led_type_2"
    LED_TYPE_3 = "led_type_3"
    LEVEL = "level"
    LEVEL_1 = "level_1"
    LEVEL_2 = "level_2"
    LEVEL_CURRENT = "level_current"
    LIGHT = "light"  # Light
    LIGHT_MODE = "light_mode"
    LIQUID_DEPTH = "liquid_depth"
    LIQUID_DEPTH_MAX = "liquid_depth_max"
    LIQUID_LEVEL_PERCENT = "liquid_level_percent"
    LIQUID_STATE = "liquid_state"
    LOCK = "lock"  # Lock / Child lock
    MASTER_MODE = "master_mode"  # alarm mode
    MASTER_STATE = "master_state"  # alarm state
    MACH_OPERATE = "mach_operate"
    MANUAL_FEED = "manual_feed"
    MATERIAL = "material"  # Material
    MAX_SET = "max_set"
    MINI_SET = "mini_set"
    MODE = "mode"  # Working mode / Mode
    MOODLIGHTING = "moodlighting"  # Mood light
    MOTION_RECORD = "motion_record"
    MOTION_SENSITIVITY = "motion_sensitivity"
    MOTION_SWITCH = "motion_switch"  # Motion switch
    MOTION_TRACKING = "motion_tracking"
    MOVEMENT_DETECT_PIC = "movement_detect_pic"
    MUFFLING = "muffling"  # Muffling
    NEAR_DETECTION = "near_detection"
    OPPOSITE = "opposite"
    OUTPUT_POWER_LIMIT = "output_power_limit"
    PAUSE = "pause"
    PERCENT_CONTROL = "percent_control"
    PERCENT_CONTROL_2 = "percent_control_2"
    PERCENT_CONTROL_3 = "percent_control_3"
    PERCENT_STATE = "percent_state"
    PERCENT_STATE_2 = "percent_state_2"
    PERCENT_STATE_3 = "percent_state_3"
    POSITION = "position"
    PHASE_A = "phase_a"
    PHASE_B = "phase_b"
    PHASE_C = "phase_c"
    PIR = "pir"  # Motion sensor
    PM1 = "pm1"
    PM10 = "pm10"
    PM25 = "pm25"
    PM25_STATE = "pm25_state"
    PM25_VALUE = "pm25_value"
    POWDER_SET = "powder_set"  # Powder
    POWER = "power"
    POWER_GO = "power_go"
    PREHEAT = "preheat"
    PREHEAT_1 = "preheat_1"
    PREHEAT_2 = "preheat_2"
    POWER_TOTAL = "power_total"
    PRESENCE_STATE = "presence_state"
    PRESSURE_STATE = "pressure_state"
    PRESSURE_VALUE = "pressure_value"
    PUMP = "pump"
    PUMP_RESET = "pump_reset"  # Water pump reset
    PUMP_TIME = "pump_time"  # Water pump duration
    PV_POWER_CHANNEL_1 = "pv_power_channel_1"
    PV_POWER_CHANNEL_2 = "pv_power_channel_2"
    PV_POWER_TOTAL = "pv_power_total"
    OXYGEN = "oxygen"  # Oxygen bar
    RECORD_MODE = "record_mode"
    RECORD_SWITCH = "record_switch"  # Recording switch
    RELAY_STATUS = "relay_status"
    REMAIN_TIME = "remain_time"
    RESET_DUSTER_CLOTH = "reset_duster_cloth"
    RESET_EDGE_BRUSH = "reset_edge_brush"
    RESET_FILTER = "reset_filter"
    RESET_MAP = "reset_map"
    RESET_ROLL_BRUSH = "reset_roll_brush"
    REVERSE_ENERGY_TOTAL = "reverse_energy_total"
    ROLL_BRUSH = "roll_brush"
    SEEK = "seek"
    SENSITIVITY = "sensitivity"  # Sensitivity
    SENSOR_HUMIDITY = "sensor_humidity"
    SENSOR_TEMPERATURE = "sensor_temperature"
    SERIAL_NUMBER = "serial_number"
    SHAKE = "shake"  # Oscillating
    SHOCK_STATE = "shock_state"  # Vibration status
    SIREN_SWITCH = "siren_switch"
    SITUATION_SET = "situation_set"
    SLEEP = "sleep"  # Sleep function
    SLOW_FEED = "slow_feed"
    SMOKE_SENSOR_STATE = "smoke_sensor_state"
    SMOKE_SENSOR_STATUS = "smoke_sensor_status"
    SMOKE_SENSOR_VALUE = "smoke_sensor_value"
    SOS = "sos"  # Emergency State
    SOS_STATE = "sos_state"  # Emergency mode
    SPEED = "speed"  # Speed level
    SPRAY_MODE = "spray_mode"  # Spraying mode
    START = "start"  # Start
    STATUS = "status"
    STERILIZATION = "sterilization"  # Sterilization
    SUCTION = "suction"
    SWING = "swing"  # Swing mode
    SWITCH = "switch"  # Switch
    SWITCH_1 = "switch_1"  # Switch 1
    SWITCH_2 = "switch_2"  # Switch 2
    SWITCH_3 = "switch_3"  # Switch 3
    SWITCH_4 = "switch_4"  # Switch 4
    SWITCH_5 = "switch_5"  # Switch 5
    SWITCH_6 = "switch_6"  # Switch 6
    SWITCH_7 = "switch_7"  # Switch 7
    SWITCH_8 = "switch_8"  # Switch 8
    SWITCH_ALARM_LIGHT = "switch_alarm_light"
    SWITCH_ALARM_SOUND = "switch_alarm_sound"
    SWITCH_BACKLIGHT = "switch_backlight"  # Backlight switch
    SWITCH_CHARGE = "switch_charge"
    SWITCH_CONTROLLER = "switch_controller"
    SWITCH_DISTURB = "switch_disturb"
    SWITCH_FAN = "switch_fan"
    SWITCH_HORIZONTAL = "switch_horizontal"  # Horizontal swing flap switch
    SWITCH_LED = "switch_led"  # Switch
    SWITCH_LED_1 = "switch_led_1"
    SWITCH_LED_2 = "switch_led_2"
    SWITCH_LED_3 = "switch_led_3"
    SWITCH_MODE1 = "switch_mode1"
    SWITCH_MODE2 = "switch_mode2"
    SWITCH_MODE3 = "switch_mode3"
    SWITCH_MODE4 = "switch_mode4"
    SWITCH_MODE5 = "switch_mode5"
    SWITCH_MODE6 = "switch_mode6"
    SWITCH_MODE7 = "switch_mode7"
    SWITCH_MODE8 = "switch_mode8"
    SWITCH_MODE9 = "switch_mode9"
    SWITCH_NIGHT_LIGHT = "switch_night_light"
    SWITCH_SAVE_ENERGY = "switch_save_energy"
    SWITCH_SOUND = "switch_sound"  # Voice switch
    SWITCH_SPRAY = "switch_spray"  # Spraying switch
    SWITCH_USB1 = "switch_usb1"  # USB 1
    SWITCH_USB2 = "switch_usb2"  # USB 2
    SWITCH_USB3 = "switch_usb3"  # USB 3
    SWITCH_USB4 = "switch_usb4"  # USB 4
    SWITCH_USB5 = "switch_usb5"  # USB 5
    SWITCH_USB6 = "switch_usb6"  # USB 6
    SWITCH_VERTICAL = "switch_vertical"  # Vertical swing flap switch
    SWITCH_VOICE = "switch_voice"  # Voice switch
    TARGET_DIS_CLOSEST = "target_dis_closest"  # Closest target distance
    TEMP = "temp"  # Temperature setting
    TEMP_BOILING_C = "temp_boiling_c"
    TEMP_BOILING_F = "temp_boiling_f"
    TEMP_CONTROLLER = "temp_controller"
    TEMP_CORRECTION = "temp_correction"
    TEMP_CURRENT = "temp_current"  # Current temperature in °C
    TEMP_CURRENT_F = "temp_current_f"  # Current temperature in °F
    TEMP_CURRENT_EXTERNAL = (
        "temp_current_external"  # Current external temperature in Celsius
    )
    TEMP_CURRENT_EXTERNAL_1 = (
        "temp_current_external_1"  # Current external temperature in Celsius
    )
    TEMP_CURRENT_EXTERNAL_2 = (
        "temp_current_external_2"  # Current external temperature in Celsius
    )
    TEMP_CURRENT_EXTERNAL_3 = (
        "temp_current_external_3"  # Current external temperature in Celsius
    )
    TEMP_CURRENT_EXTERNAL_F = (
        "temp_current_external_f"  # Current external temperature in Fahrenheit
    )
    TEMP_INDOOR = "temp_indoor"  # Indoor temperature in °C
    TEMP_SET = "temp_set"  # Set the temperature in °C
    TEMP_SET_F = "temp_set_f"  # Set the temperature in °F
    TEMP_UNIT_CONVERT = "temp_unit_convert"  # Temperature unit switching
    TEMP_VALUE = "temp_value"  # Color temperature
    TEMP_VALUE_V2 = "temp_value_v2"
    TEMPER_ALARM = "temper_alarm"  # Tamper alarm
    TIME_TOTAL = "time_total"
    TIME_USE = "time_use"  # Total seconds of irrigation
    TOTAL_CLEAN_AREA = "total_clean_area"
    TOTAL_CLEAN_COUNT = "total_clean_count"
    TOTAL_CLEAN_TIME = "total_clean_time"
    TOTAL_FORWARD_ENERGY = "total_forward_energy"
    TOTAL_TIME = "total_time"
    TOTAL_PM = "total_pm"
    TOTAL_POWER = "total_power"
    TVOC = "tvoc"
    UPPER_TEMP = "upper_temp"
    UPPER_TEMP_F = "upper_temp_f"
    UV = "uv"  # UV sterilization
    UV_RUNTIME = "uv_runtime"  # UV runtime
    VA_BATTERY = "va_battery"
    VA_HUMIDITY = "va_humidity"
    VA_TEMPERATURE = "va_temperature"
    VOC_STATE = "voc_state"
    VOC_VALUE = "voc_value"
    VOICE_SWITCH = "voice_switch"
    VOICE_TIMES = "voice_times"
    VOLUME_SET = "volume_set"
    WARM = "warm"  # Heat preservation
    WARM_TIME = "warm_time"  # Heat preservation time
    WATER = "water"
    WATER_RESET = "water_reset"  # Resetting of water usage days
    WATER_SET = "water_set"  # Water level
    WATER_TIME = "water_time"  # Water usage duration
    WATER_LEVEL = "water_level"
    WATERSENSOR_STATE = "watersensor_state"
    WEATHER_DELAY = "weather_delay"
    WET = "wet"  # Humidification
    WINDOW_CHECK = "window_check"
    WINDOW_STATE = "window_state"
    WINDSPEED = "windspeed"
    WINDSPEED_AVG = "windspeed_avg"
    WIRELESS_BATTERYLOCK = "wireless_batterylock"
    WIRELESS_ELECTRICITY = "wireless_electricity"
    WORK_MODE = "work_mode"  # Working mode
    WORK_POWER = "work_power"
    WORK_STATE_E = "work_state_e"


@dataclass
class UnitOfMeasurement:
    """Describes a unit of measurement."""

    unit: str
    device_classes: set[str]

    aliases: set[str] = field(default_factory=set)


# A tuple of available units of measurements we can work with.
# Tuya's devices aren't consistent in UOM use, thus this provides
# a list of aliases for units and possible conversions we can do
# to make them compatible with our model.
UNITS = (
    UnitOfMeasurement(
        unit="",
        aliases={" "},
        device_classes={
            SensorDeviceClass.AQI,
            SensorDeviceClass.DATE,
            SensorDeviceClass.MONETARY,
            SensorDeviceClass.TIMESTAMP,
        },
    ),
    UnitOfMeasurement(
        unit=PERCENTAGE,
        aliases={"pct", "percent", "% RH"},
        device_classes={
            SensorDeviceClass.BATTERY,
            SensorDeviceClass.HUMIDITY,
            SensorDeviceClass.POWER_FACTOR,
        },
    ),
    UnitOfMeasurement(
        unit=CONCENTRATION_PARTS_PER_MILLION,
        device_classes={
            SensorDeviceClass.CO,
            SensorDeviceClass.CO2,
        },
    ),
    UnitOfMeasurement(
        unit=CONCENTRATION_PARTS_PER_BILLION,
        device_classes={
            SensorDeviceClass.CO,
            SensorDeviceClass.CO2,
        },
    ),
    UnitOfMeasurement(
        unit=UnitOfElectricCurrent.AMPERE,
        aliases={"a", "ampere"},
        device_classes={SensorDeviceClass.CURRENT},
    ),
    UnitOfMeasurement(
        unit=UnitOfElectricCurrent.MILLIAMPERE,
        aliases={"ma", "milliampere"},
        device_classes={SensorDeviceClass.CURRENT},
    ),
    UnitOfMeasurement(
        unit=UnitOfEnergy.WATT_HOUR,
        aliases={"wh", "watthour"},
        device_classes={SensorDeviceClass.ENERGY},
    ),
    UnitOfMeasurement(
        unit=UnitOfEnergy.KILO_WATT_HOUR,
        aliases={"kwh", "kilowatt-hour", "kW·h", "kW.h"},
        device_classes={SensorDeviceClass.ENERGY},
    ),
    UnitOfMeasurement(
        unit=UnitOfVolume.CUBIC_FEET,
        aliases={"ft3"},
        device_classes={SensorDeviceClass.GAS},
    ),
    UnitOfMeasurement(
        unit=UnitOfVolume.CUBIC_METERS,
        aliases={"m3"},
        device_classes={SensorDeviceClass.GAS},
    ),
    UnitOfMeasurement(
        unit=LIGHT_LUX,
        aliases={"lux"},
        device_classes={SensorDeviceClass.ILLUMINANCE},
    ),
    UnitOfMeasurement(
        unit=CONCENTRATION_MICROGRAMS_PER_CUBIC_METER,
        aliases={"ug/m3", "µg/m3", "ug/m³"},
        device_classes={
            SensorDeviceClass.NITROGEN_DIOXIDE,
            SensorDeviceClass.NITROGEN_MONOXIDE,
            SensorDeviceClass.NITROUS_OXIDE,
            SensorDeviceClass.OZONE,
            SensorDeviceClass.PM1,
            SensorDeviceClass.PM25,
            SensorDeviceClass.PM10,
            SensorDeviceClass.SULPHUR_DIOXIDE,
            SensorDeviceClass.VOLATILE_ORGANIC_COMPOUNDS,
        },
    ),
    UnitOfMeasurement(
        unit=CONCENTRATION_MILLIGRAMS_PER_CUBIC_METER,
        aliases={"mg/m3"},
        device_classes={
            SensorDeviceClass.NITROGEN_DIOXIDE,
            SensorDeviceClass.NITROGEN_MONOXIDE,
            SensorDeviceClass.NITROUS_OXIDE,
            SensorDeviceClass.OZONE,
            SensorDeviceClass.PM1,
            SensorDeviceClass.PM25,
            SensorDeviceClass.PM10,
            SensorDeviceClass.SULPHUR_DIOXIDE,
            SensorDeviceClass.VOLATILE_ORGANIC_COMPOUNDS,
        },
    ),
    UnitOfMeasurement(
        unit=UnitOfPower.WATT,
        aliases={"watt"},
        device_classes={SensorDeviceClass.POWER},
    ),
    UnitOfMeasurement(
        unit=UnitOfPower.KILO_WATT,
        aliases={"kilowatt"},
        device_classes={SensorDeviceClass.POWER},
    ),
    UnitOfMeasurement(
        unit=UnitOfPressure.BAR,
        device_classes={SensorDeviceClass.PRESSURE},
    ),
    UnitOfMeasurement(
        unit=UnitOfPressure.MBAR,
        aliases={"millibar"},
        device_classes={SensorDeviceClass.PRESSURE},
    ),
    UnitOfMeasurement(
        unit=UnitOfPressure.HPA,
        aliases={"hpa", "hectopascal"},
        device_classes={SensorDeviceClass.PRESSURE},
    ),
    UnitOfMeasurement(
        unit=UnitOfPressure.INHG,
        aliases={"inhg"},
        device_classes={SensorDeviceClass.PRESSURE},
    ),
    UnitOfMeasurement(
        unit=UnitOfPressure.PSI,
        device_classes={SensorDeviceClass.PRESSURE},
    ),
    UnitOfMeasurement(
        unit=UnitOfPressure.PA,
        device_classes={SensorDeviceClass.PRESSURE},
    ),
    UnitOfMeasurement(
        unit=SIGNAL_STRENGTH_DECIBELS,
        aliases={"db"},
        device_classes={SensorDeviceClass.SIGNAL_STRENGTH},
    ),
    UnitOfMeasurement(
        unit=SIGNAL_STRENGTH_DECIBELS_MILLIWATT,
        aliases={"dbm"},
        device_classes={SensorDeviceClass.SIGNAL_STRENGTH},
    ),
    UnitOfMeasurement(
        unit=UnitOfTemperature.CELSIUS,
        aliases={"°c", "c", "celsius", "℃"},
        device_classes={SensorDeviceClass.TEMPERATURE},
    ),
    UnitOfMeasurement(
        unit=UnitOfTemperature.FAHRENHEIT,
        aliases={"°f", "f", "fahrenheit"},
        device_classes={SensorDeviceClass.TEMPERATURE},
    ),
    UnitOfMeasurement(
        unit=UnitOfElectricPotential.VOLT,
        aliases={"volt"},
        device_classes={SensorDeviceClass.VOLTAGE},
    ),
    UnitOfMeasurement(
        unit=UnitOfElectricPotential.MILLIVOLT,
        aliases={"mv", "millivolt"},
        device_classes={SensorDeviceClass.VOLTAGE},
    ),
)


DEVICE_CLASS_UNITS: dict[str, dict[str, UnitOfMeasurement]] = {}
for uom in UNITS:
    for device_class in uom.device_classes:
        DEVICE_CLASS_UNITS.setdefault(device_class, {})[uom.unit] = uom
        for unit_alias in uom.aliases:
            DEVICE_CLASS_UNITS[device_class][unit_alias] = uom<|MERGE_RESOLUTION|>--- conflicted
+++ resolved
@@ -109,11 +109,8 @@
     ANION = "anion"  # Ionizer unit
     ARM_DOWN_PERCENT = "arm_down_percent"
     ARM_UP_PERCENT = "arm_up_percent"
-<<<<<<< HEAD
+    ATMOSPHERIC_PRESSTURE = "atmospheric_pressture"  # Typo is in Tuya API
     BACKUP_RESERVE = "backup_reserve"
-=======
-    ATMOSPHERIC_PRESSTURE = "atmospheric_pressture"  # Typo is in Tuya API
->>>>>>> d778afe6
     BASIC_ANTI_FLICKER = "basic_anti_flicker"
     BASIC_DEVICE_VOLUME = "basic_device_volume"
     BASIC_FLIP = "basic_flip"
@@ -235,11 +232,8 @@
     HUMIDITY_OUTDOOR_3 = "humidity_outdoor_3"  # Outdoor humidity
     HUMIDITY_SET = "humidity_set"  # Humidity setting
     HUMIDITY_VALUE = "humidity_value"  # Humidity
-<<<<<<< HEAD
+    INSTALLATION_HEIGHT = "installation_height"
     INVERTER_OUTPUT_POWER = "inverter_output_power"
-=======
-    INSTALLATION_HEIGHT = "installation_height"
->>>>>>> d778afe6
     IPC_WORK_MODE = "ipc_work_mode"
     LED_TYPE_1 = "led_type_1"
     LED_TYPE_2 = "led_type_2"
