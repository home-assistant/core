--- conflicted
+++ resolved
@@ -7,11 +7,7 @@
 import voluptuous as vol
 
 from homeassistant import config_entries
-<<<<<<< HEAD
-from homeassistant.const import CONF_PASSWORD, CONF_USERNAME
-=======
-from homeassistant.const import CONF_COUNTRY_CODE
->>>>>>> e4453ace
+from homeassistant.const import CONF_COUNTRY_CODE, CONF_PASSWORD, CONF_USERNAME
 
 from .const import (
     CONF_ACCESS_ID,
