--- conflicted
+++ resolved
@@ -7,9 +7,6 @@
   "integration_type": "hub",
   "iot_class": "local_polling",
   "loggers": ["pytouchline"],
-<<<<<<< HEAD
   "quality_scale": "legacy",
-=======
->>>>>>> 84ee5aa9
   "requirements": ["pytouchline_extended==0.4.5"]
 }