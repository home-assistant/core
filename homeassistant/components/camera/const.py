"""Constants for Camera component."""

from __future__ import annotations

from enum import StrEnum
from functools import partial
from typing import TYPE_CHECKING, Final

from homeassistant.helpers.deprecation import (
    DeprecatedConstantEnum,
    all_with_deprecated_constants,
    check_if_deprecated_constant,
    dir_with_deprecated_constants,
)
from homeassistant.util.hass_dict import HassKey

if TYPE_CHECKING:
    from homeassistant.helpers.entity_component import EntityComponent

    from . import Camera, RtspToWebRtcProviderType
    from .prefs import CameraPreferences

DOMAIN: Final = "camera"
DOMAIN_DATA: HassKey[EntityComponent[Camera]] = HassKey(DOMAIN)

<<<<<<< HEAD
DATA_CAMERA_PREFS: Final = "camera_prefs"
=======
DATA_CAMERA_PREFS: HassKey[CameraPreferences] = HassKey("camera_prefs")
DATA_RTSP_TO_WEB_RTC: HassKey[dict[str, RtspToWebRtcProviderType]] = HassKey(
    "rtsp_to_web_rtc"
)
>>>>>>> 9b9edeca

PREF_PRELOAD_STREAM: Final = "preload_stream"
PREF_ORIENTATION: Final = "orientation"

SERVICE_RECORD: Final = "record"

CONF_LOOKBACK: Final = "lookback"
CONF_DURATION: Final = "duration"

CAMERA_STREAM_SOURCE_TIMEOUT: Final = 10
CAMERA_IMAGE_TIMEOUT: Final = 10


class StreamType(StrEnum):
    """Camera stream type.

    A camera that supports CAMERA_SUPPORT_STREAM may have a single stream
    type which is used to inform the frontend which player to use.
    Streams with RTSP sources typically use the stream component which uses
    HLS for display. WebRTC streams use the home assistant core for a signal
    path to initiate a stream, but the stream itself is between the client and
    device.
    """

    HLS = "hls"
    WEB_RTC = "web_rtc"


# These constants are deprecated as of Home Assistant 2022.5
# Please use the StreamType enum instead.
_DEPRECATED_STREAM_TYPE_HLS = DeprecatedConstantEnum(StreamType.HLS, "2025.1")
_DEPRECATED_STREAM_TYPE_WEB_RTC = DeprecatedConstantEnum(StreamType.WEB_RTC, "2025.1")


# These can be removed if no deprecated constant are in this module anymore
__getattr__ = partial(check_if_deprecated_constant, module_globals=globals())
__dir__ = partial(
    dir_with_deprecated_constants, module_globals_keys=[*globals().keys()]
)
__all__ = all_with_deprecated_constants(globals())<|MERGE_RESOLUTION|>--- conflicted
+++ resolved
@@ -17,20 +17,13 @@
 if TYPE_CHECKING:
     from homeassistant.helpers.entity_component import EntityComponent
 
-    from . import Camera, RtspToWebRtcProviderType
+    from . import Camera
     from .prefs import CameraPreferences
 
 DOMAIN: Final = "camera"
 DOMAIN_DATA: HassKey[EntityComponent[Camera]] = HassKey(DOMAIN)
 
-<<<<<<< HEAD
-DATA_CAMERA_PREFS: Final = "camera_prefs"
-=======
 DATA_CAMERA_PREFS: HassKey[CameraPreferences] = HassKey("camera_prefs")
-DATA_RTSP_TO_WEB_RTC: HassKey[dict[str, RtspToWebRtcProviderType]] = HassKey(
-    "rtsp_to_web_rtc"
-)
->>>>>>> 9b9edeca
 
 PREF_PRELOAD_STREAM: Final = "preload_stream"
 PREF_ORIENTATION: Final = "orientation"
