--- conflicted
+++ resolved
@@ -91,22 +91,15 @@
     WebRTCAnswer,
     WebRTCCandidate,  # noqa: F401
     WebRTCClientConfiguration,
-<<<<<<< HEAD
     WebRTCError,
     WebRTCMessage,  # noqa: F401
     WebRTCSendMessage,
     async_get_supported_legacy_provider,
     async_get_supported_provider,
+    async_register_ice_servers,
     async_register_rtsp_to_web_rtc_provider,  # noqa: F401
     async_register_webrtc_provider,  # noqa: F401
     async_register_ws,
-    register_ice_server,
-=======
-    async_get_supported_providers,
-    async_register_ice_servers,
-    async_register_rtsp_to_web_rtc_provider,  # noqa: F401
-    ws_get_client_config,
->>>>>>> 1c4f191f
 )
 
 _LOGGER = logging.getLogger(__name__)
