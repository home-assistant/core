--- conflicted
+++ resolved
@@ -500,8 +500,6 @@
             type(self).async_handle_async_webrtc_offer
             != Camera.async_handle_async_webrtc_offer
         )
-<<<<<<< HEAD
-=======
         self._deprecate_attr_frontend_stream_type_logged = False
         if type(self).frontend_stream_type != Camera.frontend_stream_type:
             report_usage(
@@ -512,7 +510,6 @@
                 core_integration_behavior=ReportBehavior.ERROR,
                 exclude_integrations={DOMAIN},
             )
->>>>>>> 5b27f07f
 
     @cached_property
     def entity_picture(self) -> str:
