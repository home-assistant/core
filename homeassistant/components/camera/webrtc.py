"""Helper for WebRTC support."""

from __future__ import annotations

from abc import ABC, abstractmethod
import asyncio
from collections.abc import Awaitable, Callable, Iterable
from dataclasses import asdict, dataclass, field
from functools import cache, partial, wraps
import logging
from typing import TYPE_CHECKING, Any, Protocol

from mashumaro import MissingField
import voluptuous as vol
from webrtc_models import (
    RTCConfiguration,
    RTCIceCandidate,
    RTCIceCandidateInit,
    RTCIceServer,
)

from homeassistant.components import websocket_api
from homeassistant.core import HomeAssistant, callback
from homeassistant.exceptions import HomeAssistantError
from homeassistant.helpers import config_validation as cv, issue_registry as ir
from homeassistant.util.hass_dict import HassKey
from homeassistant.util.ulid import ulid

from .const import DATA_COMPONENT, DOMAIN, StreamType
from .helper import get_camera_from_entity_id

if TYPE_CHECKING:
    from . import Camera

_LOGGER = logging.getLogger(__name__)


DATA_WEBRTC_PROVIDERS: HassKey[set[CameraWebRTCProvider]] = HassKey(
    "camera_webrtc_providers"
)
DATA_WEBRTC_LEGACY_PROVIDERS: HassKey[dict[str, CameraWebRTCLegacyProvider]] = HassKey(
    "camera_webrtc_legacy_providers"
)
DATA_ICE_SERVERS: HassKey[list[Callable[[], Iterable[RTCIceServer]]]] = HassKey(
    "camera_webrtc_ice_servers"
)


_WEBRTC = "WebRTC"


@dataclass(frozen=True)
class WebRTCMessage:
    """Base class for WebRTC messages."""

    @classmethod
    @cache
    def _get_type(cls) -> str:
        _, _, name = cls.__name__.partition(_WEBRTC)
        return name.lower()

    def as_dict(self) -> dict[str, Any]:
        """Return a dict representation of the message."""
        data = asdict(self)
        data["type"] = self._get_type()
        return data


@dataclass(frozen=True)
class WebRTCSession(WebRTCMessage):
    """WebRTC session."""

    session_id: str


@dataclass(frozen=True)
class WebRTCAnswer(WebRTCMessage):
    """WebRTC answer."""

    answer: str


@dataclass(frozen=True)
class WebRTCCandidate(WebRTCMessage):
    """WebRTC candidate."""

    candidate: RTCIceCandidate | RTCIceCandidateInit

    def as_dict(self) -> dict[str, Any]:
        """Return a dict representation of the message."""
        return {
            "type": self._get_type(),
            "candidate": self.candidate.to_dict(),
        }


@dataclass(frozen=True)
class WebRTCError(WebRTCMessage):
    """WebRTC error."""

    code: str
    message: str


type WebRTCSendMessage = Callable[[WebRTCMessage], None]


@dataclass(kw_only=True)
class WebRTCClientConfiguration:
    """WebRTC configuration for the client.

    Not part of the spec, but required to configure client.
    """

    configuration: RTCConfiguration = field(default_factory=RTCConfiguration)
    data_channel: str | None = None
    get_candidates_upfront: bool = False

    def to_frontend_dict(self) -> dict[str, Any]:
        """Return a dict that can be used by the frontend."""
        data: dict[str, Any] = {
            "configuration": self.configuration.to_dict(),
            "getCandidatesUpfront": self.get_candidates_upfront,
        }
        if self.data_channel is not None:
            data["dataChannel"] = self.data_channel
        return data


class CameraWebRTCProvider(ABC):
    """WebRTC provider."""

    @property
    @abstractmethod
    def domain(self) -> str:
        """Return the integration domain of the provider."""

    @callback
    @abstractmethod
    def async_is_supported(self, stream_source: str) -> bool:
        """Determine if the provider supports the stream source."""

    @abstractmethod
    async def async_handle_async_webrtc_offer(
        self,
        camera: Camera,
        offer_sdp: str,
        session_id: str,
        send_message: WebRTCSendMessage,
    ) -> None:
        """Handle the WebRTC offer and return the answer via the provided callback."""

    @abstractmethod
    async def async_on_webrtc_candidate(
        self, session_id: str, candidate: RTCIceCandidateInit
    ) -> None:
        """Handle the WebRTC candidate."""

    @callback
    def async_close_session(self, session_id: str) -> None:
        """Close the session."""
        return  ## This is an optional method so we need a default here.


class CameraWebRTCLegacyProvider(Protocol):
    """WebRTC provider."""

    async def async_is_supported(self, stream_source: str) -> bool:
        """Determine if the provider supports the stream source."""

    async def async_handle_web_rtc_offer(
        self, camera: Camera, offer_sdp: str
    ) -> str | None:
        """Handle the WebRTC offer and return an answer."""


@callback
def async_register_webrtc_provider(
    hass: HomeAssistant,
    provider: CameraWebRTCProvider,
) -> Callable[[], None]:
    """Register a WebRTC provider.

    The first provider to satisfy the offer will be used.
    """
    if DOMAIN not in hass.data:
        raise ValueError("Unexpected state, camera not loaded")

    providers = hass.data.setdefault(DATA_WEBRTC_PROVIDERS, set())

    @callback
    def remove_provider() -> None:
        providers.remove(provider)
        hass.async_create_task(_async_refresh_providers(hass))

    if provider in providers:
        raise ValueError("Provider already registered")

    providers.add(provider)
    hass.async_create_task(_async_refresh_providers(hass))
    return remove_provider


async def _async_refresh_providers(hass: HomeAssistant) -> None:
    """Check all cameras for any state changes for registered providers."""
    _async_check_conflicting_legacy_provider(hass)

    component = hass.data[DATA_COMPONENT]
    await asyncio.gather(
        *(camera.async_refresh_providers() for camera in component.entities)
    )


type WsCommandWithCamera = Callable[
    [websocket_api.ActiveConnection, dict[str, Any], Camera],
    Awaitable[None],
]


def require_webrtc_support(
    error_code: str,
) -> Callable[[WsCommandWithCamera], websocket_api.AsyncWebSocketCommandHandler]:
    """Validate that the camera supports WebRTC."""

    def decorate(
        func: WsCommandWithCamera,
    ) -> websocket_api.AsyncWebSocketCommandHandler:
        """Decorate func."""

        @wraps(func)
        async def validate(
            hass: HomeAssistant,
            connection: websocket_api.ActiveConnection,
            msg: dict[str, Any],
        ) -> None:
            """Validate that the camera supports WebRTC."""
            entity_id = msg["entity_id"]
            camera = get_camera_from_entity_id(hass, entity_id)
            if StreamType.WEB_RTC not in (
                stream_types := camera.camera_capabilities.frontend_stream_types
            ):
                connection.send_error(
                    msg["id"],
                    error_code,
                    (
                        "Camera does not support WebRTC,"
                        f" frontend_stream_types={stream_types}"
                    ),
                )
                return

            await func(connection, msg, camera)

        return validate

    return decorate


@websocket_api.websocket_command(
    {
        vol.Required("type"): "camera/webrtc/offer",
        vol.Required("entity_id"): cv.entity_id,
        vol.Required("offer"): str,
    }
)
@websocket_api.async_response
@require_webrtc_support("webrtc_offer_failed")
async def ws_webrtc_offer(
    connection: websocket_api.ActiveConnection, msg: dict[str, Any], camera: Camera
) -> None:
    """Handle the signal path for a WebRTC stream.

    This signal path is used to route the offer created by the client to the
    camera device through the integration for negotiation on initial setup.
    The ws endpoint returns a subscription id, where ice candidates and the
    final answer will be returned.
    The actual streaming is handled entirely between the client and camera device.

    Async friendly.
    """
    offer = msg["offer"]
    session_id = ulid()
    connection.subscriptions[msg["id"]] = partial(
        camera.close_webrtc_session, session_id
    )

    connection.send_message(websocket_api.result_message(msg["id"]))

    @callback
    def send_message(message: WebRTCMessage) -> None:
        """Push a value to websocket."""
        connection.send_message(
            websocket_api.event_message(
                msg["id"],
                message.as_dict(),
            )
        )

    send_message(WebRTCSession(session_id))

    try:
        await camera.async_handle_async_webrtc_offer(offer, session_id, send_message)
    except HomeAssistantError as ex:
        _LOGGER.error("Error handling WebRTC offer: %s", ex)
        send_message(
            WebRTCError(
                "webrtc_offer_failed",
                str(ex),
            )
        )


@websocket_api.websocket_command(
    {
        vol.Required("type"): "camera/webrtc/get_client_config",
        vol.Required("entity_id"): cv.entity_id,
    }
)
@websocket_api.async_response
@require_webrtc_support("webrtc_get_client_config_failed")
async def ws_get_client_config(
    connection: websocket_api.ActiveConnection, msg: dict[str, Any], camera: Camera
) -> None:
    """Handle get WebRTC client config websocket command."""
    config = camera.async_get_webrtc_client_configuration().to_frontend_dict()
    connection.send_result(
        msg["id"],
        config,
    )


def _parse_webrtc_candidate_init(value: Any) -> RTCIceCandidateInit:
    """Validate and parse a WebRTCCandidateInit dict."""
    try:
        return RTCIceCandidateInit.from_dict(value)
    except (MissingField, ValueError) as ex:
        raise vol.Invalid(str(ex)) from ex


@websocket_api.websocket_command(
    {
        vol.Required("type"): "camera/webrtc/candidate",
        vol.Required("entity_id"): cv.entity_id,
        vol.Required("session_id"): str,
<<<<<<< HEAD
        vol.Required("candidate"): dict,
=======
        vol.Required("candidate"): _parse_webrtc_candidate_init,
>>>>>>> 5b27f07f
    }
)
@websocket_api.async_response
@require_webrtc_support("webrtc_candidate_failed")
async def ws_candidate(
    connection: websocket_api.ActiveConnection, msg: dict[str, Any], camera: Camera
) -> None:
    """Handle WebRTC candidate websocket command."""
<<<<<<< HEAD
    entity_id = msg["entity_id"]
    camera = get_camera_from_entity_id(hass, entity_id)
    if camera.frontend_stream_type != StreamType.WEB_RTC:
        connection.send_error(
            msg["id"],
            "webrtc_candidate_failed",
            (
                "Camera does not support WebRTC,"
                f" frontend_stream_type={camera.frontend_stream_type}"
            ),
        )
        return

    await camera.async_on_webrtc_candidate(
        msg["session_id"], RTCIceCandidateInit.from_dict(msg["candidate"])
    )
=======
    await camera.async_on_webrtc_candidate(msg["session_id"], msg["candidate"])
>>>>>>> 5b27f07f
    connection.send_message(websocket_api.result_message(msg["id"]))


@callback
def async_register_ws(hass: HomeAssistant) -> None:
    """Register camera webrtc ws endpoints."""

    websocket_api.async_register_command(hass, ws_webrtc_offer)
    websocket_api.async_register_command(hass, ws_get_client_config)
    websocket_api.async_register_command(hass, ws_candidate)


async def async_get_supported_provider(
    hass: HomeAssistant, camera: Camera
) -> CameraWebRTCProvider | None:
    """Return the first supported provider for the camera."""
    providers = hass.data.get(DATA_WEBRTC_PROVIDERS)
    if not providers or not (stream_source := await camera.stream_source()):
        return None

    for provider in providers:
        if provider.async_is_supported(stream_source):
            return provider

    return None


async def async_get_supported_legacy_provider(
    hass: HomeAssistant, camera: Camera
) -> CameraWebRTCLegacyProvider | None:
    """Return the first supported provider for the camera."""
    providers = hass.data.get(DATA_WEBRTC_LEGACY_PROVIDERS)
    if not providers or not (stream_source := await camera.stream_source()):
        return None

    for provider in providers.values():
        if await provider.async_is_supported(stream_source):
            return provider

    return None


@callback
def async_register_ice_servers(
    hass: HomeAssistant,
    get_ice_server_fn: Callable[[], Iterable[RTCIceServer]],
) -> Callable[[], None]:
    """Register a ICE server.

    The registering integration is responsible to implement caching if needed.
    """
    servers = hass.data.setdefault(DATA_ICE_SERVERS, [])

    def remove() -> None:
        servers.remove(get_ice_server_fn)

    servers.append(get_ice_server_fn)
    return remove


# The following code is legacy code that was introduced with rtsp_to_webrtc and will be deprecated/removed in the future.
# Left it so custom integrations can still use it.

_RTSP_PREFIXES = {"rtsp://", "rtsps://", "rtmp://"}

# An RtspToWebRtcProvider accepts these inputs:
#     stream_source: The RTSP url
#     offer_sdp: The WebRTC SDP offer
#     stream_id: A unique id for the stream, used to update an existing source
# The output is the SDP answer, or None if the source or offer is not eligible.
# The Callable may throw HomeAssistantError on failure.
type RtspToWebRtcProviderType = Callable[[str, str, str], Awaitable[str | None]]


class _CameraRtspToWebRTCProvider(CameraWebRTCLegacyProvider):
    def __init__(self, fn: RtspToWebRtcProviderType) -> None:
        """Initialize the RTSP to WebRTC provider."""
        self._fn = fn

    async def async_is_supported(self, stream_source: str) -> bool:
        """Return if this provider is supports the Camera as source."""
        return any(stream_source.startswith(prefix) for prefix in _RTSP_PREFIXES)

    async def async_handle_web_rtc_offer(
        self, camera: Camera, offer_sdp: str
    ) -> str | None:
        """Handle the WebRTC offer and return an answer."""
        if not (stream_source := await camera.stream_source()):
            return None

        return await self._fn(stream_source, offer_sdp, camera.entity_id)


def async_register_rtsp_to_web_rtc_provider(
    hass: HomeAssistant,
    domain: str,
    provider: RtspToWebRtcProviderType,
) -> Callable[[], None]:
    """Register an RTSP to WebRTC provider.

    The first provider to satisfy the offer will be used.
    """
    if DOMAIN not in hass.data:
        raise ValueError("Unexpected state, camera not loaded")

    legacy_providers = hass.data.setdefault(DATA_WEBRTC_LEGACY_PROVIDERS, {})

    if domain in legacy_providers:
        raise ValueError("Provider already registered")

    provider_instance = _CameraRtspToWebRTCProvider(provider)

    @callback
    def remove_provider() -> None:
        legacy_providers.pop(domain)
        hass.async_create_task(_async_refresh_providers(hass))

    legacy_providers[domain] = provider_instance
    hass.async_create_task(_async_refresh_providers(hass))

    return remove_provider


@callback
def _async_check_conflicting_legacy_provider(hass: HomeAssistant) -> None:
    """Check if a legacy provider is registered together with the builtin provider."""
    builtin_provider_domain = "go2rtc"
    if (
        (legacy_providers := hass.data.get(DATA_WEBRTC_LEGACY_PROVIDERS))
        and (providers := hass.data.get(DATA_WEBRTC_PROVIDERS))
        and any(provider.domain == builtin_provider_domain for provider in providers)
    ):
        for domain in legacy_providers:
            ir.async_create_issue(
                hass,
                DOMAIN,
                f"legacy_webrtc_provider_{domain}",
                is_fixable=False,
                is_persistent=False,
                issue_domain=domain,
                learn_more_url="https://www.home-assistant.io/integrations/go2rtc/",
                severity=ir.IssueSeverity.WARNING,
                translation_key="legacy_webrtc_provider",
                translation_placeholders={
                    "legacy_integration": domain,
                    "builtin_integration": builtin_provider_domain,
                },
            )<|MERGE_RESOLUTION|>--- conflicted
+++ resolved
@@ -342,11 +342,7 @@
         vol.Required("type"): "camera/webrtc/candidate",
         vol.Required("entity_id"): cv.entity_id,
         vol.Required("session_id"): str,
-<<<<<<< HEAD
-        vol.Required("candidate"): dict,
-=======
         vol.Required("candidate"): _parse_webrtc_candidate_init,
->>>>>>> 5b27f07f
     }
 )
 @websocket_api.async_response
@@ -355,26 +351,7 @@
     connection: websocket_api.ActiveConnection, msg: dict[str, Any], camera: Camera
 ) -> None:
     """Handle WebRTC candidate websocket command."""
-<<<<<<< HEAD
-    entity_id = msg["entity_id"]
-    camera = get_camera_from_entity_id(hass, entity_id)
-    if camera.frontend_stream_type != StreamType.WEB_RTC:
-        connection.send_error(
-            msg["id"],
-            "webrtc_candidate_failed",
-            (
-                "Camera does not support WebRTC,"
-                f" frontend_stream_type={camera.frontend_stream_type}"
-            ),
-        )
-        return
-
-    await camera.async_on_webrtc_candidate(
-        msg["session_id"], RTCIceCandidateInit.from_dict(msg["candidate"])
-    )
-=======
     await camera.async_on_webrtc_candidate(msg["session_id"], msg["candidate"])
->>>>>>> 5b27f07f
     connection.send_message(websocket_api.result_message(msg["id"]))
 
 
