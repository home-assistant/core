"""Helper for WebRTC support."""

from __future__ import annotations

from abc import ABC, abstractmethod
import asyncio
from collections.abc import Awaitable, Callable, Iterable
from dataclasses import asdict, dataclass, field
from functools import cache, partial, wraps
import logging
from typing import TYPE_CHECKING, Any, Protocol

import voluptuous as vol
from webrtc_models import (
    RTCConfiguration,
    RTCIceCandidate,
    RTCIceCandidateInit,
    RTCIceServer,
)

from homeassistant.components import websocket_api
from homeassistant.core import HomeAssistant, callback
from homeassistant.exceptions import HomeAssistantError
from homeassistant.helpers import config_validation as cv, issue_registry as ir
from homeassistant.util.hass_dict import HassKey
from homeassistant.util.ulid import ulid

from .const import DATA_COMPONENT, DOMAIN, StreamType
from .helper import get_camera_from_entity_id

if TYPE_CHECKING:
    from . import Camera

_LOGGER = logging.getLogger(__name__)


DATA_WEBRTC_PROVIDERS: HassKey[set[CameraWebRTCProvider]] = HassKey(
    "camera_webrtc_providers"
)
DATA_WEBRTC_LEGACY_PROVIDERS: HassKey[dict[str, CameraWebRTCLegacyProvider]] = HassKey(
    "camera_webrtc_legacy_providers"
)
DATA_ICE_SERVERS: HassKey[list[Callable[[], Iterable[RTCIceServer]]]] = HassKey(
    "camera_webrtc_ice_servers"
)


_WEBRTC = "WebRTC"


@dataclass(frozen=True)
class WebRTCMessage:
    """Base class for WebRTC messages."""

    @classmethod
    @cache
    def _get_type(cls) -> str:
        _, _, name = cls.__name__.partition(_WEBRTC)
        return name.lower()

    def as_dict(self) -> dict[str, Any]:
        """Return a dict representation of the message."""
        data = asdict(self)
        data["type"] = self._get_type()
        return data


@dataclass(frozen=True)
class WebRTCSession(WebRTCMessage):
    """WebRTC session."""

    session_id: str


@dataclass(frozen=True)
class WebRTCAnswer(WebRTCMessage):
    """WebRTC answer."""

    answer: str


@dataclass(frozen=True)
class WebRTCCandidate(WebRTCMessage):
    """WebRTC candidate."""

    candidate: RTCIceCandidate | RTCIceCandidateInit

    def as_dict(self) -> dict[str, Any]:
        """Return a dict representation of the message."""
        return {
            "type": self._get_type(),
            "candidate": self.candidate.to_dict(),
        }


@dataclass(frozen=True)
class WebRTCError(WebRTCMessage):
    """WebRTC error."""

    code: str
    message: str


type WebRTCSendMessage = Callable[[WebRTCMessage], None]


@dataclass(kw_only=True)
class WebRTCClientConfiguration:
    """WebRTC configuration for the client.

    Not part of the spec, but required to configure client.
    """

    configuration: RTCConfiguration = field(default_factory=RTCConfiguration)
    data_channel: str | None = None
    get_candidates_upfront: bool = False

    def to_frontend_dict(self) -> dict[str, Any]:
        """Return a dict that can be used by the frontend."""
        data: dict[str, Any] = {
            "configuration": self.configuration.to_dict(),
            "getCandidatesUpfront": self.get_candidates_upfront,
        }
        if self.data_channel is not None:
            data["dataChannel"] = self.data_channel
        return data


class CameraWebRTCProvider(ABC):
    """WebRTC provider."""

    @property
    @abstractmethod
    def domain(self) -> str:
        """Return the integration domain of the provider."""

    @callback
    @abstractmethod
    def async_is_supported(self, stream_source: str) -> bool:
        """Determine if the provider supports the stream source."""

    @abstractmethod
    async def async_handle_async_webrtc_offer(
        self,
        camera: Camera,
        offer_sdp: str,
        session_id: str,
        send_message: WebRTCSendMessage,
    ) -> None:
        """Handle the WebRTC offer and return the answer via the provided callback."""

    @abstractmethod
    async def async_on_webrtc_candidate(
        self, session_id: str, candidate: RTCIceCandidateInit
    ) -> None:
        """Handle the WebRTC candidate."""

    @callback
    def async_close_session(self, session_id: str) -> None:
        """Close the session."""
        return  ## This is an optional method so we need a default here.


class CameraWebRTCLegacyProvider(Protocol):
    """WebRTC provider."""

    async def async_is_supported(self, stream_source: str) -> bool:
        """Determine if the provider supports the stream source."""

    async def async_handle_web_rtc_offer(
        self, camera: Camera, offer_sdp: str
    ) -> str | None:
        """Handle the WebRTC offer and return an answer."""


@callback
def async_register_webrtc_provider(
    hass: HomeAssistant,
    provider: CameraWebRTCProvider,
) -> Callable[[], None]:
    """Register a WebRTC provider.

    The first provider to satisfy the offer will be used.
    """
    if DOMAIN not in hass.data:
        raise ValueError("Unexpected state, camera not loaded")

    providers = hass.data.setdefault(DATA_WEBRTC_PROVIDERS, set())

    @callback
    def remove_provider() -> None:
        providers.remove(provider)
        hass.async_create_task(_async_refresh_providers(hass))

    if provider in providers:
        raise ValueError("Provider already registered")

    providers.add(provider)
    hass.async_create_task(_async_refresh_providers(hass))
    return remove_provider


async def _async_refresh_providers(hass: HomeAssistant) -> None:
    """Check all cameras for any state changes for registered providers."""
    _async_check_conflicting_legacy_provider(hass)

    component = hass.data[DATA_COMPONENT]
    await asyncio.gather(
        *(camera.async_refresh_providers() for camera in component.entities)
    )


type WsCommandWithCamera = Callable[
    [websocket_api.ActiveConnection, dict[str, Any], Camera],
    Awaitable[None],
]


def require_webrtc_support(
    error_code: str,
) -> Callable[[WsCommandWithCamera], websocket_api.AsyncWebSocketCommandHandler]:
    """Validate that the camera supports WebRTC."""

    def decorate(
        func: WsCommandWithCamera,
    ) -> websocket_api.AsyncWebSocketCommandHandler:
        """Decorate func."""

        @wraps(func)
        async def validate(
            hass: HomeAssistant,
            connection: websocket_api.ActiveConnection,
            msg: dict[str, Any],
        ) -> None:
            """Validate that the camera supports WebRTC."""
            entity_id = msg["entity_id"]
            camera = get_camera_from_entity_id(hass, entity_id)
            if StreamType.WEB_RTC not in (
                stream_types := camera.camera_capabilities.frontend_stream_types
            ):
                connection.send_error(
                    msg["id"],
                    error_code,
                    (
                        "Camera does not support WebRTC,"
                        f" frontend_stream_types={stream_types}"
                    ),
                )
                return

            await func(connection, msg, camera)

        return validate

    return decorate


@websocket_api.websocket_command(
    {
        vol.Required("type"): "camera/webrtc/offer",
        vol.Required("entity_id"): cv.entity_id,
        vol.Required("offer"): str,
    }
)
@websocket_api.async_response
@require_webrtc_support("webrtc_offer_failed")
async def ws_webrtc_offer(
    connection: websocket_api.ActiveConnection, msg: dict[str, Any], camera: Camera
) -> None:
    """Handle the signal path for a WebRTC stream.

    This signal path is used to route the offer created by the client to the
    camera device through the integration for negotiation on initial setup.
    The ws endpoint returns a subscription id, where ice candidates and the
    final answer will be returned.
    The actual streaming is handled entirely between the client and camera device.

    Async friendly.
    """
    offer = msg["offer"]
    session_id = ulid()
    connection.subscriptions[msg["id"]] = partial(
        camera.close_webrtc_session, session_id
    )

    connection.send_message(websocket_api.result_message(msg["id"]))

    @callback
    def send_message(message: WebRTCMessage) -> None:
        """Push a value to websocket."""
        connection.send_message(
            websocket_api.event_message(
                msg["id"],
                message.as_dict(),
            )
        )

    send_message(WebRTCSession(session_id))

    try:
        await camera.async_handle_async_webrtc_offer(offer, session_id, send_message)
    except HomeAssistantError as ex:
        _LOGGER.error("Error handling WebRTC offer: %s", ex)
        send_message(
            WebRTCError(
                "webrtc_offer_failed",
                str(ex),
            )
        )


@websocket_api.websocket_command(
    {
        vol.Required("type"): "camera/webrtc/get_client_config",
        vol.Required("entity_id"): cv.entity_id,
    }
)
@websocket_api.async_response
@require_webrtc_support("webrtc_get_client_config_failed")
async def ws_get_client_config(
    connection: websocket_api.ActiveConnection, msg: dict[str, Any], camera: Camera
) -> None:
    """Handle get WebRTC client config websocket command."""
    config = camera.async_get_webrtc_client_configuration().to_frontend_dict()
    connection.send_result(
        msg["id"],
        config,
    )


@websocket_api.websocket_command(
    {
        vol.Required("type"): "camera/webrtc/candidate",
        vol.Required("entity_id"): cv.entity_id,
        vol.Required("session_id"): str,
        vol.Required("candidate"): dict,
    }
)
@websocket_api.async_response
@require_webrtc_support("webrtc_candidate_failed")
async def ws_candidate(
    connection: websocket_api.ActiveConnection, msg: dict[str, Any], camera: Camera
) -> None:
    """Handle WebRTC candidate websocket command."""
<<<<<<< HEAD
    entity_id = msg["entity_id"]
    camera = get_camera_from_entity_id(hass, entity_id)
    if camera.frontend_stream_type != StreamType.WEB_RTC:
        connection.send_error(
            msg["id"],
            "webrtc_candidate_failed",
            (
                "Camera does not support WebRTC,"
                f" frontend_stream_type={camera.frontend_stream_type}"
            ),
        )
        return
    try:
        candidate_init = RTCIceCandidateInit.from_dict(msg["candidate"])
    except Exception as ex:  # noqa: BLE001
        connection.send_error(
            msg["id"],
            "webrtc_candidate_failed",
            ("Unable to parse RTCIceCandidateInit," f" error={ex}"),
        )
        return
    await camera.async_on_webrtc_candidate(msg["session_id"], candidate_init)
=======
    await camera.async_on_webrtc_candidate(
        msg["session_id"], RTCIceCandidateInit(msg["candidate"])
    )
>>>>>>> 7dc21025
    connection.send_message(websocket_api.result_message(msg["id"]))


@callback
def async_register_ws(hass: HomeAssistant) -> None:
    """Register camera webrtc ws endpoints."""

    websocket_api.async_register_command(hass, ws_webrtc_offer)
    websocket_api.async_register_command(hass, ws_get_client_config)
    websocket_api.async_register_command(hass, ws_candidate)


async def async_get_supported_provider(
    hass: HomeAssistant, camera: Camera
) -> CameraWebRTCProvider | None:
    """Return the first supported provider for the camera."""
    providers = hass.data.get(DATA_WEBRTC_PROVIDERS)
    if not providers or not (stream_source := await camera.stream_source()):
        return None

    for provider in providers:
        if provider.async_is_supported(stream_source):
            return provider

    return None


async def async_get_supported_legacy_provider(
    hass: HomeAssistant, camera: Camera
) -> CameraWebRTCLegacyProvider | None:
    """Return the first supported provider for the camera."""
    providers = hass.data.get(DATA_WEBRTC_LEGACY_PROVIDERS)
    if not providers or not (stream_source := await camera.stream_source()):
        return None

    for provider in providers.values():
        if await provider.async_is_supported(stream_source):
            return provider

    return None


@callback
def async_register_ice_servers(
    hass: HomeAssistant,
    get_ice_server_fn: Callable[[], Iterable[RTCIceServer]],
) -> Callable[[], None]:
    """Register a ICE server.

    The registering integration is responsible to implement caching if needed.
    """
    servers = hass.data.setdefault(DATA_ICE_SERVERS, [])

    def remove() -> None:
        servers.remove(get_ice_server_fn)

    servers.append(get_ice_server_fn)
    return remove


# The following code is legacy code that was introduced with rtsp_to_webrtc and will be deprecated/removed in the future.
# Left it so custom integrations can still use it.

_RTSP_PREFIXES = {"rtsp://", "rtsps://", "rtmp://"}

# An RtspToWebRtcProvider accepts these inputs:
#     stream_source: The RTSP url
#     offer_sdp: The WebRTC SDP offer
#     stream_id: A unique id for the stream, used to update an existing source
# The output is the SDP answer, or None if the source or offer is not eligible.
# The Callable may throw HomeAssistantError on failure.
type RtspToWebRtcProviderType = Callable[[str, str, str], Awaitable[str | None]]


class _CameraRtspToWebRTCProvider(CameraWebRTCLegacyProvider):
    def __init__(self, fn: RtspToWebRtcProviderType) -> None:
        """Initialize the RTSP to WebRTC provider."""
        self._fn = fn

    async def async_is_supported(self, stream_source: str) -> bool:
        """Return if this provider is supports the Camera as source."""
        return any(stream_source.startswith(prefix) for prefix in _RTSP_PREFIXES)

    async def async_handle_web_rtc_offer(
        self, camera: Camera, offer_sdp: str
    ) -> str | None:
        """Handle the WebRTC offer and return an answer."""
        if not (stream_source := await camera.stream_source()):
            return None

        return await self._fn(stream_source, offer_sdp, camera.entity_id)


def async_register_rtsp_to_web_rtc_provider(
    hass: HomeAssistant,
    domain: str,
    provider: RtspToWebRtcProviderType,
) -> Callable[[], None]:
    """Register an RTSP to WebRTC provider.

    The first provider to satisfy the offer will be used.
    """
    if DOMAIN not in hass.data:
        raise ValueError("Unexpected state, camera not loaded")

    legacy_providers = hass.data.setdefault(DATA_WEBRTC_LEGACY_PROVIDERS, {})

    if domain in legacy_providers:
        raise ValueError("Provider already registered")

    provider_instance = _CameraRtspToWebRTCProvider(provider)

    @callback
    def remove_provider() -> None:
        legacy_providers.pop(domain)
        hass.async_create_task(_async_refresh_providers(hass))

    legacy_providers[domain] = provider_instance
    hass.async_create_task(_async_refresh_providers(hass))

    return remove_provider


@callback
def _async_check_conflicting_legacy_provider(hass: HomeAssistant) -> None:
    """Check if a legacy provider is registered together with the builtin provider."""
    builtin_provider_domain = "go2rtc"
    if (
        (legacy_providers := hass.data.get(DATA_WEBRTC_LEGACY_PROVIDERS))
        and (providers := hass.data.get(DATA_WEBRTC_PROVIDERS))
        and any(provider.domain == builtin_provider_domain for provider in providers)
    ):
        for domain in legacy_providers:
            ir.async_create_issue(
                hass,
                DOMAIN,
                f"legacy_webrtc_provider_{domain}",
                is_fixable=False,
                is_persistent=False,
                issue_domain=domain,
                learn_more_url="https://www.home-assistant.io/integrations/go2rtc/",
                severity=ir.IssueSeverity.WARNING,
                translation_key="legacy_webrtc_provider",
                translation_placeholders={
                    "legacy_integration": domain,
                    "builtin_integration": builtin_provider_domain,
                },
            )<|MERGE_RESOLUTION|>--- conflicted
+++ resolved
@@ -342,19 +342,6 @@
     connection: websocket_api.ActiveConnection, msg: dict[str, Any], camera: Camera
 ) -> None:
     """Handle WebRTC candidate websocket command."""
-<<<<<<< HEAD
-    entity_id = msg["entity_id"]
-    camera = get_camera_from_entity_id(hass, entity_id)
-    if camera.frontend_stream_type != StreamType.WEB_RTC:
-        connection.send_error(
-            msg["id"],
-            "webrtc_candidate_failed",
-            (
-                "Camera does not support WebRTC,"
-                f" frontend_stream_type={camera.frontend_stream_type}"
-            ),
-        )
-        return
     try:
         candidate_init = RTCIceCandidateInit.from_dict(msg["candidate"])
     except Exception as ex:  # noqa: BLE001
@@ -365,11 +352,6 @@
         )
         return
     await camera.async_on_webrtc_candidate(msg["session_id"], candidate_init)
-=======
-    await camera.async_on_webrtc_candidate(
-        msg["session_id"], RTCIceCandidateInit(msg["candidate"])
-    )
->>>>>>> 7dc21025
     connection.send_message(websocket_api.result_message(msg["id"]))
 
 
