--- conflicted
+++ resolved
@@ -6,12 +6,8 @@
 import asyncio
 from collections.abc import Awaitable, Callable, Iterable
 from dataclasses import asdict, dataclass, field
-<<<<<<< HEAD
 from enum import StrEnum, auto
-from functools import cache, partial
-=======
 from functools import cache, partial, wraps
->>>>>>> 147679f8
 import logging
 from typing import TYPE_CHECKING, Any, Protocol
 
