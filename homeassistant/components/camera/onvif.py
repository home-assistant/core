--- conflicted
+++ resolved
@@ -72,7 +72,6 @@
     """Set up a ONVIF camera."""
     if not hass.data[DATA_FFMPEG].async_run_test(config.get(CONF_HOST)):
         return
-<<<<<<< HEAD
 
     def handle_ptz(service):
         """Handle PTZ service call."""
@@ -92,10 +91,7 @@
 
     hass.services.async_register(DOMAIN, SERVICE_PTZ, handle_ptz,
                                  schema=SERVICE_PTZ_SCHEMA)
-    async_add_devices([ONVIFCamera(hass, config)])
-=======
     async_add_devices([ONVIFHassCamera(hass, config)])
->>>>>>> 02c05e24
 
 
 class ONVIFHassCamera(Camera):
@@ -108,7 +104,7 @@
 
         self._name = config.get(CONF_NAME)
         self._ffmpeg_arguments = config.get(CONF_EXTRA_ARGUMENTS)
-<<<<<<< HEAD
+        self._input = None
         try:
             self._ptz = ONVIFService(
                 'http://{}:{}/onvif/device_service'.format(
@@ -120,18 +116,6 @@
         except onvif.exceptions.ONVIFError:
             self._ptz = None
             _LOGGER.warning("PTZ is not supported by camera")
-        media = ONVIFService(
-            'http://{}:{}/onvif/device_service'.format(
-                config.get(CONF_HOST), config.get(CONF_PORT)),
-            config.get(CONF_USERNAME),
-            config.get(CONF_PASSWORD),
-            '{}/wsdl/media.wsdl'.format(os.path.dirname(onvif.__file__))
-        )
-        self._input = media.GetStreamUri().Uri
-        _LOGGER.debug("ONVIF Camera Using the following URL for %s: %s",
-                      self._name, self._input)
-=======
-        self._input = None
         try:
             _LOGGER.debug("Connecting with ONVIF Camera: %s on port %s",
                           config.get(CONF_HOST), config.get(CONF_PORT))
@@ -152,7 +136,6 @@
         except Exception as err:
             _LOGGER.error("Unable to communicate with ONVIF Camera: %s", err)
             raise
->>>>>>> 02c05e24
 
     def perform_ptz(self, pan, tilt, zoom):
         """Perform a PTZ action on the camera."""
