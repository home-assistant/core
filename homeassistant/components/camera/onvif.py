""" Support for ONVIF Cameras with FFmpeg as decoder.

For more details about this platform, please refer to the documentation at
https://home-assistant.io/components/camera.onvif/
"""
import asyncio
import logging
import os

import voluptuous as vol

from homeassistant.const import (
    CONF_NAME, CONF_HOST, CONF_USERNAME, CONF_PASSWORD, CONF_PORT,
    ATTR_ENTITY_ID)
from homeassistant.components.camera import Camera, PLATFORM_SCHEMA, DOMAIN
from homeassistant.components.ffmpeg import (
    DATA_FFMPEG, CONF_EXTRA_ARGUMENTS)
import homeassistant.helpers.config_validation as cv
from homeassistant.helpers.aiohttp_client import (
    async_aiohttp_proxy_stream)
from homeassistant.helpers.service import extract_entity_ids

_LOGGER = logging.getLogger(__name__)

REQUIREMENTS = ['onvif-py3==0.1.3',
                'suds-py3==1.3.3.0',
                'http://github.com/tgaugry/suds-passworddigest-py3'
                '/archive/86fc50e39b4d2b8997481967d6a7fe1c57118999.zip'
                '#suds-passworddigest-py3==0.1.2a']
DEPENDENCIES = ['ffmpeg']
DEFAULT_NAME = 'ONVIF Camera'
DEFAULT_PORT = 5000
DEFAULT_USERNAME = 'admin'
DEFAULT_PASSWORD = '888888'
DEFAULT_ARGUMENTS = '-q:v 2'

ATTR_PAN = "pan"
ATTR_TILT = "tilt"
ATTR_ZOOM = "zoom"

DIR_UP = "UP"
DIR_DOWN = "DOWN"
DIR_LEFT = "LEFT"
DIR_RIGHT = "RIGHT"
ZOOM_OUT = "ZOOM_OUT"
ZOOM_IN = "ZOOM_IN"

SERVICE_PTZ = "ptz"

ONVIF_DATA = "onvif"
ENTITIES = "entities"

PLATFORM_SCHEMA = PLATFORM_SCHEMA.extend({
    vol.Required(CONF_HOST): cv.string,
    vol.Optional(CONF_NAME, default=DEFAULT_NAME): cv.string,
    vol.Optional(CONF_PASSWORD, default=DEFAULT_PASSWORD): cv.string,
    vol.Optional(CONF_USERNAME, default=DEFAULT_USERNAME): cv.string,
    vol.Optional(CONF_PORT, default=DEFAULT_PORT): cv.port,
    vol.Optional(CONF_EXTRA_ARGUMENTS, default=DEFAULT_ARGUMENTS): cv.string,
})

SERVICE_PTZ_SCHEMA = vol.Schema({
    ATTR_ENTITY_ID: cv.entity_ids,
    ATTR_PAN: vol.In([DIR_LEFT, DIR_RIGHT]),
    ATTR_TILT: vol.In([DIR_UP, DIR_DOWN]),
    ATTR_ZOOM: vol.In([ZOOM_OUT, ZOOM_IN])
})


@asyncio.coroutine
def async_setup_platform(hass, config, async_add_devices, discovery_info=None):
    """Set up a ONVIF camera."""
    if not hass.data[DATA_FFMPEG].async_run_test(config.get(CONF_HOST)):
        return

    def handle_ptz(service):
        """Handle PTZ service call."""
        tilt = service.data.get(ATTR_TILT, None)
        pan = service.data.get(ATTR_PAN, None)
        zoom = service.data.get(ATTR_ZOOM, None)
        all_cameras = hass.data[ONVIF_DATA][ENTITIES]
        entity_ids = extract_entity_ids(hass, service)
        target_cameras = []
        if not entity_ids:
            target_cameras = all_cameras
        else:
            target_cameras = [camera for camera in all_cameras
                              if camera.entity_id in entity_ids]
        req = None
        for camera in target_cameras:
            if not camera._ptz:
                continue
            if not req:
                req = camera._ptz.create_type('ContinuousMove')
                if tilt == DIR_UP:
                    req.Velocity.PanTilt = {"_x": 0, "_y": 1}
                elif tilt == DIR_DOWN:
                    req.Velocity.PanTilt = {"_x": 0, "_y": -1}
                if pan == DIR_LEFT:
                    req.Velocity.PanTilt = {"_x": -1, "_y": 0}
                elif pan == DIR_RIGHT:
                    req.Velocity.PanTilt = {"_x": 1, "_y": 0}
                if zoom == ZOOM_IN:
                    req.Velocity.Zoom = {"_x": 1}
                elif zoom == ZOOM_OUT:
                    req.Velocity.Zoom = {"_x": -1}
            camera._ptz.ContinuousMove(req)

    hass.services.async_register(DOMAIN, SERVICE_PTZ, handle_ptz,
                                 schema=SERVICE_PTZ_SCHEMA)
    async_add_devices([ONVIFCamera(hass, config)])


class ONVIFCamera(Camera):
    """An implementation of an ONVIF camera."""

    def __init__(self, hass, config):
        """Initialize a ONVIF camera."""
        from onvif import ONVIFService
        import onvif
        super().__init__()

        self._name = config.get(CONF_NAME)
<<<<<<< HEAD
        self._ffmpeg_arguments = '-q:v 2'
        try:
            self._ptz = ONVIFService(
                'http://{}:{}/onvif/device_service'.format(
                    config.get(CONF_HOST), config.get(CONF_PORT)),
                config.get(CONF_USERNAME),
                config.get(CONF_PASSWORD),
                '{}/wsdl/ptz.wsdl'.format(os.path.dirname(onvif.__file__))
            )
        except onvif.exceptions.ONVIFError:
            self._ptz = None
            _LOGGER.warning("PTZ is not supported by camera")
=======
        self._ffmpeg_arguments = config.get(CONF_EXTRA_ARGUMENTS)
>>>>>>> abbc6a25
        media = ONVIFService(
            'http://{}:{}/onvif/device_service'.format(
                config.get(CONF_HOST), config.get(CONF_PORT)),
            config.get(CONF_USERNAME),
            config.get(CONF_PASSWORD),
            '{}/wsdl/media.wsdl'.format(os.path.dirname(onvif.__file__))
        )
        self._input = media.GetStreamUri().Uri
        _LOGGER.debug("ONVIF Camera Using the following URL for %s: %s",
                      self._name, self._input)

    @asyncio.coroutine
    def async_added_to_hass(self):
        """Callback when entity is added to hass."""
        if ONVIF_DATA not in self.hass.data:
            self.hass.data[ONVIF_DATA] = {}
            self.hass.data[ONVIF_DATA][ENTITIES] = []
        self.hass.data[ONVIF_DATA][ENTITIES].append(self)

    @asyncio.coroutine
    def async_camera_image(self):
        """Return a still image response from the camera."""
        from haffmpeg import ImageFrame, IMAGE_JPEG
        ffmpeg = ImageFrame(
            self.hass.data[DATA_FFMPEG].binary, loop=self.hass.loop)

        image = yield from asyncio.shield(ffmpeg.get_image(
            self._input, output_format=IMAGE_JPEG,
            extra_cmd=self._ffmpeg_arguments), loop=self.hass.loop)
        return image

    @asyncio.coroutine
    def handle_async_mjpeg_stream(self, request):
        """Generate an HTTP MJPEG stream from the camera."""
        from haffmpeg import CameraMjpeg

        stream = CameraMjpeg(self.hass.data[DATA_FFMPEG].binary,
                             loop=self.hass.loop)
        yield from stream.open_camera(
            self._input, extra_cmd=self._ffmpeg_arguments)

        yield from async_aiohttp_proxy_stream(
            self.hass, request, stream,
            'multipart/x-mixed-replace;boundary=ffserver')
        yield from stream.close()

    @property
    def name(self):
        """Return the name of this camera."""
        return self._name<|MERGE_RESOLUTION|>--- conflicted
+++ resolved
@@ -121,8 +121,7 @@
         super().__init__()
 
         self._name = config.get(CONF_NAME)
-<<<<<<< HEAD
-        self._ffmpeg_arguments = '-q:v 2'
+        self._ffmpeg_arguments = config.get(CONF_EXTRA_ARGUMENTS)
         try:
             self._ptz = ONVIFService(
                 'http://{}:{}/onvif/device_service'.format(
@@ -134,9 +133,6 @@
         except onvif.exceptions.ONVIFError:
             self._ptz = None
             _LOGGER.warning("PTZ is not supported by camera")
-=======
-        self._ffmpeg_arguments = config.get(CONF_EXTRA_ARGUMENTS)
->>>>>>> abbc6a25
         media = ONVIFService(
             'http://{}:{}/onvif/device_service'.format(
                 config.get(CONF_HOST), config.get(CONF_PORT)),
