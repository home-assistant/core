--- conflicted
+++ resolved
@@ -31,12 +31,9 @@
     DEVICE_CLASS_TEMPERATURE,
     POWER_WATT,
     TEMP_CELSIUS,
-<<<<<<< HEAD
-    UNIT_PERCENTAGE,
-=======
     TIME_DAYS,
     TIME_HOURS,
->>>>>>> 693441e5
+    UNIT_PERCENTAGE,
 )
 import homeassistant.helpers.config_validation as cv
 from homeassistant.helpers.dispatcher import async_dispatcher_connect
