"""Support for monitoring the local system."""
import logging
import os
import socket
import sys

import psutil
import voluptuous as vol

from homeassistant.components.sensor import PLATFORM_SCHEMA
from homeassistant.const import (
    CONF_RESOURCES,
    CONF_TYPE,
    DATA_GIBIBYTES,
    DATA_MEBIBYTES,
    DATA_RATE_MEGABYTES_PER_SECOND,
    PERCENTAGE,
    STATE_OFF,
    STATE_ON,
<<<<<<< HEAD
=======
    TEMP_CELSIUS,
    UNIT_PERCENTAGE,
>>>>>>> cdc93d71
)
import homeassistant.helpers.config_validation as cv
from homeassistant.helpers.entity import Entity
from homeassistant.util import slugify
import homeassistant.util.dt as dt_util

# mypy: allow-untyped-defs, no-check-untyped-defs

_LOGGER = logging.getLogger(__name__)

CONF_ARG = "arg"

if sys.maxsize > 2 ** 32:
    CPU_ICON = "mdi:cpu-64-bit"
else:
    CPU_ICON = "mdi:cpu-32-bit"

SENSOR_TYPES = {
    "disk_free": ["Disk free", DATA_GIBIBYTES, "mdi:harddisk", None],
    "disk_use": ["Disk use", DATA_GIBIBYTES, "mdi:harddisk", None],
    "disk_use_percent": ["Disk use (percent)", PERCENTAGE, "mdi:harddisk", None],
    "ipv4_address": ["IPv4 address", "", "mdi:server-network", None],
    "ipv6_address": ["IPv6 address", "", "mdi:server-network", None],
    "last_boot": ["Last boot", "", "mdi:clock", "timestamp"],
    "load_15m": ["Load (15m)", " ", "mdi:memory", None],
    "load_1m": ["Load (1m)", " ", "mdi:memory", None],
    "load_5m": ["Load (5m)", " ", "mdi:memory", None],
    "memory_free": ["Memory free", DATA_MEBIBYTES, "mdi:memory", None],
    "memory_use": ["Memory use", DATA_MEBIBYTES, "mdi:memory", None],
    "memory_use_percent": ["Memory use (percent)", PERCENTAGE, "mdi:memory", None],
    "network_in": ["Network in", DATA_MEBIBYTES, "mdi:server-network", None],
    "network_out": ["Network out", DATA_MEBIBYTES, "mdi:server-network", None],
    "packets_in": ["Packets in", " ", "mdi:server-network", None],
    "packets_out": ["Packets out", " ", "mdi:server-network", None],
    "throughput_network_in": [
        "Network throughput in",
        DATA_RATE_MEGABYTES_PER_SECOND,
        "mdi:server-network",
        None,
    ],
    "throughput_network_out": [
        "Network throughput out",
        DATA_RATE_MEGABYTES_PER_SECOND,
        "mdi:server-network",
        None,
    ],
<<<<<<< HEAD
    "process": ["Process", " ", "mdi:memory", None],
    "processor_use": ["Processor use", PERCENTAGE, "mdi:memory", None],
=======
    "process": ["Process", " ", CPU_ICON, None],
    "processor_use": ["Processor use", UNIT_PERCENTAGE, CPU_ICON, None],
    "processor_temperature": ["Processor temperature", TEMP_CELSIUS, CPU_ICON, None],
>>>>>>> cdc93d71
    "swap_free": ["Swap free", DATA_MEBIBYTES, "mdi:harddisk", None],
    "swap_use": ["Swap use", DATA_MEBIBYTES, "mdi:harddisk", None],
    "swap_use_percent": ["Swap use (percent)", PERCENTAGE, "mdi:harddisk", None],
}

PLATFORM_SCHEMA = PLATFORM_SCHEMA.extend(
    {
        vol.Optional(CONF_RESOURCES, default={CONF_TYPE: "disk_use"}): vol.All(
            cv.ensure_list,
            [
                vol.Schema(
                    {
                        vol.Required(CONF_TYPE): vol.In(SENSOR_TYPES),
                        vol.Optional(CONF_ARG): cv.string,
                    }
                )
            ],
        )
    }
)

IO_COUNTER = {
    "network_out": 0,
    "network_in": 1,
    "packets_out": 2,
    "packets_in": 3,
    "throughput_network_out": 0,
    "throughput_network_in": 1,
}

IF_ADDRS_FAMILY = {"ipv4_address": socket.AF_INET, "ipv6_address": socket.AF_INET6}

# There might be additional keys to be added for different
# platforms / hardware combinations.
# Taken from last version of "glances" integration before they moved to
# a generic temperature sensor logic.
# https://github.com/home-assistant/core/blob/5e15675593ba94a2c11f9f929cdad317e27ce190/homeassistant/components/glances/sensor.py#L199
CPU_SENSOR_PREFIXES = [
    "amdgpu 1",
    "aml_thermal",
    "Core 0",
    "Core 1",
    "CPU Temperature",
    "CPU",
    "cpu-thermal 1",
    "cpu_thermal 1",
    "exynos-therm 1",
    "Package id 0",
    "Physical id 0",
    "radeon 1",
    "soc-thermal 1",
    "soc_thermal 1",
]


def setup_platform(hass, config, add_entities, discovery_info=None):
    """Set up the system monitor sensors."""
    dev = []
    for resource in config[CONF_RESOURCES]:
        # Initialize the sensor argument if none was provided.
        # For disk monitoring default to "/" (root) to prevent runtime errors, if argument was not specified.
        if CONF_ARG not in resource:
            if resource[CONF_TYPE].startswith("disk_"):
                resource[CONF_ARG] = "/"
            else:
                resource[CONF_ARG] = ""

        # Verify if we can retrieve CPU / processor temperatures.
        # If not, do not create the entity and add a warning to the log
        if resource[CONF_TYPE] == "processor_temperature":
            if SystemMonitorSensor.read_cpu_temperature() is None:
                _LOGGER.warning("Cannot read CPU / processor temperature information.")
                continue

        dev.append(SystemMonitorSensor(resource[CONF_TYPE], resource[CONF_ARG]))

    add_entities(dev, True)


class SystemMonitorSensor(Entity):
    """Implementation of a system monitor sensor."""

    def __init__(self, sensor_type, argument=""):
        """Initialize the sensor."""
        self._name = "{} {}".format(SENSOR_TYPES[sensor_type][0], argument)
        self._unique_id = slugify(f"{sensor_type}_{argument}")
        self.argument = argument
        self.type = sensor_type
        self._state = None
        self._unit_of_measurement = SENSOR_TYPES[sensor_type][1]
        self._available = True
        if sensor_type in ["throughput_network_out", "throughput_network_in"]:
            self._last_value = None
            self._last_update_time = None

    @property
    def name(self):
        """Return the name of the sensor."""
        return self._name.rstrip()

    @property
    def unique_id(self):
        """Return the unique ID."""
        return self._unique_id

    @property
    def device_class(self):
        """Return the class of this sensor."""
        return SENSOR_TYPES[self.type][3]

    @property
    def icon(self):
        """Icon to use in the frontend, if any."""
        return SENSOR_TYPES[self.type][2]

    @property
    def state(self):
        """Return the state of the device."""
        return self._state

    @property
    def unit_of_measurement(self):
        """Return the unit of measurement of this entity, if any."""
        return self._unit_of_measurement

    @property
    def available(self):
        """Return True if entity is available."""
        return self._available

    def update(self):
        """Get the latest system information."""
        if self.type == "disk_use_percent":
            self._state = psutil.disk_usage(self.argument).percent
        elif self.type == "disk_use":
            self._state = round(psutil.disk_usage(self.argument).used / 1024 ** 3, 1)
        elif self.type == "disk_free":
            self._state = round(psutil.disk_usage(self.argument).free / 1024 ** 3, 1)
        elif self.type == "memory_use_percent":
            self._state = psutil.virtual_memory().percent
        elif self.type == "memory_use":
            virtual_memory = psutil.virtual_memory()
            self._state = round(
                (virtual_memory.total - virtual_memory.available) / 1024 ** 2, 1
            )
        elif self.type == "memory_free":
            self._state = round(psutil.virtual_memory().available / 1024 ** 2, 1)
        elif self.type == "swap_use_percent":
            self._state = psutil.swap_memory().percent
        elif self.type == "swap_use":
            self._state = round(psutil.swap_memory().used / 1024 ** 2, 1)
        elif self.type == "swap_free":
            self._state = round(psutil.swap_memory().free / 1024 ** 2, 1)
        elif self.type == "processor_use":
            self._state = round(psutil.cpu_percent(interval=None))
        elif self.type == "processor_temperature":
            self._state = self.read_cpu_temperature()
        elif self.type == "process":
            for proc in psutil.process_iter():
                try:
                    if self.argument == proc.name():
                        self._state = STATE_ON
                        return
                except psutil.NoSuchProcess as err:
                    _LOGGER.warning(
                        "Failed to load process with id: %s, old name: %s",
                        err.pid,
                        err.name,
                    )
            self._state = STATE_OFF
        elif self.type == "network_out" or self.type == "network_in":
            counters = psutil.net_io_counters(pernic=True)
            if self.argument in counters:
                counter = counters[self.argument][IO_COUNTER[self.type]]
                self._state = round(counter / 1024 ** 2, 1)
            else:
                self._state = None
        elif self.type == "packets_out" or self.type == "packets_in":
            counters = psutil.net_io_counters(pernic=True)
            if self.argument in counters:
                self._state = counters[self.argument][IO_COUNTER[self.type]]
            else:
                self._state = None
        elif (
            self.type == "throughput_network_out"
            or self.type == "throughput_network_in"
        ):
            counters = psutil.net_io_counters(pernic=True)
            if self.argument in counters:
                counter = counters[self.argument][IO_COUNTER[self.type]]
                now = dt_util.utcnow()
                if self._last_value and self._last_value < counter:
                    self._state = round(
                        (counter - self._last_value)
                        / 1000 ** 2
                        / (now - self._last_update_time).seconds,
                        3,
                    )
                else:
                    self._state = None
                self._last_update_time = now
                self._last_value = counter
            else:
                self._state = None
        elif self.type == "ipv4_address" or self.type == "ipv6_address":
            addresses = psutil.net_if_addrs()
            if self.argument in addresses:
                for addr in addresses[self.argument]:
                    if addr.family == IF_ADDRS_FAMILY[self.type]:
                        self._state = addr.address
            else:
                self._state = None
        elif self.type == "last_boot":
            self._state = dt_util.as_local(
                dt_util.utc_from_timestamp(psutil.boot_time())
            ).isoformat()
        elif self.type == "load_1m":
            self._state = round(os.getloadavg()[0], 2)
        elif self.type == "load_5m":
            self._state = round(os.getloadavg()[1], 2)
        elif self.type == "load_15m":
            self._state = round(os.getloadavg()[2], 2)

    @staticmethod
    def read_cpu_temperature():
        """Attempt to read CPU / processor temperature."""
        temps = psutil.sensors_temperatures()

        for name, entries in temps.items():
            i = 1
            for entry in entries:
                # In case the label is empty (e.g. on Raspberry PI 4),
                # construct it ourself here based on the sensor key name.
                if not entry.label:
                    _label = f"{name} {i}"
                else:
                    _label = entry.label

                if _label in CPU_SENSOR_PREFIXES:
                    return round(entry.current, 1)

                i += 1<|MERGE_RESOLUTION|>--- conflicted
+++ resolved
@@ -17,11 +17,7 @@
     PERCENTAGE,
     STATE_OFF,
     STATE_ON,
-<<<<<<< HEAD
-=======
     TEMP_CELSIUS,
-    UNIT_PERCENTAGE,
->>>>>>> cdc93d71
 )
 import homeassistant.helpers.config_validation as cv
 from homeassistant.helpers.entity import Entity
@@ -68,14 +64,9 @@
         "mdi:server-network",
         None,
     ],
-<<<<<<< HEAD
-    "process": ["Process", " ", "mdi:memory", None],
-    "processor_use": ["Processor use", PERCENTAGE, "mdi:memory", None],
-=======
     "process": ["Process", " ", CPU_ICON, None],
-    "processor_use": ["Processor use", UNIT_PERCENTAGE, CPU_ICON, None],
+    "processor_use": ["Processor use", PERCENTAGE, CPU_ICON, None],
     "processor_temperature": ["Processor temperature", TEMP_CELSIUS, CPU_ICON, None],
->>>>>>> cdc93d71
     "swap_free": ["Swap free", DATA_MEBIBYTES, "mdi:harddisk", None],
     "swap_use": ["Swap use", DATA_MEBIBYTES, "mdi:harddisk", None],
     "swap_use_percent": ["Swap use (percent)", PERCENTAGE, "mdi:harddisk", None],
