--- conflicted
+++ resolved
@@ -6,11 +6,7 @@
 import logging
 from typing import Any
 
-<<<<<<< HEAD
-from pylitterbot import Account, LitterRobot, LitterRobot3
-=======
-from pylitterbot import Account, FeederRobot, LitterRobot
->>>>>>> af9910d1
+from pylitterbot import Account, FeederRobot, LitterRobot, LitterRobot3
 from pylitterbot.exceptions import LitterRobotException, LitterRobotLoginException
 
 from homeassistant.const import CONF_PASSWORD, CONF_USERNAME
@@ -67,7 +63,6 @@
             robot for robot in self.account.robots if isinstance(robot, LitterRobot)
         )
 
-<<<<<<< HEAD
     @property
     def litter_robot_3(self) -> bool:
         """Return True if 3rd edition Litter-Robot exists."""
@@ -75,10 +70,9 @@
             if isinstance(robot, LitterRobot3):
                 return True
         return False
-=======
+
     def feeder_robots(self) -> Generator[FeederRobot, Any, Any]:
         """Get Feeder-Robots from the account."""
         return (
             robot for robot in self.account.robots if isinstance(robot, FeederRobot)
-        )
->>>>>>> af9910d1
+        )