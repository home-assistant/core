--- conflicted
+++ resolved
@@ -164,17 +164,10 @@
 
     Sends c (context) as a string if it only contains an id.
     """
-<<<<<<< HEAD
-    state_dict = state.as_compressed_dict()
-    if state_dict["lu"] == state_dict["lc"]:
-        return {k: v for k, v in state_dict.items() if k != "lu"}
-    if state_dict["c"]["parent_id"] is None and state_dict["c"]["user_id"]:
-=======
     state_dict = state.as_compressed_dict().copy()
     if state_dict["lu"] == state_dict["lc"]:
         del state_dict["lu"]
     if state_dict["c"]["parent_id"] is None and state_dict["c"]["user_id"] is None:
->>>>>>> c6cec2f2
         state_dict["c"] = state_dict["c"]["id"]
     return state_dict
 
