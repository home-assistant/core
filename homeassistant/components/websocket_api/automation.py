"""Automation related helper methods for the Websocket API."""

from __future__ import annotations

from collections.abc import Mapping
from dataclasses import dataclass
import logging
from typing import Any, Self

from homeassistant.const import CONF_TARGET
from homeassistant.core import HomeAssistant
from homeassistant.helpers import target as target_helpers
from homeassistant.helpers.condition import (
    async_get_all_descriptions as async_get_all_condition_descriptions,
)
from homeassistant.helpers.entity import (
    entity_sources,
    get_device_class,
    get_supported_features,
)
from homeassistant.helpers.service import (
    async_get_all_descriptions as async_get_all_service_descriptions,
)
from homeassistant.helpers.trigger import (
    async_get_all_descriptions as async_get_all_trigger_descriptions,
)
from homeassistant.helpers.typing import ConfigType
from homeassistant.util.hass_dict import HassKey

_LOGGER = logging.getLogger(__name__)

FLATTENED_SERVICE_DESCRIPTIONS_CACHE: HassKey[
<<<<<<< HEAD
    tuple[dict[str, dict[str, Any]], dict[str, dict[str, Any] | None]]
] = HassKey("websocket_automation_flat_service_description_cache")

AUTOMATION_COMPONENT_LOOKUP_CACHE: HassKey[
    list[tuple[dict[str, Any], _AutomationComponentLookupTable]]
] = HassKey("websocket_automation_component_lookup_cache")

=======
    tuple[dict[str, dict[str, Any]], dict[str, dict[str, Any]]]
] = HassKey("websocket_automation_flat_service_description_cache")

>>>>>>> c0588104

@dataclass(slots=True, kw_only=True)
class _EntityFilter:
    """Single entity filter configuration."""

    integration: str | None
    domains: set[str]
    device_classes: set[str]
    supported_features: set[int]

    def matches(
        self, hass: HomeAssistant, entity_id: str, domain: str, integration: str
    ) -> bool:
        """Return if entity matches all criteria in this filter."""
        if self.integration and integration != self.integration:
            return False

        if self.domains and domain not in self.domains:
            return False

        if self.device_classes:
            if (
                entity_device_class := get_device_class(hass, entity_id)
            ) is None or entity_device_class not in self.device_classes:
                return False

        if self.supported_features:
            entity_supported_features = get_supported_features(hass, entity_id)
            if not any(
                feature & entity_supported_features == feature
                for feature in self.supported_features
            ):
                return False

        return True


@dataclass(slots=True, kw_only=True)
class _AutomationComponentLookupData:
    """Helper class for looking up automation components."""

    component: str
    filters: list[_EntityFilter]

    @classmethod
    def create(cls, component: str, target_description: dict[str, Any]) -> Self:
        """Build automation component lookup data from target description."""
        filters: list[_EntityFilter] = []

        entity_filters_config = target_description.get("entity", [])
        for entity_filter_config in entity_filters_config:
            entity_filter = _EntityFilter(
                integration=entity_filter_config.get("integration"),
                domains=set(entity_filter_config.get("domain", [])),
                device_classes=set(entity_filter_config.get("device_class", [])),
                supported_features=set(
                    entity_filter_config.get("supported_features", [])
                ),
            )
            filters.append(entity_filter)

        return cls(component=component, filters=filters)

    def matches(
        self, hass: HomeAssistant, entity_id: str, domain: str, integration: str
    ) -> bool:
        """Return if entity matches ANY of the filters."""
        if not self.filters:
            return True
        return any(
            f.matches(hass, entity_id, domain, integration) for f in self.filters
        )


@dataclass(slots=True, kw_only=True)
class _AutomationComponentLookupTable:
    """Helper class for looking up automation components."""

    domain_components: dict[str | None, list[_AutomationComponentLookupData]]
    component_count: int


def _get_automation_component_domains(
    target_description: dict[str, Any],
) -> set[str | None]:
    """Get a list of domains (including integration domains) of an automation component.

    The list of domains is extracted from each target's entity filters.
    If a filter is missing both domain and integration keys, None is added to the
    returned set.
    """
    entity_filters_config = target_description.get("entity", [])
    if not entity_filters_config:
        return {None}

    domains: set[str | None] = set()
    for entity_filter_config in entity_filters_config:
        filter_integration = entity_filter_config.get("integration")
        filter_domains = entity_filter_config.get("domain", [])

        if not filter_domains and not filter_integration:
            domains.add(None)
            continue

        if filter_integration:
            domains.add(filter_integration)

        for domain in filter_domains:
            domains.add(domain)

    return domains


def _get_automation_component_lookup_table(
    hass: HomeAssistant, component_descriptions: dict[str, dict[str, Any] | None]
) -> _AutomationComponentLookupTable:
    """Get a dict of automation components keyed by domain, along with the total number of components."""

    if AUTOMATION_COMPONENT_LOOKUP_CACHE not in hass.data:
        hass.data[AUTOMATION_COMPONENT_LOOKUP_CACHE] = []

    cache = hass.data[AUTOMATION_COMPONENT_LOOKUP_CACHE]
    for cached_descriptions, cached_lookup in cache:
        if cached_descriptions is component_descriptions:
            _LOGGER.debug("Using cached automation component lookup data")
            return cached_lookup

    lookup_table = _AutomationComponentLookupTable(
        domain_components={}, component_count=0
    )
    for component, description in component_descriptions.items():
        if description is None or CONF_TARGET not in description:
            _LOGGER.debug("Skipping component %s without target description", component)
            continue
        domains = _get_automation_component_domains(description[CONF_TARGET])
        lookup_data = _AutomationComponentLookupData.create(
            component, description[CONF_TARGET]
        )
        for domain in domains:
            lookup_table.domain_components.setdefault(domain, []).append(lookup_data)
        lookup_table.component_count += 1

    cache.append((component_descriptions, lookup_table))
    if len(cache) > 3:  # Should have a max of 3: triggers, conditions, services
        cache.pop(0)

    return lookup_table


def _async_get_automation_components_for_target(
    hass: HomeAssistant,
    target_selection: ConfigType,
    expand_group: bool,
    component_descriptions: Mapping[str, Mapping[str, Any] | None],
) -> set[str]:
    """Get automation components (triggers/conditions/services) for a target.

    Returns all components that can be used on any entity that are currently part of a target.
    """
    extracted = target_helpers.async_extract_referenced_entity_ids(
        hass,
        target_helpers.TargetSelectorData(target_selection),
        expand_group=expand_group,
    )
    _LOGGER.debug("Extracted entities for lookup: %s", extracted)

    lookup_table = _get_automation_component_lookup_table(hass, component_descriptions)
    _LOGGER.debug(
        "Automation components per domain: %s", lookup_table.domain_components
    )

    entity_infos = entity_sources(hass)
    matched_components: set[str] = set()
    for entity_id in extracted.referenced | extracted.indirectly_referenced:
        if lookup_table.component_count == len(matched_components):
            # All automation components matched already, so we don't need to iterate further
            break

        entity_info = entity_infos.get(entity_id)
        if entity_info is None:
            _LOGGER.debug("No entity source found for %s", entity_id)
            continue

        entity_domain = entity_id.split(".")[0]
        entity_integration = entity_info["domain"]
        for domain in (entity_domain, entity_integration, None):
            for component_data in lookup_table.domain_components.get(domain, []):
                if component_data.component in matched_components:
                    continue
                if component_data.matches(
                    hass, entity_id, entity_domain, entity_integration
                ):
                    matched_components.add(component_data.component)

    return matched_components


async def async_get_triggers_for_target(
    hass: HomeAssistant, target_selector: ConfigType, expand_group: bool
) -> set[str]:
    """Get triggers for a target."""
    descriptions = await async_get_all_trigger_descriptions(hass)
    return _async_get_automation_components_for_target(
        hass, target_selector, expand_group, descriptions
    )


async def async_get_conditions_for_target(
    hass: HomeAssistant, target_selector: ConfigType, expand_group: bool
) -> set[str]:
    """Get conditions for a target."""
    descriptions = await async_get_all_condition_descriptions(hass)
    return _async_get_automation_components_for_target(
        hass, target_selector, expand_group, descriptions
    )


async def async_get_services_for_target(
    hass: HomeAssistant, target_selector: ConfigType, expand_group: bool
) -> set[str]:
    """Get services for a target."""
    descriptions = await async_get_all_service_descriptions(hass)

<<<<<<< HEAD
    def get_flattened_service_descriptions() -> dict[str, dict[str, Any] | None]:
        """Get flattened service descriptions, with caching."""
        if FLATTENED_SERVICE_DESCRIPTIONS_CACHE in hass.data:
            cached_descriptions, cached_flat_descriptions = hass.data[
=======
    def get_flattened_service_descriptions() -> dict[str, dict[str, Any]]:
        """Get flattened service descriptions, with caching."""
        if FLATTENED_SERVICE_DESCRIPTIONS_CACHE in hass.data:
            cached_descriptions, cached_flattened_descriptions = hass.data[
>>>>>>> c0588104
                FLATTENED_SERVICE_DESCRIPTIONS_CACHE
            ]
            # If the descriptions are the same, return the cached flattened version
            if cached_descriptions is descriptions:
<<<<<<< HEAD
                return cached_flat_descriptions

        # Flatten dicts to be keyed by domain.name to match trigger/condition format
        flat_descriptions = {
=======
                return cached_flattened_descriptions

        # Flatten dicts to be keyed by domain.name to match trigger/condition format
        flattened_descriptions = {
>>>>>>> c0588104
            f"{domain}.{service_name}": desc
            for domain, services in descriptions.items()
            for service_name, desc in services.items()
        }
        hass.data[FLATTENED_SERVICE_DESCRIPTIONS_CACHE] = (
            descriptions,
<<<<<<< HEAD
            flat_descriptions,
        )
        return flat_descriptions
=======
            flattened_descriptions,
        )
        return flattened_descriptions
>>>>>>> c0588104

    return _async_get_automation_components_for_target(
        hass, target_selector, expand_group, get_flattened_service_descriptions()
    )<|MERGE_RESOLUTION|>--- conflicted
+++ resolved
@@ -30,19 +30,13 @@
 _LOGGER = logging.getLogger(__name__)
 
 FLATTENED_SERVICE_DESCRIPTIONS_CACHE: HassKey[
-<<<<<<< HEAD
-    tuple[dict[str, dict[str, Any]], dict[str, dict[str, Any] | None]]
-] = HassKey("websocket_automation_flat_service_description_cache")
-
-AUTOMATION_COMPONENT_LOOKUP_CACHE: HassKey[
-    list[tuple[dict[str, Any], _AutomationComponentLookupTable]]
-] = HassKey("websocket_automation_component_lookup_cache")
-
-=======
     tuple[dict[str, dict[str, Any]], dict[str, dict[str, Any]]]
 ] = HassKey("websocket_automation_flat_service_description_cache")
 
->>>>>>> c0588104
+AUTOMATION_COMPONENT_LOOKUP_CACHE: HassKey[
+    list[tuple[Mapping[str, Any], _AutomationComponentLookupTable]]
+] = HassKey("websocket_automation_component_lookup_cache")
+
 
 @dataclass(slots=True, kw_only=True)
 class _EntityFilter:
@@ -157,7 +151,7 @@
 
 
 def _get_automation_component_lookup_table(
-    hass: HomeAssistant, component_descriptions: dict[str, dict[str, Any] | None]
+    hass: HomeAssistant, component_descriptions: Mapping[str, Mapping[str, Any] | None]
 ) -> _AutomationComponentLookupTable:
     """Get a dict of automation components keyed by domain, along with the total number of components."""
 
@@ -266,47 +260,27 @@
     """Get services for a target."""
     descriptions = await async_get_all_service_descriptions(hass)
 
-<<<<<<< HEAD
-    def get_flattened_service_descriptions() -> dict[str, dict[str, Any] | None]:
-        """Get flattened service descriptions, with caching."""
-        if FLATTENED_SERVICE_DESCRIPTIONS_CACHE in hass.data:
-            cached_descriptions, cached_flat_descriptions = hass.data[
-=======
     def get_flattened_service_descriptions() -> dict[str, dict[str, Any]]:
         """Get flattened service descriptions, with caching."""
         if FLATTENED_SERVICE_DESCRIPTIONS_CACHE in hass.data:
             cached_descriptions, cached_flattened_descriptions = hass.data[
->>>>>>> c0588104
                 FLATTENED_SERVICE_DESCRIPTIONS_CACHE
             ]
             # If the descriptions are the same, return the cached flattened version
             if cached_descriptions is descriptions:
-<<<<<<< HEAD
-                return cached_flat_descriptions
-
-        # Flatten dicts to be keyed by domain.name to match trigger/condition format
-        flat_descriptions = {
-=======
                 return cached_flattened_descriptions
 
         # Flatten dicts to be keyed by domain.name to match trigger/condition format
         flattened_descriptions = {
->>>>>>> c0588104
             f"{domain}.{service_name}": desc
             for domain, services in descriptions.items()
             for service_name, desc in services.items()
         }
         hass.data[FLATTENED_SERVICE_DESCRIPTIONS_CACHE] = (
             descriptions,
-<<<<<<< HEAD
-            flat_descriptions,
-        )
-        return flat_descriptions
-=======
             flattened_descriptions,
         )
         return flattened_descriptions
->>>>>>> c0588104
 
     return _async_get_automation_components_for_target(
         hass, target_selector, expand_group, get_flattened_service_descriptions()
