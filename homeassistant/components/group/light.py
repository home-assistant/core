"""This platform allows several lights to be grouped into one light."""
import asyncio
from collections import Counter
import itertools
import logging
from typing import Any, Callable, Iterator, List, Optional, Tuple

import voluptuous as vol

from homeassistant.components import light
from homeassistant.const import (
    ATTR_ENTITY_ID,
    ATTR_SUPPORTED_FEATURES,
    CONF_ENTITIES,
    CONF_NAME,
    STATE_ON,
    STATE_UNAVAILABLE,
)
from homeassistant.core import State, callback
import homeassistant.helpers.config_validation as cv
from homeassistant.helpers.event import async_track_state_change
from homeassistant.helpers.typing import ConfigType, HomeAssistantType
from homeassistant.util import color as color_util

from homeassistant.components.light import (
    ATTR_BRIGHTNESS,
    ATTR_COLOR_TEMP,
    ATTR_EFFECT,
    ATTR_EFFECT_LIST,
    ATTR_FLASH,
    ATTR_HS_COLOR,
    ATTR_MAX_MIREDS,
    ATTR_MIN_MIREDS,
    ATTR_TRANSITION,
    ATTR_WHITE_VALUE,
    PLATFORM_SCHEMA,
    SUPPORT_BRIGHTNESS,
    SUPPORT_COLOR,
    SUPPORT_COLOR_TEMP,
    SUPPORT_EFFECT,
    SUPPORT_FLASH,
    SUPPORT_TRANSITION,
    SUPPORT_WHITE_VALUE,
)

_LOGGER = logging.getLogger(__name__)

DEFAULT_NAME = "Light Group"

PLATFORM_SCHEMA = PLATFORM_SCHEMA.extend(
    {
        vol.Optional(CONF_NAME, default=DEFAULT_NAME): cv.string,
        vol.Required(CONF_ENTITIES): cv.entities_domain(light.DOMAIN),
    }
)

SUPPORT_GROUP_LIGHT = (
    SUPPORT_BRIGHTNESS
    | SUPPORT_COLOR_TEMP
    | SUPPORT_EFFECT
    | SUPPORT_FLASH
    | SUPPORT_COLOR
    | SUPPORT_TRANSITION
    | SUPPORT_WHITE_VALUE
)


async def async_setup_platform(
    hass: HomeAssistantType, config: ConfigType, async_add_entities, discovery_info=None
) -> None:
    """Initialize light.group platform."""
    async_add_entities([LightGroup(config.get(CONF_NAME), config[CONF_ENTITIES])])


class LightGroup(light.Light):
    """Representation of a light group."""

    def __init__(self, name: str, entity_ids: List[str]) -> None:
        """Initialize a light group."""
        self._name = name  # type: str
        self._entity_ids = entity_ids  # type: List[str]
        self._is_on = False  # type: bool
        self._available = False  # type: bool
        self._brightness = None  # type: Optional[int]
        self._hs_color = None  # type: Optional[Tuple[float, float]]
        self._color_temp = None  # type: Optional[int]
        self._min_mireds = 154  # type: Optional[int]
        self._max_mireds = 500  # type: Optional[int]
        self._white_value = None  # type: Optional[int]
        self._effect_list = None  # type: Optional[List[str]]
        self._effect = None  # type: Optional[str]
        self._supported_features = 0  # type: int
        self._async_unsub_state_changed = None

    async def async_added_to_hass(self) -> None:
        """Register callbacks."""

        @callback
        def async_state_changed_listener(
            entity_id: str, old_state: State, new_state: State
        ):
            """Handle child updates."""
            self.async_schedule_update_ha_state(True)

        self._async_unsub_state_changed = async_track_state_change(
            self.hass, self._entity_ids, async_state_changed_listener
        )
        await self.async_update()

    async def async_will_remove_from_hass(self):
        """Handle removal from HASS."""
        if self._async_unsub_state_changed is not None:
            self._async_unsub_state_changed()
            self._async_unsub_state_changed = None

    @property
    def name(self) -> str:
        """Return the name of the entity."""
        return self._name

    @property
    def is_on(self) -> bool:
        """Return the on/off state of the light group."""
        return self._is_on

    @property
    def available(self) -> bool:
        """Return whether the light group is available."""
        return self._available

    @property
    def brightness(self) -> Optional[int]:
        """Return the brightness of this light group between 0..255."""
        return self._brightness

    @property
    def hs_color(self) -> Optional[Tuple[float, float]]:
        """Return the HS color value [float, float]."""
        return self._hs_color

    @property
    def color_temp(self) -> Optional[int]:
        """Return the CT color value in mireds."""
        return self._color_temp

    @property
    def min_mireds(self) -> Optional[int]:
        """Return the coldest color_temp that this light group supports."""
        return self._min_mireds

    @property
    def max_mireds(self) -> Optional[int]:
        """Return the warmest color_temp that this light group supports."""
        return self._max_mireds

    @property
    def white_value(self) -> Optional[int]:
        """Return the white value of this light group between 0..255."""
        return self._white_value

    @property
    def effect_list(self) -> Optional[List[str]]:
        """Return the list of supported effects."""
        return self._effect_list

    @property
    def effect(self) -> Optional[str]:
        """Return the current effect."""
        return self._effect

    @property
    def supported_features(self) -> int:
        """Flag supported features."""
        return self._supported_features

    @property
    def should_poll(self) -> bool:
        """No polling needed for a light group."""
        return False

    async def async_turn_on(self, **kwargs):
        """Forward the turn_on command to all lights in the light group."""
        data = {ATTR_ENTITY_ID: self._entity_ids}
        emulate_color_temp_entity_ids = []

        if ATTR_BRIGHTNESS in kwargs:
            data[ATTR_BRIGHTNESS] = kwargs[ATTR_BRIGHTNESS]

        if ATTR_HS_COLOR in kwargs:
            data[ATTR_HS_COLOR] = kwargs[ATTR_HS_COLOR]

        if ATTR_COLOR_TEMP in kwargs:
            data[ATTR_COLOR_TEMP] = kwargs[ATTR_COLOR_TEMP]

            # Create a new entity list to mutate
            updated_entities = list(self._entity_ids)

            # Walk through initial entity ids, split entity lists by support
            for entity_id in self._entity_ids:
                state = self.hass.states.get(entity_id)
                if state:
                    support = state.attributes.get(ATTR_SUPPORTED_FEATURES)
                    # Only pass color temperature to supported entity_ids
                    if bool(support & SUPPORT_COLOR) and \
                       not bool(support & SUPPORT_COLOR_TEMP):
                        emulate_color_temp_entity_ids.append(entity_id)
                        updated_entities.remove(entity_id)
                        data[ATTR_ENTITY_ID] = updated_entities

        if ATTR_WHITE_VALUE in kwargs:
            data[ATTR_WHITE_VALUE] = kwargs[ATTR_WHITE_VALUE]

        if ATTR_EFFECT in kwargs:
            data[ATTR_EFFECT] = kwargs[ATTR_EFFECT]

        if ATTR_TRANSITION in kwargs:
            data[ATTR_TRANSITION] = kwargs[ATTR_TRANSITION]

        if ATTR_FLASH in kwargs:
            data[ATTR_FLASH] = kwargs[ATTR_FLASH]

<<<<<<< HEAD
        if len(emulate_color_temp_entity_ids) > 0:
            emulate_color_temp_data = data.copy()
            temp_k = color_util.color_temperature_mired_to_kelvin(
                emulate_color_temp_data[ATTR_COLOR_TEMP])
            hs_color = color_util.color_temperature_to_hs(temp_k)
            emulate_color_temp_data[ATTR_HS_COLOR] = hs_color
            del emulate_color_temp_data[ATTR_COLOR_TEMP]

            emulate_color_temp_data[ATTR_ENTITY_ID] = \
                emulate_color_temp_entity_ids

            await asyncio.gather(
                self.hass.services.async_call(
                    light.DOMAIN,
                    light.SERVICE_TURN_ON,
                    data,
                    blocking=True
                ),
                self.hass.services.async_call(
                    light.DOMAIN,
                    light.SERVICE_TURN_ON,
                    emulate_color_temp_data,
                    blocking=True
                )
            )
        else:
            await self.hass.services.async_call(
                light.DOMAIN, light.SERVICE_TURN_ON, data, blocking=True)
=======
        await self.hass.services.async_call(
            light.DOMAIN, light.SERVICE_TURN_ON, data, blocking=True
        )
>>>>>>> 8b9d0593

    async def async_turn_off(self, **kwargs):
        """Forward the turn_off command to all lights in the light group."""
        data = {ATTR_ENTITY_ID: self._entity_ids}

        if ATTR_TRANSITION in kwargs:
            data[ATTR_TRANSITION] = kwargs[ATTR_TRANSITION]

        await self.hass.services.async_call(
            light.DOMAIN, light.SERVICE_TURN_OFF, data, blocking=True
        )

    async def async_update(self):
        """Query all members and determine the light group state."""
        all_states = [self.hass.states.get(x) for x in self._entity_ids]
        states = list(filter(None, all_states))
        on_states = [state for state in states if state.state == STATE_ON]

        self._is_on = len(on_states) > 0
        self._available = any(state.state != STATE_UNAVAILABLE for state in states)

        self._brightness = _reduce_attribute(on_states, ATTR_BRIGHTNESS)

        self._hs_color = _reduce_attribute(on_states, ATTR_HS_COLOR, reduce=_mean_tuple)

        self._white_value = _reduce_attribute(on_states, ATTR_WHITE_VALUE)

        self._color_temp = _reduce_attribute(on_states, ATTR_COLOR_TEMP)
        self._min_mireds = _reduce_attribute(
            states, ATTR_MIN_MIREDS, default=154, reduce=min
        )
        self._max_mireds = _reduce_attribute(
            states, ATTR_MAX_MIREDS, default=500, reduce=max
        )

        self._effect_list = None
        all_effect_lists = list(_find_state_attributes(states, ATTR_EFFECT_LIST))
        if all_effect_lists:
            # Merge all effects from all effect_lists with a union merge.
            self._effect_list = list(set().union(*all_effect_lists))

        self._effect = None
        all_effects = list(_find_state_attributes(on_states, ATTR_EFFECT))
        if all_effects:
            # Report the most common effect.
            effects_count = Counter(itertools.chain(all_effects))
            self._effect = effects_count.most_common(1)[0][0]

        self._supported_features = 0
        for support in _find_state_attributes(states, ATTR_SUPPORTED_FEATURES):
            # Merge supported features by emulating support for every feature
            # we find.
            self._supported_features |= support
        # Bitwise-and the supported features with the GroupedLight's features
        # so that we don't break in the future when a new feature is added.
        self._supported_features &= SUPPORT_GROUP_LIGHT


def _find_state_attributes(states: List[State], key: str) -> Iterator[Any]:
    """Find attributes with matching key from states."""
    for state in states:
        value = state.attributes.get(key)
        if value is not None:
            yield value


def _mean_int(*args):
    """Return the mean of the supplied values."""
    return int(sum(args) / len(args))


def _mean_tuple(*args):
    """Return the mean values along the columns of the supplied values."""
    return tuple(sum(l) / len(l) for l in zip(*args))


def _reduce_attribute(
    states: List[State],
    key: str,
    default: Optional[Any] = None,
    reduce: Callable[..., Any] = _mean_int,
) -> Any:
    """Find the first attribute matching key from states.

    If none are found, return default.
    """
    attrs = list(_find_state_attributes(states, key))

    if not attrs:
        return default

    if len(attrs) == 1:
        return attrs[0]

    return reduce(*attrs)<|MERGE_RESOLUTION|>--- conflicted
+++ resolved
@@ -201,8 +201,9 @@
                 if state:
                     support = state.attributes.get(ATTR_SUPPORTED_FEATURES)
                     # Only pass color temperature to supported entity_ids
-                    if bool(support & SUPPORT_COLOR) and \
-                       not bool(support & SUPPORT_COLOR_TEMP):
+                    if bool(support & SUPPORT_COLOR) and not bool(
+                        support & SUPPORT_COLOR_TEMP
+                    ):
                         emulate_color_temp_entity_ids.append(entity_id)
                         updated_entities.remove(entity_id)
                         data[ATTR_ENTITY_ID] = updated_entities
@@ -219,40 +220,32 @@
         if ATTR_FLASH in kwargs:
             data[ATTR_FLASH] = kwargs[ATTR_FLASH]
 
-<<<<<<< HEAD
         if len(emulate_color_temp_entity_ids) > 0:
             emulate_color_temp_data = data.copy()
             temp_k = color_util.color_temperature_mired_to_kelvin(
-                emulate_color_temp_data[ATTR_COLOR_TEMP])
+                emulate_color_temp_data[ATTR_COLOR_TEMP]
+            )
             hs_color = color_util.color_temperature_to_hs(temp_k)
             emulate_color_temp_data[ATTR_HS_COLOR] = hs_color
             del emulate_color_temp_data[ATTR_COLOR_TEMP]
 
-            emulate_color_temp_data[ATTR_ENTITY_ID] = \
-                emulate_color_temp_entity_ids
+            emulate_color_temp_data[ATTR_ENTITY_ID] = emulate_color_temp_entity_ids
 
             await asyncio.gather(
                 self.hass.services.async_call(
-                    light.DOMAIN,
-                    light.SERVICE_TURN_ON,
-                    data,
-                    blocking=True
+                    light.DOMAIN, light.SERVICE_TURN_ON, data, blocking=True
                 ),
                 self.hass.services.async_call(
                     light.DOMAIN,
                     light.SERVICE_TURN_ON,
                     emulate_color_temp_data,
-                    blocking=True
-                )
+                    blocking=True,
+                ),
             )
         else:
             await self.hass.services.async_call(
-                light.DOMAIN, light.SERVICE_TURN_ON, data, blocking=True)
-=======
-        await self.hass.services.async_call(
-            light.DOMAIN, light.SERVICE_TURN_ON, data, blocking=True
-        )
->>>>>>> 8b9d0593
+                light.DOMAIN, light.SERVICE_TURN_ON, data, blocking=True
+            )
 
     async def async_turn_off(self, **kwargs):
         """Forward the turn_off command to all lights in the light group."""
