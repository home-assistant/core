"""Cover platform for Advantage Air integration."""
from typing import Any

from homeassistant.components.cover import (
    ATTR_POSITION,
    CoverDeviceClass,
    CoverEntity,
    CoverEntityFeature,
)
from homeassistant.config_entries import ConfigEntry
from homeassistant.core import HomeAssistant
from homeassistant.helpers.entity_platform import AddEntitiesCallback

from .const import (
    ADVANTAGE_AIR_STATE_CLOSE,
    ADVANTAGE_AIR_STATE_OPEN,
    DOMAIN as ADVANTAGE_AIR_DOMAIN,
)
from .entity import AdvantageAirThingEntity, AdvantageAirZoneEntity

PARALLEL_UPDATES = 0


async def async_setup_entry(
    hass: HomeAssistant,
    config_entry: ConfigEntry,
    async_add_entities: AddEntitiesCallback,
) -> None:
    """Set up AdvantageAir cover platform."""

    instance = hass.data[ADVANTAGE_AIR_DOMAIN][config_entry.entry_id]

    entities: list[CoverEntity] = []
<<<<<<< HEAD
    if aircons := instance["coordinator"].data.get("aircons"):
        for ac_key, ac_device in aircons.items():
=======
    if "aircons" in instance["coordinator"].data:
        for ac_key, ac_device in instance["coordinator"].data["aircons"].items():
>>>>>>> 82ce53d2
            for zone_key, zone in ac_device["zones"].items():
                # Only add zone vent controls when zone in vent control mode.
                if zone["type"] == 0:
                    entities.append(AdvantageAirZoneVent(instance, ac_key, zone_key))
<<<<<<< HEAD

=======
    if "myThings" in instance["coordinator"].data:
        for thing in instance["coordinator"].data["myThings"]["things"].values():
            if thing["channelDipState"] in [1, 2]:  # 1 = "Blind", 2 = "Blind 2"
                entities.append(
                    AdvantageAirThingCover(instance, thing, CoverDeviceClass.BLIND)
                )
            elif thing["channelDipState"] == 3:  # 3 = "Garage door"
                entities.append(
                    AdvantageAirThingCover(instance, thing, CoverDeviceClass.GARAGE)
                )
>>>>>>> 82ce53d2
    async_add_entities(entities)


class AdvantageAirZoneVent(AdvantageAirZoneEntity, CoverEntity):
    """Advantage Air Zone Vent."""

    _attr_device_class = CoverDeviceClass.DAMPER
    _attr_supported_features = (
        CoverEntityFeature.OPEN
        | CoverEntityFeature.CLOSE
        | CoverEntityFeature.SET_POSITION
    )

    def __init__(self, instance, ac_key, zone_key):
        """Initialize an Advantage Air Zone Vent."""
        super().__init__(instance, ac_key, zone_key)
        self._attr_name = self._zone["name"]

    @property
    def is_closed(self) -> bool:
        """Return if vent is fully closed."""
        return self._zone["state"] == ADVANTAGE_AIR_STATE_CLOSE

    @property
    def current_cover_position(self) -> int:
        """Return vents current position as a percentage."""
        if self._zone["state"] == ADVANTAGE_AIR_STATE_OPEN:
            return self._zone["value"]
        return 0

    async def async_open_cover(self, **kwargs: Any) -> None:
        """Fully open zone vent."""
        await self.aircon(
            {
                self.ac_key: {
                    "zones": {
                        self.zone_key: {"state": ADVANTAGE_AIR_STATE_OPEN, "value": 100}
                    }
                }
            }
        )

    async def async_close_cover(self, **kwargs: Any) -> None:
        """Fully close zone vent."""
        await self.aircon(
            {
                self.ac_key: {
                    "zones": {self.zone_key: {"state": ADVANTAGE_AIR_STATE_CLOSE}}
                }
            }
        )

    async def async_set_cover_position(self, **kwargs: Any) -> None:
        """Change vent position."""
        position = round(kwargs[ATTR_POSITION] / 5) * 5
        if position == 0:
            await self.aircon(
                {
                    self.ac_key: {
                        "zones": {self.zone_key: {"state": ADVANTAGE_AIR_STATE_CLOSE}}
                    }
                }
            )
        else:
            await self.aircon(
                {
                    self.ac_key: {
                        "zones": {
                            self.zone_key: {
                                "state": ADVANTAGE_AIR_STATE_OPEN,
                                "value": position,
                            }
                        }
                    }
                }
            )


class AdvantageAirThingCover(AdvantageAirThingEntity, CoverEntity):
    """Representation of Advantage Air Cover controlled by MyPlace."""

    def __init__(self, instance, thing, device_class):
        """Initialize an Advantage Air Things Cover."""
        super().__init__(instance, thing)
        self.device_class = device_class

    @property
    def is_closed(self) -> bool:
        """Return if cover is fully closed."""
        return self._data["value"] == 0

    @property
    def current_cover_position(self) -> int:
        """Return covers current position as a percentage."""
        return self._data["value"]

    async def async_open_cover(self, **kwargs: Any) -> None:
        """Fully open zone vent."""
        await self.things({"id": self._id, "value": 100})

    async def async_close_cover(self, **kwargs: Any) -> None:
        """Fully close zone vent."""
        await self.things({"id": self._id, "value": 0})

    async def async_set_cover_position(self, **kwargs: Any) -> None:
        """Change cover position."""
        await self.things({"id": self._id, "value": kwargs[ATTR_POSITION]})<|MERGE_RESOLUTION|>--- conflicted
+++ resolved
@@ -31,22 +31,14 @@
     instance = hass.data[ADVANTAGE_AIR_DOMAIN][config_entry.entry_id]
 
     entities: list[CoverEntity] = []
-<<<<<<< HEAD
     if aircons := instance["coordinator"].data.get("aircons"):
         for ac_key, ac_device in aircons.items():
-=======
-    if "aircons" in instance["coordinator"].data:
-        for ac_key, ac_device in instance["coordinator"].data["aircons"].items():
->>>>>>> 82ce53d2
             for zone_key, zone in ac_device["zones"].items():
                 # Only add zone vent controls when zone in vent control mode.
                 if zone["type"] == 0:
                     entities.append(AdvantageAirZoneVent(instance, ac_key, zone_key))
-<<<<<<< HEAD
-
-=======
-    if "myThings" in instance["coordinator"].data:
-        for thing in instance["coordinator"].data["myThings"]["things"].values():
+    if my_things := instance["coordinator"].data.get("myThings"):
+        for thing in my_things["things"].values():
             if thing["channelDipState"] in [1, 2]:  # 1 = "Blind", 2 = "Blind 2"
                 entities.append(
                     AdvantageAirThingCover(instance, thing, CoverDeviceClass.BLIND)
@@ -55,7 +47,6 @@
                 entities.append(
                     AdvantageAirThingCover(instance, thing, CoverDeviceClass.GARAGE)
                 )
->>>>>>> 82ce53d2
     async_add_entities(entities)
 
 
