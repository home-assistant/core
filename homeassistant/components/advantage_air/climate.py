"""Climate platform for Advantage Air integration."""
from __future__ import annotations

import logging

from homeassistant.components.climate import ClimateEntity
from homeassistant.components.climate.const import (
    ATTR_TARGET_TEMP_HIGH,
    ATTR_TARGET_TEMP_LOW,
    FAN_AUTO,
    FAN_HIGH,
    FAN_LOW,
    FAN_MEDIUM,
    ClimateEntityFeature,
    HVACMode,
)
from homeassistant.config_entries import ConfigEntry
from homeassistant.const import ATTR_TEMPERATURE, PRECISION_WHOLE, TEMP_CELSIUS
from homeassistant.core import HomeAssistant
from homeassistant.helpers.entity_platform import AddEntitiesCallback

from .const import (
    ADVANTAGE_AIR_STATE_CLOSE,
    ADVANTAGE_AIR_STATE_OFF,
    ADVANTAGE_AIR_STATE_ON,
    ADVANTAGE_AIR_STATE_OPEN,
    DOMAIN as ADVANTAGE_AIR_DOMAIN,
)
from .entity import AdvantageAirAcEntity, AdvantageAirZoneEntity

ADVANTAGE_AIR_HVAC_MODES = {
    "heat": HVACMode.HEAT,
    "cool": HVACMode.COOL,
    "vent": HVACMode.FAN_ONLY,
    "dry": HVACMode.DRY,
    "myauto": HVACMode.HEAT_COOL,
}
HASS_HVAC_MODES = {v: k for k, v in ADVANTAGE_AIR_HVAC_MODES.items()}

ADVANTAGE_AIR_FAN_MODES = {
    "auto": FAN_AUTO,
    "low": FAN_LOW,
    "medium": FAN_MEDIUM,
    "high": FAN_HIGH,
}
HASS_FAN_MODES = {v: k for k, v in ADVANTAGE_AIR_FAN_MODES.items()}
FAN_SPEEDS = {FAN_LOW: 30, FAN_MEDIUM: 60, FAN_HIGH: 100}

<<<<<<< HEAD
ADVANTAGE_AIR_AUTOFAN = "aaAutoFanModeEnabled"
ADVANTAGE_AIR_MYZONE = "MyZone"
ADVANTAGE_AIR_SERVICE_SET_MYZONE = "set_myzone"
ADVANTAGE_AIR_MYAUTO = "MyAuto"
ADVANTAGE_AIR_MYAUTO_ENABLED = "myAutoModeEnabled"
ADVANTAGE_AIR_MYTEMP = "MyTemp"
ADVANTAGE_AIR_MYTEMP_ENABLED = "climateControlModeEnabled"
ADVANTAGE_AIR_HEAT_TARGET = "myAutoHeatTargetTemp"
ADVANTAGE_AIR_COOL_TARGET = "myAutoCoolTargetTemp"
=======
ZONE_HVAC_MODES = [HVACMode.OFF, HVACMode.HEAT_COOL]
>>>>>>> 7fd47717

PARALLEL_UPDATES = 0

_LOGGER = logging.getLogger(__name__)


async def async_setup_entry(
    hass: HomeAssistant,
    config_entry: ConfigEntry,
    async_add_entities: AddEntitiesCallback,
) -> None:
    """Set up AdvantageAir climate platform."""

    instance = hass.data[ADVANTAGE_AIR_DOMAIN][config_entry.entry_id]

    entities: list[ClimateEntity] = []
    for ac_key, ac_device in instance["coordinator"].data["aircons"].items():
        entities.append(AdvantageAirAC(instance, ac_key))
        for zone_key, zone in ac_device["zones"].items():
            # Only add zone climate control when zone is in temperature control
            if zone["type"] != 0:
                entities.append(AdvantageAirZone(instance, ac_key, zone_key))
    async_add_entities(entities)


<<<<<<< HEAD
class AdvantageAirAC(AdvantageAirEntity, ClimateEntity):
=======
class AdvantageAirAC(AdvantageAirAcEntity, ClimateEntity):
>>>>>>> 7fd47717
    """AdvantageAir AC unit."""

    _attr_fan_modes = [FAN_LOW, FAN_MEDIUM, FAN_HIGH]
    _attr_temperature_unit = TEMP_CELSIUS
    _attr_target_temperature_step = PRECISION_WHOLE
    _attr_max_temp = 32
    _attr_min_temp = 16
<<<<<<< HEAD
=======
    _attr_fan_modes = [FAN_AUTO, FAN_LOW, FAN_MEDIUM, FAN_HIGH]
    _attr_hvac_modes = AC_HVAC_MODES
    _attr_supported_features = (
        ClimateEntityFeature.TARGET_TEMPERATURE | ClimateEntityFeature.FAN_MODE
    )
>>>>>>> 7fd47717

    def __init__(self, instance, ac_key):
        """Initialize an AdvantageAir AC unit."""
        super().__init__(instance, ac_key)
<<<<<<< HEAD
        self._attr_unique_id = f'{self.coordinator.data["system"]["rid"]}-{ac_key}'

        self._attr_preset_modes = [ADVANTAGE_AIR_MYZONE]
        self._attr_supported_features = ClimateEntityFeature.FAN_MODE

        # Add "MyTemp" preset if available
        if ADVANTAGE_AIR_MYTEMP_ENABLED in self._ac:
            self._attr_preset_modes += [ADVANTAGE_AIR_MYTEMP]
            self._attr_supported_features |= ClimateEntityFeature.PRESET_MODE

        # Add "MyAuto" preset if available
        if ADVANTAGE_AIR_MYAUTO_ENABLED in self._ac:
            self._attr_preset_modes += [ADVANTAGE_AIR_MYAUTO]
            self._attr_supported_features |= ClimateEntityFeature.PRESET_MODE
=======
        if self._ac.get("myAutoModeEnabled"):
            self._attr_hvac_modes = AC_HVAC_MODES + [HVACMode.AUTO]
>>>>>>> 7fd47717

    @property
    def target_temperature(self) -> float | None:
        """Return the current target temperature."""
        return self._ac["setTemp"]

    @property
    def hvac_mode(self) -> HVACMode:
        """Return the current HVAC modes."""
        if self._ac["state"] == ADVANTAGE_AIR_STATE_ON:
            return ADVANTAGE_AIR_HVAC_MODES[self._ac["mode"]]
        return HVACMode.OFF

    @property
    def hvac_modes(self) -> list[HVACMode]:
        """Return the available HVAC modes."""
        # MyTemp only supports cooling and heating
        if self._ac.get(ADVANTAGE_AIR_MYTEMP_ENABLED):
            return [HVACMode.OFF, HVACMode.COOL, HVACMode.HEAT]
        # MyAuto adds support for Auto
        if self._ac.get(ADVANTAGE_AIR_MYAUTO_ENABLED):
            return [
                HVACMode.OFF,
                HVACMode.COOL,
                HVACMode.HEAT,
                HVACMode.FAN_ONLY,
                HVACMode.DRY,
                HVACMode.HEAT_COOL,
            ]
        # MyZone does not support auto
        return [
            HVACMode.OFF,
            HVACMode.COOL,
            HVACMode.HEAT,
            HVACMode.FAN_ONLY,
            HVACMode.DRY,
        ]

    @property
    def fan_mode(self) -> str | None:
        """Return the current fan modes."""
        return ADVANTAGE_AIR_FAN_MODES.get(self._ac["fan"])

    @property
    def fan_modes(self) -> list[str] | None:
        """Return the list of available fan modes."""
        # Auto is only available when AutoFan is enabled
        if self._ac.get(ADVANTAGE_AIR_AUTOFAN):
            return self._attr_fan_modes + [FAN_AUTO]
        return self._attr_fan_modes

    @property
    def preset_mode(self) -> str:
        """Return the current preset mode."""
        if self._ac.get(ADVANTAGE_AIR_MYAUTO_ENABLED):
            return ADVANTAGE_AIR_MYAUTO
        if self._ac.get(ADVANTAGE_AIR_MYTEMP_ENABLED):
            return ADVANTAGE_AIR_MYTEMP
        return ADVANTAGE_AIR_MYZONE

    @property
    def supported_features(self) -> int:
        """Return the list of supported features."""
        # MyTemp does not support setting a temperature of any kind
        if self.preset_mode == ADVANTAGE_AIR_MYTEMP:
            return self._attr_supported_features

        # MyAuto in Heat/Cool supports setting a temperature range
        if self.hvac_mode == HVACMode.HEAT_COOL:
            return (
                self._attr_supported_features
                | ClimateEntityFeature.TARGET_TEMPERATURE_RANGE
            )

        # MyAuto and MyZone in any other mode supports a setting a target temperature
        return self._attr_supported_features | ClimateEntityFeature.TARGET_TEMPERATURE

    @property
    def target_temperature_high(self) -> float | None:
        """Return the temperature cool mode is enabled."""
        return self._ac.get(ADVANTAGE_AIR_COOL_TARGET, 24)

    @property
    def target_temperature_low(self) -> float | None:
        """Return the temperature heat mode is enabled."""
        return self._ac.get(ADVANTAGE_AIR_HEAT_TARGET, 20)

    async def async_set_hvac_mode(self, hvac_mode) -> None:
        """Set the HVAC Mode and State."""
        if hvac_mode == HVACMode.OFF:
            await self.async_change(
                {self.ac_key: {"info": {"state": ADVANTAGE_AIR_STATE_OFF}}}
            )
        else:
            await self.async_change(
                {
                    self.ac_key: {
                        "info": {
                            "state": ADVANTAGE_AIR_STATE_ON,
                            "mode": HASS_HVAC_MODES.get(hvac_mode),
                        }
                    }
                }
            )

    async def async_set_fan_mode(self, fan_mode: str) -> None:
        """Set the Fan Mode."""
        await self.async_change(
            {self.ac_key: {"info": {"fan": HASS_FAN_MODES.get(fan_mode)}}}
        )

    async def async_set_temperature(self, **kwargs) -> None:
        """Set the Temperature."""
        if ATTR_TEMPERATURE in kwargs:
            await self.async_change(
                {self.ac_key: {"info": {"setTemp": kwargs[ATTR_TEMPERATURE]}}}
            )
        if ATTR_TARGET_TEMP_LOW in kwargs and ATTR_TARGET_TEMP_HIGH in kwargs:
            await self.async_change(
                {
                    self.ac_key: {
                        "info": {
                            ADVANTAGE_AIR_COOL_TARGET: kwargs[ATTR_TARGET_TEMP_HIGH],
                            ADVANTAGE_AIR_HEAT_TARGET: kwargs[ATTR_TARGET_TEMP_LOW],
                        }
                    }
                }
            )

    async def async_set_preset_mode(self, preset_mode: str) -> None:
        """Set the preset mode."""
        change = {}
        if ADVANTAGE_AIR_MYTEMP_ENABLED in self._ac:
            change[ADVANTAGE_AIR_MYTEMP_ENABLED] = preset_mode == ADVANTAGE_AIR_MYTEMP
        if ADVANTAGE_AIR_MYAUTO_ENABLED in self._ac:
            change[ADVANTAGE_AIR_MYAUTO_ENABLED] = preset_mode == ADVANTAGE_AIR_MYAUTO
        await self.async_change({self.ac_key: {"info": change}})

<<<<<<< HEAD

class AdvantageAirZone(AdvantageAirEntity, ClimateEntity):
    """AdvantageAir MyTemp Zone control."""

    _attr_hvac_modes = [HVACMode.OFF, HVACMode.HEAT_COOL]
=======
class AdvantageAirZone(AdvantageAirZoneEntity, ClimateEntity):
    """AdvantageAir Zone control."""

    _attr_temperature_unit = TEMP_CELSIUS
    _attr_target_temperature_step = PRECISION_WHOLE
    _attr_max_temp = 32
    _attr_min_temp = 16
    _attr_hvac_modes = ZONE_HVAC_MODES
>>>>>>> 7fd47717
    _attr_supported_features = ClimateEntityFeature.TARGET_TEMPERATURE
    _attr_temperature_unit = TEMP_CELSIUS
    _attr_target_temperature_step = PRECISION_WHOLE
    _attr_max_temp = 32
    _attr_min_temp = 16

    def __init__(self, instance, ac_key, zone_key) -> None:
        """Initialize an AdvantageAir Zone control."""
        super().__init__(instance, ac_key, zone_key)
        self._attr_name = self._zone["name"]
        self._attr_unique_id = (
            f'{self.coordinator.data["system"]["rid"]}-{ac_key}-{zone_key}'
        )

    @property
    def hvac_mode(self) -> HVACMode:
        """Return the current state as HVAC mode."""
        if self._zone["state"] == ADVANTAGE_AIR_STATE_OPEN:
            return HVACMode.HEAT_COOL
        return HVACMode.OFF

    @property
    def current_temperature(self) -> float | None:
        """Return the current temperature."""
        return self._zone["measuredTemp"]

    @property
    def target_temperature(self) -> float:
        """Return the target temperature."""
        return self._zone["setTemp"]

    async def async_set_hvac_mode(self, hvac_mode: str) -> None:
        """Set the HVAC Mode and State."""
        await self.async_change(
            {
                self.ac_key: {
                    "zones": {
                        self.zone_key: {
                            "state": ADVANTAGE_AIR_STATE_OPEN
                            if hvac_mode == HVACMode.OFF
                            else ADVANTAGE_AIR_STATE_CLOSE
                        }
                    }
                }
            }
        )

    async def async_set_temperature(self, **kwargs) -> None:
        """Set the Temperature."""
        temp = kwargs.get(ATTR_TEMPERATURE)
        await self.async_change(
            {self.ac_key: {"zones": {self.zone_key: {"setTemp": temp}}}}
        )<|MERGE_RESOLUTION|>--- conflicted
+++ resolved
@@ -46,19 +46,14 @@
 HASS_FAN_MODES = {v: k for k, v in ADVANTAGE_AIR_FAN_MODES.items()}
 FAN_SPEEDS = {FAN_LOW: 30, FAN_MEDIUM: 60, FAN_HIGH: 100}
 
-<<<<<<< HEAD
 ADVANTAGE_AIR_AUTOFAN = "aaAutoFanModeEnabled"
 ADVANTAGE_AIR_MYZONE = "MyZone"
-ADVANTAGE_AIR_SERVICE_SET_MYZONE = "set_myzone"
 ADVANTAGE_AIR_MYAUTO = "MyAuto"
 ADVANTAGE_AIR_MYAUTO_ENABLED = "myAutoModeEnabled"
 ADVANTAGE_AIR_MYTEMP = "MyTemp"
 ADVANTAGE_AIR_MYTEMP_ENABLED = "climateControlModeEnabled"
 ADVANTAGE_AIR_HEAT_TARGET = "myAutoHeatTargetTemp"
 ADVANTAGE_AIR_COOL_TARGET = "myAutoCoolTargetTemp"
-=======
-ZONE_HVAC_MODES = [HVACMode.OFF, HVACMode.HEAT_COOL]
->>>>>>> 7fd47717
 
 PARALLEL_UPDATES = 0
 
@@ -84,11 +79,7 @@
     async_add_entities(entities)
 
 
-<<<<<<< HEAD
-class AdvantageAirAC(AdvantageAirEntity, ClimateEntity):
-=======
 class AdvantageAirAC(AdvantageAirAcEntity, ClimateEntity):
->>>>>>> 7fd47717
     """AdvantageAir AC unit."""
 
     _attr_fan_modes = [FAN_LOW, FAN_MEDIUM, FAN_HIGH]
@@ -96,19 +87,10 @@
     _attr_target_temperature_step = PRECISION_WHOLE
     _attr_max_temp = 32
     _attr_min_temp = 16
-<<<<<<< HEAD
-=======
-    _attr_fan_modes = [FAN_AUTO, FAN_LOW, FAN_MEDIUM, FAN_HIGH]
-    _attr_hvac_modes = AC_HVAC_MODES
-    _attr_supported_features = (
-        ClimateEntityFeature.TARGET_TEMPERATURE | ClimateEntityFeature.FAN_MODE
-    )
->>>>>>> 7fd47717
 
     def __init__(self, instance, ac_key):
         """Initialize an AdvantageAir AC unit."""
         super().__init__(instance, ac_key)
-<<<<<<< HEAD
         self._attr_unique_id = f'{self.coordinator.data["system"]["rid"]}-{ac_key}'
 
         self._attr_preset_modes = [ADVANTAGE_AIR_MYZONE]
@@ -123,10 +105,6 @@
         if ADVANTAGE_AIR_MYAUTO_ENABLED in self._ac:
             self._attr_preset_modes += [ADVANTAGE_AIR_MYAUTO]
             self._attr_supported_features |= ClimateEntityFeature.PRESET_MODE
-=======
-        if self._ac.get("myAutoModeEnabled"):
-            self._attr_hvac_modes = AC_HVAC_MODES + [HVACMode.AUTO]
->>>>>>> 7fd47717
 
     @property
     def target_temperature(self) -> float | None:
@@ -265,22 +243,10 @@
             change[ADVANTAGE_AIR_MYAUTO_ENABLED] = preset_mode == ADVANTAGE_AIR_MYAUTO
         await self.async_change({self.ac_key: {"info": change}})
 
-<<<<<<< HEAD
-
-class AdvantageAirZone(AdvantageAirEntity, ClimateEntity):
+class AdvantageAirZone(AdvantageAirZoneEntity, ClimateEntity):
     """AdvantageAir MyTemp Zone control."""
 
     _attr_hvac_modes = [HVACMode.OFF, HVACMode.HEAT_COOL]
-=======
-class AdvantageAirZone(AdvantageAirZoneEntity, ClimateEntity):
-    """AdvantageAir Zone control."""
-
-    _attr_temperature_unit = TEMP_CELSIUS
-    _attr_target_temperature_step = PRECISION_WHOLE
-    _attr_max_temp = 32
-    _attr_min_temp = 16
-    _attr_hvac_modes = ZONE_HVAC_MODES
->>>>>>> 7fd47717
     _attr_supported_features = ClimateEntityFeature.TARGET_TEMPERATURE
     _attr_temperature_unit = TEMP_CELSIUS
     _attr_target_temperature_step = PRECISION_WHOLE
