"""Climate platform for Advantage Air integration."""
from __future__ import annotations

import logging
from typing import Any

from homeassistant.components.climate import ClimateEntity
from homeassistant.components.climate.const import (
    ATTR_TARGET_TEMP_HIGH,
    ATTR_TARGET_TEMP_LOW,
    FAN_AUTO,
    FAN_HIGH,
    FAN_LOW,
    FAN_MEDIUM,
    ClimateEntityFeature,
    HVACMode,
)
from homeassistant.config_entries import ConfigEntry
from homeassistant.const import ATTR_TEMPERATURE, PRECISION_WHOLE, TEMP_CELSIUS
from homeassistant.core import HomeAssistant
from homeassistant.helpers.entity_platform import AddEntitiesCallback

from .const import (
    ADVANTAGE_AIR_STATE_CLOSE,
    ADVANTAGE_AIR_STATE_OFF,
    ADVANTAGE_AIR_STATE_ON,
    ADVANTAGE_AIR_STATE_OPEN,
    DOMAIN as ADVANTAGE_AIR_DOMAIN,
)
from .entity import AdvantageAirAcEntity, AdvantageAirZoneEntity

ADVANTAGE_AIR_HVAC_MODES = {
    "heat": HVACMode.HEAT,
    "cool": HVACMode.COOL,
    "vent": HVACMode.FAN_ONLY,
    "dry": HVACMode.DRY,
    "myauto": HVACMode.HEAT_COOL,
}
HASS_HVAC_MODES = {v: k for k, v in ADVANTAGE_AIR_HVAC_MODES.items()}

ADVANTAGE_AIR_FAN_MODES = {
    "autoAA": FAN_AUTO,
    "low": FAN_LOW,
    "medium": FAN_MEDIUM,
    "high": FAN_HIGH,
}
HASS_FAN_MODES = {v: k for k, v in ADVANTAGE_AIR_FAN_MODES.items()}
FAN_SPEEDS = {FAN_LOW: 30, FAN_MEDIUM: 60, FAN_HIGH: 100}

ADVANTAGE_AIR_AUTOFAN = "aaAutoFanModeEnabled"
ADVANTAGE_AIR_MYZONE = "MyZone"
ADVANTAGE_AIR_MYAUTO = "MyAuto"
ADVANTAGE_AIR_MYAUTO_ENABLED = "myAutoModeEnabled"
ADVANTAGE_AIR_MYTEMP = "MyTemp"
ADVANTAGE_AIR_MYTEMP_ENABLED = "climateControlModeEnabled"
ADVANTAGE_AIR_HEAT_TARGET = "myAutoHeatTargetTemp"
ADVANTAGE_AIR_COOL_TARGET = "myAutoCoolTargetTemp"

PARALLEL_UPDATES = 0

_LOGGER = logging.getLogger(__name__)


async def async_setup_entry(
    hass: HomeAssistant,
    config_entry: ConfigEntry,
    async_add_entities: AddEntitiesCallback,
) -> None:
    """Set up AdvantageAir climate platform."""

    instance = hass.data[ADVANTAGE_AIR_DOMAIN][config_entry.entry_id]

    entities: list[ClimateEntity] = []
    for ac_key, ac_device in instance["coordinator"].data["aircons"].items():
        entities.append(AdvantageAirAC(instance, ac_key))
        for zone_key, zone in ac_device["zones"].items():
            # Only add zone climate control when zone is in temperature control
            if zone["type"] != 0:
                entities.append(AdvantageAirZone(instance, ac_key, zone_key))
    async_add_entities(entities)


class AdvantageAirAC(AdvantageAirAcEntity, ClimateEntity):
    """AdvantageAir AC unit."""

    _attr_fan_modes = [FAN_LOW, FAN_MEDIUM, FAN_HIGH]
    _attr_temperature_unit = TEMP_CELSIUS
    _attr_target_temperature_step = PRECISION_WHOLE
    _attr_max_temp = 32
    _attr_min_temp = 16

    def __init__(self, instance, ac_key):
        """Initialize an AdvantageAir AC unit."""
        super().__init__(instance, ac_key)
        self._attr_unique_id = f'{self.coordinator.data["system"]["rid"]}-{ac_key}'

        self._attr_preset_modes = [ADVANTAGE_AIR_MYZONE]
        self._attr_supported_features = ClimateEntityFeature.FAN_MODE

        # Add "MyTemp" preset if available
        if ADVANTAGE_AIR_MYTEMP_ENABLED in self._ac:
            self._attr_preset_modes += [ADVANTAGE_AIR_MYTEMP]
            self._attr_supported_features |= ClimateEntityFeature.PRESET_MODE

        # Add "MyAuto" preset if available
        if ADVANTAGE_AIR_MYAUTO_ENABLED in self._ac:
            self._attr_preset_modes += [ADVANTAGE_AIR_MYAUTO]
            self._attr_supported_features |= ClimateEntityFeature.PRESET_MODE

    @property
    def target_temperature(self) -> float | None:
        """Return the current target temperature."""
        return self._ac["setTemp"]

    @property
    def hvac_mode(self) -> HVACMode:
        """Return the current HVAC modes."""
        if self._ac["state"] == ADVANTAGE_AIR_STATE_ON:
            return ADVANTAGE_AIR_HVAC_MODES[self._ac["mode"]]
        return HVACMode.OFF

    @property
    def hvac_modes(self) -> list[HVACMode]:
        """Return the available HVAC modes."""
        # MyTemp only supports cooling and heating
        if self._ac.get(ADVANTAGE_AIR_MYTEMP_ENABLED):
            return [HVACMode.OFF, HVACMode.COOL, HVACMode.HEAT]
        # MyAuto adds support for Auto
        if self._ac.get(ADVANTAGE_AIR_MYAUTO_ENABLED):
            return [
                HVACMode.OFF,
                HVACMode.COOL,
                HVACMode.HEAT,
                HVACMode.FAN_ONLY,
                HVACMode.DRY,
                HVACMode.HEAT_COOL,
            ]
        # MyZone does not support auto
        return [
            HVACMode.OFF,
            HVACMode.COOL,
            HVACMode.HEAT,
            HVACMode.FAN_ONLY,
            HVACMode.DRY,
        ]

    @property
    def fan_mode(self) -> str | None:
        """Return the current fan modes."""
        return ADVANTAGE_AIR_FAN_MODES.get(self._ac["fan"])

<<<<<<< HEAD
    @property
    def fan_modes(self) -> list[str] | None:
        """Return the list of available fan modes."""
        # Auto is only available when AutoFan is enabled
        if self._ac.get(ADVANTAGE_AIR_AUTOFAN):
            return self._attr_fan_modes + [FAN_AUTO]
        return self._attr_fan_modes

    @property
    def preset_mode(self) -> str:
        """Return the current preset mode."""
        if self._ac.get(ADVANTAGE_AIR_MYAUTO_ENABLED):
            return ADVANTAGE_AIR_MYAUTO
        if self._ac.get(ADVANTAGE_AIR_MYTEMP_ENABLED):
            return ADVANTAGE_AIR_MYTEMP
        return ADVANTAGE_AIR_MYZONE

    @property
    def supported_features(self) -> int:
        """Return the list of supported features."""
        # MyTemp does not support setting a temperature of any kind
        if self.preset_mode == ADVANTAGE_AIR_MYTEMP:
            return self._attr_supported_features

        # MyAuto in Heat/Cool supports setting a temperature range
        if self.hvac_mode == HVACMode.HEAT_COOL:
            return (
                self._attr_supported_features
                | ClimateEntityFeature.TARGET_TEMPERATURE_RANGE
            )

        # MyAuto and MyZone in any other mode supports a setting a target temperature
        return self._attr_supported_features | ClimateEntityFeature.TARGET_TEMPERATURE

    @property
    def target_temperature_high(self) -> float | None:
        """Return the temperature cool mode is enabled."""
        return self._ac.get(ADVANTAGE_AIR_COOL_TARGET, 24)

    @property
    def target_temperature_low(self) -> float | None:
        """Return the temperature heat mode is enabled."""
        return self._ac.get(ADVANTAGE_AIR_HEAT_TARGET, 20)

    async def async_set_hvac_mode(self, hvac_mode) -> None:
=======
    async def async_set_hvac_mode(self, hvac_mode: HVACMode) -> None:
>>>>>>> bf01b5a4
        """Set the HVAC Mode and State."""
        if hvac_mode == HVACMode.OFF:
            await self.async_change(
                {self.ac_key: {"info": {"state": ADVANTAGE_AIR_STATE_OFF}}}
            )
        else:
            await self.async_change(
                {
                    self.ac_key: {
                        "info": {
                            "state": ADVANTAGE_AIR_STATE_ON,
                            "mode": HASS_HVAC_MODES.get(hvac_mode),
                        }
                    }
                }
            )

    async def async_set_fan_mode(self, fan_mode: str) -> None:
        """Set the Fan Mode."""
        await self.async_change(
            {self.ac_key: {"info": {"fan": HASS_FAN_MODES.get(fan_mode)}}}
        )

<<<<<<< HEAD
    async def async_set_temperature(self, **kwargs) -> None:
=======
    async def async_set_temperature(self, **kwargs: Any) -> None:
>>>>>>> bf01b5a4
        """Set the Temperature."""
        if ATTR_TEMPERATURE in kwargs:
            await self.async_change(
                {self.ac_key: {"info": {"setTemp": kwargs[ATTR_TEMPERATURE]}}}
            )
        if ATTR_TARGET_TEMP_LOW in kwargs and ATTR_TARGET_TEMP_HIGH in kwargs:
            await self.async_change(
                {
                    self.ac_key: {
                        "info": {
                            ADVANTAGE_AIR_COOL_TARGET: kwargs[ATTR_TARGET_TEMP_HIGH],
                            ADVANTAGE_AIR_HEAT_TARGET: kwargs[ATTR_TARGET_TEMP_LOW],
                        }
                    }
                }
            )

    async def async_set_preset_mode(self, preset_mode: str) -> None:
        """Set the preset mode."""
        change = {}
        if ADVANTAGE_AIR_MYTEMP_ENABLED in self._ac:
            change[ADVANTAGE_AIR_MYTEMP_ENABLED] = preset_mode == ADVANTAGE_AIR_MYTEMP
        if ADVANTAGE_AIR_MYAUTO_ENABLED in self._ac:
            change[ADVANTAGE_AIR_MYAUTO_ENABLED] = preset_mode == ADVANTAGE_AIR_MYAUTO
        await self.async_change({self.ac_key: {"info": change}})


class AdvantageAirZone(AdvantageAirZoneEntity, ClimateEntity):
    """AdvantageAir MyTemp Zone control."""

    _attr_hvac_modes = [HVACMode.OFF, HVACMode.HEAT_COOL]
    _attr_supported_features = ClimateEntityFeature.TARGET_TEMPERATURE
    _attr_temperature_unit = TEMP_CELSIUS
    _attr_target_temperature_step = PRECISION_WHOLE
    _attr_max_temp = 32
    _attr_min_temp = 16

    def __init__(self, instance, ac_key, zone_key) -> None:
        """Initialize an AdvantageAir Zone control."""
        super().__init__(instance, ac_key, zone_key)
        self._attr_name = self._zone["name"]
        self._attr_unique_id = (
            f'{self.coordinator.data["system"]["rid"]}-{ac_key}-{zone_key}'
        )

    @property
    def hvac_mode(self) -> HVACMode:
        """Return the current state as HVAC mode."""
        if self._zone["state"] == ADVANTAGE_AIR_STATE_OPEN:
            return HVACMode.HEAT_COOL
        return HVACMode.OFF

    @property
    def current_temperature(self) -> float | None:
        """Return the current temperature."""
        return self._zone["measuredTemp"]

    @property
    def target_temperature(self) -> float:
        """Return the target temperature."""
        return self._zone["setTemp"]

<<<<<<< HEAD
    async def async_set_hvac_mode(self, hvac_mode: str) -> None:
=======
    async def async_set_hvac_mode(self, hvac_mode: HVACMode) -> None:
>>>>>>> bf01b5a4
        """Set the HVAC Mode and State."""
        await self.async_change(
            {
                self.ac_key: {
                    "zones": {
                        self.zone_key: {
                            "state": ADVANTAGE_AIR_STATE_OPEN
                            if hvac_mode == HVACMode.OFF
                            else ADVANTAGE_AIR_STATE_CLOSE
                        }
                    }
                }
            }
        )

<<<<<<< HEAD
    async def async_set_temperature(self, **kwargs) -> None:
=======
    async def async_set_temperature(self, **kwargs: Any) -> None:
>>>>>>> bf01b5a4
        """Set the Temperature."""
        temp = kwargs.get(ATTR_TEMPERATURE)
        await self.async_change(
            {self.ac_key: {"zones": {self.zone_key: {"setTemp": temp}}}}
        )<|MERGE_RESOLUTION|>--- conflicted
+++ resolved
@@ -149,7 +149,6 @@
         """Return the current fan modes."""
         return ADVANTAGE_AIR_FAN_MODES.get(self._ac["fan"])
 
-<<<<<<< HEAD
     @property
     def fan_modes(self) -> list[str] | None:
         """Return the list of available fan modes."""
@@ -194,10 +193,7 @@
         """Return the temperature heat mode is enabled."""
         return self._ac.get(ADVANTAGE_AIR_HEAT_TARGET, 20)
 
-    async def async_set_hvac_mode(self, hvac_mode) -> None:
-=======
     async def async_set_hvac_mode(self, hvac_mode: HVACMode) -> None:
->>>>>>> bf01b5a4
         """Set the HVAC Mode and State."""
         if hvac_mode == HVACMode.OFF:
             await self.async_change(
@@ -221,11 +217,7 @@
             {self.ac_key: {"info": {"fan": HASS_FAN_MODES.get(fan_mode)}}}
         )
 
-<<<<<<< HEAD
-    async def async_set_temperature(self, **kwargs) -> None:
-=======
     async def async_set_temperature(self, **kwargs: Any) -> None:
->>>>>>> bf01b5a4
         """Set the Temperature."""
         if ATTR_TEMPERATURE in kwargs:
             await self.async_change(
@@ -288,11 +280,7 @@
         """Return the target temperature."""
         return self._zone["setTemp"]
 
-<<<<<<< HEAD
-    async def async_set_hvac_mode(self, hvac_mode: str) -> None:
-=======
     async def async_set_hvac_mode(self, hvac_mode: HVACMode) -> None:
->>>>>>> bf01b5a4
         """Set the HVAC Mode and State."""
         await self.async_change(
             {
@@ -308,11 +296,7 @@
             }
         )
 
-<<<<<<< HEAD
-    async def async_set_temperature(self, **kwargs) -> None:
-=======
     async def async_set_temperature(self, **kwargs: Any) -> None:
->>>>>>> bf01b5a4
         """Set the Temperature."""
         temp = kwargs.get(ATTR_TEMPERATURE)
         await self.async_change(
