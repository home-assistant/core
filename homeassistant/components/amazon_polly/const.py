--- conflicted
+++ resolved
@@ -15,11 +15,6 @@
 CONF_TEXT_TYPE: Final = "text_type"
 
 SUPPORTED_OUTPUT_FORMATS: Final[set[str]] = {"mp3", "ogg_vorbis", "pcm"}
-<<<<<<< HEAD
-
-SUPPORTED_ENGINES: Final[set[str]] = {"generative", "long-form", "neural", "standard"}
-=======
->>>>>>> 548ad6e1
 
 SUPPORTED_SAMPLE_RATES: Final[set[str]] = {"8000", "16000", "22050", "24000"}
 
@@ -38,10 +33,7 @@
 }
 
 DEFAULT_REGION: Final = "us-east-1"
-<<<<<<< HEAD
-=======
 
->>>>>>> 548ad6e1
 DEFAULT_ENGINE: Final = "standard"
 DEFAULT_VOICE: Final = "Joanna"
 DEFAULT_OUTPUT_FORMAT: Final = "mp3"
