"""Media Player component to integrate TVs exposing the Joint Space API."""
<<<<<<< HEAD
from typing import Any, Dict, Optional

=======
from __future__ import annotations

from typing import Any

>>>>>>> 3ae94601
from haphilipsjs import ConnectionFailure
import voluptuous as vol

from homeassistant import config_entries
from homeassistant.components.media_player import (
    DEVICE_CLASS_TV,
    PLATFORM_SCHEMA,
    BrowseMedia,
    MediaPlayerEntity,
)
from homeassistant.components.media_player.const import (
    MEDIA_CLASS_APP,
    MEDIA_CLASS_CHANNEL,
    MEDIA_CLASS_DIRECTORY,
    MEDIA_TYPE_APP,
    MEDIA_TYPE_APPS,
    MEDIA_TYPE_CHANNEL,
    MEDIA_TYPE_CHANNELS,
    SUPPORT_BROWSE_MEDIA,
    SUPPORT_NEXT_TRACK,
    SUPPORT_PAUSE,
    SUPPORT_PLAY,
    SUPPORT_PLAY_MEDIA,
    SUPPORT_PREVIOUS_TRACK,
    SUPPORT_SELECT_SOURCE,
    SUPPORT_STOP,
    SUPPORT_TURN_OFF,
    SUPPORT_TURN_ON,
    SUPPORT_VOLUME_MUTE,
    SUPPORT_VOLUME_SET,
    SUPPORT_VOLUME_STEP,
)
from homeassistant.components.media_player.errors import BrowseError
from homeassistant.const import (
    CONF_API_VERSION,
    CONF_HOST,
    CONF_NAME,
    STATE_OFF,
    STATE_ON,
)
from homeassistant.core import callback
import homeassistant.helpers.config_validation as cv
from homeassistant.helpers.typing import HomeAssistantType
from homeassistant.helpers.update_coordinator import CoordinatorEntity

from . import LOGGER as _LOGGER, PhilipsTVDataUpdateCoordinator
from .const import CONF_SYSTEM, DOMAIN

SUPPORT_PHILIPS_JS = (
    SUPPORT_TURN_OFF
    | SUPPORT_VOLUME_STEP
    | SUPPORT_VOLUME_SET
    | SUPPORT_VOLUME_MUTE
    | SUPPORT_SELECT_SOURCE
    | SUPPORT_NEXT_TRACK
    | SUPPORT_PREVIOUS_TRACK
    | SUPPORT_PLAY_MEDIA
    | SUPPORT_BROWSE_MEDIA
    | SUPPORT_PLAY
    | SUPPORT_PAUSE
    | SUPPORT_STOP
)

CONF_ON_ACTION = "turn_on_action"

DEFAULT_API_VERSION = 1

PLATFORM_SCHEMA = vol.All(
    cv.deprecated(CONF_HOST),
    cv.deprecated(CONF_NAME),
    cv.deprecated(CONF_API_VERSION),
    cv.deprecated(CONF_ON_ACTION),
    PLATFORM_SCHEMA.extend(
        {
            vol.Required(CONF_HOST): cv.string,
            vol.Remove(CONF_NAME): cv.string,
            vol.Optional(CONF_API_VERSION, default=DEFAULT_API_VERSION): vol.Coerce(
                int
            ),
            vol.Remove(CONF_ON_ACTION): cv.SCRIPT_SCHEMA,
        }
    ),
)


def _inverted(data):
    return {v: k for k, v in data.items()}


async def async_setup_platform(hass, config, async_add_entities, discovery_info=None):
    """Set up the Philips TV platform."""
    hass.async_create_task(
        hass.config_entries.flow.async_init(
            DOMAIN,
            context={"source": config_entries.SOURCE_IMPORT},
            data=config,
        )
    )


async def async_setup_entry(
    hass: HomeAssistantType,
    config_entry: config_entries.ConfigEntry,
    async_add_entities,
):
    """Set up the configuration entry."""
    coordinator = hass.data[DOMAIN][config_entry.entry_id]
    async_add_entities(
        [
            PhilipsTVMediaPlayer(
                coordinator,
                config_entry.data[CONF_SYSTEM],
                config_entry.unique_id,
            )
        ]
    )


class PhilipsTVMediaPlayer(CoordinatorEntity, MediaPlayerEntity):
    """Representation of a Philips TV exposing the JointSpace API."""

    def __init__(
        self,
        coordinator: PhilipsTVDataUpdateCoordinator,
        system: dict[str, Any],
        unique_id: str,
    ):
        """Initialize the Philips TV."""
        self._tv = coordinator.api
        self._coordinator = coordinator
        self._sources = {}
        self._channels = {}
        self._supports = SUPPORT_PHILIPS_JS
        self._system = system
        self._unique_id = unique_id
        self._state = STATE_OFF
<<<<<<< HEAD
        self._media_content_type: Optional[str] = None
        self._media_content_id: Optional[str] = None
        self._media_title: Optional[str] = None
        self._media_channel: Optional[str] = None
=======
        self._media_content_type: str | None = None
        self._media_content_id: str | None = None
        self._media_title: str | None = None
        self._media_channel: str | None = None
>>>>>>> 3ae94601

        super().__init__(coordinator)
        self._update_from_coordinator()

    async def _async_update_soon(self):
        """Reschedule update task."""
        self.async_write_ha_state()
        await self.coordinator.async_request_refresh()

    @property
    def name(self):
        """Return the device name."""
        return self._system["name"]

    @property
    def supported_features(self):
        """Flag media player features that are supported."""
        supports = self._supports
        if self._coordinator.turn_on or (
            self._tv.on and self._tv.powerstate is not None
        ):
            supports |= SUPPORT_TURN_ON
        return supports

    @property
    def state(self):
        """Get the device state. An exception means OFF state."""
        if self._tv.on:
            if self._tv.powerstate == "On" or self._tv.powerstate is None:
                return STATE_ON
        return STATE_OFF

    @property
    def source(self):
        """Return the current input source."""
        return self._sources.get(self._tv.source_id)

    @property
    def source_list(self):
        """List of available input sources."""
        return list(self._sources.values())

    async def async_select_source(self, source):
        """Set the input source."""
        source_id = _inverted(self._sources).get(source)
        if source_id:
            await self._tv.setSource(source_id)
        await self._async_update_soon()

    @property
    def volume_level(self):
        """Volume level of the media player (0..1)."""
        return self._tv.volume

    @property
    def is_volume_muted(self):
        """Boolean if volume is currently muted."""
        return self._tv.muted

    async def async_turn_on(self):
        """Turn on the device."""
        if self._tv.on and self._tv.powerstate:
            await self._tv.setPowerState("On")
            self._state = STATE_ON
        else:
            await self._coordinator.turn_on.async_run(self.hass, self._context)
        await self._async_update_soon()

    async def async_turn_off(self):
        """Turn off the device."""
        await self._tv.sendKey("Standby")
        self._state = STATE_OFF
        await self._async_update_soon()

    async def async_volume_up(self):
        """Send volume up command."""
        await self._tv.sendKey("VolumeUp")
        await self._async_update_soon()

    async def async_volume_down(self):
        """Send volume down command."""
        await self._tv.sendKey("VolumeDown")
        await self._async_update_soon()

    async def async_mute_volume(self, mute):
        """Send mute command."""
        if self._tv.muted != mute:
            await self._tv.sendKey("Mute")
            await self._async_update_soon()
        else:
            _LOGGER.debug("Ignoring request when already in expected state")

    async def async_set_volume_level(self, volume):
        """Set volume level, range 0..1."""
        await self._tv.setVolume(volume, self._tv.muted)
        await self._async_update_soon()

    async def async_media_previous_track(self):
        """Send rewind command."""
        await self._tv.sendKey("Previous")
        await self._async_update_soon()

    async def async_media_next_track(self):
        """Send fast forward command."""
        await self._tv.sendKey("Next")
        await self._async_update_soon()

    async def async_media_play_pause(self):
        """Send pause command to media player."""
        if self._tv.quirk_playpause_spacebar:
            await self._tv.sendUnicode(" ")
        else:
            await self._tv.sendKey("PlayPause")
        await self._async_update_soon()

    async def async_media_play(self):
        """Send pause command to media player."""
        await self._tv.sendKey("Play")
        await self._async_update_soon()

    async def async_media_pause(self):
        """Send play command to media player."""
        await self._tv.sendKey("Pause")
        await self._async_update_soon()

    async def async_media_stop(self):
        """Send play command to media player."""
        await self._tv.sendKey("Stop")
        await self._async_update_soon()

    @property
    def media_channel(self):
        """Get current channel if it's a channel."""
        return self._media_channel

    @property
    def media_title(self):
        """Title of current playing media."""
        return self._media_title

    @property
    def media_content_type(self):
        """Return content type of playing media."""
        return self._media_content_type

    @property
    def media_content_id(self):
        """Content type of current playing media."""
        return self._media_content_id

    @property
    def media_image_url(self):
        """Image url of current playing media."""
        if self._media_content_id and self._media_content_type in (
<<<<<<< HEAD
            MEDIA_CLASS_APP,
            MEDIA_CLASS_CHANNEL,
=======
            MEDIA_TYPE_APP,
            MEDIA_TYPE_CHANNEL,
>>>>>>> 3ae94601
        ):
            return self.get_browse_image_url(
                self._media_content_type, self._media_content_id, media_image_id=None
            )
        return None

    @property
    def app_id(self):
        """ID of the current running app."""
        return self._tv.application_id

    @property
    def app_name(self):
        """Name of the current running app."""
        app = self._tv.applications.get(self._tv.application_id)
        if app:
            return app.get("label")

    @property
    def device_class(self):
        """Return the device class."""
        return DEVICE_CLASS_TV

    @property
    def unique_id(self):
        """Return unique identifier if known."""
        return self._unique_id

    @property
    def device_info(self):
        """Return a device description for device registry."""
        return {
            "name": self._system["name"],
            "identifiers": {
                (DOMAIN, self._unique_id),
            },
            "model": self._system.get("model"),
            "manufacturer": "Philips",
            "sw_version": self._system.get("softwareversion"),
        }

    async def async_play_media(self, media_type, media_id, **kwargs):
        """Play a piece of media."""
        _LOGGER.debug("Call play media type <%s>, Id <%s>", media_type, media_id)

        if media_type == MEDIA_TYPE_CHANNEL:
            list_id, _, channel_id = media_id.partition("/")
            if channel_id:
                await self._tv.setChannel(channel_id, list_id)
                await self._async_update_soon()
            else:
                _LOGGER.error("Unable to find channel <%s>", media_id)
        elif media_type == MEDIA_TYPE_APP:
            app = self._tv.applications.get(media_id)
            if app:
                await self._tv.setApplication(app["intent"])
                await self._async_update_soon()
            else:
                _LOGGER.error("Unable to find application <%s>", media_id)
        else:
            _LOGGER.error("Unsupported media type <%s>", media_type)

    async def async_browse_media_channels(self, expanded):
        """Return channel media objects."""
        if expanded:
            children = [
                BrowseMedia(
                    title=channel.get("name", f"Channel: {channel_id}"),
                    media_class=MEDIA_CLASS_CHANNEL,
                    media_content_id=f"alltv/{channel_id}",
                    media_content_type=MEDIA_TYPE_CHANNEL,
                    can_play=True,
                    can_expand=False,
<<<<<<< HEAD
                    thumbnail=self.get_browse_image_url(
                        MEDIA_TYPE_APP, channel_id, media_image_id=None
                    ),
=======
>>>>>>> 3ae94601
                )
                for channel_id, channel in self._tv.channels.items()
            ]
        else:
            children = None

        return BrowseMedia(
            title="Channels",
            media_class=MEDIA_CLASS_DIRECTORY,
            media_content_id="channels",
            media_content_type=MEDIA_TYPE_CHANNELS,
<<<<<<< HEAD
            children_media_class=MEDIA_TYPE_CHANNEL,
=======
            children_media_class=MEDIA_CLASS_CHANNEL,
>>>>>>> 3ae94601
            can_play=False,
            can_expand=True,
            children=children,
        )

    async def async_browse_media_favorites(self, list_id, expanded):
        """Return channel media objects."""
        if expanded:
            favorites = await self._tv.getFavoriteList(list_id)
            if favorites:

                def get_name(channel):
                    channel_data = self._tv.channels.get(str(channel["ccid"]))
                    if channel_data:
                        return channel_data["name"]
                    return f"Channel: {channel['ccid']}"

                children = [
                    BrowseMedia(
                        title=get_name(channel),
                        media_class=MEDIA_CLASS_CHANNEL,
                        media_content_id=f"{list_id}/{channel['ccid']}",
                        media_content_type=MEDIA_TYPE_CHANNEL,
                        can_play=True,
                        can_expand=False,
<<<<<<< HEAD
                        thumbnail=self.get_browse_image_url(
                            MEDIA_TYPE_APP, channel, media_image_id=None
                        ),
=======
>>>>>>> 3ae94601
                    )
                    for channel in favorites
                ]
            else:
                children = None
        else:
            children = None

        favorite = self._tv.favorite_lists[list_id]
        return BrowseMedia(
            title=favorite.get("name", f"Favorites {list_id}"),
            media_class=MEDIA_CLASS_DIRECTORY,
            media_content_id=f"favorites/{list_id}",
            media_content_type=MEDIA_TYPE_CHANNELS,
<<<<<<< HEAD
            children_media_class=MEDIA_TYPE_CHANNEL,
=======
            children_media_class=MEDIA_CLASS_CHANNEL,
>>>>>>> 3ae94601
            can_play=False,
            can_expand=True,
            children=children,
        )

    async def async_browse_media_applications(self, expanded):
        """Return application media objects."""
        if expanded:
            children = [
                BrowseMedia(
                    title=application["label"],
                    media_class=MEDIA_CLASS_APP,
                    media_content_id=application_id,
                    media_content_type=MEDIA_TYPE_APP,
                    can_play=True,
                    can_expand=False,
                    thumbnail=self.get_browse_image_url(
                        MEDIA_TYPE_APP, application_id, media_image_id=None
                    ),
                )
                for application_id, application in self._tv.applications.items()
            ]
        else:
            children = None

        return BrowseMedia(
            title="Applications",
            media_class=MEDIA_CLASS_DIRECTORY,
            media_content_id="applications",
            media_content_type=MEDIA_TYPE_APPS,
<<<<<<< HEAD
            children_media_class=MEDIA_TYPE_APP,
=======
            children_media_class=MEDIA_CLASS_APP,
>>>>>>> 3ae94601
            can_play=False,
            can_expand=True,
            children=children,
        )

    async def async_browse_media_favorite_lists(self, expanded):
        """Return favorite media objects."""
        if self._tv.favorite_lists and expanded:
            children = [
                await self.async_browse_media_favorites(list_id, False)
                for list_id in self._tv.favorite_lists
            ]
        else:
            children = None

        return BrowseMedia(
            title="Favorites",
            media_class=MEDIA_CLASS_DIRECTORY,
            media_content_id="favorite_lists",
            media_content_type=MEDIA_TYPE_CHANNELS,
<<<<<<< HEAD
            children_media_class=MEDIA_TYPE_CHANNEL,
=======
            children_media_class=MEDIA_CLASS_CHANNEL,
>>>>>>> 3ae94601
            can_play=False,
            can_expand=True,
            children=children,
        )

    async def async_browse_media_root(self):
        """Return root media objects."""

        return BrowseMedia(
            title="Library",
            media_class=MEDIA_CLASS_DIRECTORY,
            media_content_id="",
            media_content_type="",
            can_play=False,
            can_expand=True,
            children=[
                await self.async_browse_media_channels(False),
                await self.async_browse_media_applications(False),
                await self.async_browse_media_favorite_lists(False),
            ],
        )

    async def async_browse_media(self, media_content_type=None, media_content_id=None):
        """Implement the websocket media browsing helper."""
        if not self._tv.on:
            raise BrowseError("Can't browse when tv is turned off")

        if media_content_id in (None, ""):
            return await self.async_browse_media_root()
        path = media_content_id.partition("/")
        if path[0] == "channels":
            return await self.async_browse_media_channels(True)
        if path[0] == "applications":
            return await self.async_browse_media_applications(True)
        if path[0] == "favorite_lists":
            return await self.async_browse_media_favorite_lists(True)
        if path[0] == "favorites":
            return await self.async_browse_media_favorites(path[2], True)

        raise BrowseError(f"Media not found: {media_content_type} / {media_content_id}")

    async def async_get_browse_image(
        self, media_content_type, media_content_id, media_image_id=None
    ):
        """Serve album art. Returns (content, content_type)."""
        try:
            if media_content_type == MEDIA_TYPE_APP and media_content_id:
                return await self._tv.getApplicationIcon(media_content_id)
            if media_content_type == MEDIA_TYPE_CHANNEL and media_content_id:
                return await self._tv.getChannelLogo(media_content_id)
        except ConnectionFailure:
            _LOGGER.warning("Failed to fetch image")
        return None, None

    async def async_get_media_image(self):
        """Serve album art. Returns (content, content_type)."""
        return await self.async_get_browse_image(
            self.media_content_type, self.media_content_id, None
        )

    @callback
    def _update_from_coordinator(self):

        if self._tv.on:
            if self._tv.powerstate in ("Standby", "StandbyKeep"):
                self._state = STATE_OFF
            else:
                self._state = STATE_ON
        else:
            self._state = STATE_OFF

        self._sources = {
            srcid: source.get("name") or f"Source {srcid}"
            for srcid, source in (self._tv.sources or {}).items()
        }

        if self._tv.channel_active:
            self._media_content_type = MEDIA_TYPE_CHANNEL
            self._media_content_id = f"all/{self._tv.channel_id}"
            self._media_title = self._tv.channels.get(self._tv.channel_id, {}).get(
                "name"
            )
            self._media_channel = self._media_title
        elif self._tv.application_id:
            self._media_content_type = MEDIA_TYPE_APP
            self._media_content_id = self._tv.application_id
            self._media_title = self._tv.applications.get(
                self._tv.application_id, {}
            ).get("label")
            self._media_channel = None
        else:
            self._media_content_type = None
            self._media_content_id = None
            self._media_title = self._sources.get(self._tv.source_id)
            self._media_channel = None

    @callback
    def _handle_coordinator_update(self) -> None:
        """Handle updated data from the coordinator."""
        self._update_from_coordinator()
        super()._handle_coordinator_update()<|MERGE_RESOLUTION|>--- conflicted
+++ resolved
@@ -1,13 +1,8 @@
 """Media Player component to integrate TVs exposing the Joint Space API."""
-<<<<<<< HEAD
-from typing import Any, Dict, Optional
-
-=======
 from __future__ import annotations
 
 from typing import Any
 
->>>>>>> 3ae94601
 from haphilipsjs import ConnectionFailure
 import voluptuous as vol
 
@@ -144,17 +139,10 @@
         self._system = system
         self._unique_id = unique_id
         self._state = STATE_OFF
-<<<<<<< HEAD
-        self._media_content_type: Optional[str] = None
-        self._media_content_id: Optional[str] = None
-        self._media_title: Optional[str] = None
-        self._media_channel: Optional[str] = None
-=======
         self._media_content_type: str | None = None
         self._media_content_id: str | None = None
         self._media_title: str | None = None
         self._media_channel: str | None = None
->>>>>>> 3ae94601
 
         super().__init__(coordinator)
         self._update_from_coordinator()
@@ -309,13 +297,8 @@
     def media_image_url(self):
         """Image url of current playing media."""
         if self._media_content_id and self._media_content_type in (
-<<<<<<< HEAD
-            MEDIA_CLASS_APP,
-            MEDIA_CLASS_CHANNEL,
-=======
             MEDIA_TYPE_APP,
             MEDIA_TYPE_CHANNEL,
->>>>>>> 3ae94601
         ):
             return self.get_browse_image_url(
                 self._media_content_type, self._media_content_id, media_image_id=None
@@ -389,12 +372,6 @@
                     media_content_type=MEDIA_TYPE_CHANNEL,
                     can_play=True,
                     can_expand=False,
-<<<<<<< HEAD
-                    thumbnail=self.get_browse_image_url(
-                        MEDIA_TYPE_APP, channel_id, media_image_id=None
-                    ),
-=======
->>>>>>> 3ae94601
                 )
                 for channel_id, channel in self._tv.channels.items()
             ]
@@ -406,11 +383,7 @@
             media_class=MEDIA_CLASS_DIRECTORY,
             media_content_id="channels",
             media_content_type=MEDIA_TYPE_CHANNELS,
-<<<<<<< HEAD
-            children_media_class=MEDIA_TYPE_CHANNEL,
-=======
             children_media_class=MEDIA_CLASS_CHANNEL,
->>>>>>> 3ae94601
             can_play=False,
             can_expand=True,
             children=children,
@@ -436,12 +409,6 @@
                         media_content_type=MEDIA_TYPE_CHANNEL,
                         can_play=True,
                         can_expand=False,
-<<<<<<< HEAD
-                        thumbnail=self.get_browse_image_url(
-                            MEDIA_TYPE_APP, channel, media_image_id=None
-                        ),
-=======
->>>>>>> 3ae94601
                     )
                     for channel in favorites
                 ]
@@ -456,11 +423,7 @@
             media_class=MEDIA_CLASS_DIRECTORY,
             media_content_id=f"favorites/{list_id}",
             media_content_type=MEDIA_TYPE_CHANNELS,
-<<<<<<< HEAD
-            children_media_class=MEDIA_TYPE_CHANNEL,
-=======
             children_media_class=MEDIA_CLASS_CHANNEL,
->>>>>>> 3ae94601
             can_play=False,
             can_expand=True,
             children=children,
@@ -491,11 +454,7 @@
             media_class=MEDIA_CLASS_DIRECTORY,
             media_content_id="applications",
             media_content_type=MEDIA_TYPE_APPS,
-<<<<<<< HEAD
-            children_media_class=MEDIA_TYPE_APP,
-=======
             children_media_class=MEDIA_CLASS_APP,
->>>>>>> 3ae94601
             can_play=False,
             can_expand=True,
             children=children,
@@ -516,11 +475,7 @@
             media_class=MEDIA_CLASS_DIRECTORY,
             media_content_id="favorite_lists",
             media_content_type=MEDIA_TYPE_CHANNELS,
-<<<<<<< HEAD
-            children_media_class=MEDIA_TYPE_CHANNEL,
-=======
             children_media_class=MEDIA_CLASS_CHANNEL,
->>>>>>> 3ae94601
             can_play=False,
             can_expand=True,
             children=children,
