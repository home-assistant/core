--- conflicted
+++ resolved
@@ -103,14 +103,6 @@
         """Fetch data from the API."""
         await self.session.async_ensure_token_valid()
 
-<<<<<<< HEAD
-    @property
-    def readable_name(self) -> str | None:
-        """Return the readable name of the heat pump."""
-        if self.heat_pump_info.device_name:
-            return self.heat_pump_info.device_name
-        return self.heat_pump_info.model
-=======
         try:
             await self._heat_pump_data.async_get_logs(
                 self.session.token[CONF_ACCESS_TOKEN]
@@ -119,7 +111,6 @@
             raise ConfigEntryAuthFailed from error
         except EXCEPTIONS as error:
             raise UpdateFailed(error) from error
->>>>>>> 09561aeb
 
         return self._heat_pump_data
 
