--- conflicted
+++ resolved
@@ -401,7 +401,9 @@
     "envoy_error": {
       "message": "Error communicating with Envoy API on {host}: {args}"
     },
-<<<<<<< HEAD
+    "action_error": {
+      "message": "Failed to execute {action} for {entity}, host: {host}: {args}"
+    },
     "not_initialized": {
       "message": "{service}: Enphase envoy is not yet initialized"
     },
@@ -428,10 +430,6 @@
           "description": "Envoy to get data for."
         }
       }
-=======
-    "action_error": {
-      "message": "Failed to execute {action} for {entity}, host: {host}: {args}"
->>>>>>> df307aeb
     }
   }
 }