"""Diagnostics support for Enphase Envoy."""

from __future__ import annotations

import copy
from datetime import datetime
from typing import TYPE_CHECKING, Any

from aiohttp import ClientResponse
from attr import asdict
from pyenphase.envoy import Envoy
from pyenphase.exceptions import EnvoyError

from homeassistant.components.diagnostics import async_redact_data
from homeassistant.const import (
    CONF_NAME,
    CONF_PASSWORD,
    CONF_TOKEN,
    CONF_UNIQUE_ID,
    CONF_USERNAME,
)
from homeassistant.core import HomeAssistant
from homeassistant.helpers import device_registry as dr, entity_registry as er
from homeassistant.helpers.json import json_dumps
from homeassistant.util.json import json_loads

from .const import OPTION_DIAGNOSTICS_INCLUDE_FIXTURES
from .coordinator import EnphaseConfigEntry

CONF_TITLE = "title"
CLEAN_TEXT = "<<envoyserial>>"

TO_REDACT = {
    CONF_NAME,
    CONF_PASSWORD,
    # Config entry title and unique ID may contain sensitive data:
    CONF_TITLE,
    CONF_UNIQUE_ID,
    CONF_USERNAME,
    CONF_TOKEN,
}


async def _get_fixture_collection(envoy: Envoy, serial: str) -> dict[str, Any]:
    """Collect Envoy endpoints to use for test fixture set."""
    fixture_data: dict[str, Any] = {}
    end_points = [
        "/info",
        "/api/v1/production",
        "/api/v1/production/inverters",
        "/production.json",
        "/production.json?details=1",
        "/production",
        "/ivp/ensemble/power",
        "/ivp/ensemble/inventory",
        "/ivp/ensemble/dry_contacts",
        "/ivp/ensemble/status",
        "/ivp/ensemble/secctrl",
        "/ivp/ss/dry_contact_settings",
        "/admin/lib/tariff",
        "/ivp/ss/gen_config",
        "/ivp/ss/gen_schedule",
        "/ivp/sc/pvlimit",
        "/ivp/ss/pel_settings",
        "/ivp/ensemble/generator",
        "/ivp/meters",
        "/ivp/meters/readings",
        "/ivp/pdm/device_data",
        "/home",
    ]

    for end_point in end_points:
        try:
            response: ClientResponse = await envoy.request(end_point)
            fixture_data[end_point] = (
                (await response.text()).replace("\n", "").replace(serial, CLEAN_TEXT)
            )
            fixture_data[f"{end_point}_log"] = json_dumps(
                {
                    "headers": dict(response.headers.items()),
                    "code": response.status,
                }
            )
        except EnvoyError as err:
            fixture_data[f"{end_point}_log"] = {"Error": repr(err)}
    return fixture_data


async def async_get_config_entry_diagnostics(
    hass: HomeAssistant, entry: EnphaseConfigEntry
) -> dict[str, Any]:
    """Return diagnostics for a config entry."""
    coordinator = entry.runtime_data

    if TYPE_CHECKING:
        assert coordinator.envoy.data
    envoy_data = coordinator.envoy.data
    envoy = coordinator.envoy

    device_registry = dr.async_get(hass)
    entity_registry = er.async_get(hass)

    device_entities = []
    # for each device associated with the envoy get entity and state information
    for device in dr.async_entries_for_config_entry(device_registry, entry.entry_id):
        entities = []
        for entity in er.async_entries_for_device(
            entity_registry, device_id=device.id, include_disabled_entities=True
        ):
            state_dict = None
            if state := hass.states.get(entity.entity_id):
                state_dict = dict(state.as_dict())
                state_dict.pop("context", None)
            entity_dict = asdict(entity)
            entity_dict.pop("_cache", None)
            entities.append({"entity": entity_dict, "state": state_dict})
        device_dict = asdict(device)
        device_dict.pop("_cache", None)
<<<<<<< HEAD
        device_dict.pop("_is_restored", None)
=======
        # This can be removed when suggested_area is removed from DeviceEntry
        device_dict.pop("_suggested_area")
>>>>>>> 0d7608f7
        device_entities.append({"device": device_dict, "entities": entities})

    # remove envoy serial
    old_serial = coordinator.envoy_serial_number

    coordinator_data = copy.deepcopy(coordinator.data)
    coordinator_data_cleaned = json_dumps(coordinator_data).replace(
        old_serial, CLEAN_TEXT
    )

    device_entities_cleaned = json_dumps(device_entities).replace(
        old_serial, CLEAN_TEXT
    )

    envoy_model: dict[str, Any] = {
        "encharge_inventory": envoy_data.encharge_inventory,
        "encharge_power": envoy_data.encharge_power,
        "encharge_aggregate": envoy_data.encharge_aggregate,
        "enpower": envoy_data.enpower,
        "system_consumption": envoy_data.system_consumption,
        "system_production": envoy_data.system_production,
        "system_consumption_phases": envoy_data.system_consumption_phases,
        "system_production_phases": envoy_data.system_production_phases,
        "ctmeter_production": envoy_data.ctmeter_production,
        "ctmeter_consumption": envoy_data.ctmeter_consumption,
        "ctmeter_storage": envoy_data.ctmeter_storage,
        "ctmeter_production_phases": envoy_data.ctmeter_production_phases,
        "ctmeter_consumption_phases": envoy_data.ctmeter_consumption_phases,
        "ctmeter_storage_phases": envoy_data.ctmeter_storage_phases,
        "dry_contact_status": envoy_data.dry_contact_status,
        "dry_contact_settings": envoy_data.dry_contact_settings,
        "inverters": envoy_data.inverters,
        "tariff": envoy_data.tariff,
    }
    # Add Envoy active interface information to report
    active_interface: dict[str, Any] = {}
    if coordinator.interface:
        active_interface = {
            "name": (interface := coordinator.interface).primary_interface,
            "interface type": interface.interface_type,
            "mac": interface.mac,
            "uses dhcp": interface.dhcp,
            "firmware build date": datetime.fromtimestamp(
                interface.software_build_epoch
            ).strftime("%Y-%m-%d %H:%M:%S"),
            "envoy timezone": interface.timezone,
        }

    envoy_properties: dict[str, Any] = {
        "envoy_firmware": envoy.firmware,
        "part_number": envoy.part_number,
        "envoy_model": envoy.envoy_model,
        "active interface": active_interface,
        "supported_features": [feature.name for feature in envoy.supported_features],
        "phase_mode": envoy.phase_mode,
        "phase_count": envoy.phase_count,
        "active_phasecount": envoy.active_phase_count,
        "ct_count": envoy.ct_meter_count,
        "ct_consumption_meter": envoy.consumption_meter_type,
        "ct_production_meter": envoy.production_meter_type,
        "ct_storage_meter": envoy.storage_meter_type,
    }

    fixture_data: dict[str, Any] = {}
    if entry.options.get(OPTION_DIAGNOSTICS_INCLUDE_FIXTURES, False):
        fixture_data = await _get_fixture_collection(envoy=envoy, serial=old_serial)

    diagnostic_data: dict[str, Any] = {
        "config_entry": async_redact_data(entry.as_dict(), TO_REDACT),
        "envoy_properties": envoy_properties,
        "raw_data": json_loads(coordinator_data_cleaned),
        "envoy_model_data": envoy_model,
        "envoy_entities_by_device": json_loads(device_entities_cleaned),
        "fixtures": fixture_data,
    }

    return diagnostic_data<|MERGE_RESOLUTION|>--- conflicted
+++ resolved
@@ -116,12 +116,9 @@
             entities.append({"entity": entity_dict, "state": state_dict})
         device_dict = asdict(device)
         device_dict.pop("_cache", None)
-<<<<<<< HEAD
         device_dict.pop("_is_restored", None)
-=======
         # This can be removed when suggested_area is removed from DeviceEntry
         device_dict.pop("_suggested_area")
->>>>>>> 0d7608f7
         device_entities.append({"device": device_dict, "entities": entities})
 
     # remove envoy serial
