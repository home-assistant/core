"""
homeassistant.components.logbook
~~~~~~~~~~~~~~~~~~~~~~~~~~~~~~~~

Parses events and generates a human log.
"""
from datetime import timedelta
from itertools import groupby
import re

from homeassistant.core import State, DOMAIN as HA_DOMAIN
from homeassistant.const import (
    EVENT_STATE_CHANGED, STATE_HOME, STATE_ON, STATE_OFF,
    EVENT_HOMEASSISTANT_START, EVENT_HOMEASSISTANT_STOP, HTTP_BAD_REQUEST)
from homeassistant import util
import homeassistant.util.dt as dt_util
from homeassistant.components import recorder, sun


DOMAIN = "logbook"
DEPENDENCIES = ['recorder', 'http']

URL_LOGBOOK = re.compile(r'/api/logbook(?:/(?P<date>\d{4}-\d{1,2}-\d{1,2})|)')

QUERY_EVENTS_BETWEEN = """
    SELECT * FROM events WHERE time_fired > ? AND time_fired < ?
"""

EVENT_LOGBOOK_ENTRY = 'LOGBOOK_ENTRY'

GROUP_BY_MINUTES = 15

ATTR_NAME = 'name'
ATTR_MESSAGE = 'message'
ATTR_DOMAIN = 'domain'
ATTR_ENTITY_ID = 'entity_id'


def log_entry(hass, name, message, domain=None, entity_id=None):
    """ Adds an entry to the logbook. """
    print(1+'\n')
   # print(hass.states.get(entity_id))

    data = {
        ATTR_NAME: name,
        ATTR_MESSAGE: message
    }

    if domain is not None:
        data[ATTR_DOMAIN] = domain
    if entity_id is not None:
        data[ATTR_ENTITY_ID] = entity_id
    hass.bus.fire(EVENT_LOGBOOK_ENTRY, data)


def setup(hass, config):
    """ Listens for download events to download files. """
    hass.http.register_path('GET', URL_LOGBOOK, _handle_get_logbook)
    return True


def _handle_get_logbook(handler, path_match, data):
    """ Return logbook entries. """
    date_str = path_match.group('date')

    if date_str:
        start_date = dt_util.date_str_to_date(date_str)

        if start_date is None:
            handler.write_json_message("Error parsing JSON", HTTP_BAD_REQUEST)
            return

        start_day = dt_util.start_of_local_day(start_date)
    else:
        start_day = dt_util.start_of_local_day()

    end_day = start_day + timedelta(days=1)

    events = recorder.query_events(
        QUERY_EVENTS_BETWEEN,
        (dt_util.as_utc(start_day), dt_util.as_utc(end_day)))

    handler.write_json(humanify(events))


class Entry(object):
    """ A human readable version of the log. """

    # pylint: disable=too-many-arguments, too-few-public-methods

    def __init__(self, when=None, name=None, message=None, domain=None,
                 entity_id=None):
        self.when = when
        self.name = name
        self.message = message
        self.domain = domain
        self.entity_id = entity_id
       # print('1'+'\n')
    def as_dict(self):
        """ Convert Entry to a dict to be used within JSON. """
        return {
            'when': dt_util.datetime_to_str(self.when),
            'name': self.name,
            'message': self.message,
            'domain': self.domain,
            'entity_id': self.entity_id,
        }

def humanify(events):
    """
    Generator that converts a list of events into Entry objects.

    Will try to group events if possible:
     - if 2+ sensor updates in GROUP_BY_MINUTES, show last
     - if home assistant stop and start happen in same minute call it restarted
    """
    n = 0
    # pylint: disable=too-many-branches
    # Group events in batches of GROUP_BY_MINUTES
    for _, g_events in groupby(
            events,
            lambda event: event.time_fired.minute // GROUP_BY_MINUTES):
        events_batch = list(g_events)

        # Keep track of last sensor states
        last_sensor_event = {}

        # group HA start/stop events
        # Maps minute of event to 1: stop, 2: stop + start
        start_stop_events = {}

        # Process events
        for event in events_batch:
            if event.event_type == EVENT_STATE_CHANGED:
                
                entity_id = event.data.get('entity_id')
                
                if entity_id is None:
                    continue

                if entity_id.startswith('sensor.'):
                    last_sensor_event[entity_id] = event

            elif event.event_type == EVENT_HOMEASSISTANT_STOP:
                if event.time_fired.minute in start_stop_events:
                    continue

                start_stop_events[event.time_fired.minute] = 1

            elif event.event_type == EVENT_HOMEASSISTANT_START:
                if event.time_fired.minute not in start_stop_events:
                    continue

                start_stop_events[event.time_fired.minute] = 2

        # Yield entries
        for event in events_batch:
            if event.event_type == EVENT_STATE_CHANGED:
<<<<<<< HEAD
                
        	#Collects the hidden attribute in the event data.       
                hidden_attr = event.data.get('new_state').get('attributes').get('hidden')
	
        	# Do not report on new entities
                if 'old_state' not in event.data:
                    continue
                print(hidden_attr)
=======
                #print(event.data.get('new_state').get('attributes').get('hidden_logbook'))
                print(event.data.get('new_state').get('attributes').get('hidden_logbook'))
		#Do not report on hidden_logbook enabled
                if(event.data.get('new_state').get('attributes').get('hidden_logbook')==True):
                    continue
		# Do not report on new entities
                if 'old_state' not in event.data:
                    continue
                #print(event.data.get('old_state'))
                #print(event.data.get('new_state').get('attributes').get('hidden_logbook'))
>>>>>>> a05ceab0
                to_state = State.from_dict(event.data.get('new_state'))
                # if last_changed != last_updated only attributes have changed
                # we do not report on that yet. Also filter auto groups.
                if not to_state or \
                   to_state.last_changed != to_state.last_updated or \
                   to_state.domain == 'group' and \
                   to_state.attributes.get('auto', False):
                    continue

                domain = to_state.domain

                # Skip all but the last sensor state
                if domain == 'sensor' and \
                   event != last_sensor_event[to_state.entity_id]:
                    continue

                yield Entry(
                    event.time_fired,
                    name=to_state.name,
                    message=_entry_message_from_state(domain, to_state),
                    domain=domain,
                    entity_id=to_state.entity_id)

            elif event.event_type == EVENT_HOMEASSISTANT_START:
                if start_stop_events.get(event.time_fired.minute) == 2:
                    continue

                yield Entry(
                    event.time_fired, "Home Assistant", "started",
                    domain=HA_DOMAIN)

            elif event.event_type == EVENT_HOMEASSISTANT_STOP:
                if start_stop_events.get(event.time_fired.minute) == 2:
                    action = "restarted"
                else:
                    action = "stopped"

                yield Entry(
                    event.time_fired, "Home Assistant", action,
                    domain=HA_DOMAIN)
            elif event.event_type == EVENT_LOGBOOK_ENTRY:
                domain = event.data.get(ATTR_DOMAIN)
                entity_id = event.data.get(ATTR_ENTITY_ID)
                if domain is None and entity_id is not None:
                    try:
                        domain = util.split_entity_id(str(entity_id))[0]
                    except IndexError:
                        pass

                yield Entry(
                    event.time_fired, event.data.get(ATTR_NAME),
                    event.data.get(ATTR_MESSAGE), domain,
                    entity_id)


def _entry_message_from_state(domain, state):
    """ Convert a state to a message for the logbook. """
    # We pass domain in so we don't have to split entity_id again

    if domain == 'device_tracker':
        return '{} home'.format(
            'arrived' if state.state == STATE_HOME else 'left')

    elif domain == 'sun':
        if state.state == sun.STATE_ABOVE_HORIZON:
            return 'has risen'
        else:
            return 'has set'

    elif state.state == STATE_ON:
        # Future: combine groups and its entity entries ?
        return "turned on"

    elif state.state == STATE_OFF:
        return "turned off"

    return "changed to {}".format(state.state)<|MERGE_RESOLUTION|>--- conflicted
+++ resolved
@@ -156,27 +156,13 @@
         # Yield entries
         for event in events_batch:
             if event.event_type == EVENT_STATE_CHANGED:
-<<<<<<< HEAD
-                
-        	#Collects the hidden attribute in the event data.       
-                hidden_attr = event.data.get('new_state').get('attributes').get('hidden')
-	
-        	# Do not report on new entities
-                if 'old_state' not in event.data:
-                    continue
-                print(hidden_attr)
-=======
-                #print(event.data.get('new_state').get('attributes').get('hidden_logbook'))
-                print(event.data.get('new_state').get('attributes').get('hidden_logbook'))
 		#Do not report on hidden_logbook enabled
-                if(event.data.get('new_state').get('attributes').get('hidden_logbook')==True):
+                if(event.data.get('new_state').get('attributes').get('hidden_logbook')):
                     continue
 		# Do not report on new entities
                 if 'old_state' not in event.data:
                     continue
-                #print(event.data.get('old_state'))
-                #print(event.data.get('new_state').get('attributes').get('hidden_logbook'))
->>>>>>> a05ceab0
+                
                 to_state = State.from_dict(event.data.get('new_state'))
                 # if last_changed != last_updated only attributes have changed
                 # we do not report on that yet. Also filter auto groups.
