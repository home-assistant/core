"""Config flow support for Intergas InComfort integration."""

from __future__ import annotations

<<<<<<< HEAD
import logging
=======
from collections.abc import Mapping
>>>>>>> d38e0464
from typing import Any

from incomfortclient import InvalidGateway, InvalidHeaterList
import voluptuous as vol

from homeassistant.config_entries import (
    SOURCE_RECONFIGURE,
    ConfigEntryState,
    ConfigFlow,
    ConfigFlowResult,
    OptionsFlow,
)
from homeassistant.const import CONF_HOST, CONF_PASSWORD, CONF_USERNAME
from homeassistant.core import HomeAssistant, callback
from homeassistant.data_entry_flow import AbortFlow
from homeassistant.helpers.device_registry import format_mac
from homeassistant.helpers.selector import (
    BooleanSelector,
    BooleanSelectorConfig,
    TextSelector,
    TextSelectorConfig,
    TextSelectorType,
)
from homeassistant.helpers.service_info.dhcp import DhcpServiceInfo

from .const import CONF_LEGACY_SETPOINT_STATUS, DOMAIN
from .coordinator import InComfortConfigEntry, async_connect_gateway

_LOGGER = logging.getLogger(__name__)
TITLE = "Intergas InComfort/Intouch Lan2RF gateway"

CONFIG_SCHEMA = vol.Schema(
    {
        vol.Required(CONF_HOST): TextSelector(
            TextSelectorConfig(type=TextSelectorType.TEXT)
        ),
        vol.Optional(CONF_USERNAME): TextSelector(
            TextSelectorConfig(type=TextSelectorType.TEXT, autocomplete="admin")
        ),
        vol.Optional(CONF_PASSWORD): TextSelector(
            TextSelectorConfig(type=TextSelectorType.PASSWORD)
        ),
    }
)

DHCP_CONFIG_SCHEMA = vol.Schema(
    {
        vol.Optional(CONF_USERNAME): TextSelector(
            TextSelectorConfig(type=TextSelectorType.TEXT, autocomplete="admin")
        ),
        vol.Optional(CONF_PASSWORD): TextSelector(
            TextSelectorConfig(type=TextSelectorType.PASSWORD)
        ),
    }
)

REAUTH_SCHEMA = vol.Schema(
    {
        vol.Optional(CONF_PASSWORD): TextSelector(
            TextSelectorConfig(type=TextSelectorType.PASSWORD)
        ),
    }
)


OPTIONS_SCHEMA = vol.Schema(
    {
        vol.Optional(CONF_LEGACY_SETPOINT_STATUS, default=False): BooleanSelector(
            BooleanSelectorConfig()
        )
    }
)


async def async_try_connect_gateway(
    hass: HomeAssistant, config: dict[str, Any]
) -> dict[str, str] | None:
    """Try to connect to the Lan2RF gateway."""
    try:
        await async_connect_gateway(hass, config)
    except InvalidGateway:
        return {"base": "auth_error"}
    except InvalidHeaterList:
        return {"base": "no_heaters"}
    except TimeoutError:
        return {"base": "timeout_error"}
    except Exception:
        _LOGGER.exception("Unexpected exception")
        return {"base": "unknown"}

    return None


class InComfortConfigFlow(ConfigFlow, domain=DOMAIN):
    """Config flow to set up an Intergas InComfort boyler and thermostats."""

    _discovered_host: str

    @staticmethod
    @callback
    def async_get_options_flow(
        config_entry: InComfortConfigEntry,
    ) -> InComfortOptionsFlowHandler:
        """Get the options flow for this handler."""
        return InComfortOptionsFlowHandler()

    async def async_step_dhcp(
        self, discovery_info: DhcpServiceInfo
    ) -> ConfigFlowResult:
        """Prepare configuration for a DHCP discovered Intergas Gateway device."""
        self._discovered_host = discovery_info.ip
        # In case we have an existing entry with the same host
        # we update the entry with the unique_id for the gateway, and abort the flow
        unique_id = format_mac(discovery_info.macaddress)
        existing_entries_without_unique_id = [
            entry
            for entry in self._async_current_entries(include_ignore=False)
            if entry.unique_id is None
            and entry.data.get(CONF_HOST) == self._discovered_host
            and entry.state is ConfigEntryState.LOADED
        ]
        if existing_entries_without_unique_id:
            self.hass.config_entries.async_update_entry(
                existing_entries_without_unique_id[0], unique_id=unique_id
            )
            self.hass.config_entries.async_schedule_reload(
                existing_entries_without_unique_id[0].entry_id
            )
            raise AbortFlow("already_configured")

        await self.async_set_unique_id(unique_id)
        self._abort_if_unique_id_configured(updates={CONF_HOST: self._discovered_host})

        return await self.async_step_dhcp_confirm()

    async def async_step_dhcp_confirm(
        self, user_input: dict[str, Any] | None = None
    ) -> ConfigFlowResult:
        """Confirm setup from discovery."""
        if user_input is not None:
            return await self.async_step_dhcp_auth({CONF_HOST: self._discovered_host})
        return self.async_show_form(
            step_id="dhcp_confirm",
            description_placeholders={CONF_HOST: self._discovered_host},
        )

    async def async_step_dhcp_auth(
        self, user_input: dict[str, Any] | None = None
    ) -> ConfigFlowResult:
        """Handle the initial set up via DHCP."""
        errors: dict[str, str] | None = None
        data_schema: vol.Schema = DHCP_CONFIG_SCHEMA
        if user_input is not None:
            user_input[CONF_HOST] = self._discovered_host
            if (
                errors := await async_try_connect_gateway(self.hass, user_input)
            ) is None:
                return self.async_create_entry(title=TITLE, data=user_input)
            data_schema = self.add_suggested_values_to_schema(data_schema, user_input)

        return self.async_show_form(
            step_id="dhcp_auth",
            data_schema=data_schema,
            errors=errors,
            description_placeholders={CONF_HOST: self._discovered_host},
        )

    async def async_step_user(
        self, user_input: dict[str, Any] | None = None
    ) -> ConfigFlowResult:
        """Handle the initial step."""
        errors: dict[str, str] | None = None
        data_schema: vol.Schema = CONFIG_SCHEMA
        if is_reconfigure := (self.source == SOURCE_RECONFIGURE):
            reconfigure_entry = self._get_reconfigure_entry()
            data_schema = self.add_suggested_values_to_schema(
                data_schema, reconfigure_entry.data
            )
        if user_input is not None:
            if (
                errors := await async_try_connect_gateway(
                    self.hass,
                    (reconfigure_entry.data | user_input)
                    if is_reconfigure
                    else user_input,
                )
            ) is None:
                if is_reconfigure:
                    return self.async_update_reload_and_abort(
                        reconfigure_entry, data_updates=user_input
                    )
                self._async_abort_entries_match({CONF_HOST: user_input[CONF_HOST]})
                return self.async_create_entry(title=TITLE, data=user_input)
            data_schema = self.add_suggested_values_to_schema(data_schema, user_input)

        return self.async_show_form(
            step_id="user", data_schema=data_schema, errors=errors
        )

    async def async_step_reauth(
        self, entry_data: Mapping[str, Any]
    ) -> ConfigFlowResult:
        """Handle re-authentication."""
        return await self.async_step_reauth_confirm()

    async def async_step_reauth_confirm(
        self, user_input: dict[str, Any] | None = None
    ) -> ConfigFlowResult:
        """Handle re-authentication and confirmation."""
        errors: dict[str, str] | None = None

        if user_input:
            password: str = user_input[CONF_PASSWORD]

            reauth_entry = self._get_reauth_entry()
            errors = await async_try_connect_gateway(
                self.hass, reauth_entry.data | {CONF_PASSWORD: password}
            )
            if not errors:
                return self.async_update_reload_and_abort(
                    reauth_entry, data_updates={CONF_PASSWORD: password}
                )

        return self.async_show_form(
            step_id="reauth_confirm", data_schema=REAUTH_SCHEMA, errors=errors
        )

    async def async_step_reconfigure(
        self, user_input: dict[str, Any] | None = None
    ) -> ConfigFlowResult:
        """Handle reconfiguration flow."""
        return await self.async_step_user()


class InComfortOptionsFlowHandler(OptionsFlow):
    """Handle InComfort Lan2RF gateway options."""

    async def async_step_init(
        self, user_input: dict[str, Any] | None = None
    ) -> ConfigFlowResult:
        """Manage the options."""
        errors: dict[str, str] | None = None
        if user_input is not None:
            new_options: dict[str, Any] = self.config_entry.options | user_input
            self.hass.config_entries.async_update_entry(
                self.config_entry, options=new_options
            )
            self.hass.config_entries.async_schedule_reload(self.config_entry.entry_id)
            return self.async_create_entry(data=new_options)

        data_schema = self.add_suggested_values_to_schema(
            OPTIONS_SCHEMA, self.config_entry.options
        )
        return self.async_show_form(
            step_id="init",
            data_schema=data_schema,
            errors=errors,
        )<|MERGE_RESOLUTION|>--- conflicted
+++ resolved
@@ -2,11 +2,8 @@
 
 from __future__ import annotations
 
-<<<<<<< HEAD
+from collections.abc import Mapping
 import logging
-=======
-from collections.abc import Mapping
->>>>>>> d38e0464
 from typing import Any
 
 from incomfortclient import InvalidGateway, InvalidHeaterList
