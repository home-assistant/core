--- conflicted
+++ resolved
@@ -32,12 +32,8 @@
 SENSOR_TYPES: tuple[IncomfortBinarySensorEntityDescription, ...] = (
     IncomfortBinarySensorEntityDescription(
         key="failed",
-<<<<<<< HEAD
         translation_key="fault",
-=======
-        name="Fault",
         device_class=BinarySensorDeviceClass.PROBLEM,
->>>>>>> 60c06732
         value_key="is_failed",
         extra_state_attributes_fn=lambda status: {"fault_code": status["fault_code"]},
     ),
