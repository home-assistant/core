--- conflicted
+++ resolved
@@ -81,27 +81,6 @@
             ),
         )
 
-<<<<<<< HEAD
-    async def async_step_import(self, import_config: ConfigType) -> ConfigFlowResult:
-        """Import config from yaml."""
-        entry_data = {
-            CONF_LATITUDE: import_config.get(CONF_LATITUDE, self.hass.config.latitude),
-            CONF_LONGITUDE: import_config.get(
-                CONF_LONGITUDE, self.hass.config.longitude
-            ),
-        }
-        self._async_abort_entries_match(entry_data)
-        return self.async_create_entry(
-            title=import_config.get(CONF_NAME, DEFAULT_NAME),
-            data=entry_data,
-            options={
-                CONF_RADIUS: import_config[CONF_RADIUS] * 1000,
-                CONF_ALTITUDE: import_config.get(CONF_ALTITUDE, DEFAULT_ALTITUDE),
-            },
-        )
-
-=======
->>>>>>> 33dd6f66
 
 class OpenSkyOptionsFlowHandler(OptionsFlowWithConfigEntry):
     """OpenSky Options flow handler."""
