--- conflicted
+++ resolved
@@ -206,14 +206,6 @@
     _attr_device_class: BinarySensorDeviceClass = BinarySensorDeviceClass.PLUG
 
 
-<<<<<<< HEAD
-@MULTI_MATCH(quirk_classes={"zhaquirks.tuya.ts0601_garage.TuyaGarageSwitchTO"})
-class Garage(BinarySensor):
-    """ZHA BinarySensor."""
-
-    SENSOR_ATTR = "contact_sensor"
-    _attr_device_class: BinarySensorDeviceClass = BinarySensorDeviceClass.GARAGE_DOOR
-=======
 @MULTI_MATCH(channel_names="opple_cluster", models={"lumi.airrtc.agl001"})
 class AqaraThermostatWindowOpen(BinarySensor, id_suffix="window_open"):
     """ZHA Aqara thermostat window open binary sensor."""
@@ -257,4 +249,11 @@
     SENSOR_ATTR = "linkage_alarm_state"
     _attr_name: str = "Linkage alarm state"
     _attr_device_class: BinarySensorDeviceClass = BinarySensorDeviceClass.SMOKE
->>>>>>> 8096be76
+
+
+@MULTI_MATCH(quirk_classes={"zhaquirks.tuya.ts0601_garage.TuyaGarageSwitchTO"})
+class Garage(BinarySensor, id_suffix="is_open"):
+    """ZHA BinarySensor."""
+
+    SENSOR_ATTR = "contact_sensor"
+    _attr_device_class: BinarySensorDeviceClass = BinarySensorDeviceClass.GARAGE_DOOR