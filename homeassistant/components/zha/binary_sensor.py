--- conflicted
+++ resolved
@@ -277,8 +277,68 @@
     _attr_name: str = "Error detected"
 
 
-<<<<<<< HEAD
-@MULTI_MATCH(channel_names="danfoss_trv_cluster")
+@MULTI_MATCH(
+    cluster_handler_names="opple_cluster",
+    models={"lumi.plug.mmeu01", "lumi.plug.maeu01"},
+)
+class XiaomiPlugConsumerConnected(BinarySensor, id_suffix="consumer_connected"):
+    """ZHA Xiaomi plug consumer connected binary sensor."""
+
+    SENSOR_ATTR = "consumer_connected"
+    _attr_name: str = "Consumer connected"
+    _attr_device_class: BinarySensorDeviceClass = BinarySensorDeviceClass.PLUG
+
+
+@MULTI_MATCH(cluster_handler_names="opple_cluster", models={"lumi.airrtc.agl001"})
+class AqaraThermostatWindowOpen(BinarySensor, id_suffix="window_open"):
+    """ZHA Aqara thermostat window open binary sensor."""
+
+    SENSOR_ATTR = "window_open"
+    _attr_device_class: BinarySensorDeviceClass = BinarySensorDeviceClass.WINDOW
+    _attr_name: str = "Window open"
+
+
+@MULTI_MATCH(cluster_handler_names="opple_cluster", models={"lumi.airrtc.agl001"})
+class AqaraThermostatValveAlarm(BinarySensor, id_suffix="valve_alarm"):
+    """ZHA Aqara thermostat valve alarm binary sensor."""
+
+    SENSOR_ATTR = "valve_alarm"
+    _attr_device_class: BinarySensorDeviceClass = BinarySensorDeviceClass.PROBLEM
+    _attr_name: str = "Valve alarm"
+
+
+@CONFIG_DIAGNOSTIC_MATCH(
+    cluster_handler_names="opple_cluster", models={"lumi.airrtc.agl001"}
+)
+class AqaraThermostatCalibrated(BinarySensor, id_suffix="calibrated"):
+    """ZHA Aqara thermostat calibrated binary sensor."""
+
+    SENSOR_ATTR = "calibrated"
+    _attr_entity_category: EntityCategory = EntityCategory.DIAGNOSTIC
+    _attr_name: str = "Calibrated"
+
+
+@CONFIG_DIAGNOSTIC_MATCH(
+    cluster_handler_names="opple_cluster", models={"lumi.airrtc.agl001"}
+)
+class AqaraThermostatExternalSensor(BinarySensor, id_suffix="sensor"):
+    """ZHA Aqara thermostat external sensor binary sensor."""
+
+    SENSOR_ATTR = "sensor"
+    _attr_entity_category: EntityCategory = EntityCategory.DIAGNOSTIC
+    _attr_name: str = "External sensor"
+
+
+@MULTI_MATCH(cluster_handler_names="opple_cluster", models={"lumi.sensor_smoke.acn03"})
+class AqaraLinkageAlarmState(BinarySensor, id_suffix="linkage_alarm_state"):
+    """ZHA Aqara linkage alarm state binary sensor."""
+
+    SENSOR_ATTR = "linkage_alarm_state"
+    _attr_name: str = "Linkage alarm state"
+    _attr_device_class: BinarySensorDeviceClass = BinarySensorDeviceClass.SMOKE
+
+
+@MULTI_MATCH(cluster_handler_names="danfoss_trv_cluster")
 class DanfossMountingModeActive(BinarySensor, id_suffix="mounting_mode_active"):
     """Danfoss TRV Proprietary attribute exposing whether in mounting mode."""
 
@@ -287,7 +347,7 @@
     _attr_name: str = "Mounting Mode Active"
 
 
-@MULTI_MATCH(channel_names="danfoss_trv_cluster")
+@MULTI_MATCH(cluster_handler_names="danfoss_trv_cluster")
 class DanfossHeatRequired(BinarySensor, id_suffix="heat_required"):
     """Danfoss TRV Proprietary attribute exposing whether heat is required."""
 
@@ -295,71 +355,10 @@
     _attr_name: str = "Heat Required"
 
 
-@MULTI_MATCH(channel_names="danfoss_trv_cluster")
+@MULTI_MATCH(cluster_handler_names="danfoss_trv_cluster")
 class DanfossPreheatStatus(BinarySensor, id_suffix="preheat_status"):
     """Danfoss TRV Proprietary attribute exposing whether in pre-heating mode."""
 
     SENSOR_ATTR = "preheat_status"
     _attr_name: str = "Pre-heat Status"
-    _attr_entity_registry_enabled_default = False
-=======
-@MULTI_MATCH(
-    cluster_handler_names="opple_cluster",
-    models={"lumi.plug.mmeu01", "lumi.plug.maeu01"},
-)
-class XiaomiPlugConsumerConnected(BinarySensor, id_suffix="consumer_connected"):
-    """ZHA Xiaomi plug consumer connected binary sensor."""
-
-    SENSOR_ATTR = "consumer_connected"
-    _attr_name: str = "Consumer connected"
-    _attr_device_class: BinarySensorDeviceClass = BinarySensorDeviceClass.PLUG
-
-
-@MULTI_MATCH(cluster_handler_names="opple_cluster", models={"lumi.airrtc.agl001"})
-class AqaraThermostatWindowOpen(BinarySensor, id_suffix="window_open"):
-    """ZHA Aqara thermostat window open binary sensor."""
-
-    SENSOR_ATTR = "window_open"
-    _attr_device_class: BinarySensorDeviceClass = BinarySensorDeviceClass.WINDOW
-    _attr_name: str = "Window open"
-
-
-@MULTI_MATCH(cluster_handler_names="opple_cluster", models={"lumi.airrtc.agl001"})
-class AqaraThermostatValveAlarm(BinarySensor, id_suffix="valve_alarm"):
-    """ZHA Aqara thermostat valve alarm binary sensor."""
-
-    SENSOR_ATTR = "valve_alarm"
-    _attr_device_class: BinarySensorDeviceClass = BinarySensorDeviceClass.PROBLEM
-    _attr_name: str = "Valve alarm"
-
-
-@CONFIG_DIAGNOSTIC_MATCH(
-    cluster_handler_names="opple_cluster", models={"lumi.airrtc.agl001"}
-)
-class AqaraThermostatCalibrated(BinarySensor, id_suffix="calibrated"):
-    """ZHA Aqara thermostat calibrated binary sensor."""
-
-    SENSOR_ATTR = "calibrated"
-    _attr_entity_category: EntityCategory = EntityCategory.DIAGNOSTIC
-    _attr_name: str = "Calibrated"
-
-
-@CONFIG_DIAGNOSTIC_MATCH(
-    cluster_handler_names="opple_cluster", models={"lumi.airrtc.agl001"}
-)
-class AqaraThermostatExternalSensor(BinarySensor, id_suffix="sensor"):
-    """ZHA Aqara thermostat external sensor binary sensor."""
-
-    SENSOR_ATTR = "sensor"
-    _attr_entity_category: EntityCategory = EntityCategory.DIAGNOSTIC
-    _attr_name: str = "External sensor"
-
-
-@MULTI_MATCH(cluster_handler_names="opple_cluster", models={"lumi.sensor_smoke.acn03"})
-class AqaraLinkageAlarmState(BinarySensor, id_suffix="linkage_alarm_state"):
-    """ZHA Aqara linkage alarm state binary sensor."""
-
-    SENSOR_ATTR = "linkage_alarm_state"
-    _attr_name: str = "Linkage alarm state"
-    _attr_device_class: BinarySensorDeviceClass = BinarySensorDeviceClass.SMOKE
->>>>>>> 7f616b0d
+    _attr_entity_registry_enabled_default = False