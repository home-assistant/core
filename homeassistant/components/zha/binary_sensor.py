--- conflicted
+++ resolved
@@ -339,45 +339,7 @@
     _attr_device_class: BinarySensorDeviceClass = BinarySensorDeviceClass.SMOKE
     _attr_translation_key: str = "linkage_alarm_state"
 
-
-<<<<<<< HEAD
-@MULTI_MATCH(
-    cluster_handler_names=CLUSTER_HANDLER_THERMOSTAT,
-    quirk_ids={DANFOSS_ALLY_THERMOSTAT},
-)
-class DanfossMountingModeActive(BinarySensor):
-    """Danfoss TRV Proprietary attribute exposing whether in mounting mode."""
-
-    _unique_id_suffix = "mounting_mode_active"
-    _attribute_name = "mounting_mode_active"
-    _attr_translation_key: str = "mounting_mode_active"
-    _attr_device_class: BinarySensorDeviceClass = BinarySensorDeviceClass.OPENING
-
-
-@MULTI_MATCH(
-    cluster_handler_names=CLUSTER_HANDLER_THERMOSTAT,
-    quirk_ids={DANFOSS_ALLY_THERMOSTAT},
-)
-class DanfossHeatRequired(BinarySensor):
-    """Danfoss TRV Proprietary attribute exposing whether heat is required."""
-
-    _unique_id_suffix = "heat_required"
-    _attribute_name = "heat_required"
-    _attr_translation_key: str = "heat_required"
-
-
-@MULTI_MATCH(
-    cluster_handler_names=CLUSTER_HANDLER_THERMOSTAT,
-    quirk_ids={DANFOSS_ALLY_THERMOSTAT},
-)
-class DanfossPreheatStatus(BinarySensor):
-    """Danfoss TRV Proprietary attribute exposing whether in pre-heating mode."""
-
-    _unique_id_suffix = "preheat_status"
-    _attribute_name = "preheat_status"
-    _attr_translation_key: str = "preheat_status"
-    _attr_entity_registry_enabled_default = False
-=======
+      
 @CONFIG_DIAGNOSTIC_MATCH(
     cluster_handler_names="opple_cluster", models={"lumi.curtain.agl001"}
 )
@@ -389,4 +351,41 @@
     _attr_translation_key = "hand_open"
     _attr_icon = "mdi:hand-wave"
     _attr_entity_category = EntityCategory.DIAGNOSTIC
->>>>>>> 3bd11626
+      
+      
+@MULTI_MATCH(
+    cluster_handler_names=CLUSTER_HANDLER_THERMOSTAT,
+    quirk_ids={DANFOSS_ALLY_THERMOSTAT},
+)
+class DanfossMountingModeActive(BinarySensor):
+    """Danfoss TRV Proprietary attribute exposing whether in mounting mode."""
+
+    _unique_id_suffix = "mounting_mode_active"
+    _attribute_name = "mounting_mode_active"
+    _attr_translation_key: str = "mounting_mode_active"
+    _attr_device_class: BinarySensorDeviceClass = BinarySensorDeviceClass.OPENING
+
+
+@MULTI_MATCH(
+    cluster_handler_names=CLUSTER_HANDLER_THERMOSTAT,
+    quirk_ids={DANFOSS_ALLY_THERMOSTAT},
+)
+class DanfossHeatRequired(BinarySensor):
+    """Danfoss TRV Proprietary attribute exposing whether heat is required."""
+
+    _unique_id_suffix = "heat_required"
+    _attribute_name = "heat_required"
+    _attr_translation_key: str = "heat_required"
+
+
+@MULTI_MATCH(
+    cluster_handler_names=CLUSTER_HANDLER_THERMOSTAT,
+    quirk_ids={DANFOSS_ALLY_THERMOSTAT},
+)
+class DanfossPreheatStatus(BinarySensor):
+    """Danfoss TRV Proprietary attribute exposing whether in pre-heating mode."""
+
+    _unique_id_suffix = "preheat_status"
+    _attribute_name = "preheat_status"
+    _attr_translation_key: str = "preheat_status"
+    _attr_entity_registry_enabled_default = False