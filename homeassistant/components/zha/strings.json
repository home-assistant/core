--- conflicted
+++ resolved
@@ -963,7 +963,6 @@
         }
       },
       "keypad_lockout": {
-<<<<<<< HEAD
         "name": "Keypad lockout",
         "state": {
           "unlock": "Unlock",
@@ -972,8 +971,6 @@
           "lock3": "Lock3",
           "lock4": "Lock4"
         }
-=======
-        "name": "Keypad lockout"
       },
       "exercise_day_of_week": {
         "name": "Exercise day of the week"
@@ -989,7 +986,6 @@
       },
       "setpoint_response_time": {
         "name": "Setpoint response time"
->>>>>>> 9371277b
       }
     },
     "sensor": {
@@ -1121,7 +1117,6 @@
         }
       },
       "hooks_state": {
-<<<<<<< HEAD
         "name": "Hooks state",
         "state": {
           "unlocked": "Unlocked",
@@ -1129,8 +1124,6 @@
           "locking": "Locking",
           "unlocking": "Unlocking"
         }
-=======
-        "name": "Hooks state"
       },
       "open_window_detected": {
         "name": "Open window detected"
@@ -1203,7 +1196,6 @@
       },
       "motor_stepcount": {
         "name": "Motor stepcount"
->>>>>>> 9371277b
       }
     },
     "switch": {
