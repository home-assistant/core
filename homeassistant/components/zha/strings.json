{
  "config": {
    "flow_title": "{name}",
    "step": {
      "choose_serial_port": {
        "title": "Select a Serial Port",
        "data": {
          "path": "Serial Device Path"
        },
        "description": "Select the serial port for your Zigbee radio"
      },
      "confirm": {
        "description": "Do you want to set up {name}?"
      },
      "confirm_hardware": {
        "description": "Do you want to set up {name}?"
      },
      "manual_pick_radio_type": {
        "data": {
          "radio_type": "Radio Type"
        },
        "title": "[%key:component::zha::config::step::manual_pick_radio_type::data::radio_type%]",
        "description": "Pick your Zigbee radio type"
      },
      "manual_port_config": {
        "title": "Serial Port Settings",
        "description": "Enter the serial port settings",
        "data": {
          "path": "Serial device path",
          "baudrate": "Port speed",
          "flow_control": "Data flow control"
        }
      },
      "verify_radio": {
        "title": "Radio is not recommended",
        "description": "The radio you are using ({name}) is not recommended and support for it may be removed in the future. Please see the Zigbee Home Automation integration's documentation for [a list of recommended adapters]({docs_recommended_adapters_url})."
      },
      "choose_formation_strategy": {
        "title": "Network Formation",
        "description": "Choose the network settings for your radio.",
        "menu_options": {
          "form_new_network": "Erase network settings and create a new network",
          "form_initial_network": "Create a network",
          "reuse_settings": "Keep radio network settings",
          "choose_automatic_backup": "Restore an automatic backup",
          "upload_manual_backup": "Upload a manual backup"
        }
      },
      "choose_automatic_backup": {
        "title": "Restore Automatic Backup",
        "description": "Restore your network settings from an automatic backup",
        "data": {
          "choose_automatic_backup": "Choose an automatic backup"
        }
      },
      "upload_manual_backup": {
        "title": "Upload a Manual Backup",
        "description": "Restore your network settings from an uploaded backup JSON file. You can download one from a different ZHA installation from **Network Settings**, or use a Zigbee2MQTT `coordinator_backup.json` file.",
        "data": {
          "uploaded_backup_file": "Upload a file"
        }
      },
      "maybe_confirm_ezsp_restore": {
        "title": "Overwrite Radio IEEE Address",
        "description": "Your backup has a different IEEE address than your radio. For your network to function properly, the IEEE address of your radio should also be changed.\n\nThis is a permanent operation.",
        "data": {
          "overwrite_coordinator_ieee": "Permanently replace the radio IEEE address"
        }
      }
    },
    "error": {
      "cannot_connect": "[%key:common::config_flow::error::cannot_connect%]",
      "invalid_backup_json": "Invalid backup JSON"
    },
    "abort": {
      "single_instance_allowed": "[%key:common::config_flow::abort::single_instance_allowed%]",
      "not_zha_device": "This device is not a zha device",
      "usb_probe_failed": "Failed to probe the usb device",
      "wrong_firmware_installed": "Your device is running the wrong firmware and cannot be used with ZHA until the correct firmware is installed. [A repair has been created]({repair_url}) with more information and instructions for how to fix this."
    }
  },
  "options": {
    "flow_title": "[%key:component::zha::config::flow_title%]",
    "step": {
      "init": {
        "title": "Reconfigure ZHA",
        "description": "ZHA will be stopped. Do you wish to continue?"
      },
      "prompt_migrate_or_reconfigure": {
        "title": "Migrate or re-configure",
        "description": "Are you migrating to a new radio or re-configuring the current radio?",
        "menu_options": {
          "intent_migrate": "Migrate to a new radio",
          "intent_reconfigure": "Re-configure the current radio"
        }
      },
      "intent_migrate": {
        "title": "[%key:component::zha::options::step::prompt_migrate_or_reconfigure::menu_options::intent_migrate%]",
        "description": "Before plugging in your new radio, your old radio needs to be reset. An automatic backup will be performed. If you are using a combined Z-Wave and Zigbee adapter like the HUSBZB-1, this will only reset the Zigbee portion.\n\n*Note: if you are migrating from a **ConBee/RaspBee**, make sure it is running firmware `0x26720700` or newer! Otherwise, some devices may not be controllable after migrating until they are power cycled.*\n\nDo you wish to continue?"
      },
      "instruct_unplug": {
        "title": "Unplug your old radio",
        "description": "Your old radio has been reset. If the hardware is no longer needed, you can now unplug it.\n\nYou can now plug in your new radio."
      },
      "choose_serial_port": {
        "title": "[%key:component::zha::config::step::choose_serial_port::title%]",
        "data": {
          "path": "[%key:component::zha::config::step::choose_serial_port::data::path%]"
        },
        "description": "[%key:component::zha::config::step::choose_serial_port::description%]"
      },
      "manual_pick_radio_type": {
        "data": {
          "radio_type": "[%key:component::zha::config::step::manual_pick_radio_type::data::radio_type%]"
        },
        "title": "[%key:component::zha::config::step::manual_pick_radio_type::data::radio_type%]",
        "description": "[%key:component::zha::config::step::manual_pick_radio_type::description%]"
      },
      "manual_port_config": {
        "title": "[%key:component::zha::config::step::manual_port_config::title%]",
        "description": "[%key:component::zha::config::step::manual_port_config::description%]",
        "data": {
          "path": "[%key:component::zha::config::step::manual_port_config::data::path%]",
          "baudrate": "[%key:component::zha::config::step::manual_port_config::data::baudrate%]",
          "flow_control": "[%key:component::zha::config::step::manual_port_config::data::flow_control%]"
        }
      },
      "verify_radio": {
        "title": "[%key:component::zha::config::step::verify_radio::title%]",
        "description": "[%key:component::zha::config::step::verify_radio::description%]"
      },
      "choose_formation_strategy": {
        "title": "[%key:component::zha::config::step::choose_formation_strategy::title%]",
        "description": "[%key:component::zha::config::step::choose_formation_strategy::description%]",
        "menu_options": {
          "form_new_network": "[%key:component::zha::config::step::choose_formation_strategy::menu_options::form_new_network%]",
          "form_initial_network": "[%key:component::zha::config::step::choose_formation_strategy::menu_options::form_initial_network%]",
          "reuse_settings": "[%key:component::zha::config::step::choose_formation_strategy::menu_options::reuse_settings%]",
          "choose_automatic_backup": "[%key:component::zha::config::step::choose_formation_strategy::menu_options::choose_automatic_backup%]",
          "upload_manual_backup": "[%key:component::zha::config::step::choose_formation_strategy::menu_options::upload_manual_backup%]"
        }
      },
      "choose_automatic_backup": {
        "title": "[%key:component::zha::config::step::choose_automatic_backup::title%]",
        "description": "[%key:component::zha::config::step::choose_automatic_backup::description%]",
        "data": {
          "choose_automatic_backup": "[%key:component::zha::config::step::choose_automatic_backup::data::choose_automatic_backup%]"
        }
      },
      "upload_manual_backup": {
        "title": "[%key:component::zha::config::step::upload_manual_backup::title%]",
        "description": "[%key:component::zha::config::step::upload_manual_backup::description%]",
        "data": {
          "uploaded_backup_file": "[%key:component::zha::config::step::upload_manual_backup::data::uploaded_backup_file%]"
        }
      },
      "maybe_confirm_ezsp_restore": {
        "title": "[%key:component::zha::config::step::maybe_confirm_ezsp_restore::title%]",
        "description": "[%key:component::zha::config::step::maybe_confirm_ezsp_restore::description%]",
        "data": {
          "overwrite_coordinator_ieee": "[%key:component::zha::config::step::maybe_confirm_ezsp_restore::data::overwrite_coordinator_ieee%]"
        }
      }
    },
    "error": {
      "cannot_connect": "[%key:common::config_flow::error::cannot_connect%]",
      "invalid_backup_json": "[%key:component::zha::config::error::invalid_backup_json%]"
    },
    "abort": {
      "single_instance_allowed": "[%key:common::config_flow::abort::single_instance_allowed%]",
      "not_zha_device": "[%key:component::zha::config::abort::not_zha_device%]",
      "usb_probe_failed": "[%key:component::zha::config::abort::usb_probe_failed%]",
      "wrong_firmware_installed": "[%key:component::zha::config::abort::wrong_firmware_installed%]"
    }
  },
  "config_panel": {
    "zha_options": {
      "title": "Global Options",
      "enhanced_light_transition": "Enable enhanced light color/temperature transition from an off-state",
      "light_transitioning_flag": "Enable enhanced brightness slider during light transition",
      "group_members_assume_state": "Group members assume state of group",
      "enable_identify_on_join": "Enable identify effect when devices join the network",
      "default_light_transition": "Default light transition time (seconds)",
      "consider_unavailable_mains": "Consider mains powered devices unavailable after (seconds)",
      "enable_mains_startup_polling": "Refresh state for mains powered devices on startup",
      "consider_unavailable_battery": "Consider battery powered devices unavailable after (seconds)"
    },
    "zha_alarm_options": {
      "title": "Alarm Control Panel Options",
      "alarm_master_code": "Master code for the alarm control panel(s)",
      "alarm_failed_tries": "The number of consecutive failed code entries to trigger an alarm",
      "alarm_arm_requires_code": "Code required for arming actions"
    }
  },
  "device_automation": {
    "action_type": {
      "squawk": "Squawk",
      "warn": "Warn",
      "issue_all_led_effect": "Issue effect for all LEDs",
      "issue_individual_led_effect": "Issue effect for individual LED"
    },
    "trigger_type": {
      "remote_button_short_press": "\"{subtype}\" pressed",
      "remote_button_short_release": "\"{subtype}\" released",
      "remote_button_long_press": "\"{subtype}\" continuously pressed",
      "remote_button_long_release": "\"{subtype}\" released after long press",
      "remote_button_double_press": "\"{subtype}\" double clicked",
      "remote_button_triple_press": "\"{subtype}\" triple clicked",
      "remote_button_quadruple_press": "\"{subtype}\" quadruple clicked",
      "remote_button_quintuple_press": "\"{subtype}\" quintuple clicked",
      "remote_button_alt_short_press": "\"{subtype}\" pressed (Alternate mode)",
      "remote_button_alt_short_release": "\"{subtype}\" released (Alternate mode)",
      "remote_button_alt_long_press": "\"{subtype}\" continuously pressed (Alternate mode)",
      "remote_button_alt_long_release": "\"{subtype}\" released after long press (Alternate mode)",
      "remote_button_alt_double_press": "\"{subtype}\" double clicked (Alternate mode)",
      "remote_button_alt_triple_press": "\"{subtype}\" triple clicked (Alternate mode)",
      "remote_button_alt_quadruple_press": "\"{subtype}\" quadruple clicked (Alternate mode)",
      "remote_button_alt_quintuple_press": "\"{subtype}\" quintuple clicked (Alternate mode)",
      "device_rotated": "Device rotated \"{subtype}\"",
      "device_shaken": "Device shaken",
      "device_slid": "Device slid \"{subtype}\"",
      "device_tilted": "Device tilted",
      "device_knocked": "Device knocked \"{subtype}\"",
      "device_dropped": "Device dropped",
      "device_flipped": "Device flipped \"{subtype}\"",
      "device_offline": "Device offline"
    },
    "trigger_subtype": {
      "turn_on": "[%key:common::action::turn_on%]",
      "turn_off": "[%key:common::action::turn_off%]",
      "dim_up": "Dim up",
      "dim_down": "Dim down",
      "left": "Left",
      "right": "Right",
      "open": "[%key:common::action::open%]",
      "close": "[%key:common::action::close%]",
      "both_buttons": "Both buttons",
      "button": "Button",
      "button_1": "First button",
      "button_2": "Second button",
      "button_3": "Third button",
      "button_4": "Fourth button",
      "button_5": "Fifth button",
      "button_6": "Sixth button",
      "face_any": "With any/specified face(s) activated",
      "face_1": "With face 1 activated",
      "face_2": "With face 2 activated",
      "face_3": "With face 3 activated",
      "face_4": "With face 4 activated",
      "face_5": "With face 5 activated",
      "face_6": "With face 6 activated"
    },
    "extra_fields": {
      "color": "Color hue",
      "duration": "Duration in seconds",
      "effect_type": "Effect type",
      "led_number": "LED number",
      "level": "Brightness (%)"
    }
  },
  "services": {
    "permit": {
      "name": "Permit",
      "description": "Allows nodes to join the Zigbee network.",
      "fields": {
        "duration": {
          "name": "Duration",
          "description": "Time to permit joins."
        },
        "ieee": {
          "name": "IEEE",
          "description": "IEEE address of the node permitting new joins."
        },
        "source_ieee": {
          "name": "Source IEEE",
          "description": "IEEE address of the joining device (must be used with the install code)."
        },
        "install_code": {
          "name": "Install code",
          "description": "Install code of the joining device (must be used with the source_ieee)."
        },
        "qr_code": {
          "name": "QR code",
          "description": "Value of the QR install code (different between vendors)."
        }
      }
    },
    "remove": {
      "name": "Remove",
      "description": "Removes a node from the Zigbee network.",
      "fields": {
        "ieee": {
          "name": "[%key:component::zha::services::permit::fields::ieee::name%]",
          "description": "IEEE address of the node to remove."
        }
      }
    },
    "reconfigure_device": {
      "name": "Reconfigure device",
      "description": "Reconfigures a ZHA device (heal device). Use this if you are having issues with the device. If the device in question is a battery-powered device, ensure it is awake and accepting commands when you use this service.",
      "fields": {
        "ieee": {
          "name": "[%key:component::zha::services::permit::fields::ieee::name%]",
          "description": "IEEE address of the device to reconfigure."
        }
      }
    },
    "set_zigbee_cluster_attribute": {
      "name": "Set zigbee cluster attribute",
      "description": "Sets an attribute value for the specified cluster on the specified entity.",
      "fields": {
        "ieee": {
          "name": "[%key:component::zha::services::permit::fields::ieee::name%]",
          "description": "IEEE address for the device."
        },
        "endpoint_id": {
          "name": "Endpoint ID",
          "description": "Endpoint ID for the cluster."
        },
        "cluster_id": {
          "name": "Cluster ID",
          "description": "ZCL cluster to retrieve attributes for."
        },
        "cluster_type": {
          "name": "Cluster Type",
          "description": "Type of the cluster."
        },
        "attribute": {
          "name": "Attribute",
          "description": "ID of the attribute to set."
        },
        "value": {
          "name": "Value",
          "description": "Value to write to the attribute."
        },
        "manufacturer": {
          "name": "Manufacturer",
          "description": "Manufacturer code. Use a value of \"-1\" to force no code to be set."
        }
      }
    },
    "issue_zigbee_cluster_command": {
      "name": "Issue zigbee cluster command",
      "description": "Issues a command on the specified cluster on the specified entity.",
      "fields": {
        "ieee": {
          "name": "[%key:component::zha::services::permit::fields::ieee::name%]",
          "description": "[%key:component::zha::services::set_zigbee_cluster_attribute::fields::ieee::description%]"
        },
        "endpoint_id": {
          "name": "[%key:component::zha::services::set_zigbee_cluster_attribute::fields::endpoint_id::name%]",
          "description": "[%key:component::zha::services::set_zigbee_cluster_attribute::fields::endpoint_id::description%]"
        },
        "cluster_id": {
          "name": "[%key:component::zha::services::set_zigbee_cluster_attribute::fields::cluster_id::name%]",
          "description": "[%key:component::zha::services::set_zigbee_cluster_attribute::fields::cluster_id::description%]"
        },
        "cluster_type": {
          "name": "[%key:component::zha::services::set_zigbee_cluster_attribute::fields::cluster_type::name%]",
          "description": "[%key:component::zha::services::set_zigbee_cluster_attribute::fields::cluster_type::description%]"
        },
        "command": {
          "name": "Command",
          "description": "ID of the command to execute."
        },
        "command_type": {
          "name": "Command Type",
          "description": "Type of the command to execute."
        },
        "args": {
          "name": "Args",
          "description": "Arguments to pass to the command."
        },
        "params": {
          "name": "Params",
          "description": "Parameters to pass to the command."
        },
        "manufacturer": {
          "name": "[%key:component::zha::services::set_zigbee_cluster_attribute::fields::manufacturer::name%]",
          "description": "[%key:component::zha::services::set_zigbee_cluster_attribute::fields::manufacturer::description%]"
        }
      }
    },
    "issue_zigbee_group_command": {
      "name": "Issue zigbee group command",
      "description": "Issue command on the specified cluster on the specified group.",
      "fields": {
        "group": {
          "name": "Group",
          "description": "Hexadecimal address of the group."
        },
        "cluster_id": {
          "name": "[%key:component::zha::services::set_zigbee_cluster_attribute::fields::cluster_id::name%]",
          "description": "ZCL cluster to send command to."
        },
        "cluster_type": {
          "name": "Cluster type",
          "description": "[%key:component::zha::services::set_zigbee_cluster_attribute::fields::cluster_type::description%]"
        },
        "command": {
          "name": "Command",
          "description": "[%key:component::zha::services::issue_zigbee_cluster_command::fields::command::description%]"
        },
        "args": {
          "name": "Args",
          "description": "[%key:component::zha::services::issue_zigbee_cluster_command::fields::args::description%]"
        },
        "manufacturer": {
          "name": "[%key:component::zha::services::set_zigbee_cluster_attribute::fields::manufacturer::name%]",
          "description": "[%key:component::zha::services::set_zigbee_cluster_attribute::fields::manufacturer::description%]"
        }
      }
    },
    "warning_device_squawk": {
      "name": "Warning device squawk",
      "description": "This action uses the WD capabilities to emit a quick audible/visible pulse called a \"squawk\". The squawk command has no effect if the WD is currently active (warning in progress).",
      "fields": {
        "ieee": {
          "name": "[%key:component::zha::services::permit::fields::ieee::name%]",
          "description": "[%key:component::zha::services::set_zigbee_cluster_attribute::fields::ieee::description%]"
        },
        "mode": {
          "name": "[%key:common::config_flow::data::mode%]",
          "description": "The Squawk Mode field is used as a 4-bit enumeration, and can have one of the values shown in Table 8-24 of the ZCL spec - Squawk Mode Field. The exact operation of each mode (how the WD “squawks”) is implementation specific."
        },
        "strobe": {
          "name": "Strobe",
          "description": "The strobe field is used as a Boolean, and determines if the visual indication is also required in addition to the audible squawk, as shown in Table 8-25 of the ZCL spec - Strobe Bit."
        },
        "level": {
          "name": "Level",
          "description": "The squawk level field is used as a 2-bit enumeration, and determines the intensity of audible squawk sound as shown in Table 8-26 of the ZCL spec - Squawk Level Field Values."
        }
      }
    },
    "warning_device_warn": {
      "name": "Warning device starts alert",
      "description": "This action starts the operation of the warning device. The warning device alerts the surrounding area by audible (siren) and visual (strobe) signals.",
      "fields": {
        "ieee": {
          "name": "[%key:component::zha::services::permit::fields::ieee::name%]",
          "description": "[%key:component::zha::services::set_zigbee_cluster_attribute::fields::ieee::description%]"
        },
        "mode": {
          "name": "[%key:common::config_flow::data::mode%]",
          "description": "The Warning Mode field is used as a 4-bit enumeration, can have one of the values 0-6 defined below in table 8-20 of the ZCL spec. The exact behavior of the warning device in each mode is according to the relevant security standards."
        },
        "strobe": {
          "name": "[%key:component::zha::services::warning_device_squawk::fields::strobe::name%]",
          "description": "The Strobe field is used as a 2-bit enumeration, and determines if the visual indication is required in addition to the audible siren, as indicated in Table 8-21 of the ZCL spec. \"0\" means no strobe, \"1\" means strobe. If the strobe field is “1” and the Warning Mode is “0” (“Stop”), then only the strobe is activated."
        },
        "level": {
          "name": "Level",
          "description": "The Siren Level field is used as a 2-bit enumeration, and indicates the intensity of audible squawk sound as shown in Table 8-22 of the ZCL spec."
        },
        "duration": {
          "name": "Duration",
          "description": "Requested duration of warning, in seconds (16 bit). If both Strobe and Warning Mode are \"0\" this field is ignored."
        },
        "duty_cycle": {
          "name": "Duty cycle",
          "description": "Indicates the length of the flash cycle. This allows you to vary the flash duration for different alarm types (e.g., fire, police, burglar). The valid range is 0-100 in increments of 10. All other values must be rounded to the nearest valid value. Strobe calculates a duty cycle over a duration of one second. The ON state must precede the OFF state. For example, if the Strobe Duty Cycle field specifies “40,”, then the strobe flashes ON for 4/10ths of a second and then turns OFF for 6/10ths of a second."
        },
        "intensity": {
          "name": "Intensity",
          "description": "Indicates the intensity of the strobe as shown in Table 8-23 of the ZCL spec. This attribute is designed to vary the output of the strobe (i.e., brightness) and not its frequency, which is detailed in section 8.4.2.3.1.6 of the ZCL spec."
        }
      }
    },
    "clear_lock_user_code": {
      "name": "Clear lock user",
      "description": "Clears a user code from a lock.",
      "fields": {
        "code_slot": {
          "name": "Code slot",
          "description": "Code slot to clear code from."
        }
      }
    },
    "enable_lock_user_code": {
      "name": "Enable lock user",
      "description": "Enables a user code on a lock.",
      "fields": {
        "code_slot": {
          "name": "[%key:component::zha::services::clear_lock_user_code::fields::code_slot::name%]",
          "description": "Code slot to enable."
        }
      }
    },
    "disable_lock_user_code": {
      "name": "Disable lock user",
      "description": "Disables a user code on a lock.",
      "fields": {
        "code_slot": {
          "name": "[%key:component::zha::services::clear_lock_user_code::fields::code_slot::name%]",
          "description": "Code slot to disable."
        }
      }
    },
    "set_lock_user_code": {
      "name": "Set lock user code",
      "description": "Sets a user code on a lock.",
      "fields": {
        "code_slot": {
          "name": "[%key:component::zha::services::clear_lock_user_code::fields::code_slot::name%]",
          "description": "Code slot to set the code in."
        },
        "user_code": {
          "name": "Code",
          "description": "Code to set."
        }
      }
    }
  },
  "issues": {
    "wrong_silabs_firmware_installed_nabucasa": {
      "title": "Zigbee radio with multiprotocol firmware detected",
      "description": "Your Zigbee radio was previously used with multiprotocol (Zigbee and Thread) and still has multiprotocol firmware installed: ({firmware_type}). \n Option 1: To run your radio exclusively with ZHA, you need to install the Zigbee firmware:\n - Open the documentation by selecting the link under \"Learn More\".\n - Follow the instructions described in Step 2 (and Step 2 only) to 'Flash the Silicon Labs radio Zigbee firmware'.\n Option 2: To run your radio with multiprotocol, follow these steps: \n - Go to Settings > System > Hardware, select the device and select Configure. \n - Select the Configure IEEE 802.15.4 radio multiprotocol support option. \n - Select the checkbox and select Submit. \n - Once installed, configure the newly discovered ZHA integration."
    },
    "wrong_silabs_firmware_installed_other": {
      "title": "[%key:component::zha::issues::wrong_silabs_firmware_installed_nabucasa::title%]",
      "description": "Your Zigbee radio was previously used with multiprotocol (Zigbee and Thread) and still has multiprotocol firmware installed: ({firmware_type}). To run your radio exclusively with ZHA, you need to install Zigbee firmware. Follow your Zigbee radio manufacturer's instructions for how to do this."
    },
    "inconsistent_network_settings": {
      "title": "Zigbee network settings have changed",
      "fix_flow": {
        "step": {
          "init": {
            "title": "[%key:component::zha::issues::inconsistent_network_settings::title%]",
            "description": "Your Zigbee radio's network settings are inconsistent with the most recent network backup. This usually happens if another Zigbee integration (e.g. Zigbee2MQTT or deCONZ) has overwritten them.\n\n{diff}\n\nIf you did not intentionally change your network settings, restore from the most recent backup: your devices will not work otherwise.",
            "menu_options": {
              "use_new_settings": "Keep the new settings",
              "restore_old_settings": "Restore backup (recommended)"
            }
          }
        }
      }
    }
  },
  "entity": {
    "alarm_control_panel": {
      "alarm_control_panel": {
        "name": "[%key:component::alarm_control_panel::title%]"
      }
    },
    "binary_sensor": {
      "accelerometer": {
        "name": "Accelerometer"
      },
      "binary_input": {
        "name": "Binary input"
      },
      "frost_lock": {
        "name": "Frost lock"
      },
      "replace_filter": {
        "name": "Replace filter"
      },
      "consumer_connected": {
        "name": "Consumer connected"
      },
      "valve_alarm": {
        "name": "Valve alarm"
      },
      "calibrated": {
        "name": "Calibrated"
      },
      "external_sensor": {
        "name": "External sensor"
      },
      "linkage_alarm_state": {
        "name": "Linkage alarm state"
      },
      "ias_zone": {
        "name": "IAS zone"
      },
      "hand_open": {
        "name": "Opened by hand"
      },
      "mounting_mode_active": {
        "name": "Mounting mode active"
      },
      "heat_required": {
        "name": "Heat required"
      },
      "preheat_status": {
        "name": "Pre-heat status"
      }
    },
    "button": {
      "reset_frost_lock": {
        "name": "Frost lock reset"
      },
      "reset_no_presence_status": {
        "name": "Presence status reset"
      },
      "feed": {
        "name": "Feed"
      },
      "self_test": {
        "name": "Self-test"
      }
    },
    "climate": {
      "thermostat": {
        "name": "[%key:component::climate::entity_component::_::name%]"
      }
    },
    "cover": {
      "cover": {
        "name": "[%key:component::cover::title%]"
      },
      "shade": {
        "name": "[%key:component::cover::entity_component::shade::name%]"
      },
      "keen_vent": {
        "name": "Keen vent"
      }
    },
    "fan": {
      "fan": {
        "name": "[%key:component::fan::title%]"
      },
      "fan_group": {
        "name": "Fan group"
      }
    },
    "light": {
      "light": {
        "name": "[%key:component::light::title%]"
      },
      "light_group": {
        "name": "Light group"
      }
    },
    "lock": {
      "door_lock": {
        "name": "Door lock"
      }
    },
    "number": {
      "number": {
        "name": "[%key:component::number::title%]"
      },
      "detection_interval": {
        "name": "Detection interval"
      },
      "on_level": {
        "name": "On level"
      },
      "on_off_transition_time": {
        "name": "On/Off transition time"
      },
      "on_transition_time": {
        "name": "On transition time"
      },
      "off_transition_time": {
        "name": "Off transition time"
      },
      "default_move_rate": {
        "name": "Default move rate"
      },
      "start_up_current_level": {
        "name": "Start-up current level"
      },
      "start_up_color_temperature": {
        "name": "Start-up color temperature"
      },
      "timer_duration": {
        "name": "Timer duration"
      },
      "filter_life_time": {
        "name": "Filter life time"
      },
      "transmit_power": {
        "name": "Transmit power"
      },
      "dimming_speed_up_remote": {
        "name": "Remote dimming up speed"
      },
      "button_delay": {
        "name": "Button delay"
      },
      "dimming_speed_up_local": {
        "name": "Local dimming up speed"
      },
      "ramp_rate_off_to_on_local": {
        "name": "Local ramp rate off to on"
      },
      "ramp_rate_off_to_on_remote": {
        "name": "Remote ramp rate off to on"
      },
      "dimming_speed_down_remote": {
        "name": "Remote dimming down speed"
      },
      "dimming_speed_down_local": {
        "name": "Local dimming down speed"
      },
      "ramp_rate_on_to_off_local": {
        "name": "Local ramp rate on to off"
      },
      "ramp_rate_on_to_off_remote": {
        "name": "Remote ramp rate on to off"
      },
      "minimum_level": {
        "name": "Minimum load dimming level"
      },
      "maximum_level": {
        "name": "Maximum load dimming level"
      },
      "default_level_local": {
        "name": "Local default dimming level"
      },
      "default_level_remote": {
        "name": "Remote default dimming level"
      },
      "state_after_power_restored": {
        "name": "Start-up default dimming level"
      },
      "auto_off_timer": {
        "name": "Automatic switch shutoff timer"
      },
      "load_level_indicator_timeout": {
        "name": "Load level indicator timeout"
      },
      "led_color_when_on": {
        "name": "Default all LED on color"
      },
      "led_color_when_off": {
        "name": "Default all LED off color"
      },
      "led_intensity_when_on": {
        "name": "Default all LED on intensity"
      },
      "led_intensity_when_off": {
        "name": "Default all LED off intensity"
      },
      "double_tap_up_level": {
        "name": "Double tap up level"
      },
      "double_tap_down_level": {
        "name": "Double tap down level"
      },
      "serving_size": {
        "name": "Serving to dispense"
      },
      "portion_weight": {
        "name": "Portion weight"
      },
      "away_preset_temperature": {
        "name": "Away preset temperature"
      },
      "quick_start_time": {
        "name": "Quick start time"
      },
      "local_temperature_calibration": {
        "name": "Local temperature offset"
      },
      "presence_detection_timeout": {
        "name": "Presence detection timeout"
      },
      "max_heat_setpoint_limit": {
        "name": "Max heat setpoint limit"
      },
      "min_heat_setpoint_limit": {
        "name": "Min heat setpoint limit"
      },
      "exercise_trigger_time": {
        "name": "Exercise start time"
      },
      "external_temperature_sensor": {
        "name": "External temperature sensor"
      },
      "load_room_mean": {
        "name": "Load room mean"
      },
      "regulation_setpoint_offset": {
        "name": "Regulation setpoint offset"
      },
<<<<<<< HEAD
      "remote_temperature": {
        "name": "Remote temperature"
      },
      "display_on_time": {
        "name": "Display on-time"
      },
      "display_brightness": {
        "name": "Display brightness"
=======
      "irrigation_cycles": {
        "name": "Irrigation cycles"
      },
      "irrigation_target": {
        "name": "Irrigation target"
      },
      "irrigation_interval": {
        "name": "Irrigation interval"
      },
      "valve_countdown_1": {
        "name": "Irrigation time 1"
      },
      "valve_countdown_2": {
        "name": "Irrigation time 2"
>>>>>>> ea3f9b97
      }
    },
    "select": {
      "default_siren_tone": {
        "name": "Default siren tone"
      },
      "default_siren_level": {
        "name": "Default siren level"
      },
      "default_strobe_level": {
        "name": "Default strobe level"
      },
      "default_strobe": {
        "name": "Default strobe"
      },
      "start_up_on_off": {
        "name": "Start-up behavior"
      },
      "power_on_state": {
        "name": "Power on state"
      },
      "backlight_mode": {
        "name": "Backlight mode"
      },
      "motion_sensitivity": {
        "name": "Motion sensitivity"
      },
      "monitoring_mode": {
        "name": "Monitoring mode"
      },
      "approach_distance": {
        "name": "Approach distance"
      },
      "window_covering_mode": {
        "name": "Curtain mode"
      },
      "output_mode": {
        "name": "Output mode"
      },
      "switch_type": {
        "name": "Switch type"
      },
      "led_scaling_mode": {
        "name": "Led scaling mode"
      },
      "smart_fan_led_display_levels": {
        "name": "Smart fan led display levels"
      },
      "increased_non_neutral_output": {
        "name": "Non neutral output"
      },
      "leading_or_trailing_edge": {
        "name": "Dimming mode"
      },
      "feeding_mode": {
        "name": "Mode"
      },
      "preset": {
        "name": "Preset"
      },
      "detection_distance": {
        "name": "Detection distance"
      },
      "switch_mode": {
        "name": "Switch mode"
      },
      "decoupled_mode": {
        "name": "Decoupled mode"
      },
      "detection_sensitivity": {
        "name": "Detection Sensitivity"
      },
      "keypad_lockout": {
        "name": "Keypad lockout"
      },
      "exercise_day_of_week": {
        "name": "Exercise day of the week"
      },
      "valve_orientation": {
        "name": "Valve orientation"
      },
      "adaptation_run_command": {
        "name": "Adaptation run command"
      },
      "viewing_direction": {
        "name": "Viewing direction"
      },
      "setpoint_response_time": {
        "name": "Setpoint response time"
      },
<<<<<<< HEAD
      "display_orientation": {
        "name": "Display orientation"
      },
      "displayed_temperature": {
        "name": "Displayed temperature"
=======
      "irrigation_mode": {
        "name": "Irrigation mode"
      },
      "weather_delay": {
        "name": "Weather delay"
>>>>>>> ea3f9b97
      }
    },
    "sensor": {
      "analog_input": {
        "name": "Analog input"
      },
      "ac_frequency": {
        "name": "AC frequency"
      },
      "soil_moisture": {
        "name": "Soil moisture"
      },
      "leaf_wetness": {
        "name": "Leaf wetness"
      },
      "instantaneous_demand": {
        "name": "Instantaneous demand"
      },
      "summation_delivered": {
        "name": "Summation delivered"
      },
      "tier1_summation_delivered": {
        "name": "Tier 1 summation delivered"
      },
      "tier2_summation_delivered": {
        "name": "Tier 2 summation delivered"
      },
      "tier3_summation_delivered": {
        "name": "Tier 3 summation delivered"
      },
      "tier4_summation_delivered": {
        "name": "Tier 4 summation delivered"
      },
      "tier5_summation_delivered": {
        "name": "Tier 5 summation delivered"
      },
      "tier6_summation_delivered": {
        "name": "Tier 6 summation delivered"
      },
      "summation_received": {
        "name": "Summation received"
      },
      "device_temperature": {
        "name": "Device temperature"
      },
      "internal_temp_monitor": {
        "name": "Internal temperature"
      },
      "overheated": {
        "name": "Overheat protection"
      },
      "formaldehyde": {
        "name": "Formaldehyde concentration"
      },
      "hvac_action": {
        "name": "HVAC action"
      },
      "rssi": {
        "name": "RSSI"
      },
      "lqi": {
        "name": "LQI"
      },
      "timer_time_left": {
        "name": "Time left"
      },
      "device_run_time": {
        "name": "Device run time"
      },
      "filter_run_time": {
        "name": "Filter run time"
      },
      "last_feeding_source": {
        "name": "Last feeding source"
      },
      "last_feeding_size": {
        "name": "Last feeding size"
      },
      "portions_dispensed_today": {
        "name": "Portions dispensed today"
      },
      "weight_dispensed_today": {
        "name": "Weight dispensed today"
      },
      "smoke_density": {
        "name": "Smoke density"
      },
      "last_illumination_state": {
        "name": "Last illumination state"
      },
      "pi_heating_demand": {
        "name": "Pi heating demand"
      },
      "setpoint_change_source": {
        "name": "Setpoint change source"
      },
      "power_source": {
        "name": "Power source"
      },
      "window_covering_type": {
        "name": "Window covering type"
      },
      "hooks_state": {
        "name": "Hooks state"
      },
      "open_window_detected": {
        "name": "Open window detected"
      },
      "load_estimate": {
        "name": "Load estimate"
      },
      "adaptation_run_status": {
        "name": "Adaptation run status",
        "state": {
          "nothing": "Idle",
          "something": "State"
        },
        "state_attributes": {
          "in_progress": {
            "name": "In progress"
          },
          "run_successful": {
            "name": "Run successful"
          },
          "valve_characteristic_lost": {
            "name": "Valve characteristic lost"
          }
        }
      },
      "preheat_time": {
        "name": "Pre-heat time"
      },
      "software_error": {
        "name": "Software error",
        "state": {
          "nothing": "Good",
          "something": "Error"
        },
        "state_attributes": {
          "top_pcb_sensor_error": {
            "name": "Top PCB sensor error"
          },
          "side_pcb_sensor_error": {
            "name": "Side PCB sensor error"
          },
          "non_volatile_memory_error": {
            "name": "Non-volatile memory error"
          },
          "unknown_hw_error": {
            "name": "Unknown HW error"
          },
          "motor_error": {
            "name": "Motor error"
          },
          "invalid_internal_communication": {
            "name": "Invalid internal communication"
          },
          "invalid_clock_information": {
            "name": "Invalid clock information"
          },
          "radio_communication_error": {
            "name": "Radio communication error"
          },
          "encoder_jammed": {
            "name": "Encoder jammed"
          },
          "low_battery": {
            "name": "Low battery"
          },
          "critical_low_battery": {
            "name": "Critical low battery"
          }
        }
      },
      "motor_stepcount": {
        "name": "Motor stepcount"
      },
<<<<<<< HEAD
      "operating_mode": {
        "name": "Operating mode"
=======
      "irrigation_duration": {
        "name": "Last irrigation duration"
      },
      "irrigation_start_time": {
        "name": "Irrigation start time"
      },
      "irrigation_end_time": {
        "name": "Irrigation end time"
      },
      "irrigation_duration_1": {
        "name": "Irrigation duration 1"
      },
      "irriation_duration_2": {
        "name": "Irrigation duration 2"
      },
      "valve_status_1": {
        "name": "Status 1"
      },
      "valve_status_2": {
        "name": "Status 2"
>>>>>>> ea3f9b97
      }
    },
    "switch": {
      "switch": {
        "name": "[%key:component::switch::title%]"
      },
      "window_detection_function": {
        "name": "Invert window detection"
      },
      "trigger_indicator": {
        "name": "LED trigger indicator"
      },
      "power_outage_memory": {
        "name": "Power outage memory"
      },
      "child_lock": {
        "name": "Child lock"
      },
      "disable_led": {
        "name": "Disable LED"
      },
      "invert_switch": {
        "name": "Invert switch"
      },
      "inverted": {
        "name": "Inverted"
      },
      "hooks_locked": {
        "name": "Hooks locked"
      },
      "smart_bulb_mode": {
        "name": "Smart bulb mode"
      },
      "smart_fan_mode": {
        "name": "Smart fan mode"
      },
      "double_tap_up_enabled": {
        "name": "Double tap up enabled"
      },
      "double_tap_down_enabled": {
        "name": "Double tap down enabled"
      },
      "aux_switch_scenes": {
        "name": "Aux switch scenes"
      },
      "binding_off_to_on_sync_level": {
        "name": "Binding off to on sync level"
      },
      "local_protection": {
        "name": "Local protection"
      },
      "one_led_mode": {
        "name": "Only 1 LED mode"
      },
      "firmware_progress_led": {
        "name": "Firmware progress LED"
      },
      "relay_click_in_on_off_mode": {
        "name": "Disable relay click in on off mode"
      },
      "disable_clear_notifications_double_tap": {
        "name": "Disable config 2x tap to clear notifications"
      },
      "led_indicator": {
        "name": "LED indicator"
      },
      "window_detection": {
        "name": "Window detection"
      },
      "valve_detection": {
        "name": "Valve detection"
      },
      "heartbeat_indicator": {
        "name": "Heartbeat indicator"
      },
      "linkage_alarm": {
        "name": "Linkage alarm"
      },
      "buzzer_manual_mute": {
        "name": "Buzzer manual mute"
      },
      "buzzer_manual_alarm": {
        "name": "Buzzer manual alarm"
      },
      "external_window_sensor": {
        "name": "External window sensor"
      },
      "use_internal_window_detection": {
        "name": "Use internal window detection"
      },
      "mounting_mode": {
        "name": "Mounting mode"
      },
      "prioritize_external_temperature_sensor": {
        "name": "Prioritize external temperature sensor"
      },
      "heat_available": {
        "name": "Heat available"
      },
      "use_load_balancing": {
        "name": "Use load balancing"
      },
      "adaptation_run_enabled": {
        "name": "Adaptation run enabled"
      },
<<<<<<< HEAD
      "window_open": {
        "name": "Window open"
      },
      "boost_heating": {
        "name": "Boost heating"
=======
      "valve_on_off_1": {
        "name": "Valve 1"
      },
      "valve_on_off_2": {
        "name": "Valve 2"
>>>>>>> ea3f9b97
      }
    }
  }
}<|MERGE_RESOLUTION|>--- conflicted
+++ resolved
@@ -777,7 +777,6 @@
       "regulation_setpoint_offset": {
         "name": "Regulation setpoint offset"
       },
-<<<<<<< HEAD
       "remote_temperature": {
         "name": "Remote temperature"
       },
@@ -786,7 +785,7 @@
       },
       "display_brightness": {
         "name": "Display brightness"
-=======
+      },
       "irrigation_cycles": {
         "name": "Irrigation cycles"
       },
@@ -801,7 +800,6 @@
       },
       "valve_countdown_2": {
         "name": "Irrigation time 2"
->>>>>>> ea3f9b97
       }
     },
     "select": {
@@ -892,19 +890,17 @@
       "setpoint_response_time": {
         "name": "Setpoint response time"
       },
-<<<<<<< HEAD
       "display_orientation": {
         "name": "Display orientation"
       },
       "displayed_temperature": {
         "name": "Displayed temperature"
-=======
+      },
       "irrigation_mode": {
         "name": "Irrigation mode"
       },
       "weather_delay": {
         "name": "Weather delay"
->>>>>>> ea3f9b97
       }
     },
     "sensor": {
@@ -1082,10 +1078,9 @@
       "motor_stepcount": {
         "name": "Motor stepcount"
       },
-<<<<<<< HEAD
       "operating_mode": {
         "name": "Operating mode"
-=======
+      },
       "irrigation_duration": {
         "name": "Last irrigation duration"
       },
@@ -1106,7 +1101,6 @@
       },
       "valve_status_2": {
         "name": "Status 2"
->>>>>>> ea3f9b97
       }
     },
     "switch": {
@@ -1212,19 +1206,17 @@
       "adaptation_run_enabled": {
         "name": "Adaptation run enabled"
       },
-<<<<<<< HEAD
       "window_open": {
         "name": "Window open"
       },
       "boost_heating": {
         "name": "Boost heating"
-=======
+      },
       "valve_on_off_1": {
         "name": "Valve 1"
       },
       "valve_on_off_2": {
         "name": "Valve 2"
->>>>>>> ea3f9b97
       }
     }
   }
