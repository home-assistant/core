--- conflicted
+++ resolved
@@ -40,23 +40,6 @@
 # The fan speed is self-regulated
 PRESET_MODE_AUTO = "auto"
 # When the heated/cooled space is occupied, the fan is always on
-<<<<<<< HEAD
-SPEED_SMART = "smart"
-
-SPEED_LIST = [
-    SPEED_OFF,
-    SPEED_LOW,
-    SPEED_MEDIUM,
-    SPEED_HIGH,
-    SPEED_ON,
-    SPEED_AUTO,
-    SPEED_SMART,
-]
-
-SPEED_RANGE = (1, 3)  # off is not included
-PRESET_MODES_TO_NAME = {5: SPEED_AUTO, 6: SPEED_SMART}
-NAME_TO_PRESET_MODE = {v: k for k, v in PRESET_MODES_TO_NAME.items()}
-=======
 PRESET_MODE_SMART = "smart"
 
 SPEED_RANGE = (1, 3)  # off is not included
@@ -66,7 +49,6 @@
 PRESET_MODES = list(NAME_TO_PRESET_MODE)
 
 DEFAULT_ON_PERCENTAGE = 50
->>>>>>> 7e4266a0
 
 STRICT_MATCH = functools.partial(ZHA_ENTITIES.strict_match, DOMAIN)
 GROUP_MATCH = functools.partial(ZHA_ENTITIES.group_match, DOMAIN)
@@ -92,37 +74,10 @@
 class BaseFan(FanEntity):
     """Base representation of a ZHA fan."""
 
-<<<<<<< HEAD
-    def __init__(self, *args, **kwargs):
-        """Initialize the fan."""
-        super().__init__(*args, **kwargs)
-        self._state = None
-        self._fan_channel = None
-
-    @property
-    def percentage(self) -> str:
-        """Return the current speed percentage."""
-        if self._state is None or self._state > SPEED_RANGE[1]:
-            return None
-        if self._state == 0:
-            return 0
-        return ranged_value_to_percentage(SPEED_RANGE, self._state)
-
-    @property
-    def preset_mode(self) -> str:
-        """Return the current preset mode."""
-        return PRESET_MODES_TO_NAME.get(self._state)
-
-    @property
-    def preset_modes(self) -> str:
-        """Return the available preset modes."""
-        return NAME_TO_PRESET_MODE.keys()
-=======
     @property
     def preset_modes(self) -> str:
         """Return the available preset modes."""
         return PRESET_MODES
->>>>>>> 7e4266a0
 
     @property
     def supported_features(self) -> int:
@@ -142,11 +97,7 @@
     async def async_set_percentage(self, percentage: Optional[int]) -> None:
         """Set the speed percenage of the fan."""
         if percentage is None:
-<<<<<<< HEAD
-            percentage = 50
-=======
             percentage = DEFAULT_ON_PERCENTAGE
->>>>>>> 7e4266a0
         fan_mode = math.ceil(percentage_to_ranged_value(SPEED_RANGE, percentage))
         await self._async_set_fan_mode(fan_mode)
 
@@ -155,16 +106,9 @@
         fan_mode = NAME_TO_PRESET_MODE.get(preset_mode)
         await self._async_set_fan_mode(fan_mode)
 
-<<<<<<< HEAD
-    async def _async_set_fan_mode(self, fan_mode: int) -> None:
-        """Set the fan mode for the fan."""
-        await self._fan_channel.async_set_speed(fan_mode)
-        self.async_set_state(0, "fan_mode", fan_mode)
-=======
     @abstractmethod
     async def _async_set_fan_mode(self, fan_mode: int) -> None:
         """Set the fan mode for the fan."""
->>>>>>> 7e4266a0
 
     @callback
     def async_set_state(self, attr_id, attr_name, value):
@@ -230,12 +174,6 @@
         self._percentage = None
         self._preset_mode = None
 
-<<<<<<< HEAD
-    async def async_set_percentage(self, percentage: Optional[int]) -> None:
-        """Set the speed percenage of the fan."""
-        if percentage is None:
-            percentage = 50
-=======
     @property
     def percentage(self) -> str:
         """Return the current speed percentage."""
@@ -250,7 +188,6 @@
         """Set the speed percenage of the fan."""
         if percentage is None:
             percentage = DEFAULT_ON_PERCENTAGE
->>>>>>> 7e4266a0
         fan_mode = math.ceil(percentage_to_ranged_value(SPEED_RANGE, percentage))
         await self._async_set_fan_mode(fan_mode)
 
