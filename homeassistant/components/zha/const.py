--- conflicted
+++ resolved
@@ -48,11 +48,8 @@
         zcl.clusters.measurement.RelativeHumidity: 'sensor',
         zcl.clusters.measurement.TemperatureMeasurement: 'sensor',
         zcl.clusters.measurement.PressureMeasurement: 'sensor',
-<<<<<<< HEAD
         zcl.clusters.measurement.IlluminanceMeasurement: 'sensor',
-=======
         zcl.clusters.smartenergy.Metering: 'sensor',
->>>>>>> b4895199
         zcl.clusters.security.IasZone: 'binary_sensor',
         zcl.clusters.hvac.Fan: 'fan',
     })
