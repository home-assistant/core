"""Switches on Zigbee Home Automation networks."""
from __future__ import annotations

import functools
import logging
from typing import TYPE_CHECKING, Any, Self

<<<<<<< HEAD
from zhaquirks.quirk_ids import DANFOSS_ALLY_THERMOSTAT, TUYA_PLUG_ONOFF
=======
from zhaquirks.quirk_ids import TUYA_PLUG_ONOFF
from zigpy.zcl.clusters.closures import ConfigStatus, WindowCovering, WindowCoveringMode
>>>>>>> 3bd11626
from zigpy.zcl.clusters.general import OnOff
from zigpy.zcl.foundation import Status

from homeassistant.components.switch import SwitchEntity
from homeassistant.config_entries import ConfigEntry
from homeassistant.const import STATE_ON, STATE_UNAVAILABLE, EntityCategory, Platform
from homeassistant.core import HomeAssistant, State, callback
from homeassistant.helpers.dispatcher import async_dispatcher_connect
from homeassistant.helpers.entity_platform import AddEntitiesCallback

from .core import discovery
from .core.const import (
    CLUSTER_HANDLER_BASIC,
    CLUSTER_HANDLER_COVER,
    CLUSTER_HANDLER_INOVELLI,
    CLUSTER_HANDLER_ON_OFF,
    CLUSTER_HANDLER_THERMOSTAT,
    SIGNAL_ADD_ENTITIES,
    SIGNAL_ATTR_UPDATED,
)
from .core.helpers import get_zha_data
from .core.registries import ZHA_ENTITIES
from .entity import ZhaEntity, ZhaGroupEntity

if TYPE_CHECKING:
    from .core.cluster_handlers import ClusterHandler
    from .core.device import ZHADevice

STRICT_MATCH = functools.partial(ZHA_ENTITIES.strict_match, Platform.SWITCH)
GROUP_MATCH = functools.partial(ZHA_ENTITIES.group_match, Platform.SWITCH)
CONFIG_DIAGNOSTIC_MATCH = functools.partial(
    ZHA_ENTITIES.config_diagnostic_match, Platform.SWITCH
)

_LOGGER = logging.getLogger(__name__)


async def async_setup_entry(
    hass: HomeAssistant,
    config_entry: ConfigEntry,
    async_add_entities: AddEntitiesCallback,
) -> None:
    """Set up the Zigbee Home Automation switch from config entry."""
    zha_data = get_zha_data(hass)
    entities_to_create = zha_data.platforms[Platform.SWITCH]

    unsub = async_dispatcher_connect(
        hass,
        SIGNAL_ADD_ENTITIES,
        functools.partial(
            discovery.async_add_entities, async_add_entities, entities_to_create
        ),
    )
    config_entry.async_on_unload(unsub)


@STRICT_MATCH(cluster_handler_names=CLUSTER_HANDLER_ON_OFF)
class Switch(ZhaEntity, SwitchEntity):
    """ZHA switch."""

    _attr_translation_key = "switch"

    def __init__(
        self,
        unique_id: str,
        zha_device: ZHADevice,
        cluster_handlers: list[ClusterHandler],
        **kwargs: Any,
    ) -> None:
        """Initialize the ZHA switch."""
        super().__init__(unique_id, zha_device, cluster_handlers, **kwargs)
        self._on_off_cluster_handler = self.cluster_handlers[CLUSTER_HANDLER_ON_OFF]

    @property
    def is_on(self) -> bool:
        """Return if the switch is on based on the statemachine."""
        if self._on_off_cluster_handler.on_off is None:
            return False
        return self._on_off_cluster_handler.on_off

    async def async_turn_on(self, **kwargs: Any) -> None:
        """Turn the entity on."""
        await self._on_off_cluster_handler.turn_on()
        self.async_write_ha_state()

    async def async_turn_off(self, **kwargs: Any) -> None:
        """Turn the entity off."""
        await self._on_off_cluster_handler.turn_off()
        self.async_write_ha_state()

    @callback
    def async_set_state(self, attr_id: int, attr_name: str, value: Any):
        """Handle state update from cluster handler."""
        self.async_write_ha_state()

    async def async_added_to_hass(self) -> None:
        """Run when about to be added to hass."""
        await super().async_added_to_hass()
        self.async_accept_signal(
            self._on_off_cluster_handler, SIGNAL_ATTR_UPDATED, self.async_set_state
        )

    async def async_update(self) -> None:
        """Attempt to retrieve on off state from the switch."""
        self.debug("Polling current state")
        await self._on_off_cluster_handler.get_attribute_value(
            "on_off", from_cache=False
        )


@GROUP_MATCH()
class SwitchGroup(ZhaGroupEntity, SwitchEntity):
    """Representation of a switch group."""

    def __init__(
        self,
        entity_ids: list[str],
        unique_id: str,
        group_id: int,
        zha_device: ZHADevice,
        **kwargs: Any,
    ) -> None:
        """Initialize a switch group."""
        super().__init__(entity_ids, unique_id, group_id, zha_device, **kwargs)
        self._available: bool
        self._state: bool
        group = self.zha_device.gateway.get_group(self._group_id)
        self._on_off_cluster_handler = group.endpoint[OnOff.cluster_id]

    @property
    def is_on(self) -> bool:
        """Return if the switch is on based on the statemachine."""
        return bool(self._state)

    async def async_turn_on(self, **kwargs: Any) -> None:
        """Turn the entity on."""
        result = await self._on_off_cluster_handler.on()
        if result[1] is not Status.SUCCESS:
            return
        self._state = True
        self.async_write_ha_state()

    async def async_turn_off(self, **kwargs: Any) -> None:
        """Turn the entity off."""
        result = await self._on_off_cluster_handler.off()
        if result[1] is not Status.SUCCESS:
            return
        self._state = False
        self.async_write_ha_state()

    async def async_update(self) -> None:
        """Query all members and determine the switch group state."""
        all_states = [self.hass.states.get(x) for x in self._entity_ids]
        states: list[State] = list(filter(None, all_states))
        on_states = [state for state in states if state.state == STATE_ON]

        self._state = len(on_states) > 0
        self._available = any(state.state != STATE_UNAVAILABLE for state in states)


class ZHASwitchConfigurationEntity(ZhaEntity, SwitchEntity):
    """Representation of a ZHA switch configuration entity."""

    _attr_entity_category = EntityCategory.CONFIG
    _attribute_name: str
    _inverter_attribute_name: str | None = None
    _force_inverted: bool = False

    @classmethod
    def create_entity(
        cls,
        unique_id: str,
        zha_device: ZHADevice,
        cluster_handlers: list[ClusterHandler],
        **kwargs: Any,
    ) -> Self | None:
        """Entity Factory.

        Return entity if it is a supported configuration, otherwise return None
        """
        cluster_handler = cluster_handlers[0]
        if (
            cls._attribute_name in cluster_handler.cluster.unsupported_attributes
            or cls._attribute_name not in cluster_handler.cluster.attributes_by_name
            or cluster_handler.cluster.get(cls._attribute_name) is None
        ):
            _LOGGER.debug(
                "%s is not supported - skipping %s entity creation",
                cls._attribute_name,
                cls.__name__,
            )
            return None

        return cls(unique_id, zha_device, cluster_handlers, **kwargs)

    def __init__(
        self,
        unique_id: str,
        zha_device: ZHADevice,
        cluster_handlers: list[ClusterHandler],
        **kwargs: Any,
    ) -> None:
        """Init this number configuration entity."""
        self._cluster_handler: ClusterHandler = cluster_handlers[0]
        super().__init__(unique_id, zha_device, cluster_handlers, **kwargs)

    async def async_added_to_hass(self) -> None:
        """Run when about to be added to hass."""
        await super().async_added_to_hass()
        self.async_accept_signal(
            self._cluster_handler, SIGNAL_ATTR_UPDATED, self.async_set_state
        )

    @callback
    def async_set_state(self, attr_id: int, attr_name: str, value: Any):
        """Handle state update from cluster handler."""
        self.async_write_ha_state()

    @property
    def inverted(self) -> bool:
        """Return True if the switch is inverted."""
        if self._inverter_attribute_name:
            return bool(
                self._cluster_handler.cluster.get(self._inverter_attribute_name)
            )
        return self._force_inverted

    @property
    def is_on(self) -> bool:
        """Return if the switch is on based on the statemachine."""
        val = bool(self._cluster_handler.cluster.get(self._attribute_name))
        return (not val) if self.inverted else val

    async def async_turn_on_off(self, state: bool) -> None:
        """Turn the entity on or off."""
        await self._cluster_handler.write_attributes_safe(
            {self._attribute_name: not state if self.inverted else state}
        )
        self.async_write_ha_state()

    async def async_turn_on(self, **kwargs: Any) -> None:
        """Turn the entity on."""
        await self.async_turn_on_off(True)

    async def async_turn_off(self, **kwargs: Any) -> None:
        """Turn the entity off."""
        await self.async_turn_on_off(False)

    async def async_update(self) -> None:
        """Attempt to retrieve the state of the entity."""
        self.debug("Polling current state")
        value = await self._cluster_handler.get_attribute_value(
            self._attribute_name, from_cache=False
        )
        await self._cluster_handler.get_attribute_value(
            self._inverter_attribute_name, from_cache=False
        )
        self.debug("read value=%s, inverted=%s", value, self.inverted)


@CONFIG_DIAGNOSTIC_MATCH(
    cluster_handler_names="tuya_manufacturer",
    manufacturers={
        "_TZE200_b6wax7g0",
    },
)
class OnOffWindowDetectionFunctionConfigurationEntity(ZHASwitchConfigurationEntity):
    """Representation of a ZHA window detection configuration entity."""

    _unique_id_suffix = "on_off_window_opened_detection"
    _attribute_name = "window_detection_function"
    _inverter_attribute_name = "window_detection_function_inverter"
    _attr_translation_key = "window_detection_function"


@CONFIG_DIAGNOSTIC_MATCH(
    cluster_handler_names="opple_cluster", models={"lumi.motion.ac02"}
)
class P1MotionTriggerIndicatorSwitch(ZHASwitchConfigurationEntity):
    """Representation of a ZHA motion triggering configuration entity."""

    _unique_id_suffix = "trigger_indicator"
    _attribute_name = "trigger_indicator"
    _attr_translation_key = "trigger_indicator"


@CONFIG_DIAGNOSTIC_MATCH(
    cluster_handler_names="opple_cluster",
    models={"lumi.plug.mmeu01", "lumi.plug.maeu01"},
)
class XiaomiPlugPowerOutageMemorySwitch(ZHASwitchConfigurationEntity):
    """Representation of a ZHA power outage memory configuration entity."""

    _unique_id_suffix = "power_outage_memory"
    _attribute_name = "power_outage_memory"
    _attr_translation_key = "power_outage_memory"


@CONFIG_DIAGNOSTIC_MATCH(
    cluster_handler_names=CLUSTER_HANDLER_BASIC,
    manufacturers={"Philips", "Signify Netherlands B.V."},
    models={"SML001", "SML002", "SML003", "SML004"},
)
class HueMotionTriggerIndicatorSwitch(ZHASwitchConfigurationEntity):
    """Representation of a ZHA motion triggering configuration entity."""

    _unique_id_suffix = "trigger_indicator"
    _attribute_name = "trigger_indicator"
    _attr_translation_key = "trigger_indicator"


@CONFIG_DIAGNOSTIC_MATCH(
    cluster_handler_names="ikea_airpurifier",
    models={"STARKVIND Air purifier", "STARKVIND Air purifier table"},
)
class ChildLock(ZHASwitchConfigurationEntity):
    """ZHA BinarySensor."""

    _unique_id_suffix = "child_lock"
    _attribute_name = "child_lock"
    _attr_translation_key = "child_lock"


@CONFIG_DIAGNOSTIC_MATCH(
    cluster_handler_names="ikea_airpurifier",
    models={"STARKVIND Air purifier", "STARKVIND Air purifier table"},
)
class DisableLed(ZHASwitchConfigurationEntity):
    """ZHA BinarySensor."""

    _unique_id_suffix = "disable_led"
    _attribute_name = "disable_led"
    _attr_translation_key = "disable_led"


@CONFIG_DIAGNOSTIC_MATCH(
    cluster_handler_names=CLUSTER_HANDLER_INOVELLI,
)
class InovelliInvertSwitch(ZHASwitchConfigurationEntity):
    """Inovelli invert switch control."""

    _unique_id_suffix = "invert_switch"
    _attribute_name = "invert_switch"
    _attr_translation_key = "invert_switch"


@CONFIG_DIAGNOSTIC_MATCH(
    cluster_handler_names=CLUSTER_HANDLER_INOVELLI,
)
class InovelliSmartBulbMode(ZHASwitchConfigurationEntity):
    """Inovelli smart bulb mode control."""

    _unique_id_suffix = "smart_bulb_mode"
    _attribute_name = "smart_bulb_mode"
    _attr_translation_key = "smart_bulb_mode"


@CONFIG_DIAGNOSTIC_MATCH(
    cluster_handler_names=CLUSTER_HANDLER_INOVELLI, models={"VZM35-SN"}
)
class InovelliSmartFanMode(ZHASwitchConfigurationEntity):
    """Inovelli smart fan mode control."""

    _unique_id_suffix = "smart_fan_mode"
    _attribute_name = "smart_fan_mode"
    _attr_translation_key = "smart_fan_mode"


@CONFIG_DIAGNOSTIC_MATCH(
    cluster_handler_names=CLUSTER_HANDLER_INOVELLI,
)
class InovelliDoubleTapUpEnabled(ZHASwitchConfigurationEntity):
    """Inovelli double tap up enabled."""

    _unique_id_suffix = "double_tap_up_enabled"
    _attribute_name = "double_tap_up_enabled"
    _attr_translation_key = "double_tap_up_enabled"


@CONFIG_DIAGNOSTIC_MATCH(
    cluster_handler_names=CLUSTER_HANDLER_INOVELLI,
)
class InovelliDoubleTapDownEnabled(ZHASwitchConfigurationEntity):
    """Inovelli double tap down enabled."""

    _unique_id_suffix = "double_tap_down_enabled"
    _attribute_name = "double_tap_down_enabled"
    _attr_translation_key = "double_tap_down_enabled"


@CONFIG_DIAGNOSTIC_MATCH(
    cluster_handler_names=CLUSTER_HANDLER_INOVELLI,
)
class InovelliAuxSwitchScenes(ZHASwitchConfigurationEntity):
    """Inovelli unique aux switch scenes."""

    _unique_id_suffix = "aux_switch_scenes"
    _attribute_name = "aux_switch_scenes"
    _attr_translation_key = "aux_switch_scenes"


@CONFIG_DIAGNOSTIC_MATCH(
    cluster_handler_names=CLUSTER_HANDLER_INOVELLI,
)
class InovelliBindingOffToOnSyncLevel(ZHASwitchConfigurationEntity):
    """Inovelli send move to level with on/off to bound devices."""

    _unique_id_suffix = "binding_off_to_on_sync_level"
    _attribute_name = "binding_off_to_on_sync_level"
    _attr_translation_key = "binding_off_to_on_sync_level"


@CONFIG_DIAGNOSTIC_MATCH(
    cluster_handler_names=CLUSTER_HANDLER_INOVELLI,
)
class InovelliLocalProtection(ZHASwitchConfigurationEntity):
    """Inovelli local protection control."""

    _unique_id_suffix = "local_protection"
    _attribute_name = "local_protection"
    _attr_translation_key = "local_protection"


@CONFIG_DIAGNOSTIC_MATCH(
    cluster_handler_names=CLUSTER_HANDLER_INOVELLI,
)
class InovelliOnOffLEDMode(ZHASwitchConfigurationEntity):
    """Inovelli only 1 LED mode control."""

    _unique_id_suffix = "on_off_led_mode"
    _attribute_name = "on_off_led_mode"
    _attr_translation_key = "one_led_mode"


@CONFIG_DIAGNOSTIC_MATCH(
    cluster_handler_names=CLUSTER_HANDLER_INOVELLI,
)
class InovelliFirmwareProgressLED(ZHASwitchConfigurationEntity):
    """Inovelli firmware progress LED control."""

    _unique_id_suffix = "firmware_progress_led"
    _attribute_name = "firmware_progress_led"
    _attr_translation_key = "firmware_progress_led"


@CONFIG_DIAGNOSTIC_MATCH(
    cluster_handler_names=CLUSTER_HANDLER_INOVELLI,
)
class InovelliRelayClickInOnOffMode(ZHASwitchConfigurationEntity):
    """Inovelli relay click in on off mode control."""

    _unique_id_suffix = "relay_click_in_on_off_mode"
    _attribute_name = "relay_click_in_on_off_mode"
    _attr_translation_key = "relay_click_in_on_off_mode"


@CONFIG_DIAGNOSTIC_MATCH(
    cluster_handler_names=CLUSTER_HANDLER_INOVELLI,
)
class InovelliDisableDoubleTapClearNotificationsMode(ZHASwitchConfigurationEntity):
    """Inovelli disable clear notifications double tap control."""

    _unique_id_suffix = "disable_clear_notifications_double_tap"
    _attribute_name = "disable_clear_notifications_double_tap"
    _attr_translation_key = "disable_clear_notifications_double_tap"


@CONFIG_DIAGNOSTIC_MATCH(
    cluster_handler_names="opple_cluster", models={"aqara.feeder.acn001"}
)
class AqaraPetFeederLEDIndicator(ZHASwitchConfigurationEntity):
    """Representation of a LED indicator configuration entity."""

    _unique_id_suffix = "disable_led_indicator"
    _attribute_name = "disable_led_indicator"
    _attr_translation_key = "led_indicator"
    _force_inverted = True
    _attr_icon: str = "mdi:led-on"


@CONFIG_DIAGNOSTIC_MATCH(
    cluster_handler_names="opple_cluster", models={"aqara.feeder.acn001"}
)
class AqaraPetFeederChildLock(ZHASwitchConfigurationEntity):
    """Representation of a child lock configuration entity."""

    _unique_id_suffix = "child_lock"
    _attribute_name = "child_lock"
    _attr_translation_key = "child_lock"
    _attr_icon: str = "mdi:account-lock"


@CONFIG_DIAGNOSTIC_MATCH(
    cluster_handler_names=CLUSTER_HANDLER_ON_OFF, quirk_ids=TUYA_PLUG_ONOFF
)
class TuyaChildLockSwitch(ZHASwitchConfigurationEntity):
    """Representation of a child lock configuration entity."""

    _unique_id_suffix = "child_lock"
    _attribute_name = "child_lock"
    _attr_translation_key = "child_lock"
    _attr_icon: str = "mdi:account-lock"


@CONFIG_DIAGNOSTIC_MATCH(
    cluster_handler_names="opple_cluster", models={"lumi.airrtc.agl001"}
)
class AqaraThermostatWindowDetection(ZHASwitchConfigurationEntity):
    """Representation of an Aqara thermostat window detection configuration entity."""

    _unique_id_suffix = "window_detection"
    _attribute_name = "window_detection"
    _attr_translation_key = "window_detection"


@CONFIG_DIAGNOSTIC_MATCH(
    cluster_handler_names="opple_cluster", models={"lumi.airrtc.agl001"}
)
class AqaraThermostatValveDetection(ZHASwitchConfigurationEntity):
    """Representation of an Aqara thermostat valve detection configuration entity."""

    _unique_id_suffix = "valve_detection"
    _attribute_name = "valve_detection"
    _attr_translation_key = "valve_detection"


@CONFIG_DIAGNOSTIC_MATCH(
    cluster_handler_names="opple_cluster", models={"lumi.airrtc.agl001"}
)
class AqaraThermostatChildLock(ZHASwitchConfigurationEntity):
    """Representation of an Aqara thermostat child lock configuration entity."""

    _unique_id_suffix = "child_lock"
    _attribute_name = "child_lock"
    _attr_translation_key = "child_lock"
    _attr_icon: str = "mdi:account-lock"


@CONFIG_DIAGNOSTIC_MATCH(
    cluster_handler_names="opple_cluster", models={"lumi.sensor_smoke.acn03"}
)
class AqaraHeartbeatIndicator(ZHASwitchConfigurationEntity):
    """Representation of a heartbeat indicator configuration entity for Aqara smoke sensors."""

    _unique_id_suffix = "heartbeat_indicator"
    _attribute_name = "heartbeat_indicator"
    _attr_translation_key = "heartbeat_indicator"
    _attr_icon: str = "mdi:heart-flash"


@CONFIG_DIAGNOSTIC_MATCH(
    cluster_handler_names="opple_cluster", models={"lumi.sensor_smoke.acn03"}
)
class AqaraLinkageAlarm(ZHASwitchConfigurationEntity):
    """Representation of a linkage alarm configuration entity for Aqara smoke sensors."""

    _unique_id_suffix = "linkage_alarm"
    _attribute_name = "linkage_alarm"
    _attr_translation_key = "linkage_alarm"
    _attr_icon: str = "mdi:shield-link-variant"


@CONFIG_DIAGNOSTIC_MATCH(
    cluster_handler_names="opple_cluster", models={"lumi.sensor_smoke.acn03"}
)
class AqaraBuzzerManualMute(ZHASwitchConfigurationEntity):
    """Representation of a buzzer manual mute configuration entity for Aqara smoke sensors."""

    _unique_id_suffix = "buzzer_manual_mute"
    _attribute_name = "buzzer_manual_mute"
    _attr_translation_key = "buzzer_manual_mute"
    _attr_icon: str = "mdi:volume-off"


@CONFIG_DIAGNOSTIC_MATCH(
    cluster_handler_names="opple_cluster", models={"lumi.sensor_smoke.acn03"}
)
class AqaraBuzzerManualAlarm(ZHASwitchConfigurationEntity):
    """Representation of a buzzer manual mute configuration entity for Aqara smoke sensors."""

    _unique_id_suffix = "buzzer_manual_alarm"
    _attribute_name = "buzzer_manual_alarm"
    _attr_translation_key = "buzzer_manual_alarm"
    _attr_icon: str = "mdi:bullhorn"


<<<<<<< HEAD
@CONFIG_DIAGNOSTIC_MATCH(
    cluster_handler_names=CLUSTER_HANDLER_THERMOSTAT,
    quirk_ids={DANFOSS_ALLY_THERMOSTAT},
)
class DanfossExternalOpenWindowDetected(ZHASwitchConfigurationEntity):
    """Danfoss Proprietary attribute for communicating an open window."""

    _unique_id_suffix = "external_open_window_detected"
    _attribute_name: str = "external_open_window_detected"
    _attr_translation_key: str = "external_window_sensor"
    _attr_icon: str = "mdi:window-open"


@CONFIG_DIAGNOSTIC_MATCH(
    cluster_handler_names=CLUSTER_HANDLER_THERMOSTAT,
    quirk_ids={DANFOSS_ALLY_THERMOSTAT},
)
class DanfossWindowOpenFeature(ZHASwitchConfigurationEntity):
    """Danfoss Proprietary attribute enabling open window detection."""

    _unique_id_suffix = "window_open_feature"
    _attribute_name: str = "window_open_feature"
    _attr_translation_key: str = "use_internal_window_detection"
    _attr_icon: str = "mdi:window-open"


@CONFIG_DIAGNOSTIC_MATCH(
    cluster_handler_names=CLUSTER_HANDLER_THERMOSTAT,
    quirk_ids={DANFOSS_ALLY_THERMOSTAT},
)
class DanfossMountingModeControl(ZHASwitchConfigurationEntity):
    """Danfoss Proprietary attribute for switching to mounting mode."""

    _unique_id_suffix = "mounting_mode_control"
    _attribute_name: str = "mounting_mode_control"
    _attr_translation_key: str = "mounting_mode"


@CONFIG_DIAGNOSTIC_MATCH(
    cluster_handler_names=CLUSTER_HANDLER_THERMOSTAT,
    quirk_ids={DANFOSS_ALLY_THERMOSTAT},
)
class DanfossRadiatorCovered(ZHASwitchConfigurationEntity):
    """Danfoss Proprietary attribute for communicating full usage of the external temperature sensor."""

    _unique_id_suffix = "radiator_covered"
    _attribute_name: str = "radiator_covered"
    _attr_translation_key: str = "prioritize_external_temperature_sensor"
    _attr_icon: str = "mdi:thermometer"


@CONFIG_DIAGNOSTIC_MATCH(
    cluster_handler_names=CLUSTER_HANDLER_THERMOSTAT,
    quirk_ids={DANFOSS_ALLY_THERMOSTAT},
)
class DanfossHeatAvailable(ZHASwitchConfigurationEntity):
    """Danfoss Proprietary attribute for communicating available heat."""

    _unique_id_suffix = "heat_available"
    _attribute_name: str = "heat_available"
    _attr_translation_key: str = "heat_available"
    _attr_icon: str = "mdi:water-boiler"


@CONFIG_DIAGNOSTIC_MATCH(
    cluster_handler_names=CLUSTER_HANDLER_THERMOSTAT,
    quirk_ids={DANFOSS_ALLY_THERMOSTAT},
)
class DanfossLoadBalancingEnable(ZHASwitchConfigurationEntity):
    """Danfoss Proprietary attribute for enabling load balancing."""

    _unique_id_suffix = "load_balancing_enable"
    _attribute_name: str = "load_balancing_enable"
    _attr_translation_key: str = "use_load_balancing"
    _attr_icon: str = "mdi:scale-balance"


@CONFIG_DIAGNOSTIC_MATCH(
    cluster_handler_names=CLUSTER_HANDLER_THERMOSTAT,
    quirk_ids={DANFOSS_ALLY_THERMOSTAT},
)
class DanfossAdaptationRunSettings(ZHASwitchConfigurationEntity):
    """Danfoss Proprietary attribute for enabling daily adaptation run.

    Actually a bitmap, but only the first bit is used.
    """

    _unique_id_suffix = "adaptation_run_settings"
    _attribute_name: str = "adaptation_run_settings"
    _attr_translation_key: str = "adaptation_run_enabled"
=======
@CONFIG_DIAGNOSTIC_MATCH(cluster_handler_names=CLUSTER_HANDLER_COVER)
class WindowCoveringInversionSwitch(ZHASwitchConfigurationEntity):
    """Representation of a switch that controls inversion for window covering devices.

    This is necessary because this cluster uses 2 attributes to control inversion.
    """

    _unique_id_suffix = "inverted"
    _attribute_name = WindowCovering.AttributeDefs.config_status.name
    _attr_translation_key = "inverted"
    _attr_icon: str = "mdi:arrow-up-down"

    @classmethod
    def create_entity(
        cls,
        unique_id: str,
        zha_device: ZHADevice,
        cluster_handlers: list[ClusterHandler],
        **kwargs: Any,
    ) -> Self | None:
        """Entity Factory.

        Return entity if it is a supported configuration, otherwise return None
        """
        cluster_handler = cluster_handlers[0]
        window_covering_mode_attr = (
            WindowCovering.AttributeDefs.window_covering_mode.name
        )
        # this entity needs 2 attributes to function
        if (
            cls._attribute_name in cluster_handler.cluster.unsupported_attributes
            or cls._attribute_name not in cluster_handler.cluster.attributes_by_name
            or cluster_handler.cluster.get(cls._attribute_name) is None
            or window_covering_mode_attr
            in cluster_handler.cluster.unsupported_attributes
            or window_covering_mode_attr
            not in cluster_handler.cluster.attributes_by_name
            or cluster_handler.cluster.get(window_covering_mode_attr) is None
        ):
            _LOGGER.debug(
                "%s is not supported - skipping %s entity creation",
                cls._attribute_name,
                cls.__name__,
            )
            return None

        return cls(unique_id, zha_device, cluster_handlers, **kwargs)

    @property
    def is_on(self) -> bool:
        """Return if the switch is on based on the statemachine."""
        config_status = ConfigStatus(
            self._cluster_handler.cluster.get(self._attribute_name)
        )
        return ConfigStatus.Open_up_commands_reversed in config_status

    async def async_turn_on(self, **kwargs: Any) -> None:
        """Turn the entity on."""
        await self._async_on_off(True)

    async def async_turn_off(self, **kwargs: Any) -> None:
        """Turn the entity off."""
        await self._async_on_off(False)

    async def async_update(self) -> None:
        """Attempt to retrieve the state of the entity."""
        self.debug("Polling current state")
        await self._cluster_handler.get_attributes(
            [
                self._attribute_name,
                WindowCovering.AttributeDefs.window_covering_mode.name,
            ],
            from_cache=False,
            only_cache=False,
        )
        self.async_write_ha_state()

    async def _async_on_off(self, invert: bool) -> None:
        """Turn the entity on or off."""
        name: str = WindowCovering.AttributeDefs.window_covering_mode.name
        current_mode: WindowCoveringMode = WindowCoveringMode(
            self._cluster_handler.cluster.get(name)
        )
        send_command: bool = False
        if invert and WindowCoveringMode.Motor_direction_reversed not in current_mode:
            current_mode |= WindowCoveringMode.Motor_direction_reversed
            send_command = True
        elif not invert and WindowCoveringMode.Motor_direction_reversed in current_mode:
            current_mode &= ~WindowCoveringMode.Motor_direction_reversed
            send_command = True
        if send_command:
            await self._cluster_handler.write_attributes_safe({name: current_mode})
            await self.async_update()


@CONFIG_DIAGNOSTIC_MATCH(
    cluster_handler_names="opple_cluster", models={"lumi.curtain.agl001"}
)
class AqaraE1CurtainMotorHooksLockedSwitch(ZHASwitchConfigurationEntity):
    """Representation of a switch that controls whether the curtain motor hooks are locked."""

    _unique_id_suffix = "hooks_lock"
    _attribute_name = "hooks_lock"
    _attr_translation_key = "hooks_locked"
    _attr_icon: str = "mdi:lock"
>>>>>>> 3bd11626
<|MERGE_RESOLUTION|>--- conflicted
+++ resolved
@@ -5,12 +5,8 @@
 import logging
 from typing import TYPE_CHECKING, Any, Self
 
-<<<<<<< HEAD
 from zhaquirks.quirk_ids import DANFOSS_ALLY_THERMOSTAT, TUYA_PLUG_ONOFF
-=======
-from zhaquirks.quirk_ids import TUYA_PLUG_ONOFF
 from zigpy.zcl.clusters.closures import ConfigStatus, WindowCovering, WindowCoveringMode
->>>>>>> 3bd11626
 from zigpy.zcl.clusters.general import OnOff
 from zigpy.zcl.foundation import Status
 
@@ -596,99 +592,7 @@
     _attr_translation_key = "buzzer_manual_alarm"
     _attr_icon: str = "mdi:bullhorn"
 
-
-<<<<<<< HEAD
-@CONFIG_DIAGNOSTIC_MATCH(
-    cluster_handler_names=CLUSTER_HANDLER_THERMOSTAT,
-    quirk_ids={DANFOSS_ALLY_THERMOSTAT},
-)
-class DanfossExternalOpenWindowDetected(ZHASwitchConfigurationEntity):
-    """Danfoss Proprietary attribute for communicating an open window."""
-
-    _unique_id_suffix = "external_open_window_detected"
-    _attribute_name: str = "external_open_window_detected"
-    _attr_translation_key: str = "external_window_sensor"
-    _attr_icon: str = "mdi:window-open"
-
-
-@CONFIG_DIAGNOSTIC_MATCH(
-    cluster_handler_names=CLUSTER_HANDLER_THERMOSTAT,
-    quirk_ids={DANFOSS_ALLY_THERMOSTAT},
-)
-class DanfossWindowOpenFeature(ZHASwitchConfigurationEntity):
-    """Danfoss Proprietary attribute enabling open window detection."""
-
-    _unique_id_suffix = "window_open_feature"
-    _attribute_name: str = "window_open_feature"
-    _attr_translation_key: str = "use_internal_window_detection"
-    _attr_icon: str = "mdi:window-open"
-
-
-@CONFIG_DIAGNOSTIC_MATCH(
-    cluster_handler_names=CLUSTER_HANDLER_THERMOSTAT,
-    quirk_ids={DANFOSS_ALLY_THERMOSTAT},
-)
-class DanfossMountingModeControl(ZHASwitchConfigurationEntity):
-    """Danfoss Proprietary attribute for switching to mounting mode."""
-
-    _unique_id_suffix = "mounting_mode_control"
-    _attribute_name: str = "mounting_mode_control"
-    _attr_translation_key: str = "mounting_mode"
-
-
-@CONFIG_DIAGNOSTIC_MATCH(
-    cluster_handler_names=CLUSTER_HANDLER_THERMOSTAT,
-    quirk_ids={DANFOSS_ALLY_THERMOSTAT},
-)
-class DanfossRadiatorCovered(ZHASwitchConfigurationEntity):
-    """Danfoss Proprietary attribute for communicating full usage of the external temperature sensor."""
-
-    _unique_id_suffix = "radiator_covered"
-    _attribute_name: str = "radiator_covered"
-    _attr_translation_key: str = "prioritize_external_temperature_sensor"
-    _attr_icon: str = "mdi:thermometer"
-
-
-@CONFIG_DIAGNOSTIC_MATCH(
-    cluster_handler_names=CLUSTER_HANDLER_THERMOSTAT,
-    quirk_ids={DANFOSS_ALLY_THERMOSTAT},
-)
-class DanfossHeatAvailable(ZHASwitchConfigurationEntity):
-    """Danfoss Proprietary attribute for communicating available heat."""
-
-    _unique_id_suffix = "heat_available"
-    _attribute_name: str = "heat_available"
-    _attr_translation_key: str = "heat_available"
-    _attr_icon: str = "mdi:water-boiler"
-
-
-@CONFIG_DIAGNOSTIC_MATCH(
-    cluster_handler_names=CLUSTER_HANDLER_THERMOSTAT,
-    quirk_ids={DANFOSS_ALLY_THERMOSTAT},
-)
-class DanfossLoadBalancingEnable(ZHASwitchConfigurationEntity):
-    """Danfoss Proprietary attribute for enabling load balancing."""
-
-    _unique_id_suffix = "load_balancing_enable"
-    _attribute_name: str = "load_balancing_enable"
-    _attr_translation_key: str = "use_load_balancing"
-    _attr_icon: str = "mdi:scale-balance"
-
-
-@CONFIG_DIAGNOSTIC_MATCH(
-    cluster_handler_names=CLUSTER_HANDLER_THERMOSTAT,
-    quirk_ids={DANFOSS_ALLY_THERMOSTAT},
-)
-class DanfossAdaptationRunSettings(ZHASwitchConfigurationEntity):
-    """Danfoss Proprietary attribute for enabling daily adaptation run.
-
-    Actually a bitmap, but only the first bit is used.
-    """
-
-    _unique_id_suffix = "adaptation_run_settings"
-    _attribute_name: str = "adaptation_run_settings"
-    _attr_translation_key: str = "adaptation_run_enabled"
-=======
+      
 @CONFIG_DIAGNOSTIC_MATCH(cluster_handler_names=CLUSTER_HANDLER_COVER)
 class WindowCoveringInversionSwitch(ZHASwitchConfigurationEntity):
     """Representation of a switch that controls inversion for window covering devices.
@@ -794,4 +698,95 @@
     _attribute_name = "hooks_lock"
     _attr_translation_key = "hooks_locked"
     _attr_icon: str = "mdi:lock"
->>>>>>> 3bd11626
+      
+      
+@CONFIG_DIAGNOSTIC_MATCH(
+    cluster_handler_names=CLUSTER_HANDLER_THERMOSTAT,
+    quirk_ids={DANFOSS_ALLY_THERMOSTAT},
+)
+class DanfossExternalOpenWindowDetected(ZHASwitchConfigurationEntity):
+    """Danfoss Proprietary attribute for communicating an open window."""
+
+    _unique_id_suffix = "external_open_window_detected"
+    _attribute_name: str = "external_open_window_detected"
+    _attr_translation_key: str = "external_window_sensor"
+    _attr_icon: str = "mdi:window-open"
+
+
+@CONFIG_DIAGNOSTIC_MATCH(
+    cluster_handler_names=CLUSTER_HANDLER_THERMOSTAT,
+    quirk_ids={DANFOSS_ALLY_THERMOSTAT},
+)
+class DanfossWindowOpenFeature(ZHASwitchConfigurationEntity):
+    """Danfoss Proprietary attribute enabling open window detection."""
+
+    _unique_id_suffix = "window_open_feature"
+    _attribute_name: str = "window_open_feature"
+    _attr_translation_key: str = "use_internal_window_detection"
+    _attr_icon: str = "mdi:window-open"
+
+
+@CONFIG_DIAGNOSTIC_MATCH(
+    cluster_handler_names=CLUSTER_HANDLER_THERMOSTAT,
+    quirk_ids={DANFOSS_ALLY_THERMOSTAT},
+)
+class DanfossMountingModeControl(ZHASwitchConfigurationEntity):
+    """Danfoss Proprietary attribute for switching to mounting mode."""
+
+    _unique_id_suffix = "mounting_mode_control"
+    _attribute_name: str = "mounting_mode_control"
+    _attr_translation_key: str = "mounting_mode"
+
+
+@CONFIG_DIAGNOSTIC_MATCH(
+    cluster_handler_names=CLUSTER_HANDLER_THERMOSTAT,
+    quirk_ids={DANFOSS_ALLY_THERMOSTAT},
+)
+class DanfossRadiatorCovered(ZHASwitchConfigurationEntity):
+    """Danfoss Proprietary attribute for communicating full usage of the external temperature sensor."""
+
+    _unique_id_suffix = "radiator_covered"
+    _attribute_name: str = "radiator_covered"
+    _attr_translation_key: str = "prioritize_external_temperature_sensor"
+    _attr_icon: str = "mdi:thermometer"
+
+
+@CONFIG_DIAGNOSTIC_MATCH(
+    cluster_handler_names=CLUSTER_HANDLER_THERMOSTAT,
+    quirk_ids={DANFOSS_ALLY_THERMOSTAT},
+)
+class DanfossHeatAvailable(ZHASwitchConfigurationEntity):
+    """Danfoss Proprietary attribute for communicating available heat."""
+
+    _unique_id_suffix = "heat_available"
+    _attribute_name: str = "heat_available"
+    _attr_translation_key: str = "heat_available"
+    _attr_icon: str = "mdi:water-boiler"
+
+
+@CONFIG_DIAGNOSTIC_MATCH(
+    cluster_handler_names=CLUSTER_HANDLER_THERMOSTAT,
+    quirk_ids={DANFOSS_ALLY_THERMOSTAT},
+)
+class DanfossLoadBalancingEnable(ZHASwitchConfigurationEntity):
+    """Danfoss Proprietary attribute for enabling load balancing."""
+
+    _unique_id_suffix = "load_balancing_enable"
+    _attribute_name: str = "load_balancing_enable"
+    _attr_translation_key: str = "use_load_balancing"
+    _attr_icon: str = "mdi:scale-balance"
+
+
+@CONFIG_DIAGNOSTIC_MATCH(
+    cluster_handler_names=CLUSTER_HANDLER_THERMOSTAT,
+    quirk_ids={DANFOSS_ALLY_THERMOSTAT},
+)
+class DanfossAdaptationRunSettings(ZHASwitchConfigurationEntity):
+    """Danfoss Proprietary attribute for enabling daily adaptation run.
+
+    Actually a bitmap, but only the first bit is used.
+    """
+
+    _unique_id_suffix = "adaptation_run_settings"
+    _attribute_name: str = "adaptation_run_settings"
+    _attr_translation_key: str = "adaptation_run_enabled"