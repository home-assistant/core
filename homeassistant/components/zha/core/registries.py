--- conflicted
+++ resolved
@@ -120,7 +120,6 @@
         ZHA_GW_RADIO_DESCRIPTION: "Deconz",
     }
 
-<<<<<<< HEAD
     def get_zigate_radio():
         import zigpy_zigate.api
         from zigpy_zigate.zigbee.application import ControllerApplication
@@ -134,9 +133,6 @@
         RADIO_DESCRIPTION: 'ZiGate'
     }
 
-    EVENT_RELAY_CLUSTERS.append(zcl.clusters.general.LevelControl.cluster_id)
-    EVENT_RELAY_CLUSTERS.append(zcl.clusters.general.OnOff.cluster_id)
-=======
     BINARY_SENSOR_CLUSTERS.add(SMARTTHINGS_ACCELERATION_CLUSTER)
     BINARY_SENSOR_CLUSTERS.add(zcl.clusters.general.OnOff.cluster_id)
     BINARY_SENSOR_CLUSTERS.add(zcl.clusters.measurement.OccupancySensing.cluster_id)
@@ -154,7 +150,6 @@
     BINDABLE_CLUSTERS.append(zcl.clusters.general.LevelControl.cluster_id)
     BINDABLE_CLUSTERS.append(zcl.clusters.general.OnOff.cluster_id)
     BINDABLE_CLUSTERS.append(zcl.clusters.lighting.Color.cluster_id)
->>>>>>> 0449132c
 
     CHANNEL_ONLY_CLUSTERS.append(zcl.clusters.general.Basic.cluster_id)
     CHANNEL_ONLY_CLUSTERS.append(zcl.clusters.lightlink.LightLink.cluster_id)
