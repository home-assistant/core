--- conflicted
+++ resolved
@@ -30,23 +30,15 @@
 
     async def async_update(self):
         """Retrieve latest state."""
-<<<<<<< HEAD
-        result = await self.read_attribute("lock_state", from_cache=True)
-        self.async_send_signal(
-            f"{self.unique_id}_{SIGNAL_ATTR_UPDATED}", 0, "lock_state", result
-        )
-=======
-        result = await self.get_attribute_value(
+        result = await self.read_attribute(
             DoorLock.AttributeDefs.lock_state.name, from_cache=True
         )
-        if result is not None:
-            self.async_send_signal(
-                f"{self.unique_id}_{SIGNAL_ATTR_UPDATED}",
-                DoorLock.AttributeDefs.lock_state.id,
-                DoorLock.AttributeDefs.lock_state.name,
-                result,
-            )
->>>>>>> b5c1d3fe
+        self.async_send_signal(
+            f"{self.unique_id}_{SIGNAL_ATTR_UPDATED}",
+            DoorLock.AttributeDefs.lock_state.id,
+            DoorLock.AttributeDefs.lock_state.name,
+            result,
+        )
 
     @callback
     def cluster_command(self, tsn, command_id, args):
