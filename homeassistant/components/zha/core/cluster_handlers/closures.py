--- conflicted
+++ resolved
@@ -157,19 +157,12 @@
 
     async def async_update(self):
         """Retrieve latest state."""
-<<<<<<< HEAD
-        await self.read_attributes(
-            ["current_position_lift_percentage", "current_position_tilt_percentage"],
-            ignore_failures=True,
-        )
-=======
-        results = await self.get_attributes(
+        results = await self.read_attributes(
             [
                 WindowCovering.AttributeDefs.current_position_lift_percentage.name,
                 WindowCovering.AttributeDefs.current_position_tilt_percentage.name,
             ],
-            from_cache=False,
-            only_cache=False,
+            ignore_failures=True,
         )
         self.debug(
             "read current_position_lift_percentage and current_position_tilt_percentage - results: %s",
@@ -209,7 +202,6 @@
                     WindowCovering.AttributeDefs.current_position_tilt_percentage.name
                 ),
             )
->>>>>>> f4a2d7c6
 
     @property
     def inverted(self):
