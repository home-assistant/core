"""Manufacturer specific channels module for Zigbee Home Automation."""
from __future__ import annotations
<<<<<<< HEAD
from typing import Any
=======

>>>>>>> 19b2b330
import logging
from typing import TYPE_CHECKING

import zigpy.zcl

from homeassistant.core import callback

from .. import registries
from ..const import (
    ATTR_ATTRIBUTE_ID,
    ATTR_ATTRIBUTE_NAME,
    ATTR_VALUE,
    REPORT_CONFIG_ASAP,
    REPORT_CONFIG_MAX_INT,
    REPORT_CONFIG_MIN_INT,
    REPORT_CONFIG_MIN_INT_IMMEDIATE,
    SIGNAL_ATTR_UPDATED,
    UNKNOWN,
)
from .base import AttrReportConfig, ClientChannel, ZigbeeChannel

if TYPE_CHECKING:
    from . import ChannelPool

_LOGGER = logging.getLogger(__name__)


@registries.ZIGBEE_CHANNEL_REGISTRY.register(registries.SMARTTHINGS_HUMIDITY_CLUSTER)
class SmartThingsHumidity(ZigbeeChannel):
    """Smart Things Humidity channel."""

    REPORT_CONFIG = (
        {
            "attr": "measured_value",
            "config": (REPORT_CONFIG_MIN_INT, REPORT_CONFIG_MAX_INT, 50),
        },
    )


@registries.CHANNEL_ONLY_CLUSTERS.register(0xFD00)
@registries.ZIGBEE_CHANNEL_REGISTRY.register(0xFD00)
class OsramButton(ZigbeeChannel):
    """Osram button channel."""

    REPORT_CONFIG = ()


@registries.CHANNEL_ONLY_CLUSTERS.register(registries.PHILLIPS_REMOTE_CLUSTER)
@registries.ZIGBEE_CHANNEL_REGISTRY.register(registries.PHILLIPS_REMOTE_CLUSTER)
class PhillipsRemote(ZigbeeChannel):
    """Phillips remote channel."""

    REPORT_CONFIG = ()


@registries.CHANNEL_ONLY_CLUSTERS.register(0xFCC0)
@registries.ZIGBEE_CHANNEL_REGISTRY.register(0xFCC0)
class OppleRemote(ZigbeeChannel):
    """Opple button channel."""

    REPORT_CONFIG = ()

    def __init__(self, cluster: zigpy.zcl.Cluster, ch_pool: ChannelPool) -> None:
        """Initialize Opple channel."""
        super().__init__(cluster, ch_pool)
        if self.cluster.endpoint.model == "lumi.motion.ac02":
            self.ZCL_INIT_ATTRS = {  # pylint: disable=invalid-name
                "detection_interval": True,
                "motion_sensitivity": True,
                "trigger_indicator": True,
            }

    async def async_initialize_channel_specific(self, from_cache: bool) -> None:
        """Initialize channel specific."""
        if self.cluster.endpoint.model == "lumi.motion.ac02":
            interval = self.cluster.get("detection_interval", self.cluster.get(0x0102))
            if interval is not None:
                self.debug("Loaded detection interval at startup: %s", interval)
                self.cluster.endpoint.ias_zone.reset_s = int(interval)


@registries.ZIGBEE_CHANNEL_REGISTRY.register(
    registries.SMARTTHINGS_ACCELERATION_CLUSTER
)
class SmartThingsAcceleration(ZigbeeChannel):
    """Smart Things Acceleration channel."""

    REPORT_CONFIG = (
        AttrReportConfig(attr="acceleration", config=REPORT_CONFIG_ASAP),
        AttrReportConfig(attr="x_axis", config=REPORT_CONFIG_ASAP),
        AttrReportConfig(attr="y_axis", config=REPORT_CONFIG_ASAP),
        AttrReportConfig(attr="z_axis", config=REPORT_CONFIG_ASAP),
    )

    @callback
    def attribute_updated(self, attrid, value):
        """Handle attribute updates on this cluster."""
        if attrid == self.value_attribute:
            self.async_send_signal(
                f"{self.unique_id}_{SIGNAL_ATTR_UPDATED}",
                attrid,
                self._cluster.attributes.get(attrid, [UNKNOWN])[0],
                value,
            )
            return

        self.zha_send_event(
            SIGNAL_ATTR_UPDATED,
            {
                ATTR_ATTRIBUTE_ID: attrid,
                ATTR_ATTRIBUTE_NAME: self._cluster.attributes.get(attrid, [UNKNOWN])[0],
                ATTR_VALUE: value,
            },
        )


@registries.CHANNEL_ONLY_CLUSTERS.register(0xFC31)
@registries.CLIENT_CHANNELS_REGISTRY.register(0xFC31)
class InovelliCluster(ClientChannel):
    """Inovelli Button Press Event channel."""

<<<<<<< HEAD
    REPORT_CONFIG = []


@registries.CHANNEL_ONLY_CLUSTERS.register(registries.IKEA_AIR_PURIFIER_CLUSTER)
@registries.ZIGBEE_CHANNEL_REGISTRY.register(registries.IKEA_AIR_PURIFIER_CLUSTER)
class IkeaAirPurifierChannel(ZigbeeChannel):
    """IKEA Air Purifier channel."""

    REPORT_CONFIG = [
        {
            "attr": "filter_run_time",
            "config": (REPORT_CONFIG_MIN_INT, REPORT_CONFIG_MAX_INT, 1),
        },
        {
            "attr": "replace_filter",
            "config": (REPORT_CONFIG_MIN_INT_IMMEDIATE, REPORT_CONFIG_MAX_INT, 1),
        },
        {
            "attr": "filter_life_time",
            "config": (REPORT_CONFIG_MIN_INT, REPORT_CONFIG_MAX_INT, 1),
        },
        {
            "attr": "disable_led",
            "config": (REPORT_CONFIG_MIN_INT_IMMEDIATE, REPORT_CONFIG_MAX_INT, 1),
        },
        {
            "attr": "air_quality_25pm",
            "config": (REPORT_CONFIG_MIN_INT, REPORT_CONFIG_MAX_INT, 1),
        },
        {
            "attr": "child_lock",
            "config": (REPORT_CONFIG_MIN_INT_IMMEDIATE, REPORT_CONFIG_MAX_INT, 1),
        },
        {
            "attr": "fan_mode",
            "config": (REPORT_CONFIG_MIN_INT_IMMEDIATE, REPORT_CONFIG_MAX_INT, 1),
        },
        {
            "attr": "fan_speed",
            "config": (REPORT_CONFIG_MIN_INT_IMMEDIATE, REPORT_CONFIG_MAX_INT, 1),
        },
        {
            "attr": "device_run_time",
            "config": (REPORT_CONFIG_MIN_INT, REPORT_CONFIG_MAX_INT, 1),
        },
    ]

    @property
    def fan_mode(self) -> int | None:
        """Return current fan mode."""
        return self.cluster.get("fan_mode")

    @property
    def fan_mode_sequence(self) -> int | None:
        """Return possible fan mode speeds."""
        return self.cluster.get("fan_mode_sequence")

    async def async_set_speed(self, value) -> None:
        """Set the speed of the fan."""

        try:
            await self.cluster.write_attributes({"fan_mode": value})
        except ZigbeeException as ex:
            self.error("Could not set speed: %s", ex)
            return

    async def async_update(self) -> None:
        """Retrieve latest state."""
        await self.get_attribute_value("fan_mode", from_cache=False)

    @callback
    def attribute_updated(self, attrid: int, value: Any) -> None:
        """Handle attribute update from fan cluster."""
        attr_name = self._get_attribute_name(attrid)
        self.debug(
            "Attribute report '%s'[%s] = %s", self.cluster.name, attr_name, value
        )
        if attr_name == "fan_mode":
            self.async_send_signal(
                f"{self.unique_id}_{SIGNAL_ATTR_UPDATED}", attrid, attr_name, value
            )
=======
    REPORT_CONFIG = ()
>>>>>>> 19b2b330
<|MERGE_RESOLUTION|>--- conflicted
+++ resolved
@@ -1,12 +1,8 @@
 """Manufacturer specific channels module for Zigbee Home Automation."""
 from __future__ import annotations
-<<<<<<< HEAD
-from typing import Any
-=======
-
->>>>>>> 19b2b330
+
 import logging
-from typing import TYPE_CHECKING
+from typing import Any, TYPE_CHECKING
 
 import zigpy.zcl
 
@@ -126,7 +122,6 @@
 class InovelliCluster(ClientChannel):
     """Inovelli Button Press Event channel."""
 
-<<<<<<< HEAD
     REPORT_CONFIG = []
 
 
@@ -207,7 +202,4 @@
         if attr_name == "fan_mode":
             self.async_send_signal(
                 f"{self.unique_id}_{SIGNAL_ATTR_UPDATED}", attrid, attr_name, value
-            )
-=======
-    REPORT_CONFIG = ()
->>>>>>> 19b2b330
+            )