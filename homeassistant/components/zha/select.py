--- conflicted
+++ resolved
@@ -580,8 +580,7 @@
     _unique_id_suffix = "preset"
     _select_attr = "preset"
     _enum = AqaraThermostatPresetMode
-<<<<<<< HEAD
-    _attr_name = "Preset"
+    _attr_translation_key: str = "preset"
 
 
 class KeypadLockoutEnum(types.enum8):
@@ -694,7 +693,4 @@
 
     _select_attr = "viewing_direction"
     _attr_name: str = "Viewing Direction"
-    _enum = DanfossViewingDirectionEnum
-=======
-    _attr_translation_key: str = "preset"
->>>>>>> 4498c2e8
+    _enum = DanfossViewingDirectionEnum