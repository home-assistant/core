"""Support for ZHA controls using the select platform."""

from __future__ import annotations

from enum import Enum
import functools
import logging
from typing import TYPE_CHECKING, Any, Self

from zhaquirks.danfoss import thermostat
from zhaquirks.quirk_ids import (
    DANFOSS_ALLY_THERMOSTAT,
    TUYA_PLUG_MANUFACTURER,
    TUYA_PLUG_ONOFF,
)
from zhaquirks.xiaomi.aqara.magnet_ac01 import OppleCluster as MagnetAC01OppleCluster
from zhaquirks.xiaomi.aqara.switch_acn047 import OppleCluster as T2RelayOppleCluster
from zigpy import types
from zigpy.quirks.v2 import EntityMetadata, ZCLEnumMetadata
from zigpy.zcl.clusters.general import OnOff
from zigpy.zcl.clusters.security import IasWd

from homeassistant.components.select import SelectEntity
from homeassistant.config_entries import ConfigEntry
from homeassistant.const import STATE_UNKNOWN, EntityCategory, Platform
from homeassistant.core import HomeAssistant, callback
from homeassistant.helpers.dispatcher import async_dispatcher_connect
from homeassistant.helpers.entity_platform import AddEntitiesCallback

from .core import discovery
from .core.const import (
    CLUSTER_HANDLER_HUE_OCCUPANCY,
    CLUSTER_HANDLER_IAS_WD,
    CLUSTER_HANDLER_INOVELLI,
    CLUSTER_HANDLER_OCCUPANCY,
    CLUSTER_HANDLER_ON_OFF,
    CLUSTER_HANDLER_THERMOSTAT,
    QUIRK_METADATA,
    SIGNAL_ADD_ENTITIES,
    SIGNAL_ATTR_UPDATED,
    Strobe,
)
from .core.helpers import get_zha_data
from .core.registries import ZHA_ENTITIES
from .entity import ZhaEntity

if TYPE_CHECKING:
    from .core.cluster_handlers import ClusterHandler
    from .core.device import ZHADevice


CONFIG_DIAGNOSTIC_MATCH = functools.partial(
    ZHA_ENTITIES.config_diagnostic_match, Platform.SELECT
)
_LOGGER = logging.getLogger(__name__)


async def async_setup_entry(
    hass: HomeAssistant,
    config_entry: ConfigEntry,
    async_add_entities: AddEntitiesCallback,
) -> None:
    """Set up the Zigbee Home Automation siren from config entry."""
    zha_data = get_zha_data(hass)
    entities_to_create = zha_data.platforms[Platform.SELECT]

    unsub = async_dispatcher_connect(
        hass,
        SIGNAL_ADD_ENTITIES,
        functools.partial(
            discovery.async_add_entities,
            async_add_entities,
            entities_to_create,
        ),
    )
    config_entry.async_on_unload(unsub)


class ZHAEnumSelectEntity(ZhaEntity, SelectEntity):
    """Representation of a ZHA select entity."""

    _attr_entity_category = EntityCategory.CONFIG
    _attribute_name: str
    _enum: type[Enum]

    def __init__(
        self,
        unique_id: str,
        zha_device: ZHADevice,
        cluster_handlers: list[ClusterHandler],
        **kwargs: Any,
    ) -> None:
        """Init this select entity."""
        self._cluster_handler: ClusterHandler = cluster_handlers[0]
        self._attribute_name = self._enum.__name__
        self._attr_options = [entry.name.replace("_", " ") for entry in self._enum]
        super().__init__(unique_id, zha_device, cluster_handlers, **kwargs)

    @property
    def current_option(self) -> str | None:
        """Return the selected entity option to represent the entity state."""
        option = self._cluster_handler.data_cache.get(self._attribute_name)
        if option is None:
            return None
        return option.name.replace("_", " ")

    async def async_select_option(self, option: str) -> None:
        """Change the selected option."""
        self._cluster_handler.data_cache[self._attribute_name] = self._enum[
            option.replace(" ", "_")
        ]
        self.async_write_ha_state()

    @callback
    def async_restore_last_state(self, last_state) -> None:
        """Restore previous state."""
        if last_state.state and last_state.state != STATE_UNKNOWN:
            self._cluster_handler.data_cache[self._attribute_name] = self._enum[
                last_state.state.replace(" ", "_")
            ]


class ZHANonZCLSelectEntity(ZHAEnumSelectEntity):
    """Representation of a ZHA select entity with no ZCL interaction."""

    @property
    def available(self) -> bool:
        """Return entity availability."""
        return True


@CONFIG_DIAGNOSTIC_MATCH(cluster_handler_names=CLUSTER_HANDLER_IAS_WD)
class ZHADefaultToneSelectEntity(ZHANonZCLSelectEntity):
    """Representation of a ZHA default siren tone select entity."""

    _unique_id_suffix = IasWd.Warning.WarningMode.__name__
    _enum = IasWd.Warning.WarningMode
    _attr_translation_key: str = "default_siren_tone"


@CONFIG_DIAGNOSTIC_MATCH(cluster_handler_names=CLUSTER_HANDLER_IAS_WD)
class ZHADefaultSirenLevelSelectEntity(ZHANonZCLSelectEntity):
    """Representation of a ZHA default siren level select entity."""

    _unique_id_suffix = IasWd.Warning.SirenLevel.__name__
    _enum = IasWd.Warning.SirenLevel
    _attr_translation_key: str = "default_siren_level"


@CONFIG_DIAGNOSTIC_MATCH(cluster_handler_names=CLUSTER_HANDLER_IAS_WD)
class ZHADefaultStrobeLevelSelectEntity(ZHANonZCLSelectEntity):
    """Representation of a ZHA default siren strobe level select entity."""

    _unique_id_suffix = IasWd.StrobeLevel.__name__
    _enum = IasWd.StrobeLevel
    _attr_translation_key: str = "default_strobe_level"


@CONFIG_DIAGNOSTIC_MATCH(cluster_handler_names=CLUSTER_HANDLER_IAS_WD)
class ZHADefaultStrobeSelectEntity(ZHANonZCLSelectEntity):
    """Representation of a ZHA default siren strobe select entity."""

    _unique_id_suffix = Strobe.__name__
    _enum = Strobe
    _attr_translation_key: str = "default_strobe"


class ZCLEnumSelectEntity(ZhaEntity, SelectEntity):
    """Representation of a ZHA ZCL enum select entity."""

    _attribute_name: str
    _attr_entity_category = EntityCategory.CONFIG
    _enum: type[Enum]

    @classmethod
    def create_entity(
        cls,
        unique_id: str,
        zha_device: ZHADevice,
        cluster_handlers: list[ClusterHandler],
        **kwargs: Any,
    ) -> Self | None:
        """Entity Factory.

        Return entity if it is a supported configuration, otherwise return None
        """
        cluster_handler = cluster_handlers[0]
        if QUIRK_METADATA not in kwargs and (
            cls._attribute_name in cluster_handler.cluster.unsupported_attributes
            or cls._attribute_name not in cluster_handler.cluster.attributes_by_name
            or cluster_handler.cluster.get(cls._attribute_name) is None
        ):
            _LOGGER.debug(
                "%s is not supported - skipping %s entity creation",
                cls._attribute_name,
                cls.__name__,
            )
            return None

        return cls(unique_id, zha_device, cluster_handlers, **kwargs)

    def __init__(
        self,
        unique_id: str,
        zha_device: ZHADevice,
        cluster_handlers: list[ClusterHandler],
        **kwargs: Any,
    ) -> None:
        """Init this select entity."""
        self._cluster_handler: ClusterHandler = cluster_handlers[0]
        if QUIRK_METADATA in kwargs:
            self._init_from_quirks_metadata(kwargs[QUIRK_METADATA])
        self._attr_options = [entry.name.replace("_", " ") for entry in self._enum]
        super().__init__(unique_id, zha_device, cluster_handlers, **kwargs)

    def _init_from_quirks_metadata(self, entity_metadata: EntityMetadata) -> None:
        """Init this entity from the quirks metadata."""
        super()._init_from_quirks_metadata(entity_metadata)
        zcl_enum_metadata: ZCLEnumMetadata = entity_metadata.entity_metadata
        self._attribute_name = zcl_enum_metadata.attribute_name
        self._enum = zcl_enum_metadata.enum

    @property
    def current_option(self) -> str | None:
        """Return the selected entity option to represent the entity state."""
        option = self._cluster_handler.cluster.get(self._attribute_name)
        if option is None:
            return None
        option = self._enum(option)
        return option.name.replace("_", " ")

    async def async_select_option(self, option: str) -> None:
        """Change the selected option."""
        await self._cluster_handler.write_attributes_safe(
            {self._attribute_name: self._enum[option.replace(" ", "_")]}
        )
        self.async_write_ha_state()

    async def async_added_to_hass(self) -> None:
        """Run when about to be added to hass."""
        await super().async_added_to_hass()
        self.async_accept_signal(
            self._cluster_handler, SIGNAL_ATTR_UPDATED, self.async_set_state
        )

    @callback
    def async_set_state(self, attr_id: int, attr_name: str, value: Any):
        """Handle state update from cluster handler."""
        self.async_write_ha_state()


@CONFIG_DIAGNOSTIC_MATCH(cluster_handler_names=CLUSTER_HANDLER_ON_OFF)
class ZHAStartupOnOffSelectEntity(ZCLEnumSelectEntity):
    """Representation of a ZHA startup onoff select entity."""

    _unique_id_suffix = OnOff.StartUpOnOff.__name__
    _attribute_name = "start_up_on_off"
    _enum = OnOff.StartUpOnOff
    _attr_translation_key: str = "start_up_on_off"


class TuyaPowerOnState(types.enum8):
    """Tuya power on state enum."""

    Off = 0x00
    On = 0x01
    LastState = 0x02


@CONFIG_DIAGNOSTIC_MATCH(
    cluster_handler_names=CLUSTER_HANDLER_ON_OFF, quirk_ids=TUYA_PLUG_ONOFF
)
@CONFIG_DIAGNOSTIC_MATCH(
    cluster_handler_names="tuya_manufacturer", quirk_ids=TUYA_PLUG_MANUFACTURER
)
class TuyaPowerOnStateSelectEntity(ZCLEnumSelectEntity):
    """Representation of a ZHA power on state select entity."""

    _unique_id_suffix = "power_on_state"
    _attribute_name = "power_on_state"
    _enum = TuyaPowerOnState
    _attr_translation_key: str = "power_on_state"


class TuyaBacklightMode(types.enum8):
    """Tuya switch backlight mode enum."""

    Off = 0x00
    LightWhenOn = 0x01
    LightWhenOff = 0x02


@CONFIG_DIAGNOSTIC_MATCH(
    cluster_handler_names=CLUSTER_HANDLER_ON_OFF, quirk_ids=TUYA_PLUG_ONOFF
)
class TuyaBacklightModeSelectEntity(ZCLEnumSelectEntity):
    """Representation of a ZHA backlight mode select entity."""

    _unique_id_suffix = "backlight_mode"
    _attribute_name = "backlight_mode"
    _enum = TuyaBacklightMode
    _attr_translation_key: str = "backlight_mode"


class MoesBacklightMode(types.enum8):
    """MOES switch backlight mode enum."""

    Off = 0x00
    LightWhenOn = 0x01
    LightWhenOff = 0x02
    Freeze = 0x03


@CONFIG_DIAGNOSTIC_MATCH(
    cluster_handler_names="tuya_manufacturer", quirk_ids=TUYA_PLUG_MANUFACTURER
)
class MoesBacklightModeSelectEntity(ZCLEnumSelectEntity):
    """Moes devices have a different backlight mode select options."""

    _unique_id_suffix = "backlight_mode"
    _attribute_name = "backlight_mode"
    _enum = MoesBacklightMode
    _attr_translation_key: str = "backlight_mode"


class AqaraMotionSensitivities(types.enum8):
    """Aqara motion sensitivities."""

    Low = 0x01
    Medium = 0x02
    High = 0x03


@CONFIG_DIAGNOSTIC_MATCH(
    cluster_handler_names="opple_cluster",
    models={"lumi.motion.ac01", "lumi.motion.ac02", "lumi.motion.agl04"},
)
class AqaraMotionSensitivity(ZCLEnumSelectEntity):
    """Representation of a ZHA motion sensitivity configuration entity."""

    _unique_id_suffix = "motion_sensitivity"
    _attribute_name = "motion_sensitivity"
    _enum = AqaraMotionSensitivities
    _attr_translation_key: str = "motion_sensitivity"


class HueV1MotionSensitivities(types.enum8):
    """Hue v1 motion sensitivities."""

    Low = 0x00
    Medium = 0x01
    High = 0x02


@CONFIG_DIAGNOSTIC_MATCH(
    cluster_handler_names=CLUSTER_HANDLER_HUE_OCCUPANCY,
    manufacturers={"Philips", "Signify Netherlands B.V."},
    models={"SML001"},
)
class HueV1MotionSensitivity(ZCLEnumSelectEntity):
    """Representation of a ZHA motion sensitivity configuration entity."""

    _unique_id_suffix = "motion_sensitivity"
    _attribute_name = "sensitivity"
    _enum = HueV1MotionSensitivities
    _attr_translation_key: str = "motion_sensitivity"


class HueV2MotionSensitivities(types.enum8):
    """Hue v2 motion sensitivities."""

    Lowest = 0x00
    Low = 0x01
    Medium = 0x02
    High = 0x03
    Highest = 0x04


@CONFIG_DIAGNOSTIC_MATCH(
    cluster_handler_names=CLUSTER_HANDLER_HUE_OCCUPANCY,
    manufacturers={"Philips", "Signify Netherlands B.V."},
    models={"SML002", "SML003", "SML004"},
)
class HueV2MotionSensitivity(ZCLEnumSelectEntity):
    """Representation of a ZHA motion sensitivity configuration entity."""

    _unique_id_suffix = "motion_sensitivity"
    _attribute_name = "sensitivity"
    _enum = HueV2MotionSensitivities
    _attr_translation_key: str = "motion_sensitivity"


class AqaraMonitoringModess(types.enum8):
    """Aqara monitoring modes."""

    Undirected = 0x00
    Left_Right = 0x01


@CONFIG_DIAGNOSTIC_MATCH(
    cluster_handler_names="opple_cluster", models={"lumi.motion.ac01"}
)
class AqaraMonitoringMode(ZCLEnumSelectEntity):
    """Representation of a ZHA monitoring mode configuration entity."""

    _unique_id_suffix = "monitoring_mode"
    _attribute_name = "monitoring_mode"
    _enum = AqaraMonitoringModess
    _attr_translation_key: str = "monitoring_mode"


class AqaraApproachDistances(types.enum8):
    """Aqara approach distances."""

    Far = 0x00
    Medium = 0x01
    Near = 0x02


@CONFIG_DIAGNOSTIC_MATCH(
    cluster_handler_names="opple_cluster", models={"lumi.motion.ac01"}
)
class AqaraApproachDistance(ZCLEnumSelectEntity):
    """Representation of a ZHA approach distance configuration entity."""

    _unique_id_suffix = "approach_distance"
    _attribute_name = "approach_distance"
    _enum = AqaraApproachDistances
    _attr_translation_key: str = "approach_distance"


@CONFIG_DIAGNOSTIC_MATCH(
    cluster_handler_names="opple_cluster", models={"lumi.magnet.ac01"}
)
class AqaraMagnetAC01DetectionDistance(ZCLEnumSelectEntity):
    """Representation of a ZHA detection distance configuration entity."""

    _unique_id_suffix = "detection_distance"
    _attribute_name = "detection_distance"
    _enum = MagnetAC01OppleCluster.DetectionDistance
    _attr_translation_key: str = "detection_distance"


@CONFIG_DIAGNOSTIC_MATCH(
    cluster_handler_names="opple_cluster", models={"lumi.switch.acn047"}
)
class AqaraT2RelaySwitchMode(ZCLEnumSelectEntity):
    """Representation of a ZHA switch mode configuration entity."""

    _unique_id_suffix = "switch_mode"
    _attribute_name = "switch_mode"
    _enum = T2RelayOppleCluster.SwitchMode
    _attr_translation_key: str = "switch_mode"


@CONFIG_DIAGNOSTIC_MATCH(
    cluster_handler_names="opple_cluster", models={"lumi.switch.acn047"}
)
class AqaraT2RelaySwitchType(ZCLEnumSelectEntity):
    """Representation of a ZHA switch type configuration entity."""

    _unique_id_suffix = "switch_type"
    _attribute_name = "switch_type"
    _enum = T2RelayOppleCluster.SwitchType
    _attr_translation_key: str = "switch_type"


@CONFIG_DIAGNOSTIC_MATCH(
    cluster_handler_names="opple_cluster", models={"lumi.switch.acn047"}
)
class AqaraT2RelayStartupOnOff(ZCLEnumSelectEntity):
    """Representation of a ZHA startup on off configuration entity."""

    _unique_id_suffix = "startup_on_off"
    _attribute_name = "startup_on_off"
    _enum = T2RelayOppleCluster.StartupOnOff
    _attr_translation_key: str = "start_up_on_off"


@CONFIG_DIAGNOSTIC_MATCH(
    cluster_handler_names="opple_cluster", models={"lumi.switch.acn047"}
)
class AqaraT2RelayDecoupledMode(ZCLEnumSelectEntity):
    """Representation of a ZHA switch decoupled mode configuration entity."""

    _unique_id_suffix = "decoupled_mode"
    _attribute_name = "decoupled_mode"
    _enum = T2RelayOppleCluster.DecoupledMode
    _attr_translation_key: str = "decoupled_mode"


class InovelliOutputMode(types.enum1):
    """Inovelli output mode."""

    Dimmer = 0x00
    OnOff = 0x01


@CONFIG_DIAGNOSTIC_MATCH(
    cluster_handler_names=CLUSTER_HANDLER_INOVELLI,
)
class InovelliOutputModeEntity(ZCLEnumSelectEntity):
    """Inovelli output mode control."""

    _unique_id_suffix = "output_mode"
    _attribute_name = "output_mode"
    _enum = InovelliOutputMode
    _attr_translation_key: str = "output_mode"


class InovelliSwitchType(types.enum8):
    """Inovelli switch mode."""

    Single_Pole = 0x00
    Three_Way_Dumb = 0x01
    Three_Way_AUX = 0x02
    Single_Pole_Full_Sine = 0x03


@CONFIG_DIAGNOSTIC_MATCH(
    cluster_handler_names=CLUSTER_HANDLER_INOVELLI, models={"VZM31-SN"}
)
class InovelliSwitchTypeEntity(ZCLEnumSelectEntity):
    """Inovelli switch type control."""

    _unique_id_suffix = "switch_type"
    _attribute_name = "switch_type"
    _enum = InovelliSwitchType
    _attr_translation_key: str = "switch_type"


class InovelliFanSwitchType(types.enum1):
    """Inovelli fan switch mode."""

    Load_Only = 0x00
    Three_Way_AUX = 0x01


@CONFIG_DIAGNOSTIC_MATCH(
    cluster_handler_names=CLUSTER_HANDLER_INOVELLI, models={"VZM35-SN"}
)
class InovelliFanSwitchTypeEntity(ZCLEnumSelectEntity):
    """Inovelli fan switch type control."""

    _unique_id_suffix = "switch_type"
    _attribute_name = "switch_type"
    _enum = InovelliFanSwitchType
    _attr_translation_key: str = "switch_type"


class InovelliLedScalingMode(types.enum1):
    """Inovelli led mode."""

    VZM31SN = 0x00
    LZW31SN = 0x01


@CONFIG_DIAGNOSTIC_MATCH(
    cluster_handler_names=CLUSTER_HANDLER_INOVELLI,
)
class InovelliLedScalingModeEntity(ZCLEnumSelectEntity):
    """Inovelli led mode control."""

    _unique_id_suffix = "led_scaling_mode"
    _attribute_name = "led_scaling_mode"
    _enum = InovelliLedScalingMode
    _attr_translation_key: str = "led_scaling_mode"


class InovelliFanLedScalingMode(types.enum8):
    """Inovelli fan led mode."""

    VZM31SN = 0x00
    Grade_1 = 0x01
    Grade_2 = 0x02
    Grade_3 = 0x03
    Grade_4 = 0x04
    Grade_5 = 0x05
    Grade_6 = 0x06
    Grade_7 = 0x07
    Grade_8 = 0x08
    Grade_9 = 0x09
    Adaptive = 0x0A


@CONFIG_DIAGNOSTIC_MATCH(
    cluster_handler_names=CLUSTER_HANDLER_INOVELLI, models={"VZM35-SN"}
)
class InovelliFanLedScalingModeEntity(ZCLEnumSelectEntity):
    """Inovelli fan switch led mode control."""

    _unique_id_suffix = "smart_fan_led_display_levels"
    _attribute_name = "smart_fan_led_display_levels"
    _enum = InovelliFanLedScalingMode
    _attr_translation_key: str = "smart_fan_led_display_levels"


class InovelliNonNeutralOutput(types.enum1):
    """Inovelli non neutral output selection."""

    Low = 0x00
    High = 0x01


@CONFIG_DIAGNOSTIC_MATCH(
    cluster_handler_names=CLUSTER_HANDLER_INOVELLI,
)
class InovelliNonNeutralOutputEntity(ZCLEnumSelectEntity):
    """Inovelli non neutral output control."""

    _unique_id_suffix = "increased_non_neutral_output"
    _attribute_name = "increased_non_neutral_output"
    _enum = InovelliNonNeutralOutput
    _attr_translation_key: str = "increased_non_neutral_output"


class AqaraFeedingMode(types.enum8):
    """Feeding mode."""

    Manual = 0x00
    Schedule = 0x01


@CONFIG_DIAGNOSTIC_MATCH(
    cluster_handler_names="opple_cluster", models={"aqara.feeder.acn001"}
)
class AqaraPetFeederMode(ZCLEnumSelectEntity):
    """Representation of an Aqara pet feeder mode configuration entity."""

    _unique_id_suffix = "feeding_mode"
    _attribute_name = "feeding_mode"
    _enum = AqaraFeedingMode
    _attr_translation_key: str = "feeding_mode"


class AqaraThermostatPresetMode(types.enum8):
    """Thermostat preset mode."""

    Manual = 0x00
    Auto = 0x01
    Away = 0x02


@CONFIG_DIAGNOSTIC_MATCH(
    cluster_handler_names="opple_cluster", models={"lumi.airrtc.agl001"}
)
class AqaraThermostatPreset(ZCLEnumSelectEntity):
    """Representation of an Aqara thermostat preset configuration entity."""

    _unique_id_suffix = "preset"
    _attribute_name = "preset"
    _enum = AqaraThermostatPresetMode
    _attr_translation_key: str = "preset"


class SonoffPresenceDetectionSensitivityEnum(types.enum8):
    """Enum for detection sensitivity select entity."""

    Low = 0x01
    Medium = 0x02
    High = 0x03


@CONFIG_DIAGNOSTIC_MATCH(
    cluster_handler_names=CLUSTER_HANDLER_OCCUPANCY, models={"SNZB-06P"}
)
class SonoffPresenceDetectionSensitivity(ZCLEnumSelectEntity):
    """Entity to set the detection sensitivity of the Sonoff SNZB-06P."""

    _unique_id_suffix = "detection_sensitivity"
    _attribute_name = "ultrasonic_u_to_o_threshold"
    _enum = SonoffPresenceDetectionSensitivityEnum
    _attr_translation_key: str = "detection_sensitivity"


class KeypadLockoutEnum(types.enum8):
    """Keypad lockout options."""

    Unlock = 0x00
    Lock1 = 0x01
    Lock2 = 0x02
    Lock3 = 0x03
    Lock4 = 0x04


@CONFIG_DIAGNOSTIC_MATCH(cluster_handler_names="thermostat_ui")
class KeypadLockout(ZCLEnumSelectEntity):
    """Mandatory attribute for thermostat_ui cluster.

    Often only the first two are implemented, and Lock2 to Lock4 should map to Lock1 in the firmware.
    This however covers all bases.
    """

    _unique_id_suffix = "keypad_lockout"
    _attribute_name: str = "keypad_lockout"
    _enum = KeypadLockoutEnum
<<<<<<< HEAD
    _attr_translation_key: str = "keypad_lockout"
    _attr_icon: str = "mdi:lock"


@CONFIG_DIAGNOSTIC_MATCH(
    cluster_handler_names=CLUSTER_HANDLER_THERMOSTAT,
    quirk_ids={DANFOSS_ALLY_THERMOSTAT},
)
class DanfossExerciseDayOfTheWeek(ZCLEnumSelectEntity):
    """Danfoss proprietary attribute for setting the day of the week for exercising."""

    _unique_id_suffix = "exercise_day_of_week"
    _attribute_name = "exercise_day_of_week"
    _attr_translation_key: str = "exercise_day_of_week"
    _enum = thermostat.DanfossExerciseDayOfTheWeekEnum
    _attr_icon: str = "mdi:wrench-clock"


class DanfossOrientationEnum(types.enum8):
    """Vertical or Horizontal."""

    Horizontal = 0x00
    Vertical = 0x01


@CONFIG_DIAGNOSTIC_MATCH(
    cluster_handler_names=CLUSTER_HANDLER_THERMOSTAT,
    quirk_ids={DANFOSS_ALLY_THERMOSTAT},
)
class DanfossOrientation(ZCLEnumSelectEntity):
    """Danfoss proprietary attribute for setting the orientation of the valve.

    Needed for biasing the internal temperature sensor.
    This is implemented as an enum here, but is a boolean on the device.
    """

    _unique_id_suffix = "orientation"
    _attribute_name = "orientation"
    _attr_translation_key: str = "valve_orientation"
    _enum = DanfossOrientationEnum


@CONFIG_DIAGNOSTIC_MATCH(
    cluster_handler_names=CLUSTER_HANDLER_THERMOSTAT,
    quirk_ids={DANFOSS_ALLY_THERMOSTAT},
)
class DanfossAdaptationRunControl(ZCLEnumSelectEntity):
    """Danfoss proprietary attribute for controlling the current adaptation run."""

    _unique_id_suffix = "adaptation_run_control"
    _attribute_name = "adaptation_run_control"
    _attr_translation_key: str = "adaptation_run_command"
    _enum = thermostat.DanfossAdaptationRunControlEnum


@CONFIG_DIAGNOSTIC_MATCH(
    cluster_handler_names=CLUSTER_HANDLER_THERMOSTAT,
    quirk_ids={DANFOSS_ALLY_THERMOSTAT},
)
class DanfossControlAlgorithmScaleFactor(ZCLEnumSelectEntity):
    """Danfoss proprietary attribute for setting the scale factor of the setpoint filter time constant."""

    _unique_id_suffix = "control_algorithm_scale_factor"
    _attribute_name = "control_algorithm_scale_factor"
    _attr_translation_key: str = "setpoint_response_time"
    _enum = thermostat.DanfossControlAlgorithmScaleFactorEnum


@CONFIG_DIAGNOSTIC_MATCH(
    cluster_handler_names="thermostat_ui",
    quirk_ids={DANFOSS_ALLY_THERMOSTAT},
)
class DanfossViewingDirection(ZCLEnumSelectEntity):
    """Danfoss proprietary attribute for setting the viewing direction of the screen."""

    _unique_id_suffix = "viewing_direction"
    _attribute_name = "viewing_direction"
    _attr_translation_key: str = "viewing_direction"
    _enum = thermostat.DanfossViewingDirectionEnum
=======
    _attr_translation_key: str = "keypad_lockout"
>>>>>>> 8a144d16
<|MERGE_RESOLUTION|>--- conflicted
+++ resolved
@@ -694,9 +694,7 @@
     _unique_id_suffix = "keypad_lockout"
     _attribute_name: str = "keypad_lockout"
     _enum = KeypadLockoutEnum
-<<<<<<< HEAD
     _attr_translation_key: str = "keypad_lockout"
-    _attr_icon: str = "mdi:lock"
 
 
 @CONFIG_DIAGNOSTIC_MATCH(
@@ -773,7 +771,4 @@
     _unique_id_suffix = "viewing_direction"
     _attribute_name = "viewing_direction"
     _attr_translation_key: str = "viewing_direction"
-    _enum = thermostat.DanfossViewingDirectionEnum
-=======
-    _attr_translation_key: str = "keypad_lockout"
->>>>>>> 8a144d16
+    _enum = thermostat.DanfossViewingDirectionEnum