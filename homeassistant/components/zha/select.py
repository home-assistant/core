"""Support for ZHA controls using the select platform."""
from __future__ import annotations

from enum import Enum
import functools
import logging
from typing import TYPE_CHECKING, Any, TypeVar

from zigpy import types
from zigpy.zcl.clusters.general import OnOff
from zigpy.zcl.clusters.security import IasWd

from homeassistant.components.select import SelectEntity
from homeassistant.config_entries import ConfigEntry
from homeassistant.const import STATE_UNKNOWN, Platform
from homeassistant.core import HomeAssistant, callback
from homeassistant.helpers.dispatcher import async_dispatcher_connect
from homeassistant.helpers.entity import EntityCategory
from homeassistant.helpers.entity_platform import AddEntitiesCallback

from .core import discovery
from .core.const import (
    CHANNEL_IAS_WD,
    CHANNEL_INOVELLI,
    CHANNEL_OCCUPANCY,
    CHANNEL_ON_OFF,
    DATA_ZHA,
    SIGNAL_ADD_ENTITIES,
    Strobe,
)
from .core.registries import ZHA_ENTITIES
from .entity import ZhaEntity

if TYPE_CHECKING:
    from .core.channels.base import ZigbeeChannel
    from .core.device import ZHADevice


_ZCLEnumSelectEntitySelfT = TypeVar(
    "_ZCLEnumSelectEntitySelfT", bound="ZCLEnumSelectEntity"
)

CONFIG_DIAGNOSTIC_MATCH = functools.partial(
    ZHA_ENTITIES.config_diagnostic_match, Platform.SELECT
)
_LOGGER = logging.getLogger(__name__)


async def async_setup_entry(
    hass: HomeAssistant,
    config_entry: ConfigEntry,
    async_add_entities: AddEntitiesCallback,
) -> None:
    """Set up the Zigbee Home Automation siren from config entry."""
    entities_to_create = hass.data[DATA_ZHA][Platform.SELECT]

    unsub = async_dispatcher_connect(
        hass,
        SIGNAL_ADD_ENTITIES,
        functools.partial(
            discovery.async_add_entities,
            async_add_entities,
            entities_to_create,
        ),
    )
    config_entry.async_on_unload(unsub)


class ZHAEnumSelectEntity(ZhaEntity, SelectEntity):
    """Representation of a ZHA select entity."""

    _attr_entity_category = EntityCategory.CONFIG
    _attribute: str
    _enum: type[Enum]

    def __init__(
        self,
        unique_id: str,
        zha_device: ZHADevice,
        channels: list[ZigbeeChannel],
        **kwargs: Any,
    ) -> None:
        """Init this select entity."""
        self._attribute = self._enum.__name__
        self._attr_options = [entry.name.replace("_", " ") for entry in self._enum]
        self._channel: ZigbeeChannel = channels[0]
        super().__init__(unique_id, zha_device, channels, **kwargs)

    @property
    def current_option(self) -> str | None:
        """Return the selected entity option to represent the entity state."""
        option = self._channel.data_cache.get(self._attribute)
        if option is None:
            return None
        return option.name.replace("_", " ")

    async def async_select_option(self, option: str) -> None:
        """Change the selected option."""
        self._channel.data_cache[self._attribute] = self._enum[option.replace(" ", "_")]
        self.async_write_ha_state()

    @callback
    def async_restore_last_state(self, last_state) -> None:
        """Restore previous state."""
        if last_state.state and last_state.state != STATE_UNKNOWN:
            self._channel.data_cache[self._attribute] = self._enum[
                last_state.state.replace(" ", "_")
            ]


class ZHANonZCLSelectEntity(ZHAEnumSelectEntity):
    """Representation of a ZHA select entity with no ZCL interaction."""

    @property
    def available(self) -> bool:
        """Return entity availability."""
        return True


@CONFIG_DIAGNOSTIC_MATCH(channel_names=CHANNEL_IAS_WD)
class ZHADefaultToneSelectEntity(
    ZHANonZCLSelectEntity, id_suffix=IasWd.Warning.WarningMode.__name__
):
    """Representation of a ZHA default siren tone select entity."""

    _enum = IasWd.Warning.WarningMode
    _attr_name = "Default siren tone"


@CONFIG_DIAGNOSTIC_MATCH(channel_names=CHANNEL_IAS_WD)
class ZHADefaultSirenLevelSelectEntity(
    ZHANonZCLSelectEntity, id_suffix=IasWd.Warning.SirenLevel.__name__
):
    """Representation of a ZHA default siren level select entity."""

    _enum = IasWd.Warning.SirenLevel
    _attr_name = "Default siren level"


@CONFIG_DIAGNOSTIC_MATCH(channel_names=CHANNEL_IAS_WD)
class ZHADefaultStrobeLevelSelectEntity(
    ZHANonZCLSelectEntity, id_suffix=IasWd.StrobeLevel.__name__
):
    """Representation of a ZHA default siren strobe level select entity."""

    _enum = IasWd.StrobeLevel
    _attr_name = "Default strobe level"


@CONFIG_DIAGNOSTIC_MATCH(channel_names=CHANNEL_IAS_WD)
class ZHADefaultStrobeSelectEntity(ZHANonZCLSelectEntity, id_suffix=Strobe.__name__):
    """Representation of a ZHA default siren strobe select entity."""

    _enum = Strobe
    _attr_name = "Default strobe"


class ZCLEnumSelectEntity(ZhaEntity, SelectEntity):
    """Representation of a ZHA ZCL enum select entity."""

    _select_attr: str
    _attr_entity_category = EntityCategory.CONFIG
    _enum: type[Enum]

    @classmethod
    def create_entity(
        cls: type[_ZCLEnumSelectEntitySelfT],
        unique_id: str,
        zha_device: ZHADevice,
        channels: list[ZigbeeChannel],
        **kwargs: Any,
    ) -> _ZCLEnumSelectEntitySelfT | None:
        """Entity Factory.

        Return entity if it is a supported configuration, otherwise return None
        """
        channel = channels[0]
        if (
            cls._select_attr in channel.cluster.unsupported_attributes
            or channel.cluster.get(cls._select_attr) is None
        ):
            _LOGGER.debug(
                "%s is not supported - skipping %s entity creation",
                cls._select_attr,
                cls.__name__,
            )
            return None

        return cls(unique_id, zha_device, channels, **kwargs)

    def __init__(
        self,
        unique_id: str,
        zha_device: ZHADevice,
        channels: list[ZigbeeChannel],
        **kwargs: Any,
    ) -> None:
        """Init this select entity."""
        self._attr_options = [entry.name.replace("_", " ") for entry in self._enum]
        self._channel: ZigbeeChannel = channels[0]
        super().__init__(unique_id, zha_device, channels, **kwargs)

    @property
    def current_option(self) -> str | None:
        """Return the selected entity option to represent the entity state."""
        option = self._channel.cluster.get(self._select_attr)
        if option is None:
            return None
        option = self._enum(option)
        return option.name.replace("_", " ")

    async def async_select_option(self, option: str) -> None:
        """Change the selected option."""
        await self._channel.cluster.write_attributes(
            {self._select_attr: self._enum[option.replace(" ", "_")]}
        )
        self.async_write_ha_state()


@CONFIG_DIAGNOSTIC_MATCH(channel_names=CHANNEL_ON_OFF)
class ZHAStartupOnOffSelectEntity(
    ZCLEnumSelectEntity, id_suffix=OnOff.StartUpOnOff.__name__
):
    """Representation of a ZHA startup onoff select entity."""

    _select_attr = "start_up_on_off"
    _enum = OnOff.StartUpOnOff
    _attr_name = "Start-up behavior"


class TuyaPowerOnState(types.enum8):
    """Tuya power on state enum."""

    Off = 0x00
    On = 0x01
    LastState = 0x02


@CONFIG_DIAGNOSTIC_MATCH(
    channel_names=CHANNEL_ON_OFF,
    models={"TS011F", "TS0121", "TS0001", "TS0002", "TS0003", "TS0004"},
)
@CONFIG_DIAGNOSTIC_MATCH(
    channel_names="tuya_manufacturer",
    manufacturers={
        "_TZE200_7tdtqgwv",
        "_TZE200_amp6tsvy",
        "_TZE200_oisqyl4o",
        "_TZE200_vhy3iakz",
        "_TZ3000_uim07oem",
        "_TZE200_wfxuhoea",
        "_TZE200_tviaymwx",
        "_TZE200_g1ib5ldv",
        "_TZE200_wunufsil",
        "_TZE200_7deq70b8",
        "_TZE200_tz32mtza",
        "_TZE200_2hf7x9n3",
        "_TZE200_aqnazj70",
        "_TZE200_1ozguk6x",
        "_TZE200_k6jhsr0q",
        "_TZE200_9mahtqtg",
    },
)
class TuyaPowerOnStateSelectEntity(ZCLEnumSelectEntity, id_suffix="power_on_state"):
    """Representation of a ZHA power on state select entity."""

    _select_attr = "power_on_state"
    _enum = TuyaPowerOnState
    _attr_name = "Power on state"


<<<<<<< HEAD
class TuyaBacklightMode(types.enum8):
    """Tuya switch backlight mode enum."""
=======
class MoesBacklightMode(types.enum8):
    """MOES switch backlight mode enum."""
>>>>>>> 972b36b4

    Off = 0x00
    LightWhenOn = 0x01
    LightWhenOff = 0x02
<<<<<<< HEAD


@CONFIG_DIAGNOSTIC_MATCH(
    channel_names=CHANNEL_ON_OFF,
    models={"TS011F", "TS0121", "TS0001", "TS0002", "TS0003", "TS0004"},
)
class TuyaBacklightModeSelectEntity(ZCLEnumSelectEntity, id_suffix="backlight_mode"):
    """Representation of a ZHA backlight mode select entity."""

    _select_attr = "backlight_mode"
    _enum = TuyaBacklightMode
=======
    Freeze = 0x03


@CONFIG_DIAGNOSTIC_MATCH(
    channel_names="tuya_manufacturer",
    manufacturers={
        "_TZE200_7tdtqgwv",
        "_TZE200_amp6tsvy",
        "_TZE200_oisqyl4o",
        "_TZE200_vhy3iakz",
        "_TZ3000_uim07oem",
        "_TZE200_wfxuhoea",
        "_TZE200_tviaymwx",
        "_TZE200_g1ib5ldv",
        "_TZE200_wunufsil",
        "_TZE200_7deq70b8",
        "_TZE200_tz32mtza",
        "_TZE200_2hf7x9n3",
        "_TZE200_aqnazj70",
        "_TZE200_1ozguk6x",
        "_TZE200_k6jhsr0q",
        "_TZE200_9mahtqtg",
    },
)
class MoesBacklightModeSelectEntity(ZCLEnumSelectEntity, id_suffix="backlight_mode"):
    """Moes devices have a different backlight mode select options."""

    _select_attr = "backlight_mode"
    _enum = MoesBacklightMode
>>>>>>> 972b36b4
    _attr_name = "Backlight mode"


class AqaraMotionSensitivities(types.enum8):
    """Aqara motion sensitivities."""

    Low = 0x01
    Medium = 0x02
    High = 0x03


@CONFIG_DIAGNOSTIC_MATCH(
    channel_names="opple_cluster", models={"lumi.motion.ac01", "lumi.motion.ac02"}
)
class AqaraMotionSensitivity(ZCLEnumSelectEntity, id_suffix="motion_sensitivity"):
    """Representation of a ZHA motion sensitivity configuration entity."""

    _select_attr = "motion_sensitivity"
    _enum = AqaraMotionSensitivities
    _attr_name = "Motion sensitivity"


class HueV1MotionSensitivities(types.enum8):
    """Hue v1 motion sensitivities."""

    Low = 0x00
    Medium = 0x01
    High = 0x02


@CONFIG_DIAGNOSTIC_MATCH(
    channel_names=CHANNEL_OCCUPANCY,
    manufacturers={"Philips", "Signify Netherlands B.V."},
    models={"SML001"},
)
class HueV1MotionSensitivity(ZCLEnumSelectEntity, id_suffix="motion_sensitivity"):
    """Representation of a ZHA motion sensitivity configuration entity."""

    _select_attr = "sensitivity"
    _attr_name = "Hue motion sensitivity"
    _enum = HueV1MotionSensitivities


class HueV2MotionSensitivities(types.enum8):
    """Hue v2 motion sensitivities."""

    Lowest = 0x00
    Low = 0x01
    Medium = 0x02
    High = 0x03
    Highest = 0x04


@CONFIG_DIAGNOSTIC_MATCH(
    channel_names=CHANNEL_OCCUPANCY,
    manufacturers={"Philips", "Signify Netherlands B.V."},
    models={"SML002", "SML003", "SML004"},
)
class HueV2MotionSensitivity(ZCLEnumSelectEntity, id_suffix="motion_sensitivity"):
    """Representation of a ZHA motion sensitivity configuration entity."""

    _select_attr = "sensitivity"
    _attr_name = "Hue motion sensitivity"
    _enum = HueV2MotionSensitivities


class AqaraMonitoringModess(types.enum8):
    """Aqara monitoring modes."""

    Undirected = 0x00
    Left_Right = 0x01


@CONFIG_DIAGNOSTIC_MATCH(channel_names="opple_cluster", models={"lumi.motion.ac01"})
class AqaraMonitoringMode(ZCLEnumSelectEntity, id_suffix="monitoring_mode"):
    """Representation of a ZHA monitoring mode configuration entity."""

    _select_attr = "monitoring_mode"
    _enum = AqaraMonitoringModess
    _attr_name = "Monitoring mode"


class AqaraApproachDistances(types.enum8):
    """Aqara approach distances."""

    Far = 0x00
    Medium = 0x01
    Near = 0x02


@CONFIG_DIAGNOSTIC_MATCH(channel_names="opple_cluster", models={"lumi.motion.ac01"})
class AqaraApproachDistance(ZCLEnumSelectEntity, id_suffix="approach_distance"):
    """Representation of a ZHA approach distance configuration entity."""

    _select_attr = "approach_distance"
    _enum = AqaraApproachDistances
    _attr_name = "Approach distance"


class AqaraE1ReverseDirection(types.enum8):
    """Aqara curtain reversal."""

    Normal = 0x00
    Inverted = 0x01


@CONFIG_DIAGNOSTIC_MATCH(
    channel_names="window_covering", models={"lumi.curtain.agl001"}
)
class AqaraCurtainMode(ZCLEnumSelectEntity, id_suffix="window_covering_mode"):
    """Representation of a ZHA curtain mode configuration entity."""

    _select_attr = "window_covering_mode"
    _enum = AqaraE1ReverseDirection
    _attr_name = "Curtain mode"


class InovelliOutputMode(types.enum1):
    """Inovelli output mode."""

    Dimmer = 0x00
    OnOff = 0x01


@CONFIG_DIAGNOSTIC_MATCH(
    channel_names=CHANNEL_INOVELLI,
)
class InovelliOutputModeEntity(ZCLEnumSelectEntity, id_suffix="output_mode"):
    """Inovelli output mode control."""

    _select_attr = "output_mode"
    _enum = InovelliOutputMode
    _attr_name: str = "Output mode"


class InovelliSwitchType(types.enum8):
    """Inovelli output mode."""

    Load_Only = 0x00
    Three_Way_Dumb = 0x01
    Three_Way_AUX = 0x02


@CONFIG_DIAGNOSTIC_MATCH(
    channel_names=CHANNEL_INOVELLI,
)
class InovelliSwitchTypeEntity(ZCLEnumSelectEntity, id_suffix="switch_type"):
    """Inovelli switch type control."""

    _select_attr = "switch_type"
    _enum = InovelliSwitchType
    _attr_name: str = "Switch type"<|MERGE_RESOLUTION|>--- conflicted
+++ resolved
@@ -269,18 +269,12 @@
     _attr_name = "Power on state"
 
 
-<<<<<<< HEAD
 class TuyaBacklightMode(types.enum8):
     """Tuya switch backlight mode enum."""
-=======
-class MoesBacklightMode(types.enum8):
-    """MOES switch backlight mode enum."""
->>>>>>> 972b36b4
 
     Off = 0x00
     LightWhenOn = 0x01
     LightWhenOff = 0x02
-<<<<<<< HEAD
 
 
 @CONFIG_DIAGNOSTIC_MATCH(
@@ -292,7 +286,15 @@
 
     _select_attr = "backlight_mode"
     _enum = TuyaBacklightMode
-=======
+    _attr_name = "Backlight mode"
+
+
+class MoesBacklightMode(types.enum8):
+    """MOES switch backlight mode enum."""
+
+    Off = 0x00
+    LightWhenOn = 0x01
+    LightWhenOff = 0x02
     Freeze = 0x03
 
 
@@ -318,11 +320,10 @@
     },
 )
 class MoesBacklightModeSelectEntity(ZCLEnumSelectEntity, id_suffix="backlight_mode"):
-    """Moes devices have a different backlight mode select options."""
+    """Moes devices have a diferent backlight mode select options."""
 
     _select_attr = "backlight_mode"
     _enum = MoesBacklightMode
->>>>>>> 972b36b4
     _attr_name = "Backlight mode"
 
 
