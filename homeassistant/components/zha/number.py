--- conflicted
+++ resolved
@@ -21,11 +21,8 @@
     CLUSTER_HANDLER_COLOR,
     CLUSTER_HANDLER_INOVELLI,
     CLUSTER_HANDLER_LEVEL,
-<<<<<<< HEAD
     CLUSTER_HANDLER_THERMOSTAT,
     DATA_ZHA,
-=======
->>>>>>> aedd06b9
     SIGNAL_ADD_ENTITIES,
     SIGNAL_ATTR_UPDATED,
 )
