{
  "domain": "zha",
  "name": "Zigbee Home Automation",
  "config_flow": true,
  "documentation": "https://www.home-assistant.io/integrations/zha",
  "requirements": [
<<<<<<< HEAD
    "bellows==0.22.0",
=======
    "bellows==0.23.1",
>>>>>>> 3ae94601
    "pyserial==3.5",
    "pyserial-asyncio==0.5",
    "zha-quirks==0.0.54",
    "zigpy-cc==0.5.2",
    "zigpy-deconz==0.11.1",
    "zigpy==0.33.0",
    "zigpy-xbee==0.13.0",
    "zigpy-zigate==0.7.3",
    "zigpy-znp==0.4.0"
  ],
  "codeowners": ["@dmulcahey", "@adminiuga"]
}<|MERGE_RESOLUTION|>--- conflicted
+++ resolved
@@ -4,11 +4,7 @@
   "config_flow": true,
   "documentation": "https://www.home-assistant.io/integrations/zha",
   "requirements": [
-<<<<<<< HEAD
-    "bellows==0.22.0",
-=======
     "bellows==0.23.1",
->>>>>>> 3ae94601
     "pyserial==3.5",
     "pyserial-asyncio==0.5",
     "zha-quirks==0.0.54",
