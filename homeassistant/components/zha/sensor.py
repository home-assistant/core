--- conflicted
+++ resolved
@@ -89,338 +89,8 @@
 
 
 # pylint: disable-next=hass-invalid-inheritance # needs fixing
-<<<<<<< HEAD
-class Sensor(ZhaEntity, SensorEntity):
-    """Base ZHA sensor."""
-
-    _attribute_name: int | str | None = None
-    _decimals: int = 1
-    _divisor: int = 1
-    _multiplier: int | float = 1
-
-    @classmethod
-    def create_entity(
-        cls,
-        unique_id: str,
-        zha_device: ZHADevice,
-        cluster_handlers: list[ClusterHandler],
-        **kwargs: Any,
-    ) -> Self | None:
-        """Entity Factory.
-
-        Return entity if it is a supported configuration, otherwise return None
-        """
-        cluster_handler = cluster_handlers[0]
-        if ENTITY_METADATA not in kwargs and (
-            cls._attribute_name in cluster_handler.cluster.unsupported_attributes
-            or cls._attribute_name not in cluster_handler.cluster.attributes_by_name
-        ):
-            _LOGGER.debug(
-                "%s is not supported - skipping %s entity creation",
-                cls._attribute_name,
-                cls.__name__,
-            )
-            return None
-
-        return cls(unique_id, zha_device, cluster_handlers, **kwargs)
-
-    def __init__(
-        self,
-        unique_id: str,
-        zha_device: ZHADevice,
-        cluster_handlers: list[ClusterHandler],
-        **kwargs: Any,
-    ) -> None:
-        """Init this sensor."""
-        self._cluster_handler: ClusterHandler = cluster_handlers[0]
-        if ENTITY_METADATA in kwargs:
-            self._init_from_quirks_metadata(kwargs[ENTITY_METADATA])
-        super().__init__(unique_id, zha_device, cluster_handlers, **kwargs)
-
-    def _init_from_quirks_metadata(self, entity_metadata: ZCLSensorMetadata) -> None:
-        """Init this entity from the quirks metadata."""
-        super()._init_from_quirks_metadata(entity_metadata)
-        self._attribute_name = entity_metadata.attribute_name
-        if entity_metadata.divisor is not None:
-            self._divisor = entity_metadata.divisor
-        if entity_metadata.multiplier is not None:
-            self._multiplier = entity_metadata.multiplier
-        if entity_metadata.device_class is not None:
-            self._attr_device_class = validate_device_class(
-                SensorDeviceClass,
-                entity_metadata.device_class,
-                Platform.SENSOR.value,
-                _LOGGER,
-            )
-        if entity_metadata.device_class is None and entity_metadata.unit is not None:
-            self._attr_native_unit_of_measurement = validate_unit(
-                entity_metadata.unit
-            ).value
-
-    async def async_added_to_hass(self) -> None:
-        """Run when about to be added to hass."""
-        await super().async_added_to_hass()
-        self.async_accept_signal(
-            self._cluster_handler, SIGNAL_ATTR_UPDATED, self.async_set_state
-        )
-
-    @property
-    def native_value(self) -> StateType:
-        """Return the state of the entity."""
-        assert self._attribute_name is not None
-        raw_state = self._cluster_handler.cluster.get(self._attribute_name)
-        if raw_state is None:
-            return None
-        return self.formatter(raw_state)
-
-    @callback
-    def async_set_state(self, attr_id: int, attr_name: str, value: Any) -> None:
-        """Handle state update from cluster handler."""
-        self.async_write_ha_state()
-
-    def formatter(self, value: int | enum.IntEnum) -> int | float | str | None:
-        """Numeric pass-through formatter."""
-        if self._decimals > 0:
-            return round(
-                float(value * self._multiplier) / self._divisor, self._decimals
-            )
-        return round(float(value * self._multiplier) / self._divisor)
-
-
-# pylint: disable-next=hass-invalid-inheritance # needs fixing
-class PollableSensor(Sensor):
-    """Base ZHA sensor that polls for state."""
-
-    _use_custom_polling: bool = True
-
-    def __init__(
-        self,
-        unique_id: str,
-        zha_device: ZHADevice,
-        cluster_handlers: list[ClusterHandler],
-        **kwargs: Any,
-    ) -> None:
-        """Init this sensor."""
-        super().__init__(unique_id, zha_device, cluster_handlers, **kwargs)
-        self._cancel_refresh_handle: CALLBACK_TYPE | None = None
-
-    async def async_added_to_hass(self) -> None:
-        """Run when about to be added to hass."""
-        await super().async_added_to_hass()
-        if self._use_custom_polling:
-            refresh_interval = random.randint(30, 60)
-            self._cancel_refresh_handle = async_track_time_interval(
-                self.hass, self._refresh, timedelta(seconds=refresh_interval)
-            )
-            self.debug("started polling with refresh interval of %s", refresh_interval)
-
-    async def async_will_remove_from_hass(self) -> None:
-        """Disconnect entity object when removed."""
-        if self._cancel_refresh_handle is not None:
-            self._cancel_refresh_handle()
-            self._cancel_refresh_handle = None
-        self.debug("stopped polling during device removal")
-        await super().async_will_remove_from_hass()
-
-    async def _refresh(self, time):
-        """Call async_update at a constrained random interval."""
-        if self._zha_device.available and self.hass.data[DATA_ZHA].allow_polling:
-            self.debug("polling for updated state")
-            await self.async_update()
-            self.async_write_ha_state()
-        else:
-            self.debug(
-                "skipping polling for updated state, available: %s, allow polled requests: %s",
-                self._zha_device.available,
-                self.hass.data[DATA_ZHA].allow_polling,
-            )
-
-
-class DeviceCounterSensor(BaseZhaEntity, SensorEntity):
-    """Device counter sensor."""
-
-    _attr_should_poll = True
-    _attr_state_class: SensorStateClass = SensorStateClass.TOTAL
-    _attr_entity_category = EntityCategory.DIAGNOSTIC
-    _attr_entity_registry_enabled_default = False
-
-    @classmethod
-    def create_entity(
-        cls,
-        unique_id: str,
-        zha_device: ZHADevice,
-        counter_groups: str,
-        counter_group: str,
-        counter: str,
-        **kwargs: Any,
-    ) -> Self | None:
-        """Entity Factory.
-
-        Return entity if it is a supported configuration, otherwise return None
-        """
-        return cls(
-            unique_id, zha_device, counter_groups, counter_group, counter, **kwargs
-        )
-
-    def __init__(
-        self,
-        unique_id: str,
-        zha_device: ZHADevice,
-        counter_groups: str,
-        counter_group: str,
-        counter: str,
-        **kwargs: Any,
-    ) -> None:
-        """Init this sensor."""
-        super().__init__(unique_id, zha_device, **kwargs)
-        state: State = self._zha_device.gateway.application_controller.state
-        self._zigpy_counter: Counter = (
-            getattr(state, counter_groups).get(counter_group, {}).get(counter, None)
-        )
-        self._attr_name: str = self._zigpy_counter.name
-        self.remove_future: asyncio.Future
-
-    @property
-    def available(self) -> bool:
-        """Return entity availability."""
-        return self._zha_device.available
-
-    async def async_added_to_hass(self) -> None:
-        """Run when about to be added to hass."""
-        self.remove_future = self.hass.loop.create_future()
-        self._zha_device.gateway.register_entity_reference(
-            self._zha_device.ieee,
-            self.entity_id,
-            self._zha_device,
-            {},
-            self.device_info,
-            self.remove_future,
-        )
-
-    async def async_will_remove_from_hass(self) -> None:
-        """Disconnect entity object when removed."""
-        await super().async_will_remove_from_hass()
-        self.zha_device.gateway.remove_entity_reference(self)
-        self.remove_future.set_result(True)
-
-    @property
-    def native_value(self) -> StateType:
-        """Return the state of the entity."""
-        return self._zigpy_counter.value
-
-    async def async_update(self) -> None:
-        """Retrieve latest state."""
-        self.async_write_ha_state()
-
-
-# pylint: disable-next=hass-invalid-inheritance # needs fixing
-class EnumSensor(Sensor):
-    """Sensor with value from enum."""
-
-    _attr_device_class: SensorDeviceClass = SensorDeviceClass.ENUM
-    _enum: type[enum.Enum]
-
-    def __init__(
-        self,
-        unique_id: str,
-        zha_device: ZHADevice,
-        cluster_handlers: list[ClusterHandler],
-        **kwargs: Any,
-    ) -> None:
-        """Init this sensor."""
-        super().__init__(unique_id, zha_device, cluster_handlers, **kwargs)
-        self._attr_options = [e.name.lower() for e in self._enum]
-
-    def _init_from_quirks_metadata(self, entity_metadata: ZCLEnumMetadata) -> None:
-        """Init this entity from the quirks metadata."""
-        ZhaEntity._init_from_quirks_metadata(self, entity_metadata)  # noqa: SLF001
-        self._attribute_name = entity_metadata.attribute_name
-        self._enum = entity_metadata.enum
-
-    def formatter(self, value: int) -> str | None:
-        """Use name of enum."""
-        assert self._enum is not None
-        return self._enum(value).name.lower()
-
-
-@MULTI_MATCH(
-    cluster_handler_names=CLUSTER_HANDLER_ANALOG_INPUT,
-    manufacturers="Digi",
-    stop_on_match_group=CLUSTER_HANDLER_ANALOG_INPUT,
-)
-# pylint: disable-next=hass-invalid-inheritance # needs fixing
-class AnalogInput(Sensor):
-    """Sensor that displays analog input values."""
-
-    _attribute_name = "present_value"
-    _attr_translation_key: str = "analog_input"
-
-
-@MULTI_MATCH(cluster_handler_names=CLUSTER_HANDLER_POWER_CONFIGURATION)
-# pylint: disable-next=hass-invalid-inheritance # needs fixing
-class Battery(Sensor):
-    """Battery sensor of power configuration cluster."""
-
-    _attribute_name = "battery_percentage_remaining"
-    _attr_device_class: SensorDeviceClass = SensorDeviceClass.BATTERY
-    _attr_state_class: SensorStateClass = SensorStateClass.MEASUREMENT
-    _attr_entity_category = EntityCategory.DIAGNOSTIC
-    _attr_native_unit_of_measurement = PERCENTAGE
-
-    @classmethod
-    def create_entity(
-        cls,
-        unique_id: str,
-        zha_device: ZHADevice,
-        cluster_handlers: list[ClusterHandler],
-        **kwargs: Any,
-    ) -> Self | None:
-        """Entity Factory.
-
-        Unlike any other entity, PowerConfiguration cluster may not support
-        battery_percent_remaining attribute, but zha-device-handlers takes care of it
-        so create the entity regardless
-        """
-        if zha_device.is_mains_powered:
-            return None
-        return cls(unique_id, zha_device, cluster_handlers, **kwargs)
-
-    @staticmethod
-    def formatter(value: int) -> int | None:
-        """Return the state of the entity."""
-        # per zcl specs battery percent is reported at 200% ¯\_(ツ)_/¯
-        if not isinstance(value, numbers.Number) or value == -1 or value == 255:
-            return None
-        return round(value / 2)
-
-    @property
-    def extra_state_attributes(self) -> dict[str, Any]:
-        """Return device state attrs for battery sensors."""
-        state_attrs = {}
-        battery_size = self._cluster_handler.cluster.get("battery_size")
-        if battery_size is not None:
-            state_attrs["battery_size"] = BATTERY_SIZES.get(battery_size, "Unknown")
-        battery_quantity = self._cluster_handler.cluster.get("battery_quantity")
-        if battery_quantity is not None:
-            state_attrs["battery_quantity"] = battery_quantity
-        battery_voltage = self._cluster_handler.cluster.get("battery_voltage")
-        if battery_voltage is not None:
-            state_attrs["battery_voltage"] = round(battery_voltage / 10, 2)
-        return state_attrs
-
-
-@MULTI_MATCH(
-    cluster_handler_names=CLUSTER_HANDLER_ELECTRICAL_MEASUREMENT,
-    stop_on_match_group=CLUSTER_HANDLER_ELECTRICAL_MEASUREMENT,
-    models={"VZM31-SN", "SP 234", "outletv4"},
-)
-# pylint: disable-next=hass-invalid-inheritance # needs fixing
-class ElectricalMeasurement(PollableSensor):
-    """Active power measurement."""
-=======
 class Sensor(ZHAEntity, SensorEntity):
     """ZHA sensor."""
->>>>>>> c6a0c20c
 
     def __init__(self, entity_data: EntityData, **kwargs: Any) -> None:
         """Initialize the ZHA select entity."""
