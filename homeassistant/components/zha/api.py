--- conflicted
+++ resolved
@@ -18,162 +18,14 @@
 from .core.gateway import ZHAGateway
 
 if TYPE_CHECKING:
-<<<<<<< HEAD
-    from homeassistant.components.websocket_api.connection import ActiveConnection
-
-    from .core.device import ZHADevice
-    from .core.gateway import ZHAGateway
-
-_LOGGER = logging.getLogger(__name__)
-
-TYPE = "type"
-CLIENT = "client"
-ID = "id"
-RESPONSE = "response"
-DEVICE_INFO = "device_info"
-
-ATTR_DURATION = "duration"
-ATTR_GROUP = "group"
-ATTR_IEEE_ADDRESS = "ieee_address"
-ATTR_INSTALL_CODE = "install_code"
-ATTR_SOURCE_IEEE = "source_ieee"
-ATTR_TARGET_IEEE = "target_ieee"
-ATTR_QR_CODE = "qr_code"
-
-SERVICE_PERMIT = "permit"
-SERVICE_REMOVE = "remove"
-SERVICE_SET_ZIGBEE_CLUSTER_ATTRIBUTE = "set_zigbee_cluster_attribute"
-SERVICE_GET_ZIGBEE_CLUSTER_ATTRIBUTE = "get_zigbee_cluster_attribute"
-SERVICE_ISSUE_ZIGBEE_CLUSTER_COMMAND = "issue_zigbee_cluster_command"
-SERVICE_ISSUE_ZIGBEE_GROUP_COMMAND = "issue_zigbee_group_command"
-SERVICE_DIRECT_ZIGBEE_BIND = "issue_direct_zigbee_bind"
-SERVICE_DIRECT_ZIGBEE_UNBIND = "issue_direct_zigbee_unbind"
-SERVICE_WARNING_DEVICE_SQUAWK = "warning_device_squawk"
-SERVICE_WARNING_DEVICE_WARN = "warning_device_warn"
-SERVICE_ZIGBEE_BIND = "service_zigbee_bind"
-IEEE_SERVICE = "ieee_based_service"
-
-IEEE_SCHEMA = vol.All(cv.string, EUI64.convert)
-
-# typing typevar
-_T = TypeVar("_T")
-
-
-def _ensure_list_if_present(value: _T | None) -> list[_T] | list[Any] | None:
-    """Wrap value in list if it is provided and not one."""
-    if value is None:
-        return None
-    return cast("list[_T]", value) if isinstance(value, list) else [value]
-=======
     from homeassistant.config_entries import ConfigEntry
     from homeassistant.core import HomeAssistant
->>>>>>> 0c15c757
 
 
 def _get_gateway(hass: HomeAssistant) -> ZHAGateway:
     """Get a reference to the ZHA gateway device."""
     return hass.data[DATA_ZHA][DATA_ZHA_GATEWAY]
 
-<<<<<<< HEAD
-SERVICE_SCHEMAS = {
-    SERVICE_PERMIT: vol.Schema(
-        vol.All(
-            cv.deprecated(ATTR_IEEE_ADDRESS, replacement_key=ATTR_IEEE),
-            SERVICE_PERMIT_PARAMS,
-        )
-    ),
-    IEEE_SERVICE: vol.Schema(
-        vol.All(
-            cv.deprecated(ATTR_IEEE_ADDRESS, replacement_key=ATTR_IEEE),
-            {vol.Required(ATTR_IEEE): IEEE_SCHEMA},
-        )
-    ),
-    SERVICE_SET_ZIGBEE_CLUSTER_ATTRIBUTE: vol.Schema(
-        {
-            vol.Required(ATTR_IEEE): IEEE_SCHEMA,
-            vol.Required(ATTR_ENDPOINT_ID): cv.positive_int,
-            vol.Required(ATTR_CLUSTER_ID): cv.positive_int,
-            vol.Optional(ATTR_CLUSTER_TYPE, default=CLUSTER_TYPE_IN): cv.string,
-            vol.Required(ATTR_ATTRIBUTE): vol.Any(cv.positive_int, str),
-            vol.Required(ATTR_VALUE): vol.Any(int, cv.boolean, cv.string),
-            vol.Optional(ATTR_MANUFACTURER): cv.positive_int,
-        }
-    ),
-    SERVICE_GET_ZIGBEE_CLUSTER_ATTRIBUTE: vol.Schema(
-        {
-            vol.Required(ATTR_IEEE): EUI64.convert,
-            vol.Required(ATTR_ENDPOINT_ID): cv.positive_int,
-            vol.Required(ATTR_CLUSTER_ID): cv.positive_int,
-            vol.Optional(ATTR_CLUSTER_TYPE, default=CLUSTER_TYPE_IN): cv.string,
-            vol.Required(ATTR_ATTRIBUTE): vol.Any(cv.positive_int, str),
-            vol.Optional(ATTR_MANUFACTURER): cv.positive_int,
-        }
-    ),
-    SERVICE_WARNING_DEVICE_SQUAWK: vol.Schema(
-        {
-            vol.Required(ATTR_IEEE): IEEE_SCHEMA,
-            vol.Optional(
-                ATTR_WARNING_DEVICE_MODE, default=WARNING_DEVICE_SQUAWK_MODE_ARMED
-            ): cv.positive_int,
-            vol.Optional(
-                ATTR_WARNING_DEVICE_STROBE, default=WARNING_DEVICE_STROBE_YES
-            ): cv.positive_int,
-            vol.Optional(
-                ATTR_LEVEL, default=WARNING_DEVICE_SOUND_HIGH
-            ): cv.positive_int,
-        }
-    ),
-    SERVICE_WARNING_DEVICE_WARN: vol.Schema(
-        {
-            vol.Required(ATTR_IEEE): IEEE_SCHEMA,
-            vol.Optional(
-                ATTR_WARNING_DEVICE_MODE, default=WARNING_DEVICE_MODE_EMERGENCY
-            ): cv.positive_int,
-            vol.Optional(
-                ATTR_WARNING_DEVICE_STROBE, default=WARNING_DEVICE_STROBE_YES
-            ): cv.positive_int,
-            vol.Optional(
-                ATTR_LEVEL, default=WARNING_DEVICE_SOUND_HIGH
-            ): cv.positive_int,
-            vol.Optional(ATTR_WARNING_DEVICE_DURATION, default=5): cv.positive_int,
-            vol.Optional(
-                ATTR_WARNING_DEVICE_STROBE_DUTY_CYCLE, default=0x00
-            ): cv.positive_int,
-            vol.Optional(
-                ATTR_WARNING_DEVICE_STROBE_INTENSITY, default=WARNING_DEVICE_STROBE_HIGH
-            ): cv.positive_int,
-        }
-    ),
-    SERVICE_ISSUE_ZIGBEE_CLUSTER_COMMAND: vol.All(
-        vol.Schema(
-            {
-                vol.Required(ATTR_IEEE): IEEE_SCHEMA,
-                vol.Required(ATTR_ENDPOINT_ID): cv.positive_int,
-                vol.Required(ATTR_CLUSTER_ID): cv.positive_int,
-                vol.Optional(ATTR_CLUSTER_TYPE, default=CLUSTER_TYPE_IN): cv.string,
-                vol.Required(ATTR_COMMAND): cv.positive_int,
-                vol.Required(ATTR_COMMAND_TYPE): cv.string,
-                vol.Exclusive(ATTR_ARGS, "attrs_params"): _ensure_list_if_present,
-                vol.Exclusive(ATTR_PARAMS, "attrs_params"): dict,
-                vol.Optional(ATTR_MANUFACTURER): cv.positive_int,
-            }
-        ),
-        cv.deprecated(ATTR_ARGS),
-        cv.has_at_least_one_key(ATTR_ARGS, ATTR_PARAMS),
-    ),
-    SERVICE_ISSUE_ZIGBEE_GROUP_COMMAND: vol.Schema(
-        {
-            vol.Required(ATTR_GROUP): cv.positive_int,
-            vol.Required(ATTR_CLUSTER_ID): cv.positive_int,
-            vol.Optional(ATTR_CLUSTER_TYPE, default=CLUSTER_TYPE_IN): cv.string,
-            vol.Required(ATTR_COMMAND): cv.positive_int,
-            vol.Optional(ATTR_ARGS, default=[]): cv.ensure_list,
-            vol.Optional(ATTR_MANUFACTURER): cv.positive_int,
-        }
-    ),
-}
-=======
->>>>>>> 0c15c757
 
 def _get_config_entry(hass: HomeAssistant) -> ConfigEntry:
     """Find the singleton ZHA config entry, if one exists."""
@@ -258,18 +110,4 @@
     if config_entry is None:
         config_entry = _get_config_entry(hass)
 
-<<<<<<< HEAD
-@callback
-def async_unload_api(hass: HomeAssistant) -> None:
-    """Unload the ZHA API."""
-    hass.services.async_remove(DOMAIN, SERVICE_PERMIT)
-    hass.services.async_remove(DOMAIN, SERVICE_REMOVE)
-    hass.services.async_remove(DOMAIN, SERVICE_SET_ZIGBEE_CLUSTER_ATTRIBUTE)
-    hass.services.async_remove(DOMAIN, SERVICE_GET_ZIGBEE_CLUSTER_ATTRIBUTE)
-    hass.services.async_remove(DOMAIN, SERVICE_ISSUE_ZIGBEE_CLUSTER_COMMAND)
-    hass.services.async_remove(DOMAIN, SERVICE_ISSUE_ZIGBEE_GROUP_COMMAND)
-    hass.services.async_remove(DOMAIN, SERVICE_WARNING_DEVICE_SQUAWK)
-    hass.services.async_remove(DOMAIN, SERVICE_WARNING_DEVICE_WARN)
-=======
-    return config_entry.data[CONF_DEVICE][CONF_DEVICE_PATH]
->>>>>>> 0c15c757
+    return config_entry.data[CONF_DEVICE][CONF_DEVICE_PATH]