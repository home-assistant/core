"""
Exposes regular REST commands as services.

For more details about this platform, please refer to the documentation at
https://home-assistant.io/components/hassio/
"""
from datetime import timedelta
import logging
import os

import voluptuous as vol

from homeassistant.components import SERVICE_CHECK_CONFIG
from homeassistant.const import (
    ATTR_NAME, SERVICE_HOMEASSISTANT_RESTART, SERVICE_HOMEASSISTANT_STOP)
from homeassistant.core import DOMAIN as HASS_DOMAIN
from homeassistant.core import callback
import homeassistant.helpers.config_validation as cv
from homeassistant.loader import bind_hass
from homeassistant.util.dt import utcnow

from .handler import HassIO, HassioAPIError
from .discovery import async_setup_discovery
from .http import HassIOView

_LOGGER = logging.getLogger(__name__)

DOMAIN = 'hassio'
DEPENDENCIES = ['http']
STORAGE_KEY = DOMAIN
STORAGE_VERSION = 1

CONF_FRONTEND_REPO = 'development_repo'

CONFIG_SCHEMA = vol.Schema({
    vol.Optional(DOMAIN): vol.Schema({
        vol.Optional(CONF_FRONTEND_REPO): cv.isdir,
    }),
}, extra=vol.ALLOW_EXTRA)


DATA_HOMEASSISTANT_VERSION = 'hassio_hass_version'
HASSIO_UPDATE_INTERVAL = timedelta(minutes=55)

SERVICE_ADDON_START = 'addon_start'
SERVICE_ADDON_STOP = 'addon_stop'
SERVICE_ADDON_RESTART = 'addon_restart'
SERVICE_ADDON_STDIN = 'addon_stdin'
SERVICE_HOST_SHUTDOWN = 'host_shutdown'
SERVICE_HOST_REBOOT = 'host_reboot'
SERVICE_SNAPSHOT_FULL = 'snapshot_full'
SERVICE_SNAPSHOT_PARTIAL = 'snapshot_partial'
SERVICE_RESTORE_FULL = 'restore_full'
SERVICE_RESTORE_PARTIAL = 'restore_partial'

ATTR_ADDON = 'addon'
ATTR_INPUT = 'input'
ATTR_SNAPSHOT = 'snapshot'
ATTR_ADDONS = 'addons'
ATTR_FOLDERS = 'folders'
ATTR_HOMEASSISTANT = 'homeassistant'
ATTR_PASSWORD = 'password'

SCHEMA_NO_DATA = vol.Schema({})

SCHEMA_ADDON = vol.Schema({
    vol.Required(ATTR_ADDON): cv.slug,
})

SCHEMA_ADDON_STDIN = SCHEMA_ADDON.extend({
    vol.Required(ATTR_INPUT): vol.Any(dict, cv.string)
})

SCHEMA_SNAPSHOT_FULL = vol.Schema({
    vol.Optional(ATTR_NAME): cv.string,
    vol.Optional(ATTR_PASSWORD): cv.string,
})

SCHEMA_SNAPSHOT_PARTIAL = SCHEMA_SNAPSHOT_FULL.extend({
    vol.Optional(ATTR_FOLDERS): vol.All(cv.ensure_list, [cv.string]),
    vol.Optional(ATTR_ADDONS): vol.All(cv.ensure_list, [cv.string]),
})

SCHEMA_RESTORE_FULL = vol.Schema({
    vol.Required(ATTR_SNAPSHOT): cv.slug,
    vol.Optional(ATTR_PASSWORD): cv.string,
})

SCHEMA_RESTORE_PARTIAL = SCHEMA_RESTORE_FULL.extend({
    vol.Optional(ATTR_HOMEASSISTANT): cv.boolean,
    vol.Optional(ATTR_FOLDERS): vol.All(cv.ensure_list, [cv.string]),
    vol.Optional(ATTR_ADDONS): vol.All(cv.ensure_list, [cv.string]),
})

MAP_SERVICE_API = {
    SERVICE_ADDON_START: ('/addons/{addon}/start', SCHEMA_ADDON, 60, False),
    SERVICE_ADDON_STOP: ('/addons/{addon}/stop', SCHEMA_ADDON, 60, False),
    SERVICE_ADDON_RESTART:
        ('/addons/{addon}/restart', SCHEMA_ADDON, 60, False),
    SERVICE_ADDON_STDIN:
        ('/addons/{addon}/stdin', SCHEMA_ADDON_STDIN, 60, False),
    SERVICE_HOST_SHUTDOWN: ('/host/shutdown', SCHEMA_NO_DATA, 60, False),
    SERVICE_HOST_REBOOT: ('/host/reboot', SCHEMA_NO_DATA, 60, False),
    SERVICE_SNAPSHOT_FULL:
        ('/snapshots/new/full', SCHEMA_SNAPSHOT_FULL, 300, True),
    SERVICE_SNAPSHOT_PARTIAL:
        ('/snapshots/new/partial', SCHEMA_SNAPSHOT_PARTIAL, 300, True),
    SERVICE_RESTORE_FULL:
        ('/snapshots/{snapshot}/restore/full', SCHEMA_RESTORE_FULL, 300, True),
    SERVICE_RESTORE_PARTIAL:
        ('/snapshots/{snapshot}/restore/partial', SCHEMA_RESTORE_PARTIAL, 300,
         True),
}


@callback
@bind_hass
def get_homeassistant_version(hass):
    """Return latest available Home Assistant version.

    Async friendly.
    """
    return hass.data.get(DATA_HOMEASSISTANT_VERSION)


@callback
@bind_hass
def is_hassio(hass):
    """Return true if hass.io is loaded.

    Async friendly.
    """
    return DOMAIN in hass.config.components


@bind_hass
async def async_check_config(hass):
    """Check configuration over Hass.io API."""
    hassio = hass.data[DOMAIN]
<<<<<<< HEAD
=======
    result = await hassio.check_homeassistant_config()
>>>>>>> 68bda1c7

    try:
        result = yield from hassio.check_homeassistant_config()
    except HassioAPIError as err:
        _LOGGER.error("Error on Hass.io API: %s", err)

    if result['result'] == "error":
        return result['message']
    return None


async def async_setup(hass, config):
    """Set up the Hass.io component."""
    # Check local setup
    for env in ('HASSIO', 'HASSIO_TOKEN'):
        if os.environ.get(env):
            continue
        _LOGGER.error("Missing %s environment variable.", env)
        return False

    host = os.environ['HASSIO']
    websession = hass.helpers.aiohttp_client.async_get_clientsession()
    hass.data[DOMAIN] = hassio = HassIO(hass.loop, websession, host)

    if not await hassio.is_connected():
        _LOGGER.error("Not connected with Hass.io")
        return False

    store = hass.helpers.storage.Store(STORAGE_VERSION, STORAGE_KEY)
    data = await store.async_load()

    if data is None:
        data = {}

    refresh_token = None
    if 'hassio_user' in data:
        user = await hass.auth.async_get_user(data['hassio_user'])
        if user and user.refresh_tokens:
            refresh_token = list(user.refresh_tokens.values())[0]

    if refresh_token is None:
        user = await hass.auth.async_create_system_user('Hass.io')
        refresh_token = await hass.auth.async_create_refresh_token(user)
        data['hassio_user'] = user.id
        await store.async_save(data)

    # This overrides the normal API call that would be forwarded
    development_repo = config.get(DOMAIN, {}).get(CONF_FRONTEND_REPO)
    if development_repo is not None:
        hass.http.register_static_path(
            '/api/hassio/app',
            os.path.join(development_repo, 'hassio/build'), False)

    hass.http.register_view(HassIOView(host, websession))

    if 'frontend' in hass.config.components:
        await hass.components.panel_custom.async_register_panel(
            frontend_url_path='hassio',
            webcomponent_name='hassio-main',
            sidebar_title='Hass.io',
            sidebar_icon='hass:home-assistant',
            js_url='/api/hassio/app/entrypoint.js',
            embed_iframe=True,
        )

    # Temporary. No refresh token tells supervisor to use API password.
    if hass.auth.active:
        token = refresh_token.token
    else:
        token = None

    await hassio.update_hass_api(config.get('http', {}), token)

    if 'homeassistant' in config:
        await hassio.update_hass_timezone(config['homeassistant'])

    async def async_service_handler(service):
        """Handle service calls for Hass.io."""
        api_command = MAP_SERVICE_API[service.service][0]
        data = service.data.copy()
        addon = data.pop(ATTR_ADDON, None)
        snapshot = data.pop(ATTR_SNAPSHOT, None)
        payload = None

        # Pass data to hass.io API
        if service.service == SERVICE_ADDON_STDIN:
            payload = data[ATTR_INPUT]
        elif MAP_SERVICE_API[service.service][3]:
            payload = data

        # Call API
<<<<<<< HEAD
        try:
            ret = yield from hassio.send_command(
                api_command.format(addon=addon, snapshot=snapshot),
                payload=payload, timeout=MAP_SERVICE_API[service.service][2]
            )
        except HassioAPIError as err:
            _LOGGER.error("Error on Hass.io API: %s", err)
=======
        ret = await hassio.send_command(
            api_command.format(addon=addon, snapshot=snapshot),
            payload=payload, timeout=MAP_SERVICE_API[service.service][2]
        )

        if not ret or ret['result'] != "ok":
            _LOGGER.error("Error on Hass.io API: %s", ret['message'])
>>>>>>> 68bda1c7

    for service, settings in MAP_SERVICE_API.items():
        hass.services.async_register(
            DOMAIN, service, async_service_handler, schema=settings[1])

    async def update_homeassistant_version(now):
        """Update last available Home Assistant version."""
<<<<<<< HEAD
        try:
            data = yield from hassio.get_homeassistant_info()
=======
        data = await hassio.get_homeassistant_info()
        if data:
>>>>>>> 68bda1c7
            hass.data[DATA_HOMEASSISTANT_VERSION] = data['last_version']
        except HassioAPIError as err:
            _LOGGER.warning("Can't read last version: %s", err)

        hass.helpers.event.async_track_point_in_utc_time(
            update_homeassistant_version, utcnow() + HASSIO_UPDATE_INTERVAL)

    # Fetch last version
    await update_homeassistant_version(None)

    async def async_handle_core_service(call):
        """Service handler for handling core services."""
        if call.service == SERVICE_HOMEASSISTANT_STOP:
            await hassio.stop_homeassistant()
            return

        error = await async_check_config(hass)
        if error:
            _LOGGER.error(error)
            hass.components.persistent_notification.async_create(
                "Config error. See dev-info panel for details.",
                "Config validating", "{0}.check_config".format(HASS_DOMAIN))
            return

        if call.service == SERVICE_HOMEASSISTANT_RESTART:
            await hassio.restart_homeassistant()

    # Mock core services
    for service in (SERVICE_HOMEASSISTANT_STOP, SERVICE_HOMEASSISTANT_RESTART,
                    SERVICE_CHECK_CONFIG):
        hass.services.async_register(
            HASS_DOMAIN, service, async_handle_core_service)

    # Init discovery Hass.io feature
    async_setup_discovery(hass, hassio, config)

    return True<|MERGE_RESOLUTION|>--- conflicted
+++ resolved
@@ -137,10 +137,6 @@
 async def async_check_config(hass):
     """Check configuration over Hass.io API."""
     hassio = hass.data[DOMAIN]
-<<<<<<< HEAD
-=======
-    result = await hassio.check_homeassistant_config()
->>>>>>> 68bda1c7
 
     try:
         result = yield from hassio.check_homeassistant_config()
@@ -232,23 +228,13 @@
             payload = data
 
         # Call API
-<<<<<<< HEAD
         try:
-            ret = yield from hassio.send_command(
+            ret = await hassio.send_command(
                 api_command.format(addon=addon, snapshot=snapshot),
                 payload=payload, timeout=MAP_SERVICE_API[service.service][2]
             )
         except HassioAPIError as err:
             _LOGGER.error("Error on Hass.io API: %s", err)
-=======
-        ret = await hassio.send_command(
-            api_command.format(addon=addon, snapshot=snapshot),
-            payload=payload, timeout=MAP_SERVICE_API[service.service][2]
-        )
-
-        if not ret or ret['result'] != "ok":
-            _LOGGER.error("Error on Hass.io API: %s", ret['message'])
->>>>>>> 68bda1c7
 
     for service, settings in MAP_SERVICE_API.items():
         hass.services.async_register(
@@ -256,13 +242,8 @@
 
     async def update_homeassistant_version(now):
         """Update last available Home Assistant version."""
-<<<<<<< HEAD
         try:
-            data = yield from hassio.get_homeassistant_info()
-=======
-        data = await hassio.get_homeassistant_info()
-        if data:
->>>>>>> 68bda1c7
+            data = await hassio.get_homeassistant_info()
             hass.data[DATA_HOMEASSISTANT_VERSION] = data['last_version']
         except HassioAPIError as err:
             _LOGGER.warning("Can't read last version: %s", err)
