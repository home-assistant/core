"""Handler for Hass.io."""
import asyncio
import logging
import os

import aiohttp
import async_timeout

from homeassistant.components.http import (
    CONF_SERVER_HOST,
    CONF_SERVER_PORT,
    CONF_SSL_CERTIFICATE,
    DEFAULT_SERVER_HOST,
)
<<<<<<< HEAD
from homeassistant.const import HTTP_BAD_REQUEST, SERVER_PORT
=======
from homeassistant.const import HTTP_OK, SERVER_PORT
>>>>>>> 5ff50e8b

from .const import X_HASSIO

_LOGGER = logging.getLogger(__name__)


class HassioAPIError(RuntimeError):
    """Return if a API trow a error."""


def _api_bool(funct):
    """Return a boolean."""

    async def _wrapper(*argv, **kwargs):
        """Wrap function."""
        try:
            data = await funct(*argv, **kwargs)
            return data["result"] == "ok"
        except HassioAPIError:
            return False

    return _wrapper


def _api_data(funct):
    """Return data of an api."""

    async def _wrapper(*argv, **kwargs):
        """Wrap function."""
        data = await funct(*argv, **kwargs)
        if data["result"] == "ok":
            return data["data"]
        raise HassioAPIError(data["message"])

    return _wrapper


class HassIO:
    """Small API wrapper for Hass.io."""

    def __init__(self, loop, websession, ip):
        """Initialize Hass.io API."""
        self.loop = loop
        self.websession = websession
        self._ip = ip

    @_api_bool
    def is_connected(self):
        """Return true if it connected to Hass.io supervisor.

        This method return a coroutine.
        """
        return self.send_command("/supervisor/ping", method="get", timeout=15)

    @_api_data
    def get_homeassistant_info(self):
        """Return data for Home Assistant.

        This method return a coroutine.
        """
        return self.send_command("/homeassistant/info", method="get")

    @_api_data
    def get_addon_info(self, addon):
        """Return data for a Add-on.

        This method return a coroutine.
        """
        return self.send_command(f"/addons/{addon}/info", method="get")

    @_api_data
    def get_ingress_panels(self):
        """Return data for Add-on ingress panels.

        This method return a coroutine.
        """
        return self.send_command("/ingress/panels", method="get")

    @_api_bool
    def restart_homeassistant(self):
        """Restart Home-Assistant container.

        This method return a coroutine.
        """
        return self.send_command("/homeassistant/restart")

    @_api_bool
    def stop_homeassistant(self):
        """Stop Home-Assistant container.

        This method return a coroutine.
        """
        return self.send_command("/homeassistant/stop")

    @_api_data
    def retrieve_discovery_messages(self):
        """Return all discovery data from Hass.io API.

        This method return a coroutine.
        """
        return self.send_command("/discovery", method="get")

    @_api_data
    def get_discovery_message(self, uuid):
        """Return a single discovery data message.

        This method return a coroutine.
        """
        return self.send_command(f"/discovery/{uuid}", method="get")

    @_api_bool
    async def update_hass_api(self, http_config, refresh_token):
        """Update Home Assistant API data on Hass.io."""
        port = http_config.get(CONF_SERVER_PORT) or SERVER_PORT
        options = {
            "ssl": CONF_SSL_CERTIFICATE in http_config,
            "port": port,
            "watchdog": True,
            "refresh_token": refresh_token.token,
        }

        if (
            http_config.get(CONF_SERVER_HOST, DEFAULT_SERVER_HOST)
            != DEFAULT_SERVER_HOST
        ):
            options["watchdog"] = False
            _LOGGER.warning(
                "Found incompatible HTTP option 'server_host'. Watchdog feature disabled"
            )

        return await self.send_command("/homeassistant/options", payload=options)

    @_api_bool
    def update_hass_timezone(self, timezone):
        """Update Home-Assistant timezone data on Hass.io.

        This method return a coroutine.
        """
        return self.send_command("/supervisor/options", payload={"timezone": timezone})

    async def send_command(self, command, method="post", payload=None, timeout=10):
        """Send API command to Hass.io.

        This method is a coroutine.
        """
        try:
            with async_timeout.timeout(timeout):
                request = await self.websession.request(
                    method,
                    f"http://{self._ip}{command}",
                    json=payload,
                    headers={X_HASSIO: os.environ.get("HASSIO_TOKEN", "")},
                )

<<<<<<< HEAD
                if request.status not in (200, HTTP_BAD_REQUEST):
=======
                if request.status not in (HTTP_OK, 400):
>>>>>>> 5ff50e8b
                    _LOGGER.error("%s return code %d.", command, request.status)
                    raise HassioAPIError()

                answer = await request.json()
                return answer

        except asyncio.TimeoutError:
            _LOGGER.error("Timeout on %s request", command)

        except aiohttp.ClientError as err:
            _LOGGER.error("Client error on %s request %s", command, err)

        raise HassioAPIError()<|MERGE_RESOLUTION|>--- conflicted
+++ resolved
@@ -12,11 +12,7 @@
     CONF_SSL_CERTIFICATE,
     DEFAULT_SERVER_HOST,
 )
-<<<<<<< HEAD
-from homeassistant.const import HTTP_BAD_REQUEST, SERVER_PORT
-=======
-from homeassistant.const import HTTP_OK, SERVER_PORT
->>>>>>> 5ff50e8b
+from homeassistant.const import HTTP_BAD_REQUEST, HTTP_OK, SERVER_PORT
 
 from .const import X_HASSIO
 
@@ -171,11 +167,7 @@
                     headers={X_HASSIO: os.environ.get("HASSIO_TOKEN", "")},
                 )
 
-<<<<<<< HEAD
-                if request.status not in (200, HTTP_BAD_REQUEST):
-=======
-                if request.status not in (HTTP_OK, 400):
->>>>>>> 5ff50e8b
+                if request.status not in (HTTP_OK, HTTP_BAD_REQUEST):
                     _LOGGER.error("%s return code %d.", command, request.status)
                     raise HassioAPIError()
 
