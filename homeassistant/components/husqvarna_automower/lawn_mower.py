--- conflicted
+++ resolved
@@ -2,15 +2,7 @@
 
 from datetime import timedelta
 import logging
-<<<<<<< HEAD
-from typing import TYPE_CHECKING, Any
-
-from aioautomower.exceptions import ApiException
 from aioautomower.model import MowerActivities, MowerStates, WorkArea
-=======
-
-from aioautomower.model import MowerActivities, MowerStates
->>>>>>> 94d010a4
 import voluptuous as vol
 
 from homeassistant.components.lawn_mower import (
@@ -19,10 +11,7 @@
     LawnMowerEntityFeature,
 )
 from homeassistant.core import HomeAssistant
-<<<<<<< HEAD
 from homeassistant.exceptions import HomeAssistantError, ServiceValidationError
-=======
->>>>>>> 94d010a4
 from homeassistant.helpers import config_validation as cv, entity_platform
 from homeassistant.helpers.entity_platform import AddEntitiesCallback
 
@@ -124,16 +113,12 @@
             return LawnMowerActivity.DOCKED
         return LawnMowerActivity.ERROR
 
-<<<<<<< HEAD
     @property
     def work_areas(self) -> dict[int, WorkArea] | None:
         """Return the work areas of the mower."""
         return self.mower_attributes.work_areas
 
-    @handle_sending_exception
-=======
     @handle_sending_exception()
->>>>>>> 94d010a4
     async def async_start_mowing(self) -> None:
         """Resume schedule."""
         await self.coordinator.api.commands.resume_schedule(self.mower_id)
@@ -158,7 +143,7 @@
         if override_mode == PARK:
             await self.coordinator.api.commands.park_for(self.mower_id, duration)
 
-    @handle_sending_exception
+    @handle_sending_exception()
     async def async_override_schedule_work_area(
         self, work_area_id: int, duration: timedelta
     ) -> None:
