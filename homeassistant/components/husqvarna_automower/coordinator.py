"""Data UpdateCoordinator for the Husqvarna Automower integration."""

from __future__ import annotations

import asyncio
from collections.abc import Callable
from datetime import datetime, timedelta
import logging
from typing import override

from aioautomower.exceptions import (
    ApiError,
    AuthError,
    HusqvarnaTimeoutError,
    HusqvarnaWSServerHandshakeError,
)
from aioautomower.model import MowerDictionary, MowerStates
from aioautomower.session import AutomowerSession

from homeassistant.config_entries import ConfigEntry
from homeassistant.core import HomeAssistant, callback
from homeassistant.exceptions import ConfigEntryAuthFailed
from homeassistant.helpers import device_registry as dr, entity_registry as er
from homeassistant.helpers.update_coordinator import DataUpdateCoordinator, UpdateFailed

from .const import DOMAIN

_LOGGER = logging.getLogger(__name__)
MAX_WS_RECONNECT_TIME = 600
SCAN_INTERVAL = timedelta(minutes=8)
DEFAULT_RECONNECT_TIME = 2  # Define a default reconnect time
PONG_TIMEOUT = timedelta(seconds=90)
PING_INTERVAL = timedelta(seconds=10)
PING_TIMEOUT = timedelta(seconds=5)
type AutomowerConfigEntry = ConfigEntry[AutomowerDataUpdateCoordinator]


class AutomowerDataUpdateCoordinator(DataUpdateCoordinator[MowerDictionary]):
    """Class to manage fetching Husqvarna data."""

    config_entry: AutomowerConfigEntry

    def __init__(
        self,
        hass: HomeAssistant,
        config_entry: AutomowerConfigEntry,
        api: AutomowerSession,
    ) -> None:
        """Initialize data updater."""
        super().__init__(
            hass,
            _LOGGER,
            config_entry=config_entry,
            name=DOMAIN,
            update_interval=SCAN_INTERVAL,
        )
        self.api = api
        self.ws_connected: bool = False
        self.reconnect_time = DEFAULT_RECONNECT_TIME
        self.new_devices_callbacks: list[Callable[[set[str]], None]] = []
        self.new_zones_callbacks: list[Callable[[str, set[str]], None]] = []
        self.new_areas_callbacks: list[Callable[[str, set[int]], None]] = []
<<<<<<< HEAD
        self._devices_last_update: set[str] = set()
        self._zones_last_update: dict[str, set[str]] = {}
        self._areas_last_update: dict[str, set[int]] = {}
        self.pong: datetime | None = None
        self.websocket_alive: bool = False
        self._watchdog_task: asyncio.Task | None = None
=======
>>>>>>> 4bbb94f4

    @override
    @callback
    def async_update_listeners(self) -> None:
        self._on_data_update()
        super().async_update_listeners()

    async def _async_update_data(self) -> MowerDictionary:
        """Subscribe for websocket and poll data from the API."""
        if not self.ws_connected:
            await self.api.connect()
            self.api.register_data_callback(self.handle_websocket_updates)
            self.ws_connected = True

            def start_watchdog() -> None:
                if self._watchdog_task is not None and not self._watchdog_task.done():
                    _LOGGER.debug("Cancelling previous watchdog task")
                    self._watchdog_task.cancel()
                self._watchdog_task = self.config_entry.async_create_background_task(
                    self.hass,
                    self._pong_watchdog(),
                    "webdocket_watchdog",
                )

            self.api.register_ws_ready_callback(start_watchdog)
        try:
            data = await self.api.get_status()
        except ApiError as err:
            raise UpdateFailed(err) from err
        except AuthError as err:
            raise ConfigEntryAuthFailed(err) from err
        return data

    @callback
    def _on_data_update(self) -> None:
        """Handle data updates and process dynamic entity management."""
        if self.data is not None:
            self._async_add_remove_devices()
<<<<<<< HEAD
            for mower_id in self.data:
                if self.data[mower_id].capabilities.stay_out_zones:
                    self._async_add_remove_stay_out_zones()
                if self.data[mower_id].capabilities.work_areas:
                    self._async_add_remove_work_areas()
            if (
                not self._should_poll()
                and self.update_interval is not None
                and self.websocket_alive
            ):
                _LOGGER.debug("All mowers inactive and websocket alive: stop polling")
                self.update_interval = None
            if self.update_interval is None and self._should_poll():
                _LOGGER.debug(
                    "Polling re-enabled via WebSocket: at least one mower active"
                )
                self.update_interval = SCAN_INTERVAL
                self.hass.async_create_task(self.async_request_refresh())
=======
            if any(
                mower_data.capabilities.stay_out_zones
                for mower_data in self.data.values()
            ):
                self._async_add_remove_stay_out_zones()
            if any(
                mower_data.capabilities.work_areas for mower_data in self.data.values()
            ):
                self._async_add_remove_work_areas()
>>>>>>> 4bbb94f4

    @callback
    def handle_websocket_updates(self, ws_data: MowerDictionary) -> None:
        """Process websocket callbacks and write them to the DataUpdateCoordinator."""
        self.hass.async_create_task(self._process_websocket_update(ws_data))

    async def _process_websocket_update(self, ws_data: MowerDictionary) -> None:
        """Handle incoming websocket update and update coordinator data."""
        for data in ws_data.values():
            existing_areas = data.work_areas or {}
            for task in data.calendar.tasks:
                work_area_id = task.work_area_id
                if work_area_id is not None and work_area_id not in existing_areas:
                    _LOGGER.debug(
                        "New work area %s detected, refreshing data", work_area_id
                    )
                    await self.async_request_refresh()
                    return

        self.async_set_updated_data(ws_data)

    @callback
    def async_set_updated_data(self, data: MowerDictionary) -> None:
        """Override DataUpdateCoordinator to preserve fixed polling interval.

        The built-in implementation resets the polling timer on every websocket
        update. Since websockets do not deliver all required data (e.g. statistics
        or work area details), we enforce a constant REST polling cadence.
        """
        self.data = data
        self.last_update_success = True
        self.logger.debug(
            "Manually updated %s data",
            self.name,
        )
        self.async_update_listeners()

    async def client_listen(
        self,
        hass: HomeAssistant,
        entry: AutomowerConfigEntry,
        automower_client: AutomowerSession,
    ) -> None:
        """Listen with the client."""
        try:
            await automower_client.auth.websocket_connect()
            # Reset reconnect time after successful connection
            self.reconnect_time = DEFAULT_RECONNECT_TIME
            await automower_client.start_listening()
        except HusqvarnaWSServerHandshakeError as err:
            _LOGGER.debug(
                "Failed to connect to websocket. Trying to reconnect: %s",
                err,
            )
        except HusqvarnaTimeoutError as err:
            _LOGGER.debug(
                "Failed to listen to websocket. Trying to reconnect: %s",
                err,
            )
        if not hass.is_stopping:
            await asyncio.sleep(self.reconnect_time)
            self.reconnect_time = min(self.reconnect_time * 2, MAX_WS_RECONNECT_TIME)
            entry.async_create_background_task(
                hass,
                self.client_listen(hass, entry, automower_client),
                "reconnect_task",
            )

    def _should_poll(self) -> bool:
        """Return True if at least one mower is connected and at least one is not OFF."""
        return any(mower.metadata.connected for mower in self.data.values()) and any(
            mower.mower.state != MowerStates.OFF for mower in self.data.values()
        )

    async def _pong_watchdog(self) -> None:
        _LOGGER.debug("Watchdog started")
        try:
            while True:
                _LOGGER.debug("Sending ping")
                self.websocket_alive = await self.api.send_empty_message()
                _LOGGER.debug("Ping result: %s", self.websocket_alive)

                await asyncio.sleep(60)
                _LOGGER.debug("Websocket alive %s", self.websocket_alive)
                if not self.websocket_alive:
                    _LOGGER.debug("No pong received → restart polling")
                    if self.update_interval is None:
                        self.update_interval = SCAN_INTERVAL
                        await self.async_request_refresh()
        except asyncio.CancelledError:
            _LOGGER.debug("Watchdog cancelled")

    def _async_add_remove_devices(self) -> None:
        """Add new devices and remove orphaned devices from the registry."""
        current_devices = set(self.data)
        device_registry = dr.async_get(self.hass)

        registered_devices: set[str] = {
            str(mower_id)
            for device in device_registry.devices.get_devices_for_config_entry_id(
                self.config_entry.entry_id
            )
            for domain, mower_id in device.identifiers
            if domain == DOMAIN
        }

        orphaned_devices = registered_devices - current_devices
        if orphaned_devices:
            _LOGGER.debug("Removing orphaned devices: %s", orphaned_devices)
            device_registry = dr.async_get(self.hass)
            for mower_id in orphaned_devices:
                dev = device_registry.async_get_device(identifiers={(DOMAIN, mower_id)})
                if dev is not None:
                    device_registry.async_update_device(
                        device_id=dev.id,
                        remove_config_entry_id=self.config_entry.entry_id,
                    )

        new_devices = current_devices - registered_devices
        if new_devices:
            _LOGGER.debug("New devices found: %s", new_devices)
            for mower_callback in self.new_devices_callbacks:
                mower_callback(new_devices)

    def _async_add_remove_stay_out_zones(self) -> None:
        """Add new stay-out zones, remove non-existing stay-out zones."""
        current_zones = {
            mower_id: set(mower_data.stay_out_zones.zones)
            for mower_id, mower_data in self.data.items()
            if mower_data.capabilities.stay_out_zones
            and mower_data.stay_out_zones is not None
        }

        entity_registry = er.async_get(self.hass)
        entries = er.async_entries_for_config_entry(
            entity_registry, self.config_entry.entry_id
        )

        registered_zones: dict[str, set[str]] = {}
        for mower_id in self.data:
            registered_zones[mower_id] = set()
            for entry in entries:
                uid = entry.unique_id
                if uid.startswith(f"{mower_id}_") and uid.endswith("_stay_out_zones"):
                    zone_id = uid.removeprefix(f"{mower_id}_").removesuffix(
                        "_stay_out_zones"
                    )
                    registered_zones[mower_id].add(zone_id)

        for mower_id, current_ids in current_zones.items():
            known_ids = registered_zones.get(mower_id, set())

            new_zones = current_ids - known_ids
            removed_zones = known_ids - current_ids

            if new_zones:
                _LOGGER.debug("New stay-out zones: %s", new_zones)
                for zone_callback in self.new_zones_callbacks:
                    zone_callback(mower_id, new_zones)

            if removed_zones:
                _LOGGER.debug("Removing stay-out zones: %s", removed_zones)
                for entry in entries:
                    for zone_id in removed_zones:
                        if entry.unique_id == f"{mower_id}_{zone_id}_stay_out_zones":
                            entity_registry.async_remove(entry.entity_id)

    def _async_add_remove_work_areas(self) -> None:
        """Add new work areas, remove non-existing work areas."""
        current_areas = {
            mower_id: set(mower_data.work_areas)
            for mower_id, mower_data in self.data.items()
            if mower_data.capabilities.work_areas and mower_data.work_areas is not None
        }

        entity_registry = er.async_get(self.hass)
        entries = er.async_entries_for_config_entry(
            entity_registry, self.config_entry.entry_id
        )

        registered_areas: dict[str, set[int]] = {}
        for mower_id in self.data:
            registered_areas[mower_id] = set()
            for entry in entries:
                uid = entry.unique_id
                if uid.startswith(f"{mower_id}_") and uid.endswith("_work_area"):
                    parts = uid.removeprefix(f"{mower_id}_").split("_")
                    area_id_str = parts[0] if parts else None
                    if area_id_str and area_id_str.isdigit():
                        registered_areas[mower_id].add(int(area_id_str))

        for mower_id, current_ids in current_areas.items():
            known_ids = registered_areas.get(mower_id, set())

            new_areas = current_ids - known_ids
            removed_areas = known_ids - current_ids

            if new_areas:
                _LOGGER.debug("New work areas: %s", new_areas)
                for area_callback in self.new_areas_callbacks:
                    area_callback(mower_id, new_areas)

            if removed_areas:
                _LOGGER.debug("Removing work areas: %s", removed_areas)
                for entry in entries:
                    for area_id in removed_areas:
                        if entry.unique_id.startswith(f"{mower_id}_{area_id}_"):
                            entity_registry.async_remove(entry.entity_id)<|MERGE_RESOLUTION|>--- conflicted
+++ resolved
@@ -60,15 +60,9 @@
         self.new_devices_callbacks: list[Callable[[set[str]], None]] = []
         self.new_zones_callbacks: list[Callable[[str, set[str]], None]] = []
         self.new_areas_callbacks: list[Callable[[str, set[int]], None]] = []
-<<<<<<< HEAD
-        self._devices_last_update: set[str] = set()
-        self._zones_last_update: dict[str, set[str]] = {}
-        self._areas_last_update: dict[str, set[int]] = {}
         self.pong: datetime | None = None
         self.websocket_alive: bool = False
         self._watchdog_task: asyncio.Task | None = None
-=======
->>>>>>> 4bbb94f4
 
     @override
     @callback
@@ -107,12 +101,15 @@
         """Handle data updates and process dynamic entity management."""
         if self.data is not None:
             self._async_add_remove_devices()
-<<<<<<< HEAD
-            for mower_id in self.data:
-                if self.data[mower_id].capabilities.stay_out_zones:
-                    self._async_add_remove_stay_out_zones()
-                if self.data[mower_id].capabilities.work_areas:
-                    self._async_add_remove_work_areas()
+            if any(
+                mower_data.capabilities.stay_out_zones
+                for mower_data in self.data.values()
+            ):
+                self._async_add_remove_stay_out_zones()
+            if any(
+                mower_data.capabilities.work_areas for mower_data in self.data.values()
+            ):
+                self._async_add_remove_work_areas()
             if (
                 not self._should_poll()
                 and self.update_interval is not None
@@ -126,17 +123,6 @@
                 )
                 self.update_interval = SCAN_INTERVAL
                 self.hass.async_create_task(self.async_request_refresh())
-=======
-            if any(
-                mower_data.capabilities.stay_out_zones
-                for mower_data in self.data.values()
-            ):
-                self._async_add_remove_stay_out_zones()
-            if any(
-                mower_data.capabilities.work_areas for mower_data in self.data.values()
-            ):
-                self._async_add_remove_work_areas()
->>>>>>> 4bbb94f4
 
     @callback
     def handle_websocket_updates(self, ws_data: MowerDictionary) -> None:
