"""Data UpdateCoordinator for the Husqvarna Automower integration."""

from __future__ import annotations

import asyncio
from collections.abc import Callable
from datetime import UTC, datetime, timedelta
import logging
from typing import override

from aioautomower.exceptions import (
    ApiError,
    AuthError,
    HusqvarnaTimeoutError,
    HusqvarnaWSServerHandshakeError,
)
from aioautomower.model import MowerDictionary, MowerStates
from aioautomower.session import AutomowerSession

from homeassistant.config_entries import ConfigEntry
from homeassistant.core import HomeAssistant, callback
from homeassistant.exceptions import ConfigEntryAuthFailed
from homeassistant.helpers import device_registry as dr, entity_registry as er
from homeassistant.helpers.update_coordinator import DataUpdateCoordinator, UpdateFailed

from .const import DOMAIN

_LOGGER = logging.getLogger(__name__)
MAX_WS_RECONNECT_TIME = 600
SCAN_INTERVAL = timedelta(minutes=8)
DEFAULT_RECONNECT_TIME = 2  # Define a default reconnect time
PONG_TIMEOUT = timedelta(seconds=90)
PING_INTERVAL = timedelta(seconds=10)
PING_TIMEOUT = timedelta(seconds=5)
type AutomowerConfigEntry = ConfigEntry[AutomowerDataUpdateCoordinator]


class AutomowerDataUpdateCoordinator(DataUpdateCoordinator[MowerDictionary]):
    """Class to manage fetching Husqvarna data."""

    config_entry: AutomowerConfigEntry

    def __init__(
        self,
        hass: HomeAssistant,
        config_entry: AutomowerConfigEntry,
        api: AutomowerSession,
    ) -> None:
        """Initialize data updater."""
        super().__init__(
            hass,
            _LOGGER,
            config_entry=config_entry,
            name=DOMAIN,
            update_interval=SCAN_INTERVAL,
        )
        self.api = api
        self.ws_connected: bool = False
        self.reconnect_time = DEFAULT_RECONNECT_TIME
        self.new_devices_callbacks: list[Callable[[set[str]], None]] = []
        self.new_zones_callbacks: list[Callable[[str, set[str]], None]] = []
        self.new_areas_callbacks: list[Callable[[str, set[int]], None]] = []
        self._devices_last_update: set[str] = set()
        self._zones_last_update: dict[str, set[str]] = {}
        self._areas_last_update: dict[str, set[int]] = {}
<<<<<<< HEAD
        self.pong: datetime | None = None

        self.async_add_listener(self._on_data_update)
        self.api.register_pong_callback(self._on_pong)
=======

    @override
    @callback
    def async_update_listeners(self) -> None:
        self._on_data_update()
        super().async_update_listeners()
>>>>>>> 1743766d

    async def _async_update_data(self) -> MowerDictionary:
        """Subscribe for websocket and poll data from the API."""
        if not self.ws_connected:
            await self.api.connect()
            self.api.register_data_callback(self.handle_websocket_updates)
            self.ws_connected = True

            def start_watchdog() -> None:
                self.hass.create_task(self._pong_watchdog())

            self.api.register_ws_ready_callback(start_watchdog)
        try:
            data = await self.api.get_status()
        except ApiError as err:
            raise UpdateFailed(err) from err
        except AuthError as err:
            raise ConfigEntryAuthFailed(err) from err
        return data

    @callback
    def _on_data_update(self) -> None:
        """Handle data updates and process dynamic entity management."""
        if self.data is not None:
            self._async_add_remove_devices()
            for mower_id in self.data:
                if self.data[mower_id].capabilities.stay_out_zones:
                    self._async_add_remove_stay_out_zones()
                if self.data[mower_id].capabilities.work_areas:
                    self._async_add_remove_work_areas()

    @callback
    def _on_pong(self, timestamp: datetime) -> None:
        """Callback from aioautomower when a pong (empty message) is received."""
        self.pong = timestamp
        if not self._should_poll() and self.update_interval is not None:
            _LOGGER.debug("All mowers inactive and websocket alive: stop polling")
            self.update_interval = None

    @callback
    def handle_websocket_updates(self, ws_data: MowerDictionary) -> None:
        """Process websocket callbacks and write them to the DataUpdateCoordinator."""
        self.hass.async_create_task(self._process_websocket_update(ws_data))

    async def _process_websocket_update(self, ws_data: MowerDictionary) -> None:
        """Handle incoming websocket update and update coordinator data."""
        for data in ws_data.values():
            existing_areas = data.work_areas or {}
            for task in data.calendar.tasks:
                work_area_id = task.work_area_id
                if work_area_id is not None and work_area_id not in existing_areas:
                    _LOGGER.debug(
                        "New work area %s detected, refreshing data", work_area_id
                    )
                    await self.async_request_refresh()
                    return

        if self.update_interval is None and self._should_poll():
            _LOGGER.debug("Polling re-enabled via WebSocket: at least one mower active")
            self.update_interval = SCAN_INTERVAL

        self.async_set_updated_data(ws_data)

    @callback
    def async_set_updated_data(self, data: MowerDictionary) -> None:
        """Override DataUpdateCoordinator to preserve fixed polling interval.

        The built-in implementation resets the polling timer on every websocket
        update. Since websockets do not deliver all required data (e.g. statistics
        or work area details), we enforce a constant REST polling cadence.
        """
        self.data = data
        self.last_update_success = True
        self.logger.debug(
            "Manually updated %s data",
            self.name,
        )
        self.async_update_listeners()

    async def client_listen(
        self,
        hass: HomeAssistant,
        entry: AutomowerConfigEntry,
        automower_client: AutomowerSession,
    ) -> None:
        """Listen with the client."""
        try:
            await automower_client.auth.websocket_connect()
            # Reset reconnect time after successful connection
            self.reconnect_time = DEFAULT_RECONNECT_TIME
            await automower_client.start_listening()
        except HusqvarnaWSServerHandshakeError as err:
            _LOGGER.debug(
                "Failed to connect to websocket. Trying to reconnect: %s",
                err,
            )
        except HusqvarnaTimeoutError as err:
            _LOGGER.debug(
                "Failed to listen to websocket. Trying to reconnect: %s",
                err,
            )
        if not hass.is_stopping:
            await asyncio.sleep(self.reconnect_time)
            self.reconnect_time = min(self.reconnect_time * 2, MAX_WS_RECONNECT_TIME)
            entry.async_create_background_task(
                hass,
                self.client_listen(hass, entry, automower_client),
                "reconnect_task",
            )

    def _should_poll(self) -> bool:
        """Return True if at least one mower is connected or not OFF."""
        return any(
            mower.metadata.connected and mower.mower.state != MowerStates.OFF
            for mower in self.data.values()
        )

    async def _pong_watchdog(self) -> None:
        _LOGGER.debug("Watchdog started")
        try:
            while True:
                _LOGGER.debug("Sending ping")
                success = await self.api.send_empty_message()
                _LOGGER.debug("Ping result: %s", success)

                await asyncio.sleep(60)

                if self.pong is None or (datetime.now(tz=UTC) - self.pong) >= timedelta(
                    seconds=90
                ):
                    _LOGGER.warning("No pong received → restart polling")
                    if self.update_interval != SCAN_INTERVAL:
                        self.update_interval = SCAN_INTERVAL
        except asyncio.CancelledError:
            _LOGGER.debug("Watchdog cancelled")

    def _async_add_remove_devices(self) -> None:
        """Add new device, remove non-existing device."""
        current_devices = set(self.data)

        # Skip update if no changes
        if current_devices == self._devices_last_update:
            return

        # Process removed devices
        removed_devices = self._devices_last_update - current_devices
        if removed_devices:
            _LOGGER.debug("Removed devices: %s", ", ".join(map(str, removed_devices)))
            self._remove_device(removed_devices)

        # Process new device
        new_devices = current_devices - self._devices_last_update
        if new_devices:
            _LOGGER.debug("New devices found: %s", ", ".join(map(str, new_devices)))
            self._add_new_devices(new_devices)

        # Update device state
        self._devices_last_update = current_devices

    def _remove_device(self, removed_devices: set[str]) -> None:
        """Remove device from the registry."""
        device_registry = dr.async_get(self.hass)
        for mower_id in removed_devices:
            if device := device_registry.async_get_device(
                identifiers={(DOMAIN, str(mower_id))}
            ):
                device_registry.async_update_device(
                    device_id=device.id,
                    remove_config_entry_id=self.config_entry.entry_id,
                )

    def _add_new_devices(self, new_devices: set[str]) -> None:
        """Add new device and trigger callbacks."""
        for mower_callback in self.new_devices_callbacks:
            mower_callback(new_devices)

    def _async_add_remove_stay_out_zones(self) -> None:
        """Add new stay-out zones, remove non-existing stay-out zones."""
        current_zones = {
            mower_id: set(mower_data.stay_out_zones.zones)
            for mower_id, mower_data in self.data.items()
            if mower_data.capabilities.stay_out_zones
            and mower_data.stay_out_zones is not None
        }

        if not self._zones_last_update:
            self._zones_last_update = current_zones
            return

        if current_zones == self._zones_last_update:
            return

        self._zones_last_update = self._update_stay_out_zones(current_zones)

    def _update_stay_out_zones(
        self, current_zones: dict[str, set[str]]
    ) -> dict[str, set[str]]:
        """Update stay-out zones by adding and removing as needed."""
        new_zones = {
            mower_id: zones - self._zones_last_update.get(mower_id, set())
            for mower_id, zones in current_zones.items()
        }
        removed_zones = {
            mower_id: self._zones_last_update.get(mower_id, set()) - zones
            for mower_id, zones in current_zones.items()
        }

        for mower_id, zones in new_zones.items():
            for zone_callback in self.new_zones_callbacks:
                zone_callback(mower_id, set(zones))

        entity_registry = er.async_get(self.hass)
        for mower_id, zones in removed_zones.items():
            for entity_entry in er.async_entries_for_config_entry(
                entity_registry, self.config_entry.entry_id
            ):
                for zone in zones:
                    if entity_entry.unique_id.startswith(f"{mower_id}_{zone}"):
                        entity_registry.async_remove(entity_entry.entity_id)

        return current_zones

    def _async_add_remove_work_areas(self) -> None:
        """Add new work areas, remove non-existing work areas."""
        current_areas = {
            mower_id: set(mower_data.work_areas)
            for mower_id, mower_data in self.data.items()
            if mower_data.capabilities.work_areas and mower_data.work_areas is not None
        }

        if not self._areas_last_update:
            self._areas_last_update = current_areas
            return

        if current_areas == self._areas_last_update:
            return

        self._areas_last_update = self._update_work_areas(current_areas)

    def _update_work_areas(
        self, current_areas: dict[str, set[int]]
    ) -> dict[str, set[int]]:
        """Update work areas by adding and removing as needed."""
        new_areas = {
            mower_id: areas - self._areas_last_update.get(mower_id, set())
            for mower_id, areas in current_areas.items()
        }
        removed_areas = {
            mower_id: self._areas_last_update.get(mower_id, set()) - areas
            for mower_id, areas in current_areas.items()
        }

        for mower_id, areas in new_areas.items():
            for area_callback in self.new_areas_callbacks:
                area_callback(mower_id, set(areas))

        entity_registry = er.async_get(self.hass)
        for mower_id, areas in removed_areas.items():
            for entity_entry in er.async_entries_for_config_entry(
                entity_registry, self.config_entry.entry_id
            ):
                for area in areas:
                    if entity_entry.unique_id.startswith(f"{mower_id}_{area}_"):
                        entity_registry.async_remove(entity_entry.entity_id)

        return current_areas<|MERGE_RESOLUTION|>--- conflicted
+++ resolved
@@ -63,19 +63,16 @@
         self._devices_last_update: set[str] = set()
         self._zones_last_update: dict[str, set[str]] = {}
         self._areas_last_update: dict[str, set[int]] = {}
-<<<<<<< HEAD
         self.pong: datetime | None = None
 
         self.async_add_listener(self._on_data_update)
         self.api.register_pong_callback(self._on_pong)
-=======
 
     @override
     @callback
     def async_update_listeners(self) -> None:
         self._on_data_update()
         super().async_update_listeners()
->>>>>>> 1743766d
 
     async def _async_update_data(self) -> MowerDictionary:
         """Subscribe for websocket and poll data from the API."""
