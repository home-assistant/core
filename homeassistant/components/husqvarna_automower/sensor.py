"""Creates the sensor entities for the mower."""

from collections.abc import Callable, Mapping
from dataclasses import dataclass
from datetime import datetime
import logging
<<<<<<< HEAD
from typing import TYPE_CHECKING, Any
=======
from typing import TYPE_CHECKING
from zoneinfo import ZoneInfo
>>>>>>> ae9e8ca4

from aioautomower.model import MowerAttributes, MowerModes, RestrictedReasons
from aioautomower.utils import naive_to_aware

from homeassistant.components.sensor import (
    SensorDeviceClass,
    SensorEntity,
    SensorEntityDescription,
    SensorStateClass,
)
from homeassistant.const import PERCENTAGE, EntityCategory, UnitOfLength, UnitOfTime
from homeassistant.core import HomeAssistant, callback
from homeassistant.helpers.entity_platform import AddEntitiesCallback
from homeassistant.helpers.typing import StateType
from homeassistant.util import dt as dt_util

from . import AutomowerConfigEntry
from .coordinator import AutomowerDataUpdateCoordinator
from .entity import AutomowerBaseEntity

_LOGGER = logging.getLogger(__name__)

ATTR_WORK_AREA_ID_ASSIGNMENT = "work_area_id_assignment"

ERROR_KEY_LIST = [
    "no_error",
    "alarm_mower_in_motion",
    "alarm_mower_lifted",
    "alarm_mower_stopped",
    "alarm_mower_switched_off",
    "alarm_mower_tilted",
    "alarm_outside_geofence",
    "angular_sensor_problem",
    "battery_problem",
    "battery_problem",
    "battery_restriction_due_to_ambient_temperature",
    "can_error",
    "charging_current_too_high",
    "charging_station_blocked",
    "charging_system_problem",
    "charging_system_problem",
    "collision_sensor_defect",
    "collision_sensor_error",
    "collision_sensor_problem_front",
    "collision_sensor_problem_rear",
    "com_board_not_available",
    "communication_circuit_board_sw_must_be_updated",
    "complex_working_area",
    "connection_changed",
    "connection_not_changed",
    "connectivity_problem",
    "connectivity_problem",
    "connectivity_problem",
    "connectivity_problem",
    "connectivity_problem",
    "connectivity_problem",
    "connectivity_settings_restored",
    "cutting_drive_motor_1_defect",
    "cutting_drive_motor_2_defect",
    "cutting_drive_motor_3_defect",
    "cutting_height_blocked",
    "cutting_height_problem",
    "cutting_height_problem_curr",
    "cutting_height_problem_dir",
    "cutting_height_problem_drive",
    "cutting_motor_problem",
    "cutting_stopped_slope_too_steep",
    "cutting_system_blocked",
    "cutting_system_blocked",
    "cutting_system_imbalance_warning",
    "cutting_system_major_imbalance",
    "destination_not_reachable",
    "difficult_finding_home",
    "docking_sensor_defect",
    "electronic_problem",
    "empty_battery",
    "folding_cutting_deck_sensor_defect",
    "folding_sensor_activated",
    "geofence_problem",
    "geofence_problem",
    "gps_navigation_problem",
    "guide_1_not_found",
    "guide_2_not_found",
    "guide_3_not_found",
    "guide_calibration_accomplished",
    "guide_calibration_failed",
    "high_charging_power_loss",
    "high_internal_power_loss",
    "high_internal_temperature",
    "internal_voltage_error",
    "invalid_battery_combination_invalid_combination_of_different_battery_types",
    "invalid_sub_device_combination",
    "invalid_system_configuration",
    "left_brush_motor_overloaded",
    "lift_sensor_defect",
    "lifted",
    "limited_cutting_height_range",
    "limited_cutting_height_range",
    "loop_sensor_defect",
    "loop_sensor_problem_front",
    "loop_sensor_problem_left",
    "loop_sensor_problem_rear",
    "loop_sensor_problem_right",
    "low_battery",
    "memory_circuit_problem",
    "mower_lifted",
    "mower_tilted",
    "no_accurate_position_from_satellites",
    "no_confirmed_position",
    "no_drive",
    "no_loop_signal",
    "no_power_in_charging_station",
    "no_response_from_charger",
    "outside_working_area",
    "poor_signal_quality",
    "reference_station_communication_problem",
    "right_brush_motor_overloaded",
    "safety_function_faulty",
    "settings_restored",
    "sim_card_locked",
    "sim_card_locked",
    "sim_card_locked",
    "sim_card_locked",
    "sim_card_not_found",
    "sim_card_requires_pin",
    "slipped_mower_has_slipped_situation_not_solved_with_moving_pattern",
    "slope_too_steep",
    "sms_could_not_be_sent",
    "stop_button_problem",
    "stuck_in_charging_station",
    "switch_cord_problem",
    "temporary_battery_problem",
    "temporary_battery_problem",
    "temporary_battery_problem",
    "temporary_battery_problem",
    "temporary_battery_problem",
    "temporary_battery_problem",
    "temporary_battery_problem",
    "temporary_battery_problem",
    "tilt_sensor_problem",
    "too_high_discharge_current",
    "too_high_internal_current",
    "trapped",
    "ultrasonic_problem",
    "ultrasonic_sensor_1_defect",
    "ultrasonic_sensor_2_defect",
    "ultrasonic_sensor_3_defect",
    "ultrasonic_sensor_4_defect",
    "unexpected_cutting_height_adj",
    "unexpected_error",
    "upside_down",
    "weak_gps_signal",
    "wheel_drive_problem_left",
    "wheel_drive_problem_rear_left",
    "wheel_drive_problem_rear_right",
    "wheel_drive_problem_right",
    "wheel_motor_blocked_left",
    "wheel_motor_blocked_rear_left",
    "wheel_motor_blocked_rear_right",
    "wheel_motor_blocked_right",
    "wheel_motor_overloaded_left",
    "wheel_motor_overloaded_rear_left",
    "wheel_motor_overloaded_rear_right",
    "wheel_motor_overloaded_right",
    "work_area_not_valid",
    "wrong_loop_signal",
    "wrong_pin_code",
    "zone_generator_problem",
]

RESTRICTED_REASONS: list = [
    RestrictedReasons.ALL_WORK_AREAS_COMPLETED.lower(),
    RestrictedReasons.DAILY_LIMIT.lower(),
    RestrictedReasons.EXTERNAL.lower(),
    RestrictedReasons.FOTA.lower(),
    RestrictedReasons.FROST.lower(),
    RestrictedReasons.NONE.lower(),
    RestrictedReasons.NOT_APPLICABLE.lower(),
    RestrictedReasons.PARK_OVERRIDE.lower(),
    RestrictedReasons.SENSOR.lower(),
    RestrictedReasons.WEEK_SCHEDULE.lower(),
]

STATE_NO_WORK_AREA_ACTIVE = "no_work_area_active"


@callback
def _get_work_area_names(data: MowerAttributes) -> list[str]:
    """Return a list with all work area names."""
    if TYPE_CHECKING:
        # Sensor does not get created if it is None
        assert data.work_areas is not None
    work_area_list = [
        data.work_areas[work_area_id].name for work_area_id in data.work_areas
    ]
    work_area_list.append(STATE_NO_WORK_AREA_ACTIVE)
    return work_area_list


@callback
def _get_current_work_area_name(data: MowerAttributes) -> str:
    """Return the name of the current work area."""
    if data.mower.work_area_id is None:
        return STATE_NO_WORK_AREA_ACTIVE
    if TYPE_CHECKING:
        # Sensor does not get created if values are None
        assert data.work_areas is not None
    return data.work_areas[data.mower.work_area_id].name


@callback
def _get_current_work_area_dict(data: MowerAttributes) -> Mapping[str, Any]:
    """Return the name of the current work area."""
    if TYPE_CHECKING:
        # Sensor does not get created if it is None
        assert data.work_areas is not None
    work_areas = {}
    for work_area_id in data.work_areas:
        work_areas[work_area_id] = data.work_areas[work_area_id].name
    return {ATTR_WORK_AREA_ID_ASSIGNMENT: work_areas}


@dataclass(frozen=True, kw_only=True)
class AutomowerSensorEntityDescription(SensorEntityDescription):
    """Describes Automower sensor entity."""

    exists_fn: Callable[[MowerAttributes], bool] = lambda _: True
    extra_state_attributes_fn: Callable[[MowerAttributes], Mapping[str, Any] | None] = (
        lambda _: None
    )
    option_fn: Callable[[MowerAttributes], list[str] | None] = lambda _: None
    value_fn: Callable[[MowerAttributes], StateType | datetime]


SENSOR_TYPES: tuple[AutomowerSensorEntityDescription, ...] = (
    AutomowerSensorEntityDescription(
        key="battery_percent",
        state_class=SensorStateClass.MEASUREMENT,
        device_class=SensorDeviceClass.BATTERY,
        native_unit_of_measurement=PERCENTAGE,
        value_fn=lambda data: data.battery.battery_percent,
    ),
    AutomowerSensorEntityDescription(
        key="mode",
        translation_key="mode",
        device_class=SensorDeviceClass.ENUM,
        option_fn=lambda data: [option.lower() for option in list(MowerModes)],
        value_fn=(
            lambda data: data.mower.mode.lower()
            if data.mower.mode != MowerModes.UNKNOWN
            else None
        ),
    ),
    AutomowerSensorEntityDescription(
        key="cutting_blade_usage_time",
        translation_key="cutting_blade_usage_time",
        state_class=SensorStateClass.TOTAL,
        device_class=SensorDeviceClass.DURATION,
        native_unit_of_measurement=UnitOfTime.SECONDS,
        suggested_unit_of_measurement=UnitOfTime.HOURS,
        exists_fn=lambda data: data.statistics.cutting_blade_usage_time is not None,
        value_fn=lambda data: data.statistics.cutting_blade_usage_time,
    ),
    AutomowerSensorEntityDescription(
        key="total_charging_time",
        translation_key="total_charging_time",
        entity_category=EntityCategory.DIAGNOSTIC,
        state_class=SensorStateClass.TOTAL,
        device_class=SensorDeviceClass.DURATION,
        native_unit_of_measurement=UnitOfTime.SECONDS,
        suggested_unit_of_measurement=UnitOfTime.HOURS,
        exists_fn=lambda data: data.statistics.total_charging_time is not None,
        value_fn=lambda data: data.statistics.total_charging_time,
    ),
    AutomowerSensorEntityDescription(
        key="total_cutting_time",
        translation_key="total_cutting_time",
        entity_category=EntityCategory.DIAGNOSTIC,
        state_class=SensorStateClass.TOTAL,
        device_class=SensorDeviceClass.DURATION,
        native_unit_of_measurement=UnitOfTime.SECONDS,
        suggested_unit_of_measurement=UnitOfTime.HOURS,
        exists_fn=lambda data: data.statistics.total_cutting_time is not None,
        value_fn=lambda data: data.statistics.total_cutting_time,
    ),
    AutomowerSensorEntityDescription(
        key="total_running_time",
        translation_key="total_running_time",
        entity_category=EntityCategory.DIAGNOSTIC,
        state_class=SensorStateClass.TOTAL,
        device_class=SensorDeviceClass.DURATION,
        native_unit_of_measurement=UnitOfTime.SECONDS,
        suggested_unit_of_measurement=UnitOfTime.HOURS,
        exists_fn=lambda data: data.statistics.total_running_time is not None,
        value_fn=lambda data: data.statistics.total_running_time,
    ),
    AutomowerSensorEntityDescription(
        key="total_searching_time",
        translation_key="total_searching_time",
        entity_category=EntityCategory.DIAGNOSTIC,
        state_class=SensorStateClass.TOTAL,
        device_class=SensorDeviceClass.DURATION,
        native_unit_of_measurement=UnitOfTime.SECONDS,
        suggested_unit_of_measurement=UnitOfTime.HOURS,
        exists_fn=lambda data: data.statistics.total_searching_time is not None,
        value_fn=lambda data: data.statistics.total_searching_time,
    ),
    AutomowerSensorEntityDescription(
        key="number_of_charging_cycles",
        translation_key="number_of_charging_cycles",
        entity_category=EntityCategory.DIAGNOSTIC,
        state_class=SensorStateClass.TOTAL,
        exists_fn=lambda data: data.statistics.number_of_charging_cycles is not None,
        value_fn=lambda data: data.statistics.number_of_charging_cycles,
    ),
    AutomowerSensorEntityDescription(
        key="number_of_collisions",
        translation_key="number_of_collisions",
        entity_category=EntityCategory.DIAGNOSTIC,
        state_class=SensorStateClass.TOTAL,
        exists_fn=lambda data: data.statistics.number_of_collisions is not None,
        value_fn=lambda data: data.statistics.number_of_collisions,
    ),
    AutomowerSensorEntityDescription(
        key="total_drive_distance",
        translation_key="total_drive_distance",
        entity_category=EntityCategory.DIAGNOSTIC,
        state_class=SensorStateClass.TOTAL,
        device_class=SensorDeviceClass.DISTANCE,
        native_unit_of_measurement=UnitOfLength.METERS,
        suggested_unit_of_measurement=UnitOfLength.KILOMETERS,
        exists_fn=lambda data: data.statistics.total_drive_distance is not None,
        value_fn=lambda data: data.statistics.total_drive_distance,
    ),
    AutomowerSensorEntityDescription(
        key="next_start_timestamp",
        translation_key="next_start_timestamp",
        device_class=SensorDeviceClass.TIMESTAMP,
        value_fn=lambda data: naive_to_aware(
            data.planner.next_start_datetime_naive,
            ZoneInfo(str(dt_util.DEFAULT_TIME_ZONE)),
        ),
    ),
    AutomowerSensorEntityDescription(
        key="error",
        translation_key="error",
        device_class=SensorDeviceClass.ENUM,
        option_fn=lambda data: ERROR_KEY_LIST,
        value_fn=lambda data: (
            "no_error" if data.mower.error_key is None else data.mower.error_key
        ),
    ),
    AutomowerSensorEntityDescription(
        key="restricted_reason",
        translation_key="restricted_reason",
        device_class=SensorDeviceClass.ENUM,
        option_fn=lambda data: RESTRICTED_REASONS,
        value_fn=lambda data: data.planner.restricted_reason.lower(),
    ),
    AutomowerSensorEntityDescription(
        key="work_area",
        translation_key="work_area",
        device_class=SensorDeviceClass.ENUM,
        exists_fn=lambda data: data.capabilities.work_areas,
        extra_state_attributes_fn=_get_current_work_area_dict,
        option_fn=_get_work_area_names,
        value_fn=_get_current_work_area_name,
    ),
)


async def async_setup_entry(
    hass: HomeAssistant,
    entry: AutomowerConfigEntry,
    async_add_entities: AddEntitiesCallback,
) -> None:
    """Set up sensor platform."""
    coordinator = entry.runtime_data
    async_add_entities(
        AutomowerSensorEntity(mower_id, coordinator, description)
        for mower_id in coordinator.data
        for description in SENSOR_TYPES
        if description.exists_fn(coordinator.data[mower_id])
    )


class AutomowerSensorEntity(AutomowerBaseEntity, SensorEntity):
    """Defining the Automower Sensors with AutomowerSensorEntityDescription."""

    entity_description: AutomowerSensorEntityDescription
    _unrecorded_attributes = frozenset({ATTR_WORK_AREA_ID_ASSIGNMENT})

    def __init__(
        self,
        mower_id: str,
        coordinator: AutomowerDataUpdateCoordinator,
        description: AutomowerSensorEntityDescription,
    ) -> None:
        """Set up AutomowerSensors."""
        super().__init__(mower_id, coordinator)
        self.entity_description = description
        self._attr_unique_id = f"{mower_id}_{description.key}"

    @property
    def native_value(self) -> StateType | datetime:
        """Return the state of the sensor."""
        return self.entity_description.value_fn(self.mower_attributes)

    @property
    def options(self) -> list[str] | None:
        """Return the option of the sensor."""
        return self.entity_description.option_fn(self.mower_attributes)

    @property
    def extra_state_attributes(self) -> Mapping[str, Any] | None:
        """Return the state attributes."""
        return self.entity_description.extra_state_attributes_fn(self.mower_attributes)<|MERGE_RESOLUTION|>--- conflicted
+++ resolved
@@ -4,12 +4,9 @@
 from dataclasses import dataclass
 from datetime import datetime
 import logging
-<<<<<<< HEAD
+
 from typing import TYPE_CHECKING, Any
-=======
-from typing import TYPE_CHECKING
 from zoneinfo import ZoneInfo
->>>>>>> ae9e8ca4
 
 from aioautomower.model import MowerAttributes, MowerModes, RestrictedReasons
 from aioautomower.utils import naive_to_aware
