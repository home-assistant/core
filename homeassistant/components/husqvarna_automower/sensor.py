"""Creates the sensor entities for the mower."""

from collections.abc import Callable, Mapping
from dataclasses import dataclass
from datetime import datetime
import logging
from operator import attrgetter
from typing import TYPE_CHECKING, Any

from aioautomower.model import (
<<<<<<< HEAD
    ExternalReasons,
=======
    InactiveReasons,
>>>>>>> e28f02d1
    MowerAttributes,
    MowerModes,
    RestrictedReasons,
    WorkArea,
)

from homeassistant.components.sensor import (
    SensorDeviceClass,
    SensorEntity,
    SensorEntityDescription,
    SensorStateClass,
)
from homeassistant.const import PERCENTAGE, EntityCategory, UnitOfLength, UnitOfTime
from homeassistant.core import HomeAssistant, callback
from homeassistant.helpers.entity_platform import AddConfigEntryEntitiesCallback
from homeassistant.helpers.typing import StateType

from . import AutomowerConfigEntry
from .const import ERROR_STATES
from .coordinator import AutomowerDataUpdateCoordinator
from .entity import (
    AutomowerBaseEntity,
    WorkAreaAvailableEntity,
    _work_area_translation_key,
)

_LOGGER = logging.getLogger(__name__)
# Coordinator is used to centralize the data updates
PARALLEL_UPDATES = 0

ATTR_WORK_AREA_ID_ASSIGNMENT = "work_area_id_assignment"

ERROR_KEYS = [
    "alarm_mower_in_motion",
    "alarm_mower_lifted",
    "alarm_mower_stopped",
    "alarm_mower_switched_off",
    "alarm_mower_tilted",
    "alarm_outside_geofence",
    "angular_sensor_problem",
    "battery_problem",
    "battery_restriction_due_to_ambient_temperature",
    "can_error",
    "charging_current_too_high",
    "charging_station_blocked",
    "charging_system_problem",
    "collision_sensor_defect",
    "collision_sensor_error",
    "collision_sensor_problem_front",
    "collision_sensor_problem_rear",
    "com_board_not_available",
    "communication_circuit_board_sw_must_be_updated",
    "complex_working_area",
    "connection_changed",
    "connection_not_changed",
    "connectivity_problem",
    "connectivity_settings_restored",
    "cutting_drive_motor_1_defect",
    "cutting_drive_motor_2_defect",
    "cutting_drive_motor_3_defect",
    "cutting_height_blocked",
    "cutting_height_problem_curr",
    "cutting_height_problem_dir",
    "cutting_height_problem_drive",
    "cutting_height_problem",
    "cutting_motor_problem",
    "cutting_stopped_slope_too_steep",
    "cutting_system_blocked",
    "cutting_system_imbalance_warning",
    "cutting_system_major_imbalance",
    "destination_not_reachable",
    "difficult_finding_home",
    "docking_sensor_defect",
    "electronic_problem",
    "empty_battery",
    "folding_cutting_deck_sensor_defect",
    "folding_sensor_activated",
    "geofence_problem",
    "gps_navigation_problem",
    "guide_1_not_found",
    "guide_2_not_found",
    "guide_3_not_found",
    "guide_calibration_accomplished",
    "guide_calibration_failed",
    "high_charging_power_loss",
    "high_internal_power_loss",
    "high_internal_temperature",
    "internal_voltage_error",
    "invalid_battery_combination_invalid_combination_of_different_battery_types",
    "invalid_sub_device_combination",
    "invalid_system_configuration",
    "left_brush_motor_overloaded",
    "lift_sensor_defect",
    "lifted",
    "limited_cutting_height_range",
    "loop_sensor_defect",
    "loop_sensor_problem_front",
    "loop_sensor_problem_left",
    "loop_sensor_problem_rear",
    "loop_sensor_problem_right",
    "low_battery",
    "memory_circuit_problem",
    "mower_lifted",
    "mower_tilted",
    "no_accurate_position_from_satellites",
    "no_confirmed_position",
    "no_drive",
    "no_error",
    "no_loop_signal",
    "no_power_in_charging_station",
    "no_response_from_charger",
    "outside_working_area",
    "poor_signal_quality",
    "reference_station_communication_problem",
    "right_brush_motor_overloaded",
    "safety_function_faulty",
    "settings_restored",
    "sim_card_locked",
    "sim_card_not_found",
    "sim_card_requires_pin",
    "slipped_mower_has_slipped_situation_not_solved_with_moving_pattern",
    "slope_too_steep",
    "sms_could_not_be_sent",
    "stop_button_problem",
    "stuck_in_charging_station",
    "switch_cord_problem",
    "temporary_battery_problem",
    "tilt_sensor_problem",
    "too_high_discharge_current",
    "too_high_internal_current",
    "trapped",
    "ultrasonic_problem",
    "ultrasonic_sensor_1_defect",
    "ultrasonic_sensor_2_defect",
    "ultrasonic_sensor_3_defect",
    "ultrasonic_sensor_4_defect",
    "unexpected_cutting_height_adj",
    "unexpected_error",
    "upside_down",
    "weak_gps_signal",
    "wheel_drive_problem_left",
    "wheel_drive_problem_rear_left",
    "wheel_drive_problem_rear_right",
    "wheel_drive_problem_right",
    "wheel_motor_blocked_left",
    "wheel_motor_blocked_rear_left",
    "wheel_motor_blocked_rear_right",
    "wheel_motor_blocked_right",
    "wheel_motor_overloaded_left",
    "wheel_motor_overloaded_rear_left",
    "wheel_motor_overloaded_rear_right",
    "wheel_motor_overloaded_right",
    "work_area_not_valid",
    "wrong_loop_signal",
    "wrong_pin_code",
    "zone_generator_problem",
]


ERROR_KEY_LIST = list(
    dict.fromkeys(ERROR_KEYS + [state.lower() for state in ERROR_STATES])
)

INACTIVE_REASONS: list = [
    InactiveReasons.NONE,
    InactiveReasons.PLANNING,
    InactiveReasons.SEARCHING_FOR_SATELLITES,
]


RESTRICTED_REASONS: list = [
    RestrictedReasons.ALL_WORK_AREAS_COMPLETED,
    RestrictedReasons.DAILY_LIMIT,
    RestrictedReasons.EXTERNAL,
    RestrictedReasons.FOTA,
    RestrictedReasons.FROST,
    RestrictedReasons.NONE,
    RestrictedReasons.NOT_APPLICABLE,
    RestrictedReasons.PARK_OVERRIDE,
    RestrictedReasons.SENSOR,
    RestrictedReasons.WEEK_SCHEDULE,
    ExternalReasons.AMAZON_ALEXA,
    ExternalReasons.DEVELOPER_PORTAL,
    ExternalReasons.GARDENA_SMART_SYSTEM,
    ExternalReasons.GOOGLE_ASSISTANT,
    ExternalReasons.HOME_ASSISTANT,
    ExternalReasons.IFTTT,
    ExternalReasons.IFTTT_APPLETS,
    ExternalReasons.IFTTT_CALENDAR_CONNECTION,
    ExternalReasons.SMART_ROUTINE,
    ExternalReasons.SMART_ROUTINE_FROST_GUARD,
    ExternalReasons.SMART_ROUTINE_RAIN_GUARD,
    ExternalReasons.SMART_ROUTINE_WILDLIFE_PROTECTION,
]

STATE_NO_WORK_AREA_ACTIVE = "no_work_area_active"


@callback
def _get_restricted_reason(data: MowerAttributes) -> str:
    """Return the restricted reason.

    If there is an external reason, return that instead, if it's available.
    """
    if (
        data.planner.restricted_reason == RestrictedReasons.EXTERNAL
        and data.planner.external_reason is not None
    ):
        return data.planner.external_reason
    return data.planner.restricted_reason


@callback
def _get_work_area_names(data: MowerAttributes) -> list[str]:
    """Return a list with all work area names."""
    if TYPE_CHECKING:
        # Sensor does not get created if it is None
        assert data.work_areas is not None
    work_area_list = [
        data.work_areas[work_area_id].name for work_area_id in data.work_areas
    ]
    work_area_list.append(STATE_NO_WORK_AREA_ACTIVE)
    return work_area_list


@callback
def _get_current_work_area_name(data: MowerAttributes) -> str:
    """Return the name of the current work area."""
    if TYPE_CHECKING:
        # Sensor does not get created if values are None
        assert data.work_areas is not None
    if (
        data.mower.work_area_id is not None
        and data.mower.work_area_id in data.work_areas
    ):
        return data.work_areas[data.mower.work_area_id].name

    return STATE_NO_WORK_AREA_ACTIVE


@callback
def _get_current_work_area_dict(data: MowerAttributes) -> Mapping[str, Any]:
    """Return the name of the current work area."""
    if TYPE_CHECKING:
        # Sensor does not get created if it is None
        assert data.work_areas is not None
    return {ATTR_WORK_AREA_ID_ASSIGNMENT: data.work_area_dict}


@callback
def _get_error_string(data: MowerAttributes) -> str:
    """Return the error key, if not provided the mower state or `no error`."""
    if data.mower.error_key is not None:
        return data.mower.error_key
    if data.mower.state in ERROR_STATES:
        return data.mower.state.lower()
    return "no_error"


@dataclass(frozen=True, kw_only=True)
class AutomowerSensorEntityDescription(SensorEntityDescription):
    """Describes Automower sensor entity."""

    exists_fn: Callable[[MowerAttributes], bool] = lambda _: True
    extra_state_attributes_fn: Callable[[MowerAttributes], Mapping[str, Any] | None] = (
        lambda _: None
    )
    option_fn: Callable[[MowerAttributes], list[str] | None] = lambda _: None
    value_fn: Callable[[MowerAttributes], StateType | datetime]


MOWER_SENSOR_TYPES: tuple[AutomowerSensorEntityDescription, ...] = (
    AutomowerSensorEntityDescription(
        key="battery_percent",
        state_class=SensorStateClass.MEASUREMENT,
        device_class=SensorDeviceClass.BATTERY,
        native_unit_of_measurement=PERCENTAGE,
        value_fn=attrgetter("battery.battery_percent"),
    ),
    AutomowerSensorEntityDescription(
        key="mode",
        translation_key="mode",
        device_class=SensorDeviceClass.ENUM,
        option_fn=lambda data: list(MowerModes),
        value_fn=(
            lambda data: data.mower.mode
            if data.mower.mode != MowerModes.UNKNOWN
            else None
        ),
    ),
    AutomowerSensorEntityDescription(
        key="cutting_blade_usage_time",
        translation_key="cutting_blade_usage_time",
        entity_category=EntityCategory.DIAGNOSTIC,
        state_class=SensorStateClass.TOTAL,
        device_class=SensorDeviceClass.DURATION,
        native_unit_of_measurement=UnitOfTime.SECONDS,
        suggested_unit_of_measurement=UnitOfTime.HOURS,
        exists_fn=lambda data: data.statistics.cutting_blade_usage_time is not None,
        value_fn=attrgetter("statistics.cutting_blade_usage_time"),
    ),
    AutomowerSensorEntityDescription(
        key="downtime",
        translation_key="downtime",
        entity_category=EntityCategory.DIAGNOSTIC,
        state_class=SensorStateClass.TOTAL,
        device_class=SensorDeviceClass.DURATION,
        entity_registry_enabled_default=False,
        native_unit_of_measurement=UnitOfTime.SECONDS,
        suggested_display_precision=0,
        suggested_unit_of_measurement=UnitOfTime.HOURS,
        exists_fn=lambda data: data.statistics.downtime is not None,
        value_fn=attrgetter("statistics.downtime"),
    ),
    AutomowerSensorEntityDescription(
        key="total_charging_time",
        translation_key="total_charging_time",
        entity_category=EntityCategory.DIAGNOSTIC,
        state_class=SensorStateClass.TOTAL,
        device_class=SensorDeviceClass.DURATION,
        native_unit_of_measurement=UnitOfTime.SECONDS,
        suggested_unit_of_measurement=UnitOfTime.HOURS,
        exists_fn=lambda data: data.statistics.total_charging_time is not None,
        value_fn=attrgetter("statistics.total_charging_time"),
    ),
    AutomowerSensorEntityDescription(
        key="total_cutting_time",
        translation_key="total_cutting_time",
        entity_category=EntityCategory.DIAGNOSTIC,
        state_class=SensorStateClass.TOTAL,
        device_class=SensorDeviceClass.DURATION,
        native_unit_of_measurement=UnitOfTime.SECONDS,
        suggested_unit_of_measurement=UnitOfTime.HOURS,
        exists_fn=lambda data: data.statistics.total_cutting_time is not None,
        value_fn=attrgetter("statistics.total_cutting_time"),
    ),
    AutomowerSensorEntityDescription(
        key="total_running_time",
        translation_key="total_running_time",
        entity_category=EntityCategory.DIAGNOSTIC,
        state_class=SensorStateClass.TOTAL,
        device_class=SensorDeviceClass.DURATION,
        native_unit_of_measurement=UnitOfTime.SECONDS,
        suggested_unit_of_measurement=UnitOfTime.HOURS,
        exists_fn=lambda data: data.statistics.total_running_time is not None,
        value_fn=attrgetter("statistics.total_running_time"),
    ),
    AutomowerSensorEntityDescription(
        key="total_searching_time",
        translation_key="total_searching_time",
        entity_category=EntityCategory.DIAGNOSTIC,
        state_class=SensorStateClass.TOTAL,
        device_class=SensorDeviceClass.DURATION,
        native_unit_of_measurement=UnitOfTime.SECONDS,
        suggested_unit_of_measurement=UnitOfTime.HOURS,
        exists_fn=lambda data: data.statistics.total_searching_time is not None,
        value_fn=attrgetter("statistics.total_searching_time"),
    ),
    AutomowerSensorEntityDescription(
        key="number_of_charging_cycles",
        translation_key="number_of_charging_cycles",
        entity_category=EntityCategory.DIAGNOSTIC,
        state_class=SensorStateClass.TOTAL,
        exists_fn=lambda data: data.statistics.number_of_charging_cycles is not None,
        value_fn=attrgetter("statistics.number_of_charging_cycles"),
    ),
    AutomowerSensorEntityDescription(
        key="number_of_collisions",
        translation_key="number_of_collisions",
        entity_category=EntityCategory.DIAGNOSTIC,
        entity_registry_enabled_default=False,
        state_class=SensorStateClass.TOTAL,
        exists_fn=lambda data: data.statistics.number_of_collisions is not None,
        value_fn=attrgetter("statistics.number_of_collisions"),
    ),
    AutomowerSensorEntityDescription(
        key="total_drive_distance",
        translation_key="total_drive_distance",
        entity_category=EntityCategory.DIAGNOSTIC,
        state_class=SensorStateClass.TOTAL,
        device_class=SensorDeviceClass.DISTANCE,
        native_unit_of_measurement=UnitOfLength.METERS,
        suggested_unit_of_measurement=UnitOfLength.KILOMETERS,
        exists_fn=lambda data: data.statistics.total_drive_distance is not None,
        value_fn=attrgetter("statistics.total_drive_distance"),
    ),
    AutomowerSensorEntityDescription(
        key="uptime",
        translation_key="uptime",
        entity_category=EntityCategory.DIAGNOSTIC,
        state_class=SensorStateClass.TOTAL,
        device_class=SensorDeviceClass.DURATION,
        entity_registry_enabled_default=False,
        native_unit_of_measurement=UnitOfTime.SECONDS,
        suggested_display_precision=0,
        suggested_unit_of_measurement=UnitOfTime.HOURS,
        exists_fn=lambda data: data.statistics.uptime is not None,
        value_fn=attrgetter("statistics.uptime"),
    ),
    AutomowerSensorEntityDescription(
        key="next_start_timestamp",
        translation_key="next_start_timestamp",
        device_class=SensorDeviceClass.TIMESTAMP,
        value_fn=attrgetter("planner.next_start_datetime"),
    ),
    AutomowerSensorEntityDescription(
        key="error",
        translation_key="error",
        device_class=SensorDeviceClass.ENUM,
        option_fn=lambda data: ERROR_KEY_LIST,
        value_fn=_get_error_string,
    ),
    AutomowerSensorEntityDescription(
        key="restricted_reason",
        translation_key="restricted_reason",
        device_class=SensorDeviceClass.ENUM,
        option_fn=lambda data: RESTRICTED_REASONS,
        value_fn=_get_restricted_reason,
    ),
    AutomowerSensorEntityDescription(
        key="inactive_reason",
        translation_key="inactive_reason",
        exists_fn=lambda data: data.capabilities.work_areas,
        device_class=SensorDeviceClass.ENUM,
        option_fn=lambda data: INACTIVE_REASONS,
        value_fn=attrgetter("mower.inactive_reason"),
    ),
    AutomowerSensorEntityDescription(
        key="work_area",
        translation_key="work_area",
        device_class=SensorDeviceClass.ENUM,
        exists_fn=lambda data: data.capabilities.work_areas,
        extra_state_attributes_fn=_get_current_work_area_dict,
        option_fn=_get_work_area_names,
        value_fn=_get_current_work_area_name,
    ),
)


@dataclass(frozen=True, kw_only=True)
class WorkAreaSensorEntityDescription(SensorEntityDescription):
    """Describes the work area sensor entities."""

    exists_fn: Callable[[WorkArea], bool] = lambda _: True
    value_fn: Callable[[WorkArea], StateType | datetime]
    translation_key_fn: Callable[[int, str], str]


WORK_AREA_SENSOR_TYPES: tuple[WorkAreaSensorEntityDescription, ...] = (
    WorkAreaSensorEntityDescription(
        key="progress",
        translation_key_fn=_work_area_translation_key,
        exists_fn=lambda data: data.progress is not None,
        state_class=SensorStateClass.MEASUREMENT,
        native_unit_of_measurement=PERCENTAGE,
        value_fn=attrgetter("progress"),
    ),
    WorkAreaSensorEntityDescription(
        key="last_time_completed",
        translation_key_fn=_work_area_translation_key,
        exists_fn=lambda data: data.last_time_completed is not None,
        device_class=SensorDeviceClass.TIMESTAMP,
        value_fn=attrgetter("last_time_completed"),
    ),
)


async def async_setup_entry(
    hass: HomeAssistant,
    entry: AutomowerConfigEntry,
    async_add_entities: AddConfigEntryEntitiesCallback,
) -> None:
    """Set up sensor platform."""
    coordinator = entry.runtime_data
    entities: list[SensorEntity] = []
    for mower_id in coordinator.data:
        if coordinator.data[mower_id].capabilities.work_areas:
            _work_areas = coordinator.data[mower_id].work_areas
            if _work_areas is not None:
                entities.extend(
                    WorkAreaSensorEntity(
                        mower_id, coordinator, description, work_area_id
                    )
                    for description in WORK_AREA_SENSOR_TYPES
                    for work_area_id in _work_areas
                    if description.exists_fn(_work_areas[work_area_id])
                )
        entities.extend(
            AutomowerSensorEntity(mower_id, coordinator, description)
            for description in MOWER_SENSOR_TYPES
            if description.exists_fn(coordinator.data[mower_id])
        )
    async_add_entities(entities)

    def _async_add_new_work_areas(mower_id: str, work_area_ids: set[int]) -> None:
        mower_data = coordinator.data[mower_id]
        if mower_data.work_areas is None:
            return

        async_add_entities(
            WorkAreaSensorEntity(mower_id, coordinator, description, work_area_id)
            for description in WORK_AREA_SENSOR_TYPES
            for work_area_id in work_area_ids
            if work_area_id in mower_data.work_areas
            and description.exists_fn(mower_data.work_areas[work_area_id])
        )

    def _async_add_new_devices(mower_ids: set[str]) -> None:
        async_add_entities(
            AutomowerSensorEntity(mower_id, coordinator, description)
            for mower_id in mower_ids
            for description in MOWER_SENSOR_TYPES
            if description.exists_fn(coordinator.data[mower_id])
        )
        for mower_id in mower_ids:
            mower_data = coordinator.data[mower_id]
            if mower_data.capabilities.work_areas and mower_data.work_areas is not None:
                _async_add_new_work_areas(
                    mower_id,
                    set(mower_data.work_areas.keys()),
                )

    coordinator.new_devices_callbacks.append(_async_add_new_devices)
    coordinator.new_areas_callbacks.append(_async_add_new_work_areas)


class AutomowerSensorEntity(AutomowerBaseEntity, SensorEntity):
    """Defining the Automower Sensors with AutomowerSensorEntityDescription."""

    entity_description: AutomowerSensorEntityDescription
    _unrecorded_attributes = frozenset({ATTR_WORK_AREA_ID_ASSIGNMENT})

    def __init__(
        self,
        mower_id: str,
        coordinator: AutomowerDataUpdateCoordinator,
        description: AutomowerSensorEntityDescription,
    ) -> None:
        """Set up AutomowerSensors."""
        super().__init__(mower_id, coordinator)
        self.entity_description = description
        self._attr_unique_id = f"{mower_id}_{description.key}"

    @property
    def native_value(self) -> StateType | datetime:
        """Return the state of the sensor."""
        return self.entity_description.value_fn(self.mower_attributes)

    @property
    def options(self) -> list[str] | None:
        """Return the option of the sensor."""
        return self.entity_description.option_fn(self.mower_attributes)

    @property
    def extra_state_attributes(self) -> Mapping[str, Any] | None:
        """Return the state attributes."""
        return self.entity_description.extra_state_attributes_fn(self.mower_attributes)


class WorkAreaSensorEntity(WorkAreaAvailableEntity, SensorEntity):
    """Defining the Work area sensors with WorkAreaSensorEntityDescription."""

    entity_description: WorkAreaSensorEntityDescription

    def __init__(
        self,
        mower_id: str,
        coordinator: AutomowerDataUpdateCoordinator,
        description: WorkAreaSensorEntityDescription,
        work_area_id: int,
    ) -> None:
        """Set up AutomowerSensors."""
        super().__init__(mower_id, coordinator, work_area_id)
        self.entity_description = description
        self._attr_unique_id = f"{mower_id}_{work_area_id}_{description.key}"
        self._attr_translation_placeholders = {
            "work_area": self.work_area_attributes.name
        }

    @property
    def native_value(self) -> StateType | datetime:
        """Return the state of the sensor."""
        return self.entity_description.value_fn(self.work_area_attributes)

    @property
    def translation_key(self) -> str:
        """Return the translation key of the work area."""
        return self.entity_description.translation_key_fn(
            self.work_area_id, self.entity_description.key
        )<|MERGE_RESOLUTION|>--- conflicted
+++ resolved
@@ -8,11 +8,8 @@
 from typing import TYPE_CHECKING, Any
 
 from aioautomower.model import (
-<<<<<<< HEAD
     ExternalReasons,
-=======
     InactiveReasons,
->>>>>>> e28f02d1
     MowerAttributes,
     MowerModes,
     RestrictedReasons,
