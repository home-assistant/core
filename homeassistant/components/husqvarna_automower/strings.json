{
  "config": {
    "step": {
      "reauth_confirm": {
        "title": "[%key:common::config_flow::title::reauth%]",
        "description": "The Husqvarna Automower integration needs to re-authenticate your account"
      },
      "missing_scope": {
        "title": "Your account is missing some API connections",
        "description": "For the best experience with this integration both the `Authentication API` and the `Automower Connect API` should be connected. Please make sure that both of them are connected to your account in the [Husqvarna Developer Portal]({application_url})."
      },
      "pick_implementation": {
        "title": "[%key:common::config_flow::title::oauth2_pick_implementation%]",
        "data": {
          "implementation": "[%key:common::config_flow::data::implementation%]"
        },
        "data_description": {
          "implementation": "[%key:common::config_flow::description::implementation%]"
        }
      }
    },
    "abort": {
      "already_configured": "[%key:common::config_flow::abort::already_configured_account%]",
      "already_in_progress": "[%key:common::config_flow::abort::already_in_progress%]",
      "oauth_error": "[%key:common::config_flow::abort::oauth2_error%]",
      "oauth_timeout": "[%key:common::config_flow::abort::oauth2_timeout%]",
      "missing_configuration": "[%key:common::config_flow::abort::oauth2_missing_configuration%]",
      "missing_credentials": "[%key:common::config_flow::abort::oauth2_missing_credentials%]",
      "authorize_url_timeout": "[%key:common::config_flow::abort::oauth2_authorize_url_timeout%]",
      "no_url_available": "[%key:common::config_flow::abort::oauth2_no_url_available%]",
      "user_rejected_authorize": "[%key:common::config_flow::abort::oauth2_user_rejected_authorize%]",
      "oauth_unauthorized": "[%key:common::config_flow::abort::oauth2_unauthorized%]",
      "oauth_failed": "[%key:common::config_flow::abort::oauth2_failed%]",
      "reauth_successful": "[%key:common::config_flow::abort::reauth_successful%]",
      "wrong_account": "You can only reauthenticate this entry with the same Husqvarna account.",
      "no_mower_connected": "No mowers connected to this account.",
      "missing_amc_scope": "The `Authentication API` and the `Automower Connect API` are not connected to your application in the Husqvarna Developer Portal.",
      "unknown": "[%key:common::config_flow::error::unknown%]"
    },
    "create_entry": {
      "default": "[%key:common::config_flow::create_entry::authenticated%]"
    }
  },
  "entity": {
    "binary_sensor": {
      "leaving_dock": {
        "name": "Leaving dock"
      }
    },
    "button": {
      "confirm_error": {
        "name": "Confirm error"
      },
      "sync_clock": {
        "name": "Sync clock"
      }
    },
    "number": {
      "cutting_height": {
        "name": "Cutting height"
      },
      "my_lawn_cutting_height_work_area": {
        "name": "My lawn cutting height"
      },
      "work_area_cutting_height_work_area": {
        "name": "{work_area} cutting height"
      }
    },
    "select": {
      "headlight_mode": {
        "name": "Headlight mode",
        "state": {
          "always_on": "Always on",
          "always_off": "Always off",
          "evening_only": "Evening only",
          "evening_and_night": "Evening and night"
        }
      }
    },
    "sensor": {
      "error": {
        "name": "Error",
        "state": {
          "alarm_mower_in_motion": "Alarm! Mower in motion",
          "alarm_mower_lifted": "Alarm! Mower lifted",
          "alarm_mower_stopped": "Alarm! Mower stopped",
          "alarm_mower_switched_off": "Alarm! Mower switched off",
          "alarm_mower_tilted": "Alarm! Mower tilted",
          "alarm_outside_geofence": "Alarm! Outside geofence",
          "angular_sensor_problem": "Angular sensor problem",
          "battery_problem": "Battery problem",
          "battery_restriction_due_to_ambient_temperature": "Battery restriction due to ambient temperature",
          "can_error": "CAN error",
          "charging_current_too_high": "Charging current too high",
          "charging_station_blocked": "Charging station blocked",
          "charging_system_problem": "Charging system problem",
          "collision_sensor_defect": "Collision sensor defect",
          "collision_sensor_error": "Collision sensor error",
          "collision_sensor_problem_front": "Front collision sensor problem",
          "collision_sensor_problem_rear": "Rear collision sensor problem",
          "com_board_not_available": "Com board not available",
          "communication_circuit_board_sw_must_be_updated": "Communication circuit board software must be updated",
          "complex_working_area": "Complex working area",
          "connection_changed": "Connection changed",
          "connection_not_changed": "Connection NOT changed",
          "connectivity_problem": "Connectivity problem",
          "connectivity_settings_restored": "Connectivity settings restored",
          "cutting_drive_motor_1_defect": "Cutting drive motor 1 defect",
          "cutting_drive_motor_2_defect": "Cutting drive motor 2 defect",
          "cutting_drive_motor_3_defect": "Cutting drive motor 3 defect",
          "cutting_height_blocked": "Cutting height blocked",
          "cutting_height_problem_curr": "Cutting height problem, curr",
          "cutting_height_problem_dir": "Cutting height problem, dir",
          "cutting_height_problem_drive": "Cutting height problem, drive",
          "cutting_height_problem": "Cutting height problem",
          "cutting_motor_problem": "Cutting motor problem",
          "cutting_stopped_slope_too_steep": "Cutting stopped - slope too steep",
          "cutting_system_blocked": "Cutting system blocked",
          "cutting_system_imbalance_warning": "Cutting system imbalance",
          "cutting_system_major_imbalance": "Cutting system major imbalance",
          "destination_not_reachable": "Destination not reachable",
          "difficult_finding_home": "Difficult finding home",
          "docking_sensor_defect": "Docking sensor defect",
          "electronic_problem": "Electronic problem",
          "empty_battery": "Empty battery",
          "error_at_power_up": "Error at power up",
          "error": "[%key:common::state::error%]",
          "fatal_error": "Fatal error",
          "folding_cutting_deck_sensor_defect": "Folding cutting deck sensor defect",
          "folding_sensor_activated": "Folding sensor activated",
          "geofence_problem": "Geofence problem",
          "gps_navigation_problem": "GPS navigation problem",
          "guide_1_not_found": "Guide 1 not found",
          "guide_2_not_found": "Guide 2 not found",
          "guide_3_not_found": "Guide 3 not found",
          "guide_calibration_accomplished": "Guide calibration accomplished",
          "guide_calibration_failed": "Guide calibration failed",
          "high_charging_power_loss": "High charging power loss",
          "high_internal_power_loss": "High internal power loss",
          "high_internal_temperature": "High internal temperature",
          "internal_voltage_error": "Internal voltage error",
          "invalid_battery_combination_invalid_combination_of_different_battery_types": "Invalid battery combination - Invalid combination of different battery types.",
          "invalid_sub_device_combination": "Invalid sub-device combination",
          "invalid_system_configuration": "Invalid system configuration",
          "left_brush_motor_overloaded": "Left brush motor overloaded",
          "lift_sensor_defect": "Lift Sensor defect",
          "lifted": "Lifted",
          "limited_cutting_height_range": "Limited cutting height range",
          "loop_sensor_defect": "Loop sensor defect",
          "loop_sensor_problem_front": "Front loop sensor problem",
          "loop_sensor_problem_left": "Left loop sensor problem",
          "loop_sensor_problem_rear": "Rear loop sensor problem",
          "loop_sensor_problem_right": "Right loop sensor problem",
          "low_battery": "Low battery",
          "memory_circuit_problem": "Memory circuit problem",
          "mower_lifted": "Mower lifted",
          "mower_tilted": "Mower tilted",
          "no_accurate_position_from_satellites": "No accurate position from satellites",
          "no_confirmed_position": "No confirmed position",
          "no_drive": "No drive",
          "no_error": "No error",
          "no_loop_signal": "No loop signal",
          "no_power_in_charging_station": "No power in charging station",
          "no_response_from_charger": "No response from charger",
          "off": "[%key:common::state::off%]",
          "outside_working_area": "Outside working area",
          "poor_signal_quality": "Poor signal quality",
          "reference_station_communication_problem": "Reference station communication problem",
          "right_brush_motor_overloaded": "Right brush motor overloaded",
          "safety_function_faulty": "Safety function faulty",
          "settings_restored": "Settings restored",
          "sim_card_locked": "SIM card locked",
          "sim_card_not_found": "SIM card not found",
          "sim_card_requires_pin": "SIM card requires PIN",
          "slipped_mower_has_slipped_situation_not_solved_with_moving_pattern": "Slipped - Mower has Slipped. Situation not solved with moving pattern",
          "slope_too_steep": "Slope too steep",
          "sms_could_not_be_sent": "SMS could not be sent",
          "stop_button_problem": "STOP button problem",
          "stopped": "[%key:common::state::stopped%]",
          "stuck_in_charging_station": "Stuck in charging station",
          "switch_cord_problem": "Switch cord problem",
          "temporary_battery_problem": "Temporary battery problem",
          "tilt_sensor_problem": "Tilt sensor problem",
          "too_high_discharge_current": "Discharge current too high",
          "too_high_internal_current": "Internal current too high",
          "trapped": "Trapped",
          "ultrasonic_problem": "Ultrasonic problem",
          "ultrasonic_sensor_1_defect": "Ultrasonic Sensor 1 defect",
          "ultrasonic_sensor_2_defect": "Ultrasonic Sensor 2 defect",
          "ultrasonic_sensor_3_defect": "Ultrasonic Sensor 3 defect",
          "ultrasonic_sensor_4_defect": "Ultrasonic Sensor 4 defect",
          "unexpected_cutting_height_adj": "Unexpected cutting height adjustment",
          "unexpected_error": "Unexpected error",
          "upside_down": "Upside down",
          "wait_power_up": "Wait power up",
          "wait_updating": "Wait updating",
          "weak_gps_signal": "Weak GPS signal",
          "wheel_drive_problem_left": "Left wheel drive problem",
          "wheel_drive_problem_rear_left": "Rear left wheel drive problem",
          "wheel_drive_problem_rear_right": "Rear right wheel drive problem",
          "wheel_drive_problem_right": "Right wheel drive problem",
          "wheel_motor_blocked_left": "Left wheel motor blocked",
          "wheel_motor_blocked_rear_left": "Rear left wheel motor blocked",
          "wheel_motor_blocked_rear_right": "Rear right wheel motor blocked",
          "wheel_motor_blocked_right": "Right wheel motor blocked",
          "wheel_motor_overloaded_left": "Left wheel motor overloaded",
          "wheel_motor_overloaded_rear_left": "Rear left wheel motor overloaded",
          "wheel_motor_overloaded_rear_right": "Rear right wheel motor overloaded",
          "wheel_motor_overloaded_right": "Right wheel motor overloaded",
          "work_area_not_valid": "Work area not valid",
          "wrong_loop_signal": "Wrong loop signal",
          "wrong_pin_code": "Wrong PIN code",
          "zone_generator_problem": "Zone generator problem"
        }
      },
<<<<<<< HEAD
      "last_error": {
        "name": "Last error",
        "state": {
          "alarm_mower_in_motion": "[%key:component::husqvarna_automower::entity::sensor::error::state::alarm_mower_in_motion%]",
          "alarm_mower_lifted": "[%key:component::husqvarna_automower::entity::sensor::error::state::alarm_mower_lifted%]",
          "alarm_mower_stopped": "[%key:component::husqvarna_automower::entity::sensor::error::state::alarm_mower_stopped%]",
          "alarm_mower_switched_off": "[%key:component::husqvarna_automower::entity::sensor::error::state::alarm_mower_switched_off%]",
          "alarm_mower_tilted": "[%key:component::husqvarna_automower::entity::sensor::error::state::alarm_mower_tilted%]",
          "alarm_outside_geofence": "[%key:component::husqvarna_automower::entity::sensor::error::state::alarm_outside_geofence%]",
          "angular_sensor_problem": "[%key:component::husqvarna_automower::entity::sensor::error::state::angular_sensor_problem%]",
          "battery_problem": "[%key:component::husqvarna_automower::entity::sensor::error::state::battery_problem%]",
          "battery_restriction_due_to_ambient_temperature": "[%key:component::husqvarna_automower::entity::sensor::error::state::battery_restriction_due_to_ambient_temperature%]",
          "can_error": "[%key:component::husqvarna_automower::entity::sensor::error::state::can_error%]",
          "charging_current_too_high": "[%key:component::husqvarna_automower::entity::sensor::error::state::charging_current_too_high%]",
          "charging_station_blocked": "[%key:component::husqvarna_automower::entity::sensor::error::state::charging_station_blocked%]",
          "charging_system_problem": "[%key:component::husqvarna_automower::entity::sensor::error::state::charging_system_problem%]",
          "collision_sensor_defect": "[%key:component::husqvarna_automower::entity::sensor::error::state::collision_sensor_defect%]",
          "collision_sensor_error": "[%key:component::husqvarna_automower::entity::sensor::error::state::collision_sensor_error%]",
          "collision_sensor_problem_front": "[%key:component::husqvarna_automower::entity::sensor::error::state::collision_sensor_problem_front%]",
          "collision_sensor_problem_rear": "[%key:component::husqvarna_automower::entity::sensor::error::state::collision_sensor_problem_rear%]",
          "com_board_not_available": "[%key:component::husqvarna_automower::entity::sensor::error::state::com_board_not_available%]",
          "communication_circuit_board_sw_must_be_updated": "[%key:component::husqvarna_automower::entity::sensor::error::state::communication_circuit_board_sw_must_be_updated%]",
          "complex_working_area": "[%key:component::husqvarna_automower::entity::sensor::error::state::complex_working_area%]",
          "connection_changed": "[%key:component::husqvarna_automower::entity::sensor::error::state::connection_changed%]",
          "connection_not_changed": "[%key:component::husqvarna_automower::entity::sensor::error::state::connection_not_changed%]",
          "connectivity_problem": "[%key:component::husqvarna_automower::entity::sensor::error::state::connectivity_problem%]",
          "connectivity_settings_restored": "[%key:component::husqvarna_automower::entity::sensor::error::state::connectivity_settings_restored%]",
          "cutting_drive_motor_1_defect": "[%key:component::husqvarna_automower::entity::sensor::error::state::cutting_drive_motor_1_defect%]",
          "cutting_drive_motor_2_defect": "[%key:component::husqvarna_automower::entity::sensor::error::state::cutting_drive_motor_2_defect%]",
          "cutting_drive_motor_3_defect": "[%key:component::husqvarna_automower::entity::sensor::error::state::cutting_drive_motor_3_defect%]",
          "cutting_height_blocked": "[%key:component::husqvarna_automower::entity::sensor::error::state::cutting_height_blocked%]",
          "cutting_height_problem_curr": "[%key:component::husqvarna_automower::entity::sensor::error::state::cutting_height_problem_curr%]",
          "cutting_height_problem_dir": "[%key:component::husqvarna_automower::entity::sensor::error::state::cutting_height_problem_dir%]",
          "cutting_height_problem_drive": "[%key:component::husqvarna_automower::entity::sensor::error::state::cutting_height_problem_drive%]",
          "cutting_height_problem": "[%key:component::husqvarna_automower::entity::sensor::error::state::cutting_height_problem%]",
          "cutting_motor_problem": "[%key:component::husqvarna_automower::entity::sensor::error::state::cutting_motor_problem%]",
          "cutting_stopped_slope_too_steep": "[%key:component::husqvarna_automower::entity::sensor::error::state::cutting_stopped_slope_too_steep%]",
          "cutting_system_blocked": "[%key:component::husqvarna_automower::entity::sensor::error::state::cutting_system_blocked%]",
          "cutting_system_imbalance_warning": "[%key:component::husqvarna_automower::entity::sensor::error::state::cutting_system_imbalance_warning%]",
          "cutting_system_major_imbalance": "[%key:component::husqvarna_automower::entity::sensor::error::state::cutting_system_major_imbalance%]",
          "destination_not_reachable": "[%key:component::husqvarna_automower::entity::sensor::error::state::destination_not_reachable%]",
          "difficult_finding_home": "[%key:component::husqvarna_automower::entity::sensor::error::state::difficult_finding_home%]",
          "docking_sensor_defect": "[%key:component::husqvarna_automower::entity::sensor::error::state::docking_sensor_defect%]",
          "electronic_problem": "[%key:component::husqvarna_automower::entity::sensor::error::state::electronic_problem%]",
          "empty_battery": "[%key:component::husqvarna_automower::entity::sensor::error::state::empty_battery%]",
          "error_at_power_up": "[%key:component::husqvarna_automower::entity::sensor::error::state::error_at_power_up%]",
          "error": "[%key:common::state::error%]",
          "fatal_error": "[%key:component::husqvarna_automower::entity::sensor::error::state::fatal_error%]",
          "folding_cutting_deck_sensor_defect": "[%key:component::husqvarna_automower::entity::sensor::error::state::folding_cutting_deck_sensor_defect%]",
          "folding_sensor_activated": "[%key:component::husqvarna_automower::entity::sensor::error::state::folding_sensor_activated%]",
          "geofence_problem": "[%key:component::husqvarna_automower::entity::sensor::error::state::geofence_problem%]",
          "gps_navigation_problem": "[%key:component::husqvarna_automower::entity::sensor::error::state::gps_navigation_problem%]",
          "guide_1_not_found": "[%key:component::husqvarna_automower::entity::sensor::error::state::guide_1_not_found%]",
          "guide_2_not_found": "[%key:component::husqvarna_automower::entity::sensor::error::state::guide_2_not_found%]",
          "guide_3_not_found": "[%key:component::husqvarna_automower::entity::sensor::error::state::guide_3_not_found%]",
          "guide_calibration_accomplished": "[%key:component::husqvarna_automower::entity::sensor::error::state::guide_calibration_accomplished%]",
          "guide_calibration_failed": "[%key:component::husqvarna_automower::entity::sensor::error::state::guide_calibration_failed%]",
          "high_charging_power_loss": "[%key:component::husqvarna_automower::entity::sensor::error::state::high_charging_power_loss%]",
          "high_internal_power_loss": "[%key:component::husqvarna_automower::entity::sensor::error::state::high_internal_power_loss%]",
          "high_internal_temperature": "[%key:component::husqvarna_automower::entity::sensor::error::state::high_internal_temperature%]",
          "internal_voltage_error": "[%key:component::husqvarna_automower::entity::sensor::error::state::internal_voltage_error%]",
          "invalid_battery_combination_invalid_combination_of_different_battery_types": "[%key:component::husqvarna_automower::entity::sensor::error::state::invalid_battery_combination_invalid_combination_of_different_battery_types%]",
          "invalid_sub_device_combination": "[%key:component::husqvarna_automower::entity::sensor::error::state::invalid_sub_device_combination%]",
          "invalid_system_configuration": "[%key:component::husqvarna_automower::entity::sensor::error::state::invalid_system_configuration%]",
          "left_brush_motor_overloaded": "[%key:component::husqvarna_automower::entity::sensor::error::state::left_brush_motor_overloaded%]",
          "lift_sensor_defect": "[%key:component::husqvarna_automower::entity::sensor::error::state::lift_sensor_defect%]",
          "lifted": "[%key:component::husqvarna_automower::entity::sensor::error::state::lifted%]",
          "limited_cutting_height_range": "[%key:component::husqvarna_automower::entity::sensor::error::state::limited_cutting_height_range%]",
          "loop_sensor_defect": "[%key:component::husqvarna_automower::entity::sensor::error::state::loop_sensor_defect%]",
          "loop_sensor_problem_front": "[%key:component::husqvarna_automower::entity::sensor::error::state::loop_sensor_problem_front%]",
          "loop_sensor_problem_left": "[%key:component::husqvarna_automower::entity::sensor::error::state::loop_sensor_problem_left%]",
          "loop_sensor_problem_rear": "[%key:component::husqvarna_automower::entity::sensor::error::state::loop_sensor_problem_rear%]",
          "loop_sensor_problem_right": "[%key:component::husqvarna_automower::entity::sensor::error::state::loop_sensor_problem_right%]",
          "low_battery": "[%key:component::husqvarna_automower::entity::sensor::error::state::low_battery%]",
          "memory_circuit_problem": "[%key:component::husqvarna_automower::entity::sensor::error::state::memory_circuit_problem%]",
          "mower_lifted": "[%key:component::husqvarna_automower::entity::sensor::error::state::mower_lifted%]",
          "mower_tilted": "[%key:component::husqvarna_automower::entity::sensor::error::state::mower_tilted%]",
          "no_accurate_position_from_satellites": "[%key:component::husqvarna_automower::entity::sensor::error::state::no_accurate_position_from_satellites%]",
          "no_confirmed_position": "[%key:component::husqvarna_automower::entity::sensor::error::state::no_confirmed_position%]",
          "no_drive": "[%key:component::husqvarna_automower::entity::sensor::error::state::no_drive%]",
          "no_error": "[%key:component::husqvarna_automower::entity::sensor::error::state::no_error%]",
          "no_loop_signal": "[%key:component::husqvarna_automower::entity::sensor::error::state::no_loop_signal%]",
          "no_power_in_charging_station": "[%key:component::husqvarna_automower::entity::sensor::error::state::no_power_in_charging_station%]",
          "no_response_from_charger": "[%key:component::husqvarna_automower::entity::sensor::error::state::no_response_from_charger%]",
          "off": "[%key:common::state::off%]",
          "outside_working_area": "[%key:component::husqvarna_automower::entity::sensor::error::state::outside_working_area%]",
          "poor_signal_quality": "[%key:component::husqvarna_automower::entity::sensor::error::state::poor_signal_quality%]",
          "reference_station_communication_problem": "[%key:component::husqvarna_automower::entity::sensor::error::state::reference_station_communication_problem%]",
          "right_brush_motor_overloaded": "[%key:component::husqvarna_automower::entity::sensor::error::state::right_brush_motor_overloaded%]",
          "safety_function_faulty": "[%key:component::husqvarna_automower::entity::sensor::error::state::safety_function_faulty%]",
          "settings_restored": "[%key:component::husqvarna_automower::entity::sensor::error::state::settings_restored%]",
          "sim_card_locked": "[%key:component::husqvarna_automower::entity::sensor::error::state::sim_card_locked%]",
          "sim_card_not_found": "[%key:component::husqvarna_automower::entity::sensor::error::state::sim_card_not_found%]",
          "sim_card_requires_pin": "[%key:component::husqvarna_automower::entity::sensor::error::state::sim_card_requires_pin%]",
          "slipped_mower_has_slipped_situation_not_solved_with_moving_pattern": "[%key:component::husqvarna_automower::entity::sensor::error::state::slipped_mower_has_slipped_situation_not_solved_with_moving_pattern%]",
          "slope_too_steep": "[%key:component::husqvarna_automower::entity::sensor::error::state::slope_too_steep%]",
          "sms_could_not_be_sent": "[%key:component::husqvarna_automower::entity::sensor::error::state::sms_could_not_be_sent%]",
          "stop_button_problem": "[%key:component::husqvarna_automower::entity::sensor::error::state::stop_button_problem%]",
          "stopped": "[%key:common::state::stopped%]",
          "stuck_in_charging_station": "[%key:component::husqvarna_automower::entity::sensor::error::state::stuck_in_charging_station%]",
          "switch_cord_problem": "[%key:component::husqvarna_automower::entity::sensor::error::state::switch_cord_problem%]",
          "temporary_battery_problem": "[%key:component::husqvarna_automower::entity::sensor::error::state::temporary_battery_problem%]",
          "tilt_sensor_problem": "[%key:component::husqvarna_automower::entity::sensor::error::state::tilt_sensor_problem%]",
          "too_high_discharge_current": "[%key:component::husqvarna_automower::entity::sensor::error::state::too_high_discharge_current%]",
          "too_high_internal_current": "[%key:component::husqvarna_automower::entity::sensor::error::state::too_high_internal_current%]",
          "trapped": "[%key:component::husqvarna_automower::entity::sensor::error::state::trapped%]",
          "ultrasonic_problem": "[%key:component::husqvarna_automower::entity::sensor::error::state::ultrasonic_problem%]",
          "ultrasonic_sensor_1_defect": "[%key:component::husqvarna_automower::entity::sensor::error::state::ultrasonic_sensor_1_defect%]",
          "ultrasonic_sensor_2_defect": "[%key:component::husqvarna_automower::entity::sensor::error::state::ultrasonic_sensor_2_defect%]",
          "ultrasonic_sensor_3_defect": "[%key:component::husqvarna_automower::entity::sensor::error::state::ultrasonic_sensor_3_defect%]",
          "ultrasonic_sensor_4_defect": "[%key:component::husqvarna_automower::entity::sensor::error::state::ultrasonic_sensor_4_defect%]",
          "unexpected_cutting_height_adj": "[%key:component::husqvarna_automower::entity::sensor::error::state::unexpected_cutting_height_adj%]",
          "unexpected_error": "[%key:component::husqvarna_automower::entity::sensor::error::state::unexpected_error%]",
          "upside_down": "[%key:component::husqvarna_automower::entity::sensor::error::state::upside_down%]",
          "wait_power_up": "[%key:component::husqvarna_automower::entity::sensor::error::state::wait_power_up%]",
          "wait_updating": "[%key:component::husqvarna_automower::entity::sensor::error::state::wait_updating%]",
          "weak_gps_signal": "[%key:component::husqvarna_automower::entity::sensor::error::state::weak_gps_signal%]",
          "wheel_drive_problem_left": "[%key:component::husqvarna_automower::entity::sensor::error::state::wheel_drive_problem_left%]",
          "wheel_drive_problem_rear_left": "[%key:component::husqvarna_automower::entity::sensor::error::state::wheel_drive_problem_rear_left%]",
          "wheel_drive_problem_rear_right": "[%key:component::husqvarna_automower::entity::sensor::error::state::wheel_drive_problem_rear_right%]",
          "wheel_drive_problem_right": "[%key:component::husqvarna_automower::entity::sensor::error::state::wheel_drive_problem_right%]",
          "wheel_motor_blocked_left": "[%key:component::husqvarna_automower::entity::sensor::error::state::wheel_motor_blocked_left%]",
          "wheel_motor_blocked_rear_left": "[%key:component::husqvarna_automower::entity::sensor::error::state::wheel_motor_blocked_rear_left%]",
          "wheel_motor_blocked_rear_right": "[%key:component::husqvarna_automower::entity::sensor::error::state::wheel_motor_blocked_rear_right%]",
          "wheel_motor_blocked_right": "[%key:component::husqvarna_automower::entity::sensor::error::state::wheel_motor_blocked_right%]",
          "wheel_motor_overloaded_left": "[%key:component::husqvarna_automower::entity::sensor::error::state::wheel_motor_overloaded_left%]",
          "wheel_motor_overloaded_rear_left": "[%key:component::husqvarna_automower::entity::sensor::error::state::wheel_motor_overloaded_rear_left%]",
          "wheel_motor_overloaded_rear_right": "[%key:component::husqvarna_automower::entity::sensor::error::state::wheel_motor_overloaded_rear_right%]",
          "wheel_motor_overloaded_right": "[%key:component::husqvarna_automower::entity::sensor::error::state::wheel_motor_overloaded_right%]",
          "work_area_not_valid": "[%key:component::husqvarna_automower::entity::sensor::error::state::work_area_not_valid%]",
          "wrong_loop_signal": "[%key:component::husqvarna_automower::entity::sensor::error::state::wrong_loop_signal%]",
          "wrong_pin_code": "[%key:component::husqvarna_automower::entity::sensor::error::state::wrong_pin_code%]",
          "zone_generator_problem": "[%key:component::husqvarna_automower::entity::sensor::error::state::zone_generator_problem%]"
        }
      },
      "last_error_time": {
        "name": "Last error time"
      },
=======
      "inactive_reason": {
        "name": "Inactive reason",
        "state": {
          "none": "No inactivity",
          "planning": "Planning",
          "searching_for_satellites": "Searching for satellites"
        }
      },
>>>>>>> 58bb2fa3
      "my_lawn_last_time_completed": {
        "name": "My lawn last time completed"
      },
      "my_lawn_progress": {
        "name": "My lawn progress"
      },
      "number_of_charging_cycles": {
        "name": "Number of charging cycles"
      },
      "number_of_collisions": {
        "name": "Number of collisions"
      },
      "cutting_blade_usage_time": {
        "name": "Cutting blade usage time"
      },
      "downtime": {
        "name": "Downtime"
      },
      "restricted_reason": {
        "name": "Restricted reason",
        "state": {
          "none": "No restrictions",
          "week_schedule": "Week schedule",
          "park_override": "Park override",
          "sensor": "Weather timer",
          "daily_limit": "Daily limit",
          "fota": "Firmware Over-the-Air update running",
          "frost": "Frost",
          "all_work_areas_completed": "All work areas completed",
          "external": "External",
          "not_applicable": "Not applicable"
        }
      },
      "total_charging_time": {
        "name": "Total charging time"
      },
      "total_cutting_time": {
        "name": "Total cutting time"
      },
      "total_running_time": {
        "name": "Total running time"
      },
      "total_searching_time": {
        "name": "Total searching time"
      },
      "total_drive_distance": {
        "name": "Total drive distance"
      },
      "next_start_timestamp": {
        "name": "Next start"
      },
      "mode": {
        "name": "Mode",
        "state": {
          "main_area": "Main area",
          "secondary_area": "Secondary area",
          "home": "Home",
          "demo": "Demo"
        }
      },
      "uptime": {
        "name": "Uptime"
      },
      "work_area": {
        "name": "Work area",
        "state": {
          "my_lawn": "My lawn",
          "no_work_area_active": "No work area active"
        },
        "state_attributes": {
          "work_area_id_assignment": {
            "name": "Work area ID assignment"
          }
        }
      },
      "work_area_last_time_completed": {
        "name": "{work_area} last time completed"
      },
      "work_area_progress": {
        "name": "{work_area} progress"
      }
    },
    "switch": {
      "enable_schedule": {
        "name": "Enable schedule"
      },
      "stay_out_zones": {
        "name": "Avoid {stay_out_zone}"
      },
      "my_lawn_work_area": {
        "name": "My lawn"
      }
    }
  },
  "exceptions": {
    "command_send_failed": {
      "message": "Failed to send command: {exception}"
    },
    "work_areas_not_supported": {
      "message": "This mower does not support work areas."
    },
    "work_area_not_existing": {
      "message": "The selected work area does not exist."
    }
  },
  "selector": {
    "override_modes": {
      "options": {
        "mow": "Mow",
        "park": "Park"
      }
    }
  },
  "services": {
    "override_schedule": {
      "name": "Override schedule",
      "description": "Lets the mower either mow or park for a given duration, overriding all schedules.",
      "fields": {
        "duration": {
          "name": "Duration",
          "description": "Minimum: 1 minute, maximum: 42 days, seconds will be ignored."
        },
        "override_mode": {
          "name": "Override mode",
          "description": "With which action the schedule should be overridden."
        }
      }
    },
    "override_schedule_work_area": {
      "name": "Override schedule work area",
      "description": "Lets the mower mow for a given duration in a specified work area, overriding all schedules.",
      "fields": {
        "duration": {
          "name": "[%key:component::husqvarna_automower::services::override_schedule::fields::duration::name%]",
          "description": "[%key:component::husqvarna_automower::services::override_schedule::fields::duration::description%]"
        },
        "work_area_id": {
          "name": "Work area ID",
          "description": "In which work area the mower should mow."
        }
      }
    }
  }
}<|MERGE_RESOLUTION|>--- conflicted
+++ resolved
@@ -213,7 +213,14 @@
           "zone_generator_problem": "Zone generator problem"
         }
       },
-<<<<<<< HEAD
+      "inactive_reason": {
+        "name": "Inactive reason",
+        "state": {
+          "none": "No inactivity",
+          "planning": "Planning",
+          "searching_for_satellites": "Searching for satellites"
+        }
+      },
       "last_error": {
         "name": "Last error",
         "state": {
@@ -352,16 +359,6 @@
       "last_error_time": {
         "name": "Last error time"
       },
-=======
-      "inactive_reason": {
-        "name": "Inactive reason",
-        "state": {
-          "none": "No inactivity",
-          "planning": "Planning",
-          "searching_for_satellites": "Searching for satellites"
-        }
-      },
->>>>>>> 58bb2fa3
       "my_lawn_last_time_completed": {
         "name": "My lawn last time completed"
       },
