{
  "config": {
    "step": {
      "pick_implementation": {
        "title": "[%key:common::config_flow::title::oauth2_pick_implementation%]"
      }
    },
    "abort": {
      "already_configured": "[%key:common::config_flow::abort::already_configured_account%]",
      "already_in_progress": "[%key:common::config_flow::abort::already_in_progress%]",
      "oauth_error": "[%key:common::config_flow::abort::oauth2_error%]",
      "oauth_timeout": "[%key:common::config_flow::abort::oauth2_timeout%]",
      "missing_configuration": "[%key:common::config_flow::abort::oauth2_missing_configuration%]",
      "missing_credentials": "[%key:common::config_flow::abort::oauth2_missing_credentials%]",
      "authorize_url_timeout": "[%key:common::config_flow::abort::oauth2_authorize_url_timeout%]",
      "no_url_available": "[%key:common::config_flow::abort::oauth2_no_url_available%]",
      "user_rejected_authorize": "[%key:common::config_flow::abort::oauth2_user_rejected_authorize%]",
      "oauth_unauthorized": "[%key:common::config_flow::abort::oauth2_unauthorized%]",
      "oauth_failed": "[%key:common::config_flow::abort::oauth2_failed%]",
      "reauth_successful": "[%key:common::config_flow::abort::reauth_successful%]"
    },
    "create_entry": {
      "default": "[%key:common::config_flow::create_entry::authenticated%]"
    }
  },
  "entity": {
<<<<<<< HEAD
    "switch": {
      "enable_schedule": {
        "name": "Enable schedule"
=======
    "sensor": {
      "number_of_charging_cycles": {
        "name": "Number of charging cycles"
      },
      "number_of_collisions": {
        "name": "Number of collisions"
      },
      "cutting_blade_usage_time": {
        "name": "Cutting blade usage time"
      },
      "total_charging_time": {
        "name": "Total charging time"
      },
      "total_cutting_time": {
        "name": "Total cutting time"
      },
      "total_running_time": {
        "name": "Total running time"
      },
      "total_searching_time": {
        "name": "Total searching time"
      },
      "total_drive_distance": {
        "name": "Total drive distance"
      },
      "next_start_timestamp": {
        "name": "Next start"
      },
      "mode": {
        "name": "Mode",
        "state": {
          "main_area": "Main area",
          "secondary_area": "Secondary area",
          "home": "Home",
          "demo": "Demo"
        }
>>>>>>> 52621f96
      }
    }
  }
}<|MERGE_RESOLUTION|>--- conflicted
+++ resolved
@@ -24,11 +24,11 @@
     }
   },
   "entity": {
-<<<<<<< HEAD
     "switch": {
       "enable_schedule": {
         "name": "Enable schedule"
-=======
+      }
+    },
     "sensor": {
       "number_of_charging_cycles": {
         "name": "Number of charging cycles"
@@ -65,7 +65,6 @@
           "home": "Home",
           "demo": "Demo"
         }
->>>>>>> 52621f96
       }
     }
   }
