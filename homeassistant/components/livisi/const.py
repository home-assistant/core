--- conflicted
+++ resolved
@@ -14,16 +14,10 @@
 LIVISI_STATE_CHANGE: Final = "livisi_state_change"
 LIVISI_REACHABILITY_CHANGE: Final = "livisi_reachability_change"
 
-<<<<<<< HEAD
-SWITCH_PLATFORM: Final = "switch"
-BINARY_SENSOR_PLATFORM: Final = "binary_sensor"
-
-PSS_DEVICE_TYPE: Final = "PSS"
-WDS_DEVICE_TYPE: Final = "WDS"
-=======
 SWITCH_DEVICE_TYPES: Final = ["ISS", "ISS2", "PSS", "PSSO"]
 VRCC_DEVICE_TYPE: Final = "VRCC"
+WDS_DEVICE_TYPE: Final = "WDS"
+
 
 MAX_TEMPERATURE: Final = 30.0
-MIN_TEMPERATURE: Final = 6.0
->>>>>>> 1a7e316b
+MIN_TEMPERATURE: Final = 6.0