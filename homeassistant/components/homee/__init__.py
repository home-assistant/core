"""The Homee integration."""

import logging

from pyHomee import Homee, HomeeAuthFailedException, HomeeConnectionFailedException

from homeassistant.config_entries import ConfigEntry
from homeassistant.const import CONF_HOST, CONF_PASSWORD, CONF_USERNAME, Platform
from homeassistant.core import HomeAssistant
from homeassistant.exceptions import ConfigEntryNotReady
from homeassistant.helpers import device_registry as dr

from .const import DOMAIN

_LOGGER = logging.getLogger(__name__)

<<<<<<< HEAD
PLATFORMS = [Platform.COVER, Platform.NUMBER, Platform.SENSOR]
=======
PLATFORMS = [Platform.BUTTON, Platform.COVER, Platform.SENSOR, Platform.SWITCH]
>>>>>>> 94869f32

type HomeeConfigEntry = ConfigEntry[Homee]


async def async_setup_entry(hass: HomeAssistant, entry: HomeeConfigEntry) -> bool:
    """Set up homee from a config entry."""
    # Create the Homee api object using host, user,
    # password & pyHomee instance from the config
    homee = Homee(
        host=entry.data[CONF_HOST],
        user=entry.data[CONF_USERNAME],
        password=entry.data[CONF_PASSWORD],
        device="HA_" + hass.config.location_name,
        reconnect_interval=10,
        max_retries=100,
    )

    # Start the homee websocket connection as a new task
    # and wait until we are connected
    try:
        await homee.get_access_token()
    except HomeeConnectionFailedException as exc:
        raise ConfigEntryNotReady(
            f"Connection to Homee failed: {exc.__cause__}"
        ) from exc
    except HomeeAuthFailedException as exc:
        raise ConfigEntryNotReady(
            f"Authentication to Homee failed: {exc.__cause__}"
        ) from exc

    hass.loop.create_task(homee.run())
    await homee.wait_until_connected()

    entry.runtime_data = homee
    entry.async_on_unload(homee.disconnect)

    def _connection_update_callback(connected: bool) -> None:
        """Call when the device is notified of changes."""
        if connected:
            _LOGGER.warning("Reconnected to Homee at %s", entry.data[CONF_HOST])
        else:
            _LOGGER.warning("Disconnected from Homee at %s", entry.data[CONF_HOST])

    homee.add_connection_listener(_connection_update_callback)

    # create device register entry
    device_registry = dr.async_get(hass)
    device_registry.async_get_or_create(
        config_entry_id=entry.entry_id,
        connections={
            (dr.CONNECTION_NETWORK_MAC, dr.format_mac(homee.settings.mac_address))
        },
        identifiers={(DOMAIN, homee.settings.uid)},
        manufacturer="homee",
        name=homee.settings.homee_name,
        model="homee",
        sw_version=homee.settings.version,
    )

    await hass.config_entries.async_forward_entry_setups(entry, PLATFORMS)

    return True


async def async_unload_entry(hass: HomeAssistant, entry: HomeeConfigEntry) -> bool:
    """Unload a homee config entry."""
    # Unload platforms
    return await hass.config_entries.async_unload_platforms(entry, PLATFORMS)<|MERGE_RESOLUTION|>--- conflicted
+++ resolved
@@ -14,11 +14,13 @@
 
 _LOGGER = logging.getLogger(__name__)
 
-<<<<<<< HEAD
-PLATFORMS = [Platform.COVER, Platform.NUMBER, Platform.SENSOR]
-=======
-PLATFORMS = [Platform.BUTTON, Platform.COVER, Platform.SENSOR, Platform.SWITCH]
->>>>>>> 94869f32
+PLATFORMS = [
+    Platform.BUTTON,
+    Platform.COVER,
+    Platform.NUMBER,
+    Platform.SENSOR,
+    Platform.SWITCH,
+]
 
 type HomeeConfigEntry = ConfigEntry[Homee]
 
