--- conflicted
+++ resolved
@@ -26,45 +26,44 @@
     }
   },
   "entity": {
-<<<<<<< HEAD
+    "button": {
+      "automatic_mode": {
+        "name": "Automatic mode"
+      },
+      "briefly_open": {
+        "name": "Briefly open"
+      },
+      "identification_mode": {
+        "name": "Identification mode"
+      },
+      "impulse_instance": {
+        "name": "Impulse {instance}"
+      },
+      "light": {
+        "name": "Light"
+      },
+      "light_instance": {
+        "name": "Light {instance}"
+      },
+      "open_partial": {
+        "name": "Open partially"
+      },
+      "permanently_open": {
+        "name": "Open permanently"
+      },
+      "reset_meter": {
+        "name": "Reset meter"
+      },
+      "reset_meter_instance": {
+        "name": "Reset meter {instance}"
+      },
+      "ventilate": {
+        "name": "Ventilate"
+      }
+    },
     "light": {
       "light_instance": {
         "name": "Light {instance}"
-=======
-    "button": {
-      "automatic_mode": {
-        "name": "Automatic mode"
-      },
-      "briefly_open": {
-        "name": "Briefly open"
-      },
-      "identification_mode": {
-        "name": "Identification mode"
-      },
-      "impulse_instance": {
-        "name": "Impulse {instance}"
-      },
-      "light": {
-        "name": "Light"
-      },
-      "light_instance": {
-        "name": "Light {instance}"
-      },
-      "open_partial": {
-        "name": "Open partially"
-      },
-      "permanently_open": {
-        "name": "Open permanently"
-      },
-      "reset_meter": {
-        "name": "Reset meter"
-      },
-      "reset_meter_instance": {
-        "name": "Reset meter {instance}"
-      },
-      "ventilate": {
-        "name": "Ventilate"
->>>>>>> 9f7c4648
       }
     },
     "sensor": {
