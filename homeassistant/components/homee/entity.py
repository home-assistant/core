"""Base Entities for Homee integration."""

from pyHomee.const import AttributeState, AttributeType, NodeProfile, NodeState
from pyHomee.model import HomeeAttribute, HomeeNode

from homeassistant.helpers.device_registry import DeviceInfo
from homeassistant.helpers.entity import Entity

from . import HomeeConfigEntry
from .const import DOMAIN
from .helpers import get_name_for_enum


class HomeeEntity(Entity):
    """Represents a Homee entity consisting of a single HomeeAttribute."""

    _attr_has_entity_name = True
    _attr_should_poll = False

    def __init__(self, attribute: HomeeAttribute, entry: HomeeConfigEntry) -> None:
        """Initialize the wrapper using a HomeeAttribute and target entity."""
        self._attribute = attribute
        self._attr_unique_id = (
            f"{entry.runtime_data.settings.uid}-{attribute.node_id}-{attribute.id}"
        )
        self._entry = entry
        self._attr_device_info = DeviceInfo(
            identifiers={
                (DOMAIN, f"{entry.runtime_data.settings.uid}-{attribute.node_id}")
            }
        )

        self._host_connected = entry.runtime_data.connected

    async def async_added_to_hass(self) -> None:
        """Add the homee attribute entity to home assistant."""
        self.async_on_remove(
            self._attribute.add_on_changed_listener(self._on_node_updated)
        )
        self.async_on_remove(
            await self._entry.runtime_data.add_connection_listener(
                self._on_connection_changed
            )
        )

    @property
    def available(self) -> bool:
        """Return the availability of the underlying node."""
        return (self._attribute.state == AttributeState.NORMAL) and self._host_connected

    def is_reversed(self) -> bool:
        """Check if movement direction is reversed."""
        if hasattr(self._attribute.options, "reverse_control_ui"):
            if self._attribute.options.reverse_control_ui:
                return True

        return False

    async def async_update(self) -> None:
        """Update entity from homee."""
        homee = self._entry.runtime_data
        await homee.update_attribute(self._attribute.node_id, self._attribute.id)

    def _on_node_updated(self, attribute: HomeeAttribute) -> None:
        self.schedule_update_ha_state()

    async def _on_connection_changed(self, connected: bool) -> None:
        self._host_connected = connected
        self.schedule_update_ha_state()


class HomeeNodeEntity(Entity):
    """Representation of an Entity that uses more than one HomeeAttribute."""

    _attr_has_entity_name = True
    _attr_should_poll = False

    def __init__(self, node: HomeeNode, entry: HomeeConfigEntry) -> None:
        """Initialize the wrapper using a HomeeNode and target entity."""
        self._node = node
        self._attr_unique_id = f"{entry.unique_id}-{node.id}"
        self._entry = entry
<<<<<<< HEAD
=======

        self._attr_device_info = DeviceInfo(
            identifiers={(DOMAIN, str(node.id))},
            name=node.name,
            model=get_name_for_enum(NodeProfile, node.profile),
            sw_version=self._get_software_version(),
            via_device=(DOMAIN, entry.runtime_data.settings.uid),
        )
>>>>>>> 319a7c09
        self._host_connected = entry.runtime_data.connected

    async def async_added_to_hass(self) -> None:
        """Add the homee binary sensor device to home assistant."""
        self.async_on_remove(self._node.add_on_changed_listener(self._on_node_updated))
        self.async_on_remove(
            await self._entry.runtime_data.add_connection_listener(
                self._on_connection_changed
            )
        )

    @property
    def device_info(self) -> DeviceInfo:
        """Return the device info."""
        # Homee hub has id -1, but is identified only by the UID.
        if self._node.id == -1:
            return DeviceInfo(
                identifiers={(DOMAIN, self._entry.runtime_data.settings.uid)},
            )

        return DeviceInfo(
            identifiers={(DOMAIN, f"{self._entry.unique_id}-{self._node.id}")},
            name=self._node.name,
            model=get_name_for_enum(NodeProfile, self._node.profile),
            sw_version=self._get_software_version(),
            via_device=(DOMAIN, self._entry.runtime_data.settings.uid),
        )

    @property
    def available(self) -> bool:
        """Return the availability of the underlying node."""
        return self._node.state == NodeState.AVAILABLE and self._host_connected

    async def async_update(self) -> None:
        """Fetch new state data for this node."""
        # Base class requests the whole node, if only a single attribute is needed
        # the platform will overwrite this method.
        homee = self._entry.runtime_data
        await homee.update_node(self._node.id)

    def _get_software_version(self) -> str | None:
        """Return the software version of the node."""
        if self.has_attribute(AttributeType.FIRMWARE_REVISION):
            return self._node.get_attribute_by_type(
                AttributeType.FIRMWARE_REVISION
            ).get_value()
        if self.has_attribute(AttributeType.SOFTWARE_REVISION):
            return self._node.get_attribute_by_type(
                AttributeType.SOFTWARE_REVISION
            ).get_value()
        return None

    def has_attribute(self, attribute_type: AttributeType) -> bool:
        """Check if an attribute of the given type exists."""
        return attribute_type in self._node.attribute_map

    async def async_set_value(self, attribute_type: int, value: float) -> None:
        """Set an attribute value on the homee node."""
        await self.async_set_value_by_id(
            self._node.get_attribute_by_type(attribute_type).id, value
        )

    async def async_set_value_by_id(self, attribute_id: int, value: float) -> None:
        """Set an attribute value on the homee node."""
        homee = self._entry.runtime_data
        await homee.set_value(self._node.id, attribute_id, value)

    def _on_node_updated(self, node: HomeeNode) -> None:
        self.schedule_update_ha_state()

    async def _on_connection_changed(self, connected: bool) -> None:
        self._host_connected = connected
        self.schedule_update_ha_state()<|MERGE_RESOLUTION|>--- conflicted
+++ resolved
@@ -80,8 +80,6 @@
         self._node = node
         self._attr_unique_id = f"{entry.unique_id}-{node.id}"
         self._entry = entry
-<<<<<<< HEAD
-=======
 
         self._attr_device_info = DeviceInfo(
             identifiers={(DOMAIN, str(node.id))},
@@ -90,7 +88,6 @@
             sw_version=self._get_software_version(),
             via_device=(DOMAIN, entry.runtime_data.settings.uid),
         )
->>>>>>> 319a7c09
         self._host_connected = entry.runtime_data.connected
 
     async def async_added_to_hass(self) -> None:
