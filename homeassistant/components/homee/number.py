"""The Homee number platform."""

from collections.abc import Callable
from dataclasses import dataclass

from pyHomee.const import AttributeType
from pyHomee.model import HomeeAttribute

from homeassistant.components.number import (
    NumberDeviceClass,
    NumberEntity,
    NumberEntityDescription,
)
from homeassistant.const import EntityCategory
from homeassistant.core import HomeAssistant
from homeassistant.helpers.entity_platform import AddConfigEntryEntitiesCallback

from . import HomeeConfigEntry
from .const import HOMEE_UNIT_TO_HA_UNIT
from .entity import HomeeEntity

<<<<<<< HEAD

@dataclass(frozen=True, kw_only=True)
class HomeeNumberEntityDescription(NumberEntityDescription):
    """A class that describes Homee number entities."""

    native_value_fn: Callable[[float], float] = lambda value: value
    set_native_value_fn: Callable[[float], float] = lambda value: value

=======
PARALLEL_UPDATES = 0
>>>>>>> 1e8f2117

NUMBER_DESCRIPTIONS = {
    AttributeType.DOWN_POSITION: HomeeNumberEntityDescription(
        key="down_position",
        entity_category=EntityCategory.CONFIG,
    ),
    AttributeType.DOWN_SLAT_POSITION: HomeeNumberEntityDescription(
        key="down_slat_position",
        entity_category=EntityCategory.CONFIG,
    ),
    AttributeType.DOWN_TIME: HomeeNumberEntityDescription(
        key="down_time",
        device_class=NumberDeviceClass.DURATION,
        entity_category=EntityCategory.CONFIG,
    ),
    AttributeType.ENDPOSITION_CONFIGURATION: HomeeNumberEntityDescription(
        key="endposition_configuration",
        entity_category=EntityCategory.CONFIG,
    ),
    AttributeType.MOTION_ALARM_CANCELATION_DELAY: HomeeNumberEntityDescription(
        key="motion_alarm_cancelation_delay",
        device_class=NumberDeviceClass.DURATION,
        entity_category=EntityCategory.CONFIG,
    ),
    AttributeType.OPEN_WINDOW_DETECTION_SENSIBILITY: HomeeNumberEntityDescription(
        key="open_window_detection_sensibility",
        entity_category=EntityCategory.CONFIG,
    ),
    AttributeType.POLLING_INTERVAL: HomeeNumberEntityDescription(
        key="polling_interval",
        device_class=NumberDeviceClass.DURATION,
        entity_category=EntityCategory.CONFIG,
    ),
    AttributeType.SHUTTER_SLAT_TIME: HomeeNumberEntityDescription(
        key="shutter_slat_time",
        device_class=NumberDeviceClass.DURATION,
        entity_category=EntityCategory.CONFIG,
    ),
    AttributeType.SLAT_MAX_ANGLE: HomeeNumberEntityDescription(
        key="slat_max_angle",
        entity_category=EntityCategory.CONFIG,
    ),
    AttributeType.SLAT_MIN_ANGLE: HomeeNumberEntityDescription(
        key="slat_min_angle",
        entity_category=EntityCategory.CONFIG,
    ),
    AttributeType.SLAT_STEPS: HomeeNumberEntityDescription(
        key="slat_steps",
        entity_category=EntityCategory.CONFIG,
    ),
    AttributeType.TEMPERATURE_OFFSET: HomeeNumberEntityDescription(
        key="temperature_offset",
        entity_category=EntityCategory.CONFIG,
    ),
    AttributeType.UP_TIME: HomeeNumberEntityDescription(
        key="up_time",
        device_class=NumberDeviceClass.DURATION,
        entity_category=EntityCategory.CONFIG,
    ),
    AttributeType.WAKE_UP_INTERVAL: HomeeNumberEntityDescription(
        key="wake_up_interval",
        device_class=NumberDeviceClass.DURATION,
        entity_category=EntityCategory.CONFIG,
    ),
    AttributeType.WIND_MONITORING_STATE: HomeeNumberEntityDescription(
        key="wind_monitoring_state",
        device_class=NumberDeviceClass.WIND_SPEED,
        entity_category=EntityCategory.CONFIG,
        native_min_value=0,
        native_max_value=22.5,
        native_step=2.5,
        native_unit_of_measurement="m/s",
        native_value_fn=lambda value: value * 2.5,
        set_native_value_fn=lambda value: value / 2.5,
    ),
}


async def async_setup_entry(
    hass: HomeAssistant,
    config_entry: HomeeConfigEntry,
    async_add_entities: AddConfigEntryEntitiesCallback,
) -> None:
    """Add the Homee platform for the number component."""

    async_add_entities(
        HomeeNumber(attribute, config_entry, NUMBER_DESCRIPTIONS[attribute.type])
        for node in config_entry.runtime_data.nodes
        for attribute in node.attributes
        if attribute.type in NUMBER_DESCRIPTIONS and attribute.data != "fixed_value"
    )


class HomeeNumber(HomeeEntity, NumberEntity):
    """Representation of a Homee number."""

    entity_description: HomeeNumberEntityDescription

    def __init__(
        self,
        attribute: HomeeAttribute,
        entry: HomeeConfigEntry,
        description: HomeeNumberEntityDescription,
    ) -> None:
        """Initialize a Homee number entity."""
        super().__init__(attribute, entry)
        self.entity_description = description
        self._attr_translation_key = description.key
        self._attr_native_unit_of_measurement = (
            description.native_unit_of_measurement
            or HOMEE_UNIT_TO_HA_UNIT[attribute.unit]
        )
        self._attr_native_min_value = description.native_min_value or attribute.minimum
        self._attr_native_max_value = description.native_max_value or attribute.maximum
        self._attr_native_step = description.native_step or attribute.step_value

    @property
    def available(self) -> bool:
        """Return the availability of the entity."""
        return super().available and self._attribute.editable

    @property
    def native_value(self) -> float | None:
        """Return the native value of the number."""
        return self.entity_description.native_value_fn(self._attribute.current_value)

    async def async_set_native_value(self, value: float) -> None:
        """Set the selected value."""
        await self.async_set_homee_value(
            self.entity_description.set_native_value_fn(value)
        )<|MERGE_RESOLUTION|>--- conflicted
+++ resolved
@@ -19,7 +19,7 @@
 from .const import HOMEE_UNIT_TO_HA_UNIT
 from .entity import HomeeEntity
 
-<<<<<<< HEAD
+PARALLEL_UPDATES = 0
 
 @dataclass(frozen=True, kw_only=True)
 class HomeeNumberEntityDescription(NumberEntityDescription):
@@ -27,10 +27,6 @@
 
     native_value_fn: Callable[[float], float] = lambda value: value
     set_native_value_fn: Callable[[float], float] = lambda value: value
-
-=======
-PARALLEL_UPDATES = 0
->>>>>>> 1e8f2117
 
 NUMBER_DESCRIPTIONS = {
     AttributeType.DOWN_POSITION: HomeeNumberEntityDescription(
