--- conflicted
+++ resolved
@@ -1,21 +1,24 @@
 {
   "entity": {
-<<<<<<< HEAD
-    "fan": {
-=======
     "climate": {
->>>>>>> 33682284
       "homee": {
         "state_attributes": {
           "preset_mode": {
             "state": {
-<<<<<<< HEAD
+              "manual": "mdi:hand-back-left"
+            }
+          }
+        }
+      }
+    },
+    "fan": {
+      "homee": {
+        "state_attributes": {
+          "preset_mode": {
+            "state": {
               "manual": "mdi:hand-back-left",
               "auto": "mdi:auto-mode",
               "summer": "mdi:sun-thermometer-outline"
-=======
-              "manual": "mdi:hand-back-left"
->>>>>>> 33682284
             }
           }
         }
