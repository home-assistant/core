--- conflicted
+++ resolved
@@ -8,9 +8,5 @@
   "iot_class": "local_polling",
   "loggers": ["aioimmich"],
   "quality_scale": "silver",
-<<<<<<< HEAD
-  "requirements": ["aioimmich==0.11.1"]
-=======
   "requirements": ["aioimmich==0.10.2"]
->>>>>>> 6ceb4e68
 }