"""Allows to configure custom shell commands to turn a value for a sensor."""
from __future__ import annotations

from collections.abc import Mapping
from datetime import timedelta
import json
import logging

import voluptuous as vol

from homeassistant.components.sensor import (
    DEVICE_CLASSES_SCHEMA,
    PLATFORM_SCHEMA,
    SensorEntity,
)
from homeassistant.const import (
    CONF_COMMAND,
    CONF_DEVICE_CLASS,
    CONF_NAME,
    CONF_UNIQUE_ID,
    CONF_UNIT_OF_MEASUREMENT,
    CONF_VALUE_TEMPLATE,
    STATE_UNKNOWN,
)
from homeassistant.core import HomeAssistant
from homeassistant.exceptions import TemplateError
from homeassistant.helpers import template
import homeassistant.helpers.config_validation as cv
from homeassistant.helpers.entity_platform import AddEntitiesCallback
from homeassistant.helpers.reload import setup_reload_service
from homeassistant.helpers.typing import ConfigType, DiscoveryInfoType

from . import check_output_or_log
from .const import CONF_COMMAND_TIMEOUT, DEFAULT_TIMEOUT, DOMAIN, PLATFORMS

_LOGGER = logging.getLogger(__name__)

CONF_JSON_ATTRIBUTES = "json_attributes"

DEFAULT_NAME = "Command Sensor"

SCAN_INTERVAL = timedelta(seconds=60)

PLATFORM_SCHEMA = PLATFORM_SCHEMA.extend(
    {
        vol.Required(CONF_COMMAND): cv.string,
        vol.Optional(CONF_COMMAND_TIMEOUT, default=DEFAULT_TIMEOUT): cv.positive_int,
        vol.Optional(CONF_JSON_ATTRIBUTES): cv.ensure_list_csv,
        vol.Optional(CONF_NAME, default=DEFAULT_NAME): cv.string,
        vol.Optional(CONF_DEVICE_CLASS): DEVICE_CLASSES_SCHEMA,
        vol.Optional(CONF_UNIT_OF_MEASUREMENT): cv.string,
        vol.Optional(CONF_VALUE_TEMPLATE): cv.template,
        vol.Optional(CONF_UNIQUE_ID): cv.string,
    }
)


def setup_platform(
    hass: HomeAssistant,
    config: ConfigType,
    add_entities: AddEntitiesCallback,
    discovery_info: DiscoveryInfoType | None = None,
) -> None:
    """Set up the Command Sensor."""

    setup_reload_service(hass, DOMAIN, PLATFORMS)

    name = config.get(CONF_NAME)
    command = config.get(CONF_COMMAND)
    unit = config.get(CONF_UNIT_OF_MEASUREMENT)
    value_template = config.get(CONF_VALUE_TEMPLATE)
    command_timeout = config.get(CONF_COMMAND_TIMEOUT)
    unique_id = config.get(CONF_UNIQUE_ID)
    if value_template is not None:
        value_template.hass = hass
    json_attributes = config.get(CONF_JSON_ATTRIBUTES)
    device_class = config.get(CONF_DEVICE_CLASS)
    data = CommandSensorData(hass, command, command_timeout)

    add_entities(
        [
            CommandSensor(
<<<<<<< HEAD
                hass, data, name, device_class, unit, value_template, json_attributes
=======
                hass, data, name, unit, value_template, json_attributes, unique_id
>>>>>>> 06329a2f
            )
        ],
        True,
    )


class CommandSensor(SensorEntity):
    """Representation of a sensor that is using shell commands."""

    def __init__(
        self,
        hass,
        data,
        name,
<<<<<<< HEAD
        device_class,
        unit_of_measurement,
        value_template,
        json_attributes,
=======
        unit_of_measurement,
        value_template,
        json_attributes,
        unique_id,
>>>>>>> 06329a2f
    ):
        """Initialize the sensor."""
        self._hass = hass
        self.data = data
        self._attributes = None
        self._json_attributes = json_attributes
        self._name = name
        self._attr_device_class = device_class
        self._state = None
        self._unit_of_measurement = unit_of_measurement
        self._value_template = value_template
        self._attr_unique_id = unique_id

    @property
    def name(self):
        """Return the name of the sensor."""
        return self._name

    @property
    def native_unit_of_measurement(self):
        """Return the unit the value is expressed in."""
        return self._unit_of_measurement

    @property
    def native_value(self):
        """Return the state of the device."""
        return self._state

    @property
    def extra_state_attributes(self):
        """Return the state attributes."""
        return self._attributes

    def update(self):
        """Get the latest data and updates the state."""
        self.data.update()
        value = self.data.value

        if self._json_attributes:
            self._attributes = {}
            if value:
                try:
                    json_dict = json.loads(value)
                    if isinstance(json_dict, Mapping):
                        self._attributes = {
                            k: json_dict[k]
                            for k in self._json_attributes
                            if k in json_dict
                        }
                    else:
                        _LOGGER.warning("JSON result was not a dictionary")
                except ValueError:
                    _LOGGER.warning("Unable to parse output as JSON: %s", value)
            else:
                _LOGGER.warning("Empty reply found when expecting JSON data")

        if value is None:
            value = STATE_UNKNOWN
        elif self._value_template is not None:
            self._state = self._value_template.render_with_possible_json_value(
                value, STATE_UNKNOWN
            )
        else:
            self._state = value


class CommandSensorData:
    """The class for handling the data retrieval."""

    def __init__(self, hass, command, command_timeout):
        """Initialize the data object."""
        self.value = None
        self.hass = hass
        self.command = command
        self.timeout = command_timeout

    def update(self):
        """Get the latest data with a shell command."""
        command = self.command

        if " " not in command:
            prog = command
            args = None
            args_compiled = None
        else:
            prog, args = command.split(" ", 1)
            args_compiled = template.Template(args, self.hass)

        if args_compiled:
            try:
                args_to_render = {"arguments": args}
                rendered_args = args_compiled.render(args_to_render)
            except TemplateError as ex:
                _LOGGER.exception("Error rendering command template: %s", ex)
                return
        else:
            rendered_args = None

        if rendered_args == args:
            # No template used. default behavior
            pass
        else:
            # Template used. Construct the string used in the shell
            command = f"{prog} {rendered_args}"

        _LOGGER.debug("Running command: %s", command)
        self.value = check_output_or_log(command, self.timeout)<|MERGE_RESOLUTION|>--- conflicted
+++ resolved
@@ -80,11 +80,14 @@
     add_entities(
         [
             CommandSensor(
-<<<<<<< HEAD
-                hass, data, name, device_class, unit, value_template, json_attributes
-=======
-                hass, data, name, unit, value_template, json_attributes, unique_id
->>>>>>> 06329a2f
+                hass,
+                data,
+                name,
+                device_class,
+                unit,
+                value_template,
+                json_attributes,
+                unique_id,
             )
         ],
         True,
@@ -99,17 +102,11 @@
         hass,
         data,
         name,
-<<<<<<< HEAD
         device_class,
         unit_of_measurement,
         value_template,
         json_attributes,
-=======
-        unit_of_measurement,
-        value_template,
-        json_attributes,
         unique_id,
->>>>>>> 06329a2f
     ):
         """Initialize the sensor."""
         self._hass = hass
