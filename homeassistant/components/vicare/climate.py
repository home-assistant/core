--- conflicted
+++ resolved
@@ -317,14 +317,9 @@
         if self._current_program and self._current_program not in [
             VICARE_PROGRAM_NORMAL,
             VICARE_PROGRAM_REDUCED,
-<<<<<<< HEAD
-        ]:
-            # We can't deactivate "normal" or "reduced"
-=======
             VICARE_PROGRAM_STANDBY,
         ]:
             # We can't deactivate "normal", "reduced" or "standby"
->>>>>>> b08832a8
             _LOGGER.debug("deactivating %s", self._current_program)
             try:
                 self._circuit.deactivateProgram(self._current_program)
@@ -338,17 +333,12 @@
                 ) from err
 
         _LOGGER.debug("Setting preset to %s / %s", preset_mode, target_program)
-<<<<<<< HEAD
-        if target_program not in [VICARE_PROGRAM_NORMAL, VICARE_PROGRAM_REDUCED]:
-            # And we can't explicitly activate "normal" or "reduced", either
-=======
         if target_program not in [
             VICARE_PROGRAM_NORMAL,
             VICARE_PROGRAM_REDUCED,
             VICARE_PROGRAM_STANDBY,
         ]:
             # And we can't explicitly activate "normal", "reduced" or "standby", either
->>>>>>> b08832a8
             _LOGGER.debug("activating %s", target_program)
             try:
                 self._circuit.activateProgram(target_program)
