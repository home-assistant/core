--- conflicted
+++ resolved
@@ -139,10 +139,6 @@
     _current_action: bool | None = None
     _current_mode: str | None = None
     _current_program: str | None = None
-<<<<<<< HEAD
-    _attributes: dict[str, Any] = {}
-=======
->>>>>>> 76ebb0df
     _enable_turn_on_off_backwards_compatibility = False
 
     def __init__(
@@ -152,17 +148,10 @@
         circuit: PyViCareHeatingCircuit,
     ) -> None:
         """Initialize the climate device."""
-<<<<<<< HEAD
         super().__init__(device_config, device, circuit, self._attr_translation_key)
         self._device = device
-
+        self._attributes: dict[str, Any] = {}
         self._attributes["vicare_programs"] = self._api.getPrograms()
-=======
-        super().__init__(device_config, device, circuit.id)
-        self._circuit = circuit
-        self._attributes: dict[str, Any] = {}
-        self._attributes["vicare_programs"] = self._circuit.getPrograms()
->>>>>>> 76ebb0df
         self._attr_preset_modes = [
             preset
             for heating_program in self._attributes["vicare_programs"]
