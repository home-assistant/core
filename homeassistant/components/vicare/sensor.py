"""Viessmann ViCare sensor device."""
from __future__ import annotations

from collections.abc import Callable
from contextlib import suppress
from dataclasses import dataclass
import logging

from PyViCare.PyViCareDevice import Device
from PyViCare.PyViCareUtils import (
    PyViCareInvalidDataError,
    PyViCareNotSupportedFeatureError,
    PyViCareRateLimitError,
)
import requests

from homeassistant.components.sensor import (
    SensorDeviceClass,
    SensorEntity,
    SensorEntityDescription,
    SensorStateClass,
)
from homeassistant.config_entries import ConfigEntry
from homeassistant.const import (
    PERCENTAGE,
    UnitOfEnergy,
    UnitOfPower,
    UnitOfTemperature,
    UnitOfTime,
    UnitOfVolume,
)
from homeassistant.core import HomeAssistant
from homeassistant.helpers.entity_platform import AddEntitiesCallback

from . import ViCareEntity, ViCareRequiredKeysMixin
from .const import (
    CONF_HEATING_TYPE,
    DOMAIN,
    HEATING_TYPE_TO_CREATOR_METHOD,
    VICARE_CUBIC_METER,
    VICARE_DEVICE_LIST,
    VICARE_KWH,
    VICARE_UNIT_TO_UNIT_OF_MEASUREMENT,
    HeatingType,
)
from .entity import ViCareEntity

_LOGGER = logging.getLogger(__name__)

VICARE_UNIT_TO_DEVICE_CLASS = {
    VICARE_KWH: SensorDeviceClass.ENERGY,
    VICARE_CUBIC_METER: SensorDeviceClass.GAS,
}


@dataclass
class ViCareSensorEntityDescription(SensorEntityDescription, ViCareRequiredKeysMixin):
    """Describes ViCare sensor entity."""

    unit_getter: Callable[[Device], str | None] | None = None


GLOBAL_SENSORS: tuple[ViCareSensorEntityDescription, ...] = (
    ViCareSensorEntityDescription(
        key="outside_temperature",
        name="Outside Temperature",
        native_unit_of_measurement=UnitOfTemperature.CELSIUS,
        value_getter=lambda api: api.getOutsideTemperature(),
        device_class=SensorDeviceClass.TEMPERATURE,
        state_class=SensorStateClass.MEASUREMENT,
    ),
    ViCareSensorEntityDescription(
        key="return_temperature",
        name="Return Temperature",
        native_unit_of_measurement=UnitOfTemperature.CELSIUS,
        value_getter=lambda api: api.getReturnTemperature(),
        device_class=SensorDeviceClass.TEMPERATURE,
        state_class=SensorStateClass.MEASUREMENT,
    ),
    ViCareSensorEntityDescription(
        key="boiler_temperature",
        name="Boiler Temperature",
        native_unit_of_measurement=UnitOfTemperature.CELSIUS,
        value_getter=lambda api: api.getBoilerTemperature(),
        device_class=SensorDeviceClass.TEMPERATURE,
        state_class=SensorStateClass.MEASUREMENT,
    ),
    ViCareSensorEntityDescription(
        key="boiler_supply_temperature",
        name="Boiler Supply Temperature",
        native_unit_of_measurement=UnitOfTemperature.CELSIUS,
        value_getter=lambda api: api.getBoilerCommonSupplyTemperature(),
        device_class=SensorDeviceClass.TEMPERATURE,
        state_class=SensorStateClass.MEASUREMENT,
    ),
    ViCareSensorEntityDescription(
        key="primary_circuit_supply_temperature",
        name="Primary Circuit Supply Temperature",
        native_unit_of_measurement=UnitOfTemperature.CELSIUS,
        value_getter=lambda api: api.getSupplyTemperaturePrimaryCircuit(),
        device_class=SensorDeviceClass.TEMPERATURE,
        state_class=SensorStateClass.MEASUREMENT,
    ),
    ViCareSensorEntityDescription(
        key="primary_circuit_return_temperature",
        name="Primary Circuit  Return Temperature",
        native_unit_of_measurement=UnitOfTemperature.CELSIUS,
        value_getter=lambda api: api.getReturnTemperaturePrimaryCircuit(),
        device_class=SensorDeviceClass.TEMPERATURE,
        state_class=SensorStateClass.MEASUREMENT,
    ),
    ViCareSensorEntityDescription(
        key="secondary_circuit_supply_temperature",
        name="Secondary Circuit Supply Temperature",
        native_unit_of_measurement=UnitOfTemperature.CELSIUS,
        value_getter=lambda api: api.getSupplyTemperatureSecondaryCircuit(),
        device_class=SensorDeviceClass.TEMPERATURE,
        state_class=SensorStateClass.MEASUREMENT,
    ),
    ViCareSensorEntityDescription(
        key="secondary_circuit_return_temperature",
        name="Secondary Circuit Return Temperature",
        native_unit_of_measurement=UnitOfTemperature.CELSIUS,
        value_getter=lambda api: api.getReturnTemperatureSecondaryCircuit(),
        device_class=SensorDeviceClass.TEMPERATURE,
        state_class=SensorStateClass.MEASUREMENT,
    ),
    ViCareSensorEntityDescription(
        key="hotwater_out_temperature",
        name="Hot Water Out Temperature",
        native_unit_of_measurement=UnitOfTemperature.CELSIUS,
        value_getter=lambda api: api.getDomesticHotWaterOutletTemperature(),
        device_class=SensorDeviceClass.TEMPERATURE,
        state_class=SensorStateClass.MEASUREMENT,
    ),
    ViCareSensorEntityDescription(
        key="hotwater_max_temperature",
        name="Hot Water Max Temperature",
        native_unit_of_measurement=UnitOfTemperature.CELSIUS,
        value_getter=lambda api: api.getDomesticHotWaterMaxTemperature(),
        device_class=SensorDeviceClass.TEMPERATURE,
        state_class=SensorStateClass.MEASUREMENT,
    ),
    ViCareSensorEntityDescription(
        key="hotwater_min_temperature",
        name="Hot Water Min Temperature",
        native_unit_of_measurement=UnitOfTemperature.CELSIUS,
        value_getter=lambda api: api.getDomesticHotWaterMinTemperature(),
        device_class=SensorDeviceClass.TEMPERATURE,
        state_class=SensorStateClass.MEASUREMENT,
    ),
    ViCareSensorEntityDescription(
        key="hotwater_gas_consumption_today",
        name="Hot water gas consumption today",
        value_getter=lambda api: api.getGasConsumptionDomesticHotWaterToday(),
        unit_getter=lambda api: api.getGasConsumptionDomesticHotWaterUnit(),
        state_class=SensorStateClass.TOTAL_INCREASING,
    ),
    ViCareSensorEntityDescription(
        key="hotwater_gas_consumption_heating_this_week",
        name="Hot water gas consumption this week",
        value_getter=lambda api: api.getGasConsumptionDomesticHotWaterThisWeek(),
        unit_getter=lambda api: api.getGasConsumptionDomesticHotWaterUnit(),
        state_class=SensorStateClass.TOTAL_INCREASING,
    ),
    ViCareSensorEntityDescription(
        key="hotwater_gas_consumption_heating_this_month",
        name="Hot water gas consumption this month",
        value_getter=lambda api: api.getGasConsumptionDomesticHotWaterThisMonth(),
        unit_getter=lambda api: api.getGasConsumptionDomesticHotWaterUnit(),
        state_class=SensorStateClass.TOTAL_INCREASING,
    ),
    ViCareSensorEntityDescription(
        key="hotwater_gas_consumption_heating_this_year",
        name="Hot water gas consumption this year",
        value_getter=lambda api: api.getGasConsumptionDomesticHotWaterThisYear(),
        unit_getter=lambda api: api.getGasConsumptionDomesticHotWaterUnit(),
        state_class=SensorStateClass.TOTAL_INCREASING,
    ),
    ViCareSensorEntityDescription(
        key="gas_consumption_heating_today",
        name="Heating gas consumption today",
        value_getter=lambda api: api.getGasConsumptionHeatingToday(),
        unit_getter=lambda api: api.getGasConsumptionHeatingUnit(),
        state_class=SensorStateClass.TOTAL_INCREASING,
    ),
    ViCareSensorEntityDescription(
        key="gas_consumption_heating_this_week",
        name="Heating gas consumption this week",
        value_getter=lambda api: api.getGasConsumptionHeatingThisWeek(),
        unit_getter=lambda api: api.getGasConsumptionHeatingUnit(),
        state_class=SensorStateClass.TOTAL_INCREASING,
    ),
    ViCareSensorEntityDescription(
        key="gas_consumption_heating_this_month",
        name="Heating gas consumption this month",
        value_getter=lambda api: api.getGasConsumptionHeatingThisMonth(),
        unit_getter=lambda api: api.getGasConsumptionHeatingUnit(),
        state_class=SensorStateClass.TOTAL_INCREASING,
    ),
    ViCareSensorEntityDescription(
        key="gas_consumption_heating_this_year",
        name="Heating gas consumption this year",
        value_getter=lambda api: api.getGasConsumptionHeatingThisYear(),
        unit_getter=lambda api: api.getGasConsumptionHeatingUnit(),
        state_class=SensorStateClass.TOTAL_INCREASING,
    ),
    ViCareSensorEntityDescription(
        key="gas_summary_consumption_heating_currentday",
        name="Heating gas consumption current day",
        native_unit_of_measurement=UnitOfVolume.CUBIC_METERS,
        value_getter=lambda api: api.getGasSummaryConsumptionHeatingCurrentDay(),
        unit_getter=lambda api: api.getGasSummaryConsumptionHeatingUnit(),
        state_class=SensorStateClass.TOTAL_INCREASING,
    ),
    ViCareSensorEntityDescription(
        key="gas_summary_consumption_heating_currentmonth",
        name="Heating gas consumption current month",
        native_unit_of_measurement=UnitOfVolume.CUBIC_METERS,
        value_getter=lambda api: api.getGasSummaryConsumptionHeatingCurrentMonth(),
        unit_getter=lambda api: api.getGasSummaryConsumptionHeatingUnit(),
        state_class=SensorStateClass.TOTAL_INCREASING,
    ),
    ViCareSensorEntityDescription(
        key="gas_summary_consumption_heating_currentyear",
        name="Heating gas consumption current year",
        native_unit_of_measurement=UnitOfVolume.CUBIC_METERS,
        value_getter=lambda api: api.getGasSummaryConsumptionHeatingCurrentYear(),
        unit_getter=lambda api: api.getGasSummaryConsumptionHeatingUnit(),
        state_class=SensorStateClass.TOTAL_INCREASING,
    ),
    ViCareSensorEntityDescription(
        key="gas_summary_consumption_heating_lastsevendays",
        name="Heating gas consumption last seven days",
        native_unit_of_measurement=UnitOfVolume.CUBIC_METERS,
        value_getter=lambda api: api.getGasSummaryConsumptionHeatingLastSevenDays(),
        unit_getter=lambda api: api.getGasSummaryConsumptionHeatingUnit(),
        state_class=SensorStateClass.TOTAL_INCREASING,
    ),
    ViCareSensorEntityDescription(
        key="hotwater_gas_summary_consumption_heating_currentday",
        name="Hot water gas consumption current day",
        native_unit_of_measurement=UnitOfVolume.CUBIC_METERS,
        value_getter=lambda api: api.getGasSummaryConsumptionDomesticHotWaterCurrentDay(),
        unit_getter=lambda api: api.getGasSummaryConsumptionDomesticHotWaterUnit(),
        state_class=SensorStateClass.TOTAL_INCREASING,
    ),
    ViCareSensorEntityDescription(
        key="hotwater_gas_summary_consumption_heating_currentmonth",
        name="Hot water gas consumption current month",
        native_unit_of_measurement=UnitOfVolume.CUBIC_METERS,
        value_getter=lambda api: api.getGasSummaryConsumptionDomesticHotWaterCurrentMonth(),
        unit_getter=lambda api: api.getGasSummaryConsumptionDomesticHotWaterUnit(),
        state_class=SensorStateClass.TOTAL_INCREASING,
    ),
    ViCareSensorEntityDescription(
        key="hotwater_gas_summary_consumption_heating_currentyear",
        name="Hot water gas consumption current year",
        native_unit_of_measurement=UnitOfVolume.CUBIC_METERS,
        value_getter=lambda api: api.getGasSummaryConsumptionDomesticHotWaterCurrentYear(),
        unit_getter=lambda api: api.getGasSummaryConsumptionDomesticHotWaterUnit(),
        state_class=SensorStateClass.TOTAL_INCREASING,
    ),
    ViCareSensorEntityDescription(
        key="hotwater_gas_summary_consumption_heating_lastsevendays",
        name="Hot water gas consumption last seven days",
        native_unit_of_measurement=UnitOfVolume.CUBIC_METERS,
        value_getter=lambda api: api.getGasSummaryConsumptionDomesticHotWaterLastSevenDays(),
        unit_getter=lambda api: api.getGasSummaryConsumptionDomesticHotWaterUnit(),
        state_class=SensorStateClass.TOTAL_INCREASING,
    ),
    ViCareSensorEntityDescription(
        key="energy_summary_consumption_heating_currentday",
        name="Energy consumption of gas heating current day",
        native_unit_of_measurement=UnitOfEnergy.KILO_WATT_HOUR,
        value_getter=lambda api: api.getPowerSummaryConsumptionHeatingCurrentDay(),
        unit_getter=lambda api: api.getPowerSummaryConsumptionHeatingUnit(),
        state_class=SensorStateClass.TOTAL_INCREASING,
    ),
    ViCareSensorEntityDescription(
        key="energy_summary_consumption_heating_currentmonth",
        name="Energy consumption of gas heating current month",
        native_unit_of_measurement=UnitOfEnergy.KILO_WATT_HOUR,
        value_getter=lambda api: api.getPowerSummaryConsumptionHeatingCurrentMonth(),
        unit_getter=lambda api: api.getPowerSummaryConsumptionHeatingUnit(),
        state_class=SensorStateClass.TOTAL_INCREASING,
    ),
    ViCareSensorEntityDescription(
        key="energy_summary_consumption_heating_currentyear",
        name="Energy consumption of gas heating current year",
        native_unit_of_measurement=UnitOfEnergy.KILO_WATT_HOUR,
        value_getter=lambda api: api.getPowerSummaryConsumptionHeatingCurrentYear(),
        unit_getter=lambda api: api.getPowerSummaryConsumptionHeatingUnit(),
        state_class=SensorStateClass.TOTAL_INCREASING,
    ),
    ViCareSensorEntityDescription(
        key="energy_summary_consumption_heating_lastsevendays",
        name="Energy consumption of gas heating last seven days",
        native_unit_of_measurement=UnitOfEnergy.KILO_WATT_HOUR,
        value_getter=lambda api: api.getPowerSummaryConsumptionHeatingLastSevenDays(),
        unit_getter=lambda api: api.getPowerSummaryConsumptionHeatingUnit(),
        state_class=SensorStateClass.TOTAL_INCREASING,
    ),
    ViCareSensorEntityDescription(
        key="energy_dhw_summary_consumption_heating_currentday",
        name="Energy consumption of hot water gas heating current day",
        native_unit_of_measurement=UnitOfEnergy.KILO_WATT_HOUR,
        value_getter=lambda api: api.getPowerSummaryConsumptionDomesticHotWaterCurrentDay(),
        unit_getter=lambda api: api.getPowerSummaryConsumptionDomesticHotWaterUnit(),
        state_class=SensorStateClass.TOTAL_INCREASING,
    ),
    ViCareSensorEntityDescription(
        key="energy_dhw_summary_consumption_heating_currentmonth",
        name="Energy consumption of hot water gas heating current month",
        native_unit_of_measurement=UnitOfEnergy.KILO_WATT_HOUR,
        value_getter=lambda api: api.getPowerSummaryConsumptionDomesticHotWaterCurrentMonth(),
        unit_getter=lambda api: api.getPowerSummaryConsumptionDomesticHotWaterUnit(),
        state_class=SensorStateClass.TOTAL_INCREASING,
    ),
    ViCareSensorEntityDescription(
        key="energy_dhw_summary_consumption_heating_currentyear",
        name="Energy consumption of hot water gas heating current year",
        native_unit_of_measurement=UnitOfEnergy.KILO_WATT_HOUR,
        value_getter=lambda api: api.getPowerSummaryConsumptionDomesticHotWaterCurrentYear(),
        unit_getter=lambda api: api.getPowerSummaryConsumptionDomesticHotWaterUnit(),
        state_class=SensorStateClass.TOTAL_INCREASING,
    ),
    ViCareSensorEntityDescription(
        key="energy_summary_dhw_consumption_heating_lastsevendays",
        name="Energy consumption of hot water gas heating last seven days",
        native_unit_of_measurement=UnitOfEnergy.KILO_WATT_HOUR,
        value_getter=lambda api: api.getPowerSummaryConsumptionDomesticHotWaterLastSevenDays(),
        unit_getter=lambda api: api.getPowerSummaryConsumptionDomesticHotWaterUnit(),
        state_class=SensorStateClass.TOTAL_INCREASING,
    ),
    ViCareSensorEntityDescription(
        key="power_production_current",
        name="Power production current",
        native_unit_of_measurement=UnitOfPower.WATT,
        value_getter=lambda api: api.getPowerProductionCurrent(),
        device_class=SensorDeviceClass.POWER,
        state_class=SensorStateClass.MEASUREMENT,
    ),
    ViCareSensorEntityDescription(
        key="power_production_today",
        name="Energy production today",
        native_unit_of_measurement=UnitOfEnergy.KILO_WATT_HOUR,
        value_getter=lambda api: api.getPowerProductionToday(),
        device_class=SensorDeviceClass.ENERGY,
        state_class=SensorStateClass.TOTAL_INCREASING,
    ),
    ViCareSensorEntityDescription(
        key="power_production_this_week",
        name="Energy production this week",
        native_unit_of_measurement=UnitOfEnergy.KILO_WATT_HOUR,
        value_getter=lambda api: api.getPowerProductionThisWeek(),
        device_class=SensorDeviceClass.ENERGY,
        state_class=SensorStateClass.TOTAL_INCREASING,
    ),
    ViCareSensorEntityDescription(
        key="power_production_this_month",
        name="Energy production this month",
        native_unit_of_measurement=UnitOfEnergy.KILO_WATT_HOUR,
        value_getter=lambda api: api.getPowerProductionThisMonth(),
        device_class=SensorDeviceClass.ENERGY,
        state_class=SensorStateClass.TOTAL_INCREASING,
    ),
    ViCareSensorEntityDescription(
        key="power_production_this_year",
        name="Energy production this year",
        native_unit_of_measurement=UnitOfEnergy.KILO_WATT_HOUR,
        value_getter=lambda api: api.getPowerProductionThisYear(),
        device_class=SensorDeviceClass.ENERGY,
        state_class=SensorStateClass.TOTAL_INCREASING,
    ),
    ViCareSensorEntityDescription(
        key="solar storage temperature",
        name="Solar Storage Temperature",
        native_unit_of_measurement=UnitOfTemperature.CELSIUS,
        value_getter=lambda api: api.getSolarStorageTemperature(),
        device_class=SensorDeviceClass.TEMPERATURE,
        state_class=SensorStateClass.MEASUREMENT,
    ),
    ViCareSensorEntityDescription(
        key="collector temperature",
        name="Solar Collector Temperature",
        native_unit_of_measurement=UnitOfTemperature.CELSIUS,
        value_getter=lambda api: api.getSolarCollectorTemperature(),
        device_class=SensorDeviceClass.TEMPERATURE,
        state_class=SensorStateClass.MEASUREMENT,
    ),
    ViCareSensorEntityDescription(
        key="solar power production today",
        name="Solar energy production today",
        native_unit_of_measurement=UnitOfEnergy.KILO_WATT_HOUR,
        value_getter=lambda api: api.getSolarPowerProductionToday(),
        unit_getter=lambda api: api.getSolarPowerProductionUnit(),
        device_class=SensorDeviceClass.ENERGY,
        state_class=SensorStateClass.TOTAL_INCREASING,
    ),
    ViCareSensorEntityDescription(
        key="solar power production this week",
        name="Solar energy production this week",
        native_unit_of_measurement=UnitOfEnergy.KILO_WATT_HOUR,
        value_getter=lambda api: api.getSolarPowerProductionThisWeek(),
        unit_getter=lambda api: api.getSolarPowerProductionUnit(),
        device_class=SensorDeviceClass.ENERGY,
        state_class=SensorStateClass.TOTAL_INCREASING,
    ),
    ViCareSensorEntityDescription(
        key="solar power production this month",
        name="Solar energy production this month",
        native_unit_of_measurement=UnitOfEnergy.KILO_WATT_HOUR,
        value_getter=lambda api: api.getSolarPowerProductionThisMonth(),
        unit_getter=lambda api: api.getSolarPowerProductionUnit(),
        device_class=SensorDeviceClass.ENERGY,
        state_class=SensorStateClass.TOTAL_INCREASING,
    ),
    ViCareSensorEntityDescription(
        key="solar power production this year",
        name="Solar energy production this year",
        native_unit_of_measurement=UnitOfEnergy.KILO_WATT_HOUR,
        value_getter=lambda api: api.getSolarPowerProductionThisYear(),
        unit_getter=lambda api: api.getSolarPowerProductionUnit(),
        device_class=SensorDeviceClass.ENERGY,
        state_class=SensorStateClass.TOTAL_INCREASING,
    ),
    ViCareSensorEntityDescription(
        key="power consumption today",
        name="Energy consumption today",
        native_unit_of_measurement=UnitOfEnergy.KILO_WATT_HOUR,
        value_getter=lambda api: api.getPowerConsumptionToday(),
        unit_getter=lambda api: api.getPowerConsumptionUnit(),
        device_class=SensorDeviceClass.ENERGY,
        state_class=SensorStateClass.TOTAL_INCREASING,
    ),
    ViCareSensorEntityDescription(
        key="power consumption this week",
        name="Power consumption this week",
        native_unit_of_measurement=UnitOfEnergy.KILO_WATT_HOUR,
        value_getter=lambda api: api.getPowerConsumptionThisWeek(),
        unit_getter=lambda api: api.getPowerConsumptionUnit(),
        device_class=SensorDeviceClass.ENERGY,
        state_class=SensorStateClass.TOTAL_INCREASING,
    ),
    ViCareSensorEntityDescription(
        key="power consumption this month",
        name="Energy consumption this month",
        native_unit_of_measurement=UnitOfEnergy.KILO_WATT_HOUR,
        value_getter=lambda api: api.getPowerConsumptionThisMonth(),
        unit_getter=lambda api: api.getPowerConsumptionUnit(),
        device_class=SensorDeviceClass.ENERGY,
        state_class=SensorStateClass.TOTAL_INCREASING,
    ),
    ViCareSensorEntityDescription(
        key="power consumption this year",
        name="Energy consumption this year",
        native_unit_of_measurement=UnitOfEnergy.KILO_WATT_HOUR,
        value_getter=lambda api: api.getPowerConsumptionThisYear(),
        unit_getter=lambda api: api.getPowerConsumptionUnit(),
        device_class=SensorDeviceClass.ENERGY,
        state_class=SensorStateClass.TOTAL_INCREASING,
    ),
    ViCareSensorEntityDescription(
        key="buffer top temperature",
        name="Buffer top temperature",
        native_unit_of_measurement=UnitOfTemperature.CELSIUS,
        value_getter=lambda api: api.getBufferTopTemperature(),
        device_class=SensorDeviceClass.TEMPERATURE,
        state_class=SensorStateClass.MEASUREMENT,
    ),
    ViCareSensorEntityDescription(
        key="buffer main temperature",
        name="Buffer main temperature",
        native_unit_of_measurement=UnitOfTemperature.CELSIUS,
        value_getter=lambda api: api.getBufferMainTemperature(),
        device_class=SensorDeviceClass.TEMPERATURE,
        state_class=SensorStateClass.MEASUREMENT,
    ),
)

CIRCUIT_SENSORS: tuple[ViCareSensorEntityDescription, ...] = (
    ViCareSensorEntityDescription(
        key="supply_temperature",
        name="Supply Temperature",
        native_unit_of_measurement=UnitOfTemperature.CELSIUS,
        value_getter=lambda api: api.getSupplyTemperature(),
        device_class=SensorDeviceClass.TEMPERATURE,
        state_class=SensorStateClass.MEASUREMENT,
    ),
)

BURNER_SENSORS: tuple[ViCareSensorEntityDescription, ...] = (
    ViCareSensorEntityDescription(
        key="burner_starts",
        name="Burner Starts",
        icon="mdi:counter",
        value_getter=lambda api: api.getStarts(),
        state_class=SensorStateClass.TOTAL_INCREASING,
    ),
    ViCareSensorEntityDescription(
        key="burner_hours",
        name="Burner Hours",
        icon="mdi:counter",
        native_unit_of_measurement=UnitOfTime.HOURS,
        value_getter=lambda api: api.getHours(),
        state_class=SensorStateClass.TOTAL_INCREASING,
    ),
    ViCareSensorEntityDescription(
        key="burner_modulation",
        name="Burner Modulation",
        icon="mdi:percent",
        native_unit_of_measurement=PERCENTAGE,
        value_getter=lambda api: api.getModulation(),
        state_class=SensorStateClass.MEASUREMENT,
    ),
)

COMPRESSOR_SENSORS: tuple[ViCareSensorEntityDescription, ...] = (
    ViCareSensorEntityDescription(
        key="compressor_starts",
        name="Compressor Starts",
        icon="mdi:counter",
        value_getter=lambda api: api.getStarts(),
        state_class=SensorStateClass.TOTAL_INCREASING,
    ),
    ViCareSensorEntityDescription(
        key="compressor_hours",
        name="Compressor Hours",
        icon="mdi:counter",
        native_unit_of_measurement=UnitOfTime.HOURS,
        value_getter=lambda api: api.getHours(),
        state_class=SensorStateClass.TOTAL_INCREASING,
    ),
    ViCareSensorEntityDescription(
        key="compressor_hours_loadclass1",
        name="Compressor Hours Load Class 1",
        icon="mdi:counter",
        native_unit_of_measurement=UnitOfTime.HOURS,
        value_getter=lambda api: api.getHoursLoadClass1(),
        state_class=SensorStateClass.TOTAL_INCREASING,
    ),
    ViCareSensorEntityDescription(
        key="compressor_hours_loadclass2",
        name="Compressor Hours Load Class 2",
        icon="mdi:counter",
        native_unit_of_measurement=UnitOfTime.HOURS,
        value_getter=lambda api: api.getHoursLoadClass2(),
        state_class=SensorStateClass.TOTAL_INCREASING,
    ),
    ViCareSensorEntityDescription(
        key="compressor_hours_loadclass3",
        name="Compressor Hours Load Class 3",
        icon="mdi:counter",
        native_unit_of_measurement=UnitOfTime.HOURS,
        value_getter=lambda api: api.getHoursLoadClass3(),
        state_class=SensorStateClass.TOTAL_INCREASING,
    ),
    ViCareSensorEntityDescription(
        key="compressor_hours_loadclass4",
        name="Compressor Hours Load Class 4",
        icon="mdi:counter",
        native_unit_of_measurement=UnitOfTime.HOURS,
        value_getter=lambda api: api.getHoursLoadClass4(),
        state_class=SensorStateClass.TOTAL_INCREASING,
    ),
    ViCareSensorEntityDescription(
        key="compressor_hours_loadclass5",
        name="Compressor Hours Load Class 5",
        icon="mdi:counter",
        native_unit_of_measurement=UnitOfTime.HOURS,
        value_getter=lambda api: api.getHoursLoadClass5(),
        state_class=SensorStateClass.TOTAL_INCREASING,
    ),
)


def _build_entity(name, vicare_api, device_config, sensor, has_multiple_devices: bool):
    """Create a ViCare sensor entity."""
    _LOGGER.debug("Found device %s", name)
    try:
        sensor.value_getter(vicare_api)
        _LOGGER.debug("Found entity %s", name)
    except PyViCareNotSupportedFeatureError:
        _LOGGER.info("Feature not supported %s", name)
        return None
    except AttributeError:
        _LOGGER.debug("Attribute Error %s", name)
        return None

    return ViCareSensor(
        name,
        vicare_api,
        device_config,
        sensor,
        has_multiple_devices,
    )


async def _entities_from_descriptions(
    hass: HomeAssistant,
    entities,
    sensor_descriptions,
    iterables,
    device,
    has_multiple_devices: bool,
):
    """Create entities from descriptions and list of burners/circuits."""
    for description in sensor_descriptions:
        for current in iterables:
            suffix = ""
            if len(iterables) > 1:
                suffix = f" {current.id}"
            entity = await hass.async_add_executor_job(
                _build_entity,
                f"{description.name}{suffix}",
                current,
                device,
                description,
                has_multiple_devices,
            )
            if entity is not None:
                entities.append(entity)


async def async_setup_entry(
    hass: HomeAssistant,
    config_entry: ConfigEntry,
    async_add_entities: AddEntitiesCallback,
) -> None:
    """Create the ViCare sensor devices."""
    entities = []
    has_multiple_devices = (
        len(hass.data[DOMAIN][config_entry.entry_id][VICARE_DEVICE_LIST]) > 1
    )
    for device in hass.data[DOMAIN][config_entry.entry_id][VICARE_DEVICE_LIST]:
        api = getattr(
            device,
            HEATING_TYPE_TO_CREATOR_METHOD[
                HeatingType(config_entry.data[CONF_HEATING_TYPE])
            ],
        )()
        for description in GLOBAL_SENSORS:
            entity = await hass.async_add_executor_job(
                _build_entity,
                f"{description.name}",
                api,
                device,
                description,
                has_multiple_devices,
            )
            if entity is not None:
                entities.append(entity)

        try:
            await _entities_from_descriptions(
                hass,
                entities,
                CIRCUIT_SENSORS,
                api.circuits,
                device,
                has_multiple_devices,
            )
        except PyViCareNotSupportedFeatureError:
            _LOGGER.info("No circuits found")

        try:
            await _entities_from_descriptions(
                hass,
                entities,
                BURNER_SENSORS,
                api.burners,
                device,
                has_multiple_devices,
            )
        except PyViCareNotSupportedFeatureError:
            _LOGGER.info("No burners found")

        try:
            await _entities_from_descriptions(
                hass,
                entities,
                COMPRESSOR_SENSORS,
                api.compressors,
                device,
                has_multiple_devices,
            )
        except PyViCareNotSupportedFeatureError:
            _LOGGER.info("No compressors found")

    async_add_entities(entities)


class ViCareSensor(ViCareEntity, SensorEntity):
    """Representation of a ViCare sensor."""

    entity_description: ViCareSensorEntityDescription

    def __init__(
        self,
        name,
        api,
        device_config,
        description: ViCareSensorEntityDescription,
        has_multiple_devices: bool,
    ) -> None:
        """Initialize the sensor."""
        super().__init__(device_config)
        self.entity_description = description
        self._attr_name = name
        self._api = api
        self._device_config = device_config
<<<<<<< HEAD
        ViCareEntity.__init__(self, device_config, has_multiple_devices)
=======
>>>>>>> 6e1c2390

    @property
    def available(self):
        """Return True if entity is available."""
        return self._attr_native_value is not None

    @property
    def unique_id(self) -> str:
        """Return unique ID for this device."""
        tmp_id = (
            f"{self._device_config.getConfig().serial}-{self.entity_description.key}"
        )
        if hasattr(self._api, "id"):
            return f"{tmp_id}-{self._api.id}"
        return tmp_id

    def update(self):
        """Update state of sensor."""
        try:
            with suppress(PyViCareNotSupportedFeatureError):
                self._attr_native_value = self.entity_description.value_getter(
                    self._api
                )

                if self.entity_description.unit_getter:
                    vicare_unit = self.entity_description.unit_getter(self._api)
                    if vicare_unit is not None:
                        self._attr_device_class = VICARE_UNIT_TO_DEVICE_CLASS.get(
                            vicare_unit
                        )
                        self._attr_native_unit_of_measurement = (
                            VICARE_UNIT_TO_UNIT_OF_MEASUREMENT.get(vicare_unit)
                        )
        except requests.exceptions.ConnectionError:
            _LOGGER.error("Unable to retrieve data from ViCare server")
        except ValueError:
            _LOGGER.error("Unable to decode data from ViCare server")
        except PyViCareRateLimitError as limit_exception:
            _LOGGER.error("Vicare API rate limit exceeded: %s", limit_exception)
        except PyViCareInvalidDataError as invalid_data_exception:
            _LOGGER.error("Invalid data from Vicare server: %s", invalid_data_exception)<|MERGE_RESOLUTION|>--- conflicted
+++ resolved
@@ -705,15 +705,11 @@
         has_multiple_devices: bool,
     ) -> None:
         """Initialize the sensor."""
-        super().__init__(device_config)
+        super().__init__(device_config, has_multiple_devices)
         self.entity_description = description
         self._attr_name = name
         self._api = api
         self._device_config = device_config
-<<<<<<< HEAD
-        ViCareEntity.__init__(self, device_config, has_multiple_devices)
-=======
->>>>>>> 6e1c2390
 
     @property
     def available(self):
