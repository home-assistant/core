"""Viessmann ViCare sensor device."""

from __future__ import annotations

from collections.abc import Callable
from contextlib import suppress
from dataclasses import dataclass
import logging

from PyViCare.PyViCareDevice import Device as PyViCareDevice
from PyViCare.PyViCareDeviceConfig import PyViCareDeviceConfig
from PyViCare.PyViCareHeatingDevice import (
    HeatingDeviceWithComponent as PyViCareHeatingDeviceComponent,
)
from PyViCare.PyViCareUtils import (
    PyViCareInvalidDataError,
    PyViCareNotSupportedFeatureError,
    PyViCareRateLimitError,
)
import requests

from homeassistant.components.sensor import (
    SensorDeviceClass,
    SensorEntity,
    SensorEntityDescription,
    SensorStateClass,
)
from homeassistant.const import (
    PERCENTAGE,
    EntityCategory,
    UnitOfEnergy,
    UnitOfPower,
    UnitOfPressure,
    UnitOfTemperature,
    UnitOfTime,
    UnitOfVolume,
    UnitOfVolumeFlowRate,
)
from homeassistant.core import HomeAssistant
from homeassistant.helpers.entity_platform import AddEntitiesCallback

from .const import (
    VICARE_CUBIC_METER,
    VICARE_KW,
    VICARE_KWH,
    VICARE_PERCENT,
    VICARE_W,
    VICARE_WH,
)
from .entity import ViCareEntity
from .types import ViCareConfigEntry, ViCareDevice, ViCareRequiredKeysMixin
from .utils import (
    filter_state,
    get_burners,
    get_circuits,
    get_compressors,
    get_device_serial,
    is_supported,
)

_LOGGER = logging.getLogger(__name__)

VICARE_UNIT_TO_DEVICE_CLASS = {
    VICARE_WH: SensorDeviceClass.ENERGY,
    VICARE_KWH: SensorDeviceClass.ENERGY,
    VICARE_W: SensorDeviceClass.POWER,
    VICARE_KW: SensorDeviceClass.POWER,
    VICARE_CUBIC_METER: SensorDeviceClass.GAS,
}

VICARE_UNIT_TO_HA_UNIT = {
    VICARE_PERCENT: PERCENTAGE,
    VICARE_W: UnitOfPower.WATT,
    VICARE_KW: UnitOfPower.KILO_WATT,
    VICARE_WH: UnitOfEnergy.WATT_HOUR,
    VICARE_KWH: UnitOfEnergy.KILO_WATT_HOUR,
    VICARE_CUBIC_METER: UnitOfVolume.CUBIC_METERS,
}


@dataclass(frozen=True)
class ViCareSensorEntityDescription(SensorEntityDescription, ViCareRequiredKeysMixin):
    """Describes ViCare sensor entity."""

    unit_getter: Callable[[PyViCareDevice], str | None] | None = None


GLOBAL_SENSORS: tuple[ViCareSensorEntityDescription, ...] = (
    ViCareSensorEntityDescription(
        key="outside_temperature",
        translation_key="outside_temperature",
        native_unit_of_measurement=UnitOfTemperature.CELSIUS,
        value_getter=lambda api: api.getOutsideTemperature(),
        device_class=SensorDeviceClass.TEMPERATURE,
        state_class=SensorStateClass.MEASUREMENT,
    ),
    ViCareSensorEntityDescription(
        key="return_temperature",
        translation_key="return_temperature",
        native_unit_of_measurement=UnitOfTemperature.CELSIUS,
        value_getter=lambda api: api.getReturnTemperature(),
        device_class=SensorDeviceClass.TEMPERATURE,
        state_class=SensorStateClass.MEASUREMENT,
    ),
    ViCareSensorEntityDescription(
        key="boiler_temperature",
        translation_key="boiler_temperature",
        native_unit_of_measurement=UnitOfTemperature.CELSIUS,
        value_getter=lambda api: api.getBoilerTemperature(),
        device_class=SensorDeviceClass.TEMPERATURE,
        state_class=SensorStateClass.MEASUREMENT,
    ),
    ViCareSensorEntityDescription(
        key="boiler_supply_temperature",
        translation_key="boiler_supply_temperature",
        native_unit_of_measurement=UnitOfTemperature.CELSIUS,
        value_getter=lambda api: api.getBoilerCommonSupplyTemperature(),
        device_class=SensorDeviceClass.TEMPERATURE,
        state_class=SensorStateClass.MEASUREMENT,
    ),
    ViCareSensorEntityDescription(
        key="primary_circuit_supply_temperature",
        translation_key="primary_circuit_supply_temperature",
        native_unit_of_measurement=UnitOfTemperature.CELSIUS,
        value_getter=lambda api: api.getSupplyTemperaturePrimaryCircuit(),
        device_class=SensorDeviceClass.TEMPERATURE,
        state_class=SensorStateClass.MEASUREMENT,
    ),
    ViCareSensorEntityDescription(
        key="primary_circuit_return_temperature",
        translation_key="primary_circuit_return_temperature",
        native_unit_of_measurement=UnitOfTemperature.CELSIUS,
        value_getter=lambda api: api.getReturnTemperaturePrimaryCircuit(),
        device_class=SensorDeviceClass.TEMPERATURE,
        state_class=SensorStateClass.MEASUREMENT,
    ),
    ViCareSensorEntityDescription(
        key="secondary_circuit_supply_temperature",
        translation_key="secondary_circuit_supply_temperature",
        native_unit_of_measurement=UnitOfTemperature.CELSIUS,
        value_getter=lambda api: api.getSupplyTemperatureSecondaryCircuit(),
        device_class=SensorDeviceClass.TEMPERATURE,
        state_class=SensorStateClass.MEASUREMENT,
    ),
    ViCareSensorEntityDescription(
        key="secondary_circuit_return_temperature",
        translation_key="secondary_circuit_return_temperature",
        native_unit_of_measurement=UnitOfTemperature.CELSIUS,
        value_getter=lambda api: api.getReturnTemperatureSecondaryCircuit(),
        device_class=SensorDeviceClass.TEMPERATURE,
        state_class=SensorStateClass.MEASUREMENT,
    ),
    ViCareSensorEntityDescription(
        key="hotwater_out_temperature",
        translation_key="hotwater_out_temperature",
        native_unit_of_measurement=UnitOfTemperature.CELSIUS,
        value_getter=lambda api: api.getDomesticHotWaterOutletTemperature(),
        device_class=SensorDeviceClass.TEMPERATURE,
        state_class=SensorStateClass.MEASUREMENT,
    ),
    ViCareSensorEntityDescription(
        key="hotwater_max_temperature",
        translation_key="hotwater_max_temperature",
        native_unit_of_measurement=UnitOfTemperature.CELSIUS,
        value_getter=lambda api: api.getDomesticHotWaterMaxTemperature(),
        device_class=SensorDeviceClass.TEMPERATURE,
        state_class=SensorStateClass.MEASUREMENT,
        entity_registry_enabled_default=False,
    ),
    ViCareSensorEntityDescription(
        key="hotwater_min_temperature",
        translation_key="hotwater_min_temperature",
        native_unit_of_measurement=UnitOfTemperature.CELSIUS,
        value_getter=lambda api: api.getDomesticHotWaterMinTemperature(),
        device_class=SensorDeviceClass.TEMPERATURE,
        state_class=SensorStateClass.MEASUREMENT,
        entity_registry_enabled_default=False,
    ),
    ViCareSensorEntityDescription(
        key="dhw_storage_temperature",
        translation_key="dhw_storage_temperature",
        native_unit_of_measurement=UnitOfTemperature.CELSIUS,
        value_getter=lambda api: api.getDomesticHotWaterStorageTemperature(),
        device_class=SensorDeviceClass.TEMPERATURE,
        state_class=SensorStateClass.MEASUREMENT,
    ),
    ViCareSensorEntityDescription(
        key="dhw_storage_top_temperature",
        translation_key="dhw_storage_top_temperature",
        native_unit_of_measurement=UnitOfTemperature.CELSIUS,
        value_getter=lambda api: api.getHotWaterStorageTemperatureTop(),
        device_class=SensorDeviceClass.TEMPERATURE,
        state_class=SensorStateClass.MEASUREMENT,
    ),
    ViCareSensorEntityDescription(
        key="dhw_storage_bottom_temperature",
        translation_key="dhw_storage_bottom_temperature",
        native_unit_of_measurement=UnitOfTemperature.CELSIUS,
        value_getter=lambda api: api.getHotWaterStorageTemperatureBottom(),
        device_class=SensorDeviceClass.TEMPERATURE,
        state_class=SensorStateClass.MEASUREMENT,
    ),
    ViCareSensorEntityDescription(
        key="hotwater_gas_consumption_today",
        translation_key="hotwater_gas_consumption_today",
        value_getter=lambda api: api.getGasConsumptionDomesticHotWaterToday(),
        unit_getter=lambda api: api.getGasConsumptionDomesticHotWaterUnit(),
        state_class=SensorStateClass.TOTAL_INCREASING,
    ),
    ViCareSensorEntityDescription(
        key="hotwater_gas_consumption_heating_this_week",
        translation_key="hotwater_gas_consumption_heating_this_week",
        value_getter=lambda api: api.getGasConsumptionDomesticHotWaterThisWeek(),
        unit_getter=lambda api: api.getGasConsumptionDomesticHotWaterUnit(),
        state_class=SensorStateClass.TOTAL_INCREASING,
        entity_registry_enabled_default=False,
    ),
    ViCareSensorEntityDescription(
        key="hotwater_gas_consumption_heating_this_month",
        translation_key="hotwater_gas_consumption_heating_this_month",
        value_getter=lambda api: api.getGasConsumptionDomesticHotWaterThisMonth(),
        unit_getter=lambda api: api.getGasConsumptionDomesticHotWaterUnit(),
        state_class=SensorStateClass.TOTAL_INCREASING,
        entity_registry_enabled_default=False,
    ),
    ViCareSensorEntityDescription(
        key="hotwater_gas_consumption_heating_this_year",
        translation_key="hotwater_gas_consumption_heating_this_year",
        value_getter=lambda api: api.getGasConsumptionDomesticHotWaterThisYear(),
        unit_getter=lambda api: api.getGasConsumptionDomesticHotWaterUnit(),
        state_class=SensorStateClass.TOTAL_INCREASING,
        entity_registry_enabled_default=False,
    ),
    ViCareSensorEntityDescription(
        key="gas_consumption_heating_today",
        translation_key="gas_consumption_heating_today",
        value_getter=lambda api: api.getGasConsumptionHeatingToday(),
        unit_getter=lambda api: api.getGasConsumptionHeatingUnit(),
        state_class=SensorStateClass.TOTAL_INCREASING,
    ),
    ViCareSensorEntityDescription(
        key="gas_consumption_heating_this_week",
        translation_key="gas_consumption_heating_this_week",
        value_getter=lambda api: api.getGasConsumptionHeatingThisWeek(),
        unit_getter=lambda api: api.getGasConsumptionHeatingUnit(),
        state_class=SensorStateClass.TOTAL_INCREASING,
        entity_registry_enabled_default=False,
    ),
    ViCareSensorEntityDescription(
        key="gas_consumption_heating_this_month",
        translation_key="gas_consumption_heating_this_month",
        value_getter=lambda api: api.getGasConsumptionHeatingThisMonth(),
        unit_getter=lambda api: api.getGasConsumptionHeatingUnit(),
        state_class=SensorStateClass.TOTAL_INCREASING,
        entity_registry_enabled_default=False,
    ),
    ViCareSensorEntityDescription(
        key="gas_consumption_heating_this_year",
        translation_key="gas_consumption_heating_this_year",
        value_getter=lambda api: api.getGasConsumptionHeatingThisYear(),
        unit_getter=lambda api: api.getGasConsumptionHeatingUnit(),
        state_class=SensorStateClass.TOTAL_INCREASING,
        entity_registry_enabled_default=False,
    ),
    ViCareSensorEntityDescription(
        key="gas_consumption_fuelcell_today",
        translation_key="gas_consumption_fuelcell_today",
        value_getter=lambda api: api.getFuelCellGasConsumptionToday(),
        unit_getter=lambda api: api.getFuelCellGasConsumptionUnit(),
        state_class=SensorStateClass.TOTAL_INCREASING,
    ),
    ViCareSensorEntityDescription(
        key="gas_consumption_fuelcell_this_week",
        translation_key="gas_consumption_fuelcell_this_week",
        value_getter=lambda api: api.getFuelCellGasConsumptionThisWeek(),
        unit_getter=lambda api: api.getFuelCellGasConsumptionUnit(),
        state_class=SensorStateClass.TOTAL_INCREASING,
        entity_registry_enabled_default=False,
    ),
    ViCareSensorEntityDescription(
        key="gas_consumption_fuelcell_this_month",
        translation_key="gas_consumption_fuelcell_this_month",
        value_getter=lambda api: api.getFuelCellGasConsumptionThisMonth(),
        unit_getter=lambda api: api.getFuelCellGasConsumptionUnit(),
        state_class=SensorStateClass.TOTAL_INCREASING,
        entity_registry_enabled_default=False,
    ),
    ViCareSensorEntityDescription(
        key="gas_consumption_fuelcell_this_year",
        translation_key="gas_consumption_fuelcell_this_year",
        value_getter=lambda api: api.getFuelCellGasConsumptionThisYear(),
        unit_getter=lambda api: api.getFuelCellGasConsumptionUnit(),
        state_class=SensorStateClass.TOTAL_INCREASING,
        entity_registry_enabled_default=False,
    ),
    ViCareSensorEntityDescription(
        key="gas_consumption_total_today",
        translation_key="gas_consumption_total_today",
        value_getter=lambda api: api.getGasConsumptionTotalToday(),
        unit_getter=lambda api: api.getGasConsumptionUnit(),
        state_class=SensorStateClass.TOTAL_INCREASING,
    ),
    ViCareSensorEntityDescription(
        key="gas_consumption_total_this_week",
        translation_key="gas_consumption_total_this_week",
        value_getter=lambda api: api.getGasConsumptionTotalThisWeek(),
        unit_getter=lambda api: api.getGasConsumptionUnit(),
        state_class=SensorStateClass.TOTAL_INCREASING,
        entity_registry_enabled_default=False,
    ),
    ViCareSensorEntityDescription(
        key="gas_consumption_total_this_month",
        translation_key="gas_consumption_total_this_month",
        value_getter=lambda api: api.getGasConsumptionTotalThisMonth(),
        unit_getter=lambda api: api.getGasConsumptionUnit(),
        state_class=SensorStateClass.TOTAL_INCREASING,
        entity_registry_enabled_default=False,
    ),
    ViCareSensorEntityDescription(
        key="gas_consumption_total_this_year",
        translation_key="gas_consumption_total_this_year",
        value_getter=lambda api: api.getGasConsumptionTotalThisYear(),
        unit_getter=lambda api: api.getGasConsumptionUnit(),
        state_class=SensorStateClass.TOTAL_INCREASING,
        entity_registry_enabled_default=False,
    ),
    ViCareSensorEntityDescription(
        key="gas_summary_consumption_heating_currentday",
        translation_key="gas_summary_consumption_heating_currentday",
        native_unit_of_measurement=UnitOfVolume.CUBIC_METERS,
        value_getter=lambda api: api.getGasSummaryConsumptionHeatingCurrentDay(),
        unit_getter=lambda api: api.getGasSummaryConsumptionHeatingUnit(),
        state_class=SensorStateClass.TOTAL_INCREASING,
    ),
    ViCareSensorEntityDescription(
        key="gas_summary_consumption_heating_currentmonth",
        translation_key="gas_summary_consumption_heating_currentmonth",
        native_unit_of_measurement=UnitOfVolume.CUBIC_METERS,
        value_getter=lambda api: api.getGasSummaryConsumptionHeatingCurrentMonth(),
        unit_getter=lambda api: api.getGasSummaryConsumptionHeatingUnit(),
        state_class=SensorStateClass.TOTAL_INCREASING,
        entity_registry_enabled_default=False,
    ),
    ViCareSensorEntityDescription(
        key="gas_summary_consumption_heating_currentyear",
        translation_key="gas_summary_consumption_heating_currentyear",
        native_unit_of_measurement=UnitOfVolume.CUBIC_METERS,
        value_getter=lambda api: api.getGasSummaryConsumptionHeatingCurrentYear(),
        unit_getter=lambda api: api.getGasSummaryConsumptionHeatingUnit(),
        state_class=SensorStateClass.TOTAL_INCREASING,
        entity_registry_enabled_default=False,
    ),
    ViCareSensorEntityDescription(
        key="gas_summary_consumption_heating_lastsevendays",
        translation_key="gas_summary_consumption_heating_lastsevendays",
        native_unit_of_measurement=UnitOfVolume.CUBIC_METERS,
        value_getter=lambda api: api.getGasSummaryConsumptionHeatingLastSevenDays(),
        unit_getter=lambda api: api.getGasSummaryConsumptionHeatingUnit(),
        state_class=SensorStateClass.TOTAL_INCREASING,
        entity_registry_enabled_default=False,
    ),
    ViCareSensorEntityDescription(
        key="hotwater_gas_summary_consumption_heating_currentday",
        translation_key="hotwater_gas_summary_consumption_heating_currentday",
        native_unit_of_measurement=UnitOfVolume.CUBIC_METERS,
        value_getter=lambda api: api.getGasSummaryConsumptionDomesticHotWaterCurrentDay(),
        unit_getter=lambda api: api.getGasSummaryConsumptionDomesticHotWaterUnit(),
        state_class=SensorStateClass.TOTAL_INCREASING,
    ),
    ViCareSensorEntityDescription(
        key="hotwater_gas_summary_consumption_heating_currentmonth",
        translation_key="hotwater_gas_summary_consumption_heating_currentmonth",
        native_unit_of_measurement=UnitOfVolume.CUBIC_METERS,
        value_getter=lambda api: api.getGasSummaryConsumptionDomesticHotWaterCurrentMonth(),
        unit_getter=lambda api: api.getGasSummaryConsumptionDomesticHotWaterUnit(),
        state_class=SensorStateClass.TOTAL_INCREASING,
        entity_registry_enabled_default=False,
    ),
    ViCareSensorEntityDescription(
        key="hotwater_gas_summary_consumption_heating_currentyear",
        translation_key="hotwater_gas_summary_consumption_heating_currentyear",
        native_unit_of_measurement=UnitOfVolume.CUBIC_METERS,
        value_getter=lambda api: api.getGasSummaryConsumptionDomesticHotWaterCurrentYear(),
        unit_getter=lambda api: api.getGasSummaryConsumptionDomesticHotWaterUnit(),
        state_class=SensorStateClass.TOTAL_INCREASING,
        entity_registry_enabled_default=False,
    ),
    ViCareSensorEntityDescription(
        key="hotwater_gas_summary_consumption_heating_lastsevendays",
        translation_key="hotwater_gas_summary_consumption_heating_lastsevendays",
        native_unit_of_measurement=UnitOfVolume.CUBIC_METERS,
        value_getter=lambda api: api.getGasSummaryConsumptionDomesticHotWaterLastSevenDays(),
        unit_getter=lambda api: api.getGasSummaryConsumptionDomesticHotWaterUnit(),
        state_class=SensorStateClass.TOTAL_INCREASING,
        entity_registry_enabled_default=False,
    ),
    ViCareSensorEntityDescription(
        key="energy_summary_consumption_heating_currentday",
        translation_key="energy_summary_consumption_heating_currentday",
        native_unit_of_measurement=UnitOfEnergy.KILO_WATT_HOUR,
        value_getter=lambda api: api.getPowerSummaryConsumptionHeatingCurrentDay(),
        unit_getter=lambda api: api.getPowerSummaryConsumptionHeatingUnit(),
        state_class=SensorStateClass.TOTAL_INCREASING,
    ),
    ViCareSensorEntityDescription(
        key="energy_summary_consumption_heating_currentmonth",
        translation_key="energy_summary_consumption_heating_currentmonth",
        native_unit_of_measurement=UnitOfEnergy.KILO_WATT_HOUR,
        value_getter=lambda api: api.getPowerSummaryConsumptionHeatingCurrentMonth(),
        unit_getter=lambda api: api.getPowerSummaryConsumptionHeatingUnit(),
        state_class=SensorStateClass.TOTAL_INCREASING,
        entity_registry_enabled_default=False,
    ),
    ViCareSensorEntityDescription(
        key="energy_summary_consumption_heating_currentyear",
        translation_key="energy_summary_consumption_heating_currentyear",
        native_unit_of_measurement=UnitOfEnergy.KILO_WATT_HOUR,
        value_getter=lambda api: api.getPowerSummaryConsumptionHeatingCurrentYear(),
        unit_getter=lambda api: api.getPowerSummaryConsumptionHeatingUnit(),
        state_class=SensorStateClass.TOTAL_INCREASING,
        entity_registry_enabled_default=False,
    ),
    ViCareSensorEntityDescription(
        key="energy_summary_consumption_heating_lastsevendays",
        translation_key="energy_summary_consumption_heating_lastsevendays",
        native_unit_of_measurement=UnitOfEnergy.KILO_WATT_HOUR,
        value_getter=lambda api: api.getPowerSummaryConsumptionHeatingLastSevenDays(),
        unit_getter=lambda api: api.getPowerSummaryConsumptionHeatingUnit(),
        state_class=SensorStateClass.TOTAL_INCREASING,
        entity_registry_enabled_default=False,
    ),
    ViCareSensorEntityDescription(
        key="energy_consumption_cooling_today",
        translation_key="energy_consumption_cooling_today",
        native_unit_of_measurement=UnitOfEnergy.KILO_WATT_HOUR,
        value_getter=lambda api: api.getPowerConsumptionCoolingToday(),
        unit_getter=lambda api: api.getPowerConsumptionCoolingUnit(),
        state_class=SensorStateClass.TOTAL_INCREASING,
    ),
    ViCareSensorEntityDescription(
        key="energy_consumption_cooling_this_month",
        translation_key="energy_consumption_cooling_this_month",
        native_unit_of_measurement=UnitOfEnergy.KILO_WATT_HOUR,
        value_getter=lambda api: api.getPowerConsumptionCoolingThisMonth(),
        unit_getter=lambda api: api.getPowerConsumptionCoolingUnit(),
        state_class=SensorStateClass.TOTAL_INCREASING,
        entity_registry_enabled_default=False,
    ),
    ViCareSensorEntityDescription(
        key="energy_consumption_cooling_this_year",
        translation_key="energy_consumption_cooling_this_year",
        native_unit_of_measurement=UnitOfEnergy.KILO_WATT_HOUR,
        value_getter=lambda api: api.getPowerConsumptionCoolingThisYear(),
        unit_getter=lambda api: api.getPowerConsumptionCoolingUnit(),
        state_class=SensorStateClass.TOTAL_INCREASING,
        entity_registry_enabled_default=False,
    ),
    ViCareSensorEntityDescription(
        key="energy_dhw_summary_consumption_heating_currentday",
        translation_key="energy_dhw_summary_consumption_heating_currentday",
        native_unit_of_measurement=UnitOfEnergy.KILO_WATT_HOUR,
        value_getter=lambda api: api.getPowerSummaryConsumptionDomesticHotWaterCurrentDay(),
        unit_getter=lambda api: api.getPowerSummaryConsumptionDomesticHotWaterUnit(),
        state_class=SensorStateClass.TOTAL_INCREASING,
    ),
    ViCareSensorEntityDescription(
        key="energy_dhw_summary_consumption_heating_currentmonth",
        translation_key="energy_dhw_summary_consumption_heating_currentmonth",
        native_unit_of_measurement=UnitOfEnergy.KILO_WATT_HOUR,
        value_getter=lambda api: api.getPowerSummaryConsumptionDomesticHotWaterCurrentMonth(),
        unit_getter=lambda api: api.getPowerSummaryConsumptionDomesticHotWaterUnit(),
        state_class=SensorStateClass.TOTAL_INCREASING,
        entity_registry_enabled_default=False,
    ),
    ViCareSensorEntityDescription(
        key="energy_dhw_summary_consumption_heating_currentyear",
        translation_key="energy_dhw_summary_consumption_heating_currentyear",
        native_unit_of_measurement=UnitOfEnergy.KILO_WATT_HOUR,
        value_getter=lambda api: api.getPowerSummaryConsumptionDomesticHotWaterCurrentYear(),
        unit_getter=lambda api: api.getPowerSummaryConsumptionDomesticHotWaterUnit(),
        state_class=SensorStateClass.TOTAL_INCREASING,
        entity_registry_enabled_default=False,
    ),
    ViCareSensorEntityDescription(
        key="energy_summary_dhw_consumption_heating_lastsevendays",
        translation_key="energy_summary_dhw_consumption_heating_lastsevendays",
        native_unit_of_measurement=UnitOfEnergy.KILO_WATT_HOUR,
        value_getter=lambda api: api.getPowerSummaryConsumptionDomesticHotWaterLastSevenDays(),
        unit_getter=lambda api: api.getPowerSummaryConsumptionDomesticHotWaterUnit(),
        state_class=SensorStateClass.TOTAL_INCREASING,
        entity_registry_enabled_default=False,
    ),
    ViCareSensorEntityDescription(
        key="power_production_current",
        translation_key="power_production_current",
        native_unit_of_measurement=UnitOfPower.WATT,
        value_getter=lambda api: api.getPowerProductionCurrent(),
        device_class=SensorDeviceClass.POWER,
        state_class=SensorStateClass.MEASUREMENT,
    ),
    ViCareSensorEntityDescription(
        key="power_production_today",
        translation_key="power_production_today",
        native_unit_of_measurement=UnitOfEnergy.KILO_WATT_HOUR,
        value_getter=lambda api: api.getPowerProductionToday(),
        device_class=SensorDeviceClass.ENERGY,
        state_class=SensorStateClass.TOTAL_INCREASING,
    ),
    ViCareSensorEntityDescription(
        key="power_production_this_week",
        translation_key="power_production_this_week",
        native_unit_of_measurement=UnitOfEnergy.KILO_WATT_HOUR,
        value_getter=lambda api: api.getPowerProductionThisWeek(),
        device_class=SensorDeviceClass.ENERGY,
        state_class=SensorStateClass.TOTAL_INCREASING,
        entity_registry_enabled_default=False,
    ),
    ViCareSensorEntityDescription(
        key="power_production_this_month",
        translation_key="power_production_this_month",
        native_unit_of_measurement=UnitOfEnergy.KILO_WATT_HOUR,
        value_getter=lambda api: api.getPowerProductionThisMonth(),
        device_class=SensorDeviceClass.ENERGY,
        state_class=SensorStateClass.TOTAL_INCREASING,
        entity_registry_enabled_default=False,
    ),
    ViCareSensorEntityDescription(
        key="power_production_this_year",
        translation_key="power_production_this_year",
        native_unit_of_measurement=UnitOfEnergy.KILO_WATT_HOUR,
        value_getter=lambda api: api.getPowerProductionThisYear(),
        device_class=SensorDeviceClass.ENERGY,
        state_class=SensorStateClass.TOTAL_INCREASING,
        entity_registry_enabled_default=False,
    ),
    ViCareSensorEntityDescription(
        key="solar storage temperature",
        translation_key="solar_storage_temperature",
        native_unit_of_measurement=UnitOfTemperature.CELSIUS,
        value_getter=lambda api: api.getSolarStorageTemperature(),
        device_class=SensorDeviceClass.TEMPERATURE,
        state_class=SensorStateClass.MEASUREMENT,
    ),
    ViCareSensorEntityDescription(
        key="collector temperature",
        translation_key="collector_temperature",
        native_unit_of_measurement=UnitOfTemperature.CELSIUS,
        value_getter=lambda api: api.getSolarCollectorTemperature(),
        device_class=SensorDeviceClass.TEMPERATURE,
        state_class=SensorStateClass.MEASUREMENT,
    ),
    ViCareSensorEntityDescription(
        key="solar power production today",
        translation_key="solar_power_production_today",
        native_unit_of_measurement=UnitOfEnergy.KILO_WATT_HOUR,
        value_getter=lambda api: api.getSolarPowerProductionToday(),
        unit_getter=lambda api: api.getSolarPowerProductionUnit(),
        device_class=SensorDeviceClass.ENERGY,
        state_class=SensorStateClass.TOTAL_INCREASING,
    ),
    ViCareSensorEntityDescription(
        key="solar power production this week",
        translation_key="solar_power_production_this_week",
        native_unit_of_measurement=UnitOfEnergy.KILO_WATT_HOUR,
        value_getter=lambda api: api.getSolarPowerProductionThisWeek(),
        unit_getter=lambda api: api.getSolarPowerProductionUnit(),
        device_class=SensorDeviceClass.ENERGY,
        state_class=SensorStateClass.TOTAL_INCREASING,
        entity_registry_enabled_default=False,
    ),
    ViCareSensorEntityDescription(
        key="solar power production this month",
        translation_key="solar_power_production_this_month",
        native_unit_of_measurement=UnitOfEnergy.KILO_WATT_HOUR,
        value_getter=lambda api: api.getSolarPowerProductionThisMonth(),
        unit_getter=lambda api: api.getSolarPowerProductionUnit(),
        device_class=SensorDeviceClass.ENERGY,
        state_class=SensorStateClass.TOTAL_INCREASING,
        entity_registry_enabled_default=False,
    ),
    ViCareSensorEntityDescription(
        key="solar power production this year",
        translation_key="solar_power_production_this_year",
        native_unit_of_measurement=UnitOfEnergy.KILO_WATT_HOUR,
        value_getter=lambda api: api.getSolarPowerProductionThisYear(),
        unit_getter=lambda api: api.getSolarPowerProductionUnit(),
        device_class=SensorDeviceClass.ENERGY,
        state_class=SensorStateClass.TOTAL_INCREASING,
        entity_registry_enabled_default=False,
    ),
    ViCareSensorEntityDescription(
        key="power consumption today",
        translation_key="power_consumption_today",
        native_unit_of_measurement=UnitOfEnergy.KILO_WATT_HOUR,
        value_getter=lambda api: api.getPowerConsumptionToday(),
        unit_getter=lambda api: api.getPowerConsumptionUnit(),
        device_class=SensorDeviceClass.ENERGY,
        state_class=SensorStateClass.TOTAL_INCREASING,
    ),
    ViCareSensorEntityDescription(
        key="power consumption this week",
        translation_key="power_consumption_this_week",
        native_unit_of_measurement=UnitOfEnergy.KILO_WATT_HOUR,
        value_getter=lambda api: api.getPowerConsumptionThisWeek(),
        unit_getter=lambda api: api.getPowerConsumptionUnit(),
        device_class=SensorDeviceClass.ENERGY,
        state_class=SensorStateClass.TOTAL_INCREASING,
        entity_registry_enabled_default=False,
    ),
    ViCareSensorEntityDescription(
        key="power consumption this month",
        translation_key="power consumption this month",
        native_unit_of_measurement=UnitOfEnergy.KILO_WATT_HOUR,
        value_getter=lambda api: api.getPowerConsumptionThisMonth(),
        unit_getter=lambda api: api.getPowerConsumptionUnit(),
        device_class=SensorDeviceClass.ENERGY,
        state_class=SensorStateClass.TOTAL_INCREASING,
        entity_registry_enabled_default=False,
    ),
    ViCareSensorEntityDescription(
        key="power consumption this year",
        translation_key="power_consumption_this_year",
        native_unit_of_measurement=UnitOfEnergy.KILO_WATT_HOUR,
        value_getter=lambda api: api.getPowerConsumptionThisYear(),
        unit_getter=lambda api: api.getPowerConsumptionUnit(),
        device_class=SensorDeviceClass.ENERGY,
        state_class=SensorStateClass.TOTAL_INCREASING,
        entity_registry_enabled_default=False,
    ),
    ViCareSensorEntityDescription(
        key="buffer top temperature",
        translation_key="buffer_top_temperature",
        native_unit_of_measurement=UnitOfTemperature.CELSIUS,
        value_getter=lambda api: api.getBufferTopTemperature(),
        device_class=SensorDeviceClass.TEMPERATURE,
        state_class=SensorStateClass.MEASUREMENT,
    ),
    ViCareSensorEntityDescription(
        key="buffer main temperature",
        translation_key="buffer_main_temperature",
        native_unit_of_measurement=UnitOfTemperature.CELSIUS,
        value_getter=lambda api: api.getBufferMainTemperature(),
        device_class=SensorDeviceClass.TEMPERATURE,
        state_class=SensorStateClass.MEASUREMENT,
    ),
    ViCareSensorEntityDescription(
        key="volumetric_flow",
        translation_key="volumetric_flow",
        native_unit_of_measurement=UnitOfVolumeFlowRate.CUBIC_METERS_PER_HOUR,
        value_getter=lambda api: api.getVolumetricFlowReturn() / 1000,
        entity_category=EntityCategory.DIAGNOSTIC,
        state_class=SensorStateClass.MEASUREMENT,
    ),
    ViCareSensorEntityDescription(
        key="ess_state_of_charge",
        translation_key="ess_state_of_charge",
        native_unit_of_measurement=PERCENTAGE,
        device_class=SensorDeviceClass.BATTERY,
        state_class=SensorStateClass.MEASUREMENT,
        value_getter=lambda api: api.getElectricalEnergySystemSOC(),
        unit_getter=lambda api: api.getElectricalEnergySystemSOCUnit(),
    ),
    ViCareSensorEntityDescription(
        key="ess_power_current",
        translation_key="ess_power_current",
        native_unit_of_measurement=UnitOfPower.WATT,
        state_class=SensorStateClass.MEASUREMENT,
        value_getter=lambda api: api.getElectricalEnergySystemPower(),
        unit_getter=lambda api: api.getElectricalEnergySystemPowerUnit(),
    ),
    ViCareSensorEntityDescription(
        key="ess_state",
        translation_key="ess_state",
        device_class=SensorDeviceClass.ENUM,
        options=["charge", "discharge", "standby"],
        value_getter=lambda api: api.getElectricalEnergySystemOperationState(),
    ),
    ViCareSensorEntityDescription(
        key="ess_discharge_today",
        translation_key="ess_discharge_today",
        state_class=SensorStateClass.TOTAL_INCREASING,
        value_getter=lambda api: api.getElectricalEnergySystemTransferDischargeCumulatedCurrentDay(),
        unit_getter=lambda api: api.getElectricalEnergySystemTransferDischargeCumulatedUnit(),
    ),
    ViCareSensorEntityDescription(
        key="ess_discharge_this_week",
        translation_key="ess_discharge_this_week",
        state_class=SensorStateClass.TOTAL_INCREASING,
        value_getter=lambda api: api.getElectricalEnergySystemTransferDischargeCumulatedCurrentWeek(),
        unit_getter=lambda api: api.getElectricalEnergySystemTransferDischargeCumulatedUnit(),
        entity_registry_enabled_default=False,
    ),
    ViCareSensorEntityDescription(
        key="ess_discharge_this_month",
        translation_key="ess_discharge_this_month",
        state_class=SensorStateClass.TOTAL_INCREASING,
        value_getter=lambda api: api.getElectricalEnergySystemTransferDischargeCumulatedCurrentMonth(),
        unit_getter=lambda api: api.getElectricalEnergySystemTransferDischargeCumulatedUnit(),
        entity_registry_enabled_default=False,
    ),
    ViCareSensorEntityDescription(
        key="ess_discharge_this_year",
        translation_key="ess_discharge_this_year",
        state_class=SensorStateClass.TOTAL_INCREASING,
        value_getter=lambda api: api.getElectricalEnergySystemTransferDischargeCumulatedCurrentYear(),
        unit_getter=lambda api: api.getElectricalEnergySystemTransferDischargeCumulatedUnit(),
        entity_registry_enabled_default=False,
    ),
    ViCareSensorEntityDescription(
        key="ess_discharge_total",
        translation_key="ess_discharge_total",
        state_class=SensorStateClass.TOTAL_INCREASING,
        value_getter=lambda api: api.getElectricalEnergySystemTransferDischargeCumulatedLifeCycle(),
        unit_getter=lambda api: api.getElectricalEnergySystemTransferDischargeCumulatedUnit(),
        entity_registry_enabled_default=False,
    ),
    ViCareSensorEntityDescription(
        key="pcc_transfer_power_exchange",
        translation_key="pcc_transfer_power_exchange",
        native_unit_of_measurement=UnitOfPower.WATT,
        state_class=SensorStateClass.MEASUREMENT,
        value_getter=lambda api: api.getPointOfCommonCouplingTransferPowerExchange(),
    ),
    ViCareSensorEntityDescription(
        key="pcc_energy_consumption",
        translation_key="pcc_energy_consumption",
        native_unit_of_measurement=UnitOfEnergy.WATT_HOUR,
        state_class=SensorStateClass.TOTAL_INCREASING,
        value_getter=lambda api: api.getPointOfCommonCouplingTransferConsumptionTotal(),
        unit_getter=lambda api: api.getPointOfCommonCouplingTransferConsumptionTotalUnit(),
    ),
    ViCareSensorEntityDescription(
        key="pcc_energy_feed_in",
        translation_key="pcc_energy_feed_in",
        native_unit_of_measurement=UnitOfEnergy.WATT_HOUR,
        state_class=SensorStateClass.TOTAL_INCREASING,
        value_getter=lambda api: api.getPointOfCommonCouplingTransferFeedInTotal(),
        unit_getter=lambda api: api.getPointOfCommonCouplingTransferFeedInTotalUnit(),
    ),
    ViCareSensorEntityDescription(
        key="photovoltaic_power_production_current",
        translation_key="photovoltaic_power_production_current",
        native_unit_of_measurement=UnitOfPower.KILO_WATT,
        state_class=SensorStateClass.MEASUREMENT,
        value_getter=lambda api: api.getPhotovoltaicProductionCurrent(),
        unit_getter=lambda api: api.getPhotovoltaicProductionCurrentUnit(),
    ),
    ViCareSensorEntityDescription(
        key="photovoltaic_energy_production_today",
        translation_key="photovoltaic_energy_production_today",
        native_unit_of_measurement=UnitOfEnergy.WATT_HOUR,
        suggested_unit_of_measurement=UnitOfEnergy.KILO_WATT_HOUR,
        state_class=SensorStateClass.TOTAL_INCREASING,
        value_getter=lambda api: api.getPhotovoltaicProductionCumulatedCurrentDay(),
        unit_getter=lambda api: api.getPhotovoltaicProductionCumulatedUnit(),
    ),
    ViCareSensorEntityDescription(
        key="photovoltaic_energy_production_this_week",
        translation_key="photovoltaic_energy_production_this_week",
        native_unit_of_measurement=UnitOfEnergy.WATT_HOUR,
        suggested_unit_of_measurement=UnitOfEnergy.KILO_WATT_HOUR,
        state_class=SensorStateClass.TOTAL_INCREASING,
        value_getter=lambda api: api.getPhotovoltaicProductionCumulatedCurrentWeek(),
        unit_getter=lambda api: api.getPhotovoltaicProductionCumulatedUnit(),
        entity_registry_enabled_default=False,
    ),
    ViCareSensorEntityDescription(
        key="photovoltaic_energy_production_this_month",
        translation_key="photovoltaic_energy_production_this_month",
        native_unit_of_measurement=UnitOfEnergy.WATT_HOUR,
        suggested_unit_of_measurement=UnitOfEnergy.KILO_WATT_HOUR,
        state_class=SensorStateClass.TOTAL_INCREASING,
        value_getter=lambda api: api.getPhotovoltaicProductionCumulatedCurrentMonth(),
        unit_getter=lambda api: api.getPhotovoltaicProductionCumulatedUnit(),
        entity_registry_enabled_default=False,
    ),
    ViCareSensorEntityDescription(
        key="photovoltaic_energy_production_this_year",
        translation_key="photovoltaic_energy_production_this_year",
        native_unit_of_measurement=UnitOfEnergy.WATT_HOUR,
        suggested_unit_of_measurement=UnitOfEnergy.KILO_WATT_HOUR,
        state_class=SensorStateClass.TOTAL_INCREASING,
        value_getter=lambda api: api.getPhotovoltaicProductionCumulatedCurrentYear(),
        unit_getter=lambda api: api.getPhotovoltaicProductionCumulatedUnit(),
        entity_registry_enabled_default=False,
    ),
    ViCareSensorEntityDescription(
        key="photovoltaic_energy_production_total",
        translation_key="photovoltaic_energy_production_total",
        native_unit_of_measurement=UnitOfEnergy.WATT_HOUR,
        suggested_unit_of_measurement=UnitOfEnergy.KILO_WATT_HOUR,
        state_class=SensorStateClass.TOTAL_INCREASING,
        value_getter=lambda api: api.getPhotovoltaicProductionCumulatedLifeCycle(),
        unit_getter=lambda api: api.getPhotovoltaicProductionCumulatedUnit(),
    ),
    ViCareSensorEntityDescription(
        key="photovoltaic_status",
        translation_key="photovoltaic_status",
        device_class=SensorDeviceClass.ENUM,
        options=["ready", "production"],
        value_getter=lambda api: filter_state(api.getPhotovoltaicStatus()),
    ),
    ViCareSensorEntityDescription(
        key="room_temperature",
        native_unit_of_measurement=UnitOfTemperature.CELSIUS,
        device_class=SensorDeviceClass.TEMPERATURE,
        state_class=SensorStateClass.MEASUREMENT,
        value_getter=lambda api: api.getTemperature(),
    ),
    ViCareSensorEntityDescription(
        key="room_humidity",
        device_class=SensorDeviceClass.HUMIDITY,
        native_unit_of_measurement=PERCENTAGE,
        state_class=SensorStateClass.MEASUREMENT,
        value_getter=lambda api: api.getHumidity(),
    ),
    ViCareSensorEntityDescription(
        key="ventilation_level",
        translation_key="ventilation_level",
        value_getter=lambda api: filter_state(api.getVentilationLevel().lower()),
        device_class=SensorDeviceClass.ENUM,
        options=["standby", "levelone", "leveltwo", "levelthree", "levelfour"],
    ),
    ViCareSensorEntityDescription(
        key="ventilation_reason",
        translation_key="ventilation_reason",
        value_getter=lambda api: api.getVentilationReason().lower(),
        entity_category=EntityCategory.DIAGNOSTIC,
        entity_registry_enabled_default=False,
        device_class=SensorDeviceClass.ENUM,
        options=[
            "standby",
            "permanent",
            "schedule",
            "sensordriven",
            "silent",
            "forcedlevelfour",
        ],
    ),
    ViCareSensorEntityDescription(
<<<<<<< HEAD
        key="spf-total",
        translation_key="spf-total",
        state_class=SensorStateClass.MEASUREMENT,
        value_getter=lambda api: api.getSeasonalPerformanceFactorTotal(),
    ),
    ViCareSensorEntityDescription(
        key="spf-dhw",
        translation_key="spf-dhw",
        state_class=SensorStateClass.MEASUREMENT,
        value_getter=lambda api: api.getSeasonalPerformanceFactorDHW(),
    ),
    ViCareSensorEntityDescription(
        key="spf-heating",
        translation_key="spf-heating",
        state_class=SensorStateClass.MEASUREMENT,
        value_getter=lambda api: api.getSeasonalPerformanceFactorHeating(),
=======
        key="supply_pressure",
        translation_key="supply_pressure",
        device_class=SensorDeviceClass.PRESSURE,
        native_unit_of_measurement=UnitOfPressure.BAR,
        state_class=SensorStateClass.MEASUREMENT,
        entity_category=EntityCategory.DIAGNOSTIC,
        value_getter=lambda api: api.getSupplyPressure(),
        unit_getter=lambda api: api.getSupplyPressureUnit(),
>>>>>>> 40348890
    ),
)

CIRCUIT_SENSORS: tuple[ViCareSensorEntityDescription, ...] = (
    ViCareSensorEntityDescription(
        key="supply_temperature",
        translation_key="supply_temperature",
        native_unit_of_measurement=UnitOfTemperature.CELSIUS,
        value_getter=lambda api: api.getSupplyTemperature(),
        device_class=SensorDeviceClass.TEMPERATURE,
        state_class=SensorStateClass.MEASUREMENT,
    ),
)

BURNER_SENSORS: tuple[ViCareSensorEntityDescription, ...] = (
    ViCareSensorEntityDescription(
        key="burner_starts",
        translation_key="burner_starts",
        value_getter=lambda api: api.getStarts(),
        entity_category=EntityCategory.DIAGNOSTIC,
        state_class=SensorStateClass.TOTAL_INCREASING,
    ),
    ViCareSensorEntityDescription(
        key="burner_hours",
        translation_key="burner_hours",
        native_unit_of_measurement=UnitOfTime.HOURS,
        value_getter=lambda api: api.getHours(),
        entity_category=EntityCategory.DIAGNOSTIC,
        state_class=SensorStateClass.TOTAL_INCREASING,
    ),
    ViCareSensorEntityDescription(
        key="burner_modulation",
        translation_key="burner_modulation",
        native_unit_of_measurement=PERCENTAGE,
        value_getter=lambda api: api.getModulation(),
        state_class=SensorStateClass.MEASUREMENT,
    ),
)

COMPRESSOR_SENSORS: tuple[ViCareSensorEntityDescription, ...] = (
    ViCareSensorEntityDescription(
        key="compressor_starts",
        translation_key="compressor_starts",
        value_getter=lambda api: api.getStarts(),
        entity_category=EntityCategory.DIAGNOSTIC,
        state_class=SensorStateClass.TOTAL_INCREASING,
    ),
    ViCareSensorEntityDescription(
        key="compressor_hours",
        translation_key="compressor_hours",
        native_unit_of_measurement=UnitOfTime.HOURS,
        value_getter=lambda api: api.getHours(),
        entity_category=EntityCategory.DIAGNOSTIC,
        state_class=SensorStateClass.TOTAL_INCREASING,
    ),
    ViCareSensorEntityDescription(
        key="compressor_hours_loadclass1",
        translation_key="compressor_hours_loadclass1",
        native_unit_of_measurement=UnitOfTime.HOURS,
        value_getter=lambda api: api.getHoursLoadClass1(),
        entity_category=EntityCategory.DIAGNOSTIC,
        state_class=SensorStateClass.TOTAL_INCREASING,
        entity_registry_enabled_default=False,
    ),
    ViCareSensorEntityDescription(
        key="compressor_hours_loadclass2",
        translation_key="compressor_hours_loadclass2",
        native_unit_of_measurement=UnitOfTime.HOURS,
        value_getter=lambda api: api.getHoursLoadClass2(),
        entity_category=EntityCategory.DIAGNOSTIC,
        state_class=SensorStateClass.TOTAL_INCREASING,
        entity_registry_enabled_default=False,
    ),
    ViCareSensorEntityDescription(
        key="compressor_hours_loadclass3",
        translation_key="compressor_hours_loadclass3",
        native_unit_of_measurement=UnitOfTime.HOURS,
        value_getter=lambda api: api.getHoursLoadClass3(),
        entity_category=EntityCategory.DIAGNOSTIC,
        state_class=SensorStateClass.TOTAL_INCREASING,
        entity_registry_enabled_default=False,
    ),
    ViCareSensorEntityDescription(
        key="compressor_hours_loadclass4",
        translation_key="compressor_hours_loadclass4",
        native_unit_of_measurement=UnitOfTime.HOURS,
        value_getter=lambda api: api.getHoursLoadClass4(),
        entity_category=EntityCategory.DIAGNOSTIC,
        state_class=SensorStateClass.TOTAL_INCREASING,
        entity_registry_enabled_default=False,
    ),
    ViCareSensorEntityDescription(
        key="compressor_hours_loadclass5",
        translation_key="compressor_hours_loadclass5",
        native_unit_of_measurement=UnitOfTime.HOURS,
        value_getter=lambda api: api.getHoursLoadClass5(),
        entity_category=EntityCategory.DIAGNOSTIC,
        state_class=SensorStateClass.TOTAL_INCREASING,
        entity_registry_enabled_default=False,
    ),
    ViCareSensorEntityDescription(
        key="compressor_phase",
        translation_key="compressor_phase",
        value_getter=lambda api: api.getPhase(),
        entity_category=EntityCategory.DIAGNOSTIC,
    ),
)


def _build_entities(
    device_list: list[ViCareDevice],
) -> list[ViCareSensor]:
    """Create ViCare sensor entities for a device."""

    entities: list[ViCareSensor] = []
    for device in device_list:
        # add device entities
        entities.extend(
            ViCareSensor(
                description,
                get_device_serial(device.api),
                device.config,
                device.api,
            )
            for description in GLOBAL_SENSORS
            if is_supported(description.key, description, device.api)
        )
        # add component entities
        for component_list, entity_description_list in (
            (get_circuits(device.api), CIRCUIT_SENSORS),
            (get_burners(device.api), BURNER_SENSORS),
            (get_compressors(device.api), COMPRESSOR_SENSORS),
        ):
            entities.extend(
                ViCareSensor(
                    description,
                    get_device_serial(device.api),
                    device.config,
                    device.api,
                    component,
                )
                for component in component_list
                for description in entity_description_list
                if is_supported(description.key, description, component)
            )
    return entities


async def async_setup_entry(
    hass: HomeAssistant,
    config_entry: ViCareConfigEntry,
    async_add_entities: AddEntitiesCallback,
) -> None:
    """Create the ViCare sensor devices."""
    async_add_entities(
        await hass.async_add_executor_job(
            _build_entities,
            config_entry.runtime_data.devices,
        ),
        # run update to have device_class set depending on unit_of_measurement
        True,
    )


class ViCareSensor(ViCareEntity, SensorEntity):
    """Representation of a ViCare sensor."""

    entity_description: ViCareSensorEntityDescription

    def __init__(
        self,
        description: ViCareSensorEntityDescription,
        device_serial: str | None,
        device_config: PyViCareDeviceConfig,
        device: PyViCareDevice,
        component: PyViCareHeatingDeviceComponent | None = None,
    ) -> None:
        """Initialize the sensor."""
        super().__init__(
            description.key, device_serial, device_config, device, component
        )
        self.entity_description = description

    @property
    def available(self) -> bool:
        """Return True if entity is available."""
        return self._attr_native_value is not None

    def update(self) -> None:
        """Update state of sensor."""
        vicare_unit = None
        try:
            with suppress(PyViCareNotSupportedFeatureError):
                self._attr_native_value = self.entity_description.value_getter(
                    self._api
                )

                if self.entity_description.unit_getter:
                    vicare_unit = self.entity_description.unit_getter(self._api)
        except requests.exceptions.ConnectionError:
            _LOGGER.error("Unable to retrieve data from ViCare server")
        except ValueError:
            _LOGGER.error("Unable to decode data from ViCare server")
        except PyViCareRateLimitError as limit_exception:
            _LOGGER.error("Vicare API rate limit exceeded: %s", limit_exception)
        except PyViCareInvalidDataError as invalid_data_exception:
            _LOGGER.error("Invalid data from Vicare server: %s", invalid_data_exception)

        if vicare_unit is not None:
            if (
                device_class := VICARE_UNIT_TO_DEVICE_CLASS.get(vicare_unit)
            ) is not None:
                self._attr_device_class = device_class
            self._attr_native_unit_of_measurement = VICARE_UNIT_TO_HA_UNIT.get(
                vicare_unit
            )<|MERGE_RESOLUTION|>--- conflicted
+++ resolved
@@ -838,24 +838,6 @@
         ],
     ),
     ViCareSensorEntityDescription(
-<<<<<<< HEAD
-        key="spf-total",
-        translation_key="spf-total",
-        state_class=SensorStateClass.MEASUREMENT,
-        value_getter=lambda api: api.getSeasonalPerformanceFactorTotal(),
-    ),
-    ViCareSensorEntityDescription(
-        key="spf-dhw",
-        translation_key="spf-dhw",
-        state_class=SensorStateClass.MEASUREMENT,
-        value_getter=lambda api: api.getSeasonalPerformanceFactorDHW(),
-    ),
-    ViCareSensorEntityDescription(
-        key="spf-heating",
-        translation_key="spf-heating",
-        state_class=SensorStateClass.MEASUREMENT,
-        value_getter=lambda api: api.getSeasonalPerformanceFactorHeating(),
-=======
         key="supply_pressure",
         translation_key="supply_pressure",
         device_class=SensorDeviceClass.PRESSURE,
@@ -864,7 +846,27 @@
         entity_category=EntityCategory.DIAGNOSTIC,
         value_getter=lambda api: api.getSupplyPressure(),
         unit_getter=lambda api: api.getSupplyPressureUnit(),
->>>>>>> 40348890
+    ),
+    ViCareSensorEntityDescription(
+        key="spf-total",
+        translation_key="spf-total",
+        state_class=SensorStateClass.MEASUREMENT,
+        entity_category=EntityCategory.DIAGNOSTIC,
+        value_getter=lambda api: api.getSeasonalPerformanceFactorTotal(),
+    ),
+    ViCareSensorEntityDescription(
+        key="spf-dhw",
+        translation_key="spf-dhw",
+        state_class=SensorStateClass.MEASUREMENT,
+        entity_category=EntityCategory.DIAGNOSTIC,
+        value_getter=lambda api: api.getSeasonalPerformanceFactorDHW(),
+    ),
+    ViCareSensorEntityDescription(
+        key="spf-heating",
+        translation_key="spf-heating",
+        state_class=SensorStateClass.MEASUREMENT,
+        entity_category=EntityCategory.DIAGNOSTIC,
+        value_getter=lambda api: api.getSeasonalPerformanceFactorHeating(),
     ),
 )
 
