"""Viessmann ViCare sensor device."""

from __future__ import annotations

from collections.abc import Callable
from contextlib import suppress
from dataclasses import dataclass
import logging

from PyViCare.PyViCareDevice import Device as PyViCareDevice
from PyViCare.PyViCareDeviceConfig import PyViCareDeviceConfig
from PyViCare.PyViCareHeatingDevice import (
    HeatingDeviceWithComponent as PyViCareHeatingDeviceComponent,
)
from PyViCare.PyViCareUtils import (
    PyViCareInvalidDataError,
    PyViCareNotSupportedFeatureError,
    PyViCareRateLimitError,
)
import requests

from homeassistant.components.sensor import (
    SensorDeviceClass,
    SensorEntity,
    SensorEntityDescription,
    SensorStateClass,
)
from homeassistant.const import (
    PERCENTAGE,
    EntityCategory,
    UnitOfEnergy,
    UnitOfPower,
    UnitOfPressure,
    UnitOfTemperature,
    UnitOfTime,
    UnitOfVolume,
    UnitOfVolumeFlowRate,
)
from homeassistant.core import HomeAssistant
from homeassistant.helpers.entity_platform import AddEntitiesCallback

from .const import (
    VICARE_CUBIC_METER,
    VICARE_KW,
    VICARE_KWH,
    VICARE_PERCENT,
    VICARE_W,
    VICARE_WH,
)
from .entity import ViCareEntity
from .types import ViCareConfigEntry, ViCareDevice, ViCareRequiredKeysMixin
from .utils import (
    filter_state,
    get_burners,
    get_circuits,
    get_compressors,
    get_device_serial,
    is_supported,
)

_LOGGER = logging.getLogger(__name__)

VICARE_UNIT_TO_DEVICE_CLASS = {
    VICARE_WH: SensorDeviceClass.ENERGY,
    VICARE_KWH: SensorDeviceClass.ENERGY,
    VICARE_W: SensorDeviceClass.POWER,
    VICARE_KW: SensorDeviceClass.POWER,
    VICARE_CUBIC_METER: SensorDeviceClass.GAS,
}

VICARE_UNIT_TO_HA_UNIT = {
    VICARE_PERCENT: PERCENTAGE,
    VICARE_W: UnitOfPower.WATT,
    VICARE_KW: UnitOfPower.KILO_WATT,
    VICARE_WH: UnitOfEnergy.WATT_HOUR,
    VICARE_KWH: UnitOfEnergy.KILO_WATT_HOUR,
    VICARE_CUBIC_METER: UnitOfVolume.CUBIC_METERS,
}


@dataclass(frozen=True)
class ViCareSensorEntityDescription(SensorEntityDescription, ViCareRequiredKeysMixin):
    """Describes ViCare sensor entity."""

    unit_getter: Callable[[PyViCareDevice], str | None] | None = None


GLOBAL_SENSORS: tuple[ViCareSensorEntityDescription, ...] = (
    ViCareSensorEntityDescription(
        key="outside_temperature",
        translation_key="outside_temperature",
        native_unit_of_measurement=UnitOfTemperature.CELSIUS,
        value_getter=lambda api: api.getOutsideTemperature(),
        device_class=SensorDeviceClass.TEMPERATURE,
        state_class=SensorStateClass.MEASUREMENT,
    ),
    ViCareSensorEntityDescription(
        key="return_temperature",
        translation_key="return_temperature",
        native_unit_of_measurement=UnitOfTemperature.CELSIUS,
        value_getter=lambda api: api.getReturnTemperature(),
        device_class=SensorDeviceClass.TEMPERATURE,
        state_class=SensorStateClass.MEASUREMENT,
    ),
    ViCareSensorEntityDescription(
        key="boiler_temperature",
        translation_key="boiler_temperature",
        native_unit_of_measurement=UnitOfTemperature.CELSIUS,
        value_getter=lambda api: api.getBoilerTemperature(),
        device_class=SensorDeviceClass.TEMPERATURE,
        state_class=SensorStateClass.MEASUREMENT,
    ),
    ViCareSensorEntityDescription(
        key="boiler_supply_temperature",
        translation_key="boiler_supply_temperature",
        native_unit_of_measurement=UnitOfTemperature.CELSIUS,
        value_getter=lambda api: api.getBoilerCommonSupplyTemperature(),
        device_class=SensorDeviceClass.TEMPERATURE,
        state_class=SensorStateClass.MEASUREMENT,
    ),
    ViCareSensorEntityDescription(
        key="primary_circuit_supply_temperature",
        translation_key="primary_circuit_supply_temperature",
        native_unit_of_measurement=UnitOfTemperature.CELSIUS,
        value_getter=lambda api: api.getSupplyTemperaturePrimaryCircuit(),
        device_class=SensorDeviceClass.TEMPERATURE,
        state_class=SensorStateClass.MEASUREMENT,
    ),
    ViCareSensorEntityDescription(
        key="primary_circuit_return_temperature",
        translation_key="primary_circuit_return_temperature",
        native_unit_of_measurement=UnitOfTemperature.CELSIUS,
        value_getter=lambda api: api.getReturnTemperaturePrimaryCircuit(),
        device_class=SensorDeviceClass.TEMPERATURE,
        state_class=SensorStateClass.MEASUREMENT,
    ),
    ViCareSensorEntityDescription(
        key="secondary_circuit_supply_temperature",
        translation_key="secondary_circuit_supply_temperature",
        native_unit_of_measurement=UnitOfTemperature.CELSIUS,
        value_getter=lambda api: api.getSupplyTemperatureSecondaryCircuit(),
        device_class=SensorDeviceClass.TEMPERATURE,
        state_class=SensorStateClass.MEASUREMENT,
    ),
    ViCareSensorEntityDescription(
        key="secondary_circuit_return_temperature",
        translation_key="secondary_circuit_return_temperature",
        native_unit_of_measurement=UnitOfTemperature.CELSIUS,
        value_getter=lambda api: api.getReturnTemperatureSecondaryCircuit(),
        device_class=SensorDeviceClass.TEMPERATURE,
        state_class=SensorStateClass.MEASUREMENT,
    ),
    ViCareSensorEntityDescription(
        key="hotwater_out_temperature",
        translation_key="hotwater_out_temperature",
        native_unit_of_measurement=UnitOfTemperature.CELSIUS,
        value_getter=lambda api: api.getDomesticHotWaterOutletTemperature(),
        device_class=SensorDeviceClass.TEMPERATURE,
        state_class=SensorStateClass.MEASUREMENT,
    ),
    ViCareSensorEntityDescription(
        key="hotwater_max_temperature",
        translation_key="hotwater_max_temperature",
        native_unit_of_measurement=UnitOfTemperature.CELSIUS,
        value_getter=lambda api: api.getDomesticHotWaterMaxTemperature(),
        device_class=SensorDeviceClass.TEMPERATURE,
        state_class=SensorStateClass.MEASUREMENT,
        entity_registry_enabled_default=False,
    ),
    ViCareSensorEntityDescription(
        key="hotwater_min_temperature",
        translation_key="hotwater_min_temperature",
        native_unit_of_measurement=UnitOfTemperature.CELSIUS,
        value_getter=lambda api: api.getDomesticHotWaterMinTemperature(),
        device_class=SensorDeviceClass.TEMPERATURE,
        state_class=SensorStateClass.MEASUREMENT,
        entity_registry_enabled_default=False,
    ),
    ViCareSensorEntityDescription(
        key="dhw_storage_temperature",
        translation_key="dhw_storage_temperature",
        native_unit_of_measurement=UnitOfTemperature.CELSIUS,
        value_getter=lambda api: api.getDomesticHotWaterStorageTemperature(),
        device_class=SensorDeviceClass.TEMPERATURE,
        state_class=SensorStateClass.MEASUREMENT,
    ),
    ViCareSensorEntityDescription(
        key="dhw_storage_top_temperature",
        translation_key="dhw_storage_top_temperature",
        native_unit_of_measurement=UnitOfTemperature.CELSIUS,
        value_getter=lambda api: api.getHotWaterStorageTemperatureTop(),
        device_class=SensorDeviceClass.TEMPERATURE,
        state_class=SensorStateClass.MEASUREMENT,
    ),
    ViCareSensorEntityDescription(
        key="dhw_storage_bottom_temperature",
        translation_key="dhw_storage_bottom_temperature",
        native_unit_of_measurement=UnitOfTemperature.CELSIUS,
        value_getter=lambda api: api.getHotWaterStorageTemperatureBottom(),
        device_class=SensorDeviceClass.TEMPERATURE,
        state_class=SensorStateClass.MEASUREMENT,
    ),
    ViCareSensorEntityDescription(
        key="hotwater_gas_consumption_today",
        translation_key="hotwater_gas_consumption_today",
        value_getter=lambda api: api.getGasConsumptionDomesticHotWaterToday(),
        unit_getter=lambda api: api.getGasConsumptionDomesticHotWaterUnit(),
        state_class=SensorStateClass.TOTAL_INCREASING,
    ),
    ViCareSensorEntityDescription(
        key="hotwater_gas_consumption_heating_this_week",
        translation_key="hotwater_gas_consumption_heating_this_week",
        value_getter=lambda api: api.getGasConsumptionDomesticHotWaterThisWeek(),
        unit_getter=lambda api: api.getGasConsumptionDomesticHotWaterUnit(),
        state_class=SensorStateClass.TOTAL_INCREASING,
        entity_registry_enabled_default=False,
    ),
    ViCareSensorEntityDescription(
        key="hotwater_gas_consumption_heating_this_month",
        translation_key="hotwater_gas_consumption_heating_this_month",
        value_getter=lambda api: api.getGasConsumptionDomesticHotWaterThisMonth(),
        unit_getter=lambda api: api.getGasConsumptionDomesticHotWaterUnit(),
        state_class=SensorStateClass.TOTAL_INCREASING,
        entity_registry_enabled_default=False,
    ),
    ViCareSensorEntityDescription(
        key="hotwater_gas_consumption_heating_this_year",
        translation_key="hotwater_gas_consumption_heating_this_year",
        value_getter=lambda api: api.getGasConsumptionDomesticHotWaterThisYear(),
        unit_getter=lambda api: api.getGasConsumptionDomesticHotWaterUnit(),
        state_class=SensorStateClass.TOTAL_INCREASING,
        entity_registry_enabled_default=False,
    ),
    ViCareSensorEntityDescription(
        key="gas_consumption_heating_today",
        translation_key="gas_consumption_heating_today",
        value_getter=lambda api: api.getGasConsumptionHeatingToday(),
        unit_getter=lambda api: api.getGasConsumptionHeatingUnit(),
        state_class=SensorStateClass.TOTAL_INCREASING,
    ),
    ViCareSensorEntityDescription(
        key="gas_consumption_heating_this_week",
        translation_key="gas_consumption_heating_this_week",
        value_getter=lambda api: api.getGasConsumptionHeatingThisWeek(),
        unit_getter=lambda api: api.getGasConsumptionHeatingUnit(),
        state_class=SensorStateClass.TOTAL_INCREASING,
        entity_registry_enabled_default=False,
    ),
    ViCareSensorEntityDescription(
        key="gas_consumption_heating_this_month",
        translation_key="gas_consumption_heating_this_month",
        value_getter=lambda api: api.getGasConsumptionHeatingThisMonth(),
        unit_getter=lambda api: api.getGasConsumptionHeatingUnit(),
        state_class=SensorStateClass.TOTAL_INCREASING,
        entity_registry_enabled_default=False,
    ),
    ViCareSensorEntityDescription(
        key="gas_consumption_heating_this_year",
        translation_key="gas_consumption_heating_this_year",
        value_getter=lambda api: api.getGasConsumptionHeatingThisYear(),
        unit_getter=lambda api: api.getGasConsumptionHeatingUnit(),
        state_class=SensorStateClass.TOTAL_INCREASING,
        entity_registry_enabled_default=False,
    ),
    ViCareSensorEntityDescription(
        key="gas_consumption_fuelcell_today",
        translation_key="gas_consumption_fuelcell_today",
        value_getter=lambda api: api.getFuelCellGasConsumptionToday(),
        unit_getter=lambda api: api.getFuelCellGasConsumptionUnit(),
        state_class=SensorStateClass.TOTAL_INCREASING,
    ),
    ViCareSensorEntityDescription(
        key="gas_consumption_fuelcell_this_week",
        translation_key="gas_consumption_fuelcell_this_week",
        value_getter=lambda api: api.getFuelCellGasConsumptionThisWeek(),
        unit_getter=lambda api: api.getFuelCellGasConsumptionUnit(),
        state_class=SensorStateClass.TOTAL_INCREASING,
        entity_registry_enabled_default=False,
    ),
    ViCareSensorEntityDescription(
        key="gas_consumption_fuelcell_this_month",
        translation_key="gas_consumption_fuelcell_this_month",
        value_getter=lambda api: api.getFuelCellGasConsumptionThisMonth(),
        unit_getter=lambda api: api.getFuelCellGasConsumptionUnit(),
        state_class=SensorStateClass.TOTAL_INCREASING,
        entity_registry_enabled_default=False,
    ),
    ViCareSensorEntityDescription(
        key="gas_consumption_fuelcell_this_year",
        translation_key="gas_consumption_fuelcell_this_year",
        value_getter=lambda api: api.getFuelCellGasConsumptionThisYear(),
        unit_getter=lambda api: api.getFuelCellGasConsumptionUnit(),
        state_class=SensorStateClass.TOTAL_INCREASING,
        entity_registry_enabled_default=False,
    ),
    ViCareSensorEntityDescription(
        key="gas_consumption_total_today",
        translation_key="gas_consumption_total_today",
        value_getter=lambda api: api.getGasConsumptionTotalToday(),
        unit_getter=lambda api: api.getGasConsumptionUnit(),
        state_class=SensorStateClass.TOTAL_INCREASING,
    ),
    ViCareSensorEntityDescription(
        key="gas_consumption_total_this_week",
        translation_key="gas_consumption_total_this_week",
        value_getter=lambda api: api.getGasConsumptionTotalThisWeek(),
        unit_getter=lambda api: api.getGasConsumptionUnit(),
        state_class=SensorStateClass.TOTAL_INCREASING,
        entity_registry_enabled_default=False,
    ),
    ViCareSensorEntityDescription(
        key="gas_consumption_total_this_month",
        translation_key="gas_consumption_total_this_month",
        value_getter=lambda api: api.getGasConsumptionTotalThisMonth(),
        unit_getter=lambda api: api.getGasConsumptionUnit(),
        state_class=SensorStateClass.TOTAL_INCREASING,
        entity_registry_enabled_default=False,
    ),
    ViCareSensorEntityDescription(
        key="gas_consumption_total_this_year",
        translation_key="gas_consumption_total_this_year",
        value_getter=lambda api: api.getGasConsumptionTotalThisYear(),
        unit_getter=lambda api: api.getGasConsumptionUnit(),
        state_class=SensorStateClass.TOTAL_INCREASING,
        entity_registry_enabled_default=False,
    ),
    ViCareSensorEntityDescription(
        key="gas_summary_consumption_heating_currentday",
        translation_key="gas_summary_consumption_heating_currentday",
        native_unit_of_measurement=UnitOfVolume.CUBIC_METERS,
        value_getter=lambda api: api.getGasSummaryConsumptionHeatingCurrentDay(),
        unit_getter=lambda api: api.getGasSummaryConsumptionHeatingUnit(),
        state_class=SensorStateClass.TOTAL_INCREASING,
    ),
    ViCareSensorEntityDescription(
        key="gas_summary_consumption_heating_currentmonth",
        translation_key="gas_summary_consumption_heating_currentmonth",
        native_unit_of_measurement=UnitOfVolume.CUBIC_METERS,
        value_getter=lambda api: api.getGasSummaryConsumptionHeatingCurrentMonth(),
        unit_getter=lambda api: api.getGasSummaryConsumptionHeatingUnit(),
        state_class=SensorStateClass.TOTAL_INCREASING,
        entity_registry_enabled_default=False,
    ),
    ViCareSensorEntityDescription(
        key="gas_summary_consumption_heating_currentyear",
        translation_key="gas_summary_consumption_heating_currentyear",
        native_unit_of_measurement=UnitOfVolume.CUBIC_METERS,
        value_getter=lambda api: api.getGasSummaryConsumptionHeatingCurrentYear(),
        unit_getter=lambda api: api.getGasSummaryConsumptionHeatingUnit(),
        state_class=SensorStateClass.TOTAL_INCREASING,
        entity_registry_enabled_default=False,
    ),
    ViCareSensorEntityDescription(
        key="gas_summary_consumption_heating_lastsevendays",
        translation_key="gas_summary_consumption_heating_lastsevendays",
        native_unit_of_measurement=UnitOfVolume.CUBIC_METERS,
        value_getter=lambda api: api.getGasSummaryConsumptionHeatingLastSevenDays(),
        unit_getter=lambda api: api.getGasSummaryConsumptionHeatingUnit(),
        state_class=SensorStateClass.TOTAL_INCREASING,
        entity_registry_enabled_default=False,
    ),
    ViCareSensorEntityDescription(
        key="hotwater_gas_summary_consumption_heating_currentday",
        translation_key="hotwater_gas_summary_consumption_heating_currentday",
        native_unit_of_measurement=UnitOfVolume.CUBIC_METERS,
        value_getter=lambda api: api.getGasSummaryConsumptionDomesticHotWaterCurrentDay(),
        unit_getter=lambda api: api.getGasSummaryConsumptionDomesticHotWaterUnit(),
        state_class=SensorStateClass.TOTAL_INCREASING,
    ),
    ViCareSensorEntityDescription(
        key="hotwater_gas_summary_consumption_heating_currentmonth",
        translation_key="hotwater_gas_summary_consumption_heating_currentmonth",
        native_unit_of_measurement=UnitOfVolume.CUBIC_METERS,
        value_getter=lambda api: api.getGasSummaryConsumptionDomesticHotWaterCurrentMonth(),
        unit_getter=lambda api: api.getGasSummaryConsumptionDomesticHotWaterUnit(),
        state_class=SensorStateClass.TOTAL_INCREASING,
        entity_registry_enabled_default=False,
    ),
    ViCareSensorEntityDescription(
        key="hotwater_gas_summary_consumption_heating_currentyear",
        translation_key="hotwater_gas_summary_consumption_heating_currentyear",
        native_unit_of_measurement=UnitOfVolume.CUBIC_METERS,
        value_getter=lambda api: api.getGasSummaryConsumptionDomesticHotWaterCurrentYear(),
        unit_getter=lambda api: api.getGasSummaryConsumptionDomesticHotWaterUnit(),
        state_class=SensorStateClass.TOTAL_INCREASING,
        entity_registry_enabled_default=False,
    ),
    ViCareSensorEntityDescription(
        key="hotwater_gas_summary_consumption_heating_lastsevendays",
        translation_key="hotwater_gas_summary_consumption_heating_lastsevendays",
        native_unit_of_measurement=UnitOfVolume.CUBIC_METERS,
        value_getter=lambda api: api.getGasSummaryConsumptionDomesticHotWaterLastSevenDays(),
        unit_getter=lambda api: api.getGasSummaryConsumptionDomesticHotWaterUnit(),
        state_class=SensorStateClass.TOTAL_INCREASING,
        entity_registry_enabled_default=False,
    ),
    ViCareSensorEntityDescription(
        key="energy_summary_consumption_heating_currentday",
        translation_key="energy_summary_consumption_heating_currentday",
        native_unit_of_measurement=UnitOfEnergy.KILO_WATT_HOUR,
        value_getter=lambda api: api.getPowerSummaryConsumptionHeatingCurrentDay(),
        unit_getter=lambda api: api.getPowerSummaryConsumptionHeatingUnit(),
        state_class=SensorStateClass.TOTAL_INCREASING,
    ),
    ViCareSensorEntityDescription(
        key="energy_summary_consumption_heating_currentmonth",
        translation_key="energy_summary_consumption_heating_currentmonth",
        native_unit_of_measurement=UnitOfEnergy.KILO_WATT_HOUR,
        value_getter=lambda api: api.getPowerSummaryConsumptionHeatingCurrentMonth(),
        unit_getter=lambda api: api.getPowerSummaryConsumptionHeatingUnit(),
        state_class=SensorStateClass.TOTAL_INCREASING,
        entity_registry_enabled_default=False,
    ),
    ViCareSensorEntityDescription(
        key="energy_summary_consumption_heating_currentyear",
        translation_key="energy_summary_consumption_heating_currentyear",
        native_unit_of_measurement=UnitOfEnergy.KILO_WATT_HOUR,
        value_getter=lambda api: api.getPowerSummaryConsumptionHeatingCurrentYear(),
        unit_getter=lambda api: api.getPowerSummaryConsumptionHeatingUnit(),
        state_class=SensorStateClass.TOTAL_INCREASING,
        entity_registry_enabled_default=False,
    ),
    ViCareSensorEntityDescription(
        key="energy_summary_consumption_heating_lastsevendays",
        translation_key="energy_summary_consumption_heating_lastsevendays",
        native_unit_of_measurement=UnitOfEnergy.KILO_WATT_HOUR,
        value_getter=lambda api: api.getPowerSummaryConsumptionHeatingLastSevenDays(),
        unit_getter=lambda api: api.getPowerSummaryConsumptionHeatingUnit(),
        state_class=SensorStateClass.TOTAL_INCREASING,
        entity_registry_enabled_default=False,
    ),
    ViCareSensorEntityDescription(
        key="energy_consumption_cooling_today",
        translation_key="energy_consumption_cooling_today",
        native_unit_of_measurement=UnitOfEnergy.KILO_WATT_HOUR,
        value_getter=lambda api: api.getPowerConsumptionCoolingToday(),
        unit_getter=lambda api: api.getPowerConsumptionCoolingUnit(),
        state_class=SensorStateClass.TOTAL_INCREASING,
    ),
    ViCareSensorEntityDescription(
        key="energy_consumption_cooling_this_month",
        translation_key="energy_consumption_cooling_this_month",
        native_unit_of_measurement=UnitOfEnergy.KILO_WATT_HOUR,
        value_getter=lambda api: api.getPowerConsumptionCoolingThisMonth(),
        unit_getter=lambda api: api.getPowerConsumptionCoolingUnit(),
        state_class=SensorStateClass.TOTAL_INCREASING,
        entity_registry_enabled_default=False,
    ),
    ViCareSensorEntityDescription(
        key="energy_consumption_cooling_this_year",
        translation_key="energy_consumption_cooling_this_year",
        native_unit_of_measurement=UnitOfEnergy.KILO_WATT_HOUR,
        value_getter=lambda api: api.getPowerConsumptionCoolingThisYear(),
        unit_getter=lambda api: api.getPowerConsumptionCoolingUnit(),
        state_class=SensorStateClass.TOTAL_INCREASING,
        entity_registry_enabled_default=False,
    ),
    ViCareSensorEntityDescription(
        key="energy_dhw_summary_consumption_heating_currentday",
        translation_key="energy_dhw_summary_consumption_heating_currentday",
        native_unit_of_measurement=UnitOfEnergy.KILO_WATT_HOUR,
        value_getter=lambda api: api.getPowerSummaryConsumptionDomesticHotWaterCurrentDay(),
        unit_getter=lambda api: api.getPowerSummaryConsumptionDomesticHotWaterUnit(),
        state_class=SensorStateClass.TOTAL_INCREASING,
    ),
    ViCareSensorEntityDescription(
        key="energy_dhw_summary_consumption_heating_currentmonth",
        translation_key="energy_dhw_summary_consumption_heating_currentmonth",
        native_unit_of_measurement=UnitOfEnergy.KILO_WATT_HOUR,
        value_getter=lambda api: api.getPowerSummaryConsumptionDomesticHotWaterCurrentMonth(),
        unit_getter=lambda api: api.getPowerSummaryConsumptionDomesticHotWaterUnit(),
        state_class=SensorStateClass.TOTAL_INCREASING,
        entity_registry_enabled_default=False,
    ),
    ViCareSensorEntityDescription(
        key="energy_dhw_summary_consumption_heating_currentyear",
        translation_key="energy_dhw_summary_consumption_heating_currentyear",
        native_unit_of_measurement=UnitOfEnergy.KILO_WATT_HOUR,
        value_getter=lambda api: api.getPowerSummaryConsumptionDomesticHotWaterCurrentYear(),
        unit_getter=lambda api: api.getPowerSummaryConsumptionDomesticHotWaterUnit(),
        state_class=SensorStateClass.TOTAL_INCREASING,
        entity_registry_enabled_default=False,
    ),
    ViCareSensorEntityDescription(
        key="energy_summary_dhw_consumption_heating_lastsevendays",
        translation_key="energy_summary_dhw_consumption_heating_lastsevendays",
        native_unit_of_measurement=UnitOfEnergy.KILO_WATT_HOUR,
        value_getter=lambda api: api.getPowerSummaryConsumptionDomesticHotWaterLastSevenDays(),
        unit_getter=lambda api: api.getPowerSummaryConsumptionDomesticHotWaterUnit(),
        state_class=SensorStateClass.TOTAL_INCREASING,
        entity_registry_enabled_default=False,
    ),
    ViCareSensorEntityDescription(
        key="power_production_current",
        translation_key="power_production_current",
        native_unit_of_measurement=UnitOfPower.WATT,
        value_getter=lambda api: api.getPowerProductionCurrent(),
        device_class=SensorDeviceClass.POWER,
        state_class=SensorStateClass.MEASUREMENT,
    ),
    ViCareSensorEntityDescription(
        key="power_production_today",
        translation_key="power_production_today",
        native_unit_of_measurement=UnitOfEnergy.KILO_WATT_HOUR,
        value_getter=lambda api: api.getPowerProductionToday(),
        device_class=SensorDeviceClass.ENERGY,
        state_class=SensorStateClass.TOTAL_INCREASING,
    ),
    ViCareSensorEntityDescription(
        key="power_production_this_week",
        translation_key="power_production_this_week",
        native_unit_of_measurement=UnitOfEnergy.KILO_WATT_HOUR,
        value_getter=lambda api: api.getPowerProductionThisWeek(),
        device_class=SensorDeviceClass.ENERGY,
        state_class=SensorStateClass.TOTAL_INCREASING,
        entity_registry_enabled_default=False,
    ),
    ViCareSensorEntityDescription(
        key="power_production_this_month",
        translation_key="power_production_this_month",
        native_unit_of_measurement=UnitOfEnergy.KILO_WATT_HOUR,
        value_getter=lambda api: api.getPowerProductionThisMonth(),
        device_class=SensorDeviceClass.ENERGY,
        state_class=SensorStateClass.TOTAL_INCREASING,
        entity_registry_enabled_default=False,
    ),
    ViCareSensorEntityDescription(
        key="power_production_this_year",
        translation_key="power_production_this_year",
        native_unit_of_measurement=UnitOfEnergy.KILO_WATT_HOUR,
        value_getter=lambda api: api.getPowerProductionThisYear(),
        device_class=SensorDeviceClass.ENERGY,
        state_class=SensorStateClass.TOTAL_INCREASING,
        entity_registry_enabled_default=False,
    ),
    ViCareSensorEntityDescription(
        key="solar storage temperature",
        translation_key="solar_storage_temperature",
        native_unit_of_measurement=UnitOfTemperature.CELSIUS,
        value_getter=lambda api: api.getSolarStorageTemperature(),
        device_class=SensorDeviceClass.TEMPERATURE,
        state_class=SensorStateClass.MEASUREMENT,
    ),
    ViCareSensorEntityDescription(
        key="collector temperature",
        translation_key="collector_temperature",
        native_unit_of_measurement=UnitOfTemperature.CELSIUS,
        value_getter=lambda api: api.getSolarCollectorTemperature(),
        device_class=SensorDeviceClass.TEMPERATURE,
        state_class=SensorStateClass.MEASUREMENT,
    ),
    ViCareSensorEntityDescription(
        key="solar power production today",
        translation_key="solar_power_production_today",
        native_unit_of_measurement=UnitOfEnergy.KILO_WATT_HOUR,
        value_getter=lambda api: api.getSolarPowerProductionToday(),
        unit_getter=lambda api: api.getSolarPowerProductionUnit(),
        device_class=SensorDeviceClass.ENERGY,
        state_class=SensorStateClass.TOTAL_INCREASING,
    ),
    ViCareSensorEntityDescription(
        key="solar power production this week",
        translation_key="solar_power_production_this_week",
        native_unit_of_measurement=UnitOfEnergy.KILO_WATT_HOUR,
        value_getter=lambda api: api.getSolarPowerProductionThisWeek(),
        unit_getter=lambda api: api.getSolarPowerProductionUnit(),
        device_class=SensorDeviceClass.ENERGY,
        state_class=SensorStateClass.TOTAL_INCREASING,
        entity_registry_enabled_default=False,
    ),
    ViCareSensorEntityDescription(
        key="solar power production this month",
        translation_key="solar_power_production_this_month",
        native_unit_of_measurement=UnitOfEnergy.KILO_WATT_HOUR,
        value_getter=lambda api: api.getSolarPowerProductionThisMonth(),
        unit_getter=lambda api: api.getSolarPowerProductionUnit(),
        device_class=SensorDeviceClass.ENERGY,
        state_class=SensorStateClass.TOTAL_INCREASING,
        entity_registry_enabled_default=False,
    ),
    ViCareSensorEntityDescription(
        key="solar power production this year",
        translation_key="solar_power_production_this_year",
        native_unit_of_measurement=UnitOfEnergy.KILO_WATT_HOUR,
        value_getter=lambda api: api.getSolarPowerProductionThisYear(),
        unit_getter=lambda api: api.getSolarPowerProductionUnit(),
        device_class=SensorDeviceClass.ENERGY,
        state_class=SensorStateClass.TOTAL_INCREASING,
        entity_registry_enabled_default=False,
    ),
    ViCareSensorEntityDescription(
        key="power consumption today",
        translation_key="power_consumption_today",
        native_unit_of_measurement=UnitOfEnergy.KILO_WATT_HOUR,
        value_getter=lambda api: api.getPowerConsumptionToday(),
        unit_getter=lambda api: api.getPowerConsumptionUnit(),
        device_class=SensorDeviceClass.ENERGY,
        state_class=SensorStateClass.TOTAL_INCREASING,
    ),
    ViCareSensorEntityDescription(
        key="power consumption this week",
        translation_key="power_consumption_this_week",
        native_unit_of_measurement=UnitOfEnergy.KILO_WATT_HOUR,
        value_getter=lambda api: api.getPowerConsumptionThisWeek(),
        unit_getter=lambda api: api.getPowerConsumptionUnit(),
        device_class=SensorDeviceClass.ENERGY,
        state_class=SensorStateClass.TOTAL_INCREASING,
        entity_registry_enabled_default=False,
    ),
    ViCareSensorEntityDescription(
        key="power consumption this month",
        translation_key="power consumption this month",
        native_unit_of_measurement=UnitOfEnergy.KILO_WATT_HOUR,
        value_getter=lambda api: api.getPowerConsumptionThisMonth(),
        unit_getter=lambda api: api.getPowerConsumptionUnit(),
        device_class=SensorDeviceClass.ENERGY,
        state_class=SensorStateClass.TOTAL_INCREASING,
        entity_registry_enabled_default=False,
    ),
    ViCareSensorEntityDescription(
        key="power consumption this year",
        translation_key="power_consumption_this_year",
        native_unit_of_measurement=UnitOfEnergy.KILO_WATT_HOUR,
        value_getter=lambda api: api.getPowerConsumptionThisYear(),
        unit_getter=lambda api: api.getPowerConsumptionUnit(),
        device_class=SensorDeviceClass.ENERGY,
        state_class=SensorStateClass.TOTAL_INCREASING,
        entity_registry_enabled_default=False,
    ),
    ViCareSensorEntityDescription(
        key="buffer top temperature",
        translation_key="buffer_top_temperature",
        native_unit_of_measurement=UnitOfTemperature.CELSIUS,
        value_getter=lambda api: api.getBufferTopTemperature(),
        device_class=SensorDeviceClass.TEMPERATURE,
        state_class=SensorStateClass.MEASUREMENT,
    ),
    ViCareSensorEntityDescription(
        key="buffer main temperature",
        translation_key="buffer_main_temperature",
        native_unit_of_measurement=UnitOfTemperature.CELSIUS,
        value_getter=lambda api: api.getBufferMainTemperature(),
        device_class=SensorDeviceClass.TEMPERATURE,
        state_class=SensorStateClass.MEASUREMENT,
    ),
    ViCareSensorEntityDescription(
        key="volumetric_flow",
        translation_key="volumetric_flow",
        native_unit_of_measurement=UnitOfVolumeFlowRate.CUBIC_METERS_PER_HOUR,
        value_getter=lambda api: api.getVolumetricFlowReturn() / 1000,
        entity_category=EntityCategory.DIAGNOSTIC,
        state_class=SensorStateClass.MEASUREMENT,
    ),
    ViCareSensorEntityDescription(
        key="ess_state_of_charge",
        translation_key="ess_state_of_charge",
        native_unit_of_measurement=PERCENTAGE,
        device_class=SensorDeviceClass.BATTERY,
        state_class=SensorStateClass.MEASUREMENT,
        value_getter=lambda api: api.getElectricalEnergySystemSOC(),
        unit_getter=lambda api: api.getElectricalEnergySystemSOCUnit(),
    ),
    ViCareSensorEntityDescription(
        key="ess_power_current",
        translation_key="ess_power_current",
        native_unit_of_measurement=UnitOfPower.WATT,
        state_class=SensorStateClass.MEASUREMENT,
        value_getter=lambda api: api.getElectricalEnergySystemPower(),
        unit_getter=lambda api: api.getElectricalEnergySystemPowerUnit(),
    ),
    ViCareSensorEntityDescription(
        key="ess_state",
        translation_key="ess_state",
        device_class=SensorDeviceClass.ENUM,
        options=["charge", "discharge", "standby"],
        value_getter=lambda api: api.getElectricalEnergySystemOperationState(),
    ),
    ViCareSensorEntityDescription(
        key="ess_discharge_today",
        translation_key="ess_discharge_today",
        state_class=SensorStateClass.TOTAL_INCREASING,
        value_getter=lambda api: api.getElectricalEnergySystemTransferDischargeCumulatedCurrentDay(),
        unit_getter=lambda api: api.getElectricalEnergySystemTransferDischargeCumulatedUnit(),
    ),
    ViCareSensorEntityDescription(
        key="ess_discharge_this_week",
        translation_key="ess_discharge_this_week",
        state_class=SensorStateClass.TOTAL_INCREASING,
        value_getter=lambda api: api.getElectricalEnergySystemTransferDischargeCumulatedCurrentWeek(),
        unit_getter=lambda api: api.getElectricalEnergySystemTransferDischargeCumulatedUnit(),
        entity_registry_enabled_default=False,
    ),
    ViCareSensorEntityDescription(
        key="ess_discharge_this_month",
        translation_key="ess_discharge_this_month",
        state_class=SensorStateClass.TOTAL_INCREASING,
        value_getter=lambda api: api.getElectricalEnergySystemTransferDischargeCumulatedCurrentMonth(),
        unit_getter=lambda api: api.getElectricalEnergySystemTransferDischargeCumulatedUnit(),
        entity_registry_enabled_default=False,
    ),
    ViCareSensorEntityDescription(
        key="ess_discharge_this_year",
        translation_key="ess_discharge_this_year",
        state_class=SensorStateClass.TOTAL_INCREASING,
        value_getter=lambda api: api.getElectricalEnergySystemTransferDischargeCumulatedCurrentYear(),
        unit_getter=lambda api: api.getElectricalEnergySystemTransferDischargeCumulatedUnit(),
        entity_registry_enabled_default=False,
    ),
    ViCareSensorEntityDescription(
        key="ess_discharge_total",
        translation_key="ess_discharge_total",
        state_class=SensorStateClass.TOTAL_INCREASING,
        value_getter=lambda api: api.getElectricalEnergySystemTransferDischargeCumulatedLifeCycle(),
        unit_getter=lambda api: api.getElectricalEnergySystemTransferDischargeCumulatedUnit(),
        entity_registry_enabled_default=False,
    ),
    ViCareSensorEntityDescription(
        key="pcc_transfer_power_exchange",
        translation_key="pcc_transfer_power_exchange",
        native_unit_of_measurement=UnitOfPower.WATT,
        state_class=SensorStateClass.MEASUREMENT,
        value_getter=lambda api: api.getPointOfCommonCouplingTransferPowerExchange(),
    ),
    ViCareSensorEntityDescription(
        key="pcc_energy_consumption",
        translation_key="pcc_energy_consumption",
        native_unit_of_measurement=UnitOfEnergy.WATT_HOUR,
        state_class=SensorStateClass.TOTAL_INCREASING,
        value_getter=lambda api: api.getPointOfCommonCouplingTransferConsumptionTotal(),
        unit_getter=lambda api: api.getPointOfCommonCouplingTransferConsumptionTotalUnit(),
    ),
    ViCareSensorEntityDescription(
        key="pcc_energy_feed_in",
        translation_key="pcc_energy_feed_in",
        native_unit_of_measurement=UnitOfEnergy.WATT_HOUR,
        state_class=SensorStateClass.TOTAL_INCREASING,
        value_getter=lambda api: api.getPointOfCommonCouplingTransferFeedInTotal(),
        unit_getter=lambda api: api.getPointOfCommonCouplingTransferFeedInTotalUnit(),
    ),
    ViCareSensorEntityDescription(
        key="photovoltaic_power_production_current",
        translation_key="photovoltaic_power_production_current",
        native_unit_of_measurement=UnitOfPower.KILO_WATT,
        state_class=SensorStateClass.MEASUREMENT,
        value_getter=lambda api: api.getPhotovoltaicProductionCurrent(),
        unit_getter=lambda api: api.getPhotovoltaicProductionCurrentUnit(),
    ),
    ViCareSensorEntityDescription(
        key="photovoltaic_energy_production_today",
        translation_key="photovoltaic_energy_production_today",
        native_unit_of_measurement=UnitOfEnergy.WATT_HOUR,
        suggested_unit_of_measurement=UnitOfEnergy.KILO_WATT_HOUR,
        state_class=SensorStateClass.TOTAL_INCREASING,
        value_getter=lambda api: api.getPhotovoltaicProductionCumulatedCurrentDay(),
        unit_getter=lambda api: api.getPhotovoltaicProductionCumulatedUnit(),
    ),
    ViCareSensorEntityDescription(
        key="photovoltaic_energy_production_this_week",
        translation_key="photovoltaic_energy_production_this_week",
        native_unit_of_measurement=UnitOfEnergy.WATT_HOUR,
        suggested_unit_of_measurement=UnitOfEnergy.KILO_WATT_HOUR,
        state_class=SensorStateClass.TOTAL_INCREASING,
        value_getter=lambda api: api.getPhotovoltaicProductionCumulatedCurrentWeek(),
        unit_getter=lambda api: api.getPhotovoltaicProductionCumulatedUnit(),
        entity_registry_enabled_default=False,
    ),
    ViCareSensorEntityDescription(
        key="photovoltaic_energy_production_this_month",
        translation_key="photovoltaic_energy_production_this_month",
        native_unit_of_measurement=UnitOfEnergy.WATT_HOUR,
        suggested_unit_of_measurement=UnitOfEnergy.KILO_WATT_HOUR,
        state_class=SensorStateClass.TOTAL_INCREASING,
        value_getter=lambda api: api.getPhotovoltaicProductionCumulatedCurrentMonth(),
        unit_getter=lambda api: api.getPhotovoltaicProductionCumulatedUnit(),
        entity_registry_enabled_default=False,
    ),
    ViCareSensorEntityDescription(
        key="photovoltaic_energy_production_this_year",
        translation_key="photovoltaic_energy_production_this_year",
        native_unit_of_measurement=UnitOfEnergy.WATT_HOUR,
        suggested_unit_of_measurement=UnitOfEnergy.KILO_WATT_HOUR,
        state_class=SensorStateClass.TOTAL_INCREASING,
        value_getter=lambda api: api.getPhotovoltaicProductionCumulatedCurrentYear(),
        unit_getter=lambda api: api.getPhotovoltaicProductionCumulatedUnit(),
        entity_registry_enabled_default=False,
    ),
    ViCareSensorEntityDescription(
        key="photovoltaic_energy_production_total",
        translation_key="photovoltaic_energy_production_total",
        native_unit_of_measurement=UnitOfEnergy.WATT_HOUR,
        suggested_unit_of_measurement=UnitOfEnergy.KILO_WATT_HOUR,
        state_class=SensorStateClass.TOTAL_INCREASING,
        value_getter=lambda api: api.getPhotovoltaicProductionCumulatedLifeCycle(),
        unit_getter=lambda api: api.getPhotovoltaicProductionCumulatedUnit(),
    ),
    ViCareSensorEntityDescription(
        key="photovoltaic_status",
        translation_key="photovoltaic_status",
        device_class=SensorDeviceClass.ENUM,
        options=["ready", "production"],
        value_getter=lambda api: filter_state(api.getPhotovoltaicStatus()),
    ),
    ViCareSensorEntityDescription(
        key="room_temperature",
        native_unit_of_measurement=UnitOfTemperature.CELSIUS,
        device_class=SensorDeviceClass.TEMPERATURE,
        state_class=SensorStateClass.MEASUREMENT,
        value_getter=lambda api: api.getTemperature(),
    ),
    ViCareSensorEntityDescription(
        key="room_humidity",
        device_class=SensorDeviceClass.HUMIDITY,
        native_unit_of_measurement=PERCENTAGE,
        state_class=SensorStateClass.MEASUREMENT,
        value_getter=lambda api: api.getHumidity(),
    ),
    ViCareSensorEntityDescription(
<<<<<<< HEAD
        key="supply_pressure",
        key="supply_pressure",
        device_class=SensorDeviceClass.ATMOSPHERIC_PRESSURE,
        native_unit_of_measurement=UnitOfPressure.BAR,
        state_class=SensorStateClass.MEASUREMENT,
        value_getter=lambda api: api.getSupplyPressure(),
        unit_getter=lambda api: api.getSupplyPressureUnit(),
=======
        key="ventilation_level",
        translation_key="ventilation_level",
        value_getter=lambda api: filter_state(api.getVentilationLevel().lower()),
        device_class=SensorDeviceClass.ENUM,
        options=["standby", "levelone", "leveltwo", "levelthree", "levelfour"],
    ),
    ViCareSensorEntityDescription(
        key="ventilation_reason",
        translation_key="ventilation_reason",
        value_getter=lambda api: api.getVentilationReason().lower(),
        entity_category=EntityCategory.DIAGNOSTIC,
        entity_registry_enabled_default=False,
        device_class=SensorDeviceClass.ENUM,
        options=[
            "standby",
            "permanent",
            "schedule",
            "sensordriven",
            "silent",
            "forcedlevelfour",
        ],
>>>>>>> 3bbd7daa
    ),
)

CIRCUIT_SENSORS: tuple[ViCareSensorEntityDescription, ...] = (
    ViCareSensorEntityDescription(
        key="supply_temperature",
        translation_key="supply_temperature",
        native_unit_of_measurement=UnitOfTemperature.CELSIUS,
        value_getter=lambda api: api.getSupplyTemperature(),
        device_class=SensorDeviceClass.TEMPERATURE,
        state_class=SensorStateClass.MEASUREMENT,
    ),
)

BURNER_SENSORS: tuple[ViCareSensorEntityDescription, ...] = (
    ViCareSensorEntityDescription(
        key="burner_starts",
        translation_key="burner_starts",
        value_getter=lambda api: api.getStarts(),
        entity_category=EntityCategory.DIAGNOSTIC,
        state_class=SensorStateClass.TOTAL_INCREASING,
    ),
    ViCareSensorEntityDescription(
        key="burner_hours",
        translation_key="burner_hours",
        native_unit_of_measurement=UnitOfTime.HOURS,
        value_getter=lambda api: api.getHours(),
        entity_category=EntityCategory.DIAGNOSTIC,
        state_class=SensorStateClass.TOTAL_INCREASING,
    ),
    ViCareSensorEntityDescription(
        key="burner_modulation",
        translation_key="burner_modulation",
        native_unit_of_measurement=PERCENTAGE,
        value_getter=lambda api: api.getModulation(),
        state_class=SensorStateClass.MEASUREMENT,
    ),
)

COMPRESSOR_SENSORS: tuple[ViCareSensorEntityDescription, ...] = (
    ViCareSensorEntityDescription(
        key="compressor_starts",
        translation_key="compressor_starts",
        value_getter=lambda api: api.getStarts(),
        entity_category=EntityCategory.DIAGNOSTIC,
        state_class=SensorStateClass.TOTAL_INCREASING,
    ),
    ViCareSensorEntityDescription(
        key="compressor_hours",
        translation_key="compressor_hours",
        native_unit_of_measurement=UnitOfTime.HOURS,
        value_getter=lambda api: api.getHours(),
        entity_category=EntityCategory.DIAGNOSTIC,
        state_class=SensorStateClass.TOTAL_INCREASING,
    ),
    ViCareSensorEntityDescription(
        key="compressor_hours_loadclass1",
        translation_key="compressor_hours_loadclass1",
        native_unit_of_measurement=UnitOfTime.HOURS,
        value_getter=lambda api: api.getHoursLoadClass1(),
        entity_category=EntityCategory.DIAGNOSTIC,
        state_class=SensorStateClass.TOTAL_INCREASING,
        entity_registry_enabled_default=False,
    ),
    ViCareSensorEntityDescription(
        key="compressor_hours_loadclass2",
        translation_key="compressor_hours_loadclass2",
        native_unit_of_measurement=UnitOfTime.HOURS,
        value_getter=lambda api: api.getHoursLoadClass2(),
        entity_category=EntityCategory.DIAGNOSTIC,
        state_class=SensorStateClass.TOTAL_INCREASING,
        entity_registry_enabled_default=False,
    ),
    ViCareSensorEntityDescription(
        key="compressor_hours_loadclass3",
        translation_key="compressor_hours_loadclass3",
        native_unit_of_measurement=UnitOfTime.HOURS,
        value_getter=lambda api: api.getHoursLoadClass3(),
        entity_category=EntityCategory.DIAGNOSTIC,
        state_class=SensorStateClass.TOTAL_INCREASING,
        entity_registry_enabled_default=False,
    ),
    ViCareSensorEntityDescription(
        key="compressor_hours_loadclass4",
        translation_key="compressor_hours_loadclass4",
        native_unit_of_measurement=UnitOfTime.HOURS,
        value_getter=lambda api: api.getHoursLoadClass4(),
        entity_category=EntityCategory.DIAGNOSTIC,
        state_class=SensorStateClass.TOTAL_INCREASING,
        entity_registry_enabled_default=False,
    ),
    ViCareSensorEntityDescription(
        key="compressor_hours_loadclass5",
        translation_key="compressor_hours_loadclass5",
        native_unit_of_measurement=UnitOfTime.HOURS,
        value_getter=lambda api: api.getHoursLoadClass5(),
        entity_category=EntityCategory.DIAGNOSTIC,
        state_class=SensorStateClass.TOTAL_INCREASING,
        entity_registry_enabled_default=False,
    ),
    ViCareSensorEntityDescription(
        key="compressor_phase",
        translation_key="compressor_phase",
        value_getter=lambda api: api.getPhase(),
        entity_category=EntityCategory.DIAGNOSTIC,
    ),
)


def _build_entities(
    device_list: list[ViCareDevice],
) -> list[ViCareSensor]:
    """Create ViCare sensor entities for a device."""

    entities: list[ViCareSensor] = []
    for device in device_list:
        # add device entities
        entities.extend(
            ViCareSensor(
                description,
                get_device_serial(device.api),
                device.config,
                device.api,
            )
            for description in GLOBAL_SENSORS
            if is_supported(description.key, description, device.api)
        )
        # add component entities
        for component_list, entity_description_list in (
            (get_circuits(device.api), CIRCUIT_SENSORS),
            (get_burners(device.api), BURNER_SENSORS),
            (get_compressors(device.api), COMPRESSOR_SENSORS),
        ):
            entities.extend(
                ViCareSensor(
                    description,
                    get_device_serial(device.api),
                    device.config,
                    device.api,
                    component,
                )
                for component in component_list
                for description in entity_description_list
                if is_supported(description.key, description, component)
            )
    return entities


async def async_setup_entry(
    hass: HomeAssistant,
    config_entry: ViCareConfigEntry,
    async_add_entities: AddEntitiesCallback,
) -> None:
    """Create the ViCare sensor devices."""
    async_add_entities(
        await hass.async_add_executor_job(
            _build_entities,
            config_entry.runtime_data.devices,
        ),
        # run update to have device_class set depending on unit_of_measurement
        True,
    )


class ViCareSensor(ViCareEntity, SensorEntity):
    """Representation of a ViCare sensor."""

    entity_description: ViCareSensorEntityDescription

    def __init__(
        self,
        description: ViCareSensorEntityDescription,
        device_serial: str | None,
        device_config: PyViCareDeviceConfig,
        device: PyViCareDevice,
        component: PyViCareHeatingDeviceComponent | None = None,
    ) -> None:
        """Initialize the sensor."""
        super().__init__(
            description.key, device_serial, device_config, device, component
        )
        self.entity_description = description

    @property
    def available(self) -> bool:
        """Return True if entity is available."""
        return self._attr_native_value is not None

    def update(self) -> None:
        """Update state of sensor."""
        vicare_unit = None
        try:
            with suppress(PyViCareNotSupportedFeatureError):
                self._attr_native_value = self.entity_description.value_getter(
                    self._api
                )

                if self.entity_description.unit_getter:
                    vicare_unit = self.entity_description.unit_getter(self._api)
        except requests.exceptions.ConnectionError:
            _LOGGER.error("Unable to retrieve data from ViCare server")
        except ValueError:
            _LOGGER.error("Unable to decode data from ViCare server")
        except PyViCareRateLimitError as limit_exception:
            _LOGGER.error("Vicare API rate limit exceeded: %s", limit_exception)
        except PyViCareInvalidDataError as invalid_data_exception:
            _LOGGER.error("Invalid data from Vicare server: %s", invalid_data_exception)

        if vicare_unit is not None:
            if (
                device_class := VICARE_UNIT_TO_DEVICE_CLASS.get(vicare_unit)
            ) is not None:
                self._attr_device_class = device_class
            self._attr_native_unit_of_measurement = VICARE_UNIT_TO_HA_UNIT.get(
                vicare_unit
            )<|MERGE_RESOLUTION|>--- conflicted
+++ resolved
@@ -815,15 +815,6 @@
         value_getter=lambda api: api.getHumidity(),
     ),
     ViCareSensorEntityDescription(
-<<<<<<< HEAD
-        key="supply_pressure",
-        key="supply_pressure",
-        device_class=SensorDeviceClass.ATMOSPHERIC_PRESSURE,
-        native_unit_of_measurement=UnitOfPressure.BAR,
-        state_class=SensorStateClass.MEASUREMENT,
-        value_getter=lambda api: api.getSupplyPressure(),
-        unit_getter=lambda api: api.getSupplyPressureUnit(),
-=======
         key="ventilation_level",
         translation_key="ventilation_level",
         value_getter=lambda api: filter_state(api.getVentilationLevel().lower()),
@@ -845,7 +836,15 @@
             "silent",
             "forcedlevelfour",
         ],
->>>>>>> 3bbd7daa
+    ),
+    ViCareSensorEntityDescription(
+        key="supply_pressure",
+        key="supply_pressure",
+        device_class=SensorDeviceClass.ATMOSPHERIC_PRESSURE,
+        native_unit_of_measurement=UnitOfPressure.BAR,
+        state_class=SensorStateClass.MEASUREMENT,
+        value_getter=lambda api: api.getSupplyPressure(),
+        unit_getter=lambda api: api.getSupplyPressureUnit(),
     ),
 )
 
