"""Viessmann ViCare sensor device."""

from __future__ import annotations

from collections.abc import Callable
from contextlib import suppress
from dataclasses import dataclass
import logging

from PyViCare.PyViCareDevice import Device as PyViCareDevice
from PyViCare.PyViCareDeviceConfig import PyViCareDeviceConfig
from PyViCare.PyViCareHeatingDevice import (
    HeatingDeviceWithComponent as PyViCareHeatingDeviceComponent,
)
from PyViCare.PyViCareUtils import (
    PyViCareInvalidDataError,
    PyViCareNotSupportedFeatureError,
    PyViCareRateLimitError,
)
import requests

from homeassistant.components.sensor import (
    SensorDeviceClass,
    SensorEntity,
    SensorEntityDescription,
    SensorStateClass,
)
from homeassistant.const import (
    PERCENTAGE,
    EntityCategory,
    UnitOfEnergy,
    UnitOfPower,
    UnitOfTemperature,
    UnitOfTime,
    UnitOfVolume,
    UnitOfVolumeFlowRate,
)
from homeassistant.core import HomeAssistant
from homeassistant.helpers.entity_platform import AddEntitiesCallback

from .const import (
    VICARE_CUBIC_METER,
    VICARE_KW,
    VICARE_KWH,
    VICARE_PERCENT,
    VICARE_W,
    VICARE_WH,
)
from .entity import ViCareEntity
from .types import ViCareConfigEntry, ViCareDevice, ViCareRequiredKeysMixin
from .utils import (
<<<<<<< HEAD
    filter_states,
=======
    filter_state,
>>>>>>> 38c709aa
    get_burners,
    get_circuits,
    get_compressors,
    get_device_serial,
    is_supported,
)

_LOGGER = logging.getLogger(__name__)

VICARE_UNIT_TO_DEVICE_CLASS = {
    VICARE_WH: SensorDeviceClass.ENERGY,
    VICARE_KWH: SensorDeviceClass.ENERGY,
    VICARE_W: SensorDeviceClass.POWER,
    VICARE_KW: SensorDeviceClass.POWER,
    VICARE_CUBIC_METER: SensorDeviceClass.GAS,
}

VICARE_UNIT_TO_HA_UNIT = {
    VICARE_PERCENT: PERCENTAGE,
    VICARE_W: UnitOfPower.WATT,
    VICARE_KW: UnitOfPower.KILO_WATT,
    VICARE_WH: UnitOfEnergy.WATT_HOUR,
    VICARE_KWH: UnitOfEnergy.KILO_WATT_HOUR,
    VICARE_CUBIC_METER: UnitOfVolume.CUBIC_METERS,
}


@dataclass(frozen=True)
class ViCareSensorEntityDescription(SensorEntityDescription, ViCareRequiredKeysMixin):
    """Describes ViCare sensor entity."""

    unit_getter: Callable[[PyViCareDevice], str | None] | None = None


GLOBAL_SENSORS: tuple[ViCareSensorEntityDescription, ...] = (
    ViCareSensorEntityDescription(
        key="outside_temperature",
        translation_key="outside_temperature",
        native_unit_of_measurement=UnitOfTemperature.CELSIUS,
        value_getter=lambda api: api.getOutsideTemperature(),
        device_class=SensorDeviceClass.TEMPERATURE,
        state_class=SensorStateClass.MEASUREMENT,
    ),
    ViCareSensorEntityDescription(
        key="return_temperature",
        translation_key="return_temperature",
        native_unit_of_measurement=UnitOfTemperature.CELSIUS,
        value_getter=lambda api: api.getReturnTemperature(),
        device_class=SensorDeviceClass.TEMPERATURE,
        state_class=SensorStateClass.MEASUREMENT,
    ),
    ViCareSensorEntityDescription(
        key="boiler_temperature",
        translation_key="boiler_temperature",
        native_unit_of_measurement=UnitOfTemperature.CELSIUS,
        value_getter=lambda api: api.getBoilerTemperature(),
        device_class=SensorDeviceClass.TEMPERATURE,
        state_class=SensorStateClass.MEASUREMENT,
    ),
    ViCareSensorEntityDescription(
        key="boiler_supply_temperature",
        translation_key="boiler_supply_temperature",
        native_unit_of_measurement=UnitOfTemperature.CELSIUS,
        value_getter=lambda api: api.getBoilerCommonSupplyTemperature(),
        device_class=SensorDeviceClass.TEMPERATURE,
        state_class=SensorStateClass.MEASUREMENT,
    ),
    ViCareSensorEntityDescription(
        key="primary_circuit_supply_temperature",
        translation_key="primary_circuit_supply_temperature",
        native_unit_of_measurement=UnitOfTemperature.CELSIUS,
        value_getter=lambda api: api.getSupplyTemperaturePrimaryCircuit(),
        device_class=SensorDeviceClass.TEMPERATURE,
        state_class=SensorStateClass.MEASUREMENT,
    ),
    ViCareSensorEntityDescription(
        key="primary_circuit_return_temperature",
        translation_key="primary_circuit_return_temperature",
        native_unit_of_measurement=UnitOfTemperature.CELSIUS,
        value_getter=lambda api: api.getReturnTemperaturePrimaryCircuit(),
        device_class=SensorDeviceClass.TEMPERATURE,
        state_class=SensorStateClass.MEASUREMENT,
    ),
    ViCareSensorEntityDescription(
        key="secondary_circuit_supply_temperature",
        translation_key="secondary_circuit_supply_temperature",
        native_unit_of_measurement=UnitOfTemperature.CELSIUS,
        value_getter=lambda api: api.getSupplyTemperatureSecondaryCircuit(),
        device_class=SensorDeviceClass.TEMPERATURE,
        state_class=SensorStateClass.MEASUREMENT,
    ),
    ViCareSensorEntityDescription(
        key="secondary_circuit_return_temperature",
        translation_key="secondary_circuit_return_temperature",
        native_unit_of_measurement=UnitOfTemperature.CELSIUS,
        value_getter=lambda api: api.getReturnTemperatureSecondaryCircuit(),
        device_class=SensorDeviceClass.TEMPERATURE,
        state_class=SensorStateClass.MEASUREMENT,
    ),
    ViCareSensorEntityDescription(
        key="hotwater_out_temperature",
        translation_key="hotwater_out_temperature",
        native_unit_of_measurement=UnitOfTemperature.CELSIUS,
        value_getter=lambda api: api.getDomesticHotWaterOutletTemperature(),
        device_class=SensorDeviceClass.TEMPERATURE,
        state_class=SensorStateClass.MEASUREMENT,
    ),
    ViCareSensorEntityDescription(
        key="hotwater_max_temperature",
        translation_key="hotwater_max_temperature",
        native_unit_of_measurement=UnitOfTemperature.CELSIUS,
        value_getter=lambda api: api.getDomesticHotWaterMaxTemperature(),
        device_class=SensorDeviceClass.TEMPERATURE,
        state_class=SensorStateClass.MEASUREMENT,
        entity_registry_enabled_default=False,
    ),
    ViCareSensorEntityDescription(
        key="hotwater_min_temperature",
        translation_key="hotwater_min_temperature",
        native_unit_of_measurement=UnitOfTemperature.CELSIUS,
        value_getter=lambda api: api.getDomesticHotWaterMinTemperature(),
        device_class=SensorDeviceClass.TEMPERATURE,
        state_class=SensorStateClass.MEASUREMENT,
        entity_registry_enabled_default=False,
    ),
    ViCareSensorEntityDescription(
        key="dhw_storage_temperature",
        translation_key="dhw_storage_temperature",
        native_unit_of_measurement=UnitOfTemperature.CELSIUS,
        value_getter=lambda api: api.getDomesticHotWaterStorageTemperature(),
        device_class=SensorDeviceClass.TEMPERATURE,
        state_class=SensorStateClass.MEASUREMENT,
    ),
    ViCareSensorEntityDescription(
        key="dhw_storage_top_temperature",
        translation_key="dhw_storage_top_temperature",
        native_unit_of_measurement=UnitOfTemperature.CELSIUS,
        value_getter=lambda api: api.getHotWaterStorageTemperatureTop(),
        device_class=SensorDeviceClass.TEMPERATURE,
        state_class=SensorStateClass.MEASUREMENT,
    ),
    ViCareSensorEntityDescription(
        key="dhw_storage_bottom_temperature",
        translation_key="dhw_storage_bottom_temperature",
        native_unit_of_measurement=UnitOfTemperature.CELSIUS,
        value_getter=lambda api: api.getHotWaterStorageTemperatureBottom(),
        device_class=SensorDeviceClass.TEMPERATURE,
        state_class=SensorStateClass.MEASUREMENT,
    ),
    ViCareSensorEntityDescription(
        key="hotwater_gas_consumption_today",
        translation_key="hotwater_gas_consumption_today",
        value_getter=lambda api: api.getGasConsumptionDomesticHotWaterToday(),
        unit_getter=lambda api: api.getGasConsumptionDomesticHotWaterUnit(),
        state_class=SensorStateClass.TOTAL_INCREASING,
    ),
    ViCareSensorEntityDescription(
        key="hotwater_gas_consumption_heating_this_week",
        translation_key="hotwater_gas_consumption_heating_this_week",
        value_getter=lambda api: api.getGasConsumptionDomesticHotWaterThisWeek(),
        unit_getter=lambda api: api.getGasConsumptionDomesticHotWaterUnit(),
        state_class=SensorStateClass.TOTAL_INCREASING,
        entity_registry_enabled_default=False,
    ),
    ViCareSensorEntityDescription(
        key="hotwater_gas_consumption_heating_this_month",
        translation_key="hotwater_gas_consumption_heating_this_month",
        value_getter=lambda api: api.getGasConsumptionDomesticHotWaterThisMonth(),
        unit_getter=lambda api: api.getGasConsumptionDomesticHotWaterUnit(),
        state_class=SensorStateClass.TOTAL_INCREASING,
        entity_registry_enabled_default=False,
    ),
    ViCareSensorEntityDescription(
        key="hotwater_gas_consumption_heating_this_year",
        translation_key="hotwater_gas_consumption_heating_this_year",
        value_getter=lambda api: api.getGasConsumptionDomesticHotWaterThisYear(),
        unit_getter=lambda api: api.getGasConsumptionDomesticHotWaterUnit(),
        state_class=SensorStateClass.TOTAL_INCREASING,
        entity_registry_enabled_default=False,
    ),
    ViCareSensorEntityDescription(
        key="gas_consumption_heating_today",
        translation_key="gas_consumption_heating_today",
        value_getter=lambda api: api.getGasConsumptionHeatingToday(),
        unit_getter=lambda api: api.getGasConsumptionHeatingUnit(),
        state_class=SensorStateClass.TOTAL_INCREASING,
    ),
    ViCareSensorEntityDescription(
        key="gas_consumption_heating_this_week",
        translation_key="gas_consumption_heating_this_week",
        value_getter=lambda api: api.getGasConsumptionHeatingThisWeek(),
        unit_getter=lambda api: api.getGasConsumptionHeatingUnit(),
        state_class=SensorStateClass.TOTAL_INCREASING,
        entity_registry_enabled_default=False,
    ),
    ViCareSensorEntityDescription(
        key="gas_consumption_heating_this_month",
        translation_key="gas_consumption_heating_this_month",
        value_getter=lambda api: api.getGasConsumptionHeatingThisMonth(),
        unit_getter=lambda api: api.getGasConsumptionHeatingUnit(),
        state_class=SensorStateClass.TOTAL_INCREASING,
        entity_registry_enabled_default=False,
    ),
    ViCareSensorEntityDescription(
        key="gas_consumption_heating_this_year",
        translation_key="gas_consumption_heating_this_year",
        value_getter=lambda api: api.getGasConsumptionHeatingThisYear(),
        unit_getter=lambda api: api.getGasConsumptionHeatingUnit(),
        state_class=SensorStateClass.TOTAL_INCREASING,
        entity_registry_enabled_default=False,
    ),
    ViCareSensorEntityDescription(
        key="gas_consumption_fuelcell_today",
        translation_key="gas_consumption_fuelcell_today",
        value_getter=lambda api: api.getFuelCellGasConsumptionToday(),
        unit_getter=lambda api: api.getFuelCellGasConsumptionUnit(),
        state_class=SensorStateClass.TOTAL_INCREASING,
    ),
    ViCareSensorEntityDescription(
        key="gas_consumption_fuelcell_this_week",
        translation_key="gas_consumption_fuelcell_this_week",
        value_getter=lambda api: api.getFuelCellGasConsumptionThisWeek(),
        unit_getter=lambda api: api.getFuelCellGasConsumptionUnit(),
        state_class=SensorStateClass.TOTAL_INCREASING,
        entity_registry_enabled_default=False,
    ),
    ViCareSensorEntityDescription(
        key="gas_consumption_fuelcell_this_month",
        translation_key="gas_consumption_fuelcell_this_month",
        value_getter=lambda api: api.getFuelCellGasConsumptionThisMonth(),
        unit_getter=lambda api: api.getFuelCellGasConsumptionUnit(),
        state_class=SensorStateClass.TOTAL_INCREASING,
        entity_registry_enabled_default=False,
    ),
    ViCareSensorEntityDescription(
        key="gas_consumption_fuelcell_this_year",
        translation_key="gas_consumption_fuelcell_this_year",
        value_getter=lambda api: api.getFuelCellGasConsumptionThisYear(),
        unit_getter=lambda api: api.getFuelCellGasConsumptionUnit(),
        state_class=SensorStateClass.TOTAL_INCREASING,
        entity_registry_enabled_default=False,
    ),
    ViCareSensorEntityDescription(
        key="gas_consumption_total_today",
        translation_key="gas_consumption_total_today",
        value_getter=lambda api: api.getGasConsumptionTotalToday(),
        unit_getter=lambda api: api.getGasConsumptionUnit(),
        state_class=SensorStateClass.TOTAL_INCREASING,
    ),
    ViCareSensorEntityDescription(
        key="gas_consumption_total_this_week",
        translation_key="gas_consumption_total_this_week",
        value_getter=lambda api: api.getGasConsumptionTotalThisWeek(),
        unit_getter=lambda api: api.getGasConsumptionUnit(),
        state_class=SensorStateClass.TOTAL_INCREASING,
        entity_registry_enabled_default=False,
    ),
    ViCareSensorEntityDescription(
        key="gas_consumption_total_this_month",
        translation_key="gas_consumption_total_this_month",
        value_getter=lambda api: api.getGasConsumptionTotalThisMonth(),
        unit_getter=lambda api: api.getGasConsumptionUnit(),
        state_class=SensorStateClass.TOTAL_INCREASING,
        entity_registry_enabled_default=False,
    ),
    ViCareSensorEntityDescription(
        key="gas_consumption_total_this_year",
        translation_key="gas_consumption_total_this_year",
        value_getter=lambda api: api.getGasConsumptionTotalThisYear(),
        unit_getter=lambda api: api.getGasConsumptionUnit(),
        state_class=SensorStateClass.TOTAL_INCREASING,
        entity_registry_enabled_default=False,
    ),
    ViCareSensorEntityDescription(
        key="gas_summary_consumption_heating_currentday",
        translation_key="gas_summary_consumption_heating_currentday",
        native_unit_of_measurement=UnitOfVolume.CUBIC_METERS,
        value_getter=lambda api: api.getGasSummaryConsumptionHeatingCurrentDay(),
        unit_getter=lambda api: api.getGasSummaryConsumptionHeatingUnit(),
        state_class=SensorStateClass.TOTAL_INCREASING,
    ),
    ViCareSensorEntityDescription(
        key="gas_summary_consumption_heating_currentmonth",
        translation_key="gas_summary_consumption_heating_currentmonth",
        native_unit_of_measurement=UnitOfVolume.CUBIC_METERS,
        value_getter=lambda api: api.getGasSummaryConsumptionHeatingCurrentMonth(),
        unit_getter=lambda api: api.getGasSummaryConsumptionHeatingUnit(),
        state_class=SensorStateClass.TOTAL_INCREASING,
        entity_registry_enabled_default=False,
    ),
    ViCareSensorEntityDescription(
        key="gas_summary_consumption_heating_currentyear",
        translation_key="gas_summary_consumption_heating_currentyear",
        native_unit_of_measurement=UnitOfVolume.CUBIC_METERS,
        value_getter=lambda api: api.getGasSummaryConsumptionHeatingCurrentYear(),
        unit_getter=lambda api: api.getGasSummaryConsumptionHeatingUnit(),
        state_class=SensorStateClass.TOTAL_INCREASING,
        entity_registry_enabled_default=False,
    ),
    ViCareSensorEntityDescription(
        key="gas_summary_consumption_heating_lastsevendays",
        translation_key="gas_summary_consumption_heating_lastsevendays",
        native_unit_of_measurement=UnitOfVolume.CUBIC_METERS,
        value_getter=lambda api: api.getGasSummaryConsumptionHeatingLastSevenDays(),
        unit_getter=lambda api: api.getGasSummaryConsumptionHeatingUnit(),
        state_class=SensorStateClass.TOTAL_INCREASING,
        entity_registry_enabled_default=False,
    ),
    ViCareSensorEntityDescription(
        key="hotwater_gas_summary_consumption_heating_currentday",
        translation_key="hotwater_gas_summary_consumption_heating_currentday",
        native_unit_of_measurement=UnitOfVolume.CUBIC_METERS,
        value_getter=lambda api: api.getGasSummaryConsumptionDomesticHotWaterCurrentDay(),
        unit_getter=lambda api: api.getGasSummaryConsumptionDomesticHotWaterUnit(),
        state_class=SensorStateClass.TOTAL_INCREASING,
    ),
    ViCareSensorEntityDescription(
        key="hotwater_gas_summary_consumption_heating_currentmonth",
        translation_key="hotwater_gas_summary_consumption_heating_currentmonth",
        native_unit_of_measurement=UnitOfVolume.CUBIC_METERS,
        value_getter=lambda api: api.getGasSummaryConsumptionDomesticHotWaterCurrentMonth(),
        unit_getter=lambda api: api.getGasSummaryConsumptionDomesticHotWaterUnit(),
        state_class=SensorStateClass.TOTAL_INCREASING,
        entity_registry_enabled_default=False,
    ),
    ViCareSensorEntityDescription(
        key="hotwater_gas_summary_consumption_heating_currentyear",
        translation_key="hotwater_gas_summary_consumption_heating_currentyear",
        native_unit_of_measurement=UnitOfVolume.CUBIC_METERS,
        value_getter=lambda api: api.getGasSummaryConsumptionDomesticHotWaterCurrentYear(),
        unit_getter=lambda api: api.getGasSummaryConsumptionDomesticHotWaterUnit(),
        state_class=SensorStateClass.TOTAL_INCREASING,
        entity_registry_enabled_default=False,
    ),
    ViCareSensorEntityDescription(
        key="hotwater_gas_summary_consumption_heating_lastsevendays",
        translation_key="hotwater_gas_summary_consumption_heating_lastsevendays",
        native_unit_of_measurement=UnitOfVolume.CUBIC_METERS,
        value_getter=lambda api: api.getGasSummaryConsumptionDomesticHotWaterLastSevenDays(),
        unit_getter=lambda api: api.getGasSummaryConsumptionDomesticHotWaterUnit(),
        state_class=SensorStateClass.TOTAL_INCREASING,
        entity_registry_enabled_default=False,
    ),
    ViCareSensorEntityDescription(
        key="energy_summary_consumption_heating_currentday",
        translation_key="energy_summary_consumption_heating_currentday",
        native_unit_of_measurement=UnitOfEnergy.KILO_WATT_HOUR,
        value_getter=lambda api: api.getPowerSummaryConsumptionHeatingCurrentDay(),
        unit_getter=lambda api: api.getPowerSummaryConsumptionHeatingUnit(),
        state_class=SensorStateClass.TOTAL_INCREASING,
    ),
    ViCareSensorEntityDescription(
        key="energy_summary_consumption_heating_currentmonth",
        translation_key="energy_summary_consumption_heating_currentmonth",
        native_unit_of_measurement=UnitOfEnergy.KILO_WATT_HOUR,
        value_getter=lambda api: api.getPowerSummaryConsumptionHeatingCurrentMonth(),
        unit_getter=lambda api: api.getPowerSummaryConsumptionHeatingUnit(),
        state_class=SensorStateClass.TOTAL_INCREASING,
        entity_registry_enabled_default=False,
    ),
    ViCareSensorEntityDescription(
        key="energy_summary_consumption_heating_currentyear",
        translation_key="energy_summary_consumption_heating_currentyear",
        native_unit_of_measurement=UnitOfEnergy.KILO_WATT_HOUR,
        value_getter=lambda api: api.getPowerSummaryConsumptionHeatingCurrentYear(),
        unit_getter=lambda api: api.getPowerSummaryConsumptionHeatingUnit(),
        state_class=SensorStateClass.TOTAL_INCREASING,
        entity_registry_enabled_default=False,
    ),
    ViCareSensorEntityDescription(
        key="energy_summary_consumption_heating_lastsevendays",
        translation_key="energy_summary_consumption_heating_lastsevendays",
        native_unit_of_measurement=UnitOfEnergy.KILO_WATT_HOUR,
        value_getter=lambda api: api.getPowerSummaryConsumptionHeatingLastSevenDays(),
        unit_getter=lambda api: api.getPowerSummaryConsumptionHeatingUnit(),
        state_class=SensorStateClass.TOTAL_INCREASING,
        entity_registry_enabled_default=False,
    ),
    ViCareSensorEntityDescription(
        key="energy_consumption_cooling_today",
        translation_key="energy_consumption_cooling_today",
        native_unit_of_measurement=UnitOfEnergy.KILO_WATT_HOUR,
        value_getter=lambda api: api.getPowerConsumptionCoolingToday(),
        unit_getter=lambda api: api.getPowerConsumptionCoolingUnit(),
        state_class=SensorStateClass.TOTAL_INCREASING,
    ),
    ViCareSensorEntityDescription(
        key="energy_consumption_cooling_this_month",
        translation_key="energy_consumption_cooling_this_month",
        native_unit_of_measurement=UnitOfEnergy.KILO_WATT_HOUR,
        value_getter=lambda api: api.getPowerConsumptionCoolingThisMonth(),
        unit_getter=lambda api: api.getPowerConsumptionCoolingUnit(),
        state_class=SensorStateClass.TOTAL_INCREASING,
        entity_registry_enabled_default=False,
    ),
    ViCareSensorEntityDescription(
        key="energy_consumption_cooling_this_year",
        translation_key="energy_consumption_cooling_this_year",
        native_unit_of_measurement=UnitOfEnergy.KILO_WATT_HOUR,
        value_getter=lambda api: api.getPowerConsumptionCoolingThisYear(),
        unit_getter=lambda api: api.getPowerConsumptionCoolingUnit(),
        state_class=SensorStateClass.TOTAL_INCREASING,
        entity_registry_enabled_default=False,
    ),
    ViCareSensorEntityDescription(
        key="energy_dhw_summary_consumption_heating_currentday",
        translation_key="energy_dhw_summary_consumption_heating_currentday",
        native_unit_of_measurement=UnitOfEnergy.KILO_WATT_HOUR,
        value_getter=lambda api: api.getPowerSummaryConsumptionDomesticHotWaterCurrentDay(),
        unit_getter=lambda api: api.getPowerSummaryConsumptionDomesticHotWaterUnit(),
        state_class=SensorStateClass.TOTAL_INCREASING,
    ),
    ViCareSensorEntityDescription(
        key="energy_dhw_summary_consumption_heating_currentmonth",
        translation_key="energy_dhw_summary_consumption_heating_currentmonth",
        native_unit_of_measurement=UnitOfEnergy.KILO_WATT_HOUR,
        value_getter=lambda api: api.getPowerSummaryConsumptionDomesticHotWaterCurrentMonth(),
        unit_getter=lambda api: api.getPowerSummaryConsumptionDomesticHotWaterUnit(),
        state_class=SensorStateClass.TOTAL_INCREASING,
        entity_registry_enabled_default=False,
    ),
    ViCareSensorEntityDescription(
        key="energy_dhw_summary_consumption_heating_currentyear",
        translation_key="energy_dhw_summary_consumption_heating_currentyear",
        native_unit_of_measurement=UnitOfEnergy.KILO_WATT_HOUR,
        value_getter=lambda api: api.getPowerSummaryConsumptionDomesticHotWaterCurrentYear(),
        unit_getter=lambda api: api.getPowerSummaryConsumptionDomesticHotWaterUnit(),
        state_class=SensorStateClass.TOTAL_INCREASING,
        entity_registry_enabled_default=False,
    ),
    ViCareSensorEntityDescription(
        key="energy_summary_dhw_consumption_heating_lastsevendays",
        translation_key="energy_summary_dhw_consumption_heating_lastsevendays",
        native_unit_of_measurement=UnitOfEnergy.KILO_WATT_HOUR,
        value_getter=lambda api: api.getPowerSummaryConsumptionDomesticHotWaterLastSevenDays(),
        unit_getter=lambda api: api.getPowerSummaryConsumptionDomesticHotWaterUnit(),
        state_class=SensorStateClass.TOTAL_INCREASING,
        entity_registry_enabled_default=False,
    ),
    ViCareSensorEntityDescription(
        key="power_production_current",
        translation_key="power_production_current",
        native_unit_of_measurement=UnitOfPower.WATT,
        value_getter=lambda api: api.getPowerProductionCurrent(),
        device_class=SensorDeviceClass.POWER,
        state_class=SensorStateClass.MEASUREMENT,
    ),
    ViCareSensorEntityDescription(
        key="power_production_today",
        translation_key="power_production_today",
        native_unit_of_measurement=UnitOfEnergy.KILO_WATT_HOUR,
        value_getter=lambda api: api.getPowerProductionToday(),
        device_class=SensorDeviceClass.ENERGY,
        state_class=SensorStateClass.TOTAL_INCREASING,
    ),
    ViCareSensorEntityDescription(
        key="power_production_this_week",
        translation_key="power_production_this_week",
        native_unit_of_measurement=UnitOfEnergy.KILO_WATT_HOUR,
        value_getter=lambda api: api.getPowerProductionThisWeek(),
        device_class=SensorDeviceClass.ENERGY,
        state_class=SensorStateClass.TOTAL_INCREASING,
        entity_registry_enabled_default=False,
    ),
    ViCareSensorEntityDescription(
        key="power_production_this_month",
        translation_key="power_production_this_month",
        native_unit_of_measurement=UnitOfEnergy.KILO_WATT_HOUR,
        value_getter=lambda api: api.getPowerProductionThisMonth(),
        device_class=SensorDeviceClass.ENERGY,
        state_class=SensorStateClass.TOTAL_INCREASING,
        entity_registry_enabled_default=False,
    ),
    ViCareSensorEntityDescription(
        key="power_production_this_year",
        translation_key="power_production_this_year",
        native_unit_of_measurement=UnitOfEnergy.KILO_WATT_HOUR,
        value_getter=lambda api: api.getPowerProductionThisYear(),
        device_class=SensorDeviceClass.ENERGY,
        state_class=SensorStateClass.TOTAL_INCREASING,
        entity_registry_enabled_default=False,
    ),
    ViCareSensorEntityDescription(
        key="solar storage temperature",
        translation_key="solar_storage_temperature",
        native_unit_of_measurement=UnitOfTemperature.CELSIUS,
        value_getter=lambda api: api.getSolarStorageTemperature(),
        device_class=SensorDeviceClass.TEMPERATURE,
        state_class=SensorStateClass.MEASUREMENT,
    ),
    ViCareSensorEntityDescription(
        key="collector temperature",
        translation_key="collector_temperature",
        native_unit_of_measurement=UnitOfTemperature.CELSIUS,
        value_getter=lambda api: api.getSolarCollectorTemperature(),
        device_class=SensorDeviceClass.TEMPERATURE,
        state_class=SensorStateClass.MEASUREMENT,
    ),
    ViCareSensorEntityDescription(
        key="solar power production today",
        translation_key="solar_power_production_today",
        native_unit_of_measurement=UnitOfEnergy.KILO_WATT_HOUR,
        value_getter=lambda api: api.getSolarPowerProductionToday(),
        unit_getter=lambda api: api.getSolarPowerProductionUnit(),
        device_class=SensorDeviceClass.ENERGY,
        state_class=SensorStateClass.TOTAL_INCREASING,
    ),
    ViCareSensorEntityDescription(
        key="solar power production this week",
        translation_key="solar_power_production_this_week",
        native_unit_of_measurement=UnitOfEnergy.KILO_WATT_HOUR,
        value_getter=lambda api: api.getSolarPowerProductionThisWeek(),
        unit_getter=lambda api: api.getSolarPowerProductionUnit(),
        device_class=SensorDeviceClass.ENERGY,
        state_class=SensorStateClass.TOTAL_INCREASING,
        entity_registry_enabled_default=False,
    ),
    ViCareSensorEntityDescription(
        key="solar power production this month",
        translation_key="solar_power_production_this_month",
        native_unit_of_measurement=UnitOfEnergy.KILO_WATT_HOUR,
        value_getter=lambda api: api.getSolarPowerProductionThisMonth(),
        unit_getter=lambda api: api.getSolarPowerProductionUnit(),
        device_class=SensorDeviceClass.ENERGY,
        state_class=SensorStateClass.TOTAL_INCREASING,
        entity_registry_enabled_default=False,
    ),
    ViCareSensorEntityDescription(
        key="solar power production this year",
        translation_key="solar_power_production_this_year",
        native_unit_of_measurement=UnitOfEnergy.KILO_WATT_HOUR,
        value_getter=lambda api: api.getSolarPowerProductionThisYear(),
        unit_getter=lambda api: api.getSolarPowerProductionUnit(),
        device_class=SensorDeviceClass.ENERGY,
        state_class=SensorStateClass.TOTAL_INCREASING,
        entity_registry_enabled_default=False,
    ),
    ViCareSensorEntityDescription(
        key="power consumption today",
        translation_key="power_consumption_today",
        native_unit_of_measurement=UnitOfEnergy.KILO_WATT_HOUR,
        value_getter=lambda api: api.getPowerConsumptionToday(),
        unit_getter=lambda api: api.getPowerConsumptionUnit(),
        device_class=SensorDeviceClass.ENERGY,
        state_class=SensorStateClass.TOTAL_INCREASING,
    ),
    ViCareSensorEntityDescription(
        key="power consumption this week",
        translation_key="power_consumption_this_week",
        native_unit_of_measurement=UnitOfEnergy.KILO_WATT_HOUR,
        value_getter=lambda api: api.getPowerConsumptionThisWeek(),
        unit_getter=lambda api: api.getPowerConsumptionUnit(),
        device_class=SensorDeviceClass.ENERGY,
        state_class=SensorStateClass.TOTAL_INCREASING,
        entity_registry_enabled_default=False,
    ),
    ViCareSensorEntityDescription(
        key="power consumption this month",
        translation_key="power consumption this month",
        native_unit_of_measurement=UnitOfEnergy.KILO_WATT_HOUR,
        value_getter=lambda api: api.getPowerConsumptionThisMonth(),
        unit_getter=lambda api: api.getPowerConsumptionUnit(),
        device_class=SensorDeviceClass.ENERGY,
        state_class=SensorStateClass.TOTAL_INCREASING,
        entity_registry_enabled_default=False,
    ),
    ViCareSensorEntityDescription(
        key="power consumption this year",
        translation_key="power_consumption_this_year",
        native_unit_of_measurement=UnitOfEnergy.KILO_WATT_HOUR,
        value_getter=lambda api: api.getPowerConsumptionThisYear(),
        unit_getter=lambda api: api.getPowerConsumptionUnit(),
        device_class=SensorDeviceClass.ENERGY,
        state_class=SensorStateClass.TOTAL_INCREASING,
        entity_registry_enabled_default=False,
    ),
    ViCareSensorEntityDescription(
        key="buffer top temperature",
        translation_key="buffer_top_temperature",
        native_unit_of_measurement=UnitOfTemperature.CELSIUS,
        value_getter=lambda api: api.getBufferTopTemperature(),
        device_class=SensorDeviceClass.TEMPERATURE,
        state_class=SensorStateClass.MEASUREMENT,
    ),
    ViCareSensorEntityDescription(
        key="buffer main temperature",
        translation_key="buffer_main_temperature",
        native_unit_of_measurement=UnitOfTemperature.CELSIUS,
        value_getter=lambda api: api.getBufferMainTemperature(),
        device_class=SensorDeviceClass.TEMPERATURE,
        state_class=SensorStateClass.MEASUREMENT,
    ),
    ViCareSensorEntityDescription(
        key="volumetric_flow",
        translation_key="volumetric_flow",
        native_unit_of_measurement=UnitOfVolumeFlowRate.CUBIC_METERS_PER_HOUR,
        value_getter=lambda api: api.getVolumetricFlowReturn() / 1000,
        entity_category=EntityCategory.DIAGNOSTIC,
        state_class=SensorStateClass.MEASUREMENT,
    ),
    ViCareSensorEntityDescription(
        key="ess_state_of_charge",
        translation_key="ess_state_of_charge",
        native_unit_of_measurement=PERCENTAGE,
        device_class=SensorDeviceClass.BATTERY,
        state_class=SensorStateClass.MEASUREMENT,
        value_getter=lambda api: api.getElectricalEnergySystemSOC(),
        unit_getter=lambda api: api.getElectricalEnergySystemSOCUnit(),
    ),
    ViCareSensorEntityDescription(
        key="ess_power_current",
        translation_key="ess_power_current",
        native_unit_of_measurement=UnitOfPower.WATT,
        state_class=SensorStateClass.MEASUREMENT,
        value_getter=lambda api: api.getElectricalEnergySystemPower(),
        unit_getter=lambda api: api.getElectricalEnergySystemPowerUnit(),
    ),
    ViCareSensorEntityDescription(
        key="ess_state",
        translation_key="ess_state",
        device_class=SensorDeviceClass.ENUM,
        options=["charge", "discharge", "standby"],
        value_getter=lambda api: api.getElectricalEnergySystemOperationState(),
    ),
    ViCareSensorEntityDescription(
        key="ess_discharge_today",
        translation_key="ess_discharge_today",
        state_class=SensorStateClass.TOTAL_INCREASING,
        value_getter=lambda api: api.getElectricalEnergySystemTransferDischargeCumulatedCurrentDay(),
        unit_getter=lambda api: api.getElectricalEnergySystemTransferDischargeCumulatedUnit(),
    ),
    ViCareSensorEntityDescription(
        key="ess_discharge_this_week",
        translation_key="ess_discharge_this_week",
        state_class=SensorStateClass.TOTAL_INCREASING,
        value_getter=lambda api: api.getElectricalEnergySystemTransferDischargeCumulatedCurrentWeek(),
        unit_getter=lambda api: api.getElectricalEnergySystemTransferDischargeCumulatedUnit(),
        entity_registry_enabled_default=False,
    ),
    ViCareSensorEntityDescription(
        key="ess_discharge_this_month",
        translation_key="ess_discharge_this_month",
        state_class=SensorStateClass.TOTAL_INCREASING,
        value_getter=lambda api: api.getElectricalEnergySystemTransferDischargeCumulatedCurrentMonth(),
        unit_getter=lambda api: api.getElectricalEnergySystemTransferDischargeCumulatedUnit(),
        entity_registry_enabled_default=False,
    ),
    ViCareSensorEntityDescription(
        key="ess_discharge_this_year",
        translation_key="ess_discharge_this_year",
        state_class=SensorStateClass.TOTAL_INCREASING,
        value_getter=lambda api: api.getElectricalEnergySystemTransferDischargeCumulatedCurrentYear(),
        unit_getter=lambda api: api.getElectricalEnergySystemTransferDischargeCumulatedUnit(),
        entity_registry_enabled_default=False,
    ),
    ViCareSensorEntityDescription(
        key="ess_discharge_total",
        translation_key="ess_discharge_total",
        state_class=SensorStateClass.TOTAL_INCREASING,
        value_getter=lambda api: api.getElectricalEnergySystemTransferDischargeCumulatedLifeCycle(),
        unit_getter=lambda api: api.getElectricalEnergySystemTransferDischargeCumulatedUnit(),
        entity_registry_enabled_default=False,
    ),
    ViCareSensorEntityDescription(
        key="pcc_transfer_power_exchange",
        translation_key="pcc_transfer_power_exchange",
        native_unit_of_measurement=UnitOfPower.WATT,
        state_class=SensorStateClass.MEASUREMENT,
        value_getter=lambda api: api.getPointOfCommonCouplingTransferPowerExchange(),
    ),
    ViCareSensorEntityDescription(
        key="pcc_energy_consumption",
        translation_key="pcc_energy_consumption",
        native_unit_of_measurement=UnitOfEnergy.WATT_HOUR,
        state_class=SensorStateClass.TOTAL_INCREASING,
        value_getter=lambda api: api.getPointOfCommonCouplingTransferConsumptionTotal(),
        unit_getter=lambda api: api.getPointOfCommonCouplingTransferConsumptionTotalUnit(),
    ),
    ViCareSensorEntityDescription(
        key="pcc_energy_feed_in",
        translation_key="pcc_energy_feed_in",
        native_unit_of_measurement=UnitOfEnergy.WATT_HOUR,
        state_class=SensorStateClass.TOTAL_INCREASING,
        value_getter=lambda api: api.getPointOfCommonCouplingTransferFeedInTotal(),
        unit_getter=lambda api: api.getPointOfCommonCouplingTransferFeedInTotalUnit(),
    ),
    ViCareSensorEntityDescription(
        key="photovoltaic_power_production_current",
        translation_key="photovoltaic_power_production_current",
        native_unit_of_measurement=UnitOfPower.KILO_WATT,
        state_class=SensorStateClass.MEASUREMENT,
        value_getter=lambda api: api.getPhotovoltaicProductionCurrent(),
        unit_getter=lambda api: api.getPhotovoltaicProductionCurrentUnit(),
    ),
    ViCareSensorEntityDescription(
        key="photovoltaic_energy_production_today",
        translation_key="photovoltaic_energy_production_today",
        native_unit_of_measurement=UnitOfEnergy.WATT_HOUR,
        suggested_unit_of_measurement=UnitOfEnergy.KILO_WATT_HOUR,
        state_class=SensorStateClass.TOTAL_INCREASING,
        value_getter=lambda api: api.getPhotovoltaicProductionCumulatedCurrentDay(),
        unit_getter=lambda api: api.getPhotovoltaicProductionCumulatedUnit(),
    ),
    ViCareSensorEntityDescription(
        key="photovoltaic_energy_production_this_week",
        translation_key="photovoltaic_energy_production_this_week",
        native_unit_of_measurement=UnitOfEnergy.WATT_HOUR,
        suggested_unit_of_measurement=UnitOfEnergy.KILO_WATT_HOUR,
        state_class=SensorStateClass.TOTAL_INCREASING,
        value_getter=lambda api: api.getPhotovoltaicProductionCumulatedCurrentWeek(),
        unit_getter=lambda api: api.getPhotovoltaicProductionCumulatedUnit(),
        entity_registry_enabled_default=False,
    ),
    ViCareSensorEntityDescription(
        key="photovoltaic_energy_production_this_month",
        translation_key="photovoltaic_energy_production_this_month",
        native_unit_of_measurement=UnitOfEnergy.WATT_HOUR,
        suggested_unit_of_measurement=UnitOfEnergy.KILO_WATT_HOUR,
        state_class=SensorStateClass.TOTAL_INCREASING,
        value_getter=lambda api: api.getPhotovoltaicProductionCumulatedCurrentMonth(),
        unit_getter=lambda api: api.getPhotovoltaicProductionCumulatedUnit(),
        entity_registry_enabled_default=False,
    ),
    ViCareSensorEntityDescription(
        key="photovoltaic_energy_production_this_year",
        translation_key="photovoltaic_energy_production_this_year",
        native_unit_of_measurement=UnitOfEnergy.WATT_HOUR,
        suggested_unit_of_measurement=UnitOfEnergy.KILO_WATT_HOUR,
        state_class=SensorStateClass.TOTAL_INCREASING,
        value_getter=lambda api: api.getPhotovoltaicProductionCumulatedCurrentYear(),
        unit_getter=lambda api: api.getPhotovoltaicProductionCumulatedUnit(),
        entity_registry_enabled_default=False,
    ),
    ViCareSensorEntityDescription(
        key="photovoltaic_energy_production_total",
        translation_key="photovoltaic_energy_production_total",
        native_unit_of_measurement=UnitOfEnergy.WATT_HOUR,
        suggested_unit_of_measurement=UnitOfEnergy.KILO_WATT_HOUR,
        state_class=SensorStateClass.TOTAL_INCREASING,
        value_getter=lambda api: api.getPhotovoltaicProductionCumulatedLifeCycle(),
        unit_getter=lambda api: api.getPhotovoltaicProductionCumulatedUnit(),
    ),
    ViCareSensorEntityDescription(
        key="photovoltaic_status",
        translation_key="photovoltaic_status",
        device_class=SensorDeviceClass.ENUM,
        options=["ready", "production"],
<<<<<<< HEAD
        value_getter=lambda api: filter_states(api.getPhotovoltaicStatus()),
=======
        value_getter=lambda api: filter_state(api.getPhotovoltaicStatus()),
>>>>>>> 38c709aa
    ),
    ViCareSensorEntityDescription(
        key="room_temperature",
        native_unit_of_measurement=UnitOfTemperature.CELSIUS,
        device_class=SensorDeviceClass.TEMPERATURE,
        state_class=SensorStateClass.MEASUREMENT,
        value_getter=lambda api: api.getTemperature(),
    ),
    ViCareSensorEntityDescription(
        key="room_humidity",
        device_class=SensorDeviceClass.HUMIDITY,
        native_unit_of_measurement=PERCENTAGE,
        state_class=SensorStateClass.MEASUREMENT,
        value_getter=lambda api: api.getHumidity(),
    ),
    ViCareSensorEntityDescription(
        key="ventilation_level",
        translation_key="ventilation_level",
        value_getter=lambda api: filter_state(api.getVentilationLevel().lower()),
        device_class=SensorDeviceClass.ENUM,
        options=["standby", "levelone", "leveltwo", "levelthree", "levelfour"],
    ),
    ViCareSensorEntityDescription(
        key="ventilation_reason",
        translation_key="ventilation_reason",
        value_getter=lambda api: api.getVentilationReason().lower(),
        entity_category=EntityCategory.DIAGNOSTIC,
        entity_registry_enabled_default=False,
        device_class=SensorDeviceClass.ENUM,
        options=[
            "standby",
            "permanent",
            "schedule",
            "sensordriven",
            "silent",
            "forcedlevelfour",
        ],
    ),
)

CIRCUIT_SENSORS: tuple[ViCareSensorEntityDescription, ...] = (
    ViCareSensorEntityDescription(
        key="supply_temperature",
        translation_key="supply_temperature",
        native_unit_of_measurement=UnitOfTemperature.CELSIUS,
        value_getter=lambda api: api.getSupplyTemperature(),
        device_class=SensorDeviceClass.TEMPERATURE,
        state_class=SensorStateClass.MEASUREMENT,
    ),
)

BURNER_SENSORS: tuple[ViCareSensorEntityDescription, ...] = (
    ViCareSensorEntityDescription(
        key="burner_starts",
        translation_key="burner_starts",
        value_getter=lambda api: api.getStarts(),
        entity_category=EntityCategory.DIAGNOSTIC,
        state_class=SensorStateClass.TOTAL_INCREASING,
    ),
    ViCareSensorEntityDescription(
        key="burner_hours",
        translation_key="burner_hours",
        native_unit_of_measurement=UnitOfTime.HOURS,
        value_getter=lambda api: api.getHours(),
        entity_category=EntityCategory.DIAGNOSTIC,
        state_class=SensorStateClass.TOTAL_INCREASING,
    ),
    ViCareSensorEntityDescription(
        key="burner_modulation",
        translation_key="burner_modulation",
        native_unit_of_measurement=PERCENTAGE,
        value_getter=lambda api: api.getModulation(),
        state_class=SensorStateClass.MEASUREMENT,
    ),
)

COMPRESSOR_SENSORS: tuple[ViCareSensorEntityDescription, ...] = (
    ViCareSensorEntityDescription(
        key="compressor_starts",
        translation_key="compressor_starts",
        value_getter=lambda api: api.getStarts(),
        entity_category=EntityCategory.DIAGNOSTIC,
        state_class=SensorStateClass.TOTAL_INCREASING,
    ),
    ViCareSensorEntityDescription(
        key="compressor_hours",
        translation_key="compressor_hours",
        native_unit_of_measurement=UnitOfTime.HOURS,
        value_getter=lambda api: api.getHours(),
        entity_category=EntityCategory.DIAGNOSTIC,
        state_class=SensorStateClass.TOTAL_INCREASING,
    ),
    ViCareSensorEntityDescription(
        key="compressor_hours_loadclass1",
        translation_key="compressor_hours_loadclass1",
        native_unit_of_measurement=UnitOfTime.HOURS,
        value_getter=lambda api: api.getHoursLoadClass1(),
        entity_category=EntityCategory.DIAGNOSTIC,
        state_class=SensorStateClass.TOTAL_INCREASING,
        entity_registry_enabled_default=False,
    ),
    ViCareSensorEntityDescription(
        key="compressor_hours_loadclass2",
        translation_key="compressor_hours_loadclass2",
        native_unit_of_measurement=UnitOfTime.HOURS,
        value_getter=lambda api: api.getHoursLoadClass2(),
        entity_category=EntityCategory.DIAGNOSTIC,
        state_class=SensorStateClass.TOTAL_INCREASING,
        entity_registry_enabled_default=False,
    ),
    ViCareSensorEntityDescription(
        key="compressor_hours_loadclass3",
        translation_key="compressor_hours_loadclass3",
        native_unit_of_measurement=UnitOfTime.HOURS,
        value_getter=lambda api: api.getHoursLoadClass3(),
        entity_category=EntityCategory.DIAGNOSTIC,
        state_class=SensorStateClass.TOTAL_INCREASING,
        entity_registry_enabled_default=False,
    ),
    ViCareSensorEntityDescription(
        key="compressor_hours_loadclass4",
        translation_key="compressor_hours_loadclass4",
        native_unit_of_measurement=UnitOfTime.HOURS,
        value_getter=lambda api: api.getHoursLoadClass4(),
        entity_category=EntityCategory.DIAGNOSTIC,
        state_class=SensorStateClass.TOTAL_INCREASING,
        entity_registry_enabled_default=False,
    ),
    ViCareSensorEntityDescription(
        key="compressor_hours_loadclass5",
        translation_key="compressor_hours_loadclass5",
        native_unit_of_measurement=UnitOfTime.HOURS,
        value_getter=lambda api: api.getHoursLoadClass5(),
        entity_category=EntityCategory.DIAGNOSTIC,
        state_class=SensorStateClass.TOTAL_INCREASING,
        entity_registry_enabled_default=False,
    ),
    ViCareSensorEntityDescription(
        key="compressor_phase",
        translation_key="compressor_phase",
        value_getter=lambda api: api.getPhase(),
        entity_category=EntityCategory.DIAGNOSTIC,
    ),
)


def _build_entities(
    device_list: list[ViCareDevice],
) -> list[ViCareSensor]:
    """Create ViCare sensor entities for a device."""

    entities: list[ViCareSensor] = []
    for device in device_list:
        # add device entities
        entities.extend(
            ViCareSensor(
                description,
                get_device_serial(device.api),
                device.config,
                device.api,
            )
            for description in GLOBAL_SENSORS
            if is_supported(description.key, description.value_getter, device.api)
        )
        # add component entities
        for component_list, entity_description_list in (
            (get_circuits(device.api), CIRCUIT_SENSORS),
            (get_burners(device.api), BURNER_SENSORS),
            (get_compressors(device.api), COMPRESSOR_SENSORS),
        ):
            entities.extend(
                ViCareSensor(
                    description,
                    get_device_serial(device.api),
                    device.config,
                    device.api,
                    component,
                )
                for component in component_list
                for description in entity_description_list
                if is_supported(description.key, description.value_getter, component)
            )
    return entities


async def async_setup_entry(
    hass: HomeAssistant,
    config_entry: ViCareConfigEntry,
    async_add_entities: AddEntitiesCallback,
) -> None:
    """Create the ViCare sensor devices."""
    async_add_entities(
        await hass.async_add_executor_job(
            _build_entities,
            config_entry.runtime_data.devices,
        ),
        # run update to have device_class set depending on unit_of_measurement
        True,
    )


class ViCareSensor(ViCareEntity, SensorEntity):
    """Representation of a ViCare sensor."""

    entity_description: ViCareSensorEntityDescription

    def __init__(
        self,
        description: ViCareSensorEntityDescription,
        device_serial: str | None,
        device_config: PyViCareDeviceConfig,
        device: PyViCareDevice,
        component: PyViCareHeatingDeviceComponent | None = None,
    ) -> None:
        """Initialize the sensor."""
        super().__init__(
            description.key, device_serial, device_config, device, component
        )
        self.entity_description = description

    @property
    def available(self) -> bool:
        """Return True if entity is available."""
        return self._attr_native_value is not None

    def update(self) -> None:
        """Update state of sensor."""
        vicare_unit = None
        try:
            with suppress(PyViCareNotSupportedFeatureError):
                self._attr_native_value = self.entity_description.value_getter(
                    self._api
                )

                if self.entity_description.unit_getter:
                    vicare_unit = self.entity_description.unit_getter(self._api)
        except requests.exceptions.ConnectionError:
            _LOGGER.error("Unable to retrieve data from ViCare server")
        except ValueError:
            _LOGGER.error("Unable to decode data from ViCare server")
        except PyViCareRateLimitError as limit_exception:
            _LOGGER.error("Vicare API rate limit exceeded: %s", limit_exception)
        except PyViCareInvalidDataError as invalid_data_exception:
            _LOGGER.error("Invalid data from Vicare server: %s", invalid_data_exception)

        if vicare_unit is not None:
            if (
                device_class := VICARE_UNIT_TO_DEVICE_CLASS.get(vicare_unit)
            ) is not None:
                self._attr_device_class = device_class
            self._attr_native_unit_of_measurement = VICARE_UNIT_TO_HA_UNIT.get(
                vicare_unit
            )<|MERGE_RESOLUTION|>--- conflicted
+++ resolved
@@ -49,11 +49,7 @@
 from .entity import ViCareEntity
 from .types import ViCareConfigEntry, ViCareDevice, ViCareRequiredKeysMixin
 from .utils import (
-<<<<<<< HEAD
-    filter_states,
-=======
     filter_state,
->>>>>>> 38c709aa
     get_burners,
     get_circuits,
     get_compressors,
@@ -801,11 +797,7 @@
         translation_key="photovoltaic_status",
         device_class=SensorDeviceClass.ENUM,
         options=["ready", "production"],
-<<<<<<< HEAD
-        value_getter=lambda api: filter_states(api.getPhotovoltaicStatus()),
-=======
         value_getter=lambda api: filter_state(api.getPhotovoltaicStatus()),
->>>>>>> 38c709aa
     ),
     ViCareSensorEntityDescription(
         key="room_temperature",
