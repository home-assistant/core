--- conflicted
+++ resolved
@@ -459,7 +459,12 @@
       "supply_pressure": {
         "name": "Supply pressure"
       },
-<<<<<<< HEAD
+      "heating_rod_starts": {
+        "name": "Heating rod starts"
+      },
+      "heating_rod_hours": {
+        "name": "Heating rod hours"
+      },
       "spf-total": {
         "name": "Seasonal performance factor"
       },
@@ -468,13 +473,6 @@
       },
       "spf-heating": {
         "name": "Seasonal performance factor - heating"
-=======
-      "heating_rod_starts": {
-        "name": "Heating rod starts"
-      },
-      "heating_rod_hours": {
-        "name": "Heating rod hours"
->>>>>>> cf8409dc
       }
     },
     "water_heater": {
