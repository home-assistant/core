--- conflicted
+++ resolved
@@ -456,7 +456,9 @@
           "forcedlevelfour": "Boost"
         }
       },
-<<<<<<< HEAD
+      "supply_pressure": {
+        "name": "Supply pressure"
+      },
       "spf-total": {
         "name": "Saisonal performance factor"
       },
@@ -465,10 +467,6 @@
       },
       "spf-heating": {
         "name": "Saisonal performance factor heating"
-=======
-      "supply_pressure": {
-        "name": "Supply pressure"
->>>>>>> 40348890
       }
     },
     "water_heater": {
