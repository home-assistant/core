--- conflicted
+++ resolved
@@ -435,16 +435,6 @@
       "compressor_phase": {
         "name": "Compressor phase"
       },
-<<<<<<< HEAD
-      "spf-total": {
-        "name": "Saisonal performance factor"
-      },
-      "spf-dhw": {
-        "name": "Saisonal performance factor domestic hot water"
-      },
-      "spf-heating": {
-        "name": "Saisonal performance factor heating"
-=======
       "ventilation_level": {
         "name": "Ventilation level",
         "state": {
@@ -465,7 +455,15 @@
           "silent": "Silent",
           "forcedlevelfour": "Boost"
         }
->>>>>>> a3cc6875
+      },
+      "spf-total": {
+        "name": "Saisonal performance factor"
+      },
+      "spf-dhw": {
+        "name": "Saisonal performance factor domestic hot water"
+      },
+      "spf-heating": {
+        "name": "Saisonal performance factor heating"
       }
     },
     "water_heater": {
