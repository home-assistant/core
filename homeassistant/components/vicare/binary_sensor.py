"""Viessmann ViCare sensor device."""
from __future__ import annotations

from contextlib import suppress
from dataclasses import dataclass
import logging

from PyViCare.PyViCareDevice import Device as PyViCareDevice
from PyViCare.PyViCareDeviceConfig import PyViCareDeviceConfig
from PyViCare.PyViCareUtils import (
    PyViCareInvalidDataError,
    PyViCareNotSupportedFeatureError,
    PyViCareRateLimitError,
)
import requests

from homeassistant.components.binary_sensor import (
    BinarySensorDeviceClass,
    BinarySensorEntity,
    BinarySensorEntityDescription,
)
from homeassistant.config_entries import ConfigEntry
from homeassistant.core import HomeAssistant
from homeassistant.helpers.entity_platform import AddEntitiesCallback

from .const import DEVICE_CONFIG_LIST, DOMAIN
from .entity import ViCareEntity
<<<<<<< HEAD
from .types import ViCareRequiredKeysMixin
from .utils import is_supported
=======
from .utils import get_burners, get_circuits, get_compressors, is_supported
>>>>>>> 670e5a2e

_LOGGER = logging.getLogger(__name__)


@dataclass
class ViCareBinarySensorEntityDescription(
    BinarySensorEntityDescription, ViCareRequiredKeysMixin
):
    """Describes ViCare binary sensor entity."""


CIRCUIT_SENSORS: tuple[ViCareBinarySensorEntityDescription, ...] = (
    ViCareBinarySensorEntityDescription(
        key="circulationpump_active",
        translation_key="circulation_pump",
        icon="mdi:pump",
        device_class=BinarySensorDeviceClass.RUNNING,
        value_getter=lambda api: api.getCirculationPumpActive(),
    ),
    ViCareBinarySensorEntityDescription(
        key="frost_protection_active",
        translation_key="frost_protection",
        icon="mdi:snowflake",
        value_getter=lambda api: api.getFrostProtectionActive(),
    ),
)

BURNER_SENSORS: tuple[ViCareBinarySensorEntityDescription, ...] = (
    ViCareBinarySensorEntityDescription(
        key="burner_active",
        translation_key="burner",
        icon="mdi:gas-burner",
        device_class=BinarySensorDeviceClass.RUNNING,
        value_getter=lambda api: api.getActive(),
    ),
)

COMPRESSOR_SENSORS: tuple[ViCareBinarySensorEntityDescription, ...] = (
    ViCareBinarySensorEntityDescription(
        key="compressor_active",
        translation_key="compressor",
        device_class=BinarySensorDeviceClass.RUNNING,
        value_getter=lambda api: api.getActive(),
    ),
)

GLOBAL_SENSORS: tuple[ViCareBinarySensorEntityDescription, ...] = (
    ViCareBinarySensorEntityDescription(
        key="solar_pump_active",
        translation_key="solar_pump",
        icon="mdi:pump",
        device_class=BinarySensorDeviceClass.RUNNING,
        value_getter=lambda api: api.getSolarPumpActive(),
    ),
    ViCareBinarySensorEntityDescription(
        key="charging_active",
        translation_key="domestic_hot_water_charging",
        device_class=BinarySensorDeviceClass.RUNNING,
        value_getter=lambda api: api.getDomesticHotWaterChargingActive(),
    ),
    ViCareBinarySensorEntityDescription(
        key="dhw_circulationpump_active",
        translation_key="domestic_hot_water_circulation_pump",
        icon="mdi:pump",
        device_class=BinarySensorDeviceClass.RUNNING,
        value_getter=lambda api: api.getDomesticHotWaterCirculationPumpActive(),
    ),
    ViCareBinarySensorEntityDescription(
        key="dhw_pump_active",
        translation_key="domestic_hot_water_pump",
        icon="mdi:pump",
        device_class=BinarySensorDeviceClass.RUNNING,
        value_getter=lambda api: api.getDomesticHotWaterPumpActive(),
    ),
)


def _build_entity(
    vicare_api: PyViCareDevice,
    device_config: PyViCareDeviceConfig,
    entity_description: ViCareBinarySensorEntityDescription,
):
    """Create a ViCare binary sensor entity."""
    if is_supported(entity_description.key, entity_description, vicare_api):
        return ViCareBinarySensor(
            vicare_api,
            device_config,
            entity_description,
        )
    return None


async def _entities_from_descriptions(
    hass: HomeAssistant,
    entities: list[ViCareBinarySensor],
    sensor_descriptions: tuple[ViCareBinarySensorEntityDescription, ...],
    iterables,
    device,
) -> None:
    """Create entities from descriptions and list of burners/circuits."""
    for description in sensor_descriptions:
        for current in iterables:
            entity = await hass.async_add_executor_job(
                _build_entity,
                current,
                device,
                description,
            )
            if entity is not None:
                entities.append(entity)


async def async_setup_entry(
    hass: HomeAssistant,
    config_entry: ConfigEntry,
    async_add_entities: AddEntitiesCallback,
) -> None:
    """Create the ViCare binary sensor devices."""
    entities = []

<<<<<<< HEAD
    for device_config, device in hass.data[DOMAIN][config_entry.entry_id][
        DEVICE_CONFIG_LIST
    ]:
        for description in GLOBAL_SENSORS:
            entity = await hass.async_add_executor_job(
                _build_entity,
                description.name,
                device,
                device_config,
                description,
            )
            if entity is not None:
                entities.append(entity)

        try:
            await _entities_from_descriptions(
                hass,
                entities,
                CIRCUIT_SENSORS,
                device.circuits,
                device_config,
            )
        except PyViCareNotSupportedFeatureError:
            _LOGGER.info("No circuits found")

        try:
            await _entities_from_descriptions(
                hass,
                entities,
                BURNER_SENSORS,
                device.burners,
                device_config,
            )
        except PyViCareNotSupportedFeatureError:
            _LOGGER.info("No burners found")

        try:
            await _entities_from_descriptions(
                hass,
                entities,
                COMPRESSOR_SENSORS,
                device.compressors,
                device_config,
            )
        except PyViCareNotSupportedFeatureError:
            _LOGGER.info("No compressors found")
=======
    for description in GLOBAL_SENSORS:
        entity = await hass.async_add_executor_job(
            _build_entity,
            api,
            hass.data[DOMAIN][config_entry.entry_id][VICARE_DEVICE_CONFIG],
            description,
        )
        if entity is not None:
            entities.append(entity)

    circuits = await hass.async_add_executor_job(get_circuits, api)
    await _entities_from_descriptions(
        hass, entities, CIRCUIT_SENSORS, circuits, config_entry
    )

    burners = await hass.async_add_executor_job(get_burners, api)
    await _entities_from_descriptions(
        hass, entities, BURNER_SENSORS, burners, config_entry
    )

    compressors = await hass.async_add_executor_job(get_compressors, api)
    await _entities_from_descriptions(
        hass, entities, COMPRESSOR_SENSORS, compressors, config_entry
    )
>>>>>>> 670e5a2e

    async_add_entities(entities)


class ViCareBinarySensor(ViCareEntity, BinarySensorEntity):
    """Representation of a ViCare sensor."""

    entity_description: ViCareBinarySensorEntityDescription

    def __init__(
        self,
<<<<<<< HEAD
        name,
        api,
        device_config,
=======
        api: PyViCareDevice,
        device_config: PyViCareDeviceConfig,
>>>>>>> 670e5a2e
        description: ViCareBinarySensorEntityDescription,
    ) -> None:
        """Initialize the sensor."""
        super().__init__(device_config, api, description.key)
        self.entity_description = description

    @property
    def available(self) -> bool:
        """Return True if entity is available."""
        return self._attr_is_on is not None

    def update(self) -> None:
        """Update state of sensor."""
        try:
            with suppress(PyViCareNotSupportedFeatureError):
                self._attr_is_on = self.entity_description.value_getter(self._api)
        except requests.exceptions.ConnectionError:
            _LOGGER.error("Unable to retrieve data from ViCare server")
        except ValueError:
            _LOGGER.error("Unable to decode data from ViCare server")
        except PyViCareRateLimitError as limit_exception:
            _LOGGER.error("Vicare API rate limit exceeded: %s", limit_exception)
        except PyViCareInvalidDataError as invalid_data_exception:
            _LOGGER.error("Invalid data from Vicare server: %s", invalid_data_exception)<|MERGE_RESOLUTION|>--- conflicted
+++ resolved
@@ -25,12 +25,8 @@
 
 from .const import DEVICE_CONFIG_LIST, DOMAIN
 from .entity import ViCareEntity
-<<<<<<< HEAD
 from .types import ViCareRequiredKeysMixin
-from .utils import is_supported
-=======
 from .utils import get_burners, get_circuits, get_compressors, is_supported
->>>>>>> 670e5a2e
 
 _LOGGER = logging.getLogger(__name__)
 
@@ -151,14 +147,12 @@
     """Create the ViCare binary sensor devices."""
     entities = []
 
-<<<<<<< HEAD
     for device_config, device in hass.data[DOMAIN][config_entry.entry_id][
         DEVICE_CONFIG_LIST
     ]:
         for description in GLOBAL_SENSORS:
             entity = await hass.async_add_executor_job(
                 _build_entity,
-                description.name,
                 device,
                 device_config,
                 description,
@@ -166,64 +160,20 @@
             if entity is not None:
                 entities.append(entity)
 
-        try:
-            await _entities_from_descriptions(
-                hass,
-                entities,
-                CIRCUIT_SENSORS,
-                device.circuits,
-                device_config,
-            )
-        except PyViCareNotSupportedFeatureError:
-            _LOGGER.info("No circuits found")
-
-        try:
-            await _entities_from_descriptions(
-                hass,
-                entities,
-                BURNER_SENSORS,
-                device.burners,
-                device_config,
-            )
-        except PyViCareNotSupportedFeatureError:
-            _LOGGER.info("No burners found")
-
-        try:
-            await _entities_from_descriptions(
-                hass,
-                entities,
-                COMPRESSOR_SENSORS,
-                device.compressors,
-                device_config,
-            )
-        except PyViCareNotSupportedFeatureError:
-            _LOGGER.info("No compressors found")
-=======
-    for description in GLOBAL_SENSORS:
-        entity = await hass.async_add_executor_job(
-            _build_entity,
-            api,
-            hass.data[DOMAIN][config_entry.entry_id][VICARE_DEVICE_CONFIG],
-            description,
-        )
-        if entity is not None:
-            entities.append(entity)
-
-    circuits = await hass.async_add_executor_job(get_circuits, api)
-    await _entities_from_descriptions(
-        hass, entities, CIRCUIT_SENSORS, circuits, config_entry
-    )
-
-    burners = await hass.async_add_executor_job(get_burners, api)
-    await _entities_from_descriptions(
-        hass, entities, BURNER_SENSORS, burners, config_entry
-    )
-
-    compressors = await hass.async_add_executor_job(get_compressors, api)
-    await _entities_from_descriptions(
-        hass, entities, COMPRESSOR_SENSORS, compressors, config_entry
-    )
->>>>>>> 670e5a2e
+        circuits = await hass.async_add_executor_job(get_circuits, device)
+        await _entities_from_descriptions(
+            hass, entities, CIRCUIT_SENSORS, circuits, config_entry
+        )
+
+        burners = await hass.async_add_executor_job(get_burners, device)
+        await _entities_from_descriptions(
+            hass, entities, BURNER_SENSORS, burners, config_entry
+        )
+
+        compressors = await hass.async_add_executor_job(get_compressors, device)
+        await _entities_from_descriptions(
+            hass, entities, COMPRESSOR_SENSORS, compressors, config_entry
+        )
 
     async_add_entities(entities)
 
@@ -235,14 +185,8 @@
 
     def __init__(
         self,
-<<<<<<< HEAD
-        name,
-        api,
-        device_config,
-=======
         api: PyViCareDevice,
         device_config: PyViCareDeviceConfig,
->>>>>>> 670e5a2e
         description: ViCareBinarySensorEntityDescription,
     ) -> None:
         """Initialize the sensor."""
