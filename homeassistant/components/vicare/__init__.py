--- conflicted
+++ resolved
@@ -20,29 +20,13 @@
 from homeassistant.exceptions import ConfigEntryAuthFailed
 from homeassistant.helpers.storage import STORAGE_DIR
 
-<<<<<<< HEAD
-from .const import (
-    CONF_HEATING_TYPE,
-    DEFAULT_SCAN_INTERVAL,
-    DOMAIN,
-    HEATING_TYPE_TO_CREATOR_METHOD,
-    PLATFORMS,
-    VICARE_API,
-    VICARE_DEVICE_CONFIG,
-    VICARE_DEVICE_CONFIG_LIST,
-    HeatingType,
-)
-from .utils import get_token_path
-=======
 from .const import DEFAULT_CACHE_DURATION, DEVICE_LIST, DOMAIN, PLATFORMS
 from .types import ViCareDevice
-from .utils import get_device
->>>>>>> 47cbe8f0
+from .utils import get_device, get_token_path
 
 _LOGGER = logging.getLogger(__name__)
 
 
-<<<<<<< HEAD
 async def async_migrate_entry(hass: HomeAssistant, entry: ConfigEntry) -> bool:
     """Migrate old entry."""
     if entry.version == 1:
@@ -58,8 +42,6 @@
     return True
 
 
-=======
->>>>>>> 47cbe8f0
 async def async_setup_entry(hass: HomeAssistant, entry: ConfigEntry) -> bool:
     """Set up from config entry."""
     _LOGGER.debug("Setting up ViCare component %s", entry.title)
@@ -79,15 +61,11 @@
     return True
 
 
-<<<<<<< HEAD
-def vicare_login(entry_data: Mapping[str, Any], token_file: str) -> PyViCare:
-=======
 def vicare_login(
-    hass: HomeAssistant,
     entry_data: Mapping[str, Any],
+    token_file: str,
     cache_duration=DEFAULT_CACHE_DURATION,
 ) -> PyViCare:
->>>>>>> 47cbe8f0
     """Login via PyVicare API."""
     vicare_api = PyViCare()
     vicare_api.setCacheDuration(cache_duration)
@@ -102,7 +80,8 @@
 
 def setup_vicare_api(hass: HomeAssistant, entry: ConfigEntry) -> None:
     """Set up PyVicare API."""
-    vicare_api = vicare_login(entry.data, get_token_path(hass, entry))
+    token_path = get_token_path(hass, entry)
+    vicare_api = vicare_login(entry.data, token_path)
 
     device_config_list = get_supported_devices(vicare_api.devices)
     if (number_of_devices := len(device_config_list)) > 1:
@@ -112,7 +91,7 @@
             number_of_devices,
             cache_duration,
         )
-        vicare_api = vicare_login(hass, entry.data, cache_duration)
+        vicare_api = vicare_login(entry.data, token_path, cache_duration)
         device_config_list = get_supported_devices(vicare_api.devices)
 
     for device in device_config_list:
