--- conflicted
+++ resolved
@@ -146,12 +146,8 @@
                 # to `<device_identifier>-heating-<circuit_no>`
                 if entity_entry.domain == DOMAIN_CLIMATE:
                     unique_id_parts[len(unique_id_parts) - 1] = (
-<<<<<<< HEAD
-                        f"{entity_entry.translation_key}-{unique_id_parts[len(unique_id_parts) - 1]}"
-=======
                         f"{entity_entry.translation_key}-"
                         f"{unique_id_parts[len(unique_id_parts) - 1]}"
->>>>>>> 475a2fb8
                     )
                 entity_new_unique_id = "-".join(unique_id_parts)
 
