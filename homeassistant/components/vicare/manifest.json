--- conflicted
+++ resolved
@@ -11,9 +11,5 @@
   "documentation": "https://www.home-assistant.io/integrations/vicare",
   "iot_class": "cloud_polling",
   "loggers": ["PyViCare"],
-<<<<<<< HEAD
-  "requirements": ["PyViCare==2.40.0"]
-=======
   "requirements": ["PyViCare==2.41.0"]
->>>>>>> 4c8b4b36
 }