{
  "domain": "vicare",
  "name": "Viessmann ViCare",
  "codeowners": ["@CFenner"],
  "config_flow": true,
  "dhcp": [
    {
      "macaddress": "B87424*"
    }
  ],
  "documentation": "https://www.home-assistant.io/integrations/vicare",
  "iot_class": "cloud_polling",
  "loggers": ["PyViCare"],
<<<<<<< HEAD
  "requirements": ["PyViCare==2.37.0"]
=======
  "requirements": ["PyViCare==2.38.0"]
>>>>>>> 2564533d
}<|MERGE_RESOLUTION|>--- conflicted
+++ resolved
@@ -11,9 +11,5 @@
   "documentation": "https://www.home-assistant.io/integrations/vicare",
   "iot_class": "cloud_polling",
   "loggers": ["PyViCare"],
-<<<<<<< HEAD
-  "requirements": ["PyViCare==2.37.0"]
-=======
   "requirements": ["PyViCare==2.38.0"]
->>>>>>> 2564533d
 }