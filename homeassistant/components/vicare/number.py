--- conflicted
+++ resolved
@@ -80,17 +80,11 @@
 )
 
 
-<<<<<<< HEAD
-def _build_entity(
-    vicare_api: PyViCareHeatingDeviceComponent,
-=======
 def _build_entities(
-    api: PyViCareDevice,
->>>>>>> 0232c8dc
-    device_config: PyViCareDeviceConfig,
+    devices: list[tuple[PyViCareDeviceConfig, PyViCareDevice]],
 ) -> list[ViCareNumber]:
-    """Create ViCare number entities for a component."""
-
+    """Create ViCare number entities for a device."""
+  
     return [
         ViCareNumber(
             circuit,
@@ -100,6 +94,8 @@
         for circuit in get_circuits(api)
         for description in CIRCUIT_ENTITY_DESCRIPTIONS
         if is_supported(description.key, description, circuit)
+        for device_config, device in devices
+        if evice_config.getModel() is not "Heatbox1"
     ]
 
 
@@ -109,35 +105,12 @@
     async_add_entities: AddEntitiesCallback,
 ) -> None:
     """Create the ViCare number devices."""
-<<<<<<< HEAD
-    entities: list[ViCareNumber] = []
-
-    for device_config, api in hass.data[DOMAIN][config_entry.entry_id][
-        DEVICE_CONFIG_LIST
-    ]:
-        if device_config.getModel() == "Heatbox1":
-            continue
-        circuits = await hass.async_add_executor_job(get_circuits, api)
-        for circuit in circuits:
-            for description in CIRCUIT_ENTITY_DESCRIPTIONS:
-                entity = await hass.async_add_executor_job(
-                    _build_entity,
-                    circuit,
-                    device_config,
-                    description,
-                )
-                if entity is not None:
-                    entities.append(entity)
-=======
-    api = hass.data[DOMAIN][config_entry.entry_id][VICARE_API]
-    device_config = hass.data[DOMAIN][config_entry.entry_id][VICARE_DEVICE_CONFIG]
->>>>>>> 0232c8dc
+    devices: list[tuple[PyViCareDeviceConfig, PyViCareDevice]] = hass.data[DOMAIN][config_entry.entry_id][DEVICE_CONFIG_LIST]
 
     async_add_entities(
         await hass.async_add_executor_job(
             _build_entities,
-            api,
-            device_config,
+            devices,
         )
     )
 
