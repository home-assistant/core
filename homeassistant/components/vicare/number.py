--- conflicted
+++ resolved
@@ -123,32 +123,19 @@
 
 
 def _build_entities(
-<<<<<<< HEAD
-    device: PyViCareDevice,
-    device_config: PyViCareDeviceConfig,
-=======
     device_list: list[ViCareDevice],
->>>>>>> addc02fa
 ) -> list[ViCareNumber]:
     """Create ViCare number entities for a device."""
 
     return [
         ViCareNumber(
-<<<<<<< HEAD
             device_config,
             device,
             circuit,
             description,
         )
-        for circuit in get_circuits(device)
-=======
-            circuit,
-            device.config,
-            description,
-        )
         for device in device_list
         for circuit in get_circuits(device.api)
->>>>>>> addc02fa
         for description in CIRCUIT_ENTITY_DESCRIPTIONS
         if is_supported(description.key, description, circuit)
     ]
