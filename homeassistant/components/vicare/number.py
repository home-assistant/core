--- conflicted
+++ resolved
@@ -101,7 +101,6 @@
     async_add_entities: AddEntitiesCallback,
 ) -> None:
     """Create the ViCare number devices."""
-<<<<<<< HEAD
     entities: list[ViCareNumber] = []
     api = hass.data[DOMAIN][config_entry.entry_id][VICARE_API]
     device_config = hass.data[DOMAIN][config_entry.entry_id][VICARE_DEVICE_CONFIG]
@@ -117,25 +116,6 @@
             )
             if entity is not None:
                 entities.append(entity)
-=======
-    api = hass.data[DOMAIN][config_entry.entry_id][VICARE_API]
-    circuits = await hass.async_add_executor_job(get_circuits, api)
-
-    entities: list[ViCareNumber] = []
-    try:
-        for circuit in circuits:
-            for description in CIRCUIT_ENTITY_DESCRIPTIONS:
-                entity = await hass.async_add_executor_job(
-                    _build_entity,
-                    circuit,
-                    hass.data[DOMAIN][config_entry.entry_id][VICARE_DEVICE_CONFIG],
-                    description,
-                )
-                if entity is not None:
-                    entities.append(entity)
-    except PyViCareNotSupportedFeatureError:
-        _LOGGER.debug("No circuits found")
->>>>>>> 706add4a
 
     async_add_entities(entities)
 
