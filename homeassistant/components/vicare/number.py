--- conflicted
+++ resolved
@@ -249,33 +249,6 @@
     for device in device_list:
         # add device entities
         entities.extend(
-<<<<<<< HEAD
-            [
-                ViCareNumber(
-                    device.config,
-                    device.api,
-                    None,
-                    description,
-                )
-                for description in DEVICE_ENTITY_DESCRIPTIONS
-                if is_supported(description.key, description, device.api)
-            ]
-        )
-        # add component entities
-        entities.extend(
-            [
-                ViCareNumber(
-                    device.config,
-                    device.api,
-                    circuit,
-                    description,
-                )
-                for circuit in get_circuits(device.api)
-                for description in CIRCUIT_ENTITY_DESCRIPTIONS
-                if is_supported(description.key, description, circuit)
-            ]
-        )
-=======
             ViCareNumber(
                 description,
                 device.config,
@@ -296,7 +269,6 @@
             for description in CIRCUIT_ENTITY_DESCRIPTIONS
             if is_supported(description.key, description, circuit)
         )
->>>>>>> f34b449f
     return entities
 
 
@@ -323,23 +295,13 @@
 
     def __init__(
         self,
-<<<<<<< HEAD
-        device_config: PyViCareDeviceConfig,
-        device: PyViCareDevice,
-        component: PyViCareHeatingDeviceComponent,
-=======
->>>>>>> f34b449f
         description: ViCareNumberEntityDescription,
         device_config: PyViCareDeviceConfig,
         device: PyViCareDevice,
         component: PyViCareHeatingDeviceComponent | None = None,
     ) -> None:
         """Initialize the number."""
-<<<<<<< HEAD
-        super().__init__(device_config, device, component, description.key)
-=======
         super().__init__(description.key, device_config, device, component)
->>>>>>> f34b449f
         self.entity_description = description
 
     @property
