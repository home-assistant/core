"""Viessmann ViCare ventilation device."""

from __future__ import annotations

from contextlib import suppress
import enum
import logging
from typing import Any

from PyViCare.PyViCareDevice import Device as PyViCareDevice
from PyViCare.PyViCareDeviceConfig import PyViCareDeviceConfig
from PyViCare.PyViCareUtils import (
    PyViCareInvalidDataError,
    PyViCareNotSupportedFeatureError,
    PyViCareRateLimitError,
)
from PyViCare.PyViCareVentilationDevice import (
    VentilationDevice as PyViCareVentilationDevice,
)
from requests.exceptions import ConnectionError as RequestConnectionError

from homeassistant.components.fan import FanEntity, FanEntityFeature
from homeassistant.core import HomeAssistant
from homeassistant.helpers.entity_platform import AddEntitiesCallback
from homeassistant.util.percentage import (
    ordered_list_item_to_percentage,
    percentage_to_ordered_list_item,
)

from .entity import ViCareEntity
<<<<<<< HEAD
from .types import ViCareDevice
from .utils import filter_states, get_device_serial, is_supported
=======
from .types import ViCareConfigEntry, ViCareDevice
from .utils import get_device_serial
>>>>>>> e7ab5afc

_LOGGER = logging.getLogger(__name__)


class VentilationProgram(enum.StrEnum):
    """ViCare preset ventilation programs.

    As listed in https://github.com/somm15/PyViCare/blob/6c5b023ca6c8bb2d38141dd1746dc1705ec84ce8/PyViCare/PyViCareVentilationDevice.py#L37
    """

    LEVEL_ONE = "levelOne"
    LEVEL_TWO = "levelTwo"
    LEVEL_THREE = "levelThree"
    LEVEL_FOUR = "levelFour"


class VentilationMode(enum.StrEnum):
    """ViCare ventilation modes."""

    PERMANENT = "permanent"  # on, speed controlled by program (levelOne-levelFour)
    VENTILATION = "ventilation"  # activated by schedule
    SENSOR_DRIVEN = "sensor_driven"  # activated by schedule, override by sensor
    SENSOR_OVERRIDE = "sensor_override"  # activated by sensor

    @staticmethod
    def to_vicare_mode(mode: str | None) -> str | None:
        """Return the mapped ViCare ventilation mode for the Home Assistant mode."""
        if mode:
            try:
                ventilation_mode = VentilationMode(mode)
            except ValueError:
                # ignore unsupported / unmapped modes
                return None
            return HA_TO_VICARE_MODE_VENTILATION.get(ventilation_mode) if mode else None
        return None

    @staticmethod
    def from_vicare_mode(vicare_mode: str | None) -> str | None:
        """Return the mapped Home Assistant mode for the ViCare ventilation mode."""
        for mode in VentilationMode:
            if HA_TO_VICARE_MODE_VENTILATION.get(VentilationMode(mode)) == vicare_mode:
                return mode
        return None


class VentilationQuickmode(enum.StrEnum):
    """ViCare ventilation quickmodes."""

    COMFORT = "comfort"
    ECO = "eco"
    BOOST = "forcedLevelFour"
    HOLIDAY = "holiday"
    STANDBY = "standby"
    SILENT = "silent"


HA_TO_VICARE_MODE_VENTILATION = {
    VentilationMode.PERMANENT: "permanent",
    VentilationMode.VENTILATION: "ventilation",
    VentilationMode.SENSOR_DRIVEN: "sensorDriven",
    VentilationMode.SENSOR_OVERRIDE: "sensorOverride",
}

ORDERED_NAMED_FAN_SPEEDS = [
    VentilationProgram.LEVEL_ONE,
    VentilationProgram.LEVEL_TWO,
    VentilationProgram.LEVEL_THREE,
    VentilationProgram.LEVEL_FOUR,
]


def _build_entities(
    device_list: list[ViCareDevice],
) -> list[ViCareFan]:
    """Create ViCare climate entities for a device."""
    return [
        ViCareFan(get_device_serial(device.api), device.config, device.api)
        for device in device_list
        if isinstance(device.api, PyViCareVentilationDevice)
    ]


async def async_setup_entry(
    hass: HomeAssistant,
    config_entry: ViCareConfigEntry,
    async_add_entities: AddEntitiesCallback,
) -> None:
    """Set up the ViCare fan platform."""
    async_add_entities(
        await hass.async_add_executor_job(
            _build_entities,
            config_entry.runtime_data.devices,
        )
    )


class ViCareFan(ViCareEntity, FanEntity):
    """Representation of the ViCare ventilation device."""

    _attr_speed_count = len(ORDERED_NAMED_FAN_SPEEDS)
    _attr_supported_features = FanEntityFeature.SET_SPEED
    _attr_translation_key = "ventilation"

    def __init__(
        self,
        device_serial: str | None,
        device_config: PyViCareDeviceConfig,
        device: PyViCareDevice,
    ) -> None:
        """Initialize the fan entity."""
        super().__init__(
            self._attr_translation_key, device_serial, device_config, device
        )
        # init presets
        supported_modes = list[str](self._api.getAvailableModes())
        self._attr_preset_modes = [
            mode
            for mode in VentilationMode
            if VentilationMode.to_vicare_mode(mode) in supported_modes
        ]
        if len(self._attr_preset_modes) > 0:
            self._attr_supported_features |= FanEntityFeature.PRESET_MODE

        # evaluate quickmodes
        quickmodes: list[str] = (
            device.getVentilationQuickmodes()
            if is_supported(
                "getVentilationQuickmodes",
                lambda api: api.getVentilationQuickmodes(),
                device,
            )
            else []
        )
        if VentilationQuickmode.STANDBY in quickmodes:
            self._attr_supported_features |= FanEntityFeature.TURN_OFF

    def update(self) -> None:
        """Update state of fan."""
        try:
            with suppress(PyViCareNotSupportedFeatureError):
                self._attr_preset_mode = VentilationMode.from_vicare_mode(
                    self._api.getActiveMode()
                )

            level: str | None = None
            with suppress(PyViCareNotSupportedFeatureError):
                level = filter_states(self._api.getVentilationLevel())
            if level is None:
                self._attr_percentage = 0
            elif level in ORDERED_NAMED_FAN_SPEEDS:
                self._attr_percentage = ordered_list_item_to_percentage(
                    list[str](ORDERED_NAMED_FAN_SPEEDS), str(level)
                )
            else:  # e.g. "standby"
                self._attr_percentage = 0

        except RequestConnectionError:
            _LOGGER.error("Unable to retrieve data from ViCare server")
        except ValueError:
            _LOGGER.error("Unable to decode data from ViCare server")
        except PyViCareRateLimitError as limit_exception:
            _LOGGER.error("Vicare API rate limit exceeded: %s", limit_exception)
        except PyViCareInvalidDataError as invalid_data_exception:
            _LOGGER.error("Invalid data from Vicare server: %s", invalid_data_exception)

    @property
    def is_on(self) -> bool | None:
        """Return true if the entity is on."""
        return (
            self.percentage is not None and self.percentage > 0
            # ) or self.preset_mode is not None
        )

    def turn_off(self, **kwargs: Any) -> None:
        """Turn the entity off."""

        self._api.activateVentilationQuickmode(str(VentilationQuickmode.STANDBY))

    @property
    def icon(self) -> str | None:
        """Return the icon to use in the frontend."""
        if hasattr(self, "_attr_preset_mode"):
            if self._attr_preset_mode == VentilationMode.VENTILATION:
                return "mdi:fan-clock"
            if self._attr_preset_mode in [
                VentilationMode.SENSOR_DRIVEN,
                VentilationMode.SENSOR_OVERRIDE,
            ]:
                return "mdi:fan-auto"
            if self._attr_preset_mode == VentilationMode.PERMANENT:
                if self._attr_percentage == 0:
                    return "mdi:fan-off"
                if self._attr_percentage is not None:
                    level = 1 + ORDERED_NAMED_FAN_SPEEDS.index(
                        percentage_to_ordered_list_item(
                            ORDERED_NAMED_FAN_SPEEDS, self._attr_percentage
                        )
                    )
                    if level < 4:  # fan-speed- only supports 1-3
                        return f"mdi:fan-speed-{level}"
        return "mdi:fan"

    def set_percentage(self, percentage: int) -> None:
        """Set the speed of the fan, as a percentage."""
        if self._attr_preset_mode != str(VentilationMode.PERMANENT):
            self.set_preset_mode(VentilationMode.PERMANENT)
        elif self._api.getVentilationQuickmode(VentilationQuickmode.STANDBY):
            self._api.deactivateVentilationQuickmode(str(VentilationQuickmode.STANDBY))

        level = percentage_to_ordered_list_item(ORDERED_NAMED_FAN_SPEEDS, percentage)
        _LOGGER.debug("changing ventilation level to %s", level)
        self._api.setPermanentLevel(level)

    def set_preset_mode(self, preset_mode: str) -> None:
        """Set new preset mode."""
        target_mode = VentilationMode.to_vicare_mode(preset_mode)
        _LOGGER.debug("changing ventilation mode to %s", target_mode)
        self._api.setActiveMode(target_mode)<|MERGE_RESOLUTION|>--- conflicted
+++ resolved
@@ -28,13 +28,10 @@
 )
 
 from .entity import ViCareEntity
-<<<<<<< HEAD
 from .types import ViCareDevice
 from .utils import filter_states, get_device_serial, is_supported
-=======
 from .types import ViCareConfigEntry, ViCareDevice
 from .utils import get_device_serial
->>>>>>> e7ab5afc
 
 _LOGGER = logging.getLogger(__name__)
 
