"""Viessmann ViCare ventilation device."""

from __future__ import annotations

from contextlib import suppress
import enum
import logging
from typing import Any

from PyViCare.PyViCareDevice import Device as PyViCareDevice
from PyViCare.PyViCareDeviceConfig import PyViCareDeviceConfig
from PyViCare.PyViCareUtils import (
    PyViCareInvalidDataError,
    PyViCareNotSupportedFeatureError,
    PyViCareRateLimitError,
)
from PyViCare.PyViCareVentilationDevice import (
    VentilationDevice as PyViCareVentilationDevice,
)
from requests.exceptions import ConnectionError as RequestConnectionError

from homeassistant.components.fan import FanEntity, FanEntityFeature
from homeassistant.core import HomeAssistant
from homeassistant.helpers.entity_platform import AddEntitiesCallback
from homeassistant.util.percentage import (
    ordered_list_item_to_percentage,
    percentage_to_ordered_list_item,
)

from .entity import ViCareEntity
from .types import ViCareConfigEntry, ViCareDevice
<<<<<<< HEAD
from .utils import filter_states, get_device_serial, is_supported
=======
from .utils import filter_state, get_device_serial
>>>>>>> 38c709aa

_LOGGER = logging.getLogger(__name__)


class VentilationProgram(enum.StrEnum):
    """ViCare preset ventilation programs.

    As listed in https://github.com/somm15/PyViCare/blob/6c5b023ca6c8bb2d38141dd1746dc1705ec84ce8/PyViCare/PyViCareVentilationDevice.py#L37
    """

    LEVEL_ONE = "levelOne"
    LEVEL_TWO = "levelTwo"
    LEVEL_THREE = "levelThree"
    LEVEL_FOUR = "levelFour"


class VentilationMode(enum.StrEnum):
    """ViCare ventilation modes."""

    PERMANENT = "permanent"  # on, speed controlled by program (levelOne-levelFour)
    VENTILATION = "ventilation"  # activated by schedule
    SENSOR_DRIVEN = "sensor_driven"  # activated by schedule, override by sensor
    SENSOR_OVERRIDE = "sensor_override"  # activated by sensor

    @staticmethod
    def to_vicare_mode(mode: str | None) -> str | None:
        """Return the mapped ViCare ventilation mode for the Home Assistant mode."""
        if mode:
            try:
                ventilation_mode = VentilationMode(mode)
            except ValueError:
                # ignore unsupported / unmapped modes
                return None
            return HA_TO_VICARE_MODE_VENTILATION.get(ventilation_mode) if mode else None
        return None

    @staticmethod
    def from_vicare_mode(vicare_mode: str | None) -> str | None:
        """Return the mapped Home Assistant mode for the ViCare ventilation mode."""
        for mode in VentilationMode:
            if HA_TO_VICARE_MODE_VENTILATION.get(VentilationMode(mode)) == vicare_mode:
                return mode
        return None


class VentilationQuickmode(enum.StrEnum):
    """ViCare ventilation quickmodes."""

    STANDBY = "standby"


HA_TO_VICARE_MODE_VENTILATION = {
    VentilationMode.PERMANENT: "permanent",
    VentilationMode.VENTILATION: "ventilation",
    VentilationMode.SENSOR_DRIVEN: "sensorDriven",
    VentilationMode.SENSOR_OVERRIDE: "sensorOverride",
}

ORDERED_NAMED_FAN_SPEEDS = [
    VentilationProgram.LEVEL_ONE,
    VentilationProgram.LEVEL_TWO,
    VentilationProgram.LEVEL_THREE,
    VentilationProgram.LEVEL_FOUR,
]


def _build_entities(
    device_list: list[ViCareDevice],
) -> list[ViCareFan]:
    """Create ViCare climate entities for a device."""
    return [
        ViCareFan(get_device_serial(device.api), device.config, device.api)
        for device in device_list
        if isinstance(device.api, PyViCareVentilationDevice)
    ]


async def async_setup_entry(
    hass: HomeAssistant,
    config_entry: ViCareConfigEntry,
    async_add_entities: AddEntitiesCallback,
) -> None:
    """Set up the ViCare fan platform."""
    async_add_entities(
        await hass.async_add_executor_job(
            _build_entities,
            config_entry.runtime_data.devices,
        )
    )


class ViCareFan(ViCareEntity, FanEntity):
    """Representation of the ViCare ventilation device."""

    _attr_speed_count = len(ORDERED_NAMED_FAN_SPEEDS)
    _attr_supported_features = FanEntityFeature.SET_SPEED
    _attr_translation_key = "ventilation"

    def __init__(
        self,
        device_serial: str | None,
        device_config: PyViCareDeviceConfig,
        device: PyViCareDevice,
    ) -> None:
        """Initialize the fan entity."""
        super().__init__(
            self._attr_translation_key, device_serial, device_config, device
        )
        # init presets
        supported_modes = list[str](self._api.getAvailableModes())
        self._attr_preset_modes = [
            mode
            for mode in VentilationMode
            if VentilationMode.to_vicare_mode(mode) in supported_modes
        ]
        if len(self._attr_preset_modes) > 0:
            self._attr_supported_features |= FanEntityFeature.PRESET_MODE

        # evaluate quickmodes
        quickmodes: list[str] = (
            device.getVentilationQuickmodes()
            if is_supported(
                "getVentilationQuickmodes",
                lambda api: api.getVentilationQuickmodes(),
                device,
            )
            else []
        )
        if VentilationQuickmode.STANDBY in quickmodes:
            self._attr_supported_features |= FanEntityFeature.TURN_OFF

    def update(self) -> None:
        """Update state of fan."""
        level: str | None = None
        try:
            with suppress(PyViCareNotSupportedFeatureError):
                self._attr_preset_mode = VentilationMode.from_vicare_mode(
                    self._api.getActiveMode()
                )

            level: str | None = None
            with suppress(PyViCareNotSupportedFeatureError):
<<<<<<< HEAD
                level = filter_states(self._api.getVentilationLevel())
            if level is None:
                self._attr_percentage = 0
            elif level in ORDERED_NAMED_FAN_SPEEDS:
                self._attr_percentage = ordered_list_item_to_percentage(
                    list[str](ORDERED_NAMED_FAN_SPEEDS), str(level)
                )
            else:  # e.g. "standby"
                self._attr_percentage = 0

=======
                level = filter_state(self._api.getVentilationLevel())
            if level is not None and level in ORDERED_NAMED_FAN_SPEEDS:
                self._attr_percentage = ordered_list_item_to_percentage(
                    ORDERED_NAMED_FAN_SPEEDS, VentilationProgram(level)
                )
            else:
                self._attr_percentage = 0
>>>>>>> 38c709aa
        except RequestConnectionError:
            _LOGGER.error("Unable to retrieve data from ViCare server")
        except ValueError:
            _LOGGER.error("Unable to decode data from ViCare server")
        except PyViCareRateLimitError as limit_exception:
            _LOGGER.error("Vicare API rate limit exceeded: %s", limit_exception)
        except PyViCareInvalidDataError as invalid_data_exception:
            _LOGGER.error("Invalid data from Vicare server: %s", invalid_data_exception)

    @property
    def is_on(self) -> bool | None:
        """Return true if the entity is on."""
        return (
            self.percentage is not None and self.percentage > 0
            # ) or self.preset_mode is not None
        )

    def turn_off(self, **kwargs: Any) -> None:
        """Turn the entity off."""

        self._api.activateVentilationQuickmode(str(VentilationQuickmode.STANDBY))

    @property
    def icon(self) -> str | None:
        """Return the icon to use in the frontend."""
        if hasattr(self, "_attr_preset_mode"):
            if self._attr_preset_mode == VentilationMode.VENTILATION:
                return "mdi:fan-clock"
            if self._attr_preset_mode in [
                VentilationMode.SENSOR_DRIVEN,
                VentilationMode.SENSOR_OVERRIDE,
            ]:
                return "mdi:fan-auto"
            if self._attr_preset_mode == VentilationMode.PERMANENT:
                if self._attr_percentage == 0:
                    return "mdi:fan-off"
                if self._attr_percentage is not None:
                    level = 1 + ORDERED_NAMED_FAN_SPEEDS.index(
                        percentage_to_ordered_list_item(
                            ORDERED_NAMED_FAN_SPEEDS, self._attr_percentage
                        )
                    )
                    if level < 4:  # fan-speed- only supports 1-3
                        return f"mdi:fan-speed-{level}"
        return "mdi:fan"

    def set_percentage(self, percentage: int) -> None:
        """Set the speed of the fan, as a percentage."""
        if self._attr_preset_mode != str(VentilationMode.PERMANENT):
            self.set_preset_mode(VentilationMode.PERMANENT)
        elif self._api.getVentilationQuickmode(VentilationQuickmode.STANDBY):
            self._api.deactivateVentilationQuickmode(str(VentilationQuickmode.STANDBY))

        level = percentage_to_ordered_list_item(ORDERED_NAMED_FAN_SPEEDS, percentage)
        _LOGGER.debug("changing ventilation level to %s", level)
        self._api.setPermanentLevel(level)

    def set_preset_mode(self, preset_mode: str) -> None:
        """Set new preset mode."""
        target_mode = VentilationMode.to_vicare_mode(preset_mode)
        _LOGGER.debug("changing ventilation mode to %s", target_mode)
        self._api.setActiveMode(target_mode)<|MERGE_RESOLUTION|>--- conflicted
+++ resolved
@@ -29,11 +29,7 @@
 
 from .entity import ViCareEntity
 from .types import ViCareConfigEntry, ViCareDevice
-<<<<<<< HEAD
-from .utils import filter_states, get_device_serial, is_supported
-=======
-from .utils import filter_state, get_device_serial
->>>>>>> 38c709aa
+from .utils import filter_state, get_device_serial, is_supported
 
 _LOGGER = logging.getLogger(__name__)
 
@@ -176,26 +172,13 @@
 
             level: str | None = None
             with suppress(PyViCareNotSupportedFeatureError):
-<<<<<<< HEAD
-                level = filter_states(self._api.getVentilationLevel())
-            if level is None:
-                self._attr_percentage = 0
-            elif level in ORDERED_NAMED_FAN_SPEEDS:
-                self._attr_percentage = ordered_list_item_to_percentage(
-                    list[str](ORDERED_NAMED_FAN_SPEEDS), str(level)
-                )
-            else:  # e.g. "standby"
-                self._attr_percentage = 0
-
-=======
                 level = filter_state(self._api.getVentilationLevel())
             if level is not None and level in ORDERED_NAMED_FAN_SPEEDS:
                 self._attr_percentage = ordered_list_item_to_percentage(
                     ORDERED_NAMED_FAN_SPEEDS, VentilationProgram(level)
                 )
-            else:
+            else:  # e.g. "standby"
                 self._attr_percentage = 0
->>>>>>> 38c709aa
         except RequestConnectionError:
             _LOGGER.error("Unable to retrieve data from ViCare server")
         except ValueError:
