"""Viessmann ViCare ventilation device."""

from __future__ import annotations

from contextlib import suppress
import enum
import logging

from PyViCare.PyViCareDevice import Device as PyViCareDevice
from PyViCare.PyViCareDeviceConfig import PyViCareDeviceConfig
from PyViCare.PyViCareUtils import (
    PyViCareInvalidDataError,
    PyViCareNotSupportedFeatureError,
    PyViCareRateLimitError,
)
from requests.exceptions import ConnectionError as RequestConnectionError

from homeassistant.components.fan import FanEntity, FanEntityFeature
from homeassistant.core import HomeAssistant
from homeassistant.helpers.entity_platform import AddEntitiesCallback
from homeassistant.util.percentage import (
    ordered_list_item_to_percentage,
    percentage_to_ordered_list_item,
)

from .entity import ViCareEntity
from .types import ViCareConfigEntry, ViCareDevice
from .utils import filter_state, get_device_serial

_LOGGER = logging.getLogger(__name__)


class VentilationProgram(enum.StrEnum):
    """ViCare preset ventilation programs.

    As listed in https://github.com/somm15/PyViCare/blob/6c5b023ca6c8bb2d38141dd1746dc1705ec84ce8/PyViCare/PyViCareVentilationDevice.py#L37
    """

    LEVEL_ONE = "levelOne"
    LEVEL_TWO = "levelTwo"
    LEVEL_THREE = "levelThree"
    LEVEL_FOUR = "levelFour"


class VentilationMode(enum.StrEnum):
    """ViCare ventilation modes."""

    PERMANENT = "permanent"  # on, speed controlled by program (levelOne-levelFour)
    VENTILATION = "ventilation"  # activated by schedule
    STANDBY = "standby"  # activated by schedule
    STANDARD = "standard"  # activated by schedule
    SENSOR_DRIVEN = "sensor_driven"  # activated by schedule, override by sensor
    SENSOR_OVERRIDE = "sensor_override"  # activated by sensor

    @staticmethod
    def to_vicare_mode(mode: str | None) -> str | None:
        """Return the mapped ViCare ventilation mode for the Home Assistant mode."""
        if mode:
            try:
                ventilation_mode = VentilationMode(mode)
            except ValueError:
                # ignore unsupported / unmapped modes
                return None
            return HA_TO_VICARE_MODE_VENTILATION.get(ventilation_mode) if mode else None
        return None

    @staticmethod
    def from_vicare_mode(vicare_mode: str | None) -> str | None:
        """Return the mapped Home Assistant mode for the ViCare ventilation mode."""
        for mode in VentilationMode:
            if HA_TO_VICARE_MODE_VENTILATION.get(VentilationMode(mode)) == vicare_mode:
                return mode
        return None


HA_TO_VICARE_MODE_VENTILATION = {
    VentilationMode.PERMANENT: "permanent",
    VentilationMode.VENTILATION: "ventilation",
    VentilationMode.STANDBY: "standby",
    VentilationMode.STANDARD: "standard",
    VentilationMode.SENSOR_DRIVEN: "sensorDriven",
    VentilationMode.SENSOR_OVERRIDE: "sensorOverride",
}

ORDERED_NAMED_FAN_SPEEDS = [
    VentilationProgram.LEVEL_ONE,
    VentilationProgram.LEVEL_TWO,
    VentilationProgram.LEVEL_THREE,
    VentilationProgram.LEVEL_FOUR,
]


def _build_entities(
    device_list: list[ViCareDevice],
) -> list[ViCareFan]:
    """Create ViCare climate entities for a device."""
    return [
        ViCareFan(get_device_serial(device.api), device.config, device.api)
        for device in device_list
        if device.api.isVentilationDevice()
    ]


async def async_setup_entry(
    hass: HomeAssistant,
    config_entry: ViCareConfigEntry,
    async_add_entities: AddEntitiesCallback,
) -> None:
    """Set up the ViCare fan platform."""
    async_add_entities(
        await hass.async_add_executor_job(
            _build_entities,
            config_entry.runtime_data.devices,
        )
    )


class ViCareFan(ViCareEntity, FanEntity):
    """Representation of the ViCare ventilation device."""

    _attr_speed_count = len(ORDERED_NAMED_FAN_SPEEDS)
    _attr_translation_key = "ventilation"

    def __init__(
        self,
        device_serial: str | None,
        device_config: PyViCareDeviceConfig,
        device: PyViCareDevice,
    ) -> None:
        """Initialize the fan entity."""
        super().__init__(
            self._attr_translation_key, device_serial, device_config, device
        )
        # init preset_mode
        supported_modes = list[str](self._api.getVentilationModes())
        self._attr_preset_modes = [
            mode
            for mode in VentilationMode
            if VentilationMode.to_vicare_mode(mode) in supported_modes
        ]
        if len(self._attr_preset_modes) > 0:
            self._attr_supported_features |= FanEntityFeature.PRESET_MODE
        # init set_speed
        supported_levels: list[str] | None = None
        with suppress(PyViCareNotSupportedFeatureError):
            supported_levels = self._api.getVentilationLevels()
        if supported_levels is not None and len(supported_levels) > 0:
            self._attr_supported_features |= FanEntityFeature.SET_SPEED

    def update(self) -> None:
        """Update state of fan."""
<<<<<<< HEAD
        ventilation_level: str | None = None
=======
        level: str | None = None
>>>>>>> 4c8b4b36
        try:
            with suppress(PyViCareNotSupportedFeatureError):
                self._attr_preset_mode = VentilationMode.from_vicare_mode(
                    self._api.getActiveVentilationMode()
                )
            with suppress(PyViCareNotSupportedFeatureError):
<<<<<<< HEAD
                ventilation_level = filter_state(self._api.getVentilationLevel())
            if (
                ventilation_level is not None
                and ventilation_level in ORDERED_NAMED_FAN_SPEEDS
            ):
                self._attr_percentage = ordered_list_item_to_percentage(
                    ORDERED_NAMED_FAN_SPEEDS, VentilationProgram(ventilation_level)
=======
                level = filter_state(self._api.getVentilationLevel())
            if level is not None and level in ORDERED_NAMED_FAN_SPEEDS:
                self._attr_percentage = ordered_list_item_to_percentage(
                    ORDERED_NAMED_FAN_SPEEDS, VentilationProgram(level)
>>>>>>> 4c8b4b36
                )
            else:
                self._attr_percentage = 0
        except RequestConnectionError:
            _LOGGER.error("Unable to retrieve data from ViCare server")
        except ValueError:
            _LOGGER.error("Unable to decode data from ViCare server")
        except PyViCareRateLimitError as limit_exception:
            _LOGGER.error("Vicare API rate limit exceeded: %s", limit_exception)
        except PyViCareInvalidDataError as invalid_data_exception:
            _LOGGER.error("Invalid data from Vicare server: %s", invalid_data_exception)

    # @property
    # def is_on(self) -> bool | None:
    #     """Return true if the entity is on."""
    #     # Viessmann ventilation unit cannot be turned off
    #     return True

    @property
    def icon(self) -> str | None:
        """Return the icon to use in the frontend."""
        if hasattr(self, "_attr_preset_mode"):
            if self._attr_preset_mode == VentilationMode.VENTILATION:
                return "mdi:fan-clock"
            if self._attr_preset_mode in [
                VentilationMode.SENSOR_DRIVEN,
                VentilationMode.SENSOR_OVERRIDE,
            ]:
                return "mdi:fan-auto"
            if self._attr_preset_mode == VentilationMode.PERMANENT:
                if self._attr_percentage == 0:
                    return "mdi:fan-off"
                if self._attr_percentage is not None:
                    level = 1 + ORDERED_NAMED_FAN_SPEEDS.index(
                        percentage_to_ordered_list_item(
                            ORDERED_NAMED_FAN_SPEEDS, self._attr_percentage
                        )
                    )
                    if level < 4:  # fan-speed- only supports 1-3
                        return f"mdi:fan-speed-{level}"
        return "mdi:fan"

    def set_percentage(self, percentage: int) -> None:
        """Set the speed of the fan, as a percentage."""
        if self._attr_preset_mode != str(VentilationMode.PERMANENT):
            self.set_preset_mode(VentilationMode.PERMANENT)

        level = percentage_to_ordered_list_item(ORDERED_NAMED_FAN_SPEEDS, percentage)
        _LOGGER.debug("changing ventilation level to %s", level)
        self._api.setVentilationLevel(level)

    def set_preset_mode(self, preset_mode: str) -> None:
        """Set new preset mode."""
        target_mode = VentilationMode.to_vicare_mode(preset_mode)
        _LOGGER.debug("changing ventilation mode to %s", target_mode)
        self._api.activateVentilationMode(target_mode)<|MERGE_RESOLUTION|>--- conflicted
+++ resolved
@@ -149,31 +149,17 @@
 
     def update(self) -> None:
         """Update state of fan."""
-<<<<<<< HEAD
-        ventilation_level: str | None = None
-=======
         level: str | None = None
->>>>>>> 4c8b4b36
         try:
             with suppress(PyViCareNotSupportedFeatureError):
                 self._attr_preset_mode = VentilationMode.from_vicare_mode(
                     self._api.getActiveVentilationMode()
                 )
             with suppress(PyViCareNotSupportedFeatureError):
-<<<<<<< HEAD
-                ventilation_level = filter_state(self._api.getVentilationLevel())
-            if (
-                ventilation_level is not None
-                and ventilation_level in ORDERED_NAMED_FAN_SPEEDS
-            ):
-                self._attr_percentage = ordered_list_item_to_percentage(
-                    ORDERED_NAMED_FAN_SPEEDS, VentilationProgram(ventilation_level)
-=======
                 level = filter_state(self._api.getVentilationLevel())
             if level is not None and level in ORDERED_NAMED_FAN_SPEEDS:
                 self._attr_percentage = ordered_list_item_to_percentage(
                     ORDERED_NAMED_FAN_SPEEDS, VentilationProgram(level)
->>>>>>> 4c8b4b36
                 )
             else:
                 self._attr_percentage = 0
