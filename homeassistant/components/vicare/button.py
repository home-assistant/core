"""Viessmann ViCare button device."""
from __future__ import annotations

from contextlib import suppress
from dataclasses import dataclass
import logging

from PyViCare.PyViCareDevice import Device as PyViCareDevice
from PyViCare.PyViCareDeviceConfig import PyViCareDeviceConfig
from PyViCare.PyViCareUtils import (
    PyViCareInvalidDataError,
    PyViCareNotSupportedFeatureError,
    PyViCareRateLimitError,
)
import requests

from homeassistant.components.button import ButtonEntity, ButtonEntityDescription
from homeassistant.config_entries import ConfigEntry
from homeassistant.const import EntityCategory
from homeassistant.core import HomeAssistant
from homeassistant.helpers.entity_platform import AddEntitiesCallback

from .const import DEVICE_CONFIG_LIST, DOMAIN
from .entity import ViCareEntity
from .types import ViCareRequiredKeysMixinWithSet
from .utils import is_supported

_LOGGER = logging.getLogger(__name__)


@dataclass
class ViCareButtonEntityDescription(
    ButtonEntityDescription, ViCareRequiredKeysMixinWithSet
):
    """Describes ViCare button entity."""


BUTTON_DESCRIPTIONS: tuple[ViCareButtonEntityDescription, ...] = (
    ViCareButtonEntityDescription(
        key="activate_onetimecharge",
        translation_key="activate_onetimecharge",
        icon="mdi:shower-head",
        entity_category=EntityCategory.CONFIG,
        value_getter=lambda api: api.getOneTimeCharge(),
        value_setter=lambda api: api.activateOneTimeCharge(),
    ),
)


def _build_entity(
    vicare_api: PyViCareDevice,
    device_config: PyViCareDeviceConfig,
    entity_description: ViCareButtonEntityDescription,
):
    """Create a ViCare button entity."""
    if is_supported(entity_description.key, entity_description, vicare_api):
        return ViCareButton(
            vicare_api,
            device_config,
            entity_description,
        )
    return None


async def async_setup_entry(
    hass: HomeAssistant,
    config_entry: ConfigEntry,
    async_add_entities: AddEntitiesCallback,
) -> None:
    """Create the ViCare button entities."""
    entities = []

<<<<<<< HEAD
    for device_config, device in hass.data[DOMAIN][config_entry.entry_id][
        DEVICE_CONFIG_LIST
    ]:
        for description in BUTTON_DESCRIPTIONS:
            entity = await hass.async_add_executor_job(
                _build_entity,
                description.name,
                device,
                device_config,
                description,
            )
            if entity is not None:
                entities.append(entity)
=======
    for description in BUTTON_DESCRIPTIONS:
        entity = await hass.async_add_executor_job(
            _build_entity,
            api,
            hass.data[DOMAIN][config_entry.entry_id][VICARE_DEVICE_CONFIG],
            description,
        )
        if entity is not None:
            entities.append(entity)
>>>>>>> 670e5a2e

    async_add_entities(entities)


class ViCareButton(ViCareEntity, ButtonEntity):
    """Representation of a ViCare button."""

    entity_description: ViCareButtonEntityDescription

    def __init__(
        self,
<<<<<<< HEAD
        name: str,
        api,
        device_config,
=======
        api: PyViCareDevice,
        device_config: PyViCareDeviceConfig,
>>>>>>> 670e5a2e
        description: ViCareButtonEntityDescription,
    ) -> None:
        """Initialize the button."""
        super().__init__(device_config, api, description.key)
        self.entity_description = description

    def press(self) -> None:
        """Handle the button press."""
        try:
            with suppress(PyViCareNotSupportedFeatureError):
                self.entity_description.value_setter(self._api)
        except requests.exceptions.ConnectionError:
            _LOGGER.error("Unable to retrieve data from ViCare server")
        except ValueError:
            _LOGGER.error("Unable to decode data from ViCare server")
        except PyViCareRateLimitError as limit_exception:
            _LOGGER.error("Vicare API rate limit exceeded: %s", limit_exception)
        except PyViCareInvalidDataError as invalid_data_exception:
            _LOGGER.error("Invalid data from Vicare server: %s", invalid_data_exception)<|MERGE_RESOLUTION|>--- conflicted
+++ resolved
@@ -70,31 +70,18 @@
     """Create the ViCare button entities."""
     entities = []
 
-<<<<<<< HEAD
     for device_config, device in hass.data[DOMAIN][config_entry.entry_id][
         DEVICE_CONFIG_LIST
     ]:
         for description in BUTTON_DESCRIPTIONS:
             entity = await hass.async_add_executor_job(
                 _build_entity,
-                description.name,
                 device,
                 device_config,
                 description,
             )
             if entity is not None:
                 entities.append(entity)
-=======
-    for description in BUTTON_DESCRIPTIONS:
-        entity = await hass.async_add_executor_job(
-            _build_entity,
-            api,
-            hass.data[DOMAIN][config_entry.entry_id][VICARE_DEVICE_CONFIG],
-            description,
-        )
-        if entity is not None:
-            entities.append(entity)
->>>>>>> 670e5a2e
 
     async_add_entities(entities)
 
@@ -106,14 +93,8 @@
 
     def __init__(
         self,
-<<<<<<< HEAD
-        name: str,
-        api,
-        device_config,
-=======
         api: PyViCareDevice,
         device_config: PyViCareDeviceConfig,
->>>>>>> 670e5a2e
         description: ViCareButtonEntityDescription,
     ) -> None:
         """Initialize the button."""
