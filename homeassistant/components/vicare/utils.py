"""ViCare helpers functions."""
from collections.abc import Mapping
import logging
from typing import Any

from PyViCare.PyViCare import PyViCare
from PyViCare.PyViCareDevice import Device as PyViCareDevice
from PyViCare.PyViCareDeviceConfig import PyViCareDeviceConfig
from PyViCare.PyViCareHeatingDevice import (
    HeatingDeviceWithComponent as PyViCareHeatingDeviceComponent,
)
from PyViCare.PyViCareUtils import PyViCareNotSupportedFeatureError

from homeassistant.const import CONF_CLIENT_ID, CONF_PASSWORD, CONF_USERNAME
from homeassistant.core import HomeAssistant
from homeassistant.helpers.storage import STORAGE_DIR

from . import ViCareRequiredKeysMixin
from .const import DEFAULT_SCAN_INTERVAL, VICARE_TOKEN_FILENAME

_LOGGER = logging.getLogger(__name__)


def login(hass: HomeAssistant, entry_data: Mapping[str, Any]) -> PyViCare:
    """Login via PyVicare API."""
    api = PyViCare()
    api.setCacheDuration(DEFAULT_SCAN_INTERVAL)
    api.initWithCredentials(
        entry_data[CONF_USERNAME],
        entry_data[CONF_PASSWORD],
        entry_data[CONF_CLIENT_ID],
        hass.config.path(STORAGE_DIR, VICARE_TOKEN_FILENAME),
    )
    return api


def is_supported(
    name: str,
    entity_description: ViCareRequiredKeysMixin,
    vicare_device,
) -> bool:
    """Check if the PyViCare device supports the requested sensor."""
    try:
        entity_description.value_getter(vicare_device)
        _LOGGER.debug("Found entity %s", name)
        return True
    except PyViCareNotSupportedFeatureError:
        _LOGGER.debug("Feature not supported %s", name)
    except AttributeError as error:
        _LOGGER.debug("Feature not supported %s: %s", name, error)
    return False


def get_device_config_list(
    hass: HomeAssistant, entry_data: Mapping[str, Any]
) -> list[PyViCareDeviceConfig]:
    """Return the list of device configs."""
    api = login(hass, entry_data)
    for device in api.devices:
        _LOGGER.info(
            "Found device: %s (online: %s)", device.getModel(), str(device.isOnline())
        )
    return api.devices


def get_burners(device: PyViCareDevice) -> list[PyViCareHeatingDeviceComponent]:
    """Return the list of burners."""
    try:
        return device.burners
    except PyViCareNotSupportedFeatureError:
        _LOGGER.debug("No burners found")
    except AttributeError as error:
        _LOGGER.debug("No burners found: %s", error)
    return []


def get_circuits(device: PyViCareDevice) -> list[PyViCareHeatingDeviceComponent]:
    """Return the list of circuits."""
    try:
        return device.circuits
    except PyViCareNotSupportedFeatureError:
        _LOGGER.debug("No circuits found")
    except AttributeError as error:
        _LOGGER.debug("No circuits found: %s", error)
    return []


def get_compressors(device: PyViCareDevice) -> list[PyViCareHeatingDeviceComponent]:
    """Return the list of compressors."""
    try:
        return device.compressors
    except PyViCareNotSupportedFeatureError:
        _LOGGER.debug("No compressors found")
<<<<<<< HEAD
    return []


def get_serial(device_config: PyViCareDeviceConfig) -> str:
    """Return the serial number for a device config."""
    # we cannot always use device_config.getConfig().serial as it returns the gateway serial for all connected devices
    if device_config.getModel() == "Heatbox1":
        return device_config.getConfig().serial

    # we cannot always use device.getSerial() either as there is a different API endpoint used for gateways that does not provide the serial (yet)
    return device_config.asAutoDetectDevice().getSerial()
=======
    except AttributeError as error:
        _LOGGER.debug("No compressors found: %s", error)
    return []
>>>>>>> 71aecab3
<|MERGE_RESOLUTION|>--- conflicted
+++ resolved
@@ -91,7 +91,8 @@
         return device.compressors
     except PyViCareNotSupportedFeatureError:
         _LOGGER.debug("No compressors found")
-<<<<<<< HEAD
+    except AttributeError as error:
+        _LOGGER.debug("No compressors found: %s", error)
     return []
 
 
@@ -102,9 +103,4 @@
         return device_config.getConfig().serial
 
     # we cannot always use device.getSerial() either as there is a different API endpoint used for gateways that does not provide the serial (yet)
-    return device_config.asAutoDetectDevice().getSerial()
-=======
-    except AttributeError as error:
-        _LOGGER.debug("No compressors found: %s", error)
-    return []
->>>>>>> 71aecab3
+    return device_config.asAutoDetectDevice().getSerial()