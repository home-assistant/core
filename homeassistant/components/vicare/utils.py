--- conflicted
+++ resolved
@@ -130,16 +130,6 @@
     return []
 
 
-<<<<<<< HEAD
-def get_condensers(device: PyViCareDevice) -> list[PyViCareHeatingDeviceComponent]:
-    """Return the list of condensers."""
-    try:
-        return device.condensors
-    except PyViCareNotSupportedFeatureError:
-        _LOGGER.debug("No condensers found")
-    except AttributeError as error:
-        _LOGGER.debug("No condensers found: %s", error)
-=======
 def get_condensors(device: PyViCareDevice) -> list[PyViCareHeatingDeviceComponent]:
     """Return the list of condensors."""
     try:
@@ -148,7 +138,6 @@
         _LOGGER.debug("No condensors found")
     except AttributeError as error:
         _LOGGER.debug("No condensors found: %s", error)
->>>>>>> 35c61137
     return []
 
 
