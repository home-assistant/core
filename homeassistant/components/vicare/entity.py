--- conflicted
+++ resolved
@@ -29,15 +29,11 @@
         gateway_serial = device_config.getConfig().serial
         device_id = device_config.getId()
 
-<<<<<<< HEAD
-        identifier = f"{gateway_serial}_{device_serial.replace('zigbee-', 'zigbee_') if device_serial is not None else device_id}"
-=======
         identifier = (
             f"{gateway_serial}_{device_serial.replace('zigbee-', 'zigbee_')}"
             if device_serial is not None
             else f"{gateway_serial}_{device_id}"
         )
->>>>>>> 475a2fb8
 
         self._api: PyViCareDevice | PyViCareHeatingDeviceComponent = (
             component if component else device
