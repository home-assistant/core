--- conflicted
+++ resolved
@@ -13,16 +13,11 @@
 
 # from homeassistant.components import dhcp
 from homeassistant.components import dhcp
-<<<<<<< HEAD
 from homeassistant.config_entries import ConfigEntry, ConfigFlowResult
 
 # from homeassistant.const import CONF_CLIENT_ID, CONF_PASSWORD, CONF_USERNAME
 from homeassistant.helpers import config_entry_oauth2_flow
-=======
-from homeassistant.config_entries import ConfigFlow, ConfigFlowResult
-from homeassistant.const import CONF_CLIENT_ID, CONF_PASSWORD, CONF_USERNAME
 import homeassistant.helpers.config_validation as cv
->>>>>>> d40341f1
 from homeassistant.helpers.device_registry import format_mac
 
 from .const import CONF_HEATING_TYPE, DEFAULT_HEATING_TYPE, DOMAIN, HeatingType
@@ -33,13 +28,6 @@
     "IoT User",
     "offline_access",  # required to get a refresh_token
 ]
-
-# REAUTH_SCHEMA = vol.Schema(
-#     {
-#         vol.Required(CONF_PASSWORD): cv.string,
-#         vol.Required(CONF_CLIENT_ID): cv.string,
-#     }
-# )
 
 USER_SCHEMA = vol.Schema(
     # REAUTH_SCHEMA.extend(
@@ -69,66 +57,12 @@
         """Return logger."""
         return logging.getLogger(__name__)
 
-<<<<<<< HEAD
     @property
     def extra_authorize_data(self) -> dict[str, Any]:
         """Extra data that needs to be appended to the authorize url."""
         return {
             "scope": " ".join(SCOPES),
         }
-=======
-        errors: dict[str, str] = {}
-
-        if user_input is not None:
-            try:
-                await self.hass.async_add_executor_job(
-                    vicare_login, self.hass, user_input
-                )
-            except (PyViCareInvalidConfigurationError, PyViCareInvalidCredentialsError):
-                errors["base"] = "invalid_auth"
-            else:
-                return self.async_create_entry(title=VICARE_NAME, data=user_input)
-
-        return self.async_show_form(
-            step_id="user",
-            data_schema=USER_SCHEMA,
-            errors=errors,
-        )
-
-    async def async_step_reauth(
-        self, entry_data: Mapping[str, Any]
-    ) -> ConfigFlowResult:
-        """Handle re-authentication with ViCare."""
-        return await self.async_step_reauth_confirm()
-
-    async def async_step_reauth_confirm(
-        self, user_input: dict[str, Any] | None = None
-    ) -> ConfigFlowResult:
-        """Confirm re-authentication with ViCare."""
-        errors: dict[str, str] = {}
-
-        reauth_entry = self._get_reauth_entry()
-        if user_input:
-            data = {
-                **reauth_entry.data,
-                **user_input,
-            }
-
-            try:
-                await self.hass.async_add_executor_job(vicare_login, self.hass, data)
-            except (PyViCareInvalidConfigurationError, PyViCareInvalidCredentialsError):
-                errors["base"] = "invalid_auth"
-            else:
-                return self.async_update_reload_and_abort(reauth_entry, data=data)
-
-        return self.async_show_form(
-            step_id="reauth_confirm",
-            data_schema=self.add_suggested_values_to_schema(
-                REAUTH_SCHEMA, reauth_entry.data
-            ),
-            errors=errors,
-        )
->>>>>>> d40341f1
 
     async def async_step_dhcp(
         self, discovery_info: dhcp.DhcpServiceInfo
