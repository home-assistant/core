--- conflicted
+++ resolved
@@ -91,24 +91,17 @@
     hass: HomeAssistant,
     webhook_id: str,
     prefer_external: bool = True,
-    allow_cloud: bool = False,
     allow_ip: bool | None = None,
 ) -> str:
     """Generate the full URL for a webhook_id."""
-<<<<<<< HEAD
     return "{}{}".format(
         get_url(
             hass,
             prefer_external=prefer_external,
-            allow_cloud=allow_cloud,
+            allow_cloud=False,
             allow_ip=allow_ip,
         ),
         async_generate_path(webhook_id),
-=======
-    return (
-        f"{get_url(hass, prefer_external=True, allow_cloud=False)}"
-        f"{async_generate_path(webhook_id)}"
->>>>>>> afa95177
     )
 
 
