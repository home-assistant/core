--- conflicted
+++ resolved
@@ -2,15 +2,11 @@
   "domain": "bme280",
   "name": "Bosch BME280 Environmental Sensor",
   "documentation": "https://www.home-assistant.io/integrations/bme280",
-<<<<<<< HEAD
   "requirements": [
     "i2csense==0.0.4",
     "smbus-cffi==0.5.1",
     "bme280spi==0.2.0"
   ],
-=======
-  "requirements": ["i2csense==0.0.4", "smbus-cffi==0.5.1"],
->>>>>>> 93dbc26d
   "codeowners": [],
   "iot_class": "local_push"
 }