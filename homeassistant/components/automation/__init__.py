--- conflicted
+++ resolved
@@ -359,17 +359,12 @@
         self._async_detach_triggers = None
         await self.async_update_ha_state()
 
-<<<<<<< HEAD
     def cooldown_reset(self):
         """Resets cooldown of the automation."""
         self._cooldown_reset = True
 
-    @asyncio.coroutine
-    def async_trigger(self, variables, skip_condition=False):
-=======
     async def async_trigger(self, variables, skip_condition=False,
                             context=None):
->>>>>>> e1084e39
         """Trigger automation.
 
         This method is a coroutine.
@@ -413,12 +408,8 @@
             self.async_set_context(context)
             await self._async_action(self.entity_id, variables, context)
             self._last_triggered = utcnow()
-<<<<<<< HEAD
             self._cooldown_reset = False
-            yield from self.async_update_ha_state()
-=======
             await self.async_update_ha_state()
->>>>>>> e1084e39
 
     async def async_will_remove_from_hass(self):
         """Remove listeners when removing automation from HASS."""
