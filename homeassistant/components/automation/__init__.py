"""Allow to set up simple automation rules via the config file."""
from __future__ import annotations

from abc import ABC, abstractmethod
import asyncio
from collections.abc import Callable, Mapping
from dataclasses import dataclass
import logging
from typing import TYPE_CHECKING, Any, Optional, Protocol, cast

import voluptuous as vol

from homeassistant.components import websocket_api
from homeassistant.components.blueprint import CONF_USE_BLUEPRINT
from homeassistant.components.rasc.entity import BaseRoutineEntity
from homeassistant.components.rasc.log import output_routine
<<<<<<< HEAD
from homeassistant.components.rasc.scheduler import RascalScheduler, create_routine
=======
from homeassistant.components.rasc.scheduler import create_routine
>>>>>>> 48ab0bb5
from homeassistant.const import (
    ATTR_ENTITY_ID,
    ATTR_MODE,
    ATTR_NAME,
    CONF_ALIAS,
    CONF_CONDITION,
    CONF_DEVICE_ID,
    CONF_ENTITY_ID,
    CONF_EVENT_DATA,
    CONF_ID,
    CONF_MODE,
    CONF_PATH,
    CONF_PLATFORM,
    CONF_VARIABLES,
    CONF_ZONE,
    DOMAIN_RASCALSCHEDULER,
    EVENT_HOMEASSISTANT_STARTED,
    SERVICE_RELOAD,
    SERVICE_TOGGLE,
    SERVICE_TURN_OFF,
    SERVICE_TURN_ON,
    STATE_ON,
)
from homeassistant.core import (
    CALLBACK_TYPE,
    Context,
    CoreState,
    Event,
    HomeAssistant,
    ServiceCall,
    callback,
    split_entity_id,
    valid_entity_id,
)
from homeassistant.exceptions import (
    ConditionError,
    ConditionErrorContainer,
    ConditionErrorIndex,
    HomeAssistantError,
    ServiceNotFound,
    TemplateError,
)
from homeassistant.helpers import condition
import homeassistant.helpers.config_validation as cv
from homeassistant.helpers.entity import ToggleEntity
from homeassistant.helpers.entity_component import EntityComponent
from homeassistant.helpers.integration_platform import (
    async_process_integration_platform_for_component,
)
from homeassistant.helpers.issue_registry import IssueSeverity, async_create_issue
from homeassistant.helpers.restore_state import RestoreEntity
from homeassistant.helpers.script import (
    ATTR_CUR,
    ATTR_MAX,
    CONF_MAX,
    CONF_MAX_EXCEEDED,
    Script,
    script_stack_cv,
)
from homeassistant.helpers.script_variables import ScriptVariables
from homeassistant.helpers.service import (
    ReloadServiceHelper,
    async_register_admin_service,
)
from homeassistant.helpers.trace import (
    TraceElement,
    script_execution_set,
    trace_append_element,
    trace_get,
    trace_path,
)
from homeassistant.helpers.trigger import (
    TriggerActionType,
    TriggerData,
    TriggerInfo,
    async_initialize_triggers,
)
from homeassistant.helpers.typing import ConfigType
from homeassistant.loader import bind_hass
from homeassistant.util.dt import parse_datetime

from .config import AutomationConfig
from .const import (
    CONF_ACTION,
    CONF_INITIAL_STATE,
    CONF_TRACE,
    CONF_TRIGGER,
    CONF_TRIGGER_VARIABLES,
    DEFAULT_INITIAL_STATE,
    DOMAIN,
    LOGGER,
)
from .helpers import async_get_blueprints
from .trace import trace_automation

if TYPE_CHECKING:
    from homeassistant.components.rasc import RascalScheduler

ENTITY_ID_FORMAT = DOMAIN + ".{}"


CONF_SKIP_CONDITION = "skip_condition"
CONF_STOP_ACTIONS = "stop_actions"
DEFAULT_STOP_ACTIONS = True

EVENT_AUTOMATION_RELOADED = "automation_reloaded"
EVENT_AUTOMATION_TRIGGERED = "automation_triggered"

ATTR_LAST_TRIGGERED = "last_triggered"
ATTR_SOURCE = "source"
ATTR_VARIABLES = "variables"
SERVICE_TRIGGER = "trigger"


class IfAction(Protocol):
    """Define the format of if_action."""

    config: list[ConfigType]

    def __call__(self, variables: Mapping[str, Any] | None = None) -> bool:
        """AND all conditions."""


# AutomationActionType, AutomationTriggerData,
# and AutomationTriggerInfo are deprecated as of 2022.9.
AutomationActionType = TriggerActionType
AutomationTriggerData = TriggerData
AutomationTriggerInfo = TriggerInfo


@bind_hass
def is_on(hass: HomeAssistant, entity_id: str) -> bool:
    """Return true if specified automation entity_id is on.

    Async friendly.
    """
    return hass.states.is_state(entity_id, STATE_ON)


def _automations_with_x(
    hass: HomeAssistant, referenced_id: str, property_name: str
) -> list[str]:
    """Return all automations that reference the x."""
    if DOMAIN not in hass.data:
        return []

    component: EntityComponent[BaseAutomationEntity] = hass.data[DOMAIN]

    return [
        automation_entity.entity_id
        for automation_entity in component.entities
        if referenced_id in getattr(automation_entity, property_name)
    ]


def _x_in_automation(
    hass: HomeAssistant, entity_id: str, property_name: str
) -> list[str]:
    """Return all x in an automation."""
    if DOMAIN not in hass.data:
        return []

    component: EntityComponent[BaseAutomationEntity] = hass.data[DOMAIN]

    if (automation_entity := component.get_entity(entity_id)) is None:
        return []

    return list(getattr(automation_entity, property_name))


@callback
def automations_with_entity(hass: HomeAssistant, entity_id: str) -> list[str]:
    """Return all automations that reference the entity."""
    return _automations_with_x(hass, entity_id, "referenced_entities")


@callback
def entities_in_automation(hass: HomeAssistant, entity_id: str) -> list[str]:
    """Return all entities in an automation."""
    return _x_in_automation(hass, entity_id, "referenced_entities")


@callback
def automations_with_device(hass: HomeAssistant, device_id: str) -> list[str]:
    """Return all automations that reference the device."""
    return _automations_with_x(hass, device_id, "referenced_devices")


@callback
def devices_in_automation(hass: HomeAssistant, entity_id: str) -> list[str]:
    """Return all devices in an automation."""
    return _x_in_automation(hass, entity_id, "referenced_devices")


@callback
def automations_with_area(hass: HomeAssistant, area_id: str) -> list[str]:
    """Return all automations that reference the area."""
    return _automations_with_x(hass, area_id, "referenced_areas")


@callback
def areas_in_automation(hass: HomeAssistant, entity_id: str) -> list[str]:
    """Return all areas in an automation."""
    return _x_in_automation(hass, entity_id, "referenced_areas")


@callback
def automations_with_blueprint(hass: HomeAssistant, blueprint_path: str) -> list[str]:
    """Return all automations that reference the blueprint."""
    if DOMAIN not in hass.data:
        return []

    component: EntityComponent[BaseAutomationEntity] = hass.data[DOMAIN]

    return [
        automation_entity.entity_id
        for automation_entity in component.entities
        if automation_entity.referenced_blueprint == blueprint_path
    ]


@callback
def blueprint_in_automation(hass: HomeAssistant, entity_id: str) -> str | None:
    """Return the blueprint the automation is based on or None."""
    if DOMAIN not in hass.data:
        return None

    component: EntityComponent[BaseAutomationEntity] = hass.data[DOMAIN]

    if (automation_entity := component.get_entity(entity_id)) is None:
        return None

    return automation_entity.referenced_blueprint


async def async_setup(hass: HomeAssistant, config: ConfigType) -> bool:
    """Set up all automations."""
    hass.data[DOMAIN] = component = EntityComponent[BaseAutomationEntity](
        LOGGER, DOMAIN, hass
    )

    # Process integration platforms right away since
    # we will create entities before firing EVENT_COMPONENT_LOADED
    await async_process_integration_platform_for_component(hass, DOMAIN)

    # Register automation as valid domain for Blueprint
    async_get_blueprints(hass)

    await _async_process_config(hass, config, component)

    # Add some default blueprints to blueprints/automation, does nothing
    # if blueprints/automation already exists
    await async_get_blueprints(hass).async_populate()

    # async def create_routines() -> None:
    #     """Create routines."""
    #     for entity in component.entities:
    #         if entity.unique_id is not None and entity.raw_config:
    #             routine_entity = create_routine(
    #                 hass=hass,
    #                 name=entity.raw_config["alias"],
    #                 routine_id=entity.unique_id,
    #                 action_script=entity.raw_config["action"],
    #             )
    #             entity.routine = routine_entity
    #             routine_entity.output()

    # # Create routines
    # await create_routines()

    async def trigger_service_handler(
        entity: BaseAutomationEntity, service_call: ServiceCall
    ) -> None:
        """Handle forced automation trigger, e.g. from frontend."""
        await entity.async_trigger(
            {**service_call.data[ATTR_VARIABLES], "trigger": {"platform": None}},
            skip_condition=service_call.data[CONF_SKIP_CONDITION],
            context=service_call.context,
        )

    component.async_register_entity_service(
        SERVICE_TRIGGER,
        {
            vol.Optional(ATTR_VARIABLES, default={}): dict,
            vol.Optional(CONF_SKIP_CONDITION, default=True): bool,
        },
        trigger_service_handler,
    )
    component.async_register_entity_service(SERVICE_TOGGLE, {}, "async_toggle")
    component.async_register_entity_service(SERVICE_TURN_ON, {}, "async_turn_on")
    component.async_register_entity_service(
        SERVICE_TURN_OFF,
        {vol.Optional(CONF_STOP_ACTIONS, default=DEFAULT_STOP_ACTIONS): cv.boolean},
        "async_turn_off",
    )

    async def reload_service_handler(service_call: ServiceCall) -> None:
        """Remove all automations and load new ones from config."""
        await async_get_blueprints(hass).async_reset_cache()
        if (conf := await component.async_prepare_reload(skip_reset=True)) is None:
            return
        await _async_process_config(hass, conf, component)

        # await create_routines()

        hass.bus.async_fire(EVENT_AUTOMATION_RELOADED, context=service_call.context)

    reload_helper = ReloadServiceHelper(reload_service_handler)

    async_register_admin_service(
        hass,
        DOMAIN,
        SERVICE_RELOAD,
        reload_helper.execute_service,
        schema=vol.Schema({}),
    )

    websocket_api.async_register_command(hass, websocket_config)

    return True


class BaseAutomationEntity(ToggleEntity, ABC):
    """Base class for automation entities."""

    raw_config: ConfigType | None

    @property
    def capability_attributes(self) -> dict[str, Any] | None:
        """Return capability attributes."""
        if self.unique_id is not None:
            return {CONF_ID: self.unique_id}
        return None

    @property
    @abstractmethod
    def referenced_areas(self) -> set[str]:
        """Return a set of referenced areas."""

    @property
    @abstractmethod
    def referenced_blueprint(self) -> str | None:
        """Return referenced blueprint or None."""

    @property
    @abstractmethod
    def referenced_devices(self) -> set[str]:
        """Return a set of referenced devices."""

    @property
    @abstractmethod
    def referenced_entities(self) -> set[str]:
        """Return a set of referenced entities."""

    @abstractmethod
    async def async_trigger(
        self,
        run_variables: dict[str, Any],
        context: Context | None = None,
        skip_condition: bool = False,
    ) -> None:
        """Trigger automation."""


class UnavailableAutomationEntity(BaseAutomationEntity):
    """A non-functional automation entity with its state set to unavailable.

    This class is instatiated when an automation fails to validate.
    """

    _attr_should_poll = False
    _attr_available = False

    def __init__(
        self,
        automation_id: str | None,
        name: str,
        raw_config: ConfigType | None,
    ) -> None:
        """Initialize an automation entity."""
        self._name = name
        self._attr_unique_id = automation_id
        self.raw_config = raw_config

    @property
    def name(self) -> str:
        """Return the name of the entity."""
        return self._name

    @property
    def referenced_areas(self) -> set[str]:
        """Return a set of referenced areas."""
        return set()

    @property
    def referenced_blueprint(self) -> str | None:
        """Return referenced blueprint or None."""
        return None

    @property
    def referenced_devices(self) -> set[str]:
        """Return a set of referenced devices."""
        return set()

    @property
    def referenced_entities(self) -> set[str]:
        """Return a set of referenced entities."""
        return set()

    async def async_trigger(
        self,
        run_variables: dict[str, Any],
        context: Context | None = None,
        skip_condition: bool = False,
    ) -> None:
        """Trigger automation."""


class AutomationEntity(BaseAutomationEntity, RestoreEntity):
    """Entity to show status of entity."""

    _attr_should_poll = False

    def __init__(
        self,
        automation_id: str | None,
        name: str,
        trigger_config: list[ConfigType],
        cond_func: IfAction | None,
        action_script: Script,
        initial_state: bool | None,
        variables: ScriptVariables | None,
        trigger_variables: ScriptVariables | None,
        raw_config: ConfigType | None,
        blueprint_inputs: ConfigType | None,
        trace_config: ConfigType,
    ) -> None:
        """Initialize an automation entity."""
        self._name = name
        self._trigger_config = trigger_config
        self._async_detach_triggers: CALLBACK_TYPE | None = None
        self._cond_func = cond_func
        self.action_script = action_script
        self.action_script.change_listener = self.async_write_ha_state
        self._initial_state = initial_state
        self._is_enabled = False
        self._referenced_entities: set[str] | None = None
        self._referenced_devices: set[str] | None = None
        self._logger = LOGGER
        self._variables = variables
        self._trigger_variables = trigger_variables
        self.raw_config = raw_config
        self._blueprint_inputs = blueprint_inputs
        self._trace_config = trace_config
        self._attr_unique_id = automation_id
        self._routine: BaseRoutineEntity | None = None

    @property
    def name(self) -> str:
        """Return the name of the entity."""
        return self._name

    @property
    def extra_state_attributes(self) -> dict[str, Any]:
        """Return the entity state attributes."""
        attrs = {
            ATTR_LAST_TRIGGERED: self.action_script.last_triggered,
            ATTR_MODE: self.action_script.script_mode,
            ATTR_CUR: self.action_script.runs,
        }
        if self.action_script.supports_max:
            attrs[ATTR_MAX] = self.action_script.max_runs
        return attrs

    @property
    def is_on(self) -> bool:
        """Return True if entity is on."""
        return self._async_detach_triggers is not None or self._is_enabled

    @property
    def routine(self) -> BaseRoutineEntity | None:
        """Return routine."""
        return self._routine

    @routine.setter
    def routine(self, routine: BaseRoutineEntity) -> None:
        """Set routine."""
        self._routine = routine

    @property
    def referenced_areas(self) -> set[str]:
        """Return a set of referenced areas."""
        return self.action_script.referenced_areas

    @property
    def referenced_blueprint(self) -> str | None:
        """Return referenced blueprint or None."""
        if self._blueprint_inputs is None:
            return None
        return cast(str, self._blueprint_inputs[CONF_USE_BLUEPRINT][CONF_PATH])

    @property
    def referenced_devices(self) -> set[str]:
        """Return a set of referenced devices."""
        if self._referenced_devices is not None:
            return self._referenced_devices

        referenced = self.action_script.referenced_devices

        if self._cond_func is not None:
            for conf in self._cond_func.config:
                referenced |= condition.async_extract_devices(conf)

        for conf in self._trigger_config:
            referenced |= set(_trigger_extract_devices(conf))

        self._referenced_devices = referenced
        return referenced

    @property
    def referenced_entities(self) -> set[str]:
        """Return a set of referenced entities."""
        if self._referenced_entities is not None:
            return self._referenced_entities

        referenced = self.action_script.referenced_entities

        if self._cond_func is not None:
            for conf in self._cond_func.config:
                referenced |= condition.async_extract_entities(conf)

        for conf in self._trigger_config:
            for entity_id in _trigger_extract_entities(conf):
                referenced.add(entity_id)

        self._referenced_entities = referenced
        return referenced

    async def async_added_to_hass(self) -> None:
        """Startup with initial state or previous state."""
        await super().async_added_to_hass()

        self._logger = logging.getLogger(
            f"{__name__}.{split_entity_id(self.entity_id)[1]}"
        )
        self.action_script.update_logger(self._logger)

        if state := await self.async_get_last_state():
            enable_automation = state.state == STATE_ON
            last_triggered = state.attributes.get("last_triggered")
            if last_triggered is not None:
                self.action_script.last_triggered = parse_datetime(last_triggered)
            self._logger.debug(
                "Loaded automation %s with state %s from state storage last state %s",
                self.entity_id,
                enable_automation,
                state,
            )
        else:
            enable_automation = DEFAULT_INITIAL_STATE
            self._logger.debug(
                "Automation %s not in state storage, state %s from default is used",
                self.entity_id,
                enable_automation,
            )

        if self._initial_state is not None:
            enable_automation = self._initial_state
            self._logger.debug(
                "Automation %s initial state %s overridden from config initial_state",
                self.entity_id,
                enable_automation,
            )

        if enable_automation:
            await self.async_enable()

        if self.raw_config and self.unique_id:
            self._routine = create_routine(
                hass=self.hass,
                name=self.raw_config["alias"],
                routine_id=str(self.unique_id),
                action_script=self.raw_config["action"],
            )
            output_routine(str(self.unique_id), self._routine.actions)

    async def async_turn_on(self, **kwargs: Any) -> None:
        """Turn the entity on and update the state."""
        await self.async_enable()

    async def async_turn_off(self, **kwargs: Any) -> None:
        """Turn the entity off."""
        if CONF_STOP_ACTIONS in kwargs:
            await self.async_disable(kwargs[CONF_STOP_ACTIONS])
        else:
            await self.async_disable()

    async def async_trigger(
        self,
        run_variables: dict[str, Any],
        context: Context | None = None,
        skip_condition: bool = False,
    ) -> None:
        """Trigger automation.

        This method is a coroutine.
        """
        reason = ""
        alias = ""
        if "trigger" in run_variables:
            if "description" in run_variables["trigger"]:
                reason = f' by {run_variables["trigger"]["description"]}'
            if "alias" in run_variables["trigger"]:
                alias = f' trigger \'{run_variables["trigger"]["alias"]}\''
        self._logger.debug("Automation%s triggered%s", alias, reason)

        # Create a new context referring to the old context.
        parent_id = None if context is None else context.id
        trigger_context = Context(parent_id=parent_id)

        with trace_automation(
            self.hass,
            self.unique_id,
            self.raw_config,
            self._blueprint_inputs,
            trigger_context,
            self._trace_config,
        ) as automation_trace:
            this = None
            if state := self.hass.states.get(self.entity_id):
                this = state.as_dict()
            variables: dict[str, Any] = {"this": this, **(run_variables or {})}
            if self._variables:
                try:
                    variables = self._variables.async_render(self.hass, variables)
                except TemplateError as err:
                    self._logger.error("Error rendering variables: %s", err)
                    automation_trace.set_error(err)
                    return

            # Prepare tracing the automation
            automation_trace.set_trace(trace_get())

            # Set trigger reason
            trigger_description = variables.get("trigger", {}).get("description")
            automation_trace.set_trigger_description(trigger_description)

            # Add initial variables as the trigger step
            if "trigger" in variables and "idx" in variables["trigger"]:
                trigger_path = f"trigger/{variables['trigger']['idx']}"
            else:
                trigger_path = "trigger"
            trace_element = TraceElement(variables, trigger_path)
            trace_append_element(trace_element)

            if (
                not skip_condition
                and self._cond_func is not None
                and not self._cond_func(variables)
            ):
                self._logger.debug(
                    "Conditions not met, aborting automation. Condition summary: %s",
                    trace_get(clear=False),
                )
                script_execution_set("failed_conditions")
                return

            self.async_set_context(trigger_context)
            event_data = {
                ATTR_NAME: self.name,
                ATTR_ENTITY_ID: self.entity_id,
            }
            if "trigger" in variables and "description" in variables["trigger"]:
                event_data[ATTR_SOURCE] = variables["trigger"]["description"]

            @callback
            def started_action() -> None:
                self.hass.bus.async_fire(
                    EVENT_AUTOMATION_TRIGGERED, event_data, context=trigger_context
                )

            # Make a new empty script stack; automations are allowed
            # to recursively trigger themselves
            script_stack_cv.set([])

            try:
                with trace_path("action"):
                    # Access the Rascal Scheduler instance
                    rascal_scheduler: Optional[RascalScheduler] = self.hass.data.get(
                        DOMAIN_RASCALSCHEDULER
                    )

                    # Check if the Rascal Scheduler is available and a routine is set
                    if (
                        rascal_scheduler
                        and self._routine
                        and not self._routine.abort_if_within_timeout()
                    ):
                        # Duplicate the routine with the provided variables and trigger context
                        # This step creates a new routine ready for initialization

                        routine = self._routine.duplicate(variables, trigger_context)

                        # Initialize the routine
                        rascal_scheduler.initialize_routine(routine)
                    else:
                        return
                    # await self.action_script.async_run(
                    #     variables, trigger_context, started_action
                    # )
            except ServiceNotFound as err:
                async_create_issue(
                    self.hass,
                    DOMAIN,
                    f"{self.entity_id}_service_not_found_{err.domain}.{err.service}",
                    is_fixable=True,
                    is_persistent=True,
                    severity=IssueSeverity.ERROR,
                    translation_key="service_not_found",
                    translation_placeholders={
                        "service": f"{err.domain}.{err.service}",
                        "entity_id": self.entity_id,
                        "name": self.name or self.entity_id,
                        "edit": f"/config/automation/edit/{self.unique_id}",
                    },
                )
                automation_trace.set_error(err)
            except (vol.Invalid, HomeAssistantError) as err:
                self._logger.error(
                    "Error while executing automation %s: %s",
                    self.entity_id,
                    err,
                )
                automation_trace.set_error(err)
            except Exception as err:  # pylint: disable=broad-except
                self._logger.exception("While executing automation %s", self.entity_id)
                automation_trace.set_error(err)

    async def async_will_remove_from_hass(self) -> None:
        """Remove listeners when removing automation from Home Assistant."""
        await super().async_will_remove_from_hass()
        await self.async_disable()

    async def _async_enable_automation(self, event: Event) -> None:
        """Start automation on startup."""
        # Don't do anything if no longer enabled or already attached
        if not self._is_enabled or self._async_detach_triggers is not None:
            return

        self._async_detach_triggers = await self._async_attach_triggers(True)

    async def async_enable(self) -> None:
        """Enable this automation entity.

        This method is a coroutine.
        """
        if self._is_enabled:
            return

        self._is_enabled = True

        # HomeAssistant is starting up
        if self.hass.state != CoreState.not_running:
            self._async_detach_triggers = await self._async_attach_triggers(False)
            self.async_write_ha_state()
            return

        self.hass.bus.async_listen_once(
            EVENT_HOMEASSISTANT_STARTED, self._async_enable_automation
        )
        self.async_write_ha_state()

    async def async_disable(self, stop_actions: bool = DEFAULT_STOP_ACTIONS) -> None:
        """Disable the automation entity."""
        if not self._is_enabled and not self.action_script.runs:
            return

        self._is_enabled = False

        if self._async_detach_triggers is not None:
            self._async_detach_triggers()
            self._async_detach_triggers = None

        if stop_actions:
            await self.action_script.async_stop()

        self.async_write_ha_state()

    async def _async_attach_triggers(
        self, home_assistant_start: bool
    ) -> Callable[[], None] | None:
        """Set up the triggers."""

        def log_cb(level: int, msg: str, **kwargs: Any) -> None:
            self._logger.log(level, "%s %s", msg, self.name, **kwargs)

        this = None
        self.async_write_ha_state()
        if state := self.hass.states.get(self.entity_id):
            this = state.as_dict()
        variables = {"this": this}
        if self._trigger_variables:
            try:
                variables = self._trigger_variables.async_render(
                    self.hass,
                    variables,
                    limited=True,
                )
            except TemplateError as err:
                self._logger.error("Error rendering trigger variables: %s", err)
                return None

        return await async_initialize_triggers(
            self.hass,
            self._trigger_config,
            self.async_trigger,
            DOMAIN,
            str(self.name),
            log_cb,
            home_assistant_start,
            variables,
        )


@dataclass(slots=True)
class AutomationEntityConfig:
    """Container for prepared automation entity configuration."""

    config_block: ConfigType
    list_no: int
    raw_blueprint_inputs: ConfigType | None
    raw_config: ConfigType | None
    validation_failed: bool


async def _prepare_automation_config(
    hass: HomeAssistant,
    config: ConfigType,
) -> list[AutomationEntityConfig]:
    """Parse configuration and prepare automation entity configuration."""
    automation_configs: list[AutomationEntityConfig] = []

    conf: list[ConfigType] = config[DOMAIN]

    for list_no, config_block in enumerate(conf):
        raw_config = cast(AutomationConfig, config_block).raw_config
        raw_blueprint_inputs = cast(AutomationConfig, config_block).raw_blueprint_inputs
        validation_failed = cast(AutomationConfig, config_block).validation_failed
        automation_configs.append(
            AutomationEntityConfig(
                config_block,
                list_no,
                raw_blueprint_inputs,
                raw_config,
                validation_failed,
            )
        )

    return automation_configs


def _automation_name(automation_config: AutomationEntityConfig) -> str:
    """Return the configured name of an automation."""
    config_block = automation_config.config_block
    list_no = automation_config.list_no
    return config_block.get(CONF_ALIAS) or f"{DOMAIN} {list_no}"


async def _create_automation_entities(
    hass: HomeAssistant, automation_configs: list[AutomationEntityConfig]
) -> list[BaseAutomationEntity]:
    """Create automation entities from prepared configuration."""
    entities: list[BaseAutomationEntity] = []

    for automation_config in automation_configs:
        config_block = automation_config.config_block

        automation_id: str | None = config_block.get(CONF_ID)
        name = _automation_name(automation_config)

        if automation_config.validation_failed:
            entities.append(
                UnavailableAutomationEntity(
                    automation_id,
                    name,
                    automation_config.raw_config,
                )
            )
            continue

        initial_state: bool | None = config_block.get(CONF_INITIAL_STATE)

        action_script = Script(
            hass,
            config_block[CONF_ACTION],
            name,
            DOMAIN,
            running_description="automation actions",
            script_mode=config_block[CONF_MODE],
            max_runs=config_block[CONF_MAX],
            max_exceeded=config_block[CONF_MAX_EXCEEDED],
            logger=LOGGER,
            # We don't pass variables here
            # Automation will already render them to use them in the condition
            # and so will pass them on to the script.
        )

        if CONF_CONDITION in config_block:
            cond_func = await _async_process_if(hass, name, config_block)

            if cond_func is None:
                continue
        else:
            cond_func = None

        # Add trigger variables to variables
        variables = None
        if CONF_TRIGGER_VARIABLES in config_block:
            variables = ScriptVariables(
                dict(config_block[CONF_TRIGGER_VARIABLES].as_dict())
            )
        if CONF_VARIABLES in config_block:
            if variables:
                variables.variables.update(config_block[CONF_VARIABLES].as_dict())
            else:
                variables = config_block[CONF_VARIABLES]

        entity = AutomationEntity(
            automation_id,
            name,
            config_block[CONF_TRIGGER],
            cond_func,
            action_script,
            initial_state,
            variables,
            config_block.get(CONF_TRIGGER_VARIABLES),
            automation_config.raw_config,
            automation_config.raw_blueprint_inputs,
            config_block[CONF_TRACE],
        )

        entities.append(entity)

    return entities


async def _async_process_config(
    hass: HomeAssistant,
    config: dict[str, Any],
    component: EntityComponent[BaseAutomationEntity],
) -> None:
    """Process config and add automations."""

    def automation_matches_config(
        automation: BaseAutomationEntity, config: AutomationEntityConfig
    ) -> bool:
        name = _automation_name(config)
        return automation.name == name and automation.raw_config == config.raw_config

    def find_matches(
        automations: list[BaseAutomationEntity],
        automation_configs: list[AutomationEntityConfig],
    ) -> tuple[set[int], set[int]]:
        """Find matches between a list of automation entities and a list of configurations.

        An automation or configuration is only allowed to match at most once to handle
        the case of multiple automations with identical configuration.

        Returns a tuple of sets of indices: ({automation_matches}, {config_matches})
        """
        automation_matches: set[int] = set()
        config_matches: set[int] = set()
        automation_configs_with_id: dict[str, tuple[int, AutomationEntityConfig]] = {}
        automation_configs_without_id: list[tuple[int, AutomationEntityConfig]] = []

        for config_idx, config in enumerate(automation_configs):
            if automation_id := config.config_block.get(CONF_ID):
                automation_configs_with_id[automation_id] = (config_idx, config)
                continue
            automation_configs_without_id.append((config_idx, config))

        for automation_idx, automation in enumerate(automations):
            if automation.unique_id:
                if automation.unique_id not in automation_configs_with_id:
                    continue
                config_idx, config = automation_configs_with_id.pop(
                    automation.unique_id
                )
                if automation_matches_config(automation, config):
                    automation_matches.add(automation_idx)
                    config_matches.add(config_idx)
                continue

            for config_idx, config in automation_configs_without_id:
                if config_idx in config_matches:
                    # Only allow an automation config to match at most once
                    continue
                if automation_matches_config(automation, config):
                    automation_matches.add(automation_idx)
                    config_matches.add(config_idx)
                    # Only allow an automation to match at most once
                    break

        return automation_matches, config_matches

    automation_configs = await _prepare_automation_config(hass, config)
    automations: list[BaseAutomationEntity] = list(component.entities)

    # Find automations and configurations which have matches
    automation_matches, config_matches = find_matches(automations, automation_configs)

    # Remove automations which have changed config or no longer exist
    tasks = [
        automation.async_remove()
        for idx, automation in enumerate(automations)
        if idx not in automation_matches
    ]
    await asyncio.gather(*tasks)

    # Create automations which have changed config or have been added
    updated_automation_configs = [
        config
        for idx, config in enumerate(automation_configs)
        if idx not in config_matches
    ]
    entities = await _create_automation_entities(hass, updated_automation_configs)
    await component.async_add_entities(entities)


async def _async_process_if(
    hass: HomeAssistant, name: str, config: dict[str, Any]
) -> IfAction | None:
    """Process if checks."""
    if_configs = config[CONF_CONDITION]

    checks: list[condition.ConditionCheckerType] = []
    for if_config in if_configs:
        try:
            checks.append(await condition.async_from_config(hass, if_config))
        except HomeAssistantError as ex:
            LOGGER.warning("Invalid condition: %s", ex)
            return None

    def if_action(variables: Mapping[str, Any] | None = None) -> bool:
        """AND all conditions."""
        errors: list[ConditionErrorIndex] = []
        for index, check in enumerate(checks):
            try:
                with trace_path(["condition", str(index)]):
                    if check(hass, variables) is False:
                        return False
            except ConditionError as ex:
                errors.append(
                    ConditionErrorIndex(
                        "condition", index=index, total=len(checks), error=ex
                    )
                )

        if errors:
            LOGGER.warning(
                "Error evaluating condition in '%s':\n%s",
                name,
                ConditionErrorContainer("condition", errors=errors),
            )
            return False

        return True

    result: IfAction = if_action  # type: ignore[assignment]
    result.config = if_configs

    return result


@callback
def _trigger_extract_devices(trigger_conf: dict) -> list[str]:
    """Extract devices from a trigger config."""
    if trigger_conf[CONF_PLATFORM] == "device":
        return [trigger_conf[CONF_DEVICE_ID]]

    if (
        trigger_conf[CONF_PLATFORM] == "event"
        and CONF_EVENT_DATA in trigger_conf
        and CONF_DEVICE_ID in trigger_conf[CONF_EVENT_DATA]
        and isinstance(trigger_conf[CONF_EVENT_DATA][CONF_DEVICE_ID], str)
    ):
        return [trigger_conf[CONF_EVENT_DATA][CONF_DEVICE_ID]]

    if trigger_conf[CONF_PLATFORM] == "tag" and CONF_DEVICE_ID in trigger_conf:
        return trigger_conf[CONF_DEVICE_ID]  # type: ignore[no-any-return]

    return []


@callback
def _trigger_extract_entities(trigger_conf: dict) -> list[str]:
    """Extract entities from a trigger config."""
    if trigger_conf[CONF_PLATFORM] in ("state", "numeric_state"):
        return trigger_conf[CONF_ENTITY_ID]  # type: ignore[no-any-return]

    if trigger_conf[CONF_PLATFORM] == "calendar":
        return [trigger_conf[CONF_ENTITY_ID]]

    if trigger_conf[CONF_PLATFORM] == "zone":
        return trigger_conf[CONF_ENTITY_ID] + [trigger_conf[CONF_ZONE]]  # type: ignore[no-any-return]

    if trigger_conf[CONF_PLATFORM] == "geo_location":
        return [trigger_conf[CONF_ZONE]]

    if trigger_conf[CONF_PLATFORM] == "sun":
        return ["sun.sun"]

    if (
        trigger_conf[CONF_PLATFORM] == "event"
        and CONF_EVENT_DATA in trigger_conf
        and CONF_ENTITY_ID in trigger_conf[CONF_EVENT_DATA]
        and isinstance(trigger_conf[CONF_EVENT_DATA][CONF_ENTITY_ID], str)
        and valid_entity_id(trigger_conf[CONF_EVENT_DATA][CONF_ENTITY_ID])
    ):
        return [trigger_conf[CONF_EVENT_DATA][CONF_ENTITY_ID]]

    return []


@websocket_api.websocket_command({"type": "automation/config", "entity_id": str})
def websocket_config(
    hass: HomeAssistant,
    connection: websocket_api.ActiveConnection,
    msg: dict[str, Any],
) -> None:
    """Get automation config."""
    component: EntityComponent[BaseAutomationEntity] = hass.data[DOMAIN]

    automation = component.get_entity(msg["entity_id"])

    if automation is None:
        connection.send_error(
            msg["id"], websocket_api.const.ERR_NOT_FOUND, "Entity not found"
        )
        return

    connection.send_result(
        msg["id"],
        {
            "config": automation.raw_config,
        },
    )<|MERGE_RESOLUTION|>--- conflicted
+++ resolved
@@ -6,19 +6,18 @@
 from collections.abc import Callable, Mapping
 from dataclasses import dataclass
 import logging
-from typing import TYPE_CHECKING, Any, Optional, Protocol, cast
+from typing import Any, Optional, Protocol, cast
 
 import voluptuous as vol
 
 from homeassistant.components import websocket_api
 from homeassistant.components.blueprint import CONF_USE_BLUEPRINT
 from homeassistant.components.rasc.entity import BaseRoutineEntity
-from homeassistant.components.rasc.log import output_routine
-<<<<<<< HEAD
-from homeassistant.components.rasc.scheduler import RascalScheduler, create_routine
-=======
-from homeassistant.components.rasc.scheduler import create_routine
->>>>>>> 48ab0bb5
+from homeassistant.components.rasc.scheduler import (
+    RascalScheduler,
+    create_routine,
+    output_routine,
+)
 from homeassistant.const import (
     ATTR_ENTITY_ID,
     ATTR_MODE,
@@ -114,9 +113,6 @@
 from .helpers import async_get_blueprints
 from .trace import trace_automation
 
-if TYPE_CHECKING:
-    from homeassistant.components.rasc import RascalScheduler
-
 ENTITY_ID_FORMAT = DOMAIN + ".{}"
 
 
