--- conflicted
+++ resolved
@@ -131,11 +131,8 @@
     "cover",
     "device_tracker",
     "fan",
-<<<<<<< HEAD
+    "humidifier",
     "input_boolean",
-=======
-    "humidifier",
->>>>>>> 0db9dcfd
     "lawn_mower",
     "light",
     "lock",
