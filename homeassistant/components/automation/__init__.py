--- conflicted
+++ resolved
@@ -135,11 +135,8 @@
     "lawn_mower",
     "light",
     "media_player",
-<<<<<<< HEAD
     "scene",
-=======
     "siren",
->>>>>>> 0436d300
     "switch",
     "text",
     "update",
