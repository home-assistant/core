"""Trace support for automation."""
from __future__ import annotations

from contextlib import contextmanager
import datetime as dt
from itertools import count
from typing import Any, Deque

from homeassistant.components.trace.const import DATA_TRACE, STORED_TRACES
from homeassistant.components.trace.utils import LimitedSizeDict
from homeassistant.core import Context
from homeassistant.helpers.trace import TraceElement, trace_id_set
from homeassistant.util import dt as dt_util

# mypy: allow-untyped-calls, allow-untyped-defs
# mypy: no-check-untyped-defs, no-warn-return-any


class AutomationTrace:
    """Container for automation trace."""

    _run_ids = count(0)

    def __init__(
        self,
        unique_id: str | None,
        config: dict[str, Any],
        context: Context,
    ):
        """Container for automation trace."""
        self._action_trace: dict[str, Deque[TraceElement]] | None = None
        self._condition_trace: dict[str, Deque[TraceElement]] | None = None
        self._config: dict[str, Any] = config
        self.context: Context = context
        self._error: Exception | None = None
        self._state: str = "running"
        self.run_id: str = str(next(self._run_ids))
        self._timestamp_finish: dt.datetime | None = None
        self._timestamp_start: dt.datetime = dt_util.utcnow()
        self._unique_id: str | None = unique_id
        self._variables: dict[str, Any] | None = None

    def set_action_trace(self, trace: dict[str, Deque[TraceElement]]) -> None:
        """Set action trace."""
        self._action_trace = trace

    def set_condition_trace(self, trace: dict[str, Deque[TraceElement]]) -> None:
        """Set condition trace."""
        self._condition_trace = trace

    def set_error(self, ex: Exception) -> None:
        """Set error."""
        self._error = ex

    def set_variables(self, variables: dict[str, Any]) -> None:
        """Set variables."""
        self._variables = variables

    def finished(self) -> None:
        """Set finish time."""
        self._timestamp_finish = dt_util.utcnow()
        self._state = "stopped"

    def as_dict(self) -> dict[str, Any]:
        """Return dictionary version of this AutomationTrace."""

        result = self.as_short_dict()

        action_traces = {}
        condition_traces = {}
        if self._action_trace:
            for key, trace_list in self._action_trace.items():
                action_traces[key] = [item.as_dict() for item in trace_list]

        if self._condition_trace:
            for key, trace_list in self._condition_trace.items():
                condition_traces[key] = [item.as_dict() for item in trace_list]

        result.update(
            {
                "action_trace": action_traces,
                "condition_trace": condition_traces,
                "config": self._config,
                "context": self.context,
                "variables": self._variables,
            }
        )
        if self._error is not None:
            result["error"] = str(self._error)

        _LOGGER.debug("as_dict: %s", result)
        return result

    def as_short_dict(self) -> dict[str, Any]:
        """Return a brief dictionary version of this AutomationTrace."""

        last_action = None
        last_condition = None
        trigger = None

        if self._action_trace:
            last_action = list(self._action_trace)[-1]
        if self._condition_trace:
            last_condition = list(self._condition_trace)[-1]
        if self._variables:
            trigger = self._variables.get("trigger", {}).get("description")

        result = {
            "automation_id": self._unique_id,
            "last_action": last_action,
            "last_condition": last_condition,
            "run_id": self.run_id,
            "state": self._state,
            "timestamp": {
                "start": self._timestamp_start,
                "finish": self._timestamp_finish,
            },
            "trigger": trigger,
            "unique_id": self._unique_id,
        }
        if self._error is not None:
            result["error"] = str(self._error)
        if last_action is not None:
            result["last_action"] = last_action
            result["last_condition"] = last_condition

        _LOGGER.debug("as_short_dict: %s", result)
        return result


@contextmanager
def trace_automation(hass, unique_id, config, context):
    """Trace action execution of automation with automation_id."""
    automation_trace = AutomationTrace(unique_id, config, context)
    trace_id_set((unique_id, automation_trace.run_id))

    if unique_id:
        automation_traces = hass.data[DATA_TRACE]
        if unique_id not in automation_traces:
            automation_traces[unique_id] = LimitedSizeDict(size_limit=STORED_TRACES)
        automation_traces[unique_id][automation_trace.run_id] = automation_trace

    try:
        yield automation_trace
    except Exception as ex:  # pylint: disable=broad-except
        if unique_id:
            automation_trace.set_error(ex)
        raise ex
    finally:
        if unique_id:
<<<<<<< HEAD
            automation_trace.finished()


@callback
def get_debug_trace(hass, automation_id, run_id):
    """Return a serializable debug trace."""
    _LOGGER.debug(
        "get_debug_trace: %s %s %s",
        automation_id,
        run_id,
        hass.data[DATA_AUTOMATION_TRACE][automation_id][run_id],
    )
    _LOGGER.debug(
        "get_debug_trace: %s %s %s",
        automation_id,
        run_id,
        hass.data[DATA_AUTOMATION_TRACE][automation_id][run_id].as_dict(),
    )
    return hass.data[DATA_AUTOMATION_TRACE][automation_id][run_id].as_dict()


@callback
def get_debug_traces_for_automation(hass, automation_id, summary=False):
    """Return a serializable list of debug traces for an automation."""
    traces = []

    for trace in hass.data[DATA_AUTOMATION_TRACE].get(automation_id, {}).values():
        if summary:
            traces.append(trace.as_short_dict())
        else:
            traces.append(trace.as_dict())

    return traces


@callback
def get_debug_traces(hass, summary=False):
    """Return a serializable list of debug traces."""
    traces = []

    for automation_id in hass.data[DATA_AUTOMATION_TRACE]:
        traces.extend(get_debug_traces_for_automation(hass, automation_id, summary))

    return traces


class TraceJSONEncoder(HAJSONEncoder):
    """JSONEncoder that supports Home Assistant objects and falls back to repr(o)."""

    def default(self, o: Any) -> Any:
        """Convert certain objects.

        Fall back to repr(o).
        """
        if isinstance(o, timedelta):
            return {"__type": str(type(o)), "total_seconds": o.total_seconds()}
        try:
            return super().default(o)
        except TypeError:
            return {"__type": str(type(o)), "repr": repr(o)}
=======
            automation_trace.finished()
>>>>>>> 55b689b4
<|MERGE_RESOLUTION|>--- conflicted
+++ resolved
@@ -87,8 +87,6 @@
         )
         if self._error is not None:
             result["error"] = str(self._error)
-
-        _LOGGER.debug("as_dict: %s", result)
         return result
 
     def as_short_dict(self) -> dict[str, Any]:
@@ -124,7 +122,6 @@
             result["last_action"] = last_action
             result["last_condition"] = last_condition
 
-        _LOGGER.debug("as_short_dict: %s", result)
         return result
 
 
@@ -148,67 +145,4 @@
         raise ex
     finally:
         if unique_id:
-<<<<<<< HEAD
-            automation_trace.finished()
-
-
-@callback
-def get_debug_trace(hass, automation_id, run_id):
-    """Return a serializable debug trace."""
-    _LOGGER.debug(
-        "get_debug_trace: %s %s %s",
-        automation_id,
-        run_id,
-        hass.data[DATA_AUTOMATION_TRACE][automation_id][run_id],
-    )
-    _LOGGER.debug(
-        "get_debug_trace: %s %s %s",
-        automation_id,
-        run_id,
-        hass.data[DATA_AUTOMATION_TRACE][automation_id][run_id].as_dict(),
-    )
-    return hass.data[DATA_AUTOMATION_TRACE][automation_id][run_id].as_dict()
-
-
-@callback
-def get_debug_traces_for_automation(hass, automation_id, summary=False):
-    """Return a serializable list of debug traces for an automation."""
-    traces = []
-
-    for trace in hass.data[DATA_AUTOMATION_TRACE].get(automation_id, {}).values():
-        if summary:
-            traces.append(trace.as_short_dict())
-        else:
-            traces.append(trace.as_dict())
-
-    return traces
-
-
-@callback
-def get_debug_traces(hass, summary=False):
-    """Return a serializable list of debug traces."""
-    traces = []
-
-    for automation_id in hass.data[DATA_AUTOMATION_TRACE]:
-        traces.extend(get_debug_traces_for_automation(hass, automation_id, summary))
-
-    return traces
-
-
-class TraceJSONEncoder(HAJSONEncoder):
-    """JSONEncoder that supports Home Assistant objects and falls back to repr(o)."""
-
-    def default(self, o: Any) -> Any:
-        """Convert certain objects.
-
-        Fall back to repr(o).
-        """
-        if isinstance(o, timedelta):
-            return {"__type": str(type(o)), "total_seconds": o.total_seconds()}
-        try:
-            return super().default(o)
-        except TypeError:
-            return {"__type": str(type(o)), "repr": repr(o)}
-=======
-            automation_trace.finished()
->>>>>>> 55b689b4
+            automation_trace.finished()