"""
Offer time listening automation rules.

For more details about this automation rule, please refer to the documentation
at https://home-assistant.io/docs/automation/trigger/#time-trigger
"""
import asyncio
import logging

import voluptuous as vol

from homeassistant.core import callback
from homeassistant.const import CONF_AT, CONF_PLATFORM
from homeassistant.helpers import config_validation as cv
from homeassistant.helpers.event import async_track_time_change

CONF_HOURS = 'hours'
CONF_MINUTES = 'minutes'
CONF_SECONDS = 'seconds'

_LOGGER = logging.getLogger(__name__)

TRIGGER_SCHEMA = vol.All(vol.Schema({
    vol.Required(CONF_PLATFORM): 'time',
<<<<<<< HEAD
    CONF_DATE: cv.date,
    CONF_AFTER: cv.time,
    CONF_HOURS: vol.Any(vol.Coerce(int), vol.Coerce(str)),
    CONF_MINUTES: vol.Any(vol.Coerce(int), vol.Coerce(str)),
    CONF_SECONDS: vol.Any(vol.Coerce(int), vol.Coerce(str)),
}), cv.has_at_least_one_key(CONF_DATE,CONF_HOURS, CONF_MINUTES,
                            CONF_SECONDS, CONF_AFTER))
=======
    CONF_AT: cv.time,
    CONF_HOURS: vol.Any(vol.Coerce(int), vol.Coerce(str)),
    CONF_MINUTES: vol.Any(vol.Coerce(int), vol.Coerce(str)),
    CONF_SECONDS: vol.Any(vol.Coerce(int), vol.Coerce(str)),
}), cv.has_at_least_one_key(CONF_HOURS, CONF_MINUTES, CONF_SECONDS, CONF_AT))
>>>>>>> 313a9e39


@asyncio.coroutine
def async_trigger(hass, config, action):
    """Listen for state changes based on configuration."""
<<<<<<< HEAD
    bflag =0;
    if CONF_DATE in config:
        date = config.get(CONF_DATE)
        years,months,days = date.year,date.month,date.day#v
        bflag =1;
    if CONF_AFTER in config:
        after = config.get(CONF_AFTER)
        hours, minutes, seconds = after.hour, after.minute, after.second
=======
    if CONF_AT in config:
        at_time = config.get(CONF_AT)
        hours, minutes, seconds = at_time.hour, at_time.minute, at_time.second
>>>>>>> 313a9e39
    else:
        hours = config.get(CONF_HOURS)
        minutes = config.get(CONF_MINUTES)
        seconds = config.get(CONF_SECONDS)

    @callback
    def time_automation_listener(now):
        """Listen for time changes and calls action."""
        hass.async_run_job(action, {
            'trigger': {
                'platform': 'time',
                'now': now,
            },
        })
    if (bflag ==1):
        return async_track_time_change(hass, time_automation_listener,year=years,month=months,day=days,
                                   hour=hours, minute=minutes, second=seconds)
    else:
        return async_track_time_change(hass, time_automation_listener,
                                   hour=hours, minute=minutes, second=seconds)
<|MERGE_RESOLUTION|>--- conflicted
+++ resolved
@@ -22,40 +22,24 @@
 
 TRIGGER_SCHEMA = vol.All(vol.Schema({
     vol.Required(CONF_PLATFORM): 'time',
-<<<<<<< HEAD
     CONF_DATE: cv.date,
-    CONF_AFTER: cv.time,
-    CONF_HOURS: vol.Any(vol.Coerce(int), vol.Coerce(str)),
-    CONF_MINUTES: vol.Any(vol.Coerce(int), vol.Coerce(str)),
-    CONF_SECONDS: vol.Any(vol.Coerce(int), vol.Coerce(str)),
-}), cv.has_at_least_one_key(CONF_DATE,CONF_HOURS, CONF_MINUTES,
-                            CONF_SECONDS, CONF_AFTER))
-=======
     CONF_AT: cv.time,
     CONF_HOURS: vol.Any(vol.Coerce(int), vol.Coerce(str)),
     CONF_MINUTES: vol.Any(vol.Coerce(int), vol.Coerce(str)),
     CONF_SECONDS: vol.Any(vol.Coerce(int), vol.Coerce(str)),
 }), cv.has_at_least_one_key(CONF_HOURS, CONF_MINUTES, CONF_SECONDS, CONF_AT))
->>>>>>> 313a9e39
-
 
 @asyncio.coroutine
 def async_trigger(hass, config, action):
     """Listen for state changes based on configuration."""
-<<<<<<< HEAD
     bflag =0;
     if CONF_DATE in config:
         date = config.get(CONF_DATE)
         years,months,days = date.year,date.month,date.day#v
         bflag =1;
-    if CONF_AFTER in config:
-        after = config.get(CONF_AFTER)
-        hours, minutes, seconds = after.hour, after.minute, after.second
-=======
     if CONF_AT in config:
         at_time = config.get(CONF_AT)
         hours, minutes, seconds = at_time.hour, at_time.minute, at_time.second
->>>>>>> 313a9e39
     else:
         hours = config.get(CONF_HOURS)
         minutes = config.get(CONF_MINUTES)
