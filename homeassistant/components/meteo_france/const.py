"""Meteo-France component constants."""

from __future__ import annotations

from homeassistant.components.weather import (
    ATTR_CONDITION_CLEAR_NIGHT,
    ATTR_CONDITION_CLOUDY,
    ATTR_CONDITION_EXCEPTIONAL,
    ATTR_CONDITION_FOG,
    ATTR_CONDITION_HAIL,
    ATTR_CONDITION_LIGHTNING,
    ATTR_CONDITION_LIGHTNING_RAINY,
    ATTR_CONDITION_PARTLYCLOUDY,
    ATTR_CONDITION_POURING,
    ATTR_CONDITION_RAINY,
    ATTR_CONDITION_SNOWY,
    ATTR_CONDITION_SNOWY_RAINY,
    ATTR_CONDITION_SUNNY,
    ATTR_CONDITION_WINDY,
    ATTR_CONDITION_WINDY_VARIANT,
)
from homeassistant.const import Platform

DOMAIN = "meteo_france"
PLATFORMS = [Platform.SENSOR, Platform.WEATHER]
COORDINATOR_FORECAST = "coordinator_forecast"
COORDINATOR_RAIN = "coordinator_rain"
COORDINATOR_ALERT = "coordinator_alert"
ATTRIBUTION = "Data provided by Météo-France"
MODEL = "Météo-France mobile API"
MANUFACTURER = "Météo-France"

CONF_CITY = "city"
FORECAST_MODE_HOURLY = "hourly"
FORECAST_MODE_DAILY = "daily"

ATTR_NEXT_RAIN_1_HOUR_FORECAST = "1_hour_forecast"
ATTR_NEXT_RAIN_DT_REF = "forecast_time_ref"


CONDITION_CLASSES: dict[str, list[str]] = {
    ATTR_CONDITION_CLEAR_NIGHT: ["Nuit Claire", "Nuit claire", "Ciel clair"],
    ATTR_CONDITION_CLOUDY: ["Très nuageux", "Couvert"],
    ATTR_CONDITION_FOG: [
        "Brume ou bancs de brouillard",
        "Brume",
        "Brouillard",
        "Brouillard givrant",
        "Bancs de Brouillard",
        "Brouillard dense",
    ],
<<<<<<< HEAD
    ATTR_CONDITION_HAIL: ["Risque de grêle", "Averses de grêle"],
=======
    ATTR_CONDITION_HAIL: ["Risque de grêle", "Risque de grèle", "Averses de grèle"],
>>>>>>> fc4b5f66
    ATTR_CONDITION_LIGHTNING: ["Risque d'orages", "Orages", "Orage avec grêle"],
    ATTR_CONDITION_LIGHTNING_RAINY: [
        "Pluie orageuses",
        "Pluies orageuses",
        "Averses orageuses",
    ],
    ATTR_CONDITION_PARTLYCLOUDY: [
        "Ciel voilé",
        "Ciel voilé nuit",
        "Éclaircies",
        "Eclaircies",
        "Peu nuageux",
        "Variable",
    ],
    ATTR_CONDITION_POURING: ["Pluie forte"],
    ATTR_CONDITION_RAINY: [
        "Bruine / Pluie faible",
        "Bruine",
        "Pluie faible",
        "Pluies éparses / Rares averses",
        "Pluies éparses",
        "Rares averses",
        "Pluie modérée",
        "Pluie / Averses",
        "Averses",
        "Averses faibles",
        "Pluie",
    ],
    ATTR_CONDITION_SNOWY: [
        "Neige / Averses de neige",
        "Neige",
        "Averses de neige",
        "Neige forte",
        "Neige faible",
        "Averses de neige faible",
        "Quelques flocons",
    ],
    ATTR_CONDITION_SNOWY_RAINY: ["Pluie et neige", "Pluie verglaçante"],
    ATTR_CONDITION_SUNNY: ["Ensoleillé"],
    ATTR_CONDITION_WINDY: [],
    ATTR_CONDITION_WINDY_VARIANT: [],
    ATTR_CONDITION_EXCEPTIONAL: [],
}
CONDITION_MAP = {
    cond_code: cond_ha
    for cond_ha, cond_codes in CONDITION_CLASSES.items()
    for cond_code in cond_codes
}<|MERGE_RESOLUTION|>--- conflicted
+++ resolved
@@ -49,11 +49,7 @@
         "Bancs de Brouillard",
         "Brouillard dense",
     ],
-<<<<<<< HEAD
-    ATTR_CONDITION_HAIL: ["Risque de grêle", "Averses de grêle"],
-=======
     ATTR_CONDITION_HAIL: ["Risque de grêle", "Risque de grèle", "Averses de grèle"],
->>>>>>> fc4b5f66
     ATTR_CONDITION_LIGHTNING: ["Risque d'orages", "Orages", "Orage avec grêle"],
     ATTR_CONDITION_LIGHTNING_RAINY: [
         "Pluie orageuses",
