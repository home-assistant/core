"""Config flow for Sure Petcare integration."""
from __future__ import annotations

from collections.abc import Mapping
import logging
from typing import Any

import surepy
from surepy.exceptions import SurePetcareAuthenticationError, SurePetcareError
import voluptuous as vol

from homeassistant.config_entries import ConfigFlow, ConfigFlowResult
from homeassistant.const import CONF_PASSWORD, CONF_TOKEN, CONF_USERNAME
from homeassistant.core import HomeAssistant
from homeassistant.helpers.aiohttp_client import async_get_clientsession

from .const import DOMAIN, SURE_API_TIMEOUT

_LOGGER = logging.getLogger(__name__)

USER_DATA_SCHEMA = vol.Schema(
    {
        vol.Required(CONF_USERNAME): str,
        vol.Required(CONF_PASSWORD): str,
    }
)


async def validate_input(hass: HomeAssistant, data: dict[str, Any]) -> dict[str, Any]:
    """Validate the user input allows us to connect."""
    surepy_client = surepy.Surepy(
        data[CONF_USERNAME],
        data[CONF_PASSWORD],
        auth_token=None,
        api_timeout=SURE_API_TIMEOUT,
        session=async_get_clientsession(hass),
    )

    token = await surepy_client.sac.get_token()

    return {CONF_TOKEN: token}


class SurePetCareConfigFlow(ConfigFlow, domain=DOMAIN):
    """Handle a config flow for Sure Petcare."""

    VERSION = 1

    def __init__(self) -> None:
        """Initialize."""
        self._username: str | None = None

<<<<<<< HEAD
    async def async_step_import(
        self, import_info: dict[str, Any] | None
    ) -> ConfigFlowResult:
        """Set the config entry up from yaml."""
        return await self.async_step_user(import_info)

=======
>>>>>>> 6ccf7dea
    async def async_step_user(
        self, user_input: dict[str, Any] | None = None
    ) -> ConfigFlowResult:
        """Handle the initial step."""
        if user_input is None:
            return self.async_show_form(step_id="user", data_schema=USER_DATA_SCHEMA)

        errors = {}

        try:
            info = await validate_input(self.hass, user_input)
        except SurePetcareAuthenticationError:
            errors["base"] = "invalid_auth"
        except SurePetcareError:
            errors["base"] = "cannot_connect"
        except Exception:  # pylint: disable=broad-except
            _LOGGER.exception("Unexpected exception")
            errors["base"] = "unknown"
        else:
            await self.async_set_unique_id(user_input[CONF_USERNAME].lower())
            self._abort_if_unique_id_configured()

            user_input[CONF_TOKEN] = info[CONF_TOKEN]
            return self.async_create_entry(
                title="Sure Petcare",
                data=user_input,
            )

        return self.async_show_form(
            step_id="user", data_schema=USER_DATA_SCHEMA, errors=errors
        )

    async def async_step_reauth(
        self, entry_data: Mapping[str, Any]
    ) -> ConfigFlowResult:
        """Handle configuration by re-auth."""
        self._username = entry_data[CONF_USERNAME]
        return await self.async_step_reauth_confirm()

    async def async_step_reauth_confirm(
        self, user_input: dict[str, Any] | None = None
    ) -> ConfigFlowResult:
        """Dialog that informs the user that reauth is required."""
        errors = {}
        if user_input is not None:
            user_input[CONF_USERNAME] = self._username
            try:
                await validate_input(self.hass, user_input)
            except SurePetcareAuthenticationError:
                errors["base"] = "invalid_auth"
            except SurePetcareError:
                errors["base"] = "cannot_connect"
            except Exception:  # pylint: disable=broad-except
                _LOGGER.exception("Unexpected exception")
                errors["base"] = "unknown"
            else:
                existing_entry = await self.async_set_unique_id(
                    user_input[CONF_USERNAME].lower()
                )
                if existing_entry:
                    await self.hass.config_entries.async_reload(existing_entry.entry_id)
                    return self.async_abort(reason="reauth_successful")

        return self.async_show_form(
            step_id="reauth_confirm",
            description_placeholders={"username": self._username},
            data_schema=vol.Schema({vol.Required(CONF_PASSWORD): str}),
            errors=errors,
        )<|MERGE_RESOLUTION|>--- conflicted
+++ resolved
@@ -50,15 +50,6 @@
         """Initialize."""
         self._username: str | None = None
 
-<<<<<<< HEAD
-    async def async_step_import(
-        self, import_info: dict[str, Any] | None
-    ) -> ConfigFlowResult:
-        """Set the config entry up from yaml."""
-        return await self.async_step_user(import_info)
-
-=======
->>>>>>> 6ccf7dea
     async def async_step_user(
         self, user_input: dict[str, Any] | None = None
     ) -> ConfigFlowResult:
