--- conflicted
+++ resolved
@@ -5,7 +5,7 @@
 from homeassistant.const import CONF_PASSWORD, CONF_USERNAME
 from homeassistant.core import callback
 
-<<<<<<< HEAD
+from . import get_somecomfort_client
 from .const import (
     CONF_COOL_AWAY_TEMPERATURE,
     CONF_HEAT_AWAY_TEMPERATURE,
@@ -13,10 +13,6 @@
     DEFAULT_HEAT_AWAY_TEMPERATURE,
     DOMAIN,
 )
-=======
-from . import get_somecomfort_client
-from .const import CONF_COOL_AWAY_TEMPERATURE, CONF_HEAT_AWAY_TEMPERATURE, DOMAIN
->>>>>>> 5b77fb9a
 
 
 class HoneywellConfigFlow(config_entries.ConfigFlow, domain=DOMAIN):
