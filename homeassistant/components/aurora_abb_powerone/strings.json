--- conflicted
+++ resolved
@@ -1,58 +1,38 @@
 {
   "config": {
-<<<<<<< HEAD
-    "step": {
-      "choose_transport": {
-        "description": "Please select how you would like to communicate with the inverter.",
-        "data": {
-          "transport": "Available communication options"
-        }
-      },
-      "configure_serial": {
-        "description": "The inverter must be connected via an RS485 adaptor. Please select the serial port and the inverter's address as configured on the LCD panel.",
-        "data": {
-          "serial_comport": "RS485 or USB-RS485 adaptor port",
-          "inverter_serial_address": "Inverter serial address"
-        }
-      },
-      "configure_tcp": {
-        "description": "Please enter the TCP host and port of the Ethernet / RS485 gateway that connects to the inverter and the inverter's serial address as configured on the LCD panel.",
-        "data": {
-          "tcp_host": "Gateway IP address or hostname",
-          "tcp_port": "Gateway TCP port",
-          "inverter_serial_address": "Inverter serial address"
-        }
-      }
-    },
-    "error": {
-      "cannot_connect": "Unable to connect, please check connection settings, electrical connection and that inverter is on (in daylight)",
-      "invalid_serial_port": "Serial port is not a valid device or could not be opened",
-      "cannot_open_serial_port": "Cannot open serial port, please check and try again"
-    },
     "abort": {
       "already_configured": "[%key:common::config_flow::abort::already_configured_device%]",
       "no_serial_ports": "No com ports found. The integration needs a valid RS485 device to communicate.",
       "reconfigure_successful": "The integration has been successfully reconfigured.",
       "unique_id_mismatch": "The serial number of the inverter does not match the previous one. Consider setting up this inverter as a new device."
-=======
-    "abort": {
-      "already_configured": "[%key:common::config_flow::abort::already_configured_device%]",
-      "no_serial_ports": "No com ports found. The integration needs a valid RS485 device to communicate."
     },
     "error": {
-      "cannot_connect": "Unable to connect, please check serial port, address, electrical connection and that inverter is on (in daylight)",
+      "cannot_connect": "Unable to connect, please check connection settings, electrical connection and that inverter is on (in daylight)",
       "cannot_open_serial_port": "Cannot open serial port, please check and try again",
       "invalid_serial_port": "Serial port is not a valid device or could not be opened"
     },
     "step": {
-      "user": {
+      "choose_transport": {
         "data": {
-          "address": "Inverter address",
-          "port": "RS485 or USB-RS485 adaptor port"
+          "transport": "Available communication options"
         },
-        "description": "The inverter must be connected via an RS485 adaptor, please select serial port and the inverter's address as configured on the LCD panel"
+        "description": "Please select how you would like to communicate with the inverter."
+      },
+      "configure_serial": {
+        "data": {
+          "inverter_serial_address": "Inverter serial address",
+          "serial_comport": "RS485 or USB-RS485 adaptor port"
+        },
+        "description": "The inverter must be connected via an RS485 adaptor. Please select the serial port and the inverter's address as configured on the LCD panel."
+      },
+      "configure_tcp": {
+        "data": {
+          "inverter_serial_address": "Inverter serial address",
+          "tcp_host": "Gateway IP address or hostname",
+          "tcp_port": "Gateway TCP port"
+        },
+        "description": "Please enter the TCP host and port of the Ethernet / RS485 gateway that connects to the inverter and the inverter's serial address as configured on the LCD panel."
       }
->>>>>>> 404393d6
     }
   },
   "entity": {
