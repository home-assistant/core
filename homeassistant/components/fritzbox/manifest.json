{
  "domain": "fritzbox",
  "name": "AVM FRITZ!SmartHome",
  "codeowners": ["@mib1185", "@flabbamann"],
  "config_flow": true,
  "documentation": "https://www.home-assistant.io/integrations/fritzbox",
  "integration_type": "hub",
  "iot_class": "local_polling",
  "loggers": ["pyfritzhome"],
<<<<<<< HEAD
  "quality_scale": "gold",
  "requirements": ["pyfritzhome==0.6.8"],
=======
  "requirements": ["pyfritzhome==0.6.9"],
>>>>>>> 4dd102f8
  "ssdp": [
    {
      "st": "urn:schemas-upnp-org:device:fritzbox:1"
    }
  ]
}<|MERGE_RESOLUTION|>--- conflicted
+++ resolved
@@ -7,12 +7,8 @@
   "integration_type": "hub",
   "iot_class": "local_polling",
   "loggers": ["pyfritzhome"],
-<<<<<<< HEAD
   "quality_scale": "gold",
-  "requirements": ["pyfritzhome==0.6.8"],
-=======
   "requirements": ["pyfritzhome==0.6.9"],
->>>>>>> 4dd102f8
   "ssdp": [
     {
       "st": "urn:schemas-upnp-org:device:fritzbox:1"
