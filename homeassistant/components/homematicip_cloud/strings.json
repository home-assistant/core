--- conflicted
+++ resolved
@@ -5,13 +5,8 @@
         "title": "Pick HomematicIP Access point",
         "data": {
           "hapid": "Access point ID (SGTIN)",
-<<<<<<< HEAD
           "pin": "[%key:common::config_flow::data::pin%]",
-          "name": "Name (optional, used as name prefix for all devices)"
-=======
-          "pin": "Pin Code (optional)",
           "name": "[%key:common::config_flow::data::name%] (optional, used as name prefix for all devices)"
->>>>>>> 8bae9b21
         }
       },
       "link": {
