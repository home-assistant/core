--- conflicted
+++ resolved
@@ -33,11 +33,7 @@
     POWER_WATT,
     SPEED_KILOMETERS_PER_HOUR,
     TEMP_CELSIUS,
-<<<<<<< HEAD
-    TIME_HOURS,
     UNIT_PERCENTAGE,
-=======
->>>>>>> 54883892
 )
 from homeassistant.helpers.typing import HomeAssistantType
 
