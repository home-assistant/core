"""
Connects to KNX platform.

For more details about this platform, please refer to the documentation at
https://home-assistant.io/components/knx/
"""

import logging

import voluptuous as vol

from homeassistant.const import (
    CONF_ENTITY_ID, CONF_HOST, CONF_PORT, EVENT_HOMEASSISTANT_STOP)
from homeassistant.core import callback
from homeassistant.helpers import discovery
import homeassistant.helpers.config_validation as cv
from homeassistant.helpers.event import async_track_state_change
from homeassistant.helpers.script import Script

REQUIREMENTS = ['xknx==0.8.3']

DOMAIN = "knx"
DATA_KNX = "data_knx"
CONF_KNX_CONFIG = "config_file"

CONF_KNX_ROUTING = "routing"
CONF_KNX_TUNNELING = "tunneling"
CONF_KNX_LOCAL_IP = "local_ip"
CONF_KNX_FIRE_EVENT = "fire_event"
CONF_KNX_FIRE_EVENT_FILTER = "fire_event_filter"
CONF_KNX_STATE_UPDATER = "state_updater"
CONF_KNX_EXPOSE = "expose"
CONF_KNX_EXPOSE_TYPE = "type"
CONF_KNX_EXPOSE_ADDRESS = "address"

SERVICE_KNX_SEND = "send"
SERVICE_KNX_ATTR_ADDRESS = "address"
SERVICE_KNX_ATTR_PAYLOAD = "payload"

ATTR_DISCOVER_DEVICES = 'devices'

_LOGGER = logging.getLogger(__name__)

TUNNELING_SCHEMA = vol.Schema({
    vol.Required(CONF_HOST): cv.string,
    vol.Required(CONF_KNX_LOCAL_IP): cv.string,
    vol.Optional(CONF_PORT): cv.port,
})

ROUTING_SCHEMA = vol.Schema({
    vol.Required(CONF_KNX_LOCAL_IP): cv.string,
})

EXPOSE_SCHEMA = vol.Schema({
    vol.Required(CONF_KNX_EXPOSE_TYPE): cv.string,
    vol.Optional(CONF_ENTITY_ID): cv.string,
    vol.Required(CONF_KNX_EXPOSE_ADDRESS): cv.string,
})

CONFIG_SCHEMA = vol.Schema({
    DOMAIN: vol.Schema({
        vol.Optional(CONF_KNX_CONFIG): cv.string,
        vol.Exclusive(CONF_KNX_ROUTING, 'connection_type'): ROUTING_SCHEMA,
        vol.Exclusive(CONF_KNX_TUNNELING, 'connection_type'):
            TUNNELING_SCHEMA,
        vol.Inclusive(CONF_KNX_FIRE_EVENT, 'fire_ev'):
            cv.boolean,
        vol.Inclusive(CONF_KNX_FIRE_EVENT_FILTER, 'fire_ev'):
            vol.All(cv.ensure_list, [cv.string]),
        vol.Optional(CONF_KNX_STATE_UPDATER, default=True): cv.boolean,
        vol.Optional(CONF_KNX_EXPOSE):
            vol.All(
                cv.ensure_list,
                [EXPOSE_SCHEMA]),
    })
}, extra=vol.ALLOW_EXTRA)

SERVICE_KNX_SEND_SCHEMA = vol.Schema({
    vol.Required(SERVICE_KNX_ATTR_ADDRESS): cv.string,
    vol.Required(SERVICE_KNX_ATTR_PAYLOAD): vol.Any(
        cv.positive_int, [cv.positive_int]),
})


async def async_setup(hass, config):
    """Set up the KNX component."""
    from xknx.exceptions import XKNXException
    try:
        hass.data[DATA_KNX] = KNXModule(hass, config)
<<<<<<< HEAD
        hass.data[DATA_KNX].async_create_exposures()
        yield from hass.data[DATA_KNX].start()
=======
        await hass.data[DATA_KNX].start()
>>>>>>> 3713dfe1

    except XKNXException as ex:
        _LOGGER.warning("Can't connect to KNX interface: %s", ex)
        hass.components.persistent_notification.async_create(
            "Can't connect to KNX interface: <br>"
            "<b>{0}</b>".format(ex),
            title="KNX")

    for component, discovery_type in (
            ('switch', 'Switch'),
            ('climate', 'Climate'),
            ('cover', 'Cover'),
            ('light', 'Light'),
            ('sensor', 'Sensor'),
            ('binary_sensor', 'BinarySensor'),
            ('scene', 'Scene'),
            ('notify', 'Notification')):
        found_devices = _get_devices(hass, discovery_type)
        hass.async_add_job(
            discovery.async_load_platform(hass, component, DOMAIN, {
                ATTR_DISCOVER_DEVICES: found_devices
            }, config))

    hass.services.async_register(
        DOMAIN, SERVICE_KNX_SEND,
        hass.data[DATA_KNX].service_send_to_knx_bus,
        schema=SERVICE_KNX_SEND_SCHEMA)

    return True


def _get_devices(hass, discovery_type):
    """Get the KNX devices."""
    return list(
        map(lambda device: device.name,
            filter(
                lambda device: type(device).__name__ == discovery_type,
                hass.data[DATA_KNX].xknx.devices)))


class KNXModule(object):
    """Representation of KNX Object."""

    def __init__(self, hass, config):
        """Initialize of KNX module."""
        self.hass = hass
        self.config = config
        self.connected = False
        self.init_xknx()
        self.register_callbacks()
        self.exposures = []

    def init_xknx(self):
        """Initialize of KNX object."""
        from xknx import XKNX
        self.xknx = XKNX(config=self.config_file(), loop=self.hass.loop)

    async def start(self):
        """Start KNX object. Connect to tunneling or Routing device."""
        connection_config = self.connection_config()
        await self.xknx.start(
            state_updater=self.config[DOMAIN][CONF_KNX_STATE_UPDATER],
            connection_config=connection_config)
        self.hass.bus.async_listen_once(EVENT_HOMEASSISTANT_STOP, self.stop)
        self.connected = True

    async def stop(self, event):
        """Stop KNX object. Disconnect from tunneling or Routing device."""
        await self.xknx.stop()

    def config_file(self):
        """Resolve and return the full path of xknx.yaml if configured."""
        config_file = self.config[DOMAIN].get(CONF_KNX_CONFIG)
        if not config_file:
            return None
        if not config_file.startswith("/"):
            return self.hass.config.path(config_file)
        return config_file

    def connection_config(self):
        """Return the connection_config."""
        if CONF_KNX_TUNNELING in self.config[DOMAIN]:
            return self.connection_config_tunneling()
        elif CONF_KNX_ROUTING in self.config[DOMAIN]:
            return self.connection_config_routing()
        return self.connection_config_auto()

    def connection_config_routing(self):
        """Return the connection_config if routing is configured."""
        from xknx.io import ConnectionConfig, ConnectionType
        local_ip = \
            self.config[DOMAIN][CONF_KNX_ROUTING].get(CONF_KNX_LOCAL_IP)
        return ConnectionConfig(
            connection_type=ConnectionType.ROUTING,
            local_ip=local_ip)

    def connection_config_tunneling(self):
        """Return the connection_config if tunneling is configured."""
        from xknx.io import ConnectionConfig, ConnectionType, \
            DEFAULT_MCAST_PORT
        gateway_ip = \
            self.config[DOMAIN][CONF_KNX_TUNNELING].get(CONF_HOST)
        gateway_port = \
            self.config[DOMAIN][CONF_KNX_TUNNELING].get(CONF_PORT)
        local_ip = \
            self.config[DOMAIN][CONF_KNX_TUNNELING].get(CONF_KNX_LOCAL_IP)
        if gateway_port is None:
            gateway_port = DEFAULT_MCAST_PORT
        return ConnectionConfig(
            connection_type=ConnectionType.TUNNELING, gateway_ip=gateway_ip,
            gateway_port=gateway_port, local_ip=local_ip)

    def connection_config_auto(self):
        """Return the connection_config if auto is configured."""
        # pylint: disable=no-self-use
        from xknx.io import ConnectionConfig
        return ConnectionConfig()

    def register_callbacks(self):
        """Register callbacks within XKNX object."""
        if CONF_KNX_FIRE_EVENT in self.config[DOMAIN] and \
                self.config[DOMAIN][CONF_KNX_FIRE_EVENT]:
            from xknx.knx import AddressFilter
            address_filters = list(map(
                AddressFilter,
                self.config[DOMAIN][CONF_KNX_FIRE_EVENT_FILTER]))
            self.xknx.telegram_queue.register_telegram_received_cb(
                self.telegram_received_cb, address_filters)

<<<<<<< HEAD
    @callback
    def async_create_exposures(self):
        """Create exposures."""
        if CONF_KNX_EXPOSE not in self.config[DOMAIN]:
            return
        for to_expose in self.config[DOMAIN][CONF_KNX_EXPOSE]:
            expose_type = to_expose.get(CONF_KNX_EXPOSE_TYPE)
            entity_id = to_expose.get(CONF_ENTITY_ID)
            address = to_expose.get(CONF_KNX_EXPOSE_ADDRESS)
            if expose_type in ['time', 'date', 'datetime']:
                exposure = KNXExposeTime(
                    self.xknx, expose_type, address)
                exposure.async_register()
                self.exposures.append(exposure)
            else:
                exposure = KNXExposeSensor(
                    self.hass, self.xknx, expose_type, entity_id, address)
                exposure.async_register()
                self.exposures.append(exposure)

    @asyncio.coroutine
    def telegram_received_cb(self, telegram):
=======
    async def telegram_received_cb(self, telegram):
>>>>>>> 3713dfe1
        """Call invoked after a KNX telegram was received."""
        self.hass.bus.fire('knx_event', {
            'address': telegram.group_address.str(),
            'data': telegram.payload.value
        })
        # False signals XKNX to proceed with processing telegrams.
        return False

    async def service_send_to_knx_bus(self, call):
        """Service for sending an arbitrary KNX message to the KNX bus."""
        from xknx.knx import Telegram, GroupAddress, DPTBinary, DPTArray
        attr_payload = call.data.get(SERVICE_KNX_ATTR_PAYLOAD)
        attr_address = call.data.get(SERVICE_KNX_ATTR_ADDRESS)

        def calculate_payload(attr_payload):
            """Calculate payload depending on type of attribute."""
            if isinstance(attr_payload, int):
                return DPTBinary(attr_payload)
            return DPTArray(attr_payload)
        payload = calculate_payload(attr_payload)
        address = GroupAddress(attr_address)

        telegram = Telegram()
        telegram.payload = payload
        telegram.group_address = address
        await self.xknx.telegrams.put(telegram)


class KNXAutomation():
    """Wrapper around xknx.devices.ActionCallback object.."""

    def __init__(self, hass, device, hook, action, counter=1):
        """Initialize Automation class."""
        self.hass = hass
        self.device = device
        script_name = "{} turn ON script".format(device.get_name())
        self.script = Script(hass, action, script_name)

        import xknx
        self.action = xknx.devices.ActionCallback(
            hass.data[DATA_KNX].xknx, self.script.async_run,
            hook=hook, counter=counter)
        device.actions.append(self.action)


class KNXExposeTime(object):
    """Object to Expose Time/Date object to KNX bus."""

    def __init__(self, xknx, expose_type, address):
        """Initialize of Expose class."""
        self.xknx = xknx
        self.type = expose_type
        self.address = address
        self.device = None

    @callback
    def async_register(self):
        """Register listener."""
        from xknx.devices import DateTime, DateTimeBroadcastType
        broadcast_type_string = self.type.upper()
        broadcast_type = DateTimeBroadcastType[broadcast_type_string]
        self.device = DateTime(
            self.xknx,
            'Time',
            broadcast_type=broadcast_type,
            group_address=self.address)
        self.xknx.devices.add(self.device)


class KNXExposeSensor(object):
    """Object to Expose HASS entity to KNX bus."""

    def __init__(self, hass, xknx, expose_type, entity_id, address):
        """Initialize of Expose class."""
        self.hass = hass
        self.xknx = xknx
        self.type = expose_type
        self.entity_id = entity_id
        self.address = address
        self.device = None

    @callback
    def async_register(self):
        """Register listener."""
        from xknx.devices import ExposeSensor
        self.device = ExposeSensor(
            self.xknx,
            name=self.entity_id,
            group_address=self.address,
            value_type=self.type)
        self.xknx.devices.add(self.device)
        async_track_state_change(
            self.hass, self.entity_id, self._async_entity_changed)

    @asyncio.coroutine
    def _async_entity_changed(self, entity_id, old_state, new_state):
        """Callback after entity changed."""
        if new_state is None:
            return
        yield from self.device.set(float(new_state.state))<|MERGE_RESOLUTION|>--- conflicted
+++ resolved
@@ -87,12 +87,8 @@
     from xknx.exceptions import XKNXException
     try:
         hass.data[DATA_KNX] = KNXModule(hass, config)
-<<<<<<< HEAD
         hass.data[DATA_KNX].async_create_exposures()
-        yield from hass.data[DATA_KNX].start()
-=======
         await hass.data[DATA_KNX].start()
->>>>>>> 3713dfe1
 
     except XKNXException as ex:
         _LOGGER.warning("Can't connect to KNX interface: %s", ex)
@@ -222,7 +218,6 @@
             self.xknx.telegram_queue.register_telegram_received_cb(
                 self.telegram_received_cb, address_filters)
 
-<<<<<<< HEAD
     @callback
     def async_create_exposures(self):
         """Create exposures."""
@@ -243,11 +238,8 @@
                 exposure.async_register()
                 self.exposures.append(exposure)
 
-    @asyncio.coroutine
-    def telegram_received_cb(self, telegram):
-=======
+
     async def telegram_received_cb(self, telegram):
->>>>>>> 3713dfe1
         """Call invoked after a KNX telegram was received."""
         self.hass.bus.fire('knx_event', {
             'address': telegram.group_address.str(),
