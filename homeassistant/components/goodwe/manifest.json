{
  "domain": "goodwe",
  "name": "GoodWe Inverter",
  "documentation": "https://www.home-assistant.io/integrations/goodwe",
  "codeowners": ["@mletenay", "@starkillerOG"],
<<<<<<< HEAD
  "requirements": ["goodwe==0.2.17"],
=======
  "requirements": ["goodwe==0.2.18"],
>>>>>>> b04352e7
  "config_flow": true,
  "iot_class": "local_polling",
  "loggers": ["goodwe"]
}<|MERGE_RESOLUTION|>--- conflicted
+++ resolved
@@ -3,11 +3,7 @@
   "name": "GoodWe Inverter",
   "documentation": "https://www.home-assistant.io/integrations/goodwe",
   "codeowners": ["@mletenay", "@starkillerOG"],
-<<<<<<< HEAD
-  "requirements": ["goodwe==0.2.17"],
-=======
   "requirements": ["goodwe==0.2.18"],
->>>>>>> b04352e7
   "config_flow": true,
   "iot_class": "local_polling",
   "loggers": ["goodwe"]
