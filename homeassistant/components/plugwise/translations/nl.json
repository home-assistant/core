--- conflicted
+++ resolved
@@ -31,12 +31,9 @@
                 "state_attributes": {
                     "preset_mode": {
                         "state": {
-<<<<<<< HEAD
-=======
                             "asleep": "Nacht",
                             "away": "Afwezig",
                             "home": "Thuis",
->>>>>>> 52795350
                             "vacation": "Vakantie"
                         }
                     }
