--- conflicted
+++ resolved
@@ -47,12 +47,18 @@
     }
   },
   "exceptions": {
+    "missing_target_temperature_entity_feature": {
+      "message": "Set temperature action was used with the target temperature parameter but the entity does not support it."
+    },
+    "missing_target_temperature_range_entity_feature": {
+      "message": "Set temperature action was used with the target temperature low/high parameter but the entity does not support it."
+    },
     "not_valid_operation_mode": {
       "message": "Operation mode {operation_mode} is not valid for {entity_id}. Valid operation modes are: {operation_list}."
     },
     "operation_list_not_defined": {
       "message": "Operation mode {operation_mode} is not valid for {entity_id}. The operation list is not defined."
-    }
+    } 
   },
   "services": {
     "set_away_mode": {
@@ -68,10 +74,9 @@
     "set_operation_mode": {
       "description": "Sets the operation mode.",
       "fields": {
-<<<<<<< HEAD
-        "temperature": {
-          "name": "Temperature",
-          "description": "New target temperature for the water heater."
+        "operation_mode": {
+          "description": "[%key:component::water_heater::services::set_temperature::fields::operation_mode::description%]",
+          "name": "[%key:component::water_heater::services::set_temperature::fields::operation_mode::name%]"
         },
         "target_temp_high": {
           "name": "Upper target temperature",
@@ -81,11 +86,9 @@
           "name": "Lower target temperature",
           "description": "The min temperature setpoint."
         },
-=======
->>>>>>> 1106f4f0
-        "operation_mode": {
-          "description": "[%key:component::water_heater::services::set_temperature::fields::operation_mode::description%]",
-          "name": "[%key:component::water_heater::services::set_temperature::fields::operation_mode::name%]"
+        "temperature": {
+          "name": "Temperature",
+          "description": "New target temperature for the water heater."
         }
       },
       "name": "Set operation mode"
@@ -108,20 +111,9 @@
       "description": "Turns water heater off.",
       "name": "[%key:common::action::turn_off%]"
     },
-<<<<<<< HEAD
-    "operation_list_not_defined": {
-      "message": "Operation mode {operation_mode} is not valid for {entity_id}. The operation list is not defined."
-    },
-    "missing_target_temperature_entity_feature": {
-      "message": "Set temperature action was used with the target temperature parameter but the entity does not support it."
-    },
-    "missing_target_temperature_range_entity_feature": {
-      "message": "Set temperature action was used with the target temperature low/high parameter but the entity does not support it."
-=======
     "turn_on": {
       "description": "Turns water heater on.",
       "name": "[%key:common::action::turn_on%]"
->>>>>>> 1106f4f0
     }
   },
   "title": "Water heater"
