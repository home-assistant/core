--- conflicted
+++ resolved
@@ -307,55 +307,6 @@
     ),
     # Monitoring (data over the last 24 hours)
     SensorEntityDescription(
-<<<<<<< HEAD
-        key="monitoring_building_consumption",
-        translation_key="monitoring_building_consumption",
-        native_unit_of_measurement=UnitOfEnergy.WATT_HOUR,
-        device_class=SensorDeviceClass.ENERGY,
-        state_class=SensorStateClass.TOTAL,
-        suggested_display_precision=2,
-    ),
-    SensorEntityDescription(
-        key="monitoring_economy_factor",
-        translation_key="monitoring_economy_factor",
-        native_unit_of_measurement=UnitOfEnergy.KILO_WATT_HOUR,
-        state_class=SensorStateClass.TOTAL,
-        suggested_display_precision=2,
-    ),
-    SensorEntityDescription(
-        key="monitoring_grid_consumption",
-        translation_key="monitoring_grid_consumption",
-        native_unit_of_measurement=UnitOfEnergy.WATT_HOUR,
-        device_class=SensorDeviceClass.ENERGY,
-        state_class=SensorStateClass.TOTAL,
-        suggested_display_precision=2,
-    ),
-    SensorEntityDescription(
-        key="monitoring_grid_injection",
-        translation_key="monitoring_grid_injection",
-        native_unit_of_measurement=UnitOfEnergy.WATT_HOUR,
-        device_class=SensorDeviceClass.ENERGY,
-        state_class=SensorStateClass.TOTAL,
-        suggested_display_precision=2,
-    ),
-    SensorEntityDescription(
-        key="monitoring_grid_power_flow",
-        translation_key="monitoring_grid_power_flow",
-        native_unit_of_measurement=UnitOfEnergy.WATT_HOUR,
-        device_class=SensorDeviceClass.ENERGY,
-        state_class=SensorStateClass.TOTAL,
-        suggested_display_precision=2,
-    ),
-    SensorEntityDescription(
-        key="monitoring_self_produced",
-        translation_key="monitoring_self_produced",
-        native_unit_of_measurement=UnitOfPower.WATT,
-        state_class=SensorStateClass.TOTAL,
-        suggested_display_precision=2,
-    ),
-    SensorEntityDescription(
-=======
->>>>>>> 58ddf4ea
         key="monitoring_self_consumption",
         translation_key="monitoring_self_consumption",
         native_unit_of_measurement=PERCENTAGE,
