--- conflicted
+++ resolved
@@ -23,16 +23,7 @@
 from homeassistant.helpers.entity_platform import AddConfigEntryEntitiesCallback
 from homeassistant.helpers.typing import StateType
 
-<<<<<<< HEAD
-from .const import (
-    ATTR_BATTERY_STATUS,
-    ATTR_INVERTER_STATE,
-    ATTR_TIMELINE_STATUS,
-    TIMELINE_ICONS,
-)
-=======
 from .const import ATTR_BATTERY_STATUS, ATTR_INVERTER_STATE, ATTR_TIMELINE_STATUS
->>>>>>> e8409e7c
 from .coordinator import InverterCoordinator
 from .entity import InverterEntity
 
@@ -316,16 +307,6 @@
     ),
     # Monitoring (data over the last 24 hours)
     SensorEntityDescription(
-<<<<<<< HEAD
-        key="monitoring_self_produced",
-        translation_key="monitoring_self_produced",
-        native_unit_of_measurement=UnitOfPower.WATT,
-        state_class=SensorStateClass.TOTAL,
-        suggested_display_precision=2,
-    ),
-    SensorEntityDescription(
-=======
->>>>>>> e8409e7c
         key="monitoring_self_consumption",
         translation_key="monitoring_self_consumption",
         native_unit_of_measurement=PERCENTAGE,
@@ -456,29 +437,9 @@
 class InverterSensor(InverterEntity, SensorEntity):
     """Representation of an Imeon inverter sensor."""
 
-<<<<<<< HEAD
-    entity_description: SensorEntityDescription
-=======
->>>>>>> e8409e7c
     _attr_entity_category = EntityCategory.DIAGNOSTIC
 
     @property
     def native_value(self) -> StateType | None:
         """Return the state of the entity."""
-<<<<<<< HEAD
-        raw_value = self.coordinator.data.get(self.data_key)
-        if not isinstance(raw_value, str):
-            return raw_value
-        return {"???": "unknown"}.get(raw_value, raw_value)
-
-    @property
-    def icon(self) -> str | None:
-        """Update the sensor timeline icon."""
-        if self.data_key == "timeline_type_msg":
-            raw_status = self.coordinator.data.get(self.data_key)
-            status = raw_status if isinstance(raw_status, str) else "warning_unknown"
-            return TIMELINE_ICONS[status]
-        return super().icon
-=======
-        return self.coordinator.data.get(self.data_key)
->>>>>>> e8409e7c
+        return self.coordinator.data.get(self.data_key)