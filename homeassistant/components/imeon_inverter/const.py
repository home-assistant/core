"""Constant for Imeon component."""

from homeassistant.const import Platform

DOMAIN = "imeon_inverter"
TIMEOUT = 30
PLATFORMS = [
    Platform.SELECT,
    Platform.SENSOR,
]
ATTR_BATTERY_STATUS = ["charging", "discharging", "charged"]
ATTR_INVERTER_MODE = {
<<<<<<< HEAD
    "smg": "smart-grid",
    "bup": "backup",
    "ong": "on-grid",
    "ofg": "off-grid",
=======
    "smg": "smart_grid",
    "bup": "backup",
    "ong": "on_grid",
    "ofg": "off_grid",
>>>>>>> 26a284d6
}
INVERTER_MODE_OPTIONS = {v: k for k, v in ATTR_INVERTER_MODE.items()}
ATTR_INVERTER_STATE = [
    "not_connected",
    "unsynchronized",
    "grid_consumption",
    "grid_injection",
    "grid_synchronized_but_not_used",
]
ATTR_TIMELINE_STATUS = [
    "com_lost",
    "warning_grid",
    "warning_pv",
    "warning_bat",
    "error_ond",
    "error_soft",
    "error_pv",
    "error_grid",
    "error_bat",
    "good_1",
    "info_soft",
    "info_ond",
    "info_bat",
    "info_smartlo",
]<|MERGE_RESOLUTION|>--- conflicted
+++ resolved
@@ -10,17 +10,10 @@
 ]
 ATTR_BATTERY_STATUS = ["charging", "discharging", "charged"]
 ATTR_INVERTER_MODE = {
-<<<<<<< HEAD
-    "smg": "smart-grid",
-    "bup": "backup",
-    "ong": "on-grid",
-    "ofg": "off-grid",
-=======
     "smg": "smart_grid",
     "bup": "backup",
     "ong": "on_grid",
     "ofg": "off_grid",
->>>>>>> 26a284d6
 }
 INVERTER_MODE_OPTIONS = {v: k for k, v in ATTR_INVERTER_MODE.items()}
 ATTR_INVERTER_STATE = [
