--- conflicted
+++ resolved
@@ -218,77 +218,6 @@
         LOGGER.debug("Loaded %s platforms", len(self.platforms))
         LOGGER.debug("Loaded %s agents", len(self.backup_agents))
 
-<<<<<<< HEAD
-=======
-    @abc.abstractmethod
-    async def async_restore_backup(
-        self,
-        backup_id: str,
-        *,
-        agent_id: str,
-        password: str | None,
-        **kwargs: Any,
-    ) -> None:
-        """Restore a backup."""
-
-    @abc.abstractmethod
-    async def async_create_backup(
-        self,
-        *,
-        addons_included: list[str] | None,
-        agent_ids: list[str],
-        database_included: bool,
-        folders_included: list[str] | None,
-        name: str | None,
-        on_progress: Callable[[BackupProgress], None] | None,
-        password: str | None,
-        **kwargs: Any,
-    ) -> NewBackup:
-        """Initiate generating a backup.
-
-        :param on_progress: A callback that will be called with the progress of the
-            backup.
-        """
-
-    @abc.abstractmethod
-    async def async_get_backups(
-        self, **kwargs: Any
-    ) -> tuple[dict[str, Backup], dict[str, Exception]]:
-        """Get backups.
-
-        Return a dictionary of Backup instances keyed by their ID.
-        """
-
-    @abc.abstractmethod
-    async def async_get_backup(
-        self, backup_id: str, **kwargs: Any
-    ) -> tuple[_BackupT | None, dict[str, Exception]]:
-        """Get a backup."""
-
-    @abc.abstractmethod
-    async def async_delete_backup(self, backup_id: str, **kwargs: Any) -> None:
-        """Delete a backup."""
-
-    @abc.abstractmethod
-    async def async_receive_backup(
-        self,
-        *,
-        agent_ids: list[str],
-        contents: aiohttp.BodyPartReader,
-        **kwargs: Any,
-    ) -> None:
-        """Receive and store a backup file from upload."""
-
-
-class BackupManager(BaseBackupManager[Backup]):
-    """Backup manager for the Backup integration."""
-
-    def __init__(self, hass: HomeAssistant) -> None:
-        """Initialize the backup manager."""
-        super().__init__(hass=hass)
-        self.temp_backup_dir = Path(hass.config.path("tmp_backups"))
-
->>>>>>> 4a44d19c
     async def _async_upload_backup(
         self,
         *,
