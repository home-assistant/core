--- conflicted
+++ resolved
@@ -160,15 +160,10 @@
     async def async_create_backup(
         self,
         *,
-<<<<<<< HEAD
-        password: str | None = None,
-        **kwargs: Any,
-    ) -> Backup:
-=======
         on_progress: Callable[[BackupProgress], None] | None,
+        password: str | None,
         **kwargs: Any,
     ) -> NewBackup:
->>>>>>> 093b16c7
         """Generate a backup."""
 
     @abc.abstractmethod
@@ -271,14 +266,6 @@
         LOGGER.debug("Removed backup located at %s", backup.path)
         self.backups.pop(slug)
 
-<<<<<<< HEAD
-    async def async_create_backup(
-        self,
-        *,
-        password: str | None = None,
-        **kwargs: Any,
-    ) -> Backup:
-=======
     async def async_receive_backup(
         self,
         *,
@@ -340,9 +327,9 @@
         self,
         *,
         on_progress: Callable[[BackupProgress], None] | None,
+        password: str | None,
         **kwargs: Any,
     ) -> NewBackup:
->>>>>>> 093b16c7
         """Generate a backup."""
         if self.backup_task:
             raise HomeAssistantError("Backup already in progress")
@@ -350,7 +337,9 @@
         date_str = dt_util.now().isoformat()
         slug = _generate_slug(date_str, backup_name)
         self.backup_task = self.hass.async_create_task(
-            self._async_create_backup(backup_name, date_str, slug, on_progress),
+            self._async_create_backup(
+                backup_name, date_str, slug, on_progress, password
+            ),
             name="backup_manager_create_backup",
             eager_start=False,  # To ensure the task is not started before we return
         )
@@ -362,6 +351,7 @@
         date_str: str,
         slug: str,
         on_progress: Callable[[BackupProgress], None] | None,
+        password: str | None,
     ) -> Backup:
         """Generate a backup."""
         success = False
