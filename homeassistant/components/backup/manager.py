--- conflicted
+++ resolved
@@ -31,15 +31,9 @@
 from homeassistant.util import dt as dt_util
 from homeassistant.util.json import json_loads_object
 
-<<<<<<< HEAD
+from .agent import BackupAgent, BackupAgentPlatformProtocol
 from .const import DOMAIN, EXCLUDE_DATABASE_FROM_BACKUP, EXCLUDE_FROM_BACKUP, LOGGER
-from .models import BackupSyncMetadata, BaseBackup
-from .sync_agent import BackupPlatformAgentProtocol, BackupSyncAgent
-=======
-from .agent import BackupAgent, BackupAgentPlatformProtocol
-from .const import DOMAIN, EXCLUDE_FROM_BACKUP, LOGGER
 from .models import BackupUploadMetadata, BaseBackup
->>>>>>> f99b3190
 
 BUF_SIZE = 2**20 * 4  # 4MB
 
