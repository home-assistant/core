--- conflicted
+++ resolved
@@ -413,17 +413,14 @@
         slug = _generate_slug(date_str, backup_name)
         self.backup_task = self.hass.async_create_task(
             self._async_create_backup(
-<<<<<<< HEAD
-                backup_name, date_str, slug, on_progress, password
-=======
                 addons_included=addons_included,
                 backup_name=backup_name,
                 database_included=database_included,
                 date_str=date_str,
                 folders_included=folders_included,
                 on_progress=on_progress,
+                password=password,
                 slug=slug,
->>>>>>> 0599983a
             ),
             name="backup_manager_create_backup",
             eager_start=False,  # To ensure the task is not started before we return
@@ -439,11 +436,8 @@
         date_str: str,
         folders_included: list[str] | None,
         on_progress: Callable[[BackupProgress], None] | None,
-<<<<<<< HEAD
         password: str | None,
-=======
         slug: str,
->>>>>>> 0599983a
     ) -> Backup:
         """Generate a backup."""
         success = False
@@ -461,20 +455,16 @@
                     "version": HAVERSION,
                 },
                 "compressed": True,
+                "protected": password is not None,
             }
-            if password is not None:
-                backup_data["protected"] = True
 
             tar_file_path = Path(self.backup_dir, f"{backup_data['slug']}.tar")
             size_in_bytes = await self.hass.async_add_executor_job(
                 self._mkdir_and_generate_backup_contents,
                 tar_file_path,
                 backup_data,
-<<<<<<< HEAD
+                database_included,
                 password,
-=======
-                database_included,
->>>>>>> 0599983a
             )
             backup = Backup(
                 slug=slug,
@@ -499,11 +489,8 @@
         self,
         tar_file_path: Path,
         backup_data: dict[str, Any],
-<<<<<<< HEAD
+        database_included: bool,
         password: str | None = None,
-=======
-        database_included: bool,
->>>>>>> 0599983a
     ) -> int:
         """Generate backup contents and return the size."""
         if not self.backup_dir.exists():
