--- conflicted
+++ resolved
@@ -325,13 +325,7 @@
 
         return (backup, agent_errors)
 
-<<<<<<< HEAD
-    async def async_delete_backup(
-        self, backup_id: str, **kwargs: Any
-    ) -> dict[str, Exception]:
-=======
-    async def async_delete_backup(self, backup_id: str) -> None:
->>>>>>> 9a8ead6c
+    async def async_delete_backup(self, backup_id: str) -> dict[str, Exception]:
         """Delete a backup."""
         agent_errors: dict[str, Exception] = {}
         agent_ids = list(self.backup_agents.keys())
