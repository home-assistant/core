"""Backup manager for the Backup integration."""

from __future__ import annotations

import abc
import asyncio
from dataclasses import asdict, dataclass
import hashlib
import io
import json
from pathlib import Path
import tarfile
from tarfile import TarError
import time
from typing import Any, Protocol, cast

from securetar import SecureTarFile, atomic_contents_add

from homeassistant.backup_restore import RESTORE_BACKUP_FILE, password_to_key
from homeassistant.const import __version__ as HAVERSION
from homeassistant.core import HomeAssistant, callback
from homeassistant.exceptions import HomeAssistantError
from homeassistant.helpers import integration_platform
from homeassistant.helpers.json import json_bytes
from homeassistant.util import dt as dt_util
from homeassistant.util.json import json_loads_object

from .const import DOMAIN, EXCLUDE_FROM_BACKUP, LOGGER

BUF_SIZE = 2**20 * 4  # 4MB


@dataclass(slots=True)
class Backup:
    """Backup class."""

    slug: str
    name: str
    date: str
    path: Path
    size: float
    protected: bool

    def as_dict(self) -> dict:
        """Return a dict representation of this backup."""
        return {**asdict(self), "path": self.path.as_posix()}


class BackupPlatformProtocol(Protocol):
    """Define the format that backup platforms can have."""

    async def async_pre_backup(self, hass: HomeAssistant) -> None:
        """Perform operations before a backup starts."""

    async def async_post_backup(self, hass: HomeAssistant) -> None:
        """Perform operations after a backup finishes."""


class BaseBackupManager(abc.ABC):
    """Define the format that backup managers can have."""

    def __init__(self, hass: HomeAssistant) -> None:
        """Initialize the backup manager."""
        self.hass = hass
        self.backing_up = False
        self.backups: dict[str, Backup] = {}
        self.loaded_platforms = False
        self.platforms: dict[str, BackupPlatformProtocol] = {}

    @callback
    def _add_platform(
        self,
        hass: HomeAssistant,
        integration_domain: str,
        platform: BackupPlatformProtocol,
    ) -> None:
        """Add a platform to the backup manager."""
        if not hasattr(platform, "async_pre_backup") or not hasattr(
            platform, "async_post_backup"
        ):
            LOGGER.warning(
                "%s does not implement required functions for the backup platform",
                integration_domain,
            )
            return
        self.platforms[integration_domain] = platform

    async def async_pre_backup_actions(self, **kwargs: Any) -> None:
        """Perform pre backup actions."""
        if not self.loaded_platforms:
            await self.load_platforms()

        pre_backup_results = await asyncio.gather(
            *(
                platform.async_pre_backup(self.hass)
                for platform in self.platforms.values()
            ),
            return_exceptions=True,
        )
        for result in pre_backup_results:
            if isinstance(result, Exception):
                raise result

    async def async_post_backup_actions(self, **kwargs: Any) -> None:
        """Perform post backup actions."""
        if not self.loaded_platforms:
            await self.load_platforms()

        post_backup_results = await asyncio.gather(
            *(
                platform.async_post_backup(self.hass)
                for platform in self.platforms.values()
            ),
            return_exceptions=True,
        )
        for result in post_backup_results:
            if isinstance(result, Exception):
                raise result

    async def load_platforms(self) -> None:
        """Load backup platforms."""
        await integration_platform.async_process_integration_platforms(
            self.hass, DOMAIN, self._add_platform, wait_for_platforms=True
        )
        LOGGER.debug("Loaded %s platforms", len(self.platforms))
        self.loaded_platforms = True

    @abc.abstractmethod
    async def async_restore_backup(
        self,
        slug: str,
        password: str | None = None,
        **kwargs: Any,
    ) -> None:
        """Restpre a backup."""

    @abc.abstractmethod
    async def async_create_backup(
        self,
        password: str | None = None,
        **kwargs: Any,
    ) -> Backup:
        """Generate a backup."""

    @abc.abstractmethod
    async def async_get_backups(self, **kwargs: Any) -> dict[str, Backup]:
        """Get backups.

        Return a dictionary of Backup instances keyed by their slug.
        """

    @abc.abstractmethod
    async def async_get_backup(self, *, slug: str, **kwargs: Any) -> Backup | None:
        """Get a backup."""

    @abc.abstractmethod
    async def async_remove_backup(self, *, slug: str, **kwargs: Any) -> None:
        """Remove a backup."""


class BackupManager(BaseBackupManager):
    """Backup manager for the Backup integration."""

    def __init__(self, hass: HomeAssistant) -> None:
        """Initialize the backup manager."""
        super().__init__(hass=hass)
        self.backup_dir = Path(hass.config.path("backups"))
        self.loaded_backups = False

    async def load_backups(self) -> None:
        """Load data of stored backup files."""
        backups = await self.hass.async_add_executor_job(self._read_backups)
        LOGGER.debug("Loaded %s backups", len(backups))
        self.backups = backups
        self.loaded_backups = True

    def _read_backups(self) -> dict[str, Backup]:
        """Read backups from disk."""
        backups: dict[str, Backup] = {}
        for backup_path in self.backup_dir.glob("*.tar"):
            try:
                with tarfile.open(backup_path, "r:", bufsize=BUF_SIZE) as backup_file:
                    if data_file := backup_file.extractfile("./backup.json"):
                        data = json_loads_object(data_file.read())
                        backup = Backup(
                            slug=cast(str, data["slug"]),
                            name=cast(str, data["name"]),
                            date=cast(str, data["date"]),
                            path=backup_path,
                            size=round(backup_path.stat().st_size / 1_048_576, 2),
                            protected=cast(bool, data.get("protected", False)),
                        )
                        backups[backup.slug] = backup
            except (OSError, TarError, json.JSONDecodeError, KeyError) as err:
                LOGGER.warning("Unable to read backup %s: %s", backup_path, err)
        return backups

    async def async_get_backups(self, **kwargs: Any) -> dict[str, Backup]:
        """Return backups."""
        if not self.loaded_backups:
            await self.load_backups()

        return self.backups

    async def async_get_backup(self, *, slug: str, **kwargs: Any) -> Backup | None:
        """Return a backup."""
        if not self.loaded_backups:
            await self.load_backups()

        if not (backup := self.backups.get(slug)):
            return None

        if not backup.path.exists():
            LOGGER.debug(
                (
                    "Removing tracked backup (%s) that does not exists on the expected"
                    " path %s"
                ),
                backup.slug,
                backup.path,
            )
            self.backups.pop(slug)
            return None

        return backup

    async def async_remove_backup(self, *, slug: str, **kwargs: Any) -> None:
        """Remove a backup."""
        if (backup := await self.async_get_backup(slug=slug)) is None:
            return

        await self.hass.async_add_executor_job(backup.path.unlink, True)
        LOGGER.debug("Removed backup located at %s", backup.path)
        self.backups.pop(slug)

    async def async_create_backup(
        self,
        password: str | None = None,
        **kwargs: Any,
    ) -> Backup:
        """Generate a backup."""
        if self.backing_up:
            raise HomeAssistantError("Backup already in progress")

        try:
            self.backing_up = True
            await self.async_pre_backup_actions()
            backup_name = f"Core {HAVERSION}"
            date_str = dt_util.now().isoformat()
            slug = _generate_slug(date_str, backup_name)

            backup_data = {
                "slug": slug,
                "name": backup_name,
                "date": date_str,
                "type": "partial",
                "folders": ["homeassistant"],
                "homeassistant": {"version": HAVERSION},
                "compressed": True,
            }
            if password is not None:
                backup_data["protected"] = True

            tar_file_path = Path(self.backup_dir, f"{backup_data['slug']}.tar")
            size_in_bytes = await self.hass.async_add_executor_job(
                self._mkdir_and_generate_backup_contents,
                tar_file_path,
                backup_data,
                password,
            )
            backup = Backup(
                slug=slug,
                name=backup_name,
                date=date_str,
                path=tar_file_path,
                size=round(size_in_bytes / 1_048_576, 2),
                protected=password is not None,
            )
            if self.loaded_backups:
                self.backups[slug] = backup
            LOGGER.debug("Generated new backup with slug %s", slug)
            return backup
        finally:
            self.backing_up = False
            await self.async_post_backup_actions()

    def _mkdir_and_generate_backup_contents(
        self,
        tar_file_path: Path,
        backup_data: dict[str, Any],
        password: str | None = None,
    ) -> int:
        """Generate backup contents and return the size."""
        if not self.backup_dir.exists():
            LOGGER.debug("Creating backup directory")
            self.backup_dir.mkdir()

        outer_secure_tarfile = SecureTarFile(
            tar_file_path, "w", gzip=False, bufsize=BUF_SIZE
        )
        with outer_secure_tarfile as outer_secure_tarfile_tarfile:
            raw_bytes = json_bytes(backup_data)
            fileobj = io.BytesIO(raw_bytes)
            tar_info = tarfile.TarInfo(name="./backup.json")
            tar_info.size = len(raw_bytes)
            tar_info.mtime = int(time.time())
            outer_secure_tarfile_tarfile.addfile(tar_info, fileobj=fileobj)
            with outer_secure_tarfile.create_inner_tar(
                "./homeassistant.tar.gz",
                gzip=True,
                key=password_to_key(password=password),
            ) as core_tar:
                atomic_contents_add(
                    tar_file=core_tar,
                    origin_path=Path(self.hass.config.path()),
                    excludes=EXCLUDE_FROM_BACKUP,
                    arcname="data",
                )
        return tar_file_path.stat().st_size

    async def async_restore_backup(
        self,
        slug: str,
        password: str | None = None,
        **kwargs: Any,
    ) -> None:
        """Restore a backup.

        This will write the restore information to .HA_RESTORE which
        will be handled during startup by the restore_backup module.
        """
        if (backup := await self.async_get_backup(slug=slug)) is None:
            raise HomeAssistantError(f"Backup {slug} not found")

        def _write_restore_file() -> None:
            """Write the restore file."""
            Path(self.hass.config.path(RESTORE_BACKUP_FILE)).write_text(
<<<<<<< HEAD
                ";".join(
                    [
                        backup.path.as_posix(),
                        password or "",
                    ]
                ),
=======
                json.dumps({"path": backup.path.as_posix()}),
>>>>>>> 0dd208a4
                encoding="utf-8",
            )

        await self.hass.async_add_executor_job(_write_restore_file)
        await self.hass.services.async_call("homeassistant", "restart", {})


def _generate_slug(date: str, name: str) -> str:
    """Generate a backup slug."""
    return hashlib.sha1(f"{date} - {name}".lower().encode()).hexdigest()[:8]<|MERGE_RESOLUTION|>--- conflicted
+++ resolved
@@ -335,16 +335,7 @@
         def _write_restore_file() -> None:
             """Write the restore file."""
             Path(self.hass.config.path(RESTORE_BACKUP_FILE)).write_text(
-<<<<<<< HEAD
-                ";".join(
-                    [
-                        backup.path.as_posix(),
-                        password or "",
-                    ]
-                ),
-=======
-                json.dumps({"path": backup.path.as_posix()}),
->>>>>>> 0dd208a4
+                json.dumps({"path": backup.path.as_posix(), "password": password}),
                 encoding="utf-8",
             )
 
