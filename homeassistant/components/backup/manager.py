"""Backup manager for the Backup integration."""

from __future__ import annotations

import abc
import asyncio
from collections.abc import Callable
from dataclasses import asdict, dataclass
import hashlib
import io
import json
from pathlib import Path
from queue import SimpleQueue
import shutil
import tarfile
from tarfile import TarError
from tempfile import TemporaryDirectory
import time
from typing import Any, Generic, Protocol, cast

import aiohttp
from securetar import SecureTarFile, atomic_contents_add
from typing_extensions import TypeVar

from homeassistant.backup_restore import RESTORE_BACKUP_FILE
from homeassistant.const import __version__ as HAVERSION
from homeassistant.core import HomeAssistant, callback
from homeassistant.exceptions import HomeAssistantError
from homeassistant.helpers import integration_platform
from homeassistant.helpers.json import json_bytes
from homeassistant.util import dt as dt_util
from homeassistant.util.json import json_loads_object

from .const import DOMAIN, EXCLUDE_FROM_BACKUP, LOGGER
from .models import BaseBackup
from .sync_agent import BackupPlatformAgentProtocol, BackupSyncAgent

BUF_SIZE = 2**20 * 4  # 4MB

_BackupT = TypeVar("_BackupT", bound=BaseBackup, default=BaseBackup)


@dataclass(slots=True)
<<<<<<< HEAD
class Backup(BaseBackup):
=======
class NewBackup:
    """New backup class."""

    slug: str


@dataclass(slots=True)
class Backup:
>>>>>>> 093b16c7
    """Backup class."""

    path: Path

    def as_dict(self) -> dict:
        """Return a dict representation of this backup."""
        return {**asdict(self), "path": self.path.as_posix()}


@dataclass(slots=True)
class BackupProgress:
    """Backup progress class."""

    done: bool
    stage: str | None
    success: bool | None


class BackupPlatformProtocol(Protocol):
    """Define the format that backup platforms can have."""

    async def async_pre_backup(self, hass: HomeAssistant) -> None:
        """Perform operations before a backup starts."""

    async def async_post_backup(self, hass: HomeAssistant) -> None:
        """Perform operations after a backup finishes."""


class BaseBackupManager(abc.ABC, Generic[_BackupT]):
    """Define the format that backup managers can have."""

    def __init__(self, hass: HomeAssistant) -> None:
        """Initialize the backup manager."""
        self.hass = hass
<<<<<<< HEAD
        self.backing_up = False
        self.backups: dict[str, _BackupT] = {}
=======
        self.backup_task: asyncio.Task | None = None
        self.backups: dict[str, Backup] = {}
>>>>>>> 093b16c7
        self.loaded_platforms = False
        self.platforms: dict[str, BackupPlatformProtocol] = {}
        self.sync_agents: dict[str, BackupSyncAgent] = {}
        self.syncing = False

    @callback
    def _add_platform_pre_post_handlers(
        self,
        hass: HomeAssistant,
        integration_domain: str,
        platform: BackupPlatformProtocol,
    ) -> None:
        """Add a platform to the backup manager."""
        if not hasattr(platform, "async_pre_backup") or not hasattr(
            platform, "async_post_backup"
        ):
            return

        self.platforms[integration_domain] = platform

    async def _async_add_platform_agents(
        self,
        hass: HomeAssistant,
        integration_domain: str,
        platform: BackupPlatformAgentProtocol,
    ) -> None:
        """Add a platform to the backup manager."""
        if not hasattr(platform, "async_get_backup_sync_agents"):
            return

        agents = await platform.async_get_backup_sync_agents(hass=hass)
        self.sync_agents.update(
            {f"{integration_domain}.{agent.name}": agent for agent in agents}
        )

    async def async_pre_backup_actions(self, **kwargs: Any) -> None:
        """Perform pre backup actions."""
        if not self.loaded_platforms:
            await self.load_platforms()

        pre_backup_results = await asyncio.gather(
            *(
                platform.async_pre_backup(self.hass)
                for platform in self.platforms.values()
            ),
            return_exceptions=True,
        )
        for result in pre_backup_results:
            if isinstance(result, Exception):
                raise result

    async def async_post_backup_actions(self, **kwargs: Any) -> None:
        """Perform post backup actions."""
        if not self.loaded_platforms:
            await self.load_platforms()

        post_backup_results = await asyncio.gather(
            *(
                platform.async_post_backup(self.hass)
                for platform in self.platforms.values()
            ),
            return_exceptions=True,
        )
        for result in post_backup_results:
            if isinstance(result, Exception):
                raise result

    async def load_platforms(self) -> None:
        """Load backup platforms."""
        if self.loaded_platforms:
            return
        await integration_platform.async_process_integration_platforms(
            self.hass,
            DOMAIN,
            self._add_platform_pre_post_handlers,
            wait_for_platforms=True,
        )
        await integration_platform.async_process_integration_platforms(
            self.hass,
            DOMAIN,
            self._async_add_platform_agents,
            wait_for_platforms=True,
        )
        LOGGER.debug("Loaded %s platforms", len(self.platforms))
        LOGGER.debug("Loaded %s agents", len(self.sync_agents))
        self.loaded_platforms = True

    @abc.abstractmethod
    async def async_restore_backup(self, slug: str, **kwargs: Any) -> None:
        """Restore a backup."""

    @abc.abstractmethod
<<<<<<< HEAD
    async def async_create_backup(self, **kwargs: Any) -> _BackupT:
=======
    async def async_create_backup(
        self,
        *,
        on_progress: Callable[[BackupProgress], None] | None,
        **kwargs: Any,
    ) -> NewBackup:
>>>>>>> 093b16c7
        """Generate a backup."""

    @abc.abstractmethod
    async def async_get_backups(self, **kwargs: Any) -> dict[str, _BackupT]:
        """Get backups.

        Return a dictionary of Backup instances keyed by their slug.
        """

    @abc.abstractmethod
    async def async_get_backup(self, *, slug: str, **kwargs: Any) -> _BackupT | None:
        """Get a backup."""

    @abc.abstractmethod
    async def async_remove_backup(self, *, slug: str, **kwargs: Any) -> None:
        """Remove a backup."""

    @abc.abstractmethod
<<<<<<< HEAD
    async def async_sync_backup(self, *, slug: str, **kwargs: Any) -> None:
        """Sync a backup."""
=======
    async def async_receive_backup(
        self,
        *,
        contents: aiohttp.BodyPartReader,
        **kwargs: Any,
    ) -> None:
        """Receive and store a backup file from upload."""
>>>>>>> 093b16c7


class BackupManager(BaseBackupManager[Backup]):
    """Backup manager for the Backup integration."""

    def __init__(self, hass: HomeAssistant) -> None:
        """Initialize the backup manager."""
        super().__init__(hass=hass)
        self.backup_dir = Path(hass.config.path("backups"))
        self.loaded_backups = False

    async def async_sync_backup(self, *, slug: str, **kwargs: Any) -> None:
        """Sync a backup."""
        await self.load_platforms()

        if not self.sync_agents:
            return

        if not (backup := await self.async_get_backup(slug=slug)):
            return

        self.syncing = True
        sync_backup_results = await asyncio.gather(
            *(
                agent.async_upload_backup(
                    path=backup.path,
                    metadata={
                        "homeassistant": HAVERSION,
                        "size": backup.size,
                        "date": backup.date,
                        "slug": backup.slug,
                        "name": backup.name,
                    },
                )
                for agent in self.sync_agents.values()
            ),
            return_exceptions=True,
        )
        for result in sync_backup_results:
            if isinstance(result, Exception):
                LOGGER.error("Error during backup sync - %s", result)
        self.syncing = False

    async def load_backups(self) -> None:
        """Load data of stored backup files."""
        backups = await self.hass.async_add_executor_job(self._read_backups)
        LOGGER.debug("Loaded %s local backups", len(backups))
        self.backups = backups
        self.loaded_backups = True

    def _read_backups(self) -> dict[str, Backup]:
        """Read backups from disk."""
        backups: dict[str, Backup] = {}
        for backup_path in self.backup_dir.glob("*.tar"):
            try:
                with tarfile.open(backup_path, "r:", bufsize=BUF_SIZE) as backup_file:
                    if data_file := backup_file.extractfile("./backup.json"):
                        data = json_loads_object(data_file.read())
                        backup = Backup(
                            slug=cast(str, data["slug"]),
                            name=cast(str, data["name"]),
                            date=cast(str, data["date"]),
                            path=backup_path,
                            size=round(backup_path.stat().st_size / 1_048_576, 2),
                        )
                        backups[backup.slug] = backup
            except (OSError, TarError, json.JSONDecodeError, KeyError) as err:
                LOGGER.warning("Unable to read backup %s: %s", backup_path, err)
        return backups

    async def async_get_backups(self, **kwargs: Any) -> dict[str, Backup]:
        """Return backups."""
        if not self.loaded_backups:
            await self.load_backups()

        return self.backups

    async def async_get_backup(self, *, slug: str, **kwargs: Any) -> Backup | None:
        """Return a backup."""
        if not self.loaded_backups:
            await self.load_backups()

        if not (backup := self.backups.get(slug)):
            return None

        if not backup.path.exists():
            LOGGER.debug(
                (
                    "Removing tracked backup (%s) that does not exists on the expected"
                    " path %s"
                ),
                backup.slug,
                backup.path,
            )
            self.backups.pop(slug)
            return None

        return backup

    async def async_remove_backup(self, *, slug: str, **kwargs: Any) -> None:
        """Remove a backup."""
        if (backup := await self.async_get_backup(slug=slug)) is None:
            return

        await self.hass.async_add_executor_job(backup.path.unlink, True)
        LOGGER.debug("Removed backup located at %s", backup.path)
        self.backups.pop(slug)

    async def async_receive_backup(
        self,
        *,
        contents: aiohttp.BodyPartReader,
        **kwargs: Any,
    ) -> None:
        """Receive and store a backup file from upload."""
        queue: SimpleQueue[tuple[bytes, asyncio.Future[None] | None] | None] = (
            SimpleQueue()
        )
        temp_dir_handler = await self.hass.async_add_executor_job(TemporaryDirectory)
        target_temp_file = Path(
            temp_dir_handler.name, contents.filename or "backup.tar"
        )

        def _sync_queue_consumer() -> None:
            with target_temp_file.open("wb") as file_handle:
                while True:
                    if (_chunk_future := queue.get()) is None:
                        break
                    _chunk, _future = _chunk_future
                    if _future is not None:
                        self.hass.loop.call_soon_threadsafe(_future.set_result, None)
                    file_handle.write(_chunk)

        fut: asyncio.Future[None] | None = None
        try:
            fut = self.hass.async_add_executor_job(_sync_queue_consumer)
            megabytes_sending = 0
            while chunk := await contents.read_chunk(BUF_SIZE):
                megabytes_sending += 1
                if megabytes_sending % 5 != 0:
                    queue.put_nowait((chunk, None))
                    continue

                chunk_future = self.hass.loop.create_future()
                queue.put_nowait((chunk, chunk_future))
                await asyncio.wait(
                    (fut, chunk_future),
                    return_when=asyncio.FIRST_COMPLETED,
                )
                if fut.done():
                    # The executor job failed
                    break

            queue.put_nowait(None)  # terminate queue consumer
        finally:
            if fut is not None:
                await fut

        def _move_and_cleanup() -> None:
            shutil.move(target_temp_file, self.backup_dir / target_temp_file.name)
            temp_dir_handler.cleanup()

        await self.hass.async_add_executor_job(_move_and_cleanup)
        await self.load_backups()

    async def async_create_backup(
        self,
        *,
        on_progress: Callable[[BackupProgress], None] | None,
        **kwargs: Any,
    ) -> NewBackup:
        """Generate a backup."""
        if self.backup_task:
            raise HomeAssistantError("Backup already in progress")
        backup_name = f"Core {HAVERSION}"
        date_str = dt_util.now().isoformat()
        slug = _generate_slug(date_str, backup_name)
        self.backup_task = self.hass.async_create_task(
            self._async_create_backup(backup_name, date_str, slug, on_progress),
            name="backup_manager_create_backup",
            eager_start=False,  # To ensure the task is not started before we return
        )
        return NewBackup(slug=slug)

    async def _async_create_backup(
        self,
        backup_name: str,
        date_str: str,
        slug: str,
        on_progress: Callable[[BackupProgress], None] | None,
    ) -> Backup:
        """Generate a backup."""
        success = False
        try:
            await self.async_pre_backup_actions()

            backup_data = {
                "slug": slug,
                "name": backup_name,
                "date": date_str,
                "type": "partial",
                "folders": ["homeassistant"],
                "homeassistant": {"version": HAVERSION},
                "compressed": True,
            }
            tar_file_path = Path(self.backup_dir, f"{backup_data['slug']}.tar")
            size_in_bytes = await self.hass.async_add_executor_job(
                self._mkdir_and_generate_backup_contents,
                tar_file_path,
                backup_data,
            )
            backup = Backup(
                slug=slug,
                name=backup_name,
                date=date_str,
                path=tar_file_path,
                size=round(size_in_bytes / 1_048_576, 2),
            )
            if self.loaded_backups:
                self.backups[slug] = backup
            LOGGER.debug("Generated new backup with slug %s", slug)
            success = True
            return backup
        finally:
            if on_progress:
                on_progress(BackupProgress(done=True, stage=None, success=success))
            self.backup_task = None
            await self.async_post_backup_actions()

    def _mkdir_and_generate_backup_contents(
        self,
        tar_file_path: Path,
        backup_data: dict[str, Any],
    ) -> int:
        """Generate backup contents and return the size."""
        if not self.backup_dir.exists():
            LOGGER.debug("Creating backup directory")
            self.backup_dir.mkdir()

        outer_secure_tarfile = SecureTarFile(
            tar_file_path, "w", gzip=False, bufsize=BUF_SIZE
        )
        with outer_secure_tarfile as outer_secure_tarfile_tarfile:
            raw_bytes = json_bytes(backup_data)
            fileobj = io.BytesIO(raw_bytes)
            tar_info = tarfile.TarInfo(name="./backup.json")
            tar_info.size = len(raw_bytes)
            tar_info.mtime = int(time.time())
            outer_secure_tarfile_tarfile.addfile(tar_info, fileobj=fileobj)
            with outer_secure_tarfile.create_inner_tar(
                "./homeassistant.tar.gz", gzip=True
            ) as core_tar:
                atomic_contents_add(
                    tar_file=core_tar,
                    origin_path=Path(self.hass.config.path()),
                    excludes=EXCLUDE_FROM_BACKUP,
                    arcname="data",
                )

        return tar_file_path.stat().st_size

    async def async_restore_backup(self, slug: str, **kwargs: Any) -> None:
        """Restore a backup.

        This will write the restore information to .HA_RESTORE which
        will be handled during startup by the restore_backup module.
        """
        if (backup := await self.async_get_backup(slug=slug)) is None:
            raise HomeAssistantError(f"Backup {slug} not found")

        def _write_restore_file() -> None:
            """Write the restore file."""
            Path(self.hass.config.path(RESTORE_BACKUP_FILE)).write_text(
                json.dumps({"path": backup.path.as_posix()}),
                encoding="utf-8",
            )

        await self.hass.async_add_executor_job(_write_restore_file)
        await self.hass.services.async_call("homeassistant", "restart", {})


def _generate_slug(date: str, name: str) -> str:
    """Generate a backup slug."""
    return hashlib.sha1(f"{date} - {name}".lower().encode()).hexdigest()[:8]<|MERGE_RESOLUTION|>--- conflicted
+++ resolved
@@ -41,9 +41,6 @@
 
 
 @dataclass(slots=True)
-<<<<<<< HEAD
-class Backup(BaseBackup):
-=======
 class NewBackup:
     """New backup class."""
 
@@ -51,8 +48,7 @@
 
 
 @dataclass(slots=True)
-class Backup:
->>>>>>> 093b16c7
+class Backup(BaseBackup):
     """Backup class."""
 
     path: Path
@@ -87,13 +83,8 @@
     def __init__(self, hass: HomeAssistant) -> None:
         """Initialize the backup manager."""
         self.hass = hass
-<<<<<<< HEAD
-        self.backing_up = False
+        self.backup_task: asyncio.Task | None = None
         self.backups: dict[str, _BackupT] = {}
-=======
-        self.backup_task: asyncio.Task | None = None
-        self.backups: dict[str, Backup] = {}
->>>>>>> 093b16c7
         self.loaded_platforms = False
         self.platforms: dict[str, BackupPlatformProtocol] = {}
         self.sync_agents: dict[str, BackupSyncAgent] = {}
@@ -186,16 +177,12 @@
         """Restore a backup."""
 
     @abc.abstractmethod
-<<<<<<< HEAD
-    async def async_create_backup(self, **kwargs: Any) -> _BackupT:
-=======
     async def async_create_backup(
         self,
         *,
         on_progress: Callable[[BackupProgress], None] | None,
         **kwargs: Any,
     ) -> NewBackup:
->>>>>>> 093b16c7
         """Generate a backup."""
 
     @abc.abstractmethod
@@ -214,10 +201,6 @@
         """Remove a backup."""
 
     @abc.abstractmethod
-<<<<<<< HEAD
-    async def async_sync_backup(self, *, slug: str, **kwargs: Any) -> None:
-        """Sync a backup."""
-=======
     async def async_receive_backup(
         self,
         *,
@@ -225,7 +208,10 @@
         **kwargs: Any,
     ) -> None:
         """Receive and store a backup file from upload."""
->>>>>>> 093b16c7
+
+    @abc.abstractmethod
+    async def async_sync_backup(self, *, slug: str, **kwargs: Any) -> None:
+        """Sync a backup."""
 
 
 class BackupManager(BaseBackupManager[Backup]):
