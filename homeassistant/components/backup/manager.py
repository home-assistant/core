"""Backup manager for the Backup integration."""

from __future__ import annotations

import abc
import asyncio
from collections import defaultdict
from collections.abc import AsyncIterator, Callable, Coroutine
from dataclasses import dataclass, replace
from enum import StrEnum
import hashlib
import io
from itertools import chain
import json
from pathlib import Path, PurePath
import shutil
import sys
import tarfile
import time
from typing import IO, TYPE_CHECKING, Any, Protocol, TypedDict, cast

import aiohttp
from securetar import SecureTarFile, atomic_contents_add

from homeassistant.backup_restore import (
    RESTORE_BACKUP_FILE,
    RESTORE_BACKUP_RESULT_FILE,
    password_to_key,
)
from homeassistant.const import __version__ as HAVERSION
from homeassistant.core import HomeAssistant, callback
from homeassistant.helpers import (
    instance_id,
    integration_platform,
    issue_registry as ir,
    start,
)
from homeassistant.helpers.backup import DATA_BACKUP
from homeassistant.helpers.json import json_bytes
from homeassistant.util import dt as dt_util, json as json_util

from . import util as backup_util
from .agent import (
    BackupAgent,
    BackupAgentError,
    BackupAgentPlatformProtocol,
    LocalBackupAgent,
)
from .config import (
    BackupConfig,
    CreateBackupParametersDict,
    check_unavailable_agents,
    delete_backups_exceeding_configured_count,
)
from .const import (
    BUF_SIZE,
    DATA_MANAGER,
    DOMAIN,
    EXCLUDE_DATABASE_FROM_BACKUP,
    EXCLUDE_FROM_BACKUP,
    LOGGER,
)
from .models import (
    AgentBackup,
    BackupError,
    BackupManagerError,
    BackupReaderWriterError,
    BaseBackup,
    Folder,
)
from .store import BackupStore
from .util import (
    AsyncIteratorReader,
    DecryptedBackupStreamer,
    EncryptedBackupStreamer,
    make_backup_dir,
    read_backup,
    validate_password,
    validate_password_stream,
)


@dataclass(frozen=True, kw_only=True, slots=True)
class NewBackup:
    """New backup class."""

    backup_job_id: str


@dataclass(frozen=True, kw_only=True, slots=True)
class AgentBackupStatus:
    """Agent specific backup attributes."""

    protected: bool
    size: int


@dataclass(frozen=True, kw_only=True, slots=True)
class ManagerBackup(BaseBackup):
    """Backup class."""

    agents: dict[str, AgentBackupStatus]
    failed_agent_ids: list[str]
    with_automatic_settings: bool | None


@dataclass(frozen=True, kw_only=True, slots=True)
class WrittenBackup:
    """Written backup class."""

    backup: AgentBackup
    open_stream: Callable[[], Coroutine[Any, Any, AsyncIterator[bytes]]]
    release_stream: Callable[[], Coroutine[Any, Any, None]]


class BackupManagerState(StrEnum):
    """Backup state type."""

    IDLE = "idle"
    CREATE_BACKUP = "create_backup"
    RECEIVE_BACKUP = "receive_backup"
    RESTORE_BACKUP = "restore_backup"


class BackupPlatformState(StrEnum):
    """Backup platform type."""

    LOADED = "loaded"


class CreateBackupStage(StrEnum):
    """Create backup stage enum."""

    ADDON_REPOSITORIES = "addon_repositories"
    ADDONS = "addons"
    AWAIT_ADDON_RESTARTS = "await_addon_restarts"
    DOCKER_CONFIG = "docker_config"
    FINISHING_FILE = "finishing_file"
    FOLDERS = "folders"
    HOME_ASSISTANT = "home_assistant"
    UPLOAD_TO_AGENTS = "upload_to_agents"


class CreateBackupState(StrEnum):
    """Create backup state enum."""

    COMPLETED = "completed"
    FAILED = "failed"
    IN_PROGRESS = "in_progress"


class ReceiveBackupStage(StrEnum):
    """Receive backup stage enum."""

    RECEIVE_FILE = "receive_file"
    UPLOAD_TO_AGENTS = "upload_to_agents"


class ReceiveBackupState(StrEnum):
    """Receive backup state enum."""

    COMPLETED = "completed"
    FAILED = "failed"
    IN_PROGRESS = "in_progress"


class RestoreBackupStage(StrEnum):
    """Restore backup stage enum."""

    ADDON_REPOSITORIES = "addon_repositories"
    ADDONS = "addons"
    AWAIT_ADDON_RESTARTS = "await_addon_restarts"
    AWAIT_HOME_ASSISTANT_RESTART = "await_home_assistant_restart"
    CHECK_HOME_ASSISTANT = "check_home_assistant"
    DOCKER_CONFIG = "docker_config"
    DOWNLOAD_FROM_AGENT = "download_from_agent"
    FOLDERS = "folders"
    HOME_ASSISTANT = "home_assistant"
    REMOVE_DELTA_ADDONS = "remove_delta_addons"


class RestoreBackupState(StrEnum):
    """Receive backup state enum."""

    COMPLETED = "completed"
    CORE_RESTART = "core_restart"
    FAILED = "failed"
    IN_PROGRESS = "in_progress"


@dataclass(frozen=True, kw_only=True, slots=True)
class ManagerStateEvent:
    """Backup state class."""

    manager_state: BackupManagerState


@dataclass(frozen=True, kw_only=True, slots=True)
class IdleEvent(ManagerStateEvent):
    """Backup manager idle."""

    manager_state: BackupManagerState = BackupManagerState.IDLE


@dataclass(frozen=True, kw_only=True, slots=True)
class CreateBackupEvent(ManagerStateEvent):
    """Backup in progress."""

    manager_state: BackupManagerState = BackupManagerState.CREATE_BACKUP
    reason: str | None
    stage: CreateBackupStage | None
    state: CreateBackupState


@dataclass(frozen=True, kw_only=True, slots=True)
class ReceiveBackupEvent(ManagerStateEvent):
    """Backup receive."""

    manager_state: BackupManagerState = BackupManagerState.RECEIVE_BACKUP
    reason: str | None
    stage: ReceiveBackupStage | None
    state: ReceiveBackupState


@dataclass(frozen=True, kw_only=True, slots=True)
class RestoreBackupEvent(ManagerStateEvent):
    """Backup restore."""

    manager_state: BackupManagerState = BackupManagerState.RESTORE_BACKUP
    reason: str | None
    stage: RestoreBackupStage | None
    state: RestoreBackupState


@dataclass(frozen=True, kw_only=True, slots=True)
class BackupPlatformEvent:
    """Backup platform class."""

    domain: str
    state: BackupPlatformState


class BackupPlatformProtocol(Protocol):
    """Define the format that backup platforms can have."""

    async def async_pre_backup(self, hass: HomeAssistant) -> None:
        """Perform operations before a backup starts."""

    async def async_post_backup(self, hass: HomeAssistant) -> None:
        """Perform operations after a backup finishes."""


class BackupReaderWriter(abc.ABC):
    """Abstract class for reading and writing backups."""

    @abc.abstractmethod
    async def async_create_backup(
        self,
        *,
        agent_ids: list[str],
        backup_name: str,
        extra_metadata: dict[str, bool | str],
        include_addons: list[str] | None,
        include_all_addons: bool,
        include_database: bool,
        include_folders: list[Folder] | None,
        include_homeassistant: bool,
        on_progress: Callable[[CreateBackupEvent], None],
        password: str | None,
    ) -> tuple[NewBackup, asyncio.Task[WrittenBackup]]:
        """Create a backup."""

    @abc.abstractmethod
    async def async_receive_backup(
        self,
        *,
        agent_ids: list[str],
        stream: AsyncIterator[bytes],
        suggested_filename: str,
    ) -> WrittenBackup:
        """Receive a backup."""

    @abc.abstractmethod
    async def async_restore_backup(
        self,
        backup_id: str,
        *,
        agent_id: str,
        on_progress: Callable[[RestoreBackupEvent], None],
        open_stream: Callable[[], Coroutine[Any, Any, AsyncIterator[bytes]]],
        password: str | None,
        restore_addons: list[str] | None,
        restore_database: bool,
        restore_folders: list[Folder] | None,
        restore_homeassistant: bool,
    ) -> None:
        """Restore a backup."""

    @abc.abstractmethod
    async def async_resume_restore_progress_after_restart(
        self,
        *,
        on_progress: Callable[[RestoreBackupEvent | IdleEvent], None],
    ) -> None:
        """Get restore events after core restart."""

    @abc.abstractmethod
    async def async_validate_config(self, *, config: BackupConfig) -> None:
        """Validate backup config."""


class IncorrectPasswordError(BackupReaderWriterError):
    """Raised when the password is incorrect."""

    error_code = "password_incorrect"
    _message = "The password provided is incorrect."


class DecryptOnDowloadNotSupported(BackupManagerError):
    """Raised when on-the-fly decryption is not supported."""

    error_code = "decrypt_on_download_not_supported"
    _message = "On-the-fly decryption is not supported for this backup."


class BackupManagerExceptionGroup(BackupManagerError, ExceptionGroup):
    """Raised when multiple exceptions occur."""

    error_code = "multiple_errors"


class BackupManager:
    """Define the format that backup managers can have."""

    def __init__(self, hass: HomeAssistant, reader_writer: BackupReaderWriter) -> None:
        """Initialize the backup manager."""
        self.hass = hass
        self.platforms: dict[str, BackupPlatformProtocol] = {}
        self.backup_agent_platforms: dict[str, BackupAgentPlatformProtocol] = {}
        self.backup_agents: dict[str, BackupAgent] = {}
        self.local_backup_agents: dict[str, LocalBackupAgent] = {}

        self.config = BackupConfig(hass, self)
        self._reader_writer = reader_writer
        self.known_backups = KnownBackups(self)
        self.store = BackupStore(hass, self)

        # Tasks and flags tracking backup and restore progress
        self._backup_task: asyncio.Task[WrittenBackup] | None = None
        self._backup_finish_task: asyncio.Task[None] | None = None

        # Backup schedule and retention listeners
        self.remove_next_backup_event: Callable[[], None] | None = None
        self.remove_next_delete_event: Callable[[], None] | None = None

        # Latest backup event and backup event subscribers
        self.last_event: ManagerStateEvent = IdleEvent()
        self.last_non_idle_event: ManagerStateEvent | None = None
<<<<<<< HEAD
        self._backup_event_subscriptions: list[Callable[[ManagerStateEvent], None]] = []
        self._backup_platform_event_subscriptions: list[
            Callable[[BackupPlatformEvent], None]
        ] = []
=======
        self._backup_event_subscriptions = hass.data[
            DATA_BACKUP
        ].backup_event_subscriptions
>>>>>>> a6e2dc48

    async def async_setup(self) -> None:
        """Set up the backup manager."""
        stored = await self.store.load()
        if stored:
            self.config.load(stored["config"])
            self.known_backups.load(stored["backups"])

        await self._reader_writer.async_validate_config(config=self.config)
        await self._reader_writer.async_resume_restore_progress_after_restart(
            on_progress=self.async_on_backup_event
        )

        await self.load_platforms()

    @property
    def state(self) -> BackupManagerState:
        """Return the state of the backup manager."""
        return self.last_event.manager_state

    @callback
    def _add_platform_pre_post_handler(
        self,
        integration_domain: str,
        platform: BackupPlatformProtocol,
    ) -> None:
        """Add a backup platform."""
        if not hasattr(platform, "async_pre_backup") or not hasattr(
            platform, "async_post_backup"
        ):
            return

        self.platforms[integration_domain] = platform

    @callback
    def _async_add_backup_agent_platform(
        self,
        integration_domain: str,
        platform: BackupAgentPlatformProtocol,
    ) -> None:
        """Add backup agent platform to the backup manager."""
        if not hasattr(platform, "async_get_backup_agents"):
            return

        self.backup_agent_platforms[integration_domain] = platform

        @callback
        def listener() -> None:
            LOGGER.debug("Loading backup agents for %s", integration_domain)
            self.hass.async_create_task(
                self._async_reload_backup_agents(integration_domain)
            )

        if hasattr(platform, "async_register_backup_agents_listener"):
            platform.async_register_backup_agents_listener(self.hass, listener=listener)

        listener()

    async def _async_reload_backup_agents(self, domain: str) -> None:
        """Add backup agent platform to the backup manager."""
        platform = self.backup_agent_platforms[domain]

        # Remove all agents for the domain
        for agent_id in list(self.backup_agents):
            if self.backup_agents[agent_id].domain == domain:
                del self.backup_agents[agent_id]
        for agent_id in list(self.local_backup_agents):
            if self.local_backup_agents[agent_id].domain == domain:
                del self.local_backup_agents[agent_id]

        # Add new agents
        agents = await platform.async_get_backup_agents(self.hass)
        self.backup_agents.update({agent.agent_id: agent for agent in agents})
        self.local_backup_agents.update(
            {
                agent.agent_id: agent
                for agent in agents
                if isinstance(agent, LocalBackupAgent)
            }
        )

        @callback
        def check_unavailable_agents_after_start(hass: HomeAssistant) -> None:
            """Check unavailable agents after start."""
            check_unavailable_agents(hass, self)

        start.async_at_started(self.hass, check_unavailable_agents_after_start)

    async def _add_platform(
        self,
        hass: HomeAssistant,
        integration_domain: str,
        platform: Any,
    ) -> None:
        """Add a backup platform manager."""
        self._add_platform_pre_post_handler(integration_domain, platform)
        self._async_add_backup_agent_platform(integration_domain, platform)
        LOGGER.debug("Backup platform %s loaded", integration_domain)
        LOGGER.debug("%s platforms loaded in total", len(self.platforms))
        LOGGER.debug("%s agents loaded in total", len(self.backup_agents))
        LOGGER.debug("%s local agents loaded in total", len(self.local_backup_agents))
        event = BackupPlatformEvent(
            domain=integration_domain, state=BackupPlatformState.LOADED
        )
        for subscription in self._backup_platform_event_subscriptions:
            subscription(event)

    async def async_pre_backup_actions(self) -> None:
        """Perform pre backup actions."""
        pre_backup_results = await asyncio.gather(
            *(
                platform.async_pre_backup(self.hass)
                for platform in self.platforms.values()
            ),
            return_exceptions=True,
        )
        for result in pre_backup_results:
            if isinstance(result, Exception):
                raise BackupManagerError(
                    f"Error during pre-backup: {result}"
                ) from result

    async def async_post_backup_actions(self) -> None:
        """Perform post backup actions."""
        post_backup_results = await asyncio.gather(
            *(
                platform.async_post_backup(self.hass)
                for platform in self.platforms.values()
            ),
            return_exceptions=True,
        )
        for result in post_backup_results:
            if isinstance(result, Exception):
                raise BackupManagerError(
                    f"Error during post-backup: {result}"
                ) from result

    async def load_platforms(self) -> None:
        """Load backup platforms."""
        await integration_platform.async_process_integration_platforms(
            self.hass,
            DOMAIN,
            self._add_platform,
            wait_for_platforms=True,
        )
        LOGGER.debug("Loaded %s platforms", len(self.platforms))
        LOGGER.debug("Loaded %s agents", len(self.backup_agents))

    async def _async_upload_backup(
        self,
        *,
        backup: AgentBackup,
        agent_ids: list[str],
        open_stream: Callable[[], Coroutine[Any, Any, AsyncIterator[bytes]]],
        password: str | None,
    ) -> dict[str, Exception]:
        """Upload a backup to selected agents."""
        agent_errors: dict[str, Exception] = {}

        LOGGER.debug("Uploading backup %s to agents %s", backup.backup_id, agent_ids)

        async def upload_backup_to_agent(agent_id: str) -> None:
            """Upload backup to a single agent, and encrypt or decrypt as needed."""
            config = self.config.data.agents.get(agent_id)
            should_encrypt = config.protected if config else password is not None
            streamer: DecryptedBackupStreamer | EncryptedBackupStreamer | None = None
            if should_encrypt == backup.protected or password is None:
                # The backup we're uploading is already in the correct state, or we
                # don't have a password to encrypt or decrypt it
                LOGGER.debug(
                    "Uploading backup %s to agent %s as is", backup.backup_id, agent_id
                )
                open_stream_func = open_stream
                _backup = backup
            elif should_encrypt:
                # The backup we're uploading is not encrypted, but the agent requires it
                LOGGER.debug(
                    "Uploading encrypted backup %s to agent %s",
                    backup.backup_id,
                    agent_id,
                )
                streamer = EncryptedBackupStreamer(
                    self.hass, backup, open_stream, password
                )
            else:
                # The backup we're uploading is encrypted, but the agent requires it
                # decrypted
                LOGGER.debug(
                    "Uploading decrypted backup %s to agent %s",
                    backup.backup_id,
                    agent_id,
                )
                streamer = DecryptedBackupStreamer(
                    self.hass, backup, open_stream, password
                )
            if streamer:
                open_stream_func = streamer.open_stream
                _backup = replace(
                    backup, protected=should_encrypt, size=streamer.size()
                )
            await self.backup_agents[agent_id].async_upload_backup(
                open_stream=open_stream_func,
                backup=_backup,
            )
            if streamer:
                await streamer.wait()

        sync_backup_results = await asyncio.gather(
            *(upload_backup_to_agent(agent_id) for agent_id in agent_ids),
            return_exceptions=True,
        )
        for idx, result in enumerate(sync_backup_results):
            agent_id = agent_ids[idx]
            if isinstance(result, BackupReaderWriterError):
                # writer errors will affect all agents
                # no point in continuing
                raise BackupManagerError(str(result)) from result
            if isinstance(result, BackupAgentError):
                agent_errors[agent_id] = result
                LOGGER.error("Upload failed for %s: %s", agent_id, result)
                continue
            if isinstance(result, Exception):
                # trap bugs from agents
                agent_errors[agent_id] = result
                LOGGER.error(
                    "Unexpected error for %s: %s", agent_id, result, exc_info=result
                )
                continue
            if isinstance(result, BaseException):
                raise result

        return agent_errors

    async def async_get_backups(
        self,
    ) -> tuple[dict[str, ManagerBackup], dict[str, Exception]]:
        """Get backups.

        Return a dictionary of Backup instances keyed by their ID.
        """
        backups: dict[str, ManagerBackup] = {}
        agent_errors: dict[str, Exception] = {}
        agent_ids = list(self.backup_agents)

        list_backups_results = await asyncio.gather(
            *(agent.async_list_backups() for agent in self.backup_agents.values()),
            return_exceptions=True,
        )
        for idx, result in enumerate(list_backups_results):
            agent_id = agent_ids[idx]
            if isinstance(result, BackupAgentError):
                agent_errors[agent_id] = result
                continue
            if isinstance(result, Exception):
                agent_errors[agent_id] = result
                LOGGER.error(
                    "Unexpected error for %s: %s", agent_id, result, exc_info=result
                )
                continue
            if isinstance(result, BaseException):
                raise result  # unexpected error
            for agent_backup in result:
                if (backup_id := agent_backup.backup_id) not in backups:
                    if known_backup := self.known_backups.get(backup_id):
                        failed_agent_ids = known_backup.failed_agent_ids
                    else:
                        failed_agent_ids = []
                    with_automatic_settings = self.is_our_automatic_backup(
                        agent_backup, await instance_id.async_get(self.hass)
                    )
                    backups[backup_id] = ManagerBackup(
                        agents={},
                        addons=agent_backup.addons,
                        backup_id=backup_id,
                        date=agent_backup.date,
                        database_included=agent_backup.database_included,
                        extra_metadata=agent_backup.extra_metadata,
                        failed_agent_ids=failed_agent_ids,
                        folders=agent_backup.folders,
                        homeassistant_included=agent_backup.homeassistant_included,
                        homeassistant_version=agent_backup.homeassistant_version,
                        name=agent_backup.name,
                        with_automatic_settings=with_automatic_settings,
                    )
                backups[backup_id].agents[agent_id] = AgentBackupStatus(
                    protected=agent_backup.protected,
                    size=agent_backup.size,
                )

        return (backups, agent_errors)

    async def async_get_backup(
        self, backup_id: str
    ) -> tuple[ManagerBackup | None, dict[str, Exception]]:
        """Get a backup."""
        backup: ManagerBackup | None = None
        agent_errors: dict[str, Exception] = {}
        agent_ids = list(self.backup_agents)

        get_backup_results = await asyncio.gather(
            *(
                agent.async_get_backup(backup_id)
                for agent in self.backup_agents.values()
            ),
            return_exceptions=True,
        )
        for idx, result in enumerate(get_backup_results):
            agent_id = agent_ids[idx]
            if isinstance(result, BackupAgentError):
                agent_errors[agent_id] = result
                continue
            if isinstance(result, Exception):
                agent_errors[agent_id] = result
                LOGGER.error(
                    "Unexpected error for %s: %s", agent_id, result, exc_info=result
                )
                continue
            if isinstance(result, BaseException):
                raise result  # unexpected error
            if not result:
                continue
            if backup is None:
                if known_backup := self.known_backups.get(backup_id):
                    failed_agent_ids = known_backup.failed_agent_ids
                else:
                    failed_agent_ids = []
                with_automatic_settings = self.is_our_automatic_backup(
                    result, await instance_id.async_get(self.hass)
                )
                backup = ManagerBackup(
                    agents={},
                    addons=result.addons,
                    backup_id=result.backup_id,
                    date=result.date,
                    database_included=result.database_included,
                    extra_metadata=result.extra_metadata,
                    failed_agent_ids=failed_agent_ids,
                    folders=result.folders,
                    homeassistant_included=result.homeassistant_included,
                    homeassistant_version=result.homeassistant_version,
                    name=result.name,
                    with_automatic_settings=with_automatic_settings,
                )
            backup.agents[agent_id] = AgentBackupStatus(
                protected=result.protected,
                size=result.size,
            )

        return (backup, agent_errors)

    @staticmethod
    def is_our_automatic_backup(
        backup: AgentBackup, our_instance_id: str
    ) -> bool | None:
        """Check if a backup was created by us and return automatic_settings flag.

        Returns `None` if the backup was not created by us, or if the
        automatic_settings flag is not a boolean.
        """
        if backup.extra_metadata.get("instance_id") != our_instance_id:
            return None
        with_automatic_settings = backup.extra_metadata.get("with_automatic_settings")
        if not isinstance(with_automatic_settings, bool):
            return None
        return with_automatic_settings

    async def async_delete_backup(
        self, backup_id: str, *, agent_ids: list[str] | None = None
    ) -> dict[str, Exception]:
        """Delete a backup."""
        agent_errors: dict[str, Exception] = {}
        if agent_ids is None:
            agent_ids = list(self.backup_agents)

        delete_backup_results = await asyncio.gather(
            *(
                self.backup_agents[agent_id].async_delete_backup(backup_id)
                for agent_id in agent_ids
            ),
            return_exceptions=True,
        )
        for idx, result in enumerate(delete_backup_results):
            agent_id = agent_ids[idx]
            if isinstance(result, BackupAgentError):
                agent_errors[agent_id] = result
                continue
            if isinstance(result, Exception):
                agent_errors[agent_id] = result
                LOGGER.error(
                    "Unexpected error for %s: %s", agent_id, result, exc_info=result
                )
                continue
            if isinstance(result, BaseException):
                raise result  # unexpected error

        if not agent_errors:
            self.known_backups.remove(backup_id)

        return agent_errors

    async def async_delete_filtered_backups(
        self,
        *,
        include_filter: Callable[[dict[str, ManagerBackup]], dict[str, ManagerBackup]],
        delete_filter: Callable[[dict[str, ManagerBackup]], dict[str, ManagerBackup]],
    ) -> None:
        """Delete backups parsed with a filter.

        :param include_filter: A filter that should return the backups to consider for
        deletion. Note: The newest of the backups returned by include_filter will
        unconditionally be kept, even if delete_filter returns all backups.
        :param delete_filter: A filter that should return the backups to delete.
        """
        backups, get_agent_errors = await self.async_get_backups()
        if get_agent_errors:
            LOGGER.debug(
                "Error getting backups; continuing anyway: %s",
                get_agent_errors,
            )

        # Run the include filter first to ensure we only consider backups that
        # should be included in the deletion process.
        backups = include_filter(backups)
        backups_by_agent: dict[str, dict[str, ManagerBackup]] = defaultdict(dict)
        for backup_id, backup in backups.items():
            for agent_id in backup.agents:
                backups_by_agent[agent_id][backup_id] = backup

        LOGGER.debug("Backups returned by include filter: %s", backups)
        LOGGER.debug(
            "Backups returned by include filter by agent: %s",
            {agent_id: list(backups) for agent_id, backups in backups_by_agent.items()},
        )

        backups_to_delete = delete_filter(backups)

        LOGGER.debug("Backups returned by delete filter: %s", backups_to_delete)

        if not backups_to_delete:
            return

        # always delete oldest backup first
        backups_to_delete_by_agent: dict[str, dict[str, ManagerBackup]] = defaultdict(
            dict
        )
        for backup_id, backup in sorted(
            backups_to_delete.items(),
            key=lambda backup_item: backup_item[1].date,
        ):
            for agent_id in backup.agents:
                backups_to_delete_by_agent[agent_id][backup_id] = backup
        LOGGER.debug(
            "Backups returned by delete filter by agent: %s",
            {
                agent_id: list(backups)
                for agent_id, backups in backups_to_delete_by_agent.items()
            },
        )
        for agent_id, to_delete_from_agent in backups_to_delete_by_agent.items():
            if len(to_delete_from_agent) >= len(backups_by_agent[agent_id]):
                # Never delete the last backup.
                last_backup = to_delete_from_agent.popitem()
                LOGGER.debug(
                    "Keeping the last backup %s for agent %s", last_backup, agent_id
                )

        LOGGER.debug(
            "Backups to delete by agent: %s",
            {
                agent_id: list(backups)
                for agent_id, backups in backups_to_delete_by_agent.items()
            },
        )

        backup_ids_to_delete: dict[str, set[str]] = defaultdict(set)
        for agent_id, to_delete in backups_to_delete_by_agent.items():
            for backup_id in to_delete:
                backup_ids_to_delete[backup_id].add(agent_id)

        if not backup_ids_to_delete:
            return

        backup_ids = list(backup_ids_to_delete)
        delete_results = await asyncio.gather(
            *(
                self.async_delete_backup(backup_id, agent_ids=list(agent_ids))
                for backup_id, agent_ids in backup_ids_to_delete.items()
            )
        )
        agent_errors = {
            backup_id: error
            for backup_id, error in zip(backup_ids, delete_results, strict=True)
            if error
        }
        if agent_errors:
            LOGGER.error(
                "Error deleting old copies: %s",
                agent_errors,
            )

    async def async_receive_backup(
        self,
        *,
        agent_ids: list[str],
        contents: aiohttp.BodyPartReader,
    ) -> str:
        """Receive and store a backup file from upload."""
        if self.state is not BackupManagerState.IDLE:
            raise BackupManagerError(f"Backup manager busy: {self.state}")
        self.async_on_backup_event(
            ReceiveBackupEvent(
                reason=None,
                stage=None,
                state=ReceiveBackupState.IN_PROGRESS,
            )
        )
        try:
            backup_id = await self._async_receive_backup(
                agent_ids=agent_ids, contents=contents
            )
        except Exception:
            self.async_on_backup_event(
                ReceiveBackupEvent(
                    reason="unknown_error",
                    stage=None,
                    state=ReceiveBackupState.FAILED,
                )
            )
            raise
        else:
            self.async_on_backup_event(
                ReceiveBackupEvent(
                    reason=None,
                    stage=None,
                    state=ReceiveBackupState.COMPLETED,
                )
            )
            return backup_id
        finally:
            self.async_on_backup_event(IdleEvent())

    async def _async_receive_backup(
        self,
        *,
        agent_ids: list[str],
        contents: aiohttp.BodyPartReader,
    ) -> str:
        """Receive and store a backup file from upload."""
        contents.chunk_size = BUF_SIZE
        self.async_on_backup_event(
            ReceiveBackupEvent(
                reason=None,
                stage=ReceiveBackupStage.RECEIVE_FILE,
                state=ReceiveBackupState.IN_PROGRESS,
            )
        )
        written_backup = await self._reader_writer.async_receive_backup(
            agent_ids=agent_ids,
            stream=contents,
            suggested_filename=contents.filename or "backup.tar",
        )
        self.async_on_backup_event(
            ReceiveBackupEvent(
                reason=None,
                stage=ReceiveBackupStage.UPLOAD_TO_AGENTS,
                state=ReceiveBackupState.IN_PROGRESS,
            )
        )
        agent_errors = await self._async_upload_backup(
            backup=written_backup.backup,
            agent_ids=agent_ids,
            open_stream=written_backup.open_stream,
            # When receiving a backup, we don't decrypt or encrypt it according to the
            # agent settings, we just upload it as is.
            password=None,
        )
        await written_backup.release_stream()
        self.known_backups.add(written_backup.backup, agent_errors, [])
        return written_backup.backup.backup_id

    async def async_create_backup(
        self,
        *,
        agent_ids: list[str],
        extra_metadata: dict[str, bool | str] | None = None,
        include_addons: list[str] | None,
        include_all_addons: bool,
        include_database: bool,
        include_folders: list[Folder] | None,
        include_homeassistant: bool,
        name: str | None,
        password: str | None,
        with_automatic_settings: bool = False,
    ) -> NewBackup:
        """Create a backup."""
        new_backup = await self.async_initiate_backup(
            agent_ids=agent_ids,
            extra_metadata=extra_metadata,
            include_addons=include_addons,
            include_all_addons=include_all_addons,
            include_database=include_database,
            include_folders=include_folders,
            include_homeassistant=include_homeassistant,
            name=name,
            password=password,
            raise_task_error=True,
            with_automatic_settings=with_automatic_settings,
        )
        assert self._backup_finish_task
        await self._backup_finish_task
        return new_backup

    async def async_create_automatic_backup(self) -> NewBackup:
        """Create a backup with automatic backup settings."""
        config_data = self.config.data
        return await self.async_create_backup(
            agent_ids=config_data.create_backup.agent_ids,
            include_addons=config_data.create_backup.include_addons,
            include_all_addons=config_data.create_backup.include_all_addons,
            include_database=config_data.create_backup.include_database,
            include_folders=config_data.create_backup.include_folders,
            include_homeassistant=True,  # always include HA
            name=config_data.create_backup.name,
            password=config_data.create_backup.password,
            with_automatic_settings=True,
        )

    async def async_initiate_backup(
        self,
        *,
        agent_ids: list[str],
        extra_metadata: dict[str, bool | str] | None = None,
        include_addons: list[str] | None,
        include_all_addons: bool,
        include_database: bool,
        include_folders: list[Folder] | None,
        include_homeassistant: bool,
        name: str | None,
        password: str | None,
        raise_task_error: bool = False,
        with_automatic_settings: bool = False,
    ) -> NewBackup:
        """Initiate generating a backup."""
        if self.state is not BackupManagerState.IDLE:
            raise BackupManagerError(f"Backup manager busy: {self.state}")

        if with_automatic_settings:
            self.config.data.last_attempted_automatic_backup = dt_util.now()
            self.store.save()

        self.async_on_backup_event(
            CreateBackupEvent(
                reason=None,
                stage=None,
                state=CreateBackupState.IN_PROGRESS,
            )
        )
        try:
            return await self._async_create_backup(
                agent_ids=agent_ids,
                extra_metadata=extra_metadata,
                include_addons=include_addons,
                include_all_addons=include_all_addons,
                include_database=include_database,
                include_folders=include_folders,
                include_homeassistant=include_homeassistant,
                name=name,
                password=password,
                raise_task_error=raise_task_error,
                with_automatic_settings=with_automatic_settings,
            )
        except Exception as err:
            reason = err.error_code if isinstance(err, BackupError) else "unknown_error"
            self.async_on_backup_event(
                CreateBackupEvent(
                    reason=reason,
                    stage=None,
                    state=CreateBackupState.FAILED,
                )
            )
            self.async_on_backup_event(IdleEvent())
            if with_automatic_settings:
                self._update_issue_backup_failed()
            raise

    async def _async_create_backup(
        self,
        *,
        agent_ids: list[str],
        extra_metadata: dict[str, bool | str] | None,
        include_addons: list[str] | None,
        include_all_addons: bool,
        include_database: bool,
        include_folders: list[Folder] | None,
        include_homeassistant: bool,
        name: str | None,
        password: str | None,
        raise_task_error: bool,
        with_automatic_settings: bool,
    ) -> NewBackup:
        """Initiate generating a backup."""
        unavailable_agents = [
            agent_id for agent_id in agent_ids if agent_id not in self.backup_agents
        ]
        if not (
            available_agents := [
                agent_id for agent_id in agent_ids if agent_id in self.backup_agents
            ]
        ):
            raise BackupManagerError(
                f"At least one available backup agent must be selected, got {agent_ids}"
            )
        if unavailable_agents:
            LOGGER.warning(
                "Backup agents %s are not available, will backupp to %s",
                unavailable_agents,
                available_agents,
            )
        if include_all_addons and include_addons:
            raise BackupManagerError(
                "Cannot include all addons and specify specific addons"
            )

        backup_name = (
            (name if name is None else name.strip())
            or f"{'Automatic' if with_automatic_settings else 'Custom'} backup {HAVERSION}"
        )
        extra_metadata = extra_metadata or {}

        try:
            (
                new_backup,
                self._backup_task,
            ) = await self._reader_writer.async_create_backup(
                agent_ids=available_agents,
                backup_name=backup_name,
                extra_metadata=extra_metadata
                | {
                    "instance_id": await instance_id.async_get(self.hass),
                    "with_automatic_settings": with_automatic_settings,
                },
                include_addons=include_addons,
                include_all_addons=include_all_addons,
                include_database=include_database,
                include_folders=include_folders,
                include_homeassistant=include_homeassistant,
                on_progress=self.async_on_backup_event,
                password=password,
            )
        except BackupReaderWriterError as err:
            raise BackupManagerError(str(err)) from err

        backup_finish_task = self._backup_finish_task = self.hass.async_create_task(
            self._async_finish_backup(
                available_agents, unavailable_agents, with_automatic_settings, password
            ),
            name="backup_manager_finish_backup",
        )
        if not raise_task_error:

            def log_finish_task_error(task: asyncio.Task[None]) -> None:
                if task.done() and not task.cancelled() and (err := task.exception()):
                    if isinstance(err, BackupManagerError):
                        LOGGER.error("Error creating backup: %s", err)
                    else:
                        LOGGER.error("Unexpected error: %s", err, exc_info=err)

            backup_finish_task.add_done_callback(log_finish_task_error)

        return new_backup

    async def _async_finish_backup(
        self,
        available_agents: list[str],
        unavailable_agents: list[str],
        with_automatic_settings: bool,
        password: str | None,
    ) -> None:
        """Finish a backup."""
        if TYPE_CHECKING:
            assert self._backup_task is not None
        backup_success = False
        try:
            written_backup = await self._backup_task
        except Exception as err:
            if with_automatic_settings:
                self._update_issue_backup_failed()

            if isinstance(err, BackupReaderWriterError):
                raise BackupManagerError(str(err)) from err
            raise  # unexpected error
        else:
            LOGGER.debug(
                "Generated new backup with backup_id %s, uploading to agents %s",
                written_backup.backup.backup_id,
                available_agents,
            )
            self.async_on_backup_event(
                CreateBackupEvent(
                    reason=None,
                    stage=CreateBackupStage.UPLOAD_TO_AGENTS,
                    state=CreateBackupState.IN_PROGRESS,
                )
            )

            try:
                agent_errors = await self._async_upload_backup(
                    backup=written_backup.backup,
                    agent_ids=available_agents,
                    open_stream=written_backup.open_stream,
                    password=password,
                )
            finally:
                await written_backup.release_stream()
            self.known_backups.add(
                written_backup.backup, agent_errors, unavailable_agents
            )
            if not agent_errors:
                if with_automatic_settings:
                    # create backup was successful, update last_completed_automatic_backup
                    self.config.data.last_completed_automatic_backup = dt_util.now()
                    self.store.save()
                backup_success = True

            if with_automatic_settings:
                self._update_issue_after_agent_upload(agent_errors, unavailable_agents)
            # delete old backups more numerous than copies
            # try this regardless of agent errors above
            await delete_backups_exceeding_configured_count(self)

        finally:
            self._backup_task = None
            self._backup_finish_task = None
            if backup_success:
                self.async_on_backup_event(
                    CreateBackupEvent(
                        reason=None,
                        stage=None,
                        state=CreateBackupState.COMPLETED,
                    )
                )
            else:
                self.async_on_backup_event(
                    CreateBackupEvent(
                        reason="upload_failed",
                        stage=None,
                        state=CreateBackupState.FAILED,
                    )
                )
            self.async_on_backup_event(IdleEvent())

    async def async_restore_backup(
        self,
        backup_id: str,
        *,
        agent_id: str,
        password: str | None,
        restore_addons: list[str] | None,
        restore_database: bool,
        restore_folders: list[Folder] | None,
        restore_homeassistant: bool,
    ) -> None:
        """Initiate restoring a backup."""
        if self.state is not BackupManagerState.IDLE:
            raise BackupManagerError(f"Backup manager busy: {self.state}")

        self.async_on_backup_event(
            RestoreBackupEvent(
                reason=None,
                stage=None,
                state=RestoreBackupState.IN_PROGRESS,
            )
        )
        try:
            await self._async_restore_backup(
                backup_id=backup_id,
                agent_id=agent_id,
                password=password,
                restore_addons=restore_addons,
                restore_database=restore_database,
                restore_folders=restore_folders,
                restore_homeassistant=restore_homeassistant,
            )
            self.async_on_backup_event(
                RestoreBackupEvent(
                    reason=None,
                    stage=None,
                    state=RestoreBackupState.COMPLETED,
                )
            )
        except BackupError as err:
            self.async_on_backup_event(
                RestoreBackupEvent(
                    reason=err.error_code,
                    stage=None,
                    state=RestoreBackupState.FAILED,
                )
            )
            raise
        except Exception:
            self.async_on_backup_event(
                RestoreBackupEvent(
                    reason="unknown_error",
                    stage=None,
                    state=RestoreBackupState.FAILED,
                )
            )
            raise
        finally:
            self.async_on_backup_event(IdleEvent())

    async def _async_restore_backup(
        self,
        backup_id: str,
        *,
        agent_id: str,
        password: str | None,
        restore_addons: list[str] | None,
        restore_database: bool,
        restore_folders: list[Folder] | None,
        restore_homeassistant: bool,
    ) -> None:
        """Initiate restoring a backup."""
        agent = self.backup_agents[agent_id]
        if not await agent.async_get_backup(backup_id):
            raise BackupManagerError(
                f"Backup {backup_id} not found in agent {agent_id}"
            )

        async def open_backup() -> AsyncIterator[bytes]:
            return await agent.async_download_backup(backup_id)

        await self._reader_writer.async_restore_backup(
            backup_id=backup_id,
            open_stream=open_backup,
            agent_id=agent_id,
            on_progress=self.async_on_backup_event,
            password=password,
            restore_addons=restore_addons,
            restore_database=restore_database,
            restore_folders=restore_folders,
            restore_homeassistant=restore_homeassistant,
        )

    @callback
    def async_on_backup_event(
        self,
        event: ManagerStateEvent,
    ) -> None:
        """Forward event to subscribers."""
        if (current_state := self.state) != (new_state := event.manager_state):
            LOGGER.debug("Backup state: %s -> %s", current_state, new_state)
        self.last_event = event
        if not isinstance(event, IdleEvent):
            self.last_non_idle_event = event
        for subscription in self._backup_event_subscriptions:
            subscription(event)

<<<<<<< HEAD
    @callback
    def async_subscribe_events(
        self,
        on_event: Callable[[ManagerStateEvent], None],
    ) -> Callable[[], None]:
        """Subscribe events."""

        def remove_subscription() -> None:
            self._backup_event_subscriptions.remove(on_event)

        self._backup_event_subscriptions.append(on_event)
        return remove_subscription

    @callback
    def async_subscribe_platform_events(
        self,
        on_event: Callable[[BackupPlatformEvent], None],
    ) -> Callable[[], None]:
        """Subscribe to platform events."""

        def remove_subscription() -> None:
            self._backup_platform_event_subscriptions.remove(on_event)

        self._backup_platform_event_subscriptions.append(on_event)
        return remove_subscription

=======
>>>>>>> a6e2dc48
    def _update_issue_backup_failed(self) -> None:
        """Update issue registry when a backup fails."""
        ir.async_create_issue(
            self.hass,
            DOMAIN,
            "automatic_backup_failed",
            is_fixable=False,
            is_persistent=True,
            learn_more_url="homeassistant://config/backup",
            severity=ir.IssueSeverity.WARNING,
            translation_key="automatic_backup_failed_create",
        )

    def _update_issue_after_agent_upload(
        self, agent_errors: dict[str, Exception], unavailable_agents: list[str]
    ) -> None:
        """Update issue registry after a backup is uploaded to agents."""
        if not agent_errors and not unavailable_agents:
            ir.async_delete_issue(self.hass, DOMAIN, "automatic_backup_failed")
            return
        ir.async_create_issue(
            self.hass,
            DOMAIN,
            "automatic_backup_failed",
            is_fixable=False,
            is_persistent=True,
            learn_more_url="homeassistant://config/backup",
            severity=ir.IssueSeverity.WARNING,
            translation_key="automatic_backup_failed_upload_agents",
            translation_placeholders={
                "failed_agents": ", ".join(
                    chain(
                        (
                            self.backup_agents[agent_id].name
                            for agent_id in agent_errors
                        ),
                        unavailable_agents,
                    )
                )
            },
        )

    async def async_can_decrypt_on_download(
        self,
        backup_id: str,
        *,
        agent_id: str,
        password: str | None,
    ) -> None:
        """Check if we are able to decrypt the backup on download."""
        try:
            agent = self.backup_agents[agent_id]
        except KeyError as err:
            raise BackupManagerError(f"Invalid agent selected: {agent_id}") from err
        if not await agent.async_get_backup(backup_id):
            raise BackupManagerError(
                f"Backup {backup_id} not found in agent {agent_id}"
            )
        reader: IO[bytes]
        if agent_id in self.local_backup_agents:
            local_agent = self.local_backup_agents[agent_id]
            path = local_agent.get_backup_path(backup_id)
            reader = await self.hass.async_add_executor_job(open, path.as_posix(), "rb")
        else:
            backup_stream = await agent.async_download_backup(backup_id)
            reader = cast(IO[bytes], AsyncIteratorReader(self.hass, backup_stream))
        try:
            await self.hass.async_add_executor_job(
                validate_password_stream, reader, password
            )
        except backup_util.IncorrectPassword as err:
            raise IncorrectPasswordError from err
        except backup_util.UnsupportedSecureTarVersion as err:
            raise DecryptOnDowloadNotSupported from err
        except backup_util.DecryptError as err:
            raise BackupManagerError(str(err)) from err
        finally:
            reader.close()


class KnownBackups:
    """Track known backups."""

    def __init__(self, manager: BackupManager) -> None:
        """Initialize."""
        self._backups: dict[str, KnownBackup] = {}
        self._manager = manager

    def load(self, stored_backups: list[StoredKnownBackup]) -> None:
        """Load backups."""
        self._backups = {
            backup["backup_id"]: KnownBackup(
                backup_id=backup["backup_id"],
                failed_agent_ids=backup["failed_agent_ids"],
            )
            for backup in stored_backups
        }

    def to_list(self) -> list[StoredKnownBackup]:
        """Convert known backups to a dict."""
        return [backup.to_dict() for backup in self._backups.values()]

    def add(
        self,
        backup: AgentBackup,
        agent_errors: dict[str, Exception],
        unavailable_agents: list[str],
    ) -> None:
        """Add a backup."""
        self._backups[backup.backup_id] = KnownBackup(
            backup_id=backup.backup_id,
            failed_agent_ids=list(chain(agent_errors, unavailable_agents)),
        )
        self._manager.store.save()

    def get(self, backup_id: str) -> KnownBackup | None:
        """Get a backup."""
        return self._backups.get(backup_id)

    def remove(self, backup_id: str) -> None:
        """Remove a backup."""
        if backup_id not in self._backups:
            return
        self._backups.pop(backup_id)
        self._manager.store.save()


@dataclass(kw_only=True)
class KnownBackup:
    """Persistent backup data."""

    backup_id: str
    failed_agent_ids: list[str]

    def to_dict(self) -> StoredKnownBackup:
        """Convert known backup to a dict."""
        return {
            "backup_id": self.backup_id,
            "failed_agent_ids": self.failed_agent_ids,
        }


class StoredKnownBackup(TypedDict):
    """Stored persistent backup data."""

    backup_id: str
    failed_agent_ids: list[str]


class CoreBackupReaderWriter(BackupReaderWriter):
    """Class for reading and writing backups in core and container installations."""

    _local_agent_id = f"{DOMAIN}.local"

    def __init__(self, hass: HomeAssistant) -> None:
        """Initialize the backup reader/writer."""
        self._hass = hass
        self.temp_backup_dir = Path(hass.config.path("tmp_backups"))

    async def async_create_backup(
        self,
        *,
        agent_ids: list[str],
        backup_name: str,
        extra_metadata: dict[str, bool | str],
        include_addons: list[str] | None,
        include_all_addons: bool,
        include_database: bool,
        include_folders: list[Folder] | None,
        include_homeassistant: bool,
        on_progress: Callable[[CreateBackupEvent], None],
        password: str | None,
    ) -> tuple[NewBackup, asyncio.Task[WrittenBackup]]:
        """Initiate generating a backup."""
        date_str = dt_util.now().isoformat()
        backup_id = _generate_backup_id(date_str, backup_name)

        if include_addons or include_all_addons or include_folders:
            raise BackupReaderWriterError(
                "Addons and folders are not supported by core backup"
            )
        if not include_homeassistant:
            raise BackupReaderWriterError("Home Assistant must be included in backup")

        backup_task = self._hass.async_create_task(
            self._async_create_backup(
                agent_ids=agent_ids,
                backup_id=backup_id,
                backup_name=backup_name,
                extra_metadata=extra_metadata,
                include_database=include_database,
                date_str=date_str,
                on_progress=on_progress,
                password=password,
            ),
            name="backup_manager_create_backup",
            eager_start=False,  # To ensure the task is not started before we return
        )

        return (NewBackup(backup_job_id=backup_id), backup_task)

    async def _async_create_backup(
        self,
        *,
        agent_ids: list[str],
        backup_id: str,
        backup_name: str,
        date_str: str,
        extra_metadata: dict[str, bool | str],
        include_database: bool,
        on_progress: Callable[[CreateBackupEvent], None],
        password: str | None,
    ) -> WrittenBackup:
        """Generate a backup."""
        manager = self._hass.data[DATA_MANAGER]

        agent_config = manager.config.data.agents.get(self._local_agent_id)
        if (
            self._local_agent_id in agent_ids
            and agent_config
            and not agent_config.protected
        ):
            password = None

        backup = AgentBackup(
            addons=[],
            backup_id=backup_id,
            database_included=include_database,
            date=date_str,
            extra_metadata=extra_metadata,
            folders=[],
            homeassistant_included=True,
            homeassistant_version=HAVERSION,
            name=backup_name,
            protected=password is not None,
            size=0,
        )

        local_agent_tar_file_path = None
        if self._local_agent_id in agent_ids:
            local_agent = manager.local_backup_agents[self._local_agent_id]
            local_agent_tar_file_path = local_agent.get_new_backup_path(backup)

        on_progress(
            CreateBackupEvent(
                reason=None,
                stage=CreateBackupStage.HOME_ASSISTANT,
                state=CreateBackupState.IN_PROGRESS,
            )
        )
        try:
            # Inform integrations a backup is about to be made
            await manager.async_pre_backup_actions()

            backup_data = {
                "compressed": True,
                "date": date_str,
                "extra": extra_metadata,
                "homeassistant": {
                    "exclude_database": not include_database,
                    "version": HAVERSION,
                },
                "name": backup_name,
                "protected": password is not None,
                "slug": backup_id,
                "type": "partial",
                "version": 2,
            }

            tar_file_path, size_in_bytes = await self._hass.async_add_executor_job(
                self._mkdir_and_generate_backup_contents,
                backup_data,
                include_database,
                password,
                local_agent_tar_file_path,
            )
        except (BackupManagerError, OSError, tarfile.TarError, ValueError) as err:
            # BackupManagerError from async_pre_backup_actions
            # OSError from file operations
            # TarError from tarfile
            # ValueError from json_bytes
            raise BackupReaderWriterError(str(err)) from err
        else:
            backup = replace(backup, size=size_in_bytes)

            async_add_executor_job = self._hass.async_add_executor_job

            async def send_backup() -> AsyncIterator[bytes]:
                try:
                    f = await async_add_executor_job(tar_file_path.open, "rb")
                    try:
                        while chunk := await async_add_executor_job(f.read, 2**20):
                            yield chunk
                    finally:
                        await async_add_executor_job(f.close)
                except OSError as err:
                    raise BackupReaderWriterError(str(err)) from err

            async def open_backup() -> AsyncIterator[bytes]:
                return send_backup()

            async def remove_backup() -> None:
                if local_agent_tar_file_path:
                    return
                try:
                    await async_add_executor_job(tar_file_path.unlink, True)
                except OSError as err:
                    raise BackupReaderWriterError(str(err)) from err

            return WrittenBackup(
                backup=backup, open_stream=open_backup, release_stream=remove_backup
            )
        finally:
            # Inform integrations the backup is done
            # If there's an unhandled exception, we keep it so we can rethrow it in case
            # the post backup actions also fail.
            unhandled_exc = sys.exception()
            try:
                try:
                    await manager.async_post_backup_actions()
                except BackupManagerError as err:
                    raise BackupReaderWriterError(str(err)) from err
            except Exception as err:
                if not unhandled_exc:
                    raise
                # If there's an unhandled exception, we wrap both that and the exception
                # from the post backup actions in an ExceptionGroup so the caller is
                # aware of both exceptions.
                raise BackupManagerExceptionGroup(
                    f"Multiple errors when creating backup: {unhandled_exc}, {err}",
                    [unhandled_exc, err],
                ) from None

    def _mkdir_and_generate_backup_contents(
        self,
        backup_data: dict[str, Any],
        database_included: bool,
        password: str | None,
        tar_file_path: Path | None,
    ) -> tuple[Path, int]:
        """Generate backup contents and return the size."""
        if not tar_file_path:
            tar_file_path = self.temp_backup_dir / f"{backup_data['slug']}.tar"
        try:
            make_backup_dir(tar_file_path.parent)
        except OSError as err:
            raise BackupReaderWriterError(
                f"Failed to create dir {tar_file_path.parent}: "
                f"{err} ({err.__class__.__name__})"
            ) from err

        excludes = EXCLUDE_FROM_BACKUP
        if not database_included:
            excludes = excludes + EXCLUDE_DATABASE_FROM_BACKUP

        def is_excluded_by_filter(path: PurePath) -> bool:
            """Filter to filter excludes."""

            for exclude in excludes:
                if not path.match(exclude):
                    continue
                LOGGER.debug("Ignoring %s because of %s", path, exclude)
                return True

            return False

        outer_secure_tarfile = SecureTarFile(
            tar_file_path, "w", gzip=False, bufsize=BUF_SIZE
        )
        with outer_secure_tarfile as outer_secure_tarfile_tarfile:
            raw_bytes = json_bytes(backup_data)
            fileobj = io.BytesIO(raw_bytes)
            tar_info = tarfile.TarInfo(name="./backup.json")
            tar_info.size = len(raw_bytes)
            tar_info.mtime = int(time.time())
            outer_secure_tarfile_tarfile.addfile(tar_info, fileobj=fileobj)
            with outer_secure_tarfile.create_inner_tar(
                "./homeassistant.tar.gz",
                gzip=True,
                key=password_to_key(password) if password is not None else None,
            ) as core_tar:
                atomic_contents_add(
                    tar_file=core_tar,
                    origin_path=Path(self._hass.config.path()),
                    file_filter=is_excluded_by_filter,
                    arcname="data",
                )
        try:
            stat_result = tar_file_path.stat()
        except OSError as err:
            raise BackupReaderWriterError(
                f"Error getting size of {tar_file_path}: "
                f"{err} ({err.__class__.__name__})"
            ) from err
        return (tar_file_path, stat_result.st_size)

    async def async_receive_backup(
        self,
        *,
        agent_ids: list[str],
        stream: AsyncIterator[bytes],
        suggested_filename: str,
    ) -> WrittenBackup:
        """Receive a backup."""
        temp_file = Path(self.temp_backup_dir, suggested_filename)

        async_add_executor_job = self._hass.async_add_executor_job
        await async_add_executor_job(make_backup_dir, self.temp_backup_dir)
        f = await async_add_executor_job(temp_file.open, "wb")
        try:
            async for chunk in stream:
                await async_add_executor_job(f.write, chunk)
        finally:
            await async_add_executor_job(f.close)

        try:
            backup = await async_add_executor_job(read_backup, temp_file)
        except (OSError, tarfile.TarError, json.JSONDecodeError, KeyError) as err:
            LOGGER.warning("Unable to parse backup %s: %s", temp_file, err)
            raise

        manager = self._hass.data[DATA_MANAGER]
        if self._local_agent_id in agent_ids:
            local_agent = manager.local_backup_agents[self._local_agent_id]
            tar_file_path = local_agent.get_new_backup_path(backup)
            await async_add_executor_job(make_backup_dir, tar_file_path.parent)
            await async_add_executor_job(shutil.move, temp_file, tar_file_path)
        else:
            tar_file_path = temp_file

        async def send_backup() -> AsyncIterator[bytes]:
            f = await async_add_executor_job(tar_file_path.open, "rb")
            try:
                while chunk := await async_add_executor_job(f.read, 2**20):
                    yield chunk
            finally:
                await async_add_executor_job(f.close)

        async def open_backup() -> AsyncIterator[bytes]:
            return send_backup()

        async def remove_backup() -> None:
            if self._local_agent_id in agent_ids:
                return
            await async_add_executor_job(temp_file.unlink, True)

        return WrittenBackup(
            backup=backup, open_stream=open_backup, release_stream=remove_backup
        )

    async def async_restore_backup(
        self,
        backup_id: str,
        open_stream: Callable[[], Coroutine[Any, Any, AsyncIterator[bytes]]],
        *,
        agent_id: str,
        on_progress: Callable[[RestoreBackupEvent], None],
        password: str | None,
        restore_addons: list[str] | None,
        restore_database: bool,
        restore_folders: list[Folder] | None,
        restore_homeassistant: bool,
    ) -> None:
        """Restore a backup.

        This will write the restore information to .HA_RESTORE which
        will be handled during startup by the restore_backup module.
        """

        if restore_addons or restore_folders:
            raise BackupReaderWriterError(
                "Addons and folders are not supported in core restore"
            )
        if not restore_homeassistant and not restore_database:
            raise BackupReaderWriterError(
                "Home Assistant or database must be included in restore"
            )

        manager = self._hass.data[DATA_MANAGER]
        if agent_id in manager.local_backup_agents:
            local_agent = manager.local_backup_agents[agent_id]
            path = local_agent.get_backup_path(backup_id)
            remove_after_restore = False
        else:
            async_add_executor_job = self._hass.async_add_executor_job
            path = self.temp_backup_dir / f"{backup_id}.tar"
            stream = await open_stream()
            await async_add_executor_job(make_backup_dir, self.temp_backup_dir)
            f = await async_add_executor_job(path.open, "wb")
            try:
                async for chunk in stream:
                    await async_add_executor_job(f.write, chunk)
            finally:
                await async_add_executor_job(f.close)

            remove_after_restore = True

        password_valid = await self._hass.async_add_executor_job(
            validate_password, path, password
        )
        if not password_valid:
            raise IncorrectPasswordError

        def _write_restore_file() -> None:
            """Write the restore file."""
            Path(self._hass.config.path(RESTORE_BACKUP_FILE)).write_text(
                json.dumps(
                    {
                        "path": path.as_posix(),
                        "password": password,
                        "remove_after_restore": remove_after_restore,
                        "restore_database": restore_database,
                        "restore_homeassistant": restore_homeassistant,
                    }
                ),
                encoding="utf-8",
            )

        await self._hass.async_add_executor_job(_write_restore_file)
        on_progress(
            RestoreBackupEvent(
                reason=None,
                stage=None,
                state=RestoreBackupState.CORE_RESTART,
            )
        )
        await self._hass.services.async_call("homeassistant", "restart", blocking=True)

    async def async_resume_restore_progress_after_restart(
        self,
        *,
        on_progress: Callable[[RestoreBackupEvent | IdleEvent], None],
    ) -> None:
        """Check restore status after core restart."""

        def _read_restore_file() -> json_util.JsonObjectType | None:
            """Read the restore file."""
            result_path = Path(self._hass.config.path(RESTORE_BACKUP_RESULT_FILE))

            try:
                restore_result = json_util.json_loads_object(result_path.read_bytes())
            except FileNotFoundError:
                return None
            finally:
                try:
                    result_path.unlink(missing_ok=True)
                except OSError as err:
                    LOGGER.warning(
                        "Unexpected error deleting backup restore result file: %s %s",
                        type(err),
                        err,
                    )

            return restore_result

        restore_result = await self._hass.async_add_executor_job(_read_restore_file)
        if not restore_result:
            return

        success = restore_result["success"]
        if not success:
            LOGGER.warning(
                "Backup restore failed with %s: %s",
                restore_result["error_type"],
                restore_result["error"],
            )
        state = RestoreBackupState.COMPLETED if success else RestoreBackupState.FAILED
        on_progress(
            RestoreBackupEvent(
                reason=cast(str, restore_result["error"]),
                stage=None,
                state=state,
            )
        )
        on_progress(IdleEvent())

    async def async_validate_config(self, *, config: BackupConfig) -> None:
        """Validate backup config.

        Update automatic backup settings to not include addons or folders and remove
        hassio agents in case a backup created by supervisor was restored.
        """
        create_backup = config.data.create_backup
        if (
            not create_backup.include_addons
            and not create_backup.include_all_addons
            and not create_backup.include_folders
            and not any(a_id.startswith("hassio.") for a_id in create_backup.agent_ids)
        ):
            LOGGER.debug("Backup settings don't need to be adjusted")
            return

        LOGGER.info(
            "Adjusting backup settings to not include addons, folders or supervisor locations"
        )
        automatic_agents = [
            agent_id
            for agent_id in create_backup.agent_ids
            if not agent_id.startswith("hassio.")
        ]
        if (
            self._local_agent_id not in automatic_agents
            and "hassio.local" in create_backup.agent_ids
        ):
            automatic_agents = [self._local_agent_id, *automatic_agents]
        config.update(
            create_backup=CreateBackupParametersDict(
                agent_ids=automatic_agents,
                include_addons=None,
                include_all_addons=False,
                include_folders=None,
            )
        )


def _generate_backup_id(date: str, name: str) -> str:
    """Generate a backup ID."""
    return hashlib.sha1(f"{date} - {name}".lower().encode()).hexdigest()[:8]<|MERGE_RESOLUTION|>--- conflicted
+++ resolved
@@ -356,16 +356,12 @@
         # Latest backup event and backup event subscribers
         self.last_event: ManagerStateEvent = IdleEvent()
         self.last_non_idle_event: ManagerStateEvent | None = None
-<<<<<<< HEAD
-        self._backup_event_subscriptions: list[Callable[[ManagerStateEvent], None]] = []
+        self._backup_event_subscriptions = hass.data[
+            DATA_BACKUP
+        ].backup_event_subscriptions
         self._backup_platform_event_subscriptions: list[
             Callable[[BackupPlatformEvent], None]
         ] = []
-=======
-        self._backup_event_subscriptions = hass.data[
-            DATA_BACKUP
-        ].backup_event_subscriptions
->>>>>>> a6e2dc48
 
     async def async_setup(self) -> None:
         """Set up the backup manager."""
@@ -1324,7 +1320,6 @@
         for subscription in self._backup_event_subscriptions:
             subscription(event)
 
-<<<<<<< HEAD
     @callback
     def async_subscribe_events(
         self,
@@ -1351,8 +1346,6 @@
         self._backup_platform_event_subscriptions.append(on_event)
         return remove_subscription
 
-=======
->>>>>>> a6e2dc48
     def _update_issue_backup_failed(self) -> None:
         """Update issue registry when a backup fails."""
         ir.async_create_issue(
