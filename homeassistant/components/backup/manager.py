--- conflicted
+++ resolved
@@ -126,7 +126,6 @@
         self.loaded_platforms = True
 
     @abc.abstractmethod
-<<<<<<< HEAD
     async def async_restore_backup(
         self,
         slug: str,
@@ -134,11 +133,7 @@
         password: str | None = None,
         **kwargs: Any,
     ) -> None:
-        """Restpre a backup."""
-=======
-    async def async_restore_backup(self, slug: str, **kwargs: Any) -> None:
         """Restore a backup."""
->>>>>>> 41c6eeed
 
     @abc.abstractmethod
     async def async_create_backup(
