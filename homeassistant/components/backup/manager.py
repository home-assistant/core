--- conflicted
+++ resolved
@@ -52,11 +52,6 @@
     """Backup class."""
 
     path: Path
-<<<<<<< HEAD
-    size: float
-    protected: bool
-=======
->>>>>>> 957ece74
 
     def as_dict(self) -> dict:
         """Return a dict representation of this backup."""
