"""Backup manager for the Backup integration."""

from __future__ import annotations

import abc
import asyncio
from dataclasses import asdict, dataclass
import hashlib
import io
import json
from pathlib import Path
import tarfile
from tarfile import TarError
import time
from typing import Any, Generic, Protocol, cast

from securetar import SecureTarFile, atomic_contents_add
from typing_extensions import TypeVar

from homeassistant.backup_restore import RESTORE_BACKUP_FILE
from homeassistant.const import __version__ as HAVERSION
from homeassistant.core import HomeAssistant, callback
from homeassistant.exceptions import HomeAssistantError
from homeassistant.helpers import integration_platform
from homeassistant.helpers.json import json_bytes
from homeassistant.util import dt as dt_util
from homeassistant.util.json import json_loads_object

from .const import DOMAIN, EXCLUDE_FROM_BACKUP, LOGGER
from .models import BaseBackup
from .sync_agent import BackupPlatformAgentProtocol, BackupSyncAgent

BUF_SIZE = 2**20 * 4  # 4MB

_BackupT = TypeVar("_BackupT", bound=BaseBackup, default=BaseBackup)


@dataclass(slots=True)
class Backup(BaseBackup):
    """Backup class."""

    path: Path

    def as_dict(self) -> dict:
        """Return a dict representation of this backup."""
        return {**asdict(self), "path": self.path.as_posix()}


class BackupPlatformProtocol(Protocol):
    """Define the format that backup platforms can have."""

    async def async_pre_backup(self, hass: HomeAssistant) -> None:
        """Perform operations before a backup starts."""

    async def async_post_backup(self, hass: HomeAssistant) -> None:
        """Perform operations after a backup finishes."""


class BaseBackupManager(abc.ABC, Generic[_BackupT]):
    """Define the format that backup managers can have."""

    def __init__(self, hass: HomeAssistant) -> None:
        """Initialize the backup manager."""
        self.hass = hass
        self.backing_up = False
        self.backups: dict[str, _BackupT] = {}
        self.loaded_platforms = False
        self.platforms: dict[str, BackupPlatformProtocol] = {}
        self.sync_agents: dict[str, BackupSyncAgent] = {}
        self.syncing = False

    @callback
    def _add_platform_pre_post_handlers(
        self,
        hass: HomeAssistant,
        integration_domain: str,
        platform: BackupPlatformProtocol,
    ) -> None:
        """Add a platform to the backup manager."""
        if not hasattr(platform, "async_pre_backup") or not hasattr(
            platform, "async_post_backup"
        ):
            return

        self.platforms[integration_domain] = platform

    async def _async_add_platform_agents(
        self,
        hass: HomeAssistant,
        integration_domain: str,
        platform: BackupPlatformAgentProtocol,
    ) -> None:
        """Add a platform to the backup manager."""
        if not hasattr(platform, "async_get_backup_sync_agents"):
            return

        agents = await platform.async_get_backup_sync_agents(hass=hass)
        self.sync_agents.update(
            {f"{integration_domain}.{agent.name}": agent for agent in agents}
        )

    async def async_pre_backup_actions(self, **kwargs: Any) -> None:
        """Perform pre backup actions."""
        if not self.loaded_platforms:
            await self.load_platforms()

        pre_backup_results = await asyncio.gather(
            *(
                platform.async_pre_backup(self.hass)
                for platform in self.platforms.values()
            ),
            return_exceptions=True,
        )
        for result in pre_backup_results:
            if isinstance(result, Exception):
                raise result

    async def async_post_backup_actions(self, **kwargs: Any) -> None:
        """Perform post backup actions."""
        if not self.loaded_platforms:
            await self.load_platforms()

        post_backup_results = await asyncio.gather(
            *(
                platform.async_post_backup(self.hass)
                for platform in self.platforms.values()
            ),
            return_exceptions=True,
        )
        for result in post_backup_results:
            if isinstance(result, Exception):
                raise result

    async def load_platforms(self) -> None:
        """Load backup platforms."""
        if self.loaded_platforms:
            return
        await integration_platform.async_process_integration_platforms(
            self.hass,
            DOMAIN,
            self._add_platform_pre_post_handlers,
            wait_for_platforms=True,
        )
        await integration_platform.async_process_integration_platforms(
            self.hass,
            DOMAIN,
            self._async_add_platform_agents,
            wait_for_platforms=True,
        )
        LOGGER.debug("Loaded %s platforms", len(self.platforms))
        LOGGER.debug("Loaded %s agents", len(self.sync_agents))
        self.loaded_platforms = True

    @abc.abstractmethod
<<<<<<< HEAD
    async def async_create_backup(self, **kwargs: Any) -> _BackupT:
=======
    async def async_restore_backup(self, slug: str, **kwargs: Any) -> None:
        """Restpre a backup."""

    @abc.abstractmethod
    async def async_create_backup(self, **kwargs: Any) -> Backup:
>>>>>>> 0dd208a4
        """Generate a backup."""

    @abc.abstractmethod
    async def async_get_backups(self, **kwargs: Any) -> dict[str, _BackupT]:
        """Get backups.

        Return a dictionary of Backup instances keyed by their slug.
        """

    @abc.abstractmethod
    async def async_get_backup(self, *, slug: str, **kwargs: Any) -> _BackupT | None:
        """Get a backup."""

    @abc.abstractmethod
    async def async_remove_backup(self, *, slug: str, **kwargs: Any) -> None:
        """Remove a backup."""

    @abc.abstractmethod
    async def async_sync_backup(self, *, slug: str, **kwargs: Any) -> None:
        """Sync a backup."""


class BackupManager(BaseBackupManager[Backup]):
    """Backup manager for the Backup integration."""

    def __init__(self, hass: HomeAssistant) -> None:
        """Initialize the backup manager."""
        super().__init__(hass=hass)
        self.backup_dir = Path(hass.config.path("backups"))
        self.loaded_backups = False

    async def async_sync_backup(self, *, slug: str, **kwargs: Any) -> None:
        """Sync a backup."""
        await self.load_platforms()

        if not self.sync_agents:
            return

        if not (backup := await self.async_get_backup(slug=slug)):
            return

        self.syncing = True
        sync_backup_results = await asyncio.gather(
            *(
                agent.async_upload_backup(
                    path=backup.path,
                    metadata={
                        "homeassistant": HAVERSION,
                        "size": backup.size,
                        "date": backup.date,
                        "slug": backup.slug,
                        "name": backup.name,
                    },
                )
                for agent in self.sync_agents.values()
            ),
            return_exceptions=True,
        )
        for result in sync_backup_results:
            if isinstance(result, Exception):
                LOGGER.error("Error during backup sync - %s", result)
        self.syncing = False

    async def load_backups(self) -> None:
        """Load data of stored backup files."""
        backups = await self.hass.async_add_executor_job(self._read_backups)
        LOGGER.debug("Loaded %s local backups", len(backups))
        self.backups = backups
        self.loaded_backups = True

    def _read_backups(self) -> dict[str, Backup]:
        """Read backups from disk."""
        backups: dict[str, Backup] = {}
        for backup_path in self.backup_dir.glob("*.tar"):
            try:
                with tarfile.open(backup_path, "r:", bufsize=BUF_SIZE) as backup_file:
                    if data_file := backup_file.extractfile("./backup.json"):
                        data = json_loads_object(data_file.read())
                        backup = Backup(
                            slug=cast(str, data["slug"]),
                            name=cast(str, data["name"]),
                            date=cast(str, data["date"]),
                            path=backup_path,
                            size=round(backup_path.stat().st_size / 1_048_576, 2),
                        )
                        backups[backup.slug] = backup
            except (OSError, TarError, json.JSONDecodeError, KeyError) as err:
                LOGGER.warning("Unable to read backup %s: %s", backup_path, err)
        return backups

    async def async_get_backups(self, **kwargs: Any) -> dict[str, Backup]:
        """Return backups."""
        if not self.loaded_backups:
            await self.load_backups()

        return self.backups

    async def async_get_backup(self, *, slug: str, **kwargs: Any) -> Backup | None:
        """Return a backup."""
        if not self.loaded_backups:
            await self.load_backups()

        if not (backup := self.backups.get(slug)):
            return None

        if not backup.path.exists():
            LOGGER.debug(
                (
                    "Removing tracked backup (%s) that does not exists on the expected"
                    " path %s"
                ),
                backup.slug,
                backup.path,
            )
            self.backups.pop(slug)
            return None

        return backup

    async def async_remove_backup(self, *, slug: str, **kwargs: Any) -> None:
        """Remove a backup."""
        if (backup := await self.async_get_backup(slug=slug)) is None:
            return

        await self.hass.async_add_executor_job(backup.path.unlink, True)
        LOGGER.debug("Removed backup located at %s", backup.path)
        self.backups.pop(slug)

    async def async_create_backup(self, **kwargs: Any) -> Backup:
        """Generate a backup."""
        if self.backing_up:
            raise HomeAssistantError("Backup already in progress")

        try:
            self.backing_up = True
            await self.async_pre_backup_actions()
            backup_name = f"Core {HAVERSION}"
            date_str = dt_util.now().isoformat()
            slug = _generate_slug(date_str, backup_name)

            backup_data = {
                "slug": slug,
                "name": backup_name,
                "date": date_str,
                "type": "partial",
                "folders": ["homeassistant"],
                "homeassistant": {"version": HAVERSION},
                "compressed": True,
            }
            tar_file_path = Path(self.backup_dir, f"{backup_data['slug']}.tar")
            size_in_bytes = await self.hass.async_add_executor_job(
                self._mkdir_and_generate_backup_contents,
                tar_file_path,
                backup_data,
            )
            backup = Backup(
                slug=slug,
                name=backup_name,
                date=date_str,
                path=tar_file_path,
                size=round(size_in_bytes / 1_048_576, 2),
            )
            if self.loaded_backups:
                self.backups[slug] = backup
            LOGGER.debug("Generated new backup with slug %s", slug)
            return backup
        finally:
            self.backing_up = False
            await self.async_post_backup_actions()

    def _mkdir_and_generate_backup_contents(
        self,
        tar_file_path: Path,
        backup_data: dict[str, Any],
    ) -> int:
        """Generate backup contents and return the size."""
        if not self.backup_dir.exists():
            LOGGER.debug("Creating backup directory")
            self.backup_dir.mkdir()

        outer_secure_tarfile = SecureTarFile(
            tar_file_path, "w", gzip=False, bufsize=BUF_SIZE
        )
        with outer_secure_tarfile as outer_secure_tarfile_tarfile:
            raw_bytes = json_bytes(backup_data)
            fileobj = io.BytesIO(raw_bytes)
            tar_info = tarfile.TarInfo(name="./backup.json")
            tar_info.size = len(raw_bytes)
            tar_info.mtime = int(time.time())
            outer_secure_tarfile_tarfile.addfile(tar_info, fileobj=fileobj)
            with outer_secure_tarfile.create_inner_tar(
                "./homeassistant.tar.gz", gzip=True
            ) as core_tar:
                atomic_contents_add(
                    tar_file=core_tar,
                    origin_path=Path(self.hass.config.path()),
                    excludes=EXCLUDE_FROM_BACKUP,
                    arcname="data",
                )

        return tar_file_path.stat().st_size

    async def async_restore_backup(self, slug: str, **kwargs: Any) -> None:
        """Restore a backup.

        This will write the restore information to .HA_RESTORE which
        will be handled during startup by the restore_backup module.
        """
        if (backup := await self.async_get_backup(slug=slug)) is None:
            raise HomeAssistantError(f"Backup {slug} not found")

        def _write_restore_file() -> None:
            """Write the restore file."""
            Path(self.hass.config.path(RESTORE_BACKUP_FILE)).write_text(
                json.dumps({"path": backup.path.as_posix()}),
                encoding="utf-8",
            )

        await self.hass.async_add_executor_job(_write_restore_file)
        await self.hass.services.async_call("homeassistant", "restart", {})


def _generate_slug(date: str, name: str) -> str:
    """Generate a backup slug."""
    return hashlib.sha1(f"{date} - {name}".lower().encode()).hexdigest()[:8]<|MERGE_RESOLUTION|>--- conflicted
+++ resolved
@@ -152,15 +152,11 @@
         self.loaded_platforms = True
 
     @abc.abstractmethod
-<<<<<<< HEAD
-    async def async_create_backup(self, **kwargs: Any) -> _BackupT:
-=======
     async def async_restore_backup(self, slug: str, **kwargs: Any) -> None:
         """Restpre a backup."""
 
     @abc.abstractmethod
-    async def async_create_backup(self, **kwargs: Any) -> Backup:
->>>>>>> 0dd208a4
+    async def async_create_backup(self, **kwargs: Any) -> _BackupT:
         """Generate a backup."""
 
     @abc.abstractmethod
