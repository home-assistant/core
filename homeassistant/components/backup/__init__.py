--- conflicted
+++ resolved
@@ -24,19 +24,15 @@
 from .websocket import async_register_websocket_handlers
 
 __all__ = [
+    "AgentBackup",
     "Backup",
     "BackupAgent",
     "BackupAgentPlatformProtocol",
     "BackupPlatformProtocol",
-<<<<<<< HEAD
     "BackupProgress",
     "BackupReaderWriter",
-    "BaseBackup",
     "LocalBackupAgent",
     "NewBackup",
-=======
-    "AgentBackup",
->>>>>>> 1956a654
 ]
 
 CONFIG_SCHEMA = cv.empty_config_schema(DOMAIN)
