"""Websocket commands for the Backup integration."""

from typing import Any, cast

import voluptuous as vol

from homeassistant.components import websocket_api
from homeassistant.core import HomeAssistant, callback

from .const import DATA_MANAGER, LOGGER
from .manager import BackupManager, BackupProgress


@callback
def async_register_websocket_handlers(hass: HomeAssistant, with_hassio: bool) -> None:
    """Register websocket commands."""
    websocket_api.async_register_command(hass, backup_agents_download)
    websocket_api.async_register_command(hass, backup_agents_info)
    websocket_api.async_register_command(hass, backup_agents_list_backups)

    if with_hassio:
        websocket_api.async_register_command(hass, handle_backup_end)
        websocket_api.async_register_command(hass, handle_backup_start)
        return

    websocket_api.async_register_command(hass, handle_details)
    websocket_api.async_register_command(hass, handle_info)
    websocket_api.async_register_command(hass, handle_create)
    websocket_api.async_register_command(hass, handle_remove)
    websocket_api.async_register_command(hass, handle_restore)


@websocket_api.require_admin
@websocket_api.websocket_command({vol.Required("type"): "backup/info"})
@websocket_api.async_response
async def handle_info(
    hass: HomeAssistant,
    connection: websocket_api.ActiveConnection,
    msg: dict[str, Any],
) -> None:
    """List all stored backups."""
    manager = hass.data[DATA_MANAGER]
    backups, agent_errors = await manager.async_get_backups()
    connection.send_result(
        msg["id"],
        {
            "agent_errors": {
                agent_id: str(err) for agent_id, err in agent_errors.items()
            },
            "backups": [b.as_dict() for b in backups.values()],
            "backing_up": manager.backup_task is not None,
        },
    )


@websocket_api.require_admin
@websocket_api.websocket_command(
    {
        vol.Required("type"): "backup/details",
        vol.Required("backup_id"): str,
    }
)
@websocket_api.async_response
async def handle_details(
    hass: HomeAssistant,
    connection: websocket_api.ActiveConnection,
    msg: dict[str, Any],
) -> None:
<<<<<<< HEAD
    """Get backup details for a specific backup_id."""
    backup = await hass.data[DATA_MANAGER].async_get_backup(msg["backup_id"])
=======
    """Get backup details for a specific slug."""
    backup, agent_errors = await hass.data[DATA_MANAGER].async_get_backup(
        slug=msg["slug"]
    )
>>>>>>> ae18e66a
    connection.send_result(
        msg["id"],
        {
            "agent_errors": {
                agent_id: str(err) for agent_id, err in agent_errors.items()
            },
            "backup": backup,
        },
    )


@websocket_api.require_admin
@websocket_api.websocket_command(
    {
        vol.Required("type"): "backup/remove",
        vol.Required("backup_id"): str,
    }
)
@websocket_api.async_response
async def handle_remove(
    hass: HomeAssistant,
    connection: websocket_api.ActiveConnection,
    msg: dict[str, Any],
) -> None:
    """Remove a backup."""
    await hass.data[DATA_MANAGER].async_remove_backup(msg["backup_id"])
    connection.send_result(msg["id"])


@websocket_api.require_admin
@websocket_api.websocket_command(
    {
        vol.Required("type"): "backup/restore",
        vol.Required("backup_id"): str,
        vol.Required("agent_id"): str,
        vol.Optional("password"): str,
    }
)
@websocket_api.async_response
async def handle_restore(
    hass: HomeAssistant,
    connection: websocket_api.ActiveConnection,
    msg: dict[str, Any],
) -> None:
    """Restore a backup."""
    await hass.data[DATA_MANAGER].async_restore_backup(
        msg["backup_id"],
        agent_id=msg["agent_id"],
        password=msg.get("password"),
    )
    connection.send_result(msg["id"])


@websocket_api.require_admin
@websocket_api.websocket_command(
    {
        vol.Required("type"): "backup/generate",
        vol.Optional("addons_included"): [str],
        vol.Required("agent_ids"): [str],
        vol.Optional("database_included", default=True): bool,
        vol.Optional("folders_included"): [str],
        vol.Optional("name"): str,
        vol.Optional("password"): str,
    }
)
@websocket_api.async_response
async def handle_create(
    hass: HomeAssistant,
    connection: websocket_api.ActiveConnection,
    msg: dict[str, Any],
) -> None:
    """Generate a backup."""

    def on_progress(progress: BackupProgress) -> None:
        connection.send_message(websocket_api.event_message(msg["id"], progress))

    backup = await hass.data[DATA_MANAGER].async_create_backup(
        addons_included=msg.get("addons_included"),
        agent_ids=msg["agent_ids"],
        database_included=msg["database_included"],
        folders_included=msg.get("folders_included"),
        name=msg.get("name"),
        on_progress=on_progress,
        password=msg.get("password"),
    )
    connection.send_result(msg["id"], backup)


@websocket_api.ws_require_user(only_supervisor=True)
@websocket_api.websocket_command({vol.Required("type"): "backup/start"})
@websocket_api.async_response
async def handle_backup_start(
    hass: HomeAssistant,
    connection: websocket_api.ActiveConnection,
    msg: dict[str, Any],
) -> None:
    """Backup start notification."""
    manager = hass.data[DATA_MANAGER]
    LOGGER.debug("Backup start notification")

    try:
        await manager.async_pre_backup_actions()
    except Exception as err:  # noqa: BLE001
        connection.send_error(msg["id"], "pre_backup_actions_failed", str(err))
        return

    connection.send_result(msg["id"])


@websocket_api.ws_require_user(only_supervisor=True)
@websocket_api.websocket_command({vol.Required("type"): "backup/end"})
@websocket_api.async_response
async def handle_backup_end(
    hass: HomeAssistant,
    connection: websocket_api.ActiveConnection,
    msg: dict[str, Any],
) -> None:
    """Backup end notification."""
    manager = hass.data[DATA_MANAGER]
    LOGGER.debug("Backup end notification")

    try:
        await manager.async_post_backup_actions()
    except Exception as err:  # noqa: BLE001
        connection.send_error(msg["id"], "post_backup_actions_failed", str(err))
        return

    connection.send_result(msg["id"])


@websocket_api.require_admin
@websocket_api.websocket_command({vol.Required("type"): "backup/agents/info"})
@websocket_api.async_response
async def backup_agents_info(
    hass: HomeAssistant,
    connection: websocket_api.ActiveConnection,
    msg: dict[str, Any],
) -> None:
    """Return backup agents info."""
    manager = hass.data[DATA_MANAGER]
    connection.send_result(
        msg["id"],
        {
            "agents": [{"agent_id": agent_id} for agent_id in manager.backup_agents],
            "syncing": manager.syncing,
        },
    )


@websocket_api.require_admin
@websocket_api.websocket_command({vol.Required("type"): "backup/agents/list_backups"})
@websocket_api.async_response
async def backup_agents_list_backups(
    hass: HomeAssistant,
    connection: websocket_api.ActiveConnection,
    msg: dict[str, Any],
) -> None:
    """Return a list of uploaded backups."""
    manager = hass.data[DATA_MANAGER]
    backups: list[dict[str, Any]] = []
    for agent_id, agent in manager.backup_agents.items():
        _listed_backups = await agent.async_list_backups()
        backups.extend({**b.as_dict(), "agent_id": agent_id} for b in _listed_backups)
    connection.send_result(msg["id"], backups)


@websocket_api.require_admin
@websocket_api.websocket_command(
    {
        vol.Required("type"): "backup/agents/download",
        vol.Required("agent_id"): str,
        vol.Required("backup_id"): str,
    }
)
@websocket_api.async_response
async def backup_agents_download(
    hass: HomeAssistant,
    connection: websocket_api.ActiveConnection,
    msg: dict[str, Any],
) -> None:
    """Download an uploaded backup."""
    manager = cast(BackupManager, hass.data[DATA_MANAGER])
    if not (agent := manager.backup_agents.get(msg["agent_id"])):
        connection.send_error(
            msg["id"], "unknown_agent", f"Agent {msg['agent_id']} not found"
        )
        return
    try:
        path = manager.temp_backup_dir / f"{msg["backup_id"]}.tar"
        await agent.async_download_backup(
            msg["backup_id"],
            path=path,
        )
    except Exception as err:  # noqa: BLE001
        connection.send_error(msg["id"], "backup_agents_download", str(err))
        return

    connection.send_result(msg["id"])<|MERGE_RESOLUTION|>--- conflicted
+++ resolved
@@ -66,15 +66,10 @@
     connection: websocket_api.ActiveConnection,
     msg: dict[str, Any],
 ) -> None:
-<<<<<<< HEAD
-    """Get backup details for a specific backup_id."""
-    backup = await hass.data[DATA_MANAGER].async_get_backup(msg["backup_id"])
-=======
-    """Get backup details for a specific slug."""
+    """Get backup details for a specific backup."""
     backup, agent_errors = await hass.data[DATA_MANAGER].async_get_backup(
-        slug=msg["slug"]
-    )
->>>>>>> ae18e66a
+        msg["backup_id"]
+    )
     connection.send_result(
         msg["id"],
         {
