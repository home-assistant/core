{
  "domain": "accuweather",
  "name": "AccuWeather",
  "codeowners": ["@bieniu"],
  "config_flow": true,
  "documentation": "https://www.home-assistant.io/integrations/accuweather",
  "integration_type": "service",
  "iot_class": "cloud_polling",
  "loggers": ["accuweather"],
<<<<<<< HEAD
  "requirements": ["accuweather==3.0.0"],
=======
  "quality_scale": "platinum",
  "requirements": ["accuweather==4.0.0"],
>>>>>>> 75e15ec6
  "single_config_entry": true
}<|MERGE_RESOLUTION|>--- conflicted
+++ resolved
@@ -7,11 +7,6 @@
   "integration_type": "service",
   "iot_class": "cloud_polling",
   "loggers": ["accuweather"],
-<<<<<<< HEAD
-  "requirements": ["accuweather==3.0.0"],
-=======
-  "quality_scale": "platinum",
   "requirements": ["accuweather==4.0.0"],
->>>>>>> 75e15ec6
   "single_config_entry": true
 }