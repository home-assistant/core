--- conflicted
+++ resolved
@@ -7,10 +7,6 @@
   "integration_type": "service",
   "iot_class": "cloud_polling",
   "loggers": ["accuweather"],
-<<<<<<< HEAD
-  "requirements": ["accuweather==3.0.0"],
-=======
   "requirements": ["accuweather==4.0.0"],
->>>>>>> e6225e3d
   "single_config_entry": true
 }