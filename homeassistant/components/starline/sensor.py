--- conflicted
+++ resolved
@@ -1,10 +1,6 @@
 """Reads vehicle status from StarLine API."""
 from homeassistant.components.sensor import DEVICE_CLASS_TEMPERATURE
-<<<<<<< HEAD
-from homeassistant.const import TEMP_CELSIUS, UNIT_PERCENTAGE, UNIT_VOLT
-=======
 from homeassistant.const import TEMP_CELSIUS, UNIT_PERCENTAGE, VOLT
->>>>>>> dbd1ca45
 from homeassistant.helpers.entity import Entity
 from homeassistant.helpers.icon import icon_for_battery_level, icon_for_signal_level
 
@@ -13,11 +9,7 @@
 from .entity import StarlineEntity
 
 SENSOR_TYPES = {
-<<<<<<< HEAD
-    "battery": ["Battery", None, UNIT_VOLT, None],
-=======
     "battery": ["Battery", None, VOLT, None],
->>>>>>> dbd1ca45
     "balance": ["Balance", None, None, "mdi:cash-multiple"],
     "ctemp": ["Interior Temperature", DEVICE_CLASS_TEMPERATURE, TEMP_CELSIUS, None],
     "etemp": ["Engine Temperature", DEVICE_CLASS_TEMPERATURE, TEMP_CELSIUS, None],
