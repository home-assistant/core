"""Platform for sensor integration."""
from __future__ import annotations
from typing import Any
from homeassistant.components import light
import homeassistant.util.color as color_util

from homeassistant.components.light import (
    ATTR_BRIGHTNESS,
    ATTR_COLOR_TEMP,
    ATTR_EFFECT,
    ATTR_HS_COLOR,
    ATTR_RGB_COLOR,
    ATTR_RGBW_COLOR,
    ATTR_RGBWW_COLOR,
    ATTR_TRANSITION,
    ATTR_WHITE,
    ATTR_RGB_COLOR,
    ATTR_RGBW_COLOR,
    ATTR_RGBWW_COLOR,
    COLOR_MODE_BRIGHTNESS,
    COLOR_MODE_COLOR_TEMP,
    COLOR_MODE_HS,
    COLOR_MODE_ONOFF,
    COLOR_MODE_WHITE,
    COLOR_MODE_RGBWW,
    COLOR_MODE_RGBW,
    COLOR_MODE_RGB,
    SUPPORT_EFFECT,
    SUPPORT_TRANSITION,
    LightEntity,
    brightness_supported,
)
from homeassistant.helpers.typing import ConfigType, DiscoveryInfoType
from homeassistant.core import callback
from .const import DOMAIN
from . import async_create_new_platform_entity

# Handle platform
async def async_setup_entry(hass, ConfigEntry, async_add_entities):
    """Set up the Oocsi light platform."""
    # Add the corresponding oocsi server
    api = hass.data[DOMAIN][ConfigEntry.entry_id]
    platform = "light"
    # Create entities >  __init__.py
    await async_create_new_platform_entity(
        hass, ConfigEntry, api, BasicLight, async_add_entities, platform
    )


class BasicLight(LightEntity):
    # Import & configure entity
    def __init__(self, hass, entity_name, api, entityProperty):
        # Basic variables
        self._supported_color_modes: set[str] | None = None
        self._hass = hass
        self._oocsi = api
        self._name = entity_name

        # Set properties
        self._attr_unique_id = entityProperty["channelName"]
        self._oocsichannel = entityProperty["channelName"]
        self._channelState = entityProperty["state"]

        # self._supportedFeature = entityProperty["type"]
        self._brightness = entityProperty["brightness"]
        self._ledType = entityProperty["ledType"]
        self._spectrum = entityProperty["spectrum"]
        self._color_mode: str | None = None
        self._color_temp: int | None = None
        self._white_value: int | None = None
        self._rgb_color = None
        self._supported_color_modes: set[str]
        self._rgb: tuple[int, int, int] | None = None
<<<<<<< HEAD
        self._rgbw: tuple[int, int, int, int] | None = None
        self._rgbww: tuple[int, int, int, int, int] | None = None
=======
>>>>>>> eb1be0ec

    async def _color_setup(self):
        self._supported_color_modes = set()
<<<<<<< HEAD
        ledType = self._ledType

        if ledType in ["RGB", "RGBW", "RGBWW"]:
            spectrum = self._spectrum
            if "CCT" in spectrum:
                self._supported_color_modes.add(COLOR_MODE_COLOR_TEMP)
            if "RGB" in spectrum:
                if ledType == "RGBWW":
                    self._supported_color_modes.add(COLOR_MODE_RGBWW)
                    self._color_mode = COLOR_MODE_RGBWW
                if ledType == "RGBW":
                    self._supported_color_modes.add(COLOR_MODE_RGBW)
                    self._color_mode = COLOR_MODE_RGBW
                if ledType == "RGB":
                    self._supported_color_modes.add(COLOR_MODE_RGB)
                    self._color_mode = COLOR_MODE_RGB
            if "WHITE" in spectrum:
                self._supported_color_modes.add(COLOR_MODE_WHITE)
        if ledType == "WHITE":
            self._supported_color_modes.add(COLOR_MODE_WHITE)
        if ledType == "CCT":
            self._supported_color_modes.add(COLOR_MODE_COLOR_TEMP)
=======
        colortype = self._color_type

        if colortype in ["RGB", "RGBW", "RGBCCT", "CCT", "DIM"]:
            self._supported_color_modes.add(COLOR_MODE_BRIGHTNESS)
            self._color_mode = COLOR_MODE_BRIGHTNESS

        if colortype in ["RGB", "RGBW", "RGBCCT"]:
            self._supported_color_modes.add(COLOR_MODE_RGB)
            self._color_mode = COLOR_MODE_RGB

        if colortype in ["CCT", "RGBCCT"]:
            self._supported_color_modes.add(COLOR_MODE_COLOR_TEMP)
            self._color_mode = COLOR_MODE_COLOR_TEMP

        if colortype == "RGBCCT":
            self._supported_color_modes.add(COLOR_MODE_RGBWW)
            self._color_mode = COLOR_MODE_RGBWW

        if colortype == "RGBW":
            self._supported_color_modes.add(COLOR_MODE_RGB)
            self._supported_color_modes.add(COLOR_MODE_RGBW)
            self._supported_color_modes.add(COLOR_MODE_WHITE)
            self._color_mode = COLOR_MODE_RGBW
        print(self._supported_color_modes)
        print(self._color_mode)
>>>>>>> eb1be0ec

    async def async_added_to_hass(self) -> None:
        """Create oocsi listener"""

        @callback
        def channelUpdateEvent(sender, recipient, event, **kwargs: Any):
            """Handle oocsi event"""
            self._channelState = event["state"]
            if COLOR_MODE_RGB in self._supported_color_modes:
                self._RGB = color_util.color_RGB_to_hs(
                    event["colorrgb"][0], event["colorrgb"][1], event["colorrgb"][2]
                )
            if COLOR_MODE_BRIGHTNESS in self._supported_color_modes:
                self._brightness = event["brightness"]
            if COLOR_MODE_COLOR_TEMP in self._supported_color_modes:
                self._color_temp = event["color_temp"]
            if COLOR_MODE_WHITE in self._supported_color_modes:
                self._white_value = event["white"]
            self.async_write_ha_state()

        # await self._color_setup()
        self._color_mode = COLOR_MODE_RGBW
        self._supported_color_modes = set()
        # self._supported_color_modes.add(COLOR_MODE_RGBWW)
        self._supported_color_modes.add(COLOR_MODE_RGBW)
        # self._supported_color_modes.add(COLOR_MODE_COLOR_TEMP)

        self._supported_color_modes.add(COLOR_MODE_WHITE)
        self._oocsi.subscribe(self._oocsichannel, channelUpdateEvent)

    @property
    def color_mode(self) -> str | None:
        """Return the color mode of the light."""
        # return self._color_mode
        return COLOR_MODE_RGBW

    @property
    def color_temp(self) -> int | None:
        """Return the color temperature in mired."""
        return self._color_temp

    @property
<<<<<<< HEAD
    def rgb_color(self) -> tuple[int, int, int] | None:
=======
    def rgb_color(self) -> tuple[float, float] | None:
>>>>>>> eb1be0ec
        """Return the hs color value."""
        if self._rgb is None:
            return None
        rgb_color = self._rgb
        return (rgb_color[0], rgb_color[1], rgb_color[2])
<<<<<<< HEAD

    @property
    def rgbw_color(self) -> tuple[int, int, int, int] | None:
        """Return the hs color value."""
        if self._rgbw is None:
            return None
        rgbw_color = self._rgbw
        return (rgbw_color[0], rgbw_color[1], rgbw_color[2], rgbw_color[3])

    @property
    def rgbww_color(self) -> tuple[int, int, int, int, int] | None:
        """Return the hs color value."""
        if self._rgbww is None:
            return None
        rgbww_color = self._rgbww
        return (
            rgbww_color[0],
            rgbww_color[1],
            rgbww_color[2],
            rgbww_color[3],
            rgbww_color[4],
        )
=======
>>>>>>> eb1be0ec

    @property
    def supported_color_modes(self) -> set[str] | None:
        """Flag supported color modes."""
        return self._supported_color_modes

    @property
    def brightness(self):
        """Return the brightness of the light."""
        return self._brightness

    @property
    def device_info(self):
        return {"name": self._name}

    @property
    def icon(self) -> str:
        """Return the icon."""
        # return self._static_info.icon
        return "mdi:toggle-switch"

    @property
    def is_on(self):
        """Return true if the switch is on."""
        return self._channelState

    async def async_turn_on(self, **kwargs: Any) -> None:
        """Turn the entity on."""
<<<<<<< HEAD

        supported_color_modes = self._supported_color_modes

        if ATTR_RGB_COLOR in kwargs and COLOR_MODE_RGB in supported_color_modes:
            rgb_color = kwargs.get(ATTR_RGB_COLOR)

            self._rgb = rgb_color

            self._oocsi.send(self._oocsichannel, {"colorrgb": rgb_color})

        if ATTR_RGBW_COLOR in kwargs and COLOR_MODE_RGBW in supported_color_modes:
            rgbw_color = kwargs.get(ATTR_RGBW_COLOR)
            self._rgbw = rgbw_color
            self._oocsi.send(self._oocsichannel, {"colorrgbw": rgbw_color})
=======
        self._channelState = True
        self._oocsi.send(self._oocsichannel, {"state": True})
        supported_color_modes = self._supported_color_modes
        attributes: dict[str, Any] = {}
        print("--------------------------------------------------------")
        print(self._color_mode)
        print(kwargs.get(ATTR_RGBWW_COLOR))
        print(kwargs.get(ATTR_RGBW_COLOR))
        print(kwargs.get(ATTR_COLOR_TEMP))
        print(kwargs.get(ATTR_BRIGHTNESS))

        if ATTR_RGB_COLOR in kwargs and COLOR_MODE_RGB in supported_color_modes:
            rgb_color = kwargs[ATTR_RGB_COLOR]
            self._rgb = rgb_color

        if ATTR_WHITE in kwargs and COLOR_MODE_WHITE in supported_color_modes:
            self._white_value = kwargs[ATTR_WHITE]
>>>>>>> eb1be0ec

        if ATTR_RGBWW_COLOR in kwargs and COLOR_MODE_RGBWW in supported_color_modes:
            rgbww_color = kwargs.get(ATTR_RGBWW_COLOR)
            self._rgbww = rgbww_color
            self._color_temp = None
            white_switch = None
            self._oocsi.send(self._oocsichannel, {"colorrgbww": rgbww_color})

<<<<<<< HEAD
        if ATTR_BRIGHTNESS in kwargs and brightness_supported(supported_color_modes):
            self._brightness = kwargs.get(ATTR_BRIGHTNESS)
        if ATTR_WHITE in kwargs and COLOR_MODE_WHITE in supported_color_modes:
            self._brightness = kwargs.get(ATTR_WHITE)
            self._white_switch = kwargs.get(ATTR_WHITE)

=======
>>>>>>> eb1be0ec
        if ATTR_COLOR_TEMP in kwargs and COLOR_MODE_COLOR_TEMP in supported_color_modes:
            self._color_temp = kwargs.get(ATTR_COLOR_TEMP)
            ct_switch = kwargs.get(ATTR_COLOR_TEMP)
            self._oocsi.send(self._oocsichannel, {"colorTemp": self._color_temp})

        # if ATTR_EFFECT in kwargs:
        #     attributes["effect"] = kwargs[ATTR_EFFECT]

        def colormodeRGBpicker(self):
            if COLOR_MODE_RGB in supported_color_modes:
                self._color_mode = COLOR_MODE_RGB
            if COLOR_MODE_RGBW in supported_color_modes:
                self._color_mode = COLOR_MODE_RGBW
            if COLOR_MODE_RGBWW in supported_color_modes:
                self._color_mode = COLOR_MODE_RGBWW

        if "CCT" and "RGB" in self._spectrum:
            if self._color_temp != None:
                self._color_mode = COLOR_MODE_COLOR_TEMP
            else:
                colormodeRGBpicker

    async def async_turn_off(self, **kwargs: Any) -> None:
        """Turn the entity off."""
        self._oocsi.send(self._oocsichannel, {"state": False})
        self._channelState = False<|MERGE_RESOLUTION|>--- conflicted
+++ resolved
@@ -71,15 +71,11 @@
         self._rgb_color = None
         self._supported_color_modes: set[str]
         self._rgb: tuple[int, int, int] | None = None
-<<<<<<< HEAD
         self._rgbw: tuple[int, int, int, int] | None = None
         self._rgbww: tuple[int, int, int, int, int] | None = None
-=======
->>>>>>> eb1be0ec
 
     async def _color_setup(self):
         self._supported_color_modes = set()
-<<<<<<< HEAD
         ledType = self._ledType
 
         if ledType in ["RGB", "RGBW", "RGBWW"]:
@@ -102,33 +98,6 @@
             self._supported_color_modes.add(COLOR_MODE_WHITE)
         if ledType == "CCT":
             self._supported_color_modes.add(COLOR_MODE_COLOR_TEMP)
-=======
-        colortype = self._color_type
-
-        if colortype in ["RGB", "RGBW", "RGBCCT", "CCT", "DIM"]:
-            self._supported_color_modes.add(COLOR_MODE_BRIGHTNESS)
-            self._color_mode = COLOR_MODE_BRIGHTNESS
-
-        if colortype in ["RGB", "RGBW", "RGBCCT"]:
-            self._supported_color_modes.add(COLOR_MODE_RGB)
-            self._color_mode = COLOR_MODE_RGB
-
-        if colortype in ["CCT", "RGBCCT"]:
-            self._supported_color_modes.add(COLOR_MODE_COLOR_TEMP)
-            self._color_mode = COLOR_MODE_COLOR_TEMP
-
-        if colortype == "RGBCCT":
-            self._supported_color_modes.add(COLOR_MODE_RGBWW)
-            self._color_mode = COLOR_MODE_RGBWW
-
-        if colortype == "RGBW":
-            self._supported_color_modes.add(COLOR_MODE_RGB)
-            self._supported_color_modes.add(COLOR_MODE_RGBW)
-            self._supported_color_modes.add(COLOR_MODE_WHITE)
-            self._color_mode = COLOR_MODE_RGBW
-        print(self._supported_color_modes)
-        print(self._color_mode)
->>>>>>> eb1be0ec
 
     async def async_added_to_hass(self) -> None:
         """Create oocsi listener"""
@@ -171,17 +140,12 @@
         return self._color_temp
 
     @property
-<<<<<<< HEAD
     def rgb_color(self) -> tuple[int, int, int] | None:
-=======
-    def rgb_color(self) -> tuple[float, float] | None:
->>>>>>> eb1be0ec
         """Return the hs color value."""
         if self._rgb is None:
             return None
         rgb_color = self._rgb
         return (rgb_color[0], rgb_color[1], rgb_color[2])
-<<<<<<< HEAD
 
     @property
     def rgbw_color(self) -> tuple[int, int, int, int] | None:
@@ -204,8 +168,6 @@
             rgbww_color[3],
             rgbww_color[4],
         )
-=======
->>>>>>> eb1be0ec
 
     @property
     def supported_color_modes(self) -> set[str] | None:
@@ -234,7 +196,6 @@
 
     async def async_turn_on(self, **kwargs: Any) -> None:
         """Turn the entity on."""
-<<<<<<< HEAD
 
         supported_color_modes = self._supported_color_modes
 
@@ -249,25 +210,6 @@
             rgbw_color = kwargs.get(ATTR_RGBW_COLOR)
             self._rgbw = rgbw_color
             self._oocsi.send(self._oocsichannel, {"colorrgbw": rgbw_color})
-=======
-        self._channelState = True
-        self._oocsi.send(self._oocsichannel, {"state": True})
-        supported_color_modes = self._supported_color_modes
-        attributes: dict[str, Any] = {}
-        print("--------------------------------------------------------")
-        print(self._color_mode)
-        print(kwargs.get(ATTR_RGBWW_COLOR))
-        print(kwargs.get(ATTR_RGBW_COLOR))
-        print(kwargs.get(ATTR_COLOR_TEMP))
-        print(kwargs.get(ATTR_BRIGHTNESS))
-
-        if ATTR_RGB_COLOR in kwargs and COLOR_MODE_RGB in supported_color_modes:
-            rgb_color = kwargs[ATTR_RGB_COLOR]
-            self._rgb = rgb_color
-
-        if ATTR_WHITE in kwargs and COLOR_MODE_WHITE in supported_color_modes:
-            self._white_value = kwargs[ATTR_WHITE]
->>>>>>> eb1be0ec
 
         if ATTR_RGBWW_COLOR in kwargs and COLOR_MODE_RGBWW in supported_color_modes:
             rgbww_color = kwargs.get(ATTR_RGBWW_COLOR)
@@ -276,15 +218,12 @@
             white_switch = None
             self._oocsi.send(self._oocsichannel, {"colorrgbww": rgbww_color})
 
-<<<<<<< HEAD
         if ATTR_BRIGHTNESS in kwargs and brightness_supported(supported_color_modes):
             self._brightness = kwargs.get(ATTR_BRIGHTNESS)
         if ATTR_WHITE in kwargs and COLOR_MODE_WHITE in supported_color_modes:
             self._brightness = kwargs.get(ATTR_WHITE)
             self._white_switch = kwargs.get(ATTR_WHITE)
 
-=======
->>>>>>> eb1be0ec
         if ATTR_COLOR_TEMP in kwargs and COLOR_MODE_COLOR_TEMP in supported_color_modes:
             self._color_temp = kwargs.get(ATTR_COLOR_TEMP)
             ct_switch = kwargs.get(ATTR_COLOR_TEMP)
