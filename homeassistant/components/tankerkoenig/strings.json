{
  "common": {
<<<<<<< HEAD
    "data_description_api_key": "The tankerkoenig API-Key to be used.",
=======
    "data_description_api_key": "The tankerkoenig API key to be used.",
>>>>>>> a060f748
    "data_description_location": "Pick the location where to search for gas stations.",
    "data_description_name": "The name of the particular region to be added.",
    "data_description_radius": "The radius in kilometers to search for gas stations around the selected location.",
    "data_description_stations": "Select the stations you want to add to Home Assistant."
  },
  "config": {
    "step": {
      "user": {
        "data": {
          "name": "Region name",
          "api_key": "[%key:common::config_flow::data::api_key%]",
          "location": "[%key:common::config_flow::data::location%]",
          "radius": "Search radius"
        },
        "data_description": {
          "name": "[%key:component::tankerkoenig::common::data_description_name%]",
          "api_key": "[%key:component::tankerkoenig::common::data_description_api_key%]",
          "location": "[%key:component::tankerkoenig::common::data_description_location%]",
          "radius": "[%key:component::tankerkoenig::common::data_description_radius%]"
        }
      },
      "reauth_confirm": {
        "data": {
          "api_key": "[%key:common::config_flow::data::api_key%]"
        },
        "data_description": {
          "api_key": "[%key:component::tankerkoenig::common::data_description_api_key%]"
        }
      },
      "select_station": {
        "title": "Select stations to add",
        "description": "Found {stations_count} stations in radius",
        "data": {
          "stations": "Stations"
        },
        "data_description": {
          "stations": "[%key:component::tankerkoenig::common::data_description_stations%]"
        }
      }
    },
    "abort": {
      "already_configured": "[%key:common::config_flow::abort::already_configured_location%]",
      "reauth_successful": "[%key:common::config_flow::abort::reauth_successful%]"
    },
    "error": {
      "invalid_auth": "[%key:common::config_flow::error::invalid_auth%]",
      "no_stations": "Could not find any station in range."
    }
  },
  "options": {
    "step": {
      "init": {
        "title": "Tankerkoenig options",
        "data": {
          "stations": "[%key:component::tankerkoenig::config::step::select_station::data::stations%]",
          "show_on_map": "Show stations on map"
        },
        "data_description": {
          "stations": "[%key:component::tankerkoenig::common::data_description_stations%]",
          "show_on_map": "Whether to show the station sensors on the map or not."
        }
      }
    },
    "error": {
      "invalid_auth": "[%key:common::config_flow::error::invalid_auth%]"
    }
  },
  "entity": {
    "binary_sensor": {
      "status": {
        "name": "Status",
        "state_attributes": {
          "latitude": {
            "name": "[%key:common::config_flow::data::latitude%]"
          },
          "longitude": {
            "name": "[%key:common::config_flow::data::longitude%]"
          }
        }
      }
    },
    "sensor": {
      "e5": {
        "name": "Super",
        "state_attributes": {
          "brand": {
            "name": "Brand"
          },
          "fuel_type": {
            "name": "Fuel type"
          },
          "station_name": {
            "name": "Station name"
          },
          "street": {
            "name": "Street"
          },
          "house_number": {
            "name": "House number"
          },
          "postcode": {
            "name": "Postal code"
          },
          "city": {
            "name": "City"
          },
          "latitude": {
            "name": "[%key:common::config_flow::data::latitude%]"
          },
          "longitude": {
            "name": "[%key:common::config_flow::data::longitude%]"
          }
        }
      },
      "e10": {
        "name": "Super E10",
        "state_attributes": {
          "brand": {
            "name": "[%key:component::tankerkoenig::entity::sensor::e5::state_attributes::brand::name%]"
          },
          "fuel_type": {
            "name": "[%key:component::tankerkoenig::entity::sensor::e5::state_attributes::fuel_type::name%]"
          },
          "station_name": {
            "name": "[%key:component::tankerkoenig::entity::sensor::e5::state_attributes::station_name::name%]"
          },
          "street": {
            "name": "[%key:component::tankerkoenig::entity::sensor::e5::state_attributes::street::name%]"
          },
          "house_number": {
            "name": "[%key:component::tankerkoenig::entity::sensor::e5::state_attributes::house_number::name%]"
          },
          "postcode": {
            "name": "[%key:component::tankerkoenig::entity::sensor::e5::state_attributes::postcode::name%]"
          },
          "city": {
            "name": "[%key:component::tankerkoenig::entity::sensor::e5::state_attributes::city::name%]"
          },
          "latitude": {
            "name": "[%key:common::config_flow::data::latitude%]"
          },
          "longitude": {
            "name": "[%key:common::config_flow::data::longitude%]"
          }
        }
      },
      "diesel": {
        "name": "Diesel",
        "state_attributes": {
          "brand": {
            "name": "[%key:component::tankerkoenig::entity::sensor::e5::state_attributes::brand::name%]"
          },
          "fuel_type": {
            "name": "[%key:component::tankerkoenig::entity::sensor::e5::state_attributes::fuel_type::name%]"
          },
          "station_name": {
            "name": "[%key:component::tankerkoenig::entity::sensor::e5::state_attributes::station_name::name%]"
          },
          "street": {
            "name": "[%key:component::tankerkoenig::entity::sensor::e5::state_attributes::street::name%]"
          },
          "house_number": {
            "name": "[%key:component::tankerkoenig::entity::sensor::e5::state_attributes::house_number::name%]"
          },
          "postcode": {
            "name": "[%key:component::tankerkoenig::entity::sensor::e5::state_attributes::postcode::name%]"
          },
          "city": {
            "name": "[%key:component::tankerkoenig::entity::sensor::e5::state_attributes::city::name%]"
          },
          "latitude": {
            "name": "[%key:common::config_flow::data::latitude%]"
          },
          "longitude": {
            "name": "[%key:common::config_flow::data::longitude%]"
          }
        }
      }
    }
  }
}<|MERGE_RESOLUTION|>--- conflicted
+++ resolved
@@ -1,10 +1,6 @@
 {
   "common": {
-<<<<<<< HEAD
-    "data_description_api_key": "The tankerkoenig API-Key to be used.",
-=======
     "data_description_api_key": "The tankerkoenig API key to be used.",
->>>>>>> a060f748
     "data_description_location": "Pick the location where to search for gas stations.",
     "data_description_name": "The name of the particular region to be added.",
     "data_description_radius": "The radius in kilometers to search for gas stations around the selected location.",
