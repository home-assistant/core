--- conflicted
+++ resolved
@@ -196,11 +196,8 @@
         vol.Optional(Platform.CAMERA.value): cv.ensure_list,
         vol.Optional(Platform.FAN.value): cv.ensure_list,
         vol.Optional(Platform.LIGHT.value): cv.ensure_list,
-<<<<<<< HEAD
+        vol.Optional(Platform.LOCK.value): cv.ensure_list,
         vol.Optional(Platform.VACUUM.value): cv.ensure_list,
-=======
-        vol.Optional(Platform.LOCK.value): cv.ensure_list,
->>>>>>> 17669a72
     }
 )
 
