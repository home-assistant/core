"""Support for MQTT message handling."""
from __future__ import annotations

import asyncio
from collections.abc import Callable
from dataclasses import dataclass
import datetime as dt
import logging
from typing import Any, cast

import jinja2
import voluptuous as vol

from homeassistant import config_entries
from homeassistant.components import websocket_api
from homeassistant.config_entries import ConfigEntry
from homeassistant.const import (
    CONF_DISCOVERY,
    CONF_PASSWORD,
    CONF_PAYLOAD,
    CONF_PORT,
    CONF_USERNAME,
    EVENT_HOMEASSISTANT_STOP,
    SERVICE_RELOAD,
)
from homeassistant.core import Event, HassJob, HomeAssistant, ServiceCall, callback
from homeassistant.data_entry_flow import BaseServiceInfo
from homeassistant.exceptions import TemplateError, Unauthorized
from homeassistant.helpers import config_validation as cv, event, template
from homeassistant.helpers.device_registry import DeviceEntry
from homeassistant.helpers.dispatcher import async_dispatcher_connect
from homeassistant.helpers.reload import (
    async_integration_yaml_config,
    async_reload_integration_platforms,
)
from homeassistant.helpers.service import async_register_admin_service
from homeassistant.helpers.typing import ConfigType

# Loading the config flow file will register the flow
from . import debug_info, discovery
from .client import (  # noqa: F401
    MQTT,
    async_publish,
    async_subscribe,
    publish,
    subscribe,
)
from .config_integration import (
    CONFIG_SCHEMA_BASE,
    DEFAULT_VALUES,
    DEPRECATED_CONFIG_KEYS,
)
from .const import (  # noqa: F401
    ATTR_PAYLOAD,
    ATTR_QOS,
    ATTR_RETAIN,
    ATTR_TOPIC,
    CONF_BIRTH_MESSAGE,
    CONF_BROKER,
    CONF_COMMAND_TOPIC,
    CONF_DISCOVERY_PREFIX,
    CONF_QOS,
    CONF_STATE_TOPIC,
    CONF_TLS_VERSION,
    CONF_TOPIC,
    CONF_WILL_MESSAGE,
    CONFIG_ENTRY_IS_SETUP,
    DATA_CONFIG_ENTRY_LOCK,
    DATA_MQTT,
    DATA_MQTT_CONFIG,
    DATA_MQTT_RELOAD_NEEDED,
    DATA_MQTT_UPDATED_CONFIG,
    DEFAULT_ENCODING,
    DEFAULT_QOS,
    DEFAULT_RETAIN,
    DOMAIN,
    MQTT_CONNECTED,
    MQTT_DISCONNECTED,
    PLATFORMS,
    RELOADABLE_PLATFORMS,
)
from .mixins import async_discover_yaml_entities
from .models import (  # noqa: F401
    MqttCommandTemplate,
    MqttValueTemplate,
    PublishPayloadType,
    ReceiveMessage,
    ReceivePayloadType,
)
from .util import _VALID_QOS_SCHEMA, valid_publish_topic, valid_subscribe_topic

_LOGGER = logging.getLogger(__name__)

SERVICE_PUBLISH = "publish"
SERVICE_DUMP = "dump"

MANDATORY_DEFAULT_VALUES = (CONF_PORT,)

ATTR_TOPIC_TEMPLATE = "topic_template"
ATTR_PAYLOAD_TEMPLATE = "payload_template"

MAX_RECONNECT_WAIT = 300  # seconds

CONNECTION_SUCCESS = "connection_success"
CONNECTION_FAILED = "connection_failed"
CONNECTION_FAILED_RECOVERABLE = "connection_failed_recoverable"

CONFIG_SCHEMA = vol.Schema(
    {
        DOMAIN: vol.All(
            cv.deprecated(CONF_BIRTH_MESSAGE),  # Deprecated in HA Core 2022.3
            cv.deprecated(CONF_BROKER),  # Deprecated in HA Core 2022.3
            cv.deprecated(CONF_DISCOVERY),  # Deprecated in HA Core 2022.3
            cv.deprecated(CONF_PASSWORD),  # Deprecated in HA Core 2022.3
            cv.deprecated(CONF_PORT),  # Deprecated in HA Core 2022.3
            cv.deprecated(CONF_TLS_VERSION),  # Deprecated June 2020
            cv.deprecated(CONF_USERNAME),  # Deprecated in HA Core 2022.3
            cv.deprecated(CONF_WILL_MESSAGE),  # Deprecated in HA Core 2022.3
            CONFIG_SCHEMA_BASE,
        )
    },
    extra=vol.ALLOW_EXTRA,
)


# Service call validation schema
MQTT_PUBLISH_SCHEMA = vol.All(
    vol.Schema(
        {
            vol.Exclusive(ATTR_TOPIC, CONF_TOPIC): valid_publish_topic,
            vol.Exclusive(ATTR_TOPIC_TEMPLATE, CONF_TOPIC): cv.string,
            vol.Exclusive(ATTR_PAYLOAD, CONF_PAYLOAD): cv.string,
            vol.Exclusive(ATTR_PAYLOAD_TEMPLATE, CONF_PAYLOAD): cv.string,
            vol.Optional(ATTR_QOS, default=DEFAULT_QOS): _VALID_QOS_SCHEMA,
            vol.Optional(ATTR_RETAIN, default=DEFAULT_RETAIN): cv.boolean,
        },
        required=True,
    ),
    cv.has_at_least_one_key(ATTR_TOPIC, ATTR_TOPIC_TEMPLATE),
)


@dataclass
class MqttServiceInfo(BaseServiceInfo):
    """Prepared info from mqtt entries."""

    topic: str
    payload: ReceivePayloadType
    qos: int
    retain: bool
    subscribed_topic: str
    timestamp: dt.datetime


async def _async_setup_discovery(
    hass: HomeAssistant, conf: ConfigType, config_entry
) -> None:
    """Try to start the discovery of MQTT devices.

    This method is a coroutine.
    """
    await discovery.async_start(hass, conf[CONF_DISCOVERY_PREFIX], config_entry)


async def async_setup(hass: HomeAssistant, config: ConfigType) -> bool:
    """Start the MQTT protocol service."""
    conf: ConfigType | None = config.get(DOMAIN)

    websocket_api.async_register_command(hass, websocket_subscribe)
    websocket_api.async_register_command(hass, websocket_mqtt_info)
    debug_info.initialize(hass)

    if conf:
        conf = dict(conf)
        hass.data[DATA_MQTT_CONFIG] = conf

    if not bool(hass.config_entries.async_entries(DOMAIN)):
        # Create an import flow if the user has yaml configured entities etc.
        # but no broker configuration. Note: The intention is not for this to
        # import broker configuration from YAML because that has been deprecated.
        hass.async_create_task(
            hass.config_entries.flow.async_init(
                DOMAIN,
                context={"source": config_entries.SOURCE_INTEGRATION_DISCOVERY},
                data={},
            )
        )
    return True


def _merge_basic_config(
    hass: HomeAssistant, entry: ConfigEntry, yaml_config: dict[str, Any]
) -> None:
    """Merge basic options in configuration.yaml config with config entry.

    This mends incomplete migration from old version of HA Core.
    """

    entry_updated = False
    entry_config = {**entry.data}
    for key in DEPRECATED_CONFIG_KEYS:
        if key in yaml_config and key not in entry_config:
            entry_config[key] = yaml_config[key]
            entry_updated = True

    for key in MANDATORY_DEFAULT_VALUES:
        if key not in entry_config:
            entry_config[key] = DEFAULT_VALUES[key]
            entry_updated = True

    if entry_updated:
        hass.config_entries.async_update_entry(entry, data=entry_config)


def _merge_extended_config(entry, conf):
    """Merge advanced options in configuration.yaml config with config entry."""
    # Add default values
    conf = {**DEFAULT_VALUES, **conf}
    return {**conf, **entry.data}


async def _async_config_entry_updated(hass: HomeAssistant, entry: ConfigEntry) -> None:
    """Handle signals of config entry being updated.

    Causes for this is config entry options changing.
    """
    mqtt_client = hass.data[DATA_MQTT]

    if (conf := hass.data.get(DATA_MQTT_CONFIG)) is None:
        conf = CONFIG_SCHEMA_BASE(dict(entry.data))

    mqtt_client.conf = _merge_extended_config(entry, conf)
    await mqtt_client.async_disconnect()
    mqtt_client.init_client()
    await mqtt_client.async_connect()

    await discovery.async_stop(hass)
    if mqtt_client.conf.get(CONF_DISCOVERY):
        await _async_setup_discovery(hass, mqtt_client.conf, entry)


async def async_setup_entry(  # noqa: C901
    hass: HomeAssistant, entry: ConfigEntry
) -> bool:
    """Load a config entry."""
    # Merge basic configuration, and add missing defaults for basic options
    _merge_basic_config(hass, entry, hass.data.get(DATA_MQTT_CONFIG, {}))

    # Bail out if broker setting is missing
    if CONF_BROKER not in entry.data:
        _LOGGER.error("MQTT broker is not configured, please configure it")
        return False

    # If user doesn't have configuration.yaml config, generate default values
    # for options not in config entry data
    if (conf := hass.data.get(DATA_MQTT_CONFIG)) is None:
        conf = CONFIG_SCHEMA_BASE(dict(entry.data))

    # User has configuration.yaml config, warn about config entry overrides
    elif any(key in conf for key in entry.data):
        shared_keys = conf.keys() & entry.data.keys()
        override = {k: entry.data[k] for k in shared_keys if conf[k] != entry.data[k]}
        if CONF_PASSWORD in override:
            override[CONF_PASSWORD] = "********"
        if override:
            _LOGGER.warning(
                "Deprecated configuration settings found in configuration.yaml. "
                "These settings from your configuration entry will override: %s",
                override,
            )

    # Merge advanced configuration values from configuration.yaml
    conf = _merge_extended_config(entry, conf)

    hass.data[DATA_MQTT] = MQTT(
        hass,
        entry,
        conf,
    )
    entry.add_update_listener(_async_config_entry_updated)

    await hass.data[DATA_MQTT].async_connect()

    async def async_stop_mqtt(_event: Event):
        """Stop MQTT component."""
        await hass.data[DATA_MQTT].async_disconnect()

    hass.bus.async_listen_once(EVENT_HOMEASSISTANT_STOP, async_stop_mqtt)

    async def async_publish_service(call: ServiceCall) -> None:
        """Handle MQTT publish service calls."""
        msg_topic = call.data.get(ATTR_TOPIC)
        msg_topic_template = call.data.get(ATTR_TOPIC_TEMPLATE)
        payload = call.data.get(ATTR_PAYLOAD)
        payload_template = call.data.get(ATTR_PAYLOAD_TEMPLATE)
        qos: int = call.data[ATTR_QOS]
        retain: bool = call.data[ATTR_RETAIN]
        if msg_topic_template is not None:
            try:
                rendered_topic = template.Template(
                    msg_topic_template, hass
                ).async_render(parse_result=False)
                msg_topic = valid_publish_topic(rendered_topic)
            except (jinja2.TemplateError, TemplateError) as exc:
                _LOGGER.error(
                    "Unable to publish: rendering topic template of %s "
                    "failed because %s",
                    msg_topic_template,
                    exc,
                )
                return
            except vol.Invalid as err:
                _LOGGER.error(
                    "Unable to publish: topic template '%s' produced an "
                    "invalid topic '%s' after rendering (%s)",
                    msg_topic_template,
                    rendered_topic,
                    err,
                )
                return

        if payload_template is not None:
            try:
                payload = MqttCommandTemplate(
                    template.Template(payload_template), hass=hass
                ).async_render()
            except (jinja2.TemplateError, TemplateError) as exc:
                _LOGGER.error(
                    "Unable to publish to %s: rendering payload template of "
                    "%s failed because %s",
                    msg_topic,
                    payload_template,
                    exc,
                )
                return

        await hass.data[DATA_MQTT].async_publish(msg_topic, payload, qos, retain)

    hass.services.async_register(
        DOMAIN, SERVICE_PUBLISH, async_publish_service, schema=MQTT_PUBLISH_SCHEMA
    )

    async def async_dump_service(call: ServiceCall) -> None:
        """Handle MQTT dump service calls."""
        messages = []

        @callback
        def collect_msg(msg):
            messages.append((msg.topic, msg.payload.replace("\n", "")))

        unsub = await async_subscribe(hass, call.data["topic"], collect_msg)

        def write_dump():
            with open(hass.config.path("mqtt_dump.txt"), "wt", encoding="utf8") as fp:
                for msg in messages:
                    fp.write(",".join(msg) + "\n")

        async def finish_dump(_):
            """Write dump to file."""
            unsub()
            await hass.async_add_executor_job(write_dump)

        event.async_call_later(hass, call.data["duration"], finish_dump)

    hass.services.async_register(
        DOMAIN,
        SERVICE_DUMP,
        async_dump_service,
        schema=vol.Schema(
            {
                vol.Required("topic"): valid_subscribe_topic,
                vol.Optional("duration", default=5): int,
            }
        ),
    )

    # setup platforms and discovery
    hass.data[DATA_CONFIG_ENTRY_LOCK] = asyncio.Lock()
    hass.data[CONFIG_ENTRY_IS_SETUP] = set()

    async def async_setup_reload_service() -> None:
        """Create the reload service for the MQTT domain."""
        if hass.services.has_service(DOMAIN, SERVICE_RELOAD):
            return

        async def _reload_config(call: ServiceCall) -> None:
            """Reload the platforms."""
            # Reload the legacy yaml platform
            await async_reload_integration_platforms(hass, DOMAIN, RELOADABLE_PLATFORMS)

            # Reload the modern yaml platforms
            config_yaml = await async_integration_yaml_config(hass, DOMAIN) or {}
            hass.data[DATA_MQTT_UPDATED_CONFIG] = config_yaml.get(DOMAIN, {})
            await asyncio.gather(
                *(
                    [
                        async_discover_yaml_entities(hass, component)
                        for component in RELOADABLE_PLATFORMS
                    ]
                )
            )

            # Fire event
            hass.bus.async_fire(f"event_{DOMAIN}_reloaded", context=call.context)

        async_register_admin_service(hass, DOMAIN, SERVICE_RELOAD, _reload_config)

    async def async_forward_entry_setup_and_setup_discovery(config_entry):
        """Forward the config entry setup to the platforms and set up discovery."""
        # Local import to avoid circular dependencies
        # pylint: disable-next=import-outside-toplevel
        from . import device_automation, tag

        await asyncio.gather(
            *(
                [
                    device_automation.async_setup_entry(hass, config_entry),
                    tag.async_setup_entry(hass, config_entry),
                ]
                + [
                    hass.config_entries.async_forward_entry_setup(entry, component)
                    for component in PLATFORMS
                ]
            )
        )
        # Setup discovery
        if conf.get(CONF_DISCOVERY):
            await _async_setup_discovery(hass, conf, entry)
        # Setup reload service after all platforms have loaded
        await async_setup_reload_service()

<<<<<<< HEAD
    await async_forward_entry_setup_and_setup_discovery(entry)
=======
        if DATA_MQTT_RELOAD_NEEDED in hass.data:
            hass.data.pop(DATA_MQTT_RELOAD_NEEDED)
            await hass.services.async_call(
                DOMAIN,
                SERVICE_RELOAD,
                {},
                blocking=False,
            )
>>>>>>> 72917f1d

    hass.async_create_task(async_forward_entry_setup_and_setup_discovery(entry))

    return True


@websocket_api.websocket_command(
    {vol.Required("type"): "mqtt/device/debug_info", vol.Required("device_id"): str}
)
@callback
def websocket_mqtt_info(hass, connection, msg):
    """Get MQTT debug info for device."""
    device_id = msg["device_id"]
    mqtt_info = debug_info.info_for_device(hass, device_id)

    connection.send_result(msg["id"], mqtt_info)


@websocket_api.websocket_command(
    {
        vol.Required("type"): "mqtt/subscribe",
        vol.Required("topic"): valid_subscribe_topic,
    }
)
@websocket_api.async_response
async def websocket_subscribe(hass, connection, msg):
    """Subscribe to a MQTT topic."""
    if not connection.user.is_admin:
        raise Unauthorized

    async def forward_messages(mqttmsg: ReceiveMessage):
        """Forward events to websocket."""
        try:
            payload = cast(bytes, mqttmsg.payload).decode(
                DEFAULT_ENCODING
            )  # not str because encoding is set to None
        except (AttributeError, UnicodeDecodeError):
            # Convert non UTF-8 payload to a string presentation
            payload = str(mqttmsg.payload)

        connection.send_message(
            websocket_api.event_message(
                msg["id"],
                {
                    "topic": mqttmsg.topic,
                    "payload": payload,
                    "qos": mqttmsg.qos,
                    "retain": mqttmsg.retain,
                },
            )
        )

    # Perform UTF-8 decoding directly in callback routine
    connection.subscriptions[msg["id"]] = await async_subscribe(
        hass, msg["topic"], forward_messages, encoding=None
    )

    connection.send_message(websocket_api.result_message(msg["id"]))


ConnectionStatusCallback = Callable[[bool], None]


@callback
def async_subscribe_connection_status(
    hass: HomeAssistant, connection_status_callback: ConnectionStatusCallback
) -> Callable[[], None]:
    """Subscribe to MQTT connection changes."""
    connection_status_callback_job = HassJob(connection_status_callback)

    async def connected():
        task = hass.async_run_hass_job(connection_status_callback_job, True)
        if task:
            await task

    async def disconnected():
        task = hass.async_run_hass_job(connection_status_callback_job, False)
        if task:
            await task

    subscriptions = {
        "connect": async_dispatcher_connect(hass, MQTT_CONNECTED, connected),
        "disconnect": async_dispatcher_connect(hass, MQTT_DISCONNECTED, disconnected),
    }

    @callback
    def unsubscribe():
        subscriptions["connect"]()
        subscriptions["disconnect"]()

    return unsubscribe


def is_connected(hass: HomeAssistant) -> bool:
    """Return if MQTT client is connected."""
    return hass.data[DATA_MQTT].connected


async def async_remove_config_entry_device(
    hass: HomeAssistant, config_entry: ConfigEntry, device_entry: DeviceEntry
) -> bool:
    """Remove MQTT config entry from a device."""
    # pylint: disable-next=import-outside-toplevel
    from . import device_automation

    await device_automation.async_removed_from_device(hass, device_entry.id)
    return True<|MERGE_RESOLUTION|>--- conflicted
+++ resolved
@@ -429,9 +429,6 @@
         # Setup reload service after all platforms have loaded
         await async_setup_reload_service()
 
-<<<<<<< HEAD
-    await async_forward_entry_setup_and_setup_discovery(entry)
-=======
         if DATA_MQTT_RELOAD_NEEDED in hass.data:
             hass.data.pop(DATA_MQTT_RELOAD_NEEDED)
             await hass.services.async_call(
@@ -440,9 +437,8 @@
                 {},
                 blocking=False,
             )
->>>>>>> 72917f1d
-
-    hass.async_create_task(async_forward_entry_setup_and_setup_discovery(entry))
+
+    await async_forward_entry_setup_and_setup_discovery(entry)
 
     return True
 
