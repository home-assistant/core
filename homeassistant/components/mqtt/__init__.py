"""Support for MQTT message handling."""
from __future__ import annotations

import asyncio
from collections.abc import Callable
import logging
from typing import Any, cast

import jinja2
import voluptuous as vol

from homeassistant import config as conf_util, config_entries
from homeassistant.components import websocket_api
from homeassistant.config_entries import ConfigEntry
from homeassistant.const import (
    CONF_DISCOVERY,
    CONF_PASSWORD,
    CONF_PAYLOAD,
    CONF_PORT,
    CONF_USERNAME,
    SERVICE_RELOAD,
)
<<<<<<< HEAD
from homeassistant.core import Event, HassJob, HomeAssistant, ServiceCall, callback
=======
from homeassistant.core import HassJob, HomeAssistant, ServiceCall, callback
from homeassistant.data_entry_flow import BaseServiceInfo
>>>>>>> a31dde9c
from homeassistant.exceptions import TemplateError, Unauthorized
from homeassistant.helpers import config_validation as cv, event, template
from homeassistant.helpers.device_registry import DeviceEntry
from homeassistant.helpers.dispatcher import async_dispatcher_connect
from homeassistant.helpers.reload import (
    async_integration_yaml_config,
    async_reload_integration_platforms,
)
from homeassistant.helpers.service import async_register_admin_service
from homeassistant.helpers.typing import ConfigType

# Loading the config flow file will register the flow
from . import debug_info, discovery
from .client import (  # noqa: F401
    MQTT,
    async_publish,
    async_subscribe,
    publish,
    subscribe,
)
from .config_integration import (
    CONFIG_SCHEMA_BASE,
    DEFAULT_VALUES,
    DEPRECATED_CONFIG_KEYS,
)
from .const import (  # noqa: F401
    ATTR_PAYLOAD,
    ATTR_QOS,
    ATTR_RETAIN,
    ATTR_TOPIC,
    CONF_BIRTH_MESSAGE,
    CONF_BROKER,
    CONF_COMMAND_TOPIC,
    CONF_DISCOVERY_PREFIX,
    CONF_QOS,
    CONF_STATE_TOPIC,
    CONF_TLS_VERSION,
    CONF_TOPIC,
    CONF_WILL_MESSAGE,
    CONFIG_ENTRY_IS_SETUP,
    DATA_MQTT,
    DATA_MQTT_CONFIG,
    DATA_MQTT_RELOAD_DISPATCHERS,
    DATA_MQTT_RELOAD_ENTRY,
    DATA_MQTT_RELOAD_NEEDED,
    DATA_MQTT_UPDATED_CONFIG,
    DEFAULT_ENCODING,
    DEFAULT_QOS,
    DEFAULT_RETAIN,
    DOMAIN,
    MQTT_CONNECTED,
    MQTT_DISCONNECTED,
    PLATFORMS,
    RELOADABLE_PLATFORMS,
)
from .mixins import async_discover_yaml_entities
from .models import (  # noqa: F401
    MqttCommandTemplate,
    MqttValueTemplate,
    PublishPayloadType,
    ReceiveMessage,
    ReceivePayloadType,
)
from .util import (
    _VALID_QOS_SCHEMA,
    mqtt_config_entry_enabled,
    valid_publish_topic,
    valid_subscribe_topic,
)

_LOGGER = logging.getLogger(__name__)

SERVICE_PUBLISH = "publish"
SERVICE_DUMP = "dump"

MANDATORY_DEFAULT_VALUES = (CONF_PORT,)

ATTR_TOPIC_TEMPLATE = "topic_template"
ATTR_PAYLOAD_TEMPLATE = "payload_template"

MAX_RECONNECT_WAIT = 300  # seconds

CONNECTION_SUCCESS = "connection_success"
CONNECTION_FAILED = "connection_failed"
CONNECTION_FAILED_RECOVERABLE = "connection_failed_recoverable"

CONFIG_SCHEMA = vol.Schema(
    {
        DOMAIN: vol.All(
            cv.deprecated(CONF_BIRTH_MESSAGE),  # Deprecated in HA Core 2022.3
            cv.deprecated(CONF_BROKER),  # Deprecated in HA Core 2022.3
            cv.deprecated(CONF_DISCOVERY),  # Deprecated in HA Core 2022.3
            cv.deprecated(CONF_PASSWORD),  # Deprecated in HA Core 2022.3
            cv.deprecated(CONF_PORT),  # Deprecated in HA Core 2022.3
            cv.deprecated(CONF_TLS_VERSION),  # Deprecated June 2020
            cv.deprecated(CONF_USERNAME),  # Deprecated in HA Core 2022.3
            cv.deprecated(CONF_WILL_MESSAGE),  # Deprecated in HA Core 2022.3
            CONFIG_SCHEMA_BASE,
        )
    },
    extra=vol.ALLOW_EXTRA,
)


# Service call validation schema
MQTT_PUBLISH_SCHEMA = vol.All(
    vol.Schema(
        {
            vol.Exclusive(ATTR_TOPIC, CONF_TOPIC): valid_publish_topic,
            vol.Exclusive(ATTR_TOPIC_TEMPLATE, CONF_TOPIC): cv.string,
            vol.Exclusive(ATTR_PAYLOAD, CONF_PAYLOAD): cv.string,
            vol.Exclusive(ATTR_PAYLOAD_TEMPLATE, CONF_PAYLOAD): cv.string,
            vol.Optional(ATTR_QOS, default=DEFAULT_QOS): _VALID_QOS_SCHEMA,
            vol.Optional(ATTR_RETAIN, default=DEFAULT_RETAIN): cv.boolean,
        },
        required=True,
    ),
    cv.has_at_least_one_key(ATTR_TOPIC, ATTR_TOPIC_TEMPLATE),
)


async def _async_setup_discovery(
    hass: HomeAssistant, conf: ConfigType, config_entry
) -> None:
    """Try to start the discovery of MQTT devices.

    This method is a coroutine.
    """
    await discovery.async_start(hass, conf[CONF_DISCOVERY_PREFIX], config_entry)


async def async_setup(hass: HomeAssistant, config: ConfigType) -> bool:
    """Start the MQTT protocol service."""
    conf: ConfigType | None = config.get(DOMAIN)

    websocket_api.async_register_command(hass, websocket_subscribe)
    websocket_api.async_register_command(hass, websocket_mqtt_info)
    debug_info.initialize(hass)

    if conf:
        conf = dict(conf)
        hass.data[DATA_MQTT_CONFIG] = conf

    if (mqtt_entry_status := mqtt_config_entry_enabled(hass)) is None:
        # Create an import flow if the user has yaml configured entities etc.
        # but no broker configuration. Note: The intention is not for this to
        # import broker configuration from YAML because that has been deprecated.
        hass.async_create_task(
            hass.config_entries.flow.async_init(
                DOMAIN,
                context={"source": config_entries.SOURCE_INTEGRATION_DISCOVERY},
                data={},
            )
        )
        hass.data[DATA_MQTT_RELOAD_NEEDED] = True
    elif mqtt_entry_status is False:
        _LOGGER.info(
            "MQTT will be not available until the config entry is enabled",
        )
        hass.data[DATA_MQTT_RELOAD_NEEDED] = True

    return True


def _merge_basic_config(
    hass: HomeAssistant, entry: ConfigEntry, yaml_config: dict[str, Any]
) -> None:
    """Merge basic options in configuration.yaml config with config entry.

    This mends incomplete migration from old version of HA Core.
    """

    entry_updated = False
    entry_config = {**entry.data}
    for key in DEPRECATED_CONFIG_KEYS:
        if key in yaml_config and key not in entry_config:
            entry_config[key] = yaml_config[key]
            entry_updated = True

    for key in MANDATORY_DEFAULT_VALUES:
        if key not in entry_config:
            entry_config[key] = DEFAULT_VALUES[key]
            entry_updated = True

    if entry_updated:
        hass.config_entries.async_update_entry(entry, data=entry_config)


def _merge_extended_config(entry, conf):
    """Merge advanced options in configuration.yaml config with config entry."""
    # Add default values
    conf = {**DEFAULT_VALUES, **conf}
    return {**conf, **entry.data}


async def _async_config_entry_updated(hass: HomeAssistant, entry: ConfigEntry) -> None:
    """Handle signals of config entry being updated.

    Causes for this is config entry options changing.
    """
    mqtt_client = hass.data[DATA_MQTT]

    if (conf := hass.data.get(DATA_MQTT_CONFIG)) is None:
        conf = CONFIG_SCHEMA_BASE(dict(entry.data))

    mqtt_client.conf = _merge_extended_config(entry, conf)
    await mqtt_client.async_disconnect()
    mqtt_client.init_client()
    await mqtt_client.async_connect()

    await discovery.async_stop(hass)
    if mqtt_client.conf.get(CONF_DISCOVERY):
        await _async_setup_discovery(hass, mqtt_client.conf, entry)


async def async_fetch_config(hass: HomeAssistant, entry: ConfigEntry) -> dict | None:
    """Fetch fresh MQTT yaml config from the hass config when (re)loading the entry."""
    if DATA_MQTT_RELOAD_ENTRY in hass.data:
        hass_config = await conf_util.async_hass_config_yaml(hass)
        mqtt_config = CONFIG_SCHEMA_BASE(hass_config.get(DOMAIN, {}))
        hass.data[DATA_MQTT_CONFIG] = mqtt_config

    _merge_basic_config(hass, entry, hass.data.get(DATA_MQTT_CONFIG, {}))
    # Bail out if broker setting is missing
    if CONF_BROKER not in entry.data:
        _LOGGER.error("MQTT broker is not configured, please configure it")
        return None

    # If user doesn't have configuration.yaml config, generate default values
    # for options not in config entry data
    if (conf := hass.data.get(DATA_MQTT_CONFIG)) is None:
        conf = CONFIG_SCHEMA_BASE(dict(entry.data))

    # User has configuration.yaml config, warn about config entry overrides
    elif any(key in conf for key in entry.data):
        shared_keys = conf.keys() & entry.data.keys()
        override = {k: entry.data[k] for k in shared_keys if conf[k] != entry.data[k]}
        if CONF_PASSWORD in override:
            override[CONF_PASSWORD] = "********"
        if override:
            _LOGGER.warning(
                "Deprecated configuration settings found in configuration.yaml. "
                "These settings from your configuration entry will override: %s",
                override,
            )

    # Merge advanced configuration values from configuration.yaml
    conf = _merge_extended_config(entry, conf)
    return conf


async def async_setup_entry(hass: HomeAssistant, entry: ConfigEntry) -> bool:
    """Load a config entry."""
    # Merge basic configuration, and add missing defaults for basic options
    if (conf := await async_fetch_config(hass, entry)) is None:
        # Bail out
        return False

    hass.data[DATA_MQTT] = MQTT(hass, entry, conf)
    entry.add_update_listener(_async_config_entry_updated)

    await hass.data[DATA_MQTT].async_connect()

    async def async_publish_service(call: ServiceCall) -> None:
        """Handle MQTT publish service calls."""
        msg_topic = call.data.get(ATTR_TOPIC)
        msg_topic_template = call.data.get(ATTR_TOPIC_TEMPLATE)
        payload = call.data.get(ATTR_PAYLOAD)
        payload_template = call.data.get(ATTR_PAYLOAD_TEMPLATE)
        qos: int = call.data[ATTR_QOS]
        retain: bool = call.data[ATTR_RETAIN]
        if msg_topic_template is not None:
            try:
                rendered_topic = template.Template(
                    msg_topic_template, hass
                ).async_render(parse_result=False)
                msg_topic = valid_publish_topic(rendered_topic)
            except (jinja2.TemplateError, TemplateError) as exc:
                _LOGGER.error(
                    "Unable to publish: rendering topic template of %s "
                    "failed because %s",
                    msg_topic_template,
                    exc,
                )
                return
            except vol.Invalid as err:
                _LOGGER.error(
                    "Unable to publish: topic template '%s' produced an "
                    "invalid topic '%s' after rendering (%s)",
                    msg_topic_template,
                    rendered_topic,
                    err,
                )
                return

        if payload_template is not None:
            try:
                payload = MqttCommandTemplate(
                    template.Template(payload_template), hass=hass
                ).async_render()
            except (jinja2.TemplateError, TemplateError) as exc:
                _LOGGER.error(
                    "Unable to publish to %s: rendering payload template of "
                    "%s failed because %s",
                    msg_topic,
                    payload_template,
                    exc,
                )
                return

        await hass.data[DATA_MQTT].async_publish(msg_topic, payload, qos, retain)

    hass.services.async_register(
        DOMAIN, SERVICE_PUBLISH, async_publish_service, schema=MQTT_PUBLISH_SCHEMA
    )

    async def async_dump_service(call: ServiceCall) -> None:
        """Handle MQTT dump service calls."""
        messages = []

        @callback
        def collect_msg(msg):
            messages.append((msg.topic, msg.payload.replace("\n", "")))

        unsub = await async_subscribe(hass, call.data["topic"], collect_msg)

        def write_dump():
            with open(hass.config.path("mqtt_dump.txt"), "wt", encoding="utf8") as fp:
                for msg in messages:
                    fp.write(",".join(msg) + "\n")

        async def finish_dump(_):
            """Write dump to file."""
            unsub()
            await hass.async_add_executor_job(write_dump)

        event.async_call_later(hass, call.data["duration"], finish_dump)

    hass.services.async_register(
        DOMAIN,
        SERVICE_DUMP,
        async_dump_service,
        schema=vol.Schema(
            {
                vol.Required("topic"): valid_subscribe_topic,
                vol.Optional("duration", default=5): int,
            }
        ),
    )

    # setup platforms and discovery
    hass.data[CONFIG_ENTRY_IS_SETUP] = set()

    async def async_setup_reload_service() -> None:
        """Create the reload service for the MQTT domain."""
        if hass.services.has_service(DOMAIN, SERVICE_RELOAD):
            return

        async def _reload_config(call: ServiceCall) -> None:
            """Reload the platforms."""
            # Reload the legacy yaml platform
            await async_reload_integration_platforms(hass, DOMAIN, RELOADABLE_PLATFORMS)

            # Reload the modern yaml platforms
            config_yaml = await async_integration_yaml_config(hass, DOMAIN) or {}
            hass.data[DATA_MQTT_UPDATED_CONFIG] = config_yaml.get(DOMAIN, {})
            await asyncio.gather(
                *(
                    [
                        async_discover_yaml_entities(hass, component)
                        for component in RELOADABLE_PLATFORMS
                    ]
                )
            )

            # Fire event
            hass.bus.async_fire(f"event_{DOMAIN}_reloaded", context=call.context)

        async_register_admin_service(hass, DOMAIN, SERVICE_RELOAD, _reload_config)

    async def async_forward_entry_setup_and_setup_discovery(config_entry):
        """Forward the config entry setup to the platforms and set up discovery."""
        # Local import to avoid circular dependencies
        # pylint: disable-next=import-outside-toplevel
        from . import device_automation, tag

        # Forward the entry setup to the MQTT platforms
        await asyncio.gather(
            *(
                [
                    device_automation.async_setup_entry(hass, config_entry),
                    tag.async_setup_entry(hass, config_entry),
                ]
                + [
                    hass.config_entries.async_forward_entry_setup(entry, component)
                    for component in PLATFORMS
                ]
            )
        )
        # Setup discovery
        if conf.get(CONF_DISCOVERY):
            await _async_setup_discovery(hass, conf, entry)
        # Setup reload service after all platforms have loaded
        await async_setup_reload_service()
        if DATA_MQTT_RELOAD_NEEDED in hass.data:
            hass.data.pop(DATA_MQTT_RELOAD_NEEDED)
            await async_reload_manual_mqtt_items(hass)

    await async_forward_entry_setup_and_setup_discovery(entry)

    return True


async def async_reload_manual_mqtt_items(hass: HomeAssistant) -> None:
    """Reload manual configured MQTT items."""
    await hass.services.async_call(
        DOMAIN,
        SERVICE_RELOAD,
        {},
        blocking=True,
    )


@websocket_api.websocket_command(
    {vol.Required("type"): "mqtt/device/debug_info", vol.Required("device_id"): str}
)
@callback
def websocket_mqtt_info(hass, connection, msg):
    """Get MQTT debug info for device."""
    device_id = msg["device_id"]
    mqtt_info = debug_info.info_for_device(hass, device_id)

    connection.send_result(msg["id"], mqtt_info)


@websocket_api.websocket_command(
    {
        vol.Required("type"): "mqtt/subscribe",
        vol.Required("topic"): valid_subscribe_topic,
    }
)
@websocket_api.async_response
async def websocket_subscribe(hass, connection, msg):
    """Subscribe to a MQTT topic."""
    if not connection.user.is_admin:
        raise Unauthorized

    async def forward_messages(mqttmsg: ReceiveMessage):
        """Forward events to websocket."""
        try:
            payload = cast(bytes, mqttmsg.payload).decode(
                DEFAULT_ENCODING
            )  # not str because encoding is set to None
        except (AttributeError, UnicodeDecodeError):
            # Convert non UTF-8 payload to a string presentation
            payload = str(mqttmsg.payload)

        connection.send_message(
            websocket_api.event_message(
                msg["id"],
                {
                    "topic": mqttmsg.topic,
                    "payload": payload,
                    "qos": mqttmsg.qos,
                    "retain": mqttmsg.retain,
                },
            )
        )

    # Perform UTF-8 decoding directly in callback routine
    connection.subscriptions[msg["id"]] = await async_subscribe(
        hass, msg["topic"], forward_messages, encoding=None
    )

    connection.send_message(websocket_api.result_message(msg["id"]))


ConnectionStatusCallback = Callable[[bool], None]


@callback
def async_subscribe_connection_status(
    hass: HomeAssistant, connection_status_callback: ConnectionStatusCallback
) -> Callable[[], None]:
    """Subscribe to MQTT connection changes."""
    connection_status_callback_job = HassJob(connection_status_callback)

    async def connected():
        task = hass.async_run_hass_job(connection_status_callback_job, True)
        if task:
            await task

    async def disconnected():
        task = hass.async_run_hass_job(connection_status_callback_job, False)
        if task:
            await task

    subscriptions = {
        "connect": async_dispatcher_connect(hass, MQTT_CONNECTED, connected),
        "disconnect": async_dispatcher_connect(hass, MQTT_DISCONNECTED, disconnected),
    }

    @callback
    def unsubscribe():
        subscriptions["connect"]()
        subscriptions["disconnect"]()

    return unsubscribe


def is_connected(hass: HomeAssistant) -> bool:
    """Return if MQTT client is connected."""
    return hass.data[DATA_MQTT].connected


async def async_remove_config_entry_device(
    hass: HomeAssistant, config_entry: ConfigEntry, device_entry: DeviceEntry
) -> bool:
    """Remove MQTT config entry from a device."""
    # pylint: disable-next=import-outside-toplevel
    from . import device_automation

    await device_automation.async_removed_from_device(hass, device_entry.id)
    return True


async def async_unload_entry(hass: HomeAssistant, entry: ConfigEntry) -> bool:
    """Unload MQTT dump and publish service when the config entry is unloaded."""
    # Unload publish and dump services.
    hass.services.async_remove(
        DOMAIN,
        SERVICE_PUBLISH,
    )
    hass.services.async_remove(
        DOMAIN,
        SERVICE_DUMP,
    )

    # Stop the discovery
    await discovery.async_stop(hass)
    mqtt_client: MQTT = hass.data[DATA_MQTT]
    # Unload the platforms
    await asyncio.gather(
        *(
            hass.config_entries.async_forward_entry_unload(entry, component)
            for component in PLATFORMS
        )
    )
    await hass.async_block_till_done()
    # Unsubscribe reload dispatchers
    while reload_dispatchers := hass.data.setdefault(DATA_MQTT_RELOAD_DISPATCHERS, []):
        reload_dispatchers.pop()()
    hass.data[CONFIG_ENTRY_IS_SETUP] = set()
    # Cleanup listeners
    mqtt_client.cleanup()

    # Trigger reload manual MQTT items at entry setup
    # Reload the legacy yaml platform
    await async_reload_integration_platforms(hass, DOMAIN, RELOADABLE_PLATFORMS)
    if (mqtt_entry_status := mqtt_config_entry_enabled(hass)) is False:
        # The entry is disabled reload legacy manual items when the entry is enabled again
        hass.data[DATA_MQTT_RELOAD_NEEDED] = True
    elif mqtt_entry_status is True:
        # The entry is reloaded:
        # Trigger re-fetching the yaml config at entry setup
        hass.data[DATA_MQTT_RELOAD_ENTRY] = True
    # Stop the loop
    await mqtt_client.async_disconnect()

    return True<|MERGE_RESOLUTION|>--- conflicted
+++ resolved
@@ -20,12 +20,8 @@
     CONF_USERNAME,
     SERVICE_RELOAD,
 )
-<<<<<<< HEAD
 from homeassistant.core import Event, HassJob, HomeAssistant, ServiceCall, callback
-=======
 from homeassistant.core import HassJob, HomeAssistant, ServiceCall, callback
-from homeassistant.data_entry_flow import BaseServiceInfo
->>>>>>> a31dde9c
 from homeassistant.exceptions import TemplateError, Unauthorized
 from homeassistant.helpers import config_validation as cv, event, template
 from homeassistant.helpers.device_registry import DeviceEntry
