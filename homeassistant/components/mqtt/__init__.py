--- conflicted
+++ resolved
@@ -190,11 +190,8 @@
 
 PLATFORM_CONFIG_SCHEMA_BASE = vol.Schema(
     {
-<<<<<<< HEAD
+        vol.Optional(Platform.ALARM_CONTROL_PANEL.value): cv.ensure_list,
         vol.Optional(Platform.BINARY_SENSOR.value): cv.ensure_list,
-=======
-        vol.Optional(Platform.ALARM_CONTROL_PANEL.value): cv.ensure_list,
->>>>>>> 654b0954
         vol.Optional(Platform.FAN.value): cv.ensure_list,
         vol.Optional(Platform.LIGHT.value): cv.ensure_list,
     }
