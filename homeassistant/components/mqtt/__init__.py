"""Support for MQTT message handling."""
import asyncio
from functools import partial, wraps
import inspect
from itertools import groupby
import json
import logging
from operator import attrgetter
import os
import ssl
from typing import Any, Callable, List, Optional, Union

import attr
import certifi
import voluptuous as vol

from homeassistant import config_entries
from homeassistant.components import websocket_api
from homeassistant.const import (
    CONF_CLIENT_ID,
    CONF_DEVICE,
    CONF_NAME,
    CONF_PASSWORD,
    CONF_PAYLOAD,
    CONF_PORT,
    CONF_PROTOCOL,
    CONF_USERNAME,
    CONF_VALUE_TEMPLATE,
    EVENT_HOMEASSISTANT_STOP,
)
from homeassistant.core import Event, ServiceCall, callback
from homeassistant.exceptions import HomeAssistantError, Unauthorized
from homeassistant.helpers import config_validation as cv, event, template
from homeassistant.helpers.dispatcher import async_dispatcher_connect, dispatcher_send
from homeassistant.helpers.entity import Entity
from homeassistant.helpers.typing import ConfigType, HomeAssistantType, ServiceDataType
from homeassistant.loader import bind_hass
from homeassistant.util import dt as dt_util
from homeassistant.util.async_ import run_callback_threadsafe
from homeassistant.util.logging import catch_log_exception

# Loading the config flow file will register the flow
from . import config_flow  # noqa: F401 pylint: disable=unused-import
from . import debug_info, discovery
from .const import (
    ATTR_DISCOVERY_HASH,
    ATTR_DISCOVERY_TOPIC,
    ATTR_PAYLOAD,
    ATTR_QOS,
    ATTR_RETAIN,
    ATTR_TOPIC,
    CONF_BIRTH_MESSAGE,
    CONF_BROKER,
    CONF_DISCOVERY,
    CONF_QOS,
    CONF_RETAIN,
    CONF_STATE_TOPIC,
    CONF_WILL_MESSAGE,
    DEFAULT_DISCOVERY,
    DEFAULT_QOS,
    DEFAULT_RETAIN,
    MQTT_CONNECTED,
    MQTT_DISCONNECTED,
    PROTOCOL_311,
)
from .debug_info import log_messages
from .discovery import MQTT_DISCOVERY_UPDATED, clear_discovery_hash, set_discovery_hash
from .models import Message, MessageCallbackType, PublishPayloadType
from .subscription import async_subscribe_topics, async_unsubscribe_topics
from .util import _VALID_QOS_SCHEMA, valid_publish_topic, valid_subscribe_topic

_LOGGER = logging.getLogger(__name__)

DOMAIN = "mqtt"

DATA_MQTT = "mqtt"
DATA_MQTT_CONFIG = "mqtt_config"

SERVICE_PUBLISH = "publish"
SERVICE_DUMP = "dump"

CONF_DISCOVERY_PREFIX = "discovery_prefix"
CONF_KEEPALIVE = "keepalive"
CONF_CERTIFICATE = "certificate"
CONF_CLIENT_KEY = "client_key"
CONF_CLIENT_CERT = "client_cert"
CONF_TLS_INSECURE = "tls_insecure"
CONF_TLS_VERSION = "tls_version"

CONF_COMMAND_TOPIC = "command_topic"
CONF_AVAILABILITY_TOPIC = "availability_topic"
CONF_PAYLOAD_AVAILABLE = "payload_available"
CONF_PAYLOAD_NOT_AVAILABLE = "payload_not_available"
CONF_JSON_ATTRS_TOPIC = "json_attributes_topic"
CONF_JSON_ATTRS_TEMPLATE = "json_attributes_template"

CONF_UNIQUE_ID = "unique_id"
CONF_IDENTIFIERS = "identifiers"
CONF_CONNECTIONS = "connections"
CONF_MANUFACTURER = "manufacturer"
CONF_MODEL = "model"
CONF_SW_VERSION = "sw_version"
CONF_VIA_DEVICE = "via_device"
CONF_DEPRECATED_VIA_HUB = "via_hub"

PROTOCOL_31 = "3.1"

DEFAULT_PORT = 1883
DEFAULT_KEEPALIVE = 60
DEFAULT_PROTOCOL = PROTOCOL_311
DEFAULT_DISCOVERY_PREFIX = "homeassistant"
DEFAULT_TLS_PROTOCOL = "auto"
DEFAULT_PAYLOAD_AVAILABLE = "online"
DEFAULT_PAYLOAD_NOT_AVAILABLE = "offline"

ATTR_PAYLOAD_TEMPLATE = "payload_template"

MAX_RECONNECT_WAIT = 300  # seconds

CONNECTION_SUCCESS = "connection_success"
CONNECTION_FAILED = "connection_failed"
CONNECTION_FAILED_RECOVERABLE = "connection_failed_recoverable"


def validate_device_has_at_least_one_identifier(value: ConfigType) -> ConfigType:
    """Validate that a device info entry has at least one identifying value."""
    if not value.get(CONF_IDENTIFIERS) and not value.get(CONF_CONNECTIONS):
        raise vol.Invalid(
            "Device must have at least one identifying value in "
            "'identifiers' and/or 'connections'"
        )
    return value


CLIENT_KEY_AUTH_MSG = (
    "client_key and client_cert must both be present in "
    "the MQTT broker configuration"
)

MQTT_WILL_BIRTH_SCHEMA = vol.Schema(
    {
        vol.Required(ATTR_TOPIC): valid_publish_topic,
        vol.Required(ATTR_PAYLOAD, CONF_PAYLOAD): cv.string,
        vol.Optional(ATTR_QOS, default=DEFAULT_QOS): _VALID_QOS_SCHEMA,
        vol.Optional(ATTR_RETAIN, default=DEFAULT_RETAIN): cv.boolean,
    },
    required=True,
)


def embedded_broker_deprecated(value):
    """Warn user that embedded MQTT broker is deprecated."""
    _LOGGER.warning(
        "The embedded MQTT broker has been deprecated and will stop working"
        "after June 5th, 2019. Use an external broker instead. For"
        "instructions, see https://www.home-assistant.io/docs/mqtt/broker"
    )
    return value


CONFIG_SCHEMA = vol.Schema(
    {
<<<<<<< HEAD
        DOMAIN: vol.All(
            cv.deprecated(CONF_TLS_VERSION, invalidation_version="0.115"),
            vol.Schema(
                {
                    vol.Optional(CONF_CLIENT_ID): cv.string,
                    vol.Optional(CONF_KEEPALIVE, default=DEFAULT_KEEPALIVE): vol.All(
                        vol.Coerce(int), vol.Range(min=15)
                    ),
                    vol.Optional(CONF_BROKER): cv.string,
                    vol.Optional(CONF_PORT, default=DEFAULT_PORT): cv.port,
                    vol.Optional(CONF_USERNAME): cv.string,
                    vol.Optional(CONF_PASSWORD): cv.string,
                    vol.Optional(CONF_CERTIFICATE): vol.Any("auto", cv.isfile),
                    vol.Inclusive(
                        CONF_CLIENT_KEY, "client_key_auth", msg=CLIENT_KEY_AUTH_MSG
                    ): cv.isfile,
                    vol.Inclusive(
                        CONF_CLIENT_CERT, "client_key_auth", msg=CLIENT_KEY_AUTH_MSG
                    ): cv.isfile,
                    vol.Optional(CONF_TLS_INSECURE): cv.boolean,
                    vol.Optional(
                        CONF_TLS_VERSION, default=DEFAULT_TLS_PROTOCOL
                    ): vol.Any("auto", "1.0", "1.1", "1.2"),
                    vol.Optional(CONF_PROTOCOL, default=DEFAULT_PROTOCOL): vol.All(
                        cv.string, vol.In([PROTOCOL_31, PROTOCOL_311])
                    ),
                    vol.Optional(CONF_EMBEDDED): vol.All(
                        server.HBMQTT_CONFIG_SCHEMA, embedded_broker_deprecated
                    ),
                    vol.Optional(CONF_WILL_MESSAGE): MQTT_WILL_BIRTH_SCHEMA,
                    vol.Optional(CONF_BIRTH_MESSAGE): MQTT_WILL_BIRTH_SCHEMA,
                    vol.Optional(CONF_DISCOVERY, default=DEFAULT_DISCOVERY): cv.boolean,
                    # discovery_prefix must be a valid publish topic because if no
                    # state topic is specified, it will be created with the given prefix.
                    vol.Optional(
                        CONF_DISCOVERY_PREFIX, default=DEFAULT_DISCOVERY_PREFIX
                    ): valid_publish_topic,
                }
            ),
=======
        DOMAIN: vol.Schema(
            {
                vol.Optional(CONF_CLIENT_ID): cv.string,
                vol.Optional(CONF_KEEPALIVE, default=DEFAULT_KEEPALIVE): vol.All(
                    vol.Coerce(int), vol.Range(min=15)
                ),
                vol.Required(CONF_BROKER): cv.string,
                vol.Optional(CONF_PORT, default=DEFAULT_PORT): cv.port,
                vol.Optional(CONF_USERNAME): cv.string,
                vol.Optional(CONF_PASSWORD): cv.string,
                vol.Optional(CONF_CERTIFICATE): vol.Any("auto", cv.isfile),
                vol.Inclusive(
                    CONF_CLIENT_KEY, "client_key_auth", msg=CLIENT_KEY_AUTH_MSG
                ): cv.isfile,
                vol.Inclusive(
                    CONF_CLIENT_CERT, "client_key_auth", msg=CLIENT_KEY_AUTH_MSG
                ): cv.isfile,
                vol.Optional(CONF_TLS_INSECURE): cv.boolean,
                vol.Optional(CONF_TLS_VERSION, default=DEFAULT_TLS_PROTOCOL): vol.Any(
                    "auto", "1.0", "1.1", "1.2"
                ),
                vol.Optional(CONF_PROTOCOL, default=DEFAULT_PROTOCOL): vol.All(
                    cv.string, vol.In([PROTOCOL_31, PROTOCOL_311])
                ),
                vol.Optional(CONF_WILL_MESSAGE): MQTT_WILL_BIRTH_SCHEMA,
                vol.Optional(CONF_BIRTH_MESSAGE): MQTT_WILL_BIRTH_SCHEMA,
                vol.Optional(CONF_DISCOVERY, default=DEFAULT_DISCOVERY): cv.boolean,
                # discovery_prefix must be a valid publish topic because if no
                # state topic is specified, it will be created with the given prefix.
                vol.Optional(
                    CONF_DISCOVERY_PREFIX, default=DEFAULT_DISCOVERY_PREFIX
                ): valid_publish_topic,
            }
>>>>>>> 91e0395c
        )
    },
    extra=vol.ALLOW_EXTRA,
)

SCHEMA_BASE = {vol.Optional(CONF_QOS, default=DEFAULT_QOS): _VALID_QOS_SCHEMA}

MQTT_AVAILABILITY_SCHEMA = vol.Schema(
    {
        vol.Optional(CONF_AVAILABILITY_TOPIC): valid_subscribe_topic,
        vol.Optional(
            CONF_PAYLOAD_AVAILABLE, default=DEFAULT_PAYLOAD_AVAILABLE
        ): cv.string,
        vol.Optional(
            CONF_PAYLOAD_NOT_AVAILABLE, default=DEFAULT_PAYLOAD_NOT_AVAILABLE
        ): cv.string,
    }
)

MQTT_ENTITY_DEVICE_INFO_SCHEMA = vol.All(
    cv.deprecated(CONF_DEPRECATED_VIA_HUB, CONF_VIA_DEVICE),
    vol.Schema(
        {
            vol.Optional(CONF_IDENTIFIERS, default=list): vol.All(
                cv.ensure_list, [cv.string]
            ),
            vol.Optional(CONF_CONNECTIONS, default=list): vol.All(
                cv.ensure_list, [vol.All(vol.Length(2), [cv.string])]
            ),
            vol.Optional(CONF_MANUFACTURER): cv.string,
            vol.Optional(CONF_MODEL): cv.string,
            vol.Optional(CONF_NAME): cv.string,
            vol.Optional(CONF_SW_VERSION): cv.string,
            vol.Optional(CONF_VIA_DEVICE): cv.string,
        }
    ),
    validate_device_has_at_least_one_identifier,
)

MQTT_JSON_ATTRS_SCHEMA = vol.Schema(
    {
        vol.Optional(CONF_JSON_ATTRS_TOPIC): valid_subscribe_topic,
        vol.Optional(CONF_JSON_ATTRS_TEMPLATE): cv.template,
    }
)

MQTT_BASE_PLATFORM_SCHEMA = cv.PLATFORM_SCHEMA.extend(SCHEMA_BASE)

# Sensor type platforms subscribe to MQTT events
MQTT_RO_PLATFORM_SCHEMA = MQTT_BASE_PLATFORM_SCHEMA.extend(
    {
        vol.Required(CONF_STATE_TOPIC): valid_subscribe_topic,
        vol.Optional(CONF_VALUE_TEMPLATE): cv.template,
    }
)

# Switch type platforms publish to MQTT and may subscribe
MQTT_RW_PLATFORM_SCHEMA = MQTT_BASE_PLATFORM_SCHEMA.extend(
    {
        vol.Required(CONF_COMMAND_TOPIC): valid_publish_topic,
        vol.Optional(CONF_RETAIN, default=DEFAULT_RETAIN): cv.boolean,
        vol.Optional(CONF_STATE_TOPIC): valid_subscribe_topic,
        vol.Optional(CONF_VALUE_TEMPLATE): cv.template,
    }
)

# Service call validation schema
MQTT_PUBLISH_SCHEMA = vol.Schema(
    {
        vol.Required(ATTR_TOPIC): valid_publish_topic,
        vol.Exclusive(ATTR_PAYLOAD, CONF_PAYLOAD): object,
        vol.Exclusive(ATTR_PAYLOAD_TEMPLATE, CONF_PAYLOAD): cv.string,
        vol.Optional(ATTR_QOS, default=DEFAULT_QOS): _VALID_QOS_SCHEMA,
        vol.Optional(ATTR_RETAIN, default=DEFAULT_RETAIN): cv.boolean,
    },
    required=True,
)


SubscribePayloadType = Union[str, bytes]  # Only bytes if encoding is None


def _build_publish_data(topic: Any, qos: int, retain: bool) -> ServiceDataType:
    """Build the arguments for the publish service without the payload."""
    data = {ATTR_TOPIC: topic}
    if qos is not None:
        data[ATTR_QOS] = qos
    if retain is not None:
        data[ATTR_RETAIN] = retain
    return data


@bind_hass
def publish(hass: HomeAssistantType, topic, payload, qos=None, retain=None) -> None:
    """Publish message to an MQTT topic."""
    hass.add_job(async_publish, hass, topic, payload, qos, retain)


@callback
@bind_hass
def async_publish(
    hass: HomeAssistantType, topic: Any, payload, qos=None, retain=None
) -> None:
    """Publish message to an MQTT topic."""
    data = _build_publish_data(topic, qos, retain)
    data[ATTR_PAYLOAD] = payload
    hass.async_create_task(hass.services.async_call(DOMAIN, SERVICE_PUBLISH, data))


@bind_hass
def publish_template(
    hass: HomeAssistantType, topic, payload_template, qos=None, retain=None
) -> None:
    """Publish message to an MQTT topic."""
    hass.add_job(async_publish_template, hass, topic, payload_template, qos, retain)


@bind_hass
def async_publish_template(
    hass: HomeAssistantType, topic, payload_template, qos=None, retain=None
) -> None:
    """Publish message to an MQTT topic using a template payload."""
    data = _build_publish_data(topic, qos, retain)
    data[ATTR_PAYLOAD_TEMPLATE] = payload_template
    hass.async_create_task(hass.services.async_call(DOMAIN, SERVICE_PUBLISH, data))


def wrap_msg_callback(msg_callback: MessageCallbackType) -> MessageCallbackType:
    """Wrap an MQTT message callback to support deprecated signature."""
    # Check for partials to properly determine if coroutine function
    check_func = msg_callback
    while isinstance(check_func, partial):
        check_func = check_func.func

    wrapper_func = None
    if asyncio.iscoroutinefunction(check_func):

        @wraps(msg_callback)
        async def async_wrapper(msg: Any) -> None:
            """Call with deprecated signature."""
            await msg_callback(msg.topic, msg.payload, msg.qos)

        wrapper_func = async_wrapper
    else:

        @wraps(msg_callback)
        def wrapper(msg: Any) -> None:
            """Call with deprecated signature."""
            msg_callback(msg.topic, msg.payload, msg.qos)

        wrapper_func = wrapper
    return wrapper_func


@bind_hass
async def async_subscribe(
    hass: HomeAssistantType,
    topic: str,
    msg_callback: MessageCallbackType,
    qos: int = DEFAULT_QOS,
    encoding: Optional[str] = "utf-8",
):
    """Subscribe to an MQTT topic.

    Call the return value to unsubscribe.
    """
    # Count callback parameters which don't have a default value
    non_default = 0
    if msg_callback:
        non_default = sum(
            p.default == inspect.Parameter.empty
            for _, p in inspect.signature(msg_callback).parameters.items()
        )

    wrapped_msg_callback = msg_callback
    # If we have 3 parameters with no default value, wrap the callback
    if non_default == 3:
        _LOGGER.warning(
            "Signature of MQTT msg_callback '%s.%s' is deprecated",
            inspect.getmodule(msg_callback).__name__,
            msg_callback.__name__,
        )
        wrapped_msg_callback = wrap_msg_callback(msg_callback)

    async_remove = await hass.data[DATA_MQTT].async_subscribe(
        topic,
        catch_log_exception(
            wrapped_msg_callback,
            lambda msg: (
                f"Exception in {msg_callback.__name__} when handling msg on "
                f"'{msg.topic}': '{msg.payload}'"
            ),
        ),
        qos,
        encoding,
    )
    return async_remove


@bind_hass
def subscribe(
    hass: HomeAssistantType,
    topic: str,
    msg_callback: MessageCallbackType,
    qos: int = DEFAULT_QOS,
    encoding: str = "utf-8",
) -> Callable[[], None]:
    """Subscribe to an MQTT topic."""
    async_remove = asyncio.run_coroutine_threadsafe(
        async_subscribe(hass, topic, msg_callback, qos, encoding), hass.loop
    ).result()

    def remove():
        """Remove listener convert."""
        run_callback_threadsafe(hass.loop, async_remove).result()

    return remove


async def _async_setup_discovery(
    hass: HomeAssistantType, conf: ConfigType, config_entry
) -> bool:
    """Try to start the discovery of MQTT devices.

    This method is a coroutine.
    """
    success: bool = await discovery.async_start(
        hass, conf[CONF_DISCOVERY_PREFIX], config_entry
    )

    return success


async def async_setup(hass: HomeAssistantType, config: ConfigType) -> bool:
    """Start the MQTT protocol service."""
    conf: Optional[ConfigType] = config.get(DOMAIN)

    websocket_api.async_register_command(hass, websocket_subscribe)
    websocket_api.async_register_command(hass, websocket_remove_device)
    websocket_api.async_register_command(hass, websocket_mqtt_info)

    if conf is None:
        # If we have a config entry, setup is done by that config entry.
        # If there is no config entry, this should fail.
        return bool(hass.config_entries.async_entries(DOMAIN))

    conf = dict(conf)

    hass.data[DATA_MQTT_CONFIG] = conf

    # Only import if we haven't before.
    if not hass.config_entries.async_entries(DOMAIN):
        hass.async_create_task(
            hass.config_entries.flow.async_init(
                DOMAIN, context={"source": config_entries.SOURCE_IMPORT}, data={}
            )
        )

    return True


def _merge_config(entry, conf):
    """Merge configuration.yaml config with config entry."""
    return {**conf, **entry.data}


async def async_setup_entry(hass, entry):
    """Load a config entry."""
    conf = hass.data.get(DATA_MQTT_CONFIG)

    # Config entry was created because user had configuration.yaml entry
    # They removed that, so remove entry.
    if conf is None and entry.source == config_entries.SOURCE_IMPORT:
        hass.async_create_task(hass.config_entries.async_remove(entry.entry_id))
        return False

    # If user didn't have configuration.yaml config, generate defaults
    if conf is None:
        conf = CONFIG_SCHEMA({DOMAIN: dict(entry.data)})[DOMAIN]
    elif any(key in conf for key in entry.data):
        _LOGGER.warning(
            "Data in your configuration entry is going to override your "
            "configuration.yaml: %s",
            entry.data,
        )

    conf = _merge_config(entry, conf)

    hass.data[DATA_MQTT] = MQTT(hass, entry, conf,)

    await hass.data[DATA_MQTT].async_connect()

    async def async_stop_mqtt(_event: Event):
        """Stop MQTT component."""
        await hass.data[DATA_MQTT].async_disconnect()

    hass.bus.async_listen_once(EVENT_HOMEASSISTANT_STOP, async_stop_mqtt)

    async def async_publish_service(call: ServiceCall):
        """Handle MQTT publish service calls."""
        msg_topic: str = call.data[ATTR_TOPIC]
        payload = call.data.get(ATTR_PAYLOAD)
        payload_template = call.data.get(ATTR_PAYLOAD_TEMPLATE)
        qos: int = call.data[ATTR_QOS]
        retain: bool = call.data[ATTR_RETAIN]
        if payload_template is not None:
            try:
                payload = template.Template(payload_template, hass).async_render()
            except template.jinja2.TemplateError as exc:
                _LOGGER.error(
                    "Unable to publish to %s: rendering payload template of "
                    "%s failed because %s",
                    msg_topic,
                    payload_template,
                    exc,
                )
                return

        await hass.data[DATA_MQTT].async_publish(msg_topic, payload, qos, retain)

    hass.services.async_register(
        DOMAIN, SERVICE_PUBLISH, async_publish_service, schema=MQTT_PUBLISH_SCHEMA
    )

    async def async_dump_service(call: ServiceCall):
        """Handle MQTT dump service calls."""
        messages = []

        @callback
        def collect_msg(msg):
            messages.append((msg.topic, msg.payload.replace("\n", "")))

        unsub = await async_subscribe(hass, call.data["topic"], collect_msg)

        def write_dump():
            with open(hass.config.path("mqtt_dump.txt"), "wt") as fp:
                for msg in messages:
                    fp.write(",".join(msg) + "\n")

        async def finish_dump(_):
            """Write dump to file."""
            unsub()
            await hass.async_add_executor_job(write_dump)

        event.async_call_later(hass, call.data["duration"], finish_dump)

    hass.services.async_register(
        DOMAIN,
        SERVICE_DUMP,
        async_dump_service,
        schema=vol.Schema(
            {
                vol.Required("topic"): valid_subscribe_topic,
                vol.Optional("duration", default=5): int,
            }
        ),
    )

    if conf.get(CONF_DISCOVERY):
        await _async_setup_discovery(hass, conf, entry)

    return True


@attr.s(slots=True, frozen=True)
class Subscription:
    """Class to hold data about an active subscription."""

    topic = attr.ib(type=str)
    callback = attr.ib(type=MessageCallbackType)
    qos = attr.ib(type=int, default=0)
    encoding = attr.ib(type=str, default="utf-8")


class MQTT:
    """Home Assistant MQTT client."""

    def __init__(self, hass: HomeAssistantType, config_entry, conf,) -> None:
        """Initialize Home Assistant MQTT client."""
        # We don't import on the top because some integrations
        # should be able to optionally rely on MQTT.
        import paho.mqtt.client as mqtt  # pylint: disable=import-outside-toplevel

        self.hass = hass
        self.config_entry = config_entry
        self.conf = conf
        self.subscriptions: List[Subscription] = []
        self.connected = False
        self._mqttc: mqtt.Client = None
        self._paho_lock = asyncio.Lock()

        self.init_client()
        self.config_entry.add_update_listener(self.async_config_entry_updated)

    @staticmethod
    async def async_config_entry_updated(hass, entry) -> None:
        """Handle signals of config entry being updated.

        This is a static method because a class method (bound method), can not be used with weak references.
        Causes for this is config entry options changing.
        """
        self = hass.data[DATA_MQTT]

        conf = hass.data.get(DATA_MQTT_CONFIG)
        if conf is None:
            conf = CONFIG_SCHEMA({DOMAIN: dict(entry.data)})[DOMAIN]

        self.conf = _merge_config(entry, conf)
        await self.async_disconnect()
        self.init_client()
        await self.async_connect()

        await discovery.async_stop(hass)
        if self.conf.get(CONF_DISCOVERY):
            await _async_setup_discovery(hass, self.conf, entry)

    def init_client(self):
        """Initialize paho client."""
        # We don't import on the top because some integrations
        # should be able to optionally rely on MQTT.
        import paho.mqtt.client as mqtt  # pylint: disable=import-outside-toplevel

        if self.conf[CONF_PROTOCOL] == PROTOCOL_31:
            proto: int = mqtt.MQTTv31
        else:
            proto = mqtt.MQTTv311

        client_id = self.conf.get(CONF_CLIENT_ID)
        if client_id is None:
            self._mqttc = mqtt.Client(protocol=proto)
        else:
            self._mqttc = mqtt.Client(client_id, protocol=proto)

        username = self.conf.get(CONF_USERNAME)
        password = self.conf.get(CONF_PASSWORD)
        if username is not None:
            self._mqttc.username_pw_set(username, password)

        certificate = self.conf.get(CONF_CERTIFICATE)

        # For cloudmqtt.com, secured connection, auto fill in certificate
        if (
            certificate is None
            and 19999 < self.conf[CONF_PORT] < 30000
            and self.conf[CONF_BROKER].endswith(".cloudmqtt.com")
        ):
            certificate = os.path.join(
                os.path.dirname(__file__), "addtrustexternalcaroot.crt"
            )

        # When the certificate is set to auto, use bundled certs from certifi
        elif certificate == "auto":
            certificate = certifi.where()

        client_key = self.conf.get(CONF_CLIENT_KEY)
        client_cert = self.conf.get(CONF_CLIENT_CERT)
        tls_insecure = self.conf.get(CONF_TLS_INSECURE)
        if certificate is not None:
            self._mqttc.tls_set(
                certificate,
                certfile=client_cert,
                keyfile=client_key,
                tls_version=ssl.PROTOCOL_TLS,
            )

            if tls_insecure is not None:
                self._mqttc.tls_insecure_set(tls_insecure)

        self._mqttc.on_connect = self._mqtt_on_connect
        self._mqttc.on_disconnect = self._mqtt_on_disconnect
        self._mqttc.on_message = self._mqtt_on_message

        if CONF_WILL_MESSAGE in self.conf:
            will_message = Message(**self.conf[CONF_WILL_MESSAGE])
        else:
            will_message = None

        if will_message is not None:
            self._mqttc.will_set(  # pylint: disable=no-value-for-parameter
                *attr.astuple(
                    will_message,
                    filter=lambda attr, value: attr.name != "subscribed_topic",
                )
            )

    async def async_publish(
        self, topic: str, payload: PublishPayloadType, qos: int, retain: bool
    ) -> None:
        """Publish a MQTT message."""
        async with self._paho_lock:
            _LOGGER.debug("Transmitting message on %s: %s", topic, payload)
            await self.hass.async_add_executor_job(
                self._mqttc.publish, topic, payload, qos, retain
            )

    async def async_connect(self) -> str:
        """Connect to the host. Does not process messages yet."""
        # pylint: disable=import-outside-toplevel
        import paho.mqtt.client as mqtt

        result: int = None
        try:
            result = await self.hass.async_add_executor_job(
                self._mqttc.connect,
                self.conf[CONF_BROKER],
                self.conf[CONF_PORT],
                self.conf[CONF_KEEPALIVE],
            )
        except OSError as err:
            _LOGGER.error("Failed to connect to MQTT server due to exception: %s", err)

        if result is not None and result != 0:
            _LOGGER.error(
                "Failed to connect to MQTT server: %s", mqtt.error_string(result)
            )

        self._mqttc.loop_start()

    async def async_disconnect(self):
        """Stop the MQTT client."""

        def stop():
            """Stop the MQTT client."""
            self._mqttc.disconnect()
            self._mqttc.loop_stop()

        await self.hass.async_add_executor_job(stop)

    async def async_subscribe(
        self,
        topic: str,
        msg_callback: MessageCallbackType,
        qos: int,
        encoding: Optional[str] = None,
    ) -> Callable[[], None]:
        """Set up a subscription to a topic with the provided qos.

        This method is a coroutine.
        """
        if not isinstance(topic, str):
            raise HomeAssistantError("Topic needs to be a string!")

        subscription = Subscription(topic, msg_callback, qos, encoding)
        self.subscriptions.append(subscription)

        # Only subscribe if currently connected.
        if self.connected:
            await self._async_perform_subscription(topic, qos)

        @callback
        def async_remove() -> None:
            """Remove subscription."""
            if subscription not in self.subscriptions:
                raise HomeAssistantError("Can't remove subscription twice")
            self.subscriptions.remove(subscription)

            if any(other.topic == topic for other in self.subscriptions):
                # Other subscriptions on topic remaining - don't unsubscribe.
                return

            # Only unsubscribe if currently connected.
            if self.connected:
                self.hass.async_create_task(self._async_unsubscribe(topic))

        return async_remove

    async def _async_unsubscribe(self, topic: str) -> None:
        """Unsubscribe from a topic.

        This method is a coroutine.
        """
        _LOGGER.debug("Unsubscribing from %s", topic)
        async with self._paho_lock:
            result: int = None
            result, _ = await self.hass.async_add_executor_job(
                self._mqttc.unsubscribe, topic
            )
            _raise_on_error(result)

    async def _async_perform_subscription(self, topic: str, qos: int) -> None:
        """Perform a paho-mqtt subscription."""
        _LOGGER.debug("Subscribing to %s", topic)

        async with self._paho_lock:
            result: int = None
            result, _ = await self.hass.async_add_executor_job(
                self._mqttc.subscribe, topic, qos
            )
            _raise_on_error(result)

    def _mqtt_on_connect(self, _mqttc, _userdata, _flags, result_code: int) -> None:
        """On connect callback.

        Resubscribe to all topics we were subscribed to and publish birth
        message.
        """
        # pylint: disable=import-outside-toplevel
        import paho.mqtt.client as mqtt

        if result_code != mqtt.CONNACK_ACCEPTED:
            _LOGGER.error(
                "Unable to connect to the MQTT broker: %s",
                mqtt.connack_string(result_code),
            )
            return

        self.connected = True
        dispatcher_send(self.hass, MQTT_CONNECTED)
        _LOGGER.info(
            "Connected to MQTT server %s:%s (%s)",
            self.conf[CONF_BROKER],
            self.conf[CONF_PORT],
            result_code,
        )

        # Group subscriptions to only re-subscribe once for each topic.
        keyfunc = attrgetter("topic")
        for topic, subs in groupby(sorted(self.subscriptions, key=keyfunc), keyfunc):
            # Re-subscribe with the highest requested qos
            max_qos = max(subscription.qos for subscription in subs)
            self.hass.add_job(self._async_perform_subscription, topic, max_qos)

        if CONF_BIRTH_MESSAGE in self.conf:
            birth_message = Message(**self.conf[CONF_BIRTH_MESSAGE])
            self.hass.add_job(
                self.async_publish(  # pylint: disable=no-value-for-parameter
                    *attr.astuple(
                        birth_message,
                        filter=lambda attr, value: attr.name
                        not in ["subscribed_topic", "timestamp"],
                    )
                )
            )

    def _mqtt_on_message(self, _mqttc, _userdata, msg) -> None:
        """Message received callback."""
        self.hass.add_job(self._mqtt_handle_message, msg)

    @callback
    def _mqtt_handle_message(self, msg) -> None:
        _LOGGER.debug(
            "Received message on %s%s: %s",
            msg.topic,
            " (retained)" if msg.retain else "",
            msg.payload,
        )
        timestamp = dt_util.utcnow()

        for subscription in self.subscriptions:
            if not _match_topic(subscription.topic, msg.topic):
                continue

            payload: SubscribePayloadType = msg.payload
            if subscription.encoding is not None:
                try:
                    payload = msg.payload.decode(subscription.encoding)
                except (AttributeError, UnicodeDecodeError):
                    _LOGGER.warning(
                        "Can't decode payload %s on %s with encoding %s (for %s)",
                        msg.payload,
                        msg.topic,
                        subscription.encoding,
                        subscription.callback,
                    )
                    continue

            self.hass.async_run_job(
                subscription.callback,
                Message(
                    msg.topic,
                    payload,
                    msg.qos,
                    msg.retain,
                    subscription.topic,
                    timestamp,
                ),
            )

    def _mqtt_on_disconnect(self, _mqttc, _userdata, result_code: int) -> None:
        """Disconnected callback."""
        self.connected = False
        dispatcher_send(self.hass, MQTT_DISCONNECTED)
        _LOGGER.warning(
            "Disconnected from MQTT server %s:%s (%s)",
            self.conf[CONF_BROKER],
            self.conf[CONF_PORT],
            result_code,
        )


def _raise_on_error(result_code: int) -> None:
    """Raise error if error result."""
    # pylint: disable=import-outside-toplevel
    import paho.mqtt.client as mqtt

    if result_code != 0:
        raise HomeAssistantError(
            f"Error talking to MQTT: {mqtt.error_string(result_code)}"
        )


def _match_topic(subscription: str, topic: str) -> bool:
    """Test if topic matches subscription."""
    # pylint: disable=import-outside-toplevel
    from paho.mqtt.matcher import MQTTMatcher

    matcher = MQTTMatcher()
    matcher[subscription] = True
    try:
        next(matcher.iter_match(topic))
        return True
    except StopIteration:
        return False


class MqttAttributes(Entity):
    """Mixin used for platforms that support JSON attributes."""

    def __init__(self, config: dict) -> None:
        """Initialize the JSON attributes mixin."""
        self._attributes = None
        self._attributes_sub_state = None
        self._attributes_config = config

    async def async_added_to_hass(self) -> None:
        """Subscribe MQTT events."""
        await super().async_added_to_hass()
        await self._attributes_subscribe_topics()

    async def attributes_discovery_update(self, config: dict):
        """Handle updated discovery message."""
        self._attributes_config = config
        await self._attributes_subscribe_topics()

    async def _attributes_subscribe_topics(self):
        """(Re)Subscribe to topics."""
        attr_tpl = self._attributes_config.get(CONF_JSON_ATTRS_TEMPLATE)
        if attr_tpl is not None:
            attr_tpl.hass = self.hass

        @callback
        @log_messages(self.hass, self.entity_id)
        def attributes_message_received(msg: Message) -> None:
            try:
                payload = msg.payload
                if attr_tpl is not None:
                    payload = attr_tpl.async_render_with_possible_json_value(payload)
                json_dict = json.loads(payload)
                if isinstance(json_dict, dict):
                    self._attributes = json_dict
                    self.async_write_ha_state()
                else:
                    _LOGGER.warning("JSON result was not a dictionary")
                    self._attributes = None
            except ValueError:
                _LOGGER.warning("Erroneous JSON: %s", payload)
                self._attributes = None

        self._attributes_sub_state = await async_subscribe_topics(
            self.hass,
            self._attributes_sub_state,
            {
                CONF_JSON_ATTRS_TOPIC: {
                    "topic": self._attributes_config.get(CONF_JSON_ATTRS_TOPIC),
                    "msg_callback": attributes_message_received,
                    "qos": self._attributes_config.get(CONF_QOS),
                }
            },
        )

    async def async_will_remove_from_hass(self):
        """Unsubscribe when removed."""
        self._attributes_sub_state = await async_unsubscribe_topics(
            self.hass, self._attributes_sub_state
        )

    @property
    def device_state_attributes(self):
        """Return the state attributes."""
        return self._attributes


class MqttAvailability(Entity):
    """Mixin used for platforms that report availability."""

    def __init__(self, config: dict) -> None:
        """Initialize the availability mixin."""
        self._availability_sub_state = None
        self._available = False

        self._avail_config = config

    async def async_added_to_hass(self) -> None:
        """Subscribe MQTT events."""
        await super().async_added_to_hass()
        await self._availability_subscribe_topics()
        async_dispatcher_connect(self.hass, MQTT_CONNECTED, self.async_mqtt_connect)
        async_dispatcher_connect(self.hass, MQTT_DISCONNECTED, self.async_mqtt_connect)

    async def availability_discovery_update(self, config: dict):
        """Handle updated discovery message."""
        self._avail_config = config
        await self._availability_subscribe_topics()

    async def _availability_subscribe_topics(self):
        """(Re)Subscribe to topics."""

        @callback
        @log_messages(self.hass, self.entity_id)
        def availability_message_received(msg: Message) -> None:
            """Handle a new received MQTT availability message."""
            if msg.payload == self._avail_config[CONF_PAYLOAD_AVAILABLE]:
                self._available = True
            elif msg.payload == self._avail_config[CONF_PAYLOAD_NOT_AVAILABLE]:
                self._available = False

            self.async_write_ha_state()

        self._availability_sub_state = await async_subscribe_topics(
            self.hass,
            self._availability_sub_state,
            {
                "availability_topic": {
                    "topic": self._avail_config.get(CONF_AVAILABILITY_TOPIC),
                    "msg_callback": availability_message_received,
                    "qos": self._avail_config[CONF_QOS],
                }
            },
        )

    @callback
    def async_mqtt_connect(self):
        """Update state on connection/disconnection to MQTT broker."""
        self.async_write_ha_state()

    async def async_will_remove_from_hass(self):
        """Unsubscribe when removed."""
        self._availability_sub_state = await async_unsubscribe_topics(
            self.hass, self._availability_sub_state
        )

    @property
    def available(self) -> bool:
        """Return if the device is available."""
        availability_topic = self._avail_config.get(CONF_AVAILABILITY_TOPIC)
        if not self.hass.data[DATA_MQTT].connected:
            return False
        return availability_topic is None or self._available


async def cleanup_device_registry(hass, device_id):
    """Remove device registry entry if there are no remaining entities or triggers."""
    # Local import to avoid circular dependencies
    # pylint: disable=import-outside-toplevel
    from . import device_trigger

    device_registry = await hass.helpers.device_registry.async_get_registry()
    entity_registry = await hass.helpers.entity_registry.async_get_registry()
    if (
        device_id
        and not hass.helpers.entity_registry.async_entries_for_device(
            entity_registry, device_id
        )
        and not await device_trigger.async_get_triggers(hass, device_id)
    ):
        device_registry.async_remove_device(device_id)


class MqttDiscoveryUpdate(Entity):
    """Mixin used to handle updated discovery message."""

    def __init__(self, discovery_data, discovery_update=None) -> None:
        """Initialize the discovery update mixin."""
        self._discovery_data = discovery_data
        self._discovery_update = discovery_update
        self._remove_signal = None
        self._removed_from_hass = False

    async def async_added_to_hass(self) -> None:
        """Subscribe to discovery updates."""
        await super().async_added_to_hass()
        self._removed_from_hass = False
        discovery_hash = (
            self._discovery_data[ATTR_DISCOVERY_HASH] if self._discovery_data else None
        )

        async def _async_remove_state_and_registry_entry(self) -> None:
            """Remove entity's state and entity registry entry.

            Remove entity from entity registry if it is registered, this also removes the state.
            If the entity is not in the entity registry, just remove the state.
            """
            entity_registry = (
                await self.hass.helpers.entity_registry.async_get_registry()
            )
            if entity_registry.async_is_registered(self.entity_id):
                entity_entry = entity_registry.async_get(self.entity_id)
                entity_registry.async_remove(self.entity_id)
                await cleanup_device_registry(self.hass, entity_entry.device_id)
            else:
                await self.async_remove()

        @callback
        async def discovery_callback(payload):
            """Handle discovery update."""
            _LOGGER.info(
                "Got update for entity with hash: %s '%s'", discovery_hash, payload,
            )
            debug_info.update_entity_discovery_data(self.hass, payload, self.entity_id)
            if not payload:
                # Empty payload: Remove component
                _LOGGER.info("Removing component: %s", self.entity_id)
                self._cleanup_discovery_on_remove()
                await _async_remove_state_and_registry_entry(self)
            elif self._discovery_update:
                # Non-empty payload: Notify component
                _LOGGER.info("Updating component: %s", self.entity_id)
                await self._discovery_update(payload)

        if discovery_hash:
            debug_info.add_entity_discovery_data(
                self.hass, self._discovery_data, self.entity_id
            )
            # Set in case the entity has been removed and is re-added
            set_discovery_hash(self.hass, discovery_hash)
            self._remove_signal = async_dispatcher_connect(
                self.hass,
                MQTT_DISCOVERY_UPDATED.format(discovery_hash),
                discovery_callback,
            )

    async def async_removed_from_registry(self) -> None:
        """Clear retained discovery topic in broker."""
        if not self._removed_from_hass:
            discovery_topic = self._discovery_data[ATTR_DISCOVERY_TOPIC]
            publish(
                self.hass, discovery_topic, "", retain=True,
            )

    async def async_will_remove_from_hass(self) -> None:
        """Stop listening to signal and cleanup discovery data.."""
        self._cleanup_discovery_on_remove()

    def _cleanup_discovery_on_remove(self) -> None:
        """Stop listening to signal and cleanup discovery data."""
        if self._discovery_data and not self._removed_from_hass:
            debug_info.remove_entity_data(self.hass, self.entity_id)
            clear_discovery_hash(self.hass, self._discovery_data[ATTR_DISCOVERY_HASH])
            self._removed_from_hass = True

        if self._remove_signal:
            self._remove_signal()
            self._remove_signal = None


def device_info_from_config(config):
    """Return a device description for device registry."""
    if not config:
        return None

    info = {
        "identifiers": {(DOMAIN, id_) for id_ in config[CONF_IDENTIFIERS]},
        "connections": {tuple(x) for x in config[CONF_CONNECTIONS]},
    }

    if CONF_MANUFACTURER in config:
        info["manufacturer"] = config[CONF_MANUFACTURER]

    if CONF_MODEL in config:
        info["model"] = config[CONF_MODEL]

    if CONF_NAME in config:
        info["name"] = config[CONF_NAME]

    if CONF_SW_VERSION in config:
        info["sw_version"] = config[CONF_SW_VERSION]

    if CONF_VIA_DEVICE in config:
        info["via_device"] = (DOMAIN, config[CONF_VIA_DEVICE])

    return info


class MqttEntityDeviceInfo(Entity):
    """Mixin used for mqtt platforms that support the device registry."""

    def __init__(self, device_config: Optional[ConfigType], config_entry=None) -> None:
        """Initialize the device mixin."""
        self._device_config = device_config
        self._config_entry = config_entry

    async def device_info_discovery_update(self, config: dict):
        """Handle updated discovery message."""
        self._device_config = config.get(CONF_DEVICE)
        device_registry = await self.hass.helpers.device_registry.async_get_registry()
        config_entry_id = self._config_entry.entry_id
        device_info = self.device_info

        if config_entry_id is not None and device_info is not None:
            device_info["config_entry_id"] = config_entry_id
            device_registry.async_get_or_create(**device_info)

    @property
    def device_info(self):
        """Return a device description for device registry."""
        return device_info_from_config(self._device_config)


@websocket_api.websocket_command(
    {vol.Required("type"): "mqtt/device/debug_info", vol.Required("device_id"): str}
)
@websocket_api.async_response
async def websocket_mqtt_info(hass, connection, msg):
    """Get MQTT debug info for device."""
    device_id = msg["device_id"]
    mqtt_info = await debug_info.info_for_device(hass, device_id)

    connection.send_result(msg["id"], mqtt_info)


@websocket_api.websocket_command(
    {vol.Required("type"): "mqtt/device/remove", vol.Required("device_id"): str}
)
@websocket_api.async_response
async def websocket_remove_device(hass, connection, msg):
    """Delete device."""
    device_id = msg["device_id"]
    dev_registry = await hass.helpers.device_registry.async_get_registry()

    device = dev_registry.async_get(device_id)
    if not device:
        connection.send_error(
            msg["id"], websocket_api.const.ERR_NOT_FOUND, "Device not found"
        )
        return

    for config_entry in device.config_entries:
        config_entry = hass.config_entries.async_get_entry(config_entry)
        # Only delete the device if it belongs to an MQTT device entry
        if config_entry.domain == DOMAIN:
            dev_registry.async_remove_device(device_id)
            connection.send_message(websocket_api.result_message(msg["id"]))
            return

    connection.send_error(
        msg["id"], websocket_api.const.ERR_NOT_FOUND, "Non MQTT device"
    )


@websocket_api.async_response
@websocket_api.websocket_command(
    {
        vol.Required("type"): "mqtt/subscribe",
        vol.Required("topic"): valid_subscribe_topic,
    }
)
async def websocket_subscribe(hass, connection, msg):
    """Subscribe to a MQTT topic."""
    if not connection.user.is_admin:
        raise Unauthorized

    async def forward_messages(mqttmsg: Message):
        """Forward events to websocket."""
        connection.send_message(
            websocket_api.event_message(
                msg["id"],
                {
                    "topic": mqttmsg.topic,
                    "payload": mqttmsg.payload,
                    "qos": mqttmsg.qos,
                    "retain": mqttmsg.retain,
                },
            )
        )

    connection.subscriptions[msg["id"]] = await async_subscribe(
        hass, msg["topic"], forward_messages
    )

    connection.send_message(websocket_api.result_message(msg["id"]))<|MERGE_RESOLUTION|>--- conflicted
+++ resolved
@@ -160,7 +160,6 @@
 
 CONFIG_SCHEMA = vol.Schema(
     {
-<<<<<<< HEAD
         DOMAIN: vol.All(
             cv.deprecated(CONF_TLS_VERSION, invalidation_version="0.115"),
             vol.Schema(
@@ -187,9 +186,6 @@
                     vol.Optional(CONF_PROTOCOL, default=DEFAULT_PROTOCOL): vol.All(
                         cv.string, vol.In([PROTOCOL_31, PROTOCOL_311])
                     ),
-                    vol.Optional(CONF_EMBEDDED): vol.All(
-                        server.HBMQTT_CONFIG_SCHEMA, embedded_broker_deprecated
-                    ),
                     vol.Optional(CONF_WILL_MESSAGE): MQTT_WILL_BIRTH_SCHEMA,
                     vol.Optional(CONF_BIRTH_MESSAGE): MQTT_WILL_BIRTH_SCHEMA,
                     vol.Optional(CONF_DISCOVERY, default=DEFAULT_DISCOVERY): cv.boolean,
@@ -200,41 +196,6 @@
                     ): valid_publish_topic,
                 }
             ),
-=======
-        DOMAIN: vol.Schema(
-            {
-                vol.Optional(CONF_CLIENT_ID): cv.string,
-                vol.Optional(CONF_KEEPALIVE, default=DEFAULT_KEEPALIVE): vol.All(
-                    vol.Coerce(int), vol.Range(min=15)
-                ),
-                vol.Required(CONF_BROKER): cv.string,
-                vol.Optional(CONF_PORT, default=DEFAULT_PORT): cv.port,
-                vol.Optional(CONF_USERNAME): cv.string,
-                vol.Optional(CONF_PASSWORD): cv.string,
-                vol.Optional(CONF_CERTIFICATE): vol.Any("auto", cv.isfile),
-                vol.Inclusive(
-                    CONF_CLIENT_KEY, "client_key_auth", msg=CLIENT_KEY_AUTH_MSG
-                ): cv.isfile,
-                vol.Inclusive(
-                    CONF_CLIENT_CERT, "client_key_auth", msg=CLIENT_KEY_AUTH_MSG
-                ): cv.isfile,
-                vol.Optional(CONF_TLS_INSECURE): cv.boolean,
-                vol.Optional(CONF_TLS_VERSION, default=DEFAULT_TLS_PROTOCOL): vol.Any(
-                    "auto", "1.0", "1.1", "1.2"
-                ),
-                vol.Optional(CONF_PROTOCOL, default=DEFAULT_PROTOCOL): vol.All(
-                    cv.string, vol.In([PROTOCOL_31, PROTOCOL_311])
-                ),
-                vol.Optional(CONF_WILL_MESSAGE): MQTT_WILL_BIRTH_SCHEMA,
-                vol.Optional(CONF_BIRTH_MESSAGE): MQTT_WILL_BIRTH_SCHEMA,
-                vol.Optional(CONF_DISCOVERY, default=DEFAULT_DISCOVERY): cv.boolean,
-                # discovery_prefix must be a valid publish topic because if no
-                # state topic is specified, it will be created with the given prefix.
-                vol.Optional(
-                    CONF_DISCOVERY_PREFIX, default=DEFAULT_DISCOVERY_PREFIX
-                ): valid_publish_topic,
-            }
->>>>>>> 91e0395c
         )
     },
     extra=vol.ALLOW_EXTRA,
