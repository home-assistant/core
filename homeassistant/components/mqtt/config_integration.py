--- conflicted
+++ resolved
@@ -18,11 +18,6 @@
     button as button_platform,
     cover as cover_platform,
     event as event_platform,
-<<<<<<< HEAD
-    lock as lock_platform,
-=======
-    lawn_mower as lawn_mower_platform,
->>>>>>> 5264cdf3
     number as number_platform,
     sensor as sensor_platform,
     update as update_platform,
