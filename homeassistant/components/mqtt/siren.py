"""Support for MQTT sirens."""

from __future__ import annotations

from collections.abc import Callable
import logging
from typing import Any, cast

import voluptuous as vol

from homeassistant.components import siren
from homeassistant.components.siren import (
    ATTR_AVAILABLE_TONES,
    ATTR_DURATION,
    ATTR_TONE,
    ATTR_VOLUME_LEVEL,
    TURN_ON_SCHEMA,
    SirenEntity,
    SirenEntityFeature,
    SirenTurnOnServiceParameters,
    process_turn_on_params,
)
from homeassistant.config_entries import ConfigEntry
from homeassistant.const import (
    CONF_NAME,
    CONF_OPTIMISTIC,
    CONF_PAYLOAD_OFF,
    CONF_PAYLOAD_ON,
)
from homeassistant.core import HomeAssistant, callback
import homeassistant.helpers.config_validation as cv
from homeassistant.helpers.entity_platform import AddEntitiesCallback
from homeassistant.helpers.json import json_dumps
from homeassistant.helpers.service_info.mqtt import ReceivePayloadType
from homeassistant.helpers.template import Template
from homeassistant.helpers.typing import ConfigType, TemplateVarsType, VolSchemaType
from homeassistant.util.json import JSON_DECODE_EXCEPTIONS, json_loads_object

from . import subscription
from .config import MQTT_RW_SCHEMA
from .const import (
    CONF_COMMAND_TEMPLATE,
    CONF_COMMAND_TOPIC,
    CONF_STATE_TOPIC,
    CONF_STATE_VALUE_TEMPLATE,
    PAYLOAD_EMPTY_JSON,
    PAYLOAD_NONE,
)
from .entity import MqttEntity, async_setup_entity_entry_helper
from .models import (
    MqttCommandTemplate,
    MqttValueTemplate,
    PublishPayloadType,
    ReceiveMessage,
)
from .schemas import MQTT_ENTITY_COMMON_SCHEMA

PARALLEL_UPDATES = 0

DEFAULT_NAME = "MQTT Siren"
DEFAULT_PAYLOAD_ON = "ON"
DEFAULT_PAYLOAD_OFF = "OFF"

ENTITY_ID_FORMAT = siren.DOMAIN + ".{}"

CONF_AVAILABLE_TONES = "available_tones"
CONF_COMMAND_OFF_TEMPLATE = "command_off_template"
CONF_STATE_ON = "state_on"
CONF_STATE_OFF = "state_off"
CONF_SUPPORT_DURATION = "support_duration"
CONF_SUPPORT_VOLUME_SET = "support_volume_set"

STATE = "state"

PLATFORM_SCHEMA_MODERN = MQTT_RW_SCHEMA.extend(
    {
        vol.Optional(CONF_AVAILABLE_TONES): cv.ensure_list,
        vol.Optional(CONF_COMMAND_TEMPLATE): cv.template,
        vol.Optional(CONF_COMMAND_OFF_TEMPLATE): cv.template,
        vol.Optional(CONF_NAME): vol.Any(cv.string, None),
        vol.Optional(CONF_PAYLOAD_OFF, default=DEFAULT_PAYLOAD_OFF): cv.string,
        vol.Optional(CONF_PAYLOAD_ON, default=DEFAULT_PAYLOAD_ON): cv.string,
        vol.Optional(CONF_STATE_OFF): cv.string,
        vol.Optional(CONF_STATE_ON): cv.string,
        vol.Optional(CONF_STATE_VALUE_TEMPLATE): cv.template,
        vol.Optional(CONF_SUPPORT_DURATION, default=True): cv.boolean,
        vol.Optional(CONF_SUPPORT_VOLUME_SET, default=True): cv.boolean,
    },
).extend(MQTT_ENTITY_COMMON_SCHEMA.schema)

DISCOVERY_SCHEMA = vol.All(PLATFORM_SCHEMA_MODERN.extend({}, extra=vol.REMOVE_EXTRA))

MQTT_SIREN_ATTRIBUTES_BLOCKED = frozenset(
    {
        ATTR_AVAILABLE_TONES,
        ATTR_DURATION,
        ATTR_TONE,
        ATTR_VOLUME_LEVEL,
    }
)

SUPPORTED_BASE = SirenEntityFeature.TURN_OFF | SirenEntityFeature.TURN_ON

SUPPORTED_ATTRIBUTES = {
    ATTR_DURATION: SirenEntityFeature.DURATION,
    ATTR_TONE: SirenEntityFeature.TONES,
    ATTR_VOLUME_LEVEL: SirenEntityFeature.VOLUME_SET,
}

_LOGGER = logging.getLogger(__name__)


async def async_setup_entry(
    hass: HomeAssistant,
    config_entry: ConfigEntry,
    async_add_entities: AddEntitiesCallback,
) -> None:
    """Set up MQTT siren through YAML and through MQTT discovery."""
    async_setup_entity_entry_helper(
        hass,
        config_entry,
        MqttSiren,
        siren.DOMAIN,
        async_add_entities,
        DISCOVERY_SCHEMA,
        PLATFORM_SCHEMA_MODERN,
    )


class MqttSiren(MqttEntity, SirenEntity):
    """Representation of a siren that can be controlled using MQTT."""

    _default_name = DEFAULT_NAME
    _entity_id_format = ENTITY_ID_FORMAT
    _attributes_extra_blocked = MQTT_SIREN_ATTRIBUTES_BLOCKED
    _extra_attributes: dict[str, Any]

    _command_templates: dict[
        str, Callable[[PublishPayloadType, TemplateVarsType], PublishPayloadType] | None
    ]
    _value_template: Callable[[ReceivePayloadType], ReceivePayloadType]
    _state_on: str
    _state_off: str
    _optimistic: bool

    @staticmethod
    def config_schema() -> VolSchemaType:
        """Return the config schema."""
        return DISCOVERY_SCHEMA

    def _setup_from_config(self, config: ConfigType) -> None:
        """(Re)Setup the entity."""

        state_on: str | None = config.get(CONF_STATE_ON)
        self._state_on = state_on if state_on else config[CONF_PAYLOAD_ON]

        state_off: str | None = config.get(CONF_STATE_OFF)
        self._state_off = state_off if state_off else config[CONF_PAYLOAD_OFF]

        self._extra_attributes = {}

        _supported_features = SUPPORTED_BASE
        if config[CONF_SUPPORT_DURATION]:
            _supported_features |= SirenEntityFeature.DURATION
            self._extra_attributes[ATTR_DURATION] = None

        if config.get(CONF_AVAILABLE_TONES):
            _supported_features |= SirenEntityFeature.TONES
            self._attr_available_tones = config[CONF_AVAILABLE_TONES]
            self._extra_attributes[ATTR_TONE] = None

        if config[CONF_SUPPORT_VOLUME_SET]:
            _supported_features |= SirenEntityFeature.VOLUME_SET
            self._extra_attributes[ATTR_VOLUME_LEVEL] = None

        self._attr_supported_features = _supported_features
        self._optimistic = config[CONF_OPTIMISTIC] or CONF_STATE_TOPIC not in config
        self._attr_assumed_state = bool(self._optimistic)
        self._attr_is_on = False if self._optimistic else None

        command_template: Template | None = config.get(CONF_COMMAND_TEMPLATE)
        command_off_template: Template | None = (
            config.get(CONF_COMMAND_OFF_TEMPLATE) or command_template
        )
        self._command_templates = {
            CONF_COMMAND_TEMPLATE: MqttCommandTemplate(
                command_template, entity=self
            ).async_render
            if command_template
            else None,
            CONF_COMMAND_OFF_TEMPLATE: MqttCommandTemplate(
                command_off_template, entity=self
            ).async_render
            if command_off_template
            else None,
        }
        self._value_template = MqttValueTemplate(
            config.get(CONF_STATE_VALUE_TEMPLATE),
            entity=self,
        ).async_render_with_possible_json_value

    @callback
    def _state_message_received(self, msg: ReceiveMessage) -> None:
        """Handle new MQTT state messages."""
        payload = self._value_template(msg.payload)
        if not payload or payload == PAYLOAD_EMPTY_JSON:
            _LOGGER.debug(
                "Ignoring empty payload '%s' after rendering for topic %s",
                payload,
                msg.topic,
            )
            return
        json_payload: dict[str, Any] = {}
        if payload in [self._state_on, self._state_off, PAYLOAD_NONE]:
            json_payload = {STATE: payload}
        else:
            try:
                json_payload = json_loads_object(payload)
                _LOGGER.debug(
<<<<<<< HEAD
                    ("JSON payload detected after processing payload '%s' on topic %s"),
=======
                    "JSON payload detected after processing payload '%s' on topic %s",
>>>>>>> 475a2fb8
                    json_payload,
                    msg.topic,
                )
            except JSON_DECODE_EXCEPTIONS:
                _LOGGER.warning(
                    (
                        "No valid (JSON) payload detected after processing payload"
                        " '%s' on topic %s"
                    ),
                    json_payload,
                    msg.topic,
                )
                return
        if STATE in json_payload:
            if json_payload[STATE] == self._state_on:
                self._attr_is_on = True
            if json_payload[STATE] == self._state_off:
                self._attr_is_on = False
            if json_payload[STATE] == PAYLOAD_NONE:
                self._attr_is_on = None
            del json_payload[STATE]

        if json_payload:
            # process attributes
            try:
                params: SirenTurnOnServiceParameters
                params = vol.All(TURN_ON_SCHEMA)(json_payload)
            except vol.MultipleInvalid as invalid_siren_parameters:
                _LOGGER.warning(
                    "Unable to update siren state attributes from payload '%s': %s",
                    json_payload,
                    invalid_siren_parameters,
                )
                return
            # To be able to track changes to self._extra_attributes we assign
            # a fresh copy to make the original tracked reference immutable.
            self._extra_attributes = dict(self._extra_attributes)
            self._update(process_turn_on_params(self, params))

    @callback
    def _prepare_subscribe_topics(self) -> None:
        """(Re)Subscribe to topics."""
        if not self.add_subscription(
            CONF_STATE_TOPIC,
            self._state_message_received,
            {"_attr_is_on", "_extra_attributes"},
        ):
            # Force into optimistic mode.
            self._optimistic = True
            return

    async def _subscribe_topics(self) -> None:
        """(Re)Subscribe to topics."""
        subscription.async_subscribe_topics_internal(self.hass, self._sub_state)

    @property
    def extra_state_attributes(self) -> dict[str, Any] | None:
        """Return the state attributes."""
        extra_attributes = (
            self._attr_extra_state_attributes
            if hasattr(self, "_attr_extra_state_attributes")
            else {}
        )
        if extra_attributes:
            return dict({*self._extra_attributes.items(), *extra_attributes.items()})
        return self._extra_attributes or None

    async def _async_publish(
        self,
        topic: str,
        template: str,
        value: Any,
        variables: dict[str, Any] | None = None,
    ) -> None:
        """Publish MQTT payload with optional command template."""
        template_variables: dict[str, Any] = {STATE: value}
        if variables is not None:
            template_variables.update(variables)
        if command_template := self._command_templates[template]:
            payload = command_template(value, template_variables)
        else:
            payload = json_dumps(template_variables)
        if payload and str(payload) != PAYLOAD_NONE:
            await self.async_publish_with_config(self._config[topic], payload)

    async def async_turn_on(self, **kwargs: Any) -> None:
        """Turn the siren on.

        This method is a coroutine.
        """
        await self._async_publish(
            CONF_COMMAND_TOPIC,
            CONF_COMMAND_TEMPLATE,
            self._config[CONF_PAYLOAD_ON],
            kwargs,
        )
        if self._optimistic:
            # Optimistically assume that siren has changed state.
            _LOGGER.debug("Writing state attributes %s", kwargs)
            self._attr_is_on = True
            self._update(cast(SirenTurnOnServiceParameters, kwargs))
            self.async_write_ha_state()

    async def async_turn_off(self, **kwargs: Any) -> None:
        """Turn the siren off.

        This method is a coroutine.
        """
        await self._async_publish(
            CONF_COMMAND_TOPIC,
            CONF_COMMAND_OFF_TEMPLATE,
            self._config[CONF_PAYLOAD_OFF],
        )

        if self._optimistic:
            # Optimistically assume that siren has changed state.
            self._attr_is_on = False
            self.async_write_ha_state()

    def _update(self, data: SirenTurnOnServiceParameters) -> None:
        """Update the extra siren state attributes."""
        self._extra_attributes.update(
            {
                attribute: data_attr
                for attribute, support in SUPPORTED_ATTRIBUTES.items()
                if self._attr_supported_features & support
                and attribute in data
                and (data_attr := data[attribute])  # type: ignore[literal-required]
                != self._extra_attributes.get(attribute)
            }
        )<|MERGE_RESOLUTION|>--- conflicted
+++ resolved
@@ -217,11 +217,7 @@
             try:
                 json_payload = json_loads_object(payload)
                 _LOGGER.debug(
-<<<<<<< HEAD
-                    ("JSON payload detected after processing payload '%s' on topic %s"),
-=======
                     "JSON payload detected after processing payload '%s' on topic %s",
->>>>>>> 475a2fb8
                     json_payload,
                     msg.topic,
                 )
