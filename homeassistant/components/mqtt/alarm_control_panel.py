--- conflicted
+++ resolved
@@ -148,17 +148,9 @@
         @callback
         def message_received(msg):
             """Run when new MQTT message has been received."""
-<<<<<<< HEAD
             if value_template is not None:
-                payload = value_template.async_render_with_possible_json_value(
-                    payload, self._state)
-            if payload not in (STATE_ALARM_DISARMED, STATE_ALARM_ARMED_HOME,
-                               STATE_ALARM_ARMED_AWAY,
-                               STATE_ALARM_ARMED_NIGHT,
-                               STATE_ALARM_PENDING,
-                               STATE_ALARM_TRIGGERED):
-                _LOGGER.warning("Received unexpected payload: %s", payload)
-=======
+                msg.payload = value_template.async_render_with_possible_json_value(
+                    msg.payload, self._state)
             if msg.payload not in (
                     STATE_ALARM_DISARMED, STATE_ALARM_ARMED_HOME,
                     STATE_ALARM_ARMED_AWAY,
@@ -166,7 +158,6 @@
                     STATE_ALARM_PENDING,
                     STATE_ALARM_TRIGGERED):
                 _LOGGER.warning("Received unexpected payload: %s", msg.payload)
->>>>>>> c2aa06d0
                 return
             self._state = msg.payload
             self.async_write_ha_state()
