--- conflicted
+++ resolved
@@ -855,7 +855,6 @@
         if not isinstance(topic, str):
             raise HomeAssistantError("Topic needs to be a string!")
 
-<<<<<<< HEAD
         job_type = get_hassjob_callable_job_type(msg_callback)
         if job_type is not HassJobType.Callback:
             # Only wrap the callback with catch_log_exception
@@ -867,16 +866,10 @@
             )
 
         job = HassJob(msg_callback, job_type=job_type)
-        subscription = Subscription(
-            topic, _matcher_for_topic(topic), job, qos, encoding
-=======
         is_simple_match = not ("+" in topic or "#" in topic)
         matcher = None if is_simple_match else _matcher_for_topic(topic)
 
-        subscription = Subscription(
-            topic, is_simple_match, matcher, HassJob(msg_callback), qos, encoding
->>>>>>> 65a70276
-        )
+        subscription = Subscription(topic, is_simple_match, matcher, job, qos, encoding)
         self._async_track_subscription(subscription)
         self._matching_subscriptions.cache_clear()
 
