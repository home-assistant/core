"""Configure update platform in a device through MQTT topic."""

from __future__ import annotations

import logging
from typing import Any

import voluptuous as vol

from homeassistant.components import update
from homeassistant.components.update import (
    DEVICE_CLASSES_SCHEMA,
    UpdateEntity,
    UpdateEntityFeature,
)
from homeassistant.config_entries import ConfigEntry
from homeassistant.const import CONF_DEVICE_CLASS, CONF_NAME, CONF_VALUE_TEMPLATE
from homeassistant.core import HomeAssistant, callback
from homeassistant.helpers import config_validation as cv
from homeassistant.helpers.entity_platform import AddEntitiesCallback
from homeassistant.helpers.restore_state import RestoreEntity
from homeassistant.helpers.typing import ConfigType, VolSchemaType
from homeassistant.util.json import JSON_DECODE_EXCEPTIONS, json_loads

from . import subscription
from .config import DEFAULT_RETAIN, MQTT_RO_SCHEMA
from .const import CONF_COMMAND_TOPIC, CONF_RETAIN, CONF_STATE_TOPIC, PAYLOAD_EMPTY_JSON
from .entity import MqttEntity, async_setup_entity_entry_helper
from .models import MqttValueTemplate, ReceiveMessage
from .schemas import MQTT_ENTITY_COMMON_SCHEMA
from .util import valid_publish_topic, valid_subscribe_topic

_LOGGER = logging.getLogger(__name__)

PARALLEL_UPDATES = 0

DEFAULT_NAME = "MQTT Update"

CONF_DISPLAY_PRECISION = "display_precision"
CONF_LATEST_VERSION_TEMPLATE = "latest_version_template"
CONF_LATEST_VERSION_TOPIC = "latest_version_topic"
CONF_PAYLOAD_INSTALL = "payload_install"
CONF_RELEASE_SUMMARY = "release_summary"
CONF_RELEASE_URL = "release_url"
CONF_TITLE = "title"


PLATFORM_SCHEMA_MODERN = MQTT_RO_SCHEMA.extend(
    {
        vol.Optional(CONF_COMMAND_TOPIC): valid_publish_topic,
        vol.Optional(CONF_DEVICE_CLASS): vol.Any(DEVICE_CLASSES_SCHEMA, None),
        vol.Optional(CONF_DISPLAY_PRECISION, default=0): cv.positive_int,
        vol.Optional(CONF_LATEST_VERSION_TEMPLATE): cv.template,
        vol.Optional(CONF_LATEST_VERSION_TOPIC): valid_subscribe_topic,
        vol.Optional(CONF_NAME): vol.Any(cv.string, None),
        vol.Optional(CONF_PAYLOAD_INSTALL): cv.string,
        vol.Optional(CONF_RELEASE_SUMMARY): cv.string,
        vol.Optional(CONF_RELEASE_URL): cv.string,
        vol.Optional(CONF_RETAIN, default=DEFAULT_RETAIN): cv.boolean,
        vol.Optional(CONF_TITLE): cv.string,
    },
).extend(MQTT_ENTITY_COMMON_SCHEMA.schema)


DISCOVERY_SCHEMA = vol.All(PLATFORM_SCHEMA_MODERN.extend({}, extra=vol.REMOVE_EXTRA))


MQTT_JSON_UPDATE_SCHEMA = vol.Schema(
    {
        vol.Optional("installed_version"): cv.string,
        vol.Optional("latest_version"): cv.string,
        vol.Optional("title"): cv.string,
        vol.Optional("release_summary"): cv.string,
        vol.Optional("release_url"): cv.url,
        vol.Optional("entity_picture"): cv.url,
        vol.Optional("in_progress"): cv.boolean,
        vol.Optional("update_percentage"): vol.Any(vol.Range(min=0, max=100), None),
    }
)


async def async_setup_entry(
    hass: HomeAssistant,
    config_entry: ConfigEntry,
    async_add_entities: AddEntitiesCallback,
) -> None:
    """Set up MQTT update entity through YAML and through MQTT discovery."""
    async_setup_entity_entry_helper(
        hass,
        config_entry,
        MqttUpdate,
        update.DOMAIN,
        async_add_entities,
        DISCOVERY_SCHEMA,
        PLATFORM_SCHEMA_MODERN,
    )


class MqttUpdate(MqttEntity, UpdateEntity, RestoreEntity):
    """Representation of the MQTT update entity."""

    _default_name = DEFAULT_NAME
    _entity_id_format = update.ENTITY_ID_FORMAT

    @property
    def entity_picture(self) -> str | None:
        """Return the entity picture to use in the frontend."""
        if self._attr_entity_picture is not None:
            return self._attr_entity_picture

        return super().entity_picture

    @staticmethod
    def config_schema() -> VolSchemaType:
        """Return the config schema."""
        return DISCOVERY_SCHEMA

    def _setup_from_config(self, config: ConfigType) -> None:
        """(Re)Setup the entity."""
        self._attr_device_class = self._config.get(CONF_DEVICE_CLASS)
        self._attr_display_precision = self._config[CONF_DISPLAY_PRECISION]
        self._attr_release_summary = self._config.get(CONF_RELEASE_SUMMARY)
        self._attr_release_url = self._config.get(CONF_RELEASE_URL)
        self._attr_title = self._config.get(CONF_TITLE)
        self._templates = {
            CONF_VALUE_TEMPLATE: MqttValueTemplate(
                config.get(CONF_VALUE_TEMPLATE),
                entity=self,
            ).async_render_with_possible_json_value,
            CONF_LATEST_VERSION_TEMPLATE: MqttValueTemplate(
                config.get(CONF_LATEST_VERSION_TEMPLATE),
                entity=self,
            ).async_render_with_possible_json_value,
        }

    @callback
    def _handle_state_message_received(self, msg: ReceiveMessage) -> None:
        """Handle receiving state message via MQTT."""
        payload = self._templates[CONF_VALUE_TEMPLATE](msg.payload)

        if not payload or payload == PAYLOAD_EMPTY_JSON:
            _LOGGER.debug(
                "Ignoring empty payload '%s' after rendering for topic %s",
                payload,
                msg.topic,
            )
            return

        json_payload: dict[str, Any] = {}
        try:
            rendered_json_payload = json_loads(payload)
            if isinstance(rendered_json_payload, dict):
                _LOGGER.debug(
<<<<<<< HEAD
                    ("JSON payload detected after processing payload '%s' on topic %s"),
=======
                    "JSON payload detected after processing payload '%s' on topic %s",
>>>>>>> 475a2fb8
                    rendered_json_payload,
                    msg.topic,
                )
                json_payload = MQTT_JSON_UPDATE_SCHEMA(rendered_json_payload)
            else:
                _LOGGER.debug(
                    (
                        "Non-dictionary JSON payload detected after processing"
                        " payload '%s' on topic %s"
                    ),
                    payload,
                    msg.topic,
                )
                json_payload = {"installed_version": str(payload)}
        except vol.MultipleInvalid as exc:
            _LOGGER.warning(
                (
                    "Schema violation after processing payload '%s'"
                    " on topic '%s' for entity '%s': %s"
                ),
                payload,
                msg.topic,
                self.entity_id,
                exc,
            )
            return
        except JSON_DECODE_EXCEPTIONS:
            _LOGGER.debug(
                (
                    "No valid (JSON) payload detected after processing payload '%s'"
                    " on topic '%s' for entity '%s'"
                ),
                payload,
                msg.topic,
                self.entity_id,
            )
            json_payload["installed_version"] = str(payload)

        if "installed_version" in json_payload:
            self._attr_installed_version = json_payload["installed_version"]

        if "latest_version" in json_payload:
            self._attr_latest_version = json_payload["latest_version"]

        if "title" in json_payload:
            self._attr_title = json_payload["title"]

        if "release_summary" in json_payload:
            self._attr_release_summary = json_payload["release_summary"]

        if "release_url" in json_payload:
            self._attr_release_url = json_payload["release_url"]

        if "entity_picture" in json_payload:
            self._attr_entity_picture = json_payload["entity_picture"]

        if "update_percentage" in json_payload:
            self._attr_update_percentage = json_payload["update_percentage"]
            self._attr_in_progress = self._attr_update_percentage is not None

        if "in_progress" in json_payload:
            self._attr_in_progress = json_payload["in_progress"]

    @callback
    def _handle_latest_version_received(self, msg: ReceiveMessage) -> None:
        """Handle receiving latest version via MQTT."""
        latest_version = self._templates[CONF_LATEST_VERSION_TEMPLATE](msg.payload)

        if isinstance(latest_version, str) and latest_version != "":
            self._attr_latest_version = latest_version

    @callback
    def _prepare_subscribe_topics(self) -> None:
        """(Re)Subscribe to topics."""
        self.add_subscription(
            CONF_STATE_TOPIC,
            self._handle_state_message_received,
            {
                "_attr_entity_picture",
                "_attr_in_progress",
                "_attr_installed_version",
                "_attr_latest_version",
                "_attr_title",
                "_attr_release_summary",
                "_attr_release_url",
                "_attr_update_percentage",
            },
        )
        self.add_subscription(
            CONF_LATEST_VERSION_TOPIC,
            self._handle_latest_version_received,
            {"_attr_latest_version"},
        )

    async def _subscribe_topics(self) -> None:
        """(Re)Subscribe to topics."""
        subscription.async_subscribe_topics_internal(self.hass, self._sub_state)

    async def async_install(
        self, version: str | None, backup: bool, **kwargs: Any
    ) -> None:
        """Update the current value."""
        payload = self._config[CONF_PAYLOAD_INSTALL]
        await self.async_publish_with_config(self._config[CONF_COMMAND_TOPIC], payload)

    @property
    def supported_features(self) -> UpdateEntityFeature:
        """Return the list of supported features."""
        support = UpdateEntityFeature(UpdateEntityFeature.PROGRESS)

        if self._config.get(CONF_COMMAND_TOPIC) is not None:
            support |= UpdateEntityFeature.INSTALL

        return support<|MERGE_RESOLUTION|>--- conflicted
+++ resolved
@@ -151,11 +151,7 @@
             rendered_json_payload = json_loads(payload)
             if isinstance(rendered_json_payload, dict):
                 _LOGGER.debug(
-<<<<<<< HEAD
-                    ("JSON payload detected after processing payload '%s' on topic %s"),
-=======
                     "JSON payload detected after processing payload '%s' on topic %s",
->>>>>>> 475a2fb8
                     rendered_json_payload,
                     msg.topic,
                 )
