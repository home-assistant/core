--- conflicted
+++ resolved
@@ -269,21 +269,12 @@
             # AIS dom, we are doing this here because the
             # EVENT_PLATFORM_DISCOVERED is not always fired
             # prepare ais dom menu
-<<<<<<< HEAD
             # hass.async_add_job(
             #     hass.services.async_call(
             #         'ais_ai_service',
             #         'prepare_remote_menu'
             #     )
             # )
-=======
-            hass.async_add_job(
-                hass.services.async_call(
-                    'ais_ai_service',
-                    'prepare_remote_menu'
-                )
-            )
->>>>>>> 7dec9c32
 
     hass.data[DATA_CONFIG_ENTRY_LOCK] = asyncio.Lock()
     hass.data[CONFIG_ENTRY_IS_SETUP] = set()
