--- conflicted
+++ resolved
@@ -138,14 +138,10 @@
     support_url_log = ""
     if include_url and (support_url := get_origin_support_url(discovery_payload)):
         support_url_log = f", support URL: {support_url}"
-<<<<<<< HEAD
-    return f" from external application {origin_info['name']}{sw_version_log}{support_url_log}"
-=======
     return (
         " from external application "
         f"{origin_info['name']}{sw_version_log}{support_url_log}"
     )
->>>>>>> 475a2fb8
 
 
 @callback
