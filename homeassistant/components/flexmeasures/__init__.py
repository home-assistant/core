--- conflicted
+++ resolved
@@ -41,11 +41,7 @@
     # print(entry)
 
     config_data = dict(entry.data)
-<<<<<<< HEAD
-    print(config_data)
-=======
     # print(config_data)
->>>>>>> 165eb8f0
     # # Registers update listener to update config entry when options are updated.
     # unsub_options_update_listener = entry.add_update_listener(options_update_listener)
     # # Store a reference to the unsubscribe function to cleanup if an entry is unloaded.
@@ -91,13 +87,6 @@
 
 async def async_unload_entry(hass: HomeAssistant, entry: ConfigEntry) -> bool:
     """Unload a config entry."""
-<<<<<<< HEAD
-    # print(entry)
-
-    # close fm_client
-    await hass.data[DOMAIN]["fm_client"].close()
-=======
->>>>>>> 165eb8f0
 
     # Remove services
     await async_unload_services(hass)
