"""Services.."""

from datetime import datetime
import json
import logging
from typing import cast

from flexmeasures_client.s2.cem import CEM
from flexmeasures_client import FlexMeasuresClient
from flexmeasures_client.s2.python_s2_protocol.common.schemas import ControlType
import pandas as pd
import voluptuous as vol

from homeassistant.config_entries import ConfigEntry
from homeassistant.core import HomeAssistant, ServiceCall
from homeassistant.helpers.dispatcher import async_dispatcher_send
import homeassistant.util.dt as dt_util

from .const import (
    DOMAIN,
    RESOLUTION,
    SERVICE_CHANGE_CONTROL_TYPE,
    SIGNAL_UPDATE_SCHEDULE,
)
from .helpers import get_from_option_or_config, time_ceil

CHANGE_CONTROL_TYPE_SCHEMA = vol.Schema({vol.Optional("control_type"): str})

SERVICES = [
    {
        "schema": CHANGE_CONTROL_TYPE_SCHEMA,
        "service": SERVICE_CHANGE_CONTROL_TYPE,
        "service_func_name": "change_control_type",
    },
    {
        "schema": None,
        "service": "trigger_and_get_schedule",
        "service_func_name": "trigger_and_get_schedule",
    },
    {
        "schema": None,
        "service": "post_measurements",
        "service_func_name": "post_measurements",
    },
]

LOGGER = logging.getLogger(__name__)


async def async_setup_services(hass: HomeAssistant, entry: ConfigEntry) -> None:
    """Set up services."""

    # Is this the correct way and place to set this?
    client: FlexMeasuresClient = hass.data[DOMAIN]["fm_client"]

    ############
    # Services #
    ############

    async def change_control_type(
        call: ServiceCall,
    ):  # pylint: disable=possibly-unused-variable
        """Change control type S2 Protocol."""
        cem: CEM = hass.data[DOMAIN]["cem"]
        control_type = cast(str, call.data.get("control_type"))

        if not hasattr(ControlType, control_type):
            LOGGER.exception("TODO")
            return False

        control_type = ControlType[control_type]

        await cem.activate_control_type(control_type=control_type)

        hass.states.async_set(
            f"{DOMAIN}.cem", json.dumps({"control_type": str(cem.control_type)})
        )

    async def trigger_and_get_schedule(
        call: ServiceCall,
    ):  # pylint: disable=possibly-unused-variable
        resolution = pd.Timedelta(RESOLUTION)
        tzinfo = dt_util.get_time_zone(hass.config.time_zone)
        start = time_ceil(datetime.now(tz=tzinfo), resolution)

<<<<<<< HEAD
        input_arguments = {
            "sensor_id": get_from_option_or_config("power_sensor", entry),
            "start": start,
            "duration": get_from_option_or_config("schedule_duration", entry),
            "soc_unit": "MWh",
            "soc_min": get_from_option_or_config("soc_min", entry),
            "soc_max": get_from_option_or_config("soc_max", entry),
            "consumption_price_sensor": get_from_option_or_config(
                "consumption_price_sensor", entry
            ),
            "production_price_sensor": get_from_option_or_config(
                "production_price_sensor", entry
            ),
        }

        LOGGER.info(input_arguments)

=======
>>>>>>> 6366765c
        schedule = await client.trigger_and_get_schedule(
            soc_at_start=call.data.get("soc_at_start"), **input_arguments
        )

        schedule = [
            {"start": start + resolution * i, "value": value}
            for i, value in enumerate(schedule["values"])
        ]

<<<<<<< HEAD
        hass.data[DOMAIN]["schedule"]["schedule"] = schedule
        hass.data[DOMAIN]["schedule"]["start"] = start

        async_dispatcher_send(hass, SIGNAL_UPDATE_SCHEDULE)
=======
        hass.states.async_set(
            f"{DOMAIN}.charge_schedule",
            new_state=schedule_state,
            attributes={"schedule": schedule},
        )
>>>>>>> 6366765c

    async def post_measurements(
        call: ServiceCall,
    ):  # pylint: disable=possibly-unused-variable
        await client.post_measurements(
            sensor_id=call.data.get("sensor_id"),
            start=call.data.get("start"),
            duration=call.data.get("duration"),
            values=call.data.get("values"),
            unit=call.data.get("unit"),
            prior=call.data.get("prior"),
        )

    #####################
    # Register services #
    #####################

    for service in SERVICES:
        if "service_func_name" in service:
            service_func_name = service.pop("service_func_name")
            service["service_func"] = locals()[service_func_name]

        hass.services.async_register(DOMAIN, **service)


async def async_unload_services(hass: HomeAssistant) -> None:
    """Unload services."""
    for service in SERVICES:
        if hass.services.has_service(DOMAIN, service["service"]):
            hass.services.async_remove(DOMAIN, service["service"])<|MERGE_RESOLUTION|>--- conflicted
+++ resolved
@@ -5,8 +5,8 @@
 import logging
 from typing import cast
 
+from flexmeasures_client import FlexMeasuresClient
 from flexmeasures_client.s2.cem import CEM
-from flexmeasures_client import FlexMeasuresClient
 from flexmeasures_client.s2.python_s2_protocol.common.schemas import ControlType
 import pandas as pd
 import voluptuous as vol
@@ -83,7 +83,6 @@
         tzinfo = dt_util.get_time_zone(hass.config.time_zone)
         start = time_ceil(datetime.now(tz=tzinfo), resolution)
 
-<<<<<<< HEAD
         input_arguments = {
             "sensor_id": get_from_option_or_config("power_sensor", entry),
             "start": start,
@@ -101,8 +100,6 @@
 
         LOGGER.info(input_arguments)
 
-=======
->>>>>>> 6366765c
         schedule = await client.trigger_and_get_schedule(
             soc_at_start=call.data.get("soc_at_start"), **input_arguments
         )
@@ -112,18 +109,10 @@
             for i, value in enumerate(schedule["values"])
         ]
 
-<<<<<<< HEAD
         hass.data[DOMAIN]["schedule"]["schedule"] = schedule
         hass.data[DOMAIN]["schedule"]["start"] = start
 
         async_dispatcher_send(hass, SIGNAL_UPDATE_SCHEDULE)
-=======
-        hass.states.async_set(
-            f"{DOMAIN}.charge_schedule",
-            new_state=schedule_state,
-            attributes={"schedule": schedule},
-        )
->>>>>>> 6366765c
 
     async def post_measurements(
         call: ServiceCall,
