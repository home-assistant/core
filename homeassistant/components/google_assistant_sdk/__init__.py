"""Support for Google Assistant SDK."""
from __future__ import annotations

import aiohttp
from gassist_text import TextAssistant
from google.oauth2.credentials import Credentials
import voluptuous as vol

from homeassistant.components import conversation
from homeassistant.config_entries import ConfigEntry, ConfigEntryState
from homeassistant.const import CONF_ACCESS_TOKEN, CONF_NAME, Platform
from homeassistant.core import Context, HomeAssistant, ServiceCall
from homeassistant.exceptions import ConfigEntryAuthFailed, ConfigEntryNotReady
from homeassistant.helpers import config_validation as cv, discovery, intent
from homeassistant.helpers.config_entry_oauth2_flow import (
    OAuth2Session,
    async_get_config_entry_implementation,
)
from homeassistant.helpers.typing import ConfigType

from .const import (
    CONF_ENABLE_CONVERSATION_AGENT,
    CONF_LANGUAGE_CODE,
    DATA_MEM_STORAGE,
    DATA_SESSION,
    DOMAIN,
)
from .helpers import (
    GoogleAssistantSDKAudioView,
    InMemoryStorage,
    async_send_text_commands,
    default_language_code,
)

SERVICE_SEND_TEXT_COMMAND = "send_text_command"
SERVICE_SEND_TEXT_COMMAND_FIELD_COMMAND = "command"
SERVICE_SEND_TEXT_COMMAND_FIELD_MEDIA_PLAYER = "media_player"
SERVICE_SEND_TEXT_COMMAND_SCHEMA = vol.All(
    {
        vol.Required(SERVICE_SEND_TEXT_COMMAND_FIELD_COMMAND): vol.All(
            cv.ensure_list, [vol.All(str, vol.Length(min=1))]
        ),
        vol.Optional(SERVICE_SEND_TEXT_COMMAND_FIELD_MEDIA_PLAYER): cv.comp_entity_ids,
    },
)


async def async_setup(hass: HomeAssistant, config: ConfigType) -> bool:
    """Set up Google Assistant SDK component."""
    hass.async_create_task(
        discovery.async_load_platform(
            hass, Platform.NOTIFY, DOMAIN, {CONF_NAME: DOMAIN}, config
        )
    )

    return True


async def async_setup_entry(hass: HomeAssistant, entry: ConfigEntry) -> bool:
    """Set up Google Assistant SDK from a config entry."""
    hass.data.setdefault(DOMAIN, {})[entry.entry_id] = {}

    implementation = await async_get_config_entry_implementation(hass, entry)
    session = OAuth2Session(hass, entry, implementation)
    try:
        await session.async_ensure_token_valid()
    except aiohttp.ClientResponseError as err:
        if 400 <= err.status < 500:
            raise ConfigEntryAuthFailed(
                "OAuth session is not valid, reauth required"
            ) from err
        raise ConfigEntryNotReady from err
    except aiohttp.ClientError as err:
        raise ConfigEntryNotReady from err
    hass.data[DOMAIN][entry.entry_id][DATA_SESSION] = session

    mem_storage = InMemoryStorage(hass)
    hass.data[DOMAIN][entry.entry_id][DATA_MEM_STORAGE] = mem_storage
    hass.http.register_view(GoogleAssistantSDKAudioView(mem_storage))

    await async_setup_service(hass)

    entry.async_on_unload(entry.add_update_listener(update_listener))
    await update_listener(hass, entry)

    return True


async def async_unload_entry(hass: HomeAssistant, entry: ConfigEntry) -> bool:
    """Unload a config entry."""
    hass.data[DOMAIN].pop(entry.entry_id)
    loaded_entries = [
        entry
        for entry in hass.config_entries.async_entries(DOMAIN)
        if entry.state == ConfigEntryState.LOADED
    ]
    if len(loaded_entries) == 1:
        for service_name in hass.services.async_services()[DOMAIN]:
            hass.services.async_remove(DOMAIN, service_name)

    return True


async def async_setup_service(hass: HomeAssistant) -> None:
    """Add the services for Google Assistant SDK."""

    async def send_text_command(call: ServiceCall) -> None:
        """Send a text command to Google Assistant SDK."""
<<<<<<< HEAD
        commands: list[str] = call.data[SERVICE_SEND_TEXT_COMMAND_FIELD_COMMAND]
        await async_send_text_commands(commands, hass)
=======
        command: str = call.data[SERVICE_SEND_TEXT_COMMAND_FIELD_COMMAND]
        media_players: list[str] | None = call.data.get(
            SERVICE_SEND_TEXT_COMMAND_FIELD_MEDIA_PLAYER
        )
        await async_send_text_commands(hass, [command], media_players)
>>>>>>> 0daaa37e

    hass.services.async_register(
        DOMAIN,
        SERVICE_SEND_TEXT_COMMAND,
        send_text_command,
        schema=SERVICE_SEND_TEXT_COMMAND_SCHEMA,
    )


async def update_listener(hass, entry):
    """Handle options update."""
    if entry.options.get(CONF_ENABLE_CONVERSATION_AGENT, False):
        agent = GoogleAssistantConversationAgent(hass, entry)
        conversation.async_set_agent(hass, agent)
    else:
        conversation.async_set_agent(hass, None)


class GoogleAssistantConversationAgent(conversation.AbstractConversationAgent):
    """Google Assistant SDK conversation agent."""

    def __init__(self, hass: HomeAssistant, entry: ConfigEntry) -> None:
        """Initialize the agent."""
        self.hass = hass
        self.entry = entry
        self.assistant: TextAssistant | None = None
        self.session: OAuth2Session | None = None

    @property
    def attribution(self):
        """Return the attribution."""
        return {
            "name": "Powered by Google Assistant SDK",
            "url": "https://www.home-assistant.io/integrations/google_assistant_sdk/",
        }

    async def async_process(
        self,
        text: str,
        context: Context,
        conversation_id: str | None = None,
        language: str | None = None,
    ) -> conversation.ConversationResult:
        """Process a sentence."""
        if self.session:
            session = self.session
        else:
            session = self.hass.data[DOMAIN][self.entry.entry_id][DATA_SESSION]
            self.session = session
        if not session.valid_token:
            await session.async_ensure_token_valid()
            self.assistant = None
        if not self.assistant:
            credentials = Credentials(session.token[CONF_ACCESS_TOKEN])
            language_code = self.entry.options.get(
                CONF_LANGUAGE_CODE, default_language_code(self.hass)
            )
            self.assistant = TextAssistant(credentials, language_code)

        resp = self.assistant.assist(text)
        text_response = resp[0]

        language = language or self.hass.config.language
        intent_response = intent.IntentResponse(language=language)
        intent_response.async_set_speech(text_response)
        return conversation.ConversationResult(
            response=intent_response, conversation_id=conversation_id
        )<|MERGE_RESOLUTION|>--- conflicted
+++ resolved
@@ -106,16 +106,11 @@
 
     async def send_text_command(call: ServiceCall) -> None:
         """Send a text command to Google Assistant SDK."""
-<<<<<<< HEAD
         commands: list[str] = call.data[SERVICE_SEND_TEXT_COMMAND_FIELD_COMMAND]
-        await async_send_text_commands(commands, hass)
-=======
-        command: str = call.data[SERVICE_SEND_TEXT_COMMAND_FIELD_COMMAND]
         media_players: list[str] | None = call.data.get(
             SERVICE_SEND_TEXT_COMMAND_FIELD_MEDIA_PLAYER
         )
-        await async_send_text_commands(hass, [command], media_players)
->>>>>>> 0daaa37e
+        await async_send_text_commands(hass, commands, media_players)
 
     hass.services.async_register(
         DOMAIN,
