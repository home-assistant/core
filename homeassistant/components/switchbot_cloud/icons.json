{
  "entity": {
    "fan": {
      "air_purifier": {
        "default": "mdi:air-purifier",
        "state": {
          "off": "mdi:air-purifier-off"
        },
        "state_attributes": {
          "preset_mode": {
            "state": {
              "auto": "mdi:auto-mode",
              "normal": "mdi:fan",
              "pet": "mdi:paw",
              "sleep": "mdi:power-sleep"
            }
          }
        }
      }
    },
    "humidifier": {
      "evaporative_humidifier": {
        "state_attributes": {
          "mode": {
            "state": {
              "drying_filter": "mdi:water-remove",
              "high": "mdi:water-plus",
              "low": "mdi:water-outline",
              "medium": "mdi:water",
              "quiet": "mdi:volume-off",
              "target_humidity": "mdi:target"
            }
          }
        }
      }
    },
    "sensor": {
      "light_level": {
        "default": "mdi:brightness-7",
        "state": {
          "1": "mdi:brightness-1",
          "2": "mdi:brightness-1",
          "3": "mdi:brightness-1",
          "4": "mdi:brightness-1",
          "5": "mdi:brightness-2",
          "6": "mdi:brightness-3",
          "7": "mdi:brightness-4",
          "8": "mdi:brightness-5",
          "9": "mdi:brightness-6",
          "10": "mdi:brightness-7"
        }
      }
<<<<<<< HEAD
    },
    "humidifier": {
      "evaporative_humidifier": {
        "state_attributes": {
          "mode": {
            "state": {
              "high": "mdi:water-plus",
              "medium": "mdi:water",
              "low": "mdi:water-outline",
              "quiet": "mdi:volume-off",
              "target_humidity": "mdi:target",
              "drying_filter": "mdi:water-remove"
            }
          }
        }
      }
    },
    "climate": {
      "smart_radiator_thermostat": {
        "state_attributes": {
          "preset_mode": {
            "state": {
              "schedule": "mdi:calendar-clock",
              "manual": "mdi:wrench",
              "off": "mdi:power",
              "energy_saving": "mdi:home-battery",
              "comfort": "mdi:thermostat-auto",
              "fast_heating": "mdi:heating-coil"
            }
          }
        }
      }
=======
>>>>>>> 79a7daf8
    }
  }
}<|MERGE_RESOLUTION|>--- conflicted
+++ resolved
@@ -50,41 +50,6 @@
           "10": "mdi:brightness-7"
         }
       }
-<<<<<<< HEAD
-    },
-    "humidifier": {
-      "evaporative_humidifier": {
-        "state_attributes": {
-          "mode": {
-            "state": {
-              "high": "mdi:water-plus",
-              "medium": "mdi:water",
-              "low": "mdi:water-outline",
-              "quiet": "mdi:volume-off",
-              "target_humidity": "mdi:target",
-              "drying_filter": "mdi:water-remove"
-            }
-          }
-        }
-      }
-    },
-    "climate": {
-      "smart_radiator_thermostat": {
-        "state_attributes": {
-          "preset_mode": {
-            "state": {
-              "schedule": "mdi:calendar-clock",
-              "manual": "mdi:wrench",
-              "off": "mdi:power",
-              "energy_saving": "mdi:home-battery",
-              "comfort": "mdi:thermostat-auto",
-              "fast_heating": "mdi:heating-coil"
-            }
-          }
-        }
-      }
-=======
->>>>>>> 79a7daf8
     }
   }
 }