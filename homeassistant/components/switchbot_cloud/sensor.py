--- conflicted
+++ resolved
@@ -37,8 +37,8 @@
 SENSOR_TYPE_POWER = "power"
 SENSOR_TYPE_VOLTAGE = "voltage"
 SENSOR_TYPE_CURRENT = "electricCurrent"
-<<<<<<< HEAD
 SENSOR_TYPE_USED_ELECTRICITY = "usedElectricity"
+SENSOR_TYPE_LIGHTLEVEL = "lightLevel"
 
 
 @dataclass(frozen=True, kw_only=True)
@@ -56,10 +56,6 @@
     suggested_display_precision=2,
     value_fn=lambda data: (data.get(SENSOR_TYPE_USED_ELECTRICITY) or 0) / 60000,
 )
-=======
-SENSOR_TYPE_LIGHTLEVEL = "lightLevel"
->>>>>>> 9f8f7d2f
-
 
 TEMPERATURE_DESCRIPTION = SensorEntityDescription(
     key=SENSOR_TYPE_TEMPERATURE,
@@ -117,15 +113,12 @@
     native_unit_of_measurement=CONCENTRATION_PARTS_PER_MILLION,
 )
 
-<<<<<<< HEAD
-=======
 LIGHTLEVEL_DESCRIPTION = SensorEntityDescription(
     key="lightLevel",
     translation_key="light_level",
     state_class=SensorStateClass.MEASUREMENT,
 )
 
->>>>>>> 9f8f7d2f
 
 SENSOR_DESCRIPTIONS_BY_DEVICE_TYPES = {
     "Bot": (BATTERY_DESCRIPTION,),
