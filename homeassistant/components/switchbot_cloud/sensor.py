"""Platform for sensor integration."""

from switchbot_api import Device, SwitchBotAPI

from homeassistant.components.sensor import (
    SensorDeviceClass,
    SensorEntity,
    SensorEntityDescription,
    SensorStateClass,
)
from homeassistant.config_entries import ConfigEntry
from homeassistant.const import (
<<<<<<< HEAD
    PERCENTAGE,
    UnitOfElectricCurrent,
    UnitOfElectricPotential,
    UnitOfPower,
=======
    CONCENTRATION_PARTS_PER_MILLION,
    PERCENTAGE,
>>>>>>> 5137b06e
    UnitOfTemperature,
)
from homeassistant.core import HomeAssistant, callback
from homeassistant.helpers.entity_platform import AddEntitiesCallback

from . import SwitchbotCloudData
from .const import DOMAIN
from .coordinator import SwitchBotCoordinator
from .entity import SwitchBotCloudEntity

SENSOR_TYPE_TEMPERATURE = "temperature"
SENSOR_TYPE_HUMIDITY = "humidity"
SENSOR_TYPE_BATTERY = "battery"
<<<<<<< HEAD
SENSOR_TYPE_POWER = "power"
SENSOR_TYPE_VOLTAGE = "voltage"
SENSOR_TYPE_CURRENT = "electricCurrent"
=======
SENSOR_TYPE_CO2 = "CO2"
>>>>>>> 5137b06e

METER_PLUS_SENSOR_DESCRIPTIONS = (
    SensorEntityDescription(
        key=SENSOR_TYPE_TEMPERATURE,
        device_class=SensorDeviceClass.TEMPERATURE,
        state_class=SensorStateClass.MEASUREMENT,
        native_unit_of_measurement=UnitOfTemperature.CELSIUS,
    ),
    SensorEntityDescription(
        key=SENSOR_TYPE_HUMIDITY,
        device_class=SensorDeviceClass.HUMIDITY,
        state_class=SensorStateClass.MEASUREMENT,
        native_unit_of_measurement=PERCENTAGE,
    ),
    SensorEntityDescription(
        key=SENSOR_TYPE_BATTERY,
        device_class=SensorDeviceClass.BATTERY,
        state_class=SensorStateClass.MEASUREMENT,
        native_unit_of_measurement=PERCENTAGE,
    ),
)

<<<<<<< HEAD
SENSOR_DESCRIPTIONS_BY_DEVICE_TYPES = {
    "Meter": (
        SensorEntityDescription(
            key=SENSOR_TYPE_TEMPERATURE,
            device_class=SensorDeviceClass.TEMPERATURE,
            state_class=SensorStateClass.MEASUREMENT,
            native_unit_of_measurement=UnitOfTemperature.CELSIUS,
        ),
        SensorEntityDescription(
            key=SENSOR_TYPE_HUMIDITY,
            device_class=SensorDeviceClass.HUMIDITY,
            state_class=SensorStateClass.MEASUREMENT,
            native_unit_of_measurement=PERCENTAGE,
        ),
        SensorEntityDescription(
            key=SENSOR_TYPE_BATTERY,
            device_class=SensorDeviceClass.BATTERY,
            state_class=SensorStateClass.MEASUREMENT,
            native_unit_of_measurement=PERCENTAGE,
        ),
    ),
    "MeterPlus": (
        SensorEntityDescription(
            key=SENSOR_TYPE_TEMPERATURE,
            device_class=SensorDeviceClass.TEMPERATURE,
            state_class=SensorStateClass.MEASUREMENT,
            native_unit_of_measurement=UnitOfTemperature.CELSIUS,
        ),
        SensorEntityDescription(
            key=SENSOR_TYPE_HUMIDITY,
            device_class=SensorDeviceClass.HUMIDITY,
            state_class=SensorStateClass.MEASUREMENT,
            native_unit_of_measurement=PERCENTAGE,
        ),
        SensorEntityDescription(
            key=SENSOR_TYPE_BATTERY,
            device_class=SensorDeviceClass.BATTERY,
            state_class=SensorStateClass.MEASUREMENT,
            native_unit_of_measurement=PERCENTAGE,
        ),
    ),
    "WoIOSensor": (
        SensorEntityDescription(
            key=SENSOR_TYPE_BATTERY,
            device_class=SensorDeviceClass.BATTERY,
            state_class=SensorStateClass.MEASUREMENT,
            native_unit_of_measurement=PERCENTAGE,
        ),
    ),
    "Relay Switch 1PM": (
        SensorEntityDescription(
            key=SENSOR_TYPE_POWER,
            device_class=SensorDeviceClass.POWER,
            state_class=SensorStateClass.MEASUREMENT,
            native_unit_of_measurement=UnitOfPower.WATT,
        ),
        SensorEntityDescription(
            key=SENSOR_TYPE_VOLTAGE,
            device_class=SensorDeviceClass.VOLTAGE,
            state_class=SensorStateClass.MEASUREMENT,
            native_unit_of_measurement=UnitOfElectricPotential.VOLT,
        ),
        SensorEntityDescription(
            key=SENSOR_TYPE_CURRENT,
            device_class=SensorDeviceClass.CURRENT,
            state_class=SensorStateClass.MEASUREMENT,
            native_unit_of_measurement=UnitOfElectricCurrent.MILLIAMPERE,
        ),
    ),
}
=======
METER_PRO_CO2_SENSOR_DESCRIPTIONS = (
    *METER_PLUS_SENSOR_DESCRIPTIONS,
    SensorEntityDescription(
        key=SENSOR_TYPE_CO2,
        native_unit_of_measurement=CONCENTRATION_PARTS_PER_MILLION,
        state_class=SensorStateClass.MEASUREMENT,
        device_class=SensorDeviceClass.CO2,
    ),
)
>>>>>>> 5137b06e


async def async_setup_entry(
    hass: HomeAssistant,
    config: ConfigEntry,
    async_add_entities: AddEntitiesCallback,
) -> None:
    """Set up SwitchBot Cloud entry."""
    data: SwitchbotCloudData = hass.data[DOMAIN][config.entry_id]

    async_add_entities(
        SwitchBotCloudSensor(data.api, device, coordinator, description)
        for device, coordinator in data.devices.sensors
<<<<<<< HEAD
        for description in SENSOR_DESCRIPTIONS_BY_DEVICE_TYPES[device.device_type]
=======
        for description in (
            METER_PRO_CO2_SENSOR_DESCRIPTIONS
            if device.device_type == "MeterPro(CO2)"
            else METER_PLUS_SENSOR_DESCRIPTIONS
        )
>>>>>>> 5137b06e
    )


class SwitchBotCloudSensor(SwitchBotCloudEntity, SensorEntity):
    """Representation of a SwitchBot Cloud sensor entity."""

    def __init__(
        self,
        api: SwitchBotAPI,
        device: Device,
        coordinator: SwitchBotCoordinator,
        description: SensorEntityDescription,
    ) -> None:
        """Initialize SwitchBot Cloud sensor entity."""
        super().__init__(api, device, coordinator)
        self.entity_description = description
        self._attr_unique_id = f"{device.device_id}_{description.key}"

    @callback
    def _handle_coordinator_update(self) -> None:
        """Handle updated data from the coordinator."""
        if not self.coordinator.data:
            return
        self._attr_native_value = self.coordinator.data.get(self.entity_description.key)
        self.async_write_ha_state()<|MERGE_RESOLUTION|>--- conflicted
+++ resolved
@@ -10,15 +10,11 @@
 )
 from homeassistant.config_entries import ConfigEntry
 from homeassistant.const import (
-<<<<<<< HEAD
+    CONCENTRATION_PARTS_PER_MILLION,
     PERCENTAGE,
     UnitOfElectricCurrent,
     UnitOfElectricPotential,
     UnitOfPower,
-=======
-    CONCENTRATION_PARTS_PER_MILLION,
-    PERCENTAGE,
->>>>>>> 5137b06e
     UnitOfTemperature,
 )
 from homeassistant.core import HomeAssistant, callback
@@ -32,13 +28,10 @@
 SENSOR_TYPE_TEMPERATURE = "temperature"
 SENSOR_TYPE_HUMIDITY = "humidity"
 SENSOR_TYPE_BATTERY = "battery"
-<<<<<<< HEAD
+SENSOR_TYPE_CO2 = "CO2"
 SENSOR_TYPE_POWER = "power"
 SENSOR_TYPE_VOLTAGE = "voltage"
 SENSOR_TYPE_CURRENT = "electricCurrent"
-=======
-SENSOR_TYPE_CO2 = "CO2"
->>>>>>> 5137b06e
 
 METER_PLUS_SENSOR_DESCRIPTIONS = (
     SensorEntityDescription(
@@ -61,7 +54,6 @@
     ),
 )
 
-<<<<<<< HEAD
 SENSOR_DESCRIPTIONS_BY_DEVICE_TYPES = {
     "Meter": (
         SensorEntityDescription(
@@ -131,18 +123,33 @@
             native_unit_of_measurement=UnitOfElectricCurrent.MILLIAMPERE,
         ),
     ),
+    "MeterPro(CO2)": (
+        SensorEntityDescription(
+            key=SENSOR_TYPE_TEMPERATURE,
+            device_class=SensorDeviceClass.TEMPERATURE,
+            state_class=SensorStateClass.MEASUREMENT,
+            native_unit_of_measurement=UnitOfTemperature.CELSIUS,
+        ),
+        SensorEntityDescription(
+            key=SENSOR_TYPE_HUMIDITY,
+            device_class=SensorDeviceClass.HUMIDITY,
+            state_class=SensorStateClass.MEASUREMENT,
+            native_unit_of_measurement=PERCENTAGE,
+        ),
+        SensorEntityDescription(
+            key=SENSOR_TYPE_BATTERY,
+            device_class=SensorDeviceClass.BATTERY,
+            state_class=SensorStateClass.MEASUREMENT,
+            native_unit_of_measurement=PERCENTAGE,
+        ),
+        SensorEntityDescription(
+            key=SENSOR_TYPE_CO2,
+            native_unit_of_measurement=CONCENTRATION_PARTS_PER_MILLION,
+            state_class=SensorStateClass.MEASUREMENT,
+            device_class=SensorDeviceClass.CO2,
+        ),
+    ),
 }
-=======
-METER_PRO_CO2_SENSOR_DESCRIPTIONS = (
-    *METER_PLUS_SENSOR_DESCRIPTIONS,
-    SensorEntityDescription(
-        key=SENSOR_TYPE_CO2,
-        native_unit_of_measurement=CONCENTRATION_PARTS_PER_MILLION,
-        state_class=SensorStateClass.MEASUREMENT,
-        device_class=SensorDeviceClass.CO2,
-    ),
-)
->>>>>>> 5137b06e
 
 
 async def async_setup_entry(
@@ -156,15 +163,7 @@
     async_add_entities(
         SwitchBotCloudSensor(data.api, device, coordinator, description)
         for device, coordinator in data.devices.sensors
-<<<<<<< HEAD
         for description in SENSOR_DESCRIPTIONS_BY_DEVICE_TYPES[device.device_type]
-=======
-        for description in (
-            METER_PRO_CO2_SENSOR_DESCRIPTIONS
-            if device.device_type == "MeterPro(CO2)"
-            else METER_PLUS_SENSOR_DESCRIPTIONS
-        )
->>>>>>> 5137b06e
     )
 
 
