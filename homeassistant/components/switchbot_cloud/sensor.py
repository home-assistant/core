--- conflicted
+++ resolved
@@ -174,19 +174,16 @@
     "Smart Lock Lite": (BATTERY_DESCRIPTION,),
     "Smart Lock Pro": (BATTERY_DESCRIPTION,),
     "Smart Lock Ultra": (BATTERY_DESCRIPTION,),
-<<<<<<< HEAD
     "Relay Switch 2PM": (
         RELAY_SWITCH_2PM_POWER_DESCRIPTION,
         RELAY_SWITCH_2PM_VOLTAGE_DESCRIPTION,
         RELAY_SWITCH_2PM_CURRENT_DESCRIPTION,
         RELAY_SWITCH_2PM_ElECTRICITY_DESCRIPTION,
     ),
-=======
     "Curtain": (BATTERY_DESCRIPTION,),
     "Curtain3": (BATTERY_DESCRIPTION,),
     "Roller Shade": (BATTERY_DESCRIPTION,),
     "Blind Tilt": (BATTERY_DESCRIPTION,),
->>>>>>> da864ca0
 }
 
 
