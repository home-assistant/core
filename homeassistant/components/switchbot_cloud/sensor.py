--- conflicted
+++ resolved
@@ -123,25 +123,27 @@
     native_unit_of_measurement=CONCENTRATION_PARTS_PER_MILLION,
 )
 
-<<<<<<< HEAD
 POWER_CONSUMPTION_DESCRIPTION = SensorEntityDescription(
     key=SENSOR_TYPE_POWER_CONSUMPTION,
-=======
+    device_class=SensorDeviceClass.POWER,
+    state_class=SensorStateClass.MEASUREMENT,
+    native_unit_of_measurement=UnitOfPower.WATT,
+)
+
 RELAY_SWITCH_2PM_POWER_DESCRIPTION = SensorEntityDescription(
     key=RELAY_SWITCH_2PM_SENSOR_TYPE_POWER,
->>>>>>> 76a0b2d6
     device_class=SensorDeviceClass.POWER,
     state_class=SensorStateClass.MEASUREMENT,
     native_unit_of_measurement=UnitOfPower.WATT,
 )
 
-<<<<<<< HEAD
 DURATION_OF_USED_DESCRIPTION = SensorEntityDescription(
     key=SENSOR_TYPE_DURATION_OF_USED,
     device_class=SensorDeviceClass.DURATION,
     state_class=SensorStateClass.MEASUREMENT,
     native_unit_of_measurement=UnitOfTime.MINUTES,
-=======
+)
+
 RELAY_SWITCH_2PM_VOLTAGE_DESCRIPTION = SensorEntityDescription(
     key=RELAY_SWITCH_2PM_SENSOR_TYPE_VOLTAGE,
     device_class=SensorDeviceClass.VOLTAGE,
@@ -161,7 +163,6 @@
     device_class=SensorDeviceClass.ENERGY,
     state_class=SensorStateClass.TOTAL_INCREASING,
     native_unit_of_measurement=UnitOfEnergy.KILO_WATT_HOUR,
->>>>>>> 76a0b2d6
 )
 
 LIGHTLEVEL_DESCRIPTION = SensorEntityDescription(
