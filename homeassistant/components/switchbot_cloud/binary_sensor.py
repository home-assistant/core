--- conflicted
+++ resolved
@@ -56,17 +56,14 @@
         CALIBRATION_DESCRIPTION,
         DOOR_OPEN_DESCRIPTION,
     ),
-<<<<<<< HEAD
+    "Smart Lock Ultra": (
+        CALIBRATION_DESCRIPTION,
+        DOOR_OPEN_DESCRIPTION,
+    ),
     "Curtain": (CALIBRATION_DESCRIPTION,),
     "Curtain3": (CALIBRATION_DESCRIPTION,),
     "Roller Shade": (CALIBRATION_DESCRIPTION,),
     "Blind Tilt": (CALIBRATION_DESCRIPTION,),
-=======
-    "Smart Lock Ultra": (
-        CALIBRATION_DESCRIPTION,
-        DOOR_OPEN_DESCRIPTION,
-    ),
->>>>>>> a5d6bfd1
 }
 
 
