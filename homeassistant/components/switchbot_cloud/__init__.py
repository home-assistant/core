--- conflicted
+++ resolved
@@ -34,7 +34,9 @@
 class SwitchbotDevices:
     """Switchbot devices data."""
 
-<<<<<<< HEAD
+    binary_sensors: list[tuple[Device, SwitchBotCoordinator]] = field(
+        default_factory=list
+    )
     buttons: list[tuple[Device, SwitchBotCoordinator]] = field(default_factory=list)
     climates: list[tuple[Remote, SwitchBotCoordinator]] = field(default_factory=list)
     switches: list[tuple[Device | Remote, SwitchBotCoordinator]] = field(
@@ -43,15 +45,6 @@
     sensors: list[tuple[Device, SwitchBotCoordinator]] = field(default_factory=list)
     vacuums: list[tuple[Device, SwitchBotCoordinator]] = field(default_factory=list)
     locks: list[tuple[Device, SwitchBotCoordinator]] = field(default_factory=list)
-=======
-    binary_sensors: list[Device] = field(default_factory=list)
-    buttons: list[Device] = field(default_factory=list)
-    climates: list[Remote] = field(default_factory=list)
-    switches: list[Device | Remote] = field(default_factory=list)
-    sensors: list[Device] = field(default_factory=list)
-    vacuums: list[Device] = field(default_factory=list)
-    locks: list[Device] = field(default_factory=list)
->>>>>>> a54c8a88
 
 
 @dataclass
