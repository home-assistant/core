{
  "domain": "islamic_prayer_times",
  "name": "Islamic Prayer Times",
  "documentation": "https://www.home-assistant.io/integrations/islamic_prayer_times",
  "requirements": ["prayer_times_calculator==0.0.3"],
<<<<<<< HEAD
  "dependencies": [],
  "codeowners": [
    "@engrbm87"
  ],
  "config_flow": true
=======
  "codeowners": []
>>>>>>> 9b7e31ec
}<|MERGE_RESOLUTION|>--- conflicted
+++ resolved
@@ -3,13 +3,8 @@
   "name": "Islamic Prayer Times",
   "documentation": "https://www.home-assistant.io/integrations/islamic_prayer_times",
   "requirements": ["prayer_times_calculator==0.0.3"],
-<<<<<<< HEAD
-  "dependencies": [],
   "codeowners": [
     "@engrbm87"
   ],
   "config_flow": true
-=======
-  "codeowners": []
->>>>>>> 9b7e31ec
 }