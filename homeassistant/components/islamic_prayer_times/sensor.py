"""Platform to retrieve Islamic prayer times information for Home Assistant."""

from homeassistant.components.sensor import SensorEntity
from homeassistant.config_entries import ConfigEntry
from homeassistant.const import DEVICE_CLASS_TIMESTAMP
from homeassistant.core import HomeAssistant
from homeassistant.helpers.entity import DeviceInfo
from homeassistant.helpers.update_coordinator import CoordinatorEntity
import homeassistant.util.dt as dt_util

from . import IslamicPrayerDataCoordinator
from .const import DOMAIN, PRAYER_TIMES_ICON, SENSOR_TYPES


async def async_setup_entry(
    hass: HomeAssistant, config_entry: ConfigEntry, async_add_entities
) -> None:
    """Set up the Islamic prayer times sensor platform."""

    coordinator = hass.data[DOMAIN]

    entities = []
    for sensor_type in SENSOR_TYPES:
        entities.append(IslamicPrayerTimeSensor(coordinator, sensor_type))

    async_add_entities(entities)


class IslamicPrayerTimeSensor(CoordinatorEntity, SensorEntity):
    """Representation of an Islamic prayer time sensor."""

<<<<<<< HEAD
    def __init__(self, coordinator: IslamicPrayerDataCoordinator, sensor_type) -> None:
=======
    _attr_device_class = DEVICE_CLASS_TIMESTAMP
    _attr_icon = PRAYER_TIMES_ICON
    _attr_should_poll = False

    def __init__(self, sensor_type, client):
>>>>>>> c057c9d9
        """Initialize the Islamic prayer time sensor."""
        super().__init__(coordinator)
        self.coordinator = coordinator
        self.sensor_type = sensor_type

    @property
    def name(self) -> str:
        """Return the name of the sensor."""
        return f"{self.sensor_type} {SENSOR_TYPES[self.sensor_type]}"

    @property
    def unique_id(self) -> str:
        """Return the unique id of the entity."""
        return self.sensor_type

    @property
<<<<<<< HEAD
    def icon(self) -> str:
        """Icon to display in the front end."""
        return PRAYER_TIMES_ICON

    @property
    def device_class(self):
        """Return the device class."""
        return DEVICE_CLASS_TIMESTAMP

    @property
    def state(self) -> str:
=======
    def state(self):
>>>>>>> c057c9d9
        """Return the state of the sensor."""
        return (
            self.coordinator.data.get(self.sensor_type)
            .astimezone(dt_util.UTC)
            .isoformat()
        )

<<<<<<< HEAD
    @property
    def device_info(self) -> DeviceInfo:
        """Return device information about this 17Track instance."""
        return {
            "identifiers": {(DOMAIN, "Islamic Prayer Times")},
            "name": "Islamic Prayer Times",
            "entry_type": "service",
        }

    async def async_added_to_hass(self) -> None:
        """When entity is added to hass."""
=======
    async def async_added_to_hass(self):
        """Handle entity which will be added."""
>>>>>>> c057c9d9
        self.async_on_remove(
            self.coordinator.async_add_listener(self.async_write_ha_state)
        )<|MERGE_RESOLUTION|>--- conflicted
+++ resolved
@@ -29,15 +29,11 @@
 class IslamicPrayerTimeSensor(CoordinatorEntity, SensorEntity):
     """Representation of an Islamic prayer time sensor."""
 
-<<<<<<< HEAD
-    def __init__(self, coordinator: IslamicPrayerDataCoordinator, sensor_type) -> None:
-=======
     _attr_device_class = DEVICE_CLASS_TIMESTAMP
     _attr_icon = PRAYER_TIMES_ICON
     _attr_should_poll = False
 
-    def __init__(self, sensor_type, client):
->>>>>>> c057c9d9
+    def __init__(self, coordinator: IslamicPrayerDataCoordinator, sensor_type) -> None:
         """Initialize the Islamic prayer time sensor."""
         super().__init__(coordinator)
         self.coordinator = coordinator
@@ -54,21 +50,7 @@
         return self.sensor_type
 
     @property
-<<<<<<< HEAD
-    def icon(self) -> str:
-        """Icon to display in the front end."""
-        return PRAYER_TIMES_ICON
-
-    @property
-    def device_class(self):
-        """Return the device class."""
-        return DEVICE_CLASS_TIMESTAMP
-
-    @property
     def state(self) -> str:
-=======
-    def state(self):
->>>>>>> c057c9d9
         """Return the state of the sensor."""
         return (
             self.coordinator.data.get(self.sensor_type)
@@ -76,7 +58,6 @@
             .isoformat()
         )
 
-<<<<<<< HEAD
     @property
     def device_info(self) -> DeviceInfo:
         """Return device information about this 17Track instance."""
@@ -86,12 +67,8 @@
             "entry_type": "service",
         }
 
-    async def async_added_to_hass(self) -> None:
-        """When entity is added to hass."""
-=======
     async def async_added_to_hass(self):
         """Handle entity which will be added."""
->>>>>>> c057c9d9
         self.async_on_remove(
             self.coordinator.async_add_listener(self.async_write_ha_state)
         )