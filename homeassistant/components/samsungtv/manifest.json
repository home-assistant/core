--- conflicted
+++ resolved
@@ -17,11 +17,7 @@
     {"type":"_airplay._tcp.local.","properties":{"manufacturer":"samsung*"}}
   ],
   "dhcp": [
-<<<<<<< HEAD
-    {"registered_devices": true},    
-=======
     {"registered_devices": true},
->>>>>>> 0911eb1f
     {
       "hostname": "tizen*"
     },
