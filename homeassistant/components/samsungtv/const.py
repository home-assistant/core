"""Constants for the Samsung TV integration."""
import logging

LOGGER = logging.getLogger(__package__)
DOMAIN = "samsungtv"

ATTR_PROPERTIES = "properties"

DEFAULT_NAME = "Samsung TV"

VALUE_CONF_NAME = "HomeAssistant"
VALUE_CONF_ID = "ha.component.samsung"

CONF_DESCRIPTION = "description"
CONF_MANUFACTURER = "manufacturer"
CONF_MODEL = "model"
CONF_ON_ACTION = "turn_on_action"

RESULT_AUTH_MISSING = "auth_missing"
RESULT_ID_MISSING = "id_missing"
RESULT_SUCCESS = "success"
RESULT_CANNOT_CONNECT = "cannot_connect"
RESULT_NOT_SUPPORTED = "not_supported"
RESULT_UNKNOWN_HOST = "unknown"

METHOD_LEGACY = "legacy"
METHOD_WEBSOCKET = "websocket"

<<<<<<< HEAD
=======
TIMEOUT_REQUEST = 31
TIMEOUT_WEBSOCKET = 5

>>>>>>> e8f2e100
WEBSOCKET_PORTS = (8002, 8001)<|MERGE_RESOLUTION|>--- conflicted
+++ resolved
@@ -26,10 +26,7 @@
 METHOD_LEGACY = "legacy"
 METHOD_WEBSOCKET = "websocket"
 
-<<<<<<< HEAD
-=======
 TIMEOUT_REQUEST = 31
 TIMEOUT_WEBSOCKET = 5
 
->>>>>>> e8f2e100
 WEBSOCKET_PORTS = (8002, 8001)