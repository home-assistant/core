--- conflicted
+++ resolved
@@ -45,7 +45,6 @@
     RESULT_UNKNOWN_HOST,
     WEBSOCKET_PORTS,
 )
-from .encrypted.authenticator import SamsungTVEncryptedWSAsyncAuthenticator
 
 DATA_SCHEMA = vol.Schema({vol.Required(CONF_HOST): str, vol.Required(CONF_NAME): str})
 SUPPORTED_METHODS = [METHOD_LEGACY, METHOD_WEBSOCKET]
@@ -435,12 +434,7 @@
                 await self.hass.config_entries.async_reload(self._reauth_entry.entry_id)
                 return self.async_abort(reason="reauth_successful")
 
-<<<<<<< HEAD
-            # On websocket we will get RESULT_CANNOT_CONNECT when auth is missing
-            errors = {"base": RESULT_AUTH_MISSING}
-=======
             errors = {"base": RESULT_INVALID_PIN}
->>>>>>> f72bc371
 
         self.context["title_placeholders"] = {"device": self._title}
         return self.async_show_form(
