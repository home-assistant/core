--- conflicted
+++ resolved
@@ -30,11 +30,7 @@
     CONF_MANUFACTURER,
     CONF_MODEL,
     CONF_SESSION_ID,
-<<<<<<< HEAD
-    CONF_SSDP_LOCATION,
-=======
     CONF_SSDP_RENDERING_CONTROL_LOCATION,
->>>>>>> 295b2847
     DEFAULT_MANUFACTURER,
     DOMAIN,
     ENCRYPTED_WEBSOCKET_PORT,
@@ -62,11 +58,7 @@
 
 
 def _entry_is_complete(
-<<<<<<< HEAD
-    entry: config_entries.ConfigEntry, ssdp_location: str | None
-=======
     entry: config_entries.ConfigEntry, ssdp_rendering_control_location: str | None
->>>>>>> 295b2847
 ) -> bool:
     """Return True if the config entry information is complete.
 
@@ -76,14 +68,10 @@
     return bool(
         entry.unique_id
         and entry.data.get(CONF_MAC)
-<<<<<<< HEAD
-        and (not ssdp_location or entry.data.get(CONF_SSDP_LOCATION))
-=======
         and (
             not ssdp_rendering_control_location
             or entry.data.get(CONF_SSDP_RENDERING_CONTROL_LOCATION)
         )
->>>>>>> 295b2847
     )
 
 
@@ -99,11 +87,7 @@
         self._mac: str | None = None
         self._udn: str | None = None
         self._upnp_udn: str | None = None
-<<<<<<< HEAD
-        self._ssdp_location: str | None = None
-=======
         self._ssdp_rendering_control_location: str | None = None
->>>>>>> 295b2847
         self._manufacturer: str | None = None
         self._model: str | None = None
         self._connect_result: str | None = None
@@ -126,11 +110,7 @@
             CONF_MODEL: self._model,
             CONF_NAME: self._name,
             CONF_PORT: self._bridge.port,
-<<<<<<< HEAD
-            CONF_SSDP_LOCATION: self._ssdp_location,
-=======
             CONF_SSDP_RENDERING_CONTROL_LOCATION: self._ssdp_rendering_control_location,
->>>>>>> 295b2847
         }
 
     def _get_entry_from_bridge(self) -> data_entry_flow.FlowResult:
@@ -161,11 +141,7 @@
         await self.async_set_unique_id(self._udn, raise_on_progress=False)
         if (
             entry := self._async_update_existing_matching_entry()
-<<<<<<< HEAD
-        ) and _entry_is_complete(entry, self._ssdp_location):
-=======
         ) and _entry_is_complete(entry, self._ssdp_rendering_control_location):
->>>>>>> 295b2847
             raise data_entry_flow.AbortFlow("already_configured")
         # Now that we have updated the config entry, we can raise
         # if another one is progressing
@@ -177,15 +153,10 @@
         updates = {CONF_HOST: self._host}
         if self._mac:
             updates[CONF_MAC] = self._mac
-<<<<<<< HEAD
-        if self._ssdp_location:
-            updates[CONF_SSDP_LOCATION] = self._ssdp_location
-=======
         if self._ssdp_rendering_control_location:
             updates[
                 CONF_SSDP_RENDERING_CONTROL_LOCATION
             ] = self._ssdp_rendering_control_location
->>>>>>> 295b2847
         self._abort_if_unique_id_configured(updates=updates)
 
     async def _async_create_bridge(self) -> None:
@@ -379,17 +350,6 @@
             ):
                 entry_kw_args["unique_id"] = self.unique_id
             data = entry.data
-<<<<<<< HEAD
-            update_ssdp_location = (
-                self._ssdp_location
-                and data.get(CONF_SSDP_LOCATION) != self._ssdp_location
-            )
-            update_mac = self._mac and not data.get(CONF_MAC)
-            if update_ssdp_location or update_mac:
-                entry_kw_args["data"] = {**entry.data}
-                if update_ssdp_location:
-                    entry_kw_args["data"][CONF_SSDP_LOCATION] = self._ssdp_location
-=======
             update_ssdp_rendering_control_location = (
                 self._ssdp_rendering_control_location
                 and data.get(CONF_SSDP_RENDERING_CONTROL_LOCATION)
@@ -402,7 +362,6 @@
                     entry_kw_args["data"][
                         CONF_SSDP_RENDERING_CONTROL_LOCATION
                     ] = self._ssdp_rendering_control_location
->>>>>>> 295b2847
                 if update_mac:
                     entry_kw_args["data"][CONF_MAC] = self._mac
             if entry_kw_args:
@@ -444,15 +403,10 @@
         LOGGER.debug("Samsung device found via SSDP: %s", discovery_info)
         model_name: str = discovery_info.upnp.get(ssdp.ATTR_UPNP_MODEL_NAME) or ""
         if discovery_info.ssdp_st == UPNP_SVC_RENDERINGCONTROL:
-<<<<<<< HEAD
-            self._ssdp_location = discovery_info.ssdp_location
-            LOGGER.debug("Set SSDP location to: %s", self._ssdp_location)
-=======
             self._ssdp_rendering_control_location = discovery_info.ssdp_location
             LOGGER.debug(
                 "Set SSDP location to: %s", self._ssdp_rendering_control_location
             )
->>>>>>> 295b2847
         self._udn = self._upnp_udn = _strip_uuid(
             discovery_info.upnp[ssdp.ATTR_UPNP_UDN]
         )
