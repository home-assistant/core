--- conflicted
+++ resolved
@@ -72,11 +72,8 @@
     """Representation of a Samsung TV."""
 
     _attr_source_list: list[str]
-<<<<<<< HEAD
     _attr_name = None
-=======
     _attr_device_class = MediaPlayerDeviceClass.TV
->>>>>>> 2d58ab0e
 
     def __init__(
         self,
