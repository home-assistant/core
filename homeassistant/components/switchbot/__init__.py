"""Support for Switchbot devices."""

import logging

import switchbot

from homeassistant.components import bluetooth
from homeassistant.config_entries import ConfigEntry
from homeassistant.const import (
    CONF_ADDRESS,
    CONF_MAC,
    CONF_PASSWORD,
    CONF_SENSOR_TYPE,
    Platform,
)
from homeassistant.core import HomeAssistant
from homeassistant.exceptions import ConfigEntryNotReady
from homeassistant.helpers import device_registry as dr

from .const import (
    ATTR_BOT,
    ATTR_CONTACT,
    ATTR_CURTAIN,
    ATTR_HYGROMETER,
<<<<<<< HEAD
    ATTR_MOTION,
=======
>>>>>>> 44b62132
    ATTR_PLUG,
    CONF_RETRY_COUNT,
    DEFAULT_RETRY_COUNT,
    DOMAIN,
)
from .coordinator import SwitchbotDataUpdateCoordinator

PLATFORMS_BY_TYPE = {
    ATTR_BOT: [Platform.SWITCH, Platform.SENSOR],
    ATTR_PLUG: [Platform.SWITCH, Platform.SENSOR],
    ATTR_CURTAIN: [Platform.COVER, Platform.BINARY_SENSOR, Platform.SENSOR],
    ATTR_HYGROMETER: [Platform.SENSOR],
    ATTR_CONTACT: [Platform.BINARY_SENSOR, Platform.SENSOR],
    ATTR_MOTION: [Platform.BINARY_SENSOR, Platform.SENSOR],
}
CLASS_BY_DEVICE = {
    #    ATTR_PLUG: switchbot.SwitchbotPlugMini,
    ATTR_CURTAIN: switchbot.SwitchbotCurtain,
    ATTR_BOT: switchbot.Switchbot,
    ATTR_PLUG: switchbot.SwitchbotPlugMini,
}

_LOGGER = logging.getLogger(__name__)


async def async_setup_entry(hass: HomeAssistant, entry: ConfigEntry) -> bool:
    """Set up Switchbot from a config entry."""
    hass.data.setdefault(DOMAIN, {})
    if CONF_ADDRESS not in entry.data and CONF_MAC in entry.data:
        # Bleak uses addresses not mac addresses which are are actually
        # UUIDs on some platforms (MacOS).
        mac = entry.data[CONF_MAC]
        if "-" not in mac:
            mac = dr.format_mac(mac)
        hass.config_entries.async_update_entry(
            entry,
            data={**entry.data, CONF_ADDRESS: mac},
        )

    if not entry.options:
        hass.config_entries.async_update_entry(
            entry,
            options={CONF_RETRY_COUNT: DEFAULT_RETRY_COUNT},
        )

    sensor_type: str = entry.data[CONF_SENSOR_TYPE]
    address: str = entry.data[CONF_ADDRESS]
    ble_device = bluetooth.async_ble_device_from_address(hass, address.upper())
    if not ble_device:
        raise ConfigEntryNotReady(
            f"Could not find Switchbot {sensor_type} with address {address}"
        )
    cls = CLASS_BY_DEVICE.get(sensor_type, switchbot.SwitchbotDevice)
    device = cls(
        device=ble_device,
        password=entry.data.get(CONF_PASSWORD),
        retry_count=entry.options[CONF_RETRY_COUNT],
    )
    coordinator = hass.data[DOMAIN][entry.entry_id] = SwitchbotDataUpdateCoordinator(
        hass, _LOGGER, ble_device, device
    )
    entry.async_on_unload(coordinator.async_start())
    if not await coordinator.async_wait_ready():
        raise ConfigEntryNotReady(f"Switchbot {sensor_type} with {address} not ready")

    entry.async_on_unload(entry.add_update_listener(_async_update_listener))
    await hass.config_entries.async_forward_entry_setups(
        entry, PLATFORMS_BY_TYPE[sensor_type]
    )

    return True


async def _async_update_listener(hass: HomeAssistant, entry: ConfigEntry) -> None:
    """Handle options update."""
    await hass.config_entries.async_reload(entry.entry_id)


async def async_unload_entry(hass: HomeAssistant, entry: ConfigEntry) -> bool:
    """Unload a config entry."""
    sensor_type = entry.data[CONF_SENSOR_TYPE]
    unload_ok = await hass.config_entries.async_unload_platforms(
        entry, PLATFORMS_BY_TYPE[sensor_type]
    )

    if unload_ok:
        hass.data[DOMAIN].pop(entry.entry_id)
        if not hass.config_entries.async_entries(DOMAIN):
            hass.data.pop(DOMAIN)

    return unload_ok<|MERGE_RESOLUTION|>--- conflicted
+++ resolved
@@ -22,10 +22,7 @@
     ATTR_CONTACT,
     ATTR_CURTAIN,
     ATTR_HYGROMETER,
-<<<<<<< HEAD
     ATTR_MOTION,
-=======
->>>>>>> 44b62132
     ATTR_PLUG,
     CONF_RETRY_COUNT,
     DEFAULT_RETRY_COUNT,
@@ -42,7 +39,6 @@
     ATTR_MOTION: [Platform.BINARY_SENSOR, Platform.SENSOR],
 }
 CLASS_BY_DEVICE = {
-    #    ATTR_PLUG: switchbot.SwitchbotPlugMini,
     ATTR_CURTAIN: switchbot.SwitchbotCurtain,
     ATTR_BOT: switchbot.Switchbot,
     ATTR_PLUG: switchbot.SwitchbotPlugMini,
