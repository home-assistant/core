"""Support for Switchbot devices."""

import logging

import switchbot

from homeassistant.components import bluetooth
from homeassistant.config_entries import ConfigEntry
from homeassistant.const import (
    CONF_ADDRESS,
    CONF_MAC,
    CONF_NAME,
    CONF_PASSWORD,
    CONF_SENSOR_TYPE,
    Platform,
)
from homeassistant.core import HomeAssistant
from homeassistant.exceptions import ConfigEntryNotReady
from homeassistant.helpers import device_registry as dr

from .const import (
    CONF_ENCRYPTION_KEY,
    CONF_KEY_ID,
    CONF_RETRY_COUNT,
    CONNECTABLE_SUPPORTED_MODEL_TYPES,
    DEFAULT_RETRY_COUNT,
    DOMAIN,
    ENCRYPTED_MODELS,
    HASS_SENSOR_TYPE_TO_SWITCHBOT_MODEL,
    SupportedModels,
)
from .coordinator import SwitchbotConfigEntry, SwitchbotDataUpdateCoordinator

PLATFORMS_BY_TYPE = {
    SupportedModels.BULB.value: [Platform.SENSOR, Platform.LIGHT],
    SupportedModels.LIGHT_STRIP.value: [Platform.SENSOR, Platform.LIGHT],
    SupportedModels.CEILING_LIGHT.value: [Platform.SENSOR, Platform.LIGHT],
    SupportedModels.BOT.value: [Platform.SWITCH, Platform.SENSOR],
    SupportedModels.PLUG.value: [Platform.SWITCH, Platform.SENSOR],
    SupportedModels.CURTAIN.value: [
        Platform.COVER,
        Platform.BINARY_SENSOR,
        Platform.SENSOR,
    ],
    SupportedModels.HYGROMETER.value: [Platform.SENSOR],
    SupportedModels.HYGROMETER_CO2.value: [Platform.SENSOR],
    SupportedModels.CONTACT.value: [Platform.BINARY_SENSOR, Platform.SENSOR],
    SupportedModels.MOTION.value: [Platform.BINARY_SENSOR, Platform.SENSOR],
    SupportedModels.HUMIDIFIER.value: [Platform.HUMIDIFIER, Platform.SENSOR],
    SupportedModels.LOCK.value: [
        Platform.BINARY_SENSOR,
        Platform.LOCK,
        Platform.SENSOR,
    ],
    SupportedModels.LOCK_PRO.value: [
        Platform.BINARY_SENSOR,
        Platform.LOCK,
        Platform.SENSOR,
    ],
    SupportedModels.BLIND_TILT.value: [
        Platform.COVER,
        Platform.BINARY_SENSOR,
        Platform.SENSOR,
    ],
    SupportedModels.HUB2.value: [Platform.SENSOR],
    SupportedModels.RELAY_SWITCH_1PM.value: [Platform.SWITCH, Platform.SENSOR],
    SupportedModels.RELAY_SWITCH_1.value: [Platform.SWITCH],
    SupportedModels.LEAK.value: [Platform.BINARY_SENSOR, Platform.SENSOR],
    SupportedModels.REMOTE.value: [Platform.SENSOR],
    SupportedModels.ROLLER_SHADE.value: [
        Platform.COVER,
        Platform.BINARY_SENSOR,
        Platform.SENSOR,
    ],
    SupportedModels.HUBMINI_MATTER.value: [Platform.SENSOR],
    SupportedModels.CIRCULATOR_FAN.value: [Platform.FAN, Platform.SENSOR],
    SupportedModels.K20_VACUUM.value: [Platform.VACUUM, Platform.SENSOR],
    SupportedModels.S10_VACUUM.value: [Platform.VACUUM, Platform.SENSOR],
    SupportedModels.K10_VACUUM.value: [Platform.VACUUM, Platform.SENSOR],
    SupportedModels.K10_PRO_VACUUM.value: [Platform.VACUUM, Platform.SENSOR],
    SupportedModels.K10_PRO_COMBO_VACUUM.value: [Platform.VACUUM, Platform.SENSOR],
    SupportedModels.HUB3.value: [Platform.SENSOR, Platform.BINARY_SENSOR],
    SupportedModels.LOCK_LITE.value: [
        Platform.BINARY_SENSOR,
        Platform.LOCK,
        Platform.SENSOR,
    ],
    SupportedModels.LOCK_ULTRA.value: [
        Platform.BINARY_SENSOR,
        Platform.LOCK,
        Platform.SENSOR,
    ],
    SupportedModels.AIR_PURIFIER.value: [Platform.FAN, Platform.SENSOR],
    SupportedModels.AIR_PURIFIER_TABLE.value: [Platform.FAN, Platform.SENSOR],
    SupportedModels.EVAPORATIVE_HUMIDIFIER: [Platform.HUMIDIFIER, Platform.SENSOR],
    SupportedModels.FLOOR_LAMP.value: [Platform.LIGHT, Platform.SENSOR],
    SupportedModels.STRIP_LIGHT_3.value: [Platform.LIGHT, Platform.SENSOR],
<<<<<<< HEAD
    SupportedModels.GARAGE_DOOR_OPENER.value: [
        Platform.COVER,
        Platform.BUTTON,
        Platform.SENSOR,
    ],
=======
    SupportedModels.RGBICWW_FLOOR_LAMP.value: [Platform.LIGHT, Platform.SENSOR],
    SupportedModels.RGBICWW_STRIP_LIGHT.value: [Platform.LIGHT, Platform.SENSOR],
    SupportedModels.PLUG_MINI_EU.value: [Platform.SWITCH, Platform.SENSOR],
    SupportedModels.RELAY_SWITCH_2PM.value: [Platform.SWITCH, Platform.SENSOR],
>>>>>>> 1598c4eb
}
CLASS_BY_DEVICE = {
    SupportedModels.CEILING_LIGHT.value: switchbot.SwitchbotCeilingLight,
    SupportedModels.CURTAIN.value: switchbot.SwitchbotCurtain,
    SupportedModels.BOT.value: switchbot.Switchbot,
    SupportedModels.PLUG.value: switchbot.SwitchbotPlugMini,
    SupportedModels.BULB.value: switchbot.SwitchbotBulb,
    SupportedModels.LIGHT_STRIP.value: switchbot.SwitchbotLightStrip,
    SupportedModels.HUMIDIFIER.value: switchbot.SwitchbotHumidifier,
    SupportedModels.LOCK.value: switchbot.SwitchbotLock,
    SupportedModels.LOCK_PRO.value: switchbot.SwitchbotLock,
    SupportedModels.BLIND_TILT.value: switchbot.SwitchbotBlindTilt,
    SupportedModels.RELAY_SWITCH_1PM.value: switchbot.SwitchbotRelaySwitch,
    SupportedModels.RELAY_SWITCH_1.value: switchbot.SwitchbotRelaySwitch,
    SupportedModels.ROLLER_SHADE.value: switchbot.SwitchbotRollerShade,
    SupportedModels.CIRCULATOR_FAN.value: switchbot.SwitchbotFan,
    SupportedModels.K20_VACUUM.value: switchbot.SwitchbotVacuum,
    SupportedModels.S10_VACUUM.value: switchbot.SwitchbotVacuum,
    SupportedModels.K10_VACUUM.value: switchbot.SwitchbotVacuum,
    SupportedModels.K10_PRO_VACUUM.value: switchbot.SwitchbotVacuum,
    SupportedModels.K10_PRO_COMBO_VACUUM.value: switchbot.SwitchbotVacuum,
    SupportedModels.LOCK_LITE.value: switchbot.SwitchbotLock,
    SupportedModels.LOCK_ULTRA.value: switchbot.SwitchbotLock,
    SupportedModels.AIR_PURIFIER.value: switchbot.SwitchbotAirPurifier,
    SupportedModels.AIR_PURIFIER_TABLE.value: switchbot.SwitchbotAirPurifier,
    SupportedModels.EVAPORATIVE_HUMIDIFIER: switchbot.SwitchbotEvaporativeHumidifier,
    SupportedModels.FLOOR_LAMP.value: switchbot.SwitchbotStripLight3,
    SupportedModels.STRIP_LIGHT_3.value: switchbot.SwitchbotStripLight3,
<<<<<<< HEAD
    SupportedModels.GARAGE_DOOR_OPENER.value: switchbot.SwitchbotGarageDoorOpener,
=======
    SupportedModels.RGBICWW_FLOOR_LAMP.value: switchbot.SwitchbotRgbicLight,
    SupportedModels.RGBICWW_STRIP_LIGHT.value: switchbot.SwitchbotRgbicLight,
    SupportedModels.PLUG_MINI_EU.value: switchbot.SwitchbotRelaySwitch,
    SupportedModels.RELAY_SWITCH_2PM.value: switchbot.SwitchbotRelaySwitch2PM,
>>>>>>> 1598c4eb
}


_LOGGER = logging.getLogger(__name__)


async def async_setup_entry(hass: HomeAssistant, entry: SwitchbotConfigEntry) -> bool:
    """Set up Switchbot from a config entry."""
    assert entry.unique_id is not None
    if CONF_ADDRESS not in entry.data and CONF_MAC in entry.data:
        # Bleak uses addresses not mac addresses which are actually
        # UUIDs on some platforms (MacOS).
        mac = entry.data[CONF_MAC]
        if "-" not in mac:
            mac = dr.format_mac(mac)
        hass.config_entries.async_update_entry(
            entry,
            data={**entry.data, CONF_ADDRESS: mac},
        )

    if not entry.options:
        hass.config_entries.async_update_entry(
            entry,
            options={CONF_RETRY_COUNT: DEFAULT_RETRY_COUNT},
        )

    sensor_type: str = entry.data[CONF_SENSOR_TYPE]
    switchbot_model = HASS_SENSOR_TYPE_TO_SWITCHBOT_MODEL[sensor_type]
    # connectable means we can make connections to the device
    connectable = switchbot_model in CONNECTABLE_SUPPORTED_MODEL_TYPES
    address: str = entry.data[CONF_ADDRESS]

    await switchbot.close_stale_connections_by_address(address)

    ble_device = bluetooth.async_ble_device_from_address(
        hass, address.upper(), connectable
    )
    if not ble_device:
        raise ConfigEntryNotReady(
            translation_domain=DOMAIN,
            translation_key="device_not_found_error",
            translation_placeholders={"sensor_type": sensor_type, "address": address},
        )

    cls = CLASS_BY_DEVICE.get(sensor_type, switchbot.SwitchbotDevice)
    if switchbot_model in ENCRYPTED_MODELS:
        try:
            device = cls(
                device=ble_device,
                key_id=entry.data.get(CONF_KEY_ID),
                encryption_key=entry.data.get(CONF_ENCRYPTION_KEY),
                retry_count=entry.options[CONF_RETRY_COUNT],
                model=switchbot_model,
            )
        except ValueError as error:
            raise ConfigEntryNotReady(
                translation_domain=DOMAIN,
                translation_key="value_error",
                translation_placeholders={"error": str(error)},
            ) from error
    else:
        device = cls(
            device=ble_device,
            password=entry.data.get(CONF_PASSWORD),
            retry_count=entry.options[CONF_RETRY_COUNT],
        )

    coordinator = entry.runtime_data = SwitchbotDataUpdateCoordinator(
        hass,
        _LOGGER,
        ble_device,
        device,
        entry.unique_id,
        entry.data.get(CONF_NAME, entry.title),
        connectable,
        switchbot_model,
    )
    entry.async_on_unload(coordinator.async_start())
    if not await coordinator.async_wait_ready():
        raise ConfigEntryNotReady(
            translation_domain=DOMAIN,
            translation_key="advertising_state_error",
            translation_placeholders={"address": address},
        )

    entry.async_on_unload(entry.add_update_listener(_async_update_listener))
    await hass.config_entries.async_forward_entry_setups(
        entry, PLATFORMS_BY_TYPE[sensor_type]
    )

    return True


async def _async_update_listener(hass: HomeAssistant, entry: ConfigEntry) -> None:
    """Handle options update."""
    await hass.config_entries.async_reload(entry.entry_id)


async def async_unload_entry(hass: HomeAssistant, entry: ConfigEntry) -> bool:
    """Unload a config entry."""
    sensor_type = entry.data[CONF_SENSOR_TYPE]
    return await hass.config_entries.async_unload_platforms(
        entry, PLATFORMS_BY_TYPE[sensor_type]
    )<|MERGE_RESOLUTION|>--- conflicted
+++ resolved
@@ -95,18 +95,15 @@
     SupportedModels.EVAPORATIVE_HUMIDIFIER: [Platform.HUMIDIFIER, Platform.SENSOR],
     SupportedModels.FLOOR_LAMP.value: [Platform.LIGHT, Platform.SENSOR],
     SupportedModels.STRIP_LIGHT_3.value: [Platform.LIGHT, Platform.SENSOR],
-<<<<<<< HEAD
-    SupportedModels.GARAGE_DOOR_OPENER.value: [
-        Platform.COVER,
-        Platform.BUTTON,
-        Platform.SENSOR,
-    ],
-=======
     SupportedModels.RGBICWW_FLOOR_LAMP.value: [Platform.LIGHT, Platform.SENSOR],
     SupportedModels.RGBICWW_STRIP_LIGHT.value: [Platform.LIGHT, Platform.SENSOR],
     SupportedModels.PLUG_MINI_EU.value: [Platform.SWITCH, Platform.SENSOR],
     SupportedModels.RELAY_SWITCH_2PM.value: [Platform.SWITCH, Platform.SENSOR],
->>>>>>> 1598c4eb
+    SupportedModels.GARAGE_DOOR_OPENER.value: [
+        Platform.COVER,
+        Platform.BUTTON,
+        Platform.SENSOR,
+    ],
 }
 CLASS_BY_DEVICE = {
     SupportedModels.CEILING_LIGHT.value: switchbot.SwitchbotCeilingLight,
@@ -135,14 +132,11 @@
     SupportedModels.EVAPORATIVE_HUMIDIFIER: switchbot.SwitchbotEvaporativeHumidifier,
     SupportedModels.FLOOR_LAMP.value: switchbot.SwitchbotStripLight3,
     SupportedModels.STRIP_LIGHT_3.value: switchbot.SwitchbotStripLight3,
-<<<<<<< HEAD
-    SupportedModels.GARAGE_DOOR_OPENER.value: switchbot.SwitchbotGarageDoorOpener,
-=======
     SupportedModels.RGBICWW_FLOOR_LAMP.value: switchbot.SwitchbotRgbicLight,
     SupportedModels.RGBICWW_STRIP_LIGHT.value: switchbot.SwitchbotRgbicLight,
     SupportedModels.PLUG_MINI_EU.value: switchbot.SwitchbotRelaySwitch,
     SupportedModels.RELAY_SWITCH_2PM.value: switchbot.SwitchbotRelaySwitch2PM,
->>>>>>> 1598c4eb
+    SupportedModels.GARAGE_DOOR_OPENER.value: switchbot.SwitchbotGarageDoorOpener,
 }
 
 
