"""Constants for the switchbot integration."""

from enum import StrEnum

import switchbot
from switchbot import SwitchbotModel

DOMAIN = "switchbot"
MANUFACTURER = "switchbot"

# Config Attributes

DEFAULT_NAME = "Switchbot"


class SupportedModels(StrEnum):
    """Supported Switchbot models."""

    BOT = "bot"
    BULB = "bulb"
    CEILING_LIGHT = "ceiling_light"
    CURTAIN = "curtain"
    HYGROMETER = "hygrometer"
    HYGROMETER_CO2 = "hygrometer_co2"
    LIGHT_STRIP = "light_strip"
    CONTACT = "contact"
    PLUG = "plug"
    MOTION = "motion"
    HUMIDIFIER = "humidifier"
    LOCK = "lock"
    LOCK_PRO = "lock_pro"
    BLIND_TILT = "blind_tilt"
    HUB2 = "hub2"
    RELAY_SWITCH_1PM = "relay_switch_1pm"
    RELAY_SWITCH_1 = "relay_switch_1"
    LEAK = "leak"
    REMOTE = "remote"
    ROLLER_SHADE = "roller_shade"
    HUBMINI_MATTER = "hubmini_matter"
    CIRCULATOR_FAN = "circulator_fan"
    K20_VACUUM = "k20_vacuum"
    S10_VACUUM = "s10_vacuum"
    K10_VACUUM = "k10_vacuum"
    K10_PRO_VACUUM = "k10_pro_vacuum"
    K10_PRO_COMBO_VACUUM = "k10_pro_combo_vacumm"
    HUB3 = "hub3"
    LOCK_LITE = "lock_lite"
    LOCK_ULTRA = "lock_ultra"
    AIR_PURIFIER = "air_purifier"
    AIR_PURIFIER_TABLE = "air_purifier_table"
    EVAPORATIVE_HUMIDIFIER = "evaporative_humidifier"
    FLOOR_LAMP = "floor_lamp"
    STRIP_LIGHT_3 = "strip_light_3"
    RGBICWW_STRIP_LIGHT = "rgbicww_strip_light"
    RGBICWW_FLOOR_LAMP = "rgbicww_floor_lamp"
    PLUG_MINI_EU = "plug_mini_eu"
    RELAY_SWITCH_2PM = "relay_switch_2pm"
<<<<<<< HEAD
    GARAGE_DOOR_OPENER = "garage_door_opener"
=======
    K11_PLUS_VACUUM = "k11+_vacuum"
>>>>>>> 0c8d2594


CONNECTABLE_SUPPORTED_MODEL_TYPES = {
    SwitchbotModel.BOT: SupportedModels.BOT,
    SwitchbotModel.CURTAIN: SupportedModels.CURTAIN,
    SwitchbotModel.PLUG_MINI: SupportedModels.PLUG,
    SwitchbotModel.COLOR_BULB: SupportedModels.BULB,
    SwitchbotModel.LIGHT_STRIP: SupportedModels.LIGHT_STRIP,
    SwitchbotModel.CEILING_LIGHT: SupportedModels.CEILING_LIGHT,
    SwitchbotModel.HUMIDIFIER: SupportedModels.HUMIDIFIER,
    SwitchbotModel.LOCK: SupportedModels.LOCK,
    SwitchbotModel.LOCK_PRO: SupportedModels.LOCK_PRO,
    SwitchbotModel.BLIND_TILT: SupportedModels.BLIND_TILT,
    SwitchbotModel.HUB2: SupportedModels.HUB2,
    SwitchbotModel.RELAY_SWITCH_1PM: SupportedModels.RELAY_SWITCH_1PM,
    SwitchbotModel.RELAY_SWITCH_1: SupportedModels.RELAY_SWITCH_1,
    SwitchbotModel.ROLLER_SHADE: SupportedModels.ROLLER_SHADE,
    SwitchbotModel.CIRCULATOR_FAN: SupportedModels.CIRCULATOR_FAN,
    SwitchbotModel.K20_VACUUM: SupportedModels.K20_VACUUM,
    SwitchbotModel.S10_VACUUM: SupportedModels.S10_VACUUM,
    SwitchbotModel.K10_VACUUM: SupportedModels.K10_VACUUM,
    SwitchbotModel.K10_PRO_VACUUM: SupportedModels.K10_PRO_VACUUM,
    SwitchbotModel.K10_PRO_COMBO_VACUUM: SupportedModels.K10_PRO_COMBO_VACUUM,
    SwitchbotModel.LOCK_LITE: SupportedModels.LOCK_LITE,
    SwitchbotModel.LOCK_ULTRA: SupportedModels.LOCK_ULTRA,
    SwitchbotModel.AIR_PURIFIER: SupportedModels.AIR_PURIFIER,
    SwitchbotModel.AIR_PURIFIER_TABLE: SupportedModels.AIR_PURIFIER_TABLE,
    SwitchbotModel.EVAPORATIVE_HUMIDIFIER: SupportedModels.EVAPORATIVE_HUMIDIFIER,
    SwitchbotModel.FLOOR_LAMP: SupportedModels.FLOOR_LAMP,
    SwitchbotModel.STRIP_LIGHT_3: SupportedModels.STRIP_LIGHT_3,
    SwitchbotModel.RGBICWW_STRIP_LIGHT: SupportedModels.RGBICWW_STRIP_LIGHT,
    SwitchbotModel.RGBICWW_FLOOR_LAMP: SupportedModels.RGBICWW_FLOOR_LAMP,
    SwitchbotModel.PLUG_MINI_EU: SupportedModels.PLUG_MINI_EU,
    SwitchbotModel.RELAY_SWITCH_2PM: SupportedModels.RELAY_SWITCH_2PM,
<<<<<<< HEAD
    SwitchbotModel.GARAGE_DOOR_OPENER: SupportedModels.GARAGE_DOOR_OPENER,
=======
    SwitchbotModel.K11_VACUUM: SupportedModels.K11_PLUS_VACUUM,
>>>>>>> 0c8d2594
}

NON_CONNECTABLE_SUPPORTED_MODEL_TYPES = {
    SwitchbotModel.METER: SupportedModels.HYGROMETER,
    SwitchbotModel.IO_METER: SupportedModels.HYGROMETER,
    SwitchbotModel.METER_PRO: SupportedModels.HYGROMETER,
    SwitchbotModel.METER_PRO_C: SupportedModels.HYGROMETER_CO2,
    SwitchbotModel.CONTACT_SENSOR: SupportedModels.CONTACT,
    SwitchbotModel.MOTION_SENSOR: SupportedModels.MOTION,
    SwitchbotModel.LEAK: SupportedModels.LEAK,
    SwitchbotModel.REMOTE: SupportedModels.REMOTE,
    SwitchbotModel.HUBMINI_MATTER: SupportedModels.HUBMINI_MATTER,
    SwitchbotModel.HUB3: SupportedModels.HUB3,
}

SUPPORTED_MODEL_TYPES = (
    CONNECTABLE_SUPPORTED_MODEL_TYPES | NON_CONNECTABLE_SUPPORTED_MODEL_TYPES
)

ENCRYPTED_MODELS = {
    SwitchbotModel.RELAY_SWITCH_1,
    SwitchbotModel.RELAY_SWITCH_1PM,
    SwitchbotModel.LOCK,
    SwitchbotModel.LOCK_PRO,
    SwitchbotModel.LOCK_LITE,
    SwitchbotModel.LOCK_ULTRA,
    SwitchbotModel.AIR_PURIFIER,
    SwitchbotModel.AIR_PURIFIER_TABLE,
    SwitchbotModel.EVAPORATIVE_HUMIDIFIER,
    SwitchbotModel.FLOOR_LAMP,
    SwitchbotModel.STRIP_LIGHT_3,
    SwitchbotModel.RGBICWW_STRIP_LIGHT,
    SwitchbotModel.RGBICWW_FLOOR_LAMP,
    SwitchbotModel.PLUG_MINI_EU,
    SwitchbotModel.RELAY_SWITCH_2PM,
    SwitchbotModel.GARAGE_DOOR_OPENER,
}

ENCRYPTED_SWITCHBOT_MODEL_TO_CLASS: dict[
    SwitchbotModel, switchbot.SwitchbotEncryptedDevice
] = {
    SwitchbotModel.LOCK: switchbot.SwitchbotLock,
    SwitchbotModel.LOCK_PRO: switchbot.SwitchbotLock,
    SwitchbotModel.RELAY_SWITCH_1PM: switchbot.SwitchbotRelaySwitch,
    SwitchbotModel.RELAY_SWITCH_1: switchbot.SwitchbotRelaySwitch,
    SwitchbotModel.LOCK_LITE: switchbot.SwitchbotLock,
    SwitchbotModel.LOCK_ULTRA: switchbot.SwitchbotLock,
    SwitchbotModel.AIR_PURIFIER: switchbot.SwitchbotAirPurifier,
    SwitchbotModel.AIR_PURIFIER_TABLE: switchbot.SwitchbotAirPurifier,
    SwitchbotModel.EVAPORATIVE_HUMIDIFIER: switchbot.SwitchbotEvaporativeHumidifier,
    SwitchbotModel.FLOOR_LAMP: switchbot.SwitchbotStripLight3,
    SwitchbotModel.STRIP_LIGHT_3: switchbot.SwitchbotStripLight3,
    SwitchbotModel.RGBICWW_STRIP_LIGHT: switchbot.SwitchbotRgbicLight,
    SwitchbotModel.RGBICWW_FLOOR_LAMP: switchbot.SwitchbotRgbicLight,
    SwitchbotModel.PLUG_MINI_EU: switchbot.SwitchbotRelaySwitch,
    SwitchbotModel.RELAY_SWITCH_2PM: switchbot.SwitchbotRelaySwitch2PM,
    SwitchbotModel.GARAGE_DOOR_OPENER: switchbot.SwitchbotRelaySwitch,
}

HASS_SENSOR_TYPE_TO_SWITCHBOT_MODEL = {
    str(v): k for k, v in SUPPORTED_MODEL_TYPES.items()
}

# Config Defaults
DEFAULT_RETRY_COUNT = 3
DEFAULT_LOCK_NIGHTLATCH = False

# Config Options
CONF_RETRY_COUNT = "retry_count"
CONF_KEY_ID = "key_id"
CONF_ENCRYPTION_KEY = "encryption_key"
CONF_LOCK_NIGHTLATCH = "lock_force_nightlatch"<|MERGE_RESOLUTION|>--- conflicted
+++ resolved
@@ -55,11 +55,8 @@
     RGBICWW_FLOOR_LAMP = "rgbicww_floor_lamp"
     PLUG_MINI_EU = "plug_mini_eu"
     RELAY_SWITCH_2PM = "relay_switch_2pm"
-<<<<<<< HEAD
+    K11_PLUS_VACUUM = "k11+_vacuum"
     GARAGE_DOOR_OPENER = "garage_door_opener"
-=======
-    K11_PLUS_VACUUM = "k11+_vacuum"
->>>>>>> 0c8d2594
 
 
 CONNECTABLE_SUPPORTED_MODEL_TYPES = {
@@ -94,11 +91,8 @@
     SwitchbotModel.RGBICWW_FLOOR_LAMP: SupportedModels.RGBICWW_FLOOR_LAMP,
     SwitchbotModel.PLUG_MINI_EU: SupportedModels.PLUG_MINI_EU,
     SwitchbotModel.RELAY_SWITCH_2PM: SupportedModels.RELAY_SWITCH_2PM,
-<<<<<<< HEAD
+    SwitchbotModel.K11_VACUUM: SupportedModels.K11_PLUS_VACUUM,
     SwitchbotModel.GARAGE_DOOR_OPENER: SupportedModels.GARAGE_DOOR_OPENER,
-=======
-    SwitchbotModel.K11_VACUUM: SupportedModels.K11_PLUS_VACUUM,
->>>>>>> 0c8d2594
 }
 
 NON_CONNECTABLE_SUPPORTED_MODEL_TYPES = {
