--- conflicted
+++ resolved
@@ -4,10 +4,7 @@
 import logging
 from typing import Any
 
-<<<<<<< HEAD
-=======
 from switchbot import Switchbot  # pylint: disable=import-error
->>>>>>> a653da13
 import voluptuous as vol
 
 from homeassistant.components.switch import (
@@ -24,27 +21,6 @@
     STATE_ON,
 )
 from homeassistant.core import HomeAssistant
-<<<<<<< HEAD
-from homeassistant.helpers import (
-    config_validation as cv,
-    device_registry as dr,
-    entity_platform,
-)
-from homeassistant.helpers.entity import DeviceInfo
-from homeassistant.helpers.restore_state import RestoreEntity
-from homeassistant.helpers.typing import ConfigType, DiscoveryInfoType
-from homeassistant.helpers.update_coordinator import CoordinatorEntity
-
-from .const import (
-    ATTR_BOT,
-    CONF_RETRY_COUNT,
-    DATA_COORDINATOR,
-    DEFAULT_NAME,
-    DOMAIN,
-    MANUFACTURER,
-)
-from .coordinator import SwitchbotDataUpdateCoordinator
-=======
 from homeassistant.helpers import config_validation as cv, entity_platform
 from homeassistant.helpers.restore_state import RestoreEntity
 from homeassistant.helpers.typing import ConfigType, DiscoveryInfoType
@@ -52,7 +28,6 @@
 from .const import ATTR_BOT, CONF_RETRY_COUNT, DATA_COORDINATOR, DEFAULT_NAME, DOMAIN
 from .coordinator import SwitchbotDataUpdateCoordinator
 from .entity import SwitchbotEntity
->>>>>>> a653da13
 
 # Initialize the logger
 _LOGGER = logging.getLogger(__name__)
@@ -103,32 +78,13 @@
         DATA_COORDINATOR
     ]
 
-<<<<<<< HEAD
-    if entry.data[CONF_SENSOR_TYPE] != ATTR_BOT:
-        return
-
-    async_add_entities(
-        [
-            SwitchBot(
-=======
     async_add_entities(
         [
             SwitchBotBotEntity(
->>>>>>> a653da13
                 coordinator,
                 entry.unique_id,
                 entry.data[CONF_MAC],
                 entry.data[CONF_NAME],
-<<<<<<< HEAD
-                entry.data.get(CONF_PASSWORD, None),
-                entry.options[CONF_RETRY_COUNT],
-            )
-        ]
-    )
-
-
-class SwitchBot(CoordinatorEntity, SwitchEntity, RestoreEntity):
-=======
                 coordinator.switchbot_api.Switchbot(
                     mac=entry.data[CONF_MAC],
                     password=entry.data.get(CONF_PASSWORD),
@@ -140,7 +96,6 @@
 
 
 class SwitchBotBotEntity(SwitchbotEntity, SwitchEntity, RestoreEntity):
->>>>>>> a653da13
     """Representation of a Switchbot."""
 
     coordinator: SwitchbotDataUpdateCoordinator
@@ -152,34 +107,12 @@
         idx: str | None,
         mac: str,
         name: str,
-<<<<<<< HEAD
-        password: str,
-        retry_count: int,
-    ) -> None:
-        """Initialize the Switchbot."""
-        super().__init__(coordinator)
-        self._idx = idx
-        self._last_run_success: bool | None = None
-        self._mac = mac
-        self._device = self.coordinator.switchbot_api.Switchbot(
-            mac=mac, password=password, retry_count=retry_count
-        )
-        self._attr_unique_id = self._mac.replace(":", "")
-        self._attr_name = name
-        self._attr_device_info: DeviceInfo = {
-            "connections": {(dr.CONNECTION_NETWORK_MAC, self._mac)},
-            "name": name,
-            "model": self.coordinator.data[self._idx]["modelName"],
-            "manufacturer": MANUFACTURER,
-        }
-=======
         device: Switchbot,
     ) -> None:
         """Initialize the Switchbot."""
         super().__init__(coordinator, idx, mac, name)
         self._attr_unique_id = self._mac.replace(":", "")
         self._device = device
->>>>>>> a653da13
 
     async def async_added_to_hass(self) -> None:
         """Run when entity about to be added."""
@@ -193,67 +126,31 @@
     async def async_turn_on(self, **kwargs: Any) -> None:
         """Turn device on."""
         _LOGGER.info("Turn Switchbot bot on %s", self._mac)
-<<<<<<< HEAD
-
-        async with self.coordinator.api_lock:
-            update_ok = await self.hass.async_add_executor_job(self._device.turn_on)
-
-        if update_ok:
-            self._last_run_success = True
-        else:
-            self._last_run_success = False
-
-=======
 
         async with self.coordinator.api_lock:
             self._last_run_success = bool(
                 await self.hass.async_add_executor_job(self._device.turn_on)
             )
 
->>>>>>> a653da13
     async def async_turn_off(self, **kwargs: Any) -> None:
         """Turn device off."""
         _LOGGER.info("Turn Switchbot bot off %s", self._mac)
 
         async with self.coordinator.api_lock:
-<<<<<<< HEAD
-            update_ok = await self.hass.async_add_executor_job(self._device.turn_off)
-
-        if update_ok:
-            self._last_run_success = True
-        else:
-            self._last_run_success = False
-=======
             self._last_run_success = bool(
                 await self.hass.async_add_executor_job(self._device.turn_off)
             )
->>>>>>> a653da13
 
     @property
     def assumed_state(self) -> bool:
         """Return true if unable to access real state of entity."""
-<<<<<<< HEAD
-        if not self.coordinator.data[self._idx]["data"]["switchMode"]:
-=======
         if not self.data["data"]["switchMode"]:
->>>>>>> a653da13
             return True
         return False
 
     @property
     def is_on(self) -> bool:
         """Return true if device is on."""
-<<<<<<< HEAD
-        return self.coordinator.data[self._idx]["data"]["isOn"]
-
-    @property
-    def device_state_attributes(self) -> dict:
-        """Return the state attributes."""
-        return {
-            "last_run_success": self._last_run_success,
-            "mac_address": self._mac,
-            "switch_mode": self.coordinator.data[self._idx]["data"]["switchMode"],
-=======
         return self.data["data"]["isOn"]
 
     @property
@@ -262,5 +159,4 @@
         return {
             **super().extra_state_attributes,
             "switch_mode": self.data["data"]["switchMode"],
->>>>>>> a653da13
         }