--- conflicted
+++ resolved
@@ -2,11 +2,7 @@
   "domain": "switchbot",
   "name": "SwitchBot",
   "documentation": "https://www.home-assistant.io/integrations/switchbot",
-<<<<<<< HEAD
-  "requirements": ["PySwitchbot==0.37.0"],
-=======
   "requirements": ["PySwitchbot==0.37.1"],
->>>>>>> f3444820
   "config_flow": true,
   "dependencies": ["bluetooth_adapters"],
   "codeowners": [
