"""Support for ADS binary sensors."""

from __future__ import annotations

import pyads
import voluptuous as vol

from homeassistant.components.binary_sensor import (
    DEVICE_CLASSES_SCHEMA,
    PLATFORM_SCHEMA as BINARY_SENSOR_PLATFORM_SCHEMA,
    BinarySensorDeviceClass,
    BinarySensorEntity,
)
from homeassistant.const import CONF_DEVICE_CLASS, CONF_NAME
from homeassistant.core import HomeAssistant
import homeassistant.helpers.config_validation as cv
from homeassistant.helpers.entity_platform import AddEntitiesCallback
from homeassistant.helpers.typing import ConfigType, DiscoveryInfoType

from .const import CONF_ADS_VAR, DATA_ADS, STATE_KEY_STATE
from .entity import AdsEntity
<<<<<<< HEAD
=======
from .hub import AdsHub
>>>>>>> 8c34d8da

DEFAULT_NAME = "ADS binary sensor"
PLATFORM_SCHEMA = BINARY_SENSOR_PLATFORM_SCHEMA.extend(
    {
        vol.Required(CONF_ADS_VAR): cv.string,
        vol.Optional(CONF_NAME, default=DEFAULT_NAME): cv.string,
        vol.Optional(CONF_DEVICE_CLASS): DEVICE_CLASSES_SCHEMA,
    }
)


def setup_platform(
    hass: HomeAssistant,
    config: ConfigType,
    add_entities: AddEntitiesCallback,
    discovery_info: DiscoveryInfoType | None = None,
) -> None:
    """Set up the Binary Sensor platform for ADS."""
    ads_hub = hass.data[DATA_ADS]

    ads_var: str = config[CONF_ADS_VAR]
    name: str = config[CONF_NAME]
    device_class: BinarySensorDeviceClass | None = config.get(CONF_DEVICE_CLASS)

    ads_sensor = AdsBinarySensor(ads_hub, name, ads_var, device_class)
    add_entities([ads_sensor])


class AdsBinarySensor(AdsEntity, BinarySensorEntity):
    """Representation of ADS binary sensors."""

    def __init__(
        self,
        ads_hub: AdsHub,
        name: str,
        ads_var: str,
        device_class: BinarySensorDeviceClass | None,
    ) -> None:
        """Initialize ADS binary sensor."""
        super().__init__(ads_hub, name, ads_var)
        self._attr_device_class = device_class or BinarySensorDeviceClass.MOVING

    async def async_added_to_hass(self) -> None:
        """Register device notification."""
        await self.async_initialize_device(self._ads_var, pyads.PLCTYPE_BOOL)

    @property
    def is_on(self) -> bool:
        """Return True if the entity is on."""
        return self._state_dict[STATE_KEY_STATE]<|MERGE_RESOLUTION|>--- conflicted
+++ resolved
@@ -19,10 +19,7 @@
 
 from .const import CONF_ADS_VAR, DATA_ADS, STATE_KEY_STATE
 from .entity import AdsEntity
-<<<<<<< HEAD
-=======
 from .hub import AdsHub
->>>>>>> 8c34d8da
 
 DEFAULT_NAME = "ADS binary sensor"
 PLATFORM_SCHEMA = BINARY_SENSOR_PLATFORM_SCHEMA.extend(
