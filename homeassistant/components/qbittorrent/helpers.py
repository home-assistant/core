"""Helper functions for qBittorrent."""
import qbittorrentapi

<<<<<<< HEAD
=======
from datetime import UTC, datetime
from typing import Any

from qbittorrent.client import Client
>>>>>>> 5318a6f4

def setup_client(
    url: str, username: str, password: str, verify_ssl: bool
) -> qbittorrentapi.Client:
    """Create a qBittorrent client."""
<<<<<<< HEAD

    client = qbittorrentapi.Client(
        url, username=username, password=password, VERIFY_WEBUI_CERTIFICATE=verify_ssl
    )
    client.auth_log_in(username, password)
    return client
=======
    client = Client(url, verify=verify_ssl)
    client.login(username, password)
    # Get an arbitrary attribute to test if connection succeeds
    client.get_alternative_speed_status()
    return client


def seconds_to_hhmmss(seconds) -> str:
    """Convert seconds to HH:MM:SS format."""
    if seconds == 8640000:
        return "None"

    minutes, seconds = divmod(seconds, 60)
    hours, minutes = divmod(minutes, 60)
    return f"{int(hours):02}:{int(minutes):02}:{int(seconds):02}"


def format_unix_timestamp(timestamp) -> str:
    """Format a UNIX timestamp to a human-readable date."""
    dt_object = datetime.fromtimestamp(timestamp, tz=UTC)
    return dt_object.isoformat()


def format_progress(torrent) -> str:
    """Format the progress of a torrent."""
    progress = torrent["progress"]
    progress = float(progress) * 100
    return f"{progress:.2f}"


def format_torrents(torrents: list[dict[str, Any]]) -> dict[str, dict[str, Any]]:
    """Format a list of torrents."""
    value = {}
    for torrent in torrents:
        value[torrent["name"]] = format_torrent(torrent)

    return value


def format_torrent(torrent) -> dict[str, Any]:
    """Format a single torrent."""
    value = {}
    value["id"] = torrent["hash"]
    value["added_date"] = format_unix_timestamp(torrent["added_on"])
    value["percent_done"] = format_progress(torrent)
    value["status"] = torrent["state"]
    value["eta"] = seconds_to_hhmmss(torrent["eta"])
    value["ratio"] = "{:.2f}".format(float(torrent["ratio"]))

    return value
>>>>>>> 5318a6f4
<|MERGE_RESOLUTION|>--- conflicted
+++ resolved
@@ -1,30 +1,21 @@
 """Helper functions for qBittorrent."""
 import qbittorrentapi
 
-<<<<<<< HEAD
-=======
 from datetime import UTC, datetime
 from typing import Any
 
 from qbittorrent.client import Client
->>>>>>> 5318a6f4
+
 
 def setup_client(
     url: str, username: str, password: str, verify_ssl: bool
 ) -> qbittorrentapi.Client:
     """Create a qBittorrent client."""
-<<<<<<< HEAD
 
     client = qbittorrentapi.Client(
         url, username=username, password=password, VERIFY_WEBUI_CERTIFICATE=verify_ssl
     )
     client.auth_log_in(username, password)
-    return client
-=======
-    client = Client(url, verify=verify_ssl)
-    client.login(username, password)
-    # Get an arbitrary attribute to test if connection succeeds
-    client.get_alternative_speed_status()
     return client
 
 
@@ -70,5 +61,4 @@
     value["eta"] = seconds_to_hhmmss(torrent["eta"])
     value["ratio"] = "{:.2f}".format(float(torrent["ratio"]))
 
-    return value
->>>>>>> 5318a6f4
+    return value