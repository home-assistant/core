--- conflicted
+++ resolved
@@ -18,10 +18,7 @@
 from homeassistant.core import HomeAssistant, SupportsResponse
 from homeassistant.helpers import entity_platform
 from homeassistant.helpers.device_registry import DeviceEntryType, DeviceInfo
-<<<<<<< HEAD
-=======
 from homeassistant.helpers.entity_platform import AddConfigEntryEntitiesCallback
->>>>>>> 281c2bfb
 from homeassistant.helpers.update_coordinator import CoordinatorEntity
 
 from .const import DOMAIN
@@ -72,11 +69,7 @@
 async def async_setup_entry(
     hass: HomeAssistant,
     entry: StookwijzerConfigEntry,
-<<<<<<< HEAD
     async_add_entities: entity_platform.AddEntitiesCallback,
-=======
-    async_add_entities: AddConfigEntryEntitiesCallback,
->>>>>>> 281c2bfb
 ) -> None:
     """Set up Stookwijzer sensor from a config entry."""
     async_add_entities(
