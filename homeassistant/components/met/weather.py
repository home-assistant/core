--- conflicted
+++ resolved
@@ -110,23 +110,8 @@
     async def _core_config_updated(self, _event):
         """Handle core config updated."""
         if self._config.get(CONF_TRACK_HOME):
-<<<<<<< HEAD
-<<<<<<< HEAD
-<<<<<<< HEAD
             self.hass.data[DOMAIN]["home"].init_data()
             await self.hass.data[DOMAIN]["home"].fetch_data()
-=======
-            self.hass.data[DOMAIN]['home'].init_data()
-            await self.hass.data[DOMAIN]['home'].fetch_data()
->>>>>>> Added CONF_TRACK_HOME handling
-=======
-            self.hass.data[DOMAIN]["home"].init_data()
-            await self.hass.data[DOMAIN]["home"].fetch_data()
->>>>>>> black & flake8
-=======
-            self.hass.data[DOMAIN]["home"].init_data()
-            await self.hass.data[DOMAIN]["home"].fetch_data()
->>>>>>> 9138893e
 
     async def will_remove_from_hass(self):
         """Handle entity will be removed from hass."""
