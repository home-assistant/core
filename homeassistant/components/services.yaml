

foursquare:
  checkin:
    description: Check a user into a Foursquare venue

    fields:
      venueId:
        description: The Foursquare venue where the user is checking in. [Required]
        example: IHR8THISVNU

      eventId:
        description: The event the user is checking in to. [Optional]
        example: UHR8THISVNT

      shout:
        description: A message about your check-in. The maximum length of this field is 140 characters. [Optional]
        example: There are crayons! Crayons!

      mentions:
        description: Mentions in your check-in. This parameter is a semicolon-delimited list of mentions. A single mention is of the form "start,end,userid", where start is the index of the first character in the shout representing the mention, end is the index of the first character in the shout after the mention, and userid is the userid of the user being mentioned. If userid is prefixed with "fbu-", this indicates a Facebook userid that is being mention. Character indices in shouts are 0-based. [Optional]
        example: 5,10,HZXXY3Y;15,20,GZYYZ3Z;25,30,fbu-GZXY13Y

      broadcast:
        description: "Who to broadcast this check-in to. Accepts a comma-delimited list of values: private (off the grid) or public (share with friends), facebook share on facebook, twitter share on twitter, followers share with followers (celebrity mode users only), If no valid value is found, the default is public. [Optional]"
        example: public,twitter

      ll:
        description: Latitude and longitude of the user's location. Only specify this field if you have a GPS or other device reported location for the user at the time of check-in. [Optional]
        example: 33.7,44.2

      llAcc:
        description: Accuracy of the user's latitude and longitude, in meters. [Optional]
        example: 1

      alt:
        description: Altitude of the user's location, in meters. [Optional]
        example: 0

      altAcc:
        description: Vertical accuracy of the user's location, in meters.
        example: 1

homematic:
  virtualkey:
    description: Press a virtual key from CCU/Homegear or simulate keypress

    fields:
      address:
        description: Address of homematic device or BidCoS-RF for virtual remote
        example: BidCoS-RF

      channel:
        description: Channel for calling a keypress
        example: 1

      param:
        description: Event to send i.e. PRESS_LONG, PRESS_SHORT
        example: PRESS_LONG

      proxy:
        description: (Optional) for set a hosts value
        example: Hosts name from config

  set_var_value:
    description: Set the name of a node.

    fields:
      entity_id:
        description: Name(s) of homematic central to set value
        example: 'homematic.ccu2'

      name:
        description: Name of the variable to set
        example: 'testvariable'

      value:
        description: New value
        example: 1

  set_dev_value:
    description: Set a device property on RPC XML interface.

    fields:
      address:
        description: Address of homematic device or BidCoS-RF for virtual remote
        example: BidCoS-RF

      channel:
        description: Channel for calling a keypress
        example: 1

      param:
        description: Event to send i.e. PRESS_LONG, PRESS_SHORT
        example: PRESS_LONG

      proxy:
        description: (Optional) for set a hosts value
        example: Hosts name from config

      value:
        description: New value
        example: 1

  reconnect:
    description: Reconnect to all Homematic Hubs.

microsoft_face:
  create_group:
    description: Create a new person group.

    fields:
      name:
        description: Name of the group
        example: 'family'

  delete_group:
    description: Delete a new person group.

    fields:
      name:
        description: Name of the group
        example: 'family'

  train_group:
    description: Train a person group.

    fields:
      group:
        description: Name of the group
        example: 'family'

  create_person:
    description: Create a new person in the group.

    fields:
      name:
        description: Name of the person
        example: 'Hans'

      group:
        description: Name of the group
        example: 'family'

  delete_person:
    description: Delete a person in the group.

    fields:
      name:
        description: Name of the person
        example: 'Hans'

      group:
        description: Name of the group
        example: 'family'

  face_person:
    description: Add a new picture to a person.

    fields:
      person:
        description: Name of the person
        example: 'Hans'

      group:
        description: Name of the group
        example: 'family'

      camera_entity:
        description: Camera to take a picture
        example: camera.door

verisure:
  capture_smartcam:
    description: Capture a new image from a smartcam.

    fields:
      device_serial:
        description: The serial number of the smartcam you want to capture an image from.
        example: '2DEU AT5Z'

alert:
  turn_off:
    description: Silence alert's notifications.

    fields:
      entity_id:
        description: Name of the alert to silence.
        example: 'alert.garage_door_open'

  turn_on:
    description: Reset alert's notifications.

    fields:
      entity_id:
        description: Name of the alert to reset.
        example: 'alert.garage_door_open'

  toggle:
    description: Toggle alert's notifications.

    fields:
      entity_id:
        description: Name of the alert to toggle.
        example: 'alert.garage_door_open'

hdmi_cec:
  send_command:
    description: Sends CEC command into HDMI CEC capable adapter.

    fields:
      raw:
        description: 'Raw CEC command in format "00:00:00:00" where first two digits are source and destination, second byte is command and optional other bytes are command parameters. If raw command specified, other params are ignored.'
        example: '"10:36"'

      src:
        desctiption: 'Source of command. Could be decimal number or string with hexadeximal notation: "0x10".'
        example: '12 or "0xc"'

      dst:
        description: 'Destination for command. Could be decimal number or string with hexadeximal notation: "0x10".'
        example: '5 or "0x5"'

      cmd:
        description: 'Command itself. Could be decimal number or string with hexadeximal notation: "0x10".'
        example: '144 or "0x90"'

      att:
        description: Optional parameters.
        example: [0, 2]

  update:
    description: Update devices state from network.

  volume:
    description: Increase or decrease volume of system.

    fields:
      up:
        description: Increases volume x levels.
        example: 3
      down:
        description: Decreases volume x levels.
        example: 3
      mute:
        description: Mutes audio system. Value should be on, off or toggle.
        example: "toggle"

  select_device:
    description: Select HDMI device.
    fields:
      device:
        description: Address of device to select. Can be entity_id, physical address or alias from confuguration.
        example: '"switch.hdmi_1" or "1.1.0.0" or "01:10"'

  power_on:
    description: Power on all devices which supports it.

  standby:
    description: Standby all devices which supports it.

ffmpeg:
  start:
    description: Send a start command to a ffmpeg based sensor.
    fields:
      entity_id:
        description: Name(s) of entities that will start. Platform dependent.
        example: 'binary_sensor.ffmpeg_noise'

  stop:
    description: Send a stop command to a ffmpeg based sensor.
    fields:
      entity_id:
        description: Name(s) of entities that will stop. Platform dependent.
        example: 'binary_sensor.ffmpeg_noise'

  restart:
    description: Send a restart command to a ffmpeg based sensor.
    fields:
      entity_id:
        description: Name(s) of entities that will restart. Platform dependent.
        example: 'binary_sensor.ffmpeg_noise'

logger:
  set_level:
    description: Set log level for components.

hassio:
  host_reboot:
    description: Reboot host computer.

  host_shutdown:
    description: Poweroff host computer.

  host_update:
    description: Update host computer.
    fields:
      version:
        description: Optional or it will be use the latest version.
        example: '0.3'

  supervisor_update:
    description: Update HassIO supervisor.
    fields:
      version:
        description: Optional or it will be use the latest version.
        example: '0.3'

  supervisor_reload:
    description: Reload HassIO supervisor addons/updates/configs.

  homeassistant_update:
    description: Update HomeAssistant docker image.
    fields:
      version:
        description: Optional or it will be use the latest version.
        example: '0.40.1'

  addon_install:
    description: Install a HassIO docker addon.
    fields:
      addon:
        description: Name of addon.
        example: 'smb_config'
      version:
        description: Optional or it will be use the latest version.
        example: '0.2'

  addon_uninstall:
    description: Uninstall a HassIO docker addon.
    fields:
      addon:
        description: Name of addon.
        example: 'smb_config'

  addon_update:
    description: Update a HassIO docker addon.
    fields:
      addon:
        description: Name of addon.
        example: 'smb_config'
      version:
        description: Optional or it will be use the latest version.
        example: '0.2'

  addon_start:
    description: Start a HassIO docker addon.
    fields:
      addon:
        description: Name of addon.
        example: 'smb_config'

  addon_stop:
    description: Stop a HassIO docker addon.
    fields:
      addon:
        description: Name of addon.
        example: 'smb_config'

eight_sleep:
  heat_set:
    description: Set heating level for eight sleep.
    fields:
      entity_id:
        description: Entity id of the bed state to adjust.
        example: 'sensor.eight_left_bed_state'
      target:
        description: Target heating level from 0-100.
        example: 35
      duration:
        description: Duration to heat at the target level in seconds.
        example: 3600

axis:
  vapix_call:
    description: Configure device using Vapix parameter management.
    fields:
      name:
        description: Name of device to Configure. [Required]
        example: M1065-W
      cgi:
        description: Which cgi to call on device. [Optional] Default is 'param.cgi'
        example: 'applications/control.cgi'
      action:
        description: What type of call. [Optional] Default is 'update'
        example: 'start'
      param:
        description: What parameter to operate on. [Required]
        example: 'package=VideoMotionDetection'

apple_tv:
  apple_tv_authenticate:
    description: Start AirPlay device authentication.

    fields:
      entity_id:
        description: Name(s) of entities to authenticate with.
        example: 'media_player.apple_tv'

  apple_tv_scan:
    description: Scan for Apple TV devices.

modbus:
  write_register:
    description: Write to a modbus holding register
    fields:
      unit:
        description: Address of the modbus unit
        example: 21
      address:
        description: Address of the holding register to write to
        example: 0
      value:
        description: Value to write
        example: 0
  write_coil:
    description: Write to a modbus coil
    fields:
      unit:
        description: Address of the modbus unit
        example: 21
      address:
        description: Address of the register to read
        example: 0
      state:
        description: State to write
        example: false

wake_on_lan:
  send_magic_packet:
    description: Send a 'magic packet' to wake up a device with 'Wake-On-LAN' capabilities.

    fields:
      mac:
        description: MAC address of the device to wake up.
        example: 'aa:bb:cc:dd:ee:ff'
      broadcast_address:
        description: Optional broadcast IP where to send the magic packet.
        example: '192.168.255.255'

knx:
  group_write:
    description: Turn a light on

    fields:
      address:
        description: Group address(es) to write to
        example: '1/1/0'

      data:
        description: KNX data to send
        example: 1

rflink:
  send_command:
    description: Send device command through RFLink

    fields:
      device_id:
        description: RFLink device ID
        example: 'newkaku_0000c6c2_1'

      command:
        description: The command to be sent
        example: 'on'

counter:
  decrement:
    description: Decrement a counter.

    fields:
      entity_id:
        description: Entity id of the counter to decrement.
        example: 'counter.count0'

  increment:
    description: Increment a counter.

    fields:
      entity_id:
        description: Entity id of the counter to increment.
        example: 'counter.count0'

  reset:
    description: Reset a counter.

    fields:
      entity_id:
        description: Entity id of the counter to reset.
        example: 'counter.count0'

abode:
  change_setting:
    description: Change an Abode system setting.

    fields:
      setting:
        description: Setting to change.
        example: 'beeper_mute'

      value:
        description: Value of the setting.
        example: '1'

  capture_image:
    description: Request a new image capture from a camera device.

    fields:
      entity_id:
        description: Entity id of the camera to request an image.
        example: 'camera.downstairs_motion_camera'

  trigger_quick_action:
    description: Trigger an Abode quick action.

    fields:
      entity_id:
        description: Entity id of the quick action to trigger.
        example: 'binary_sensor.home_quick_action'

input_boolean:
  toggle:
    description: Toggles an input boolean

    fields:
      entity_id:
        description: Entity id of the input boolean to toggle
        example: 'input_boolean.notify_alerts'

  turn_off:
    description: Turns OFF an input boolean

    fields:
      entity_id:
        description: Entity id of the input boolean to turn off
        example: 'input_boolean.notify_alerts'

  turn_on:
    description: Turns ON an input boolean

    fields:
      entity_id:
        description: Entity id of the input boolean to turn on
        example: 'input_boolean.notify_alerts'

<<<<<<< HEAD
input_number:
  set_value:
    description: Set the value of an input_number entity.

    fields:
      entity_id: 
        description: Entity id of the input_number to set the new value.
        example: 'input_number.threshold'
      value:
        description: The target value the entity should be set to.
        example: 42

  increment:
    description: Increment the value of an input_number entity by its stepping.

    fields:
      entity_id: 
        description: Entity id of the input_number the should be incremented.
        example: 'input_number.threshold'

  decrement:
    description: Decrement the value of an input_number entity by its stepping.

    fields:
      entity_id: 
        description: Entity id of the input_number the should be decremented.
        example: 'input_number.threshold'

wink:
  pair_new_device:
    description: Pair a new device to a Wink Hub.

    fields:
      hub_name:
        description: The name of the hub to pair a new device to.
        example: 'My hub'
      pairing_mode:
        description: One of ["zigbee", "zwave", "zwave_exclusion", "zwave_network_rediscovery", "lutron", "bluetooth", "kidde"]
        example: 'zigbee'
      kidde_radio_code:
        description: A string of 8 1s and 0s one for each dip switch on the kidde device left --> right = 1 --> 8
        example: '10101010'

  rename_wink_device:
    description: Rename the provided device.

    fields:
      entity_id:
        description: The entity_id of the device to rename.
        example: binary_sensor.front_door_opened
      name:
        description: The name to change it to.
        example: back_door

  delete_wink_device:
    description: Remove/unpair device from Wink.

    fields:
      entity_id:
        description: The entity_id of the device to delete.

  pull_newly_added_devices_from_wink:
    description: Pull newly pair devices from Wink.

  refresh_state_from_wink:
    description: Pull the latest states for every device.

=======
>>>>>>> 29fb65b2
homeassistant:
  check_config:
    description: Check the Home Assistant configuration files for errors. Errors will be displayed in the Home Assistant log.
  reload_core_config:
    description: Reload the core configuration.
  restart:
    description: Restart the Home Assistant service. It is normal to get a "Failed to call service homeassistant/restart" message.
  stop:
    description: Stop the Home Assistant service. It is normal to get a "Failed to call service homeassistant/stop" message.
  toggle:
    description: Generic service to toggle devices on/off under any domain. Same usage as the light.turn_on, switch.turn_on, etc. services.
    fields:
      entity_id:
        description: The entity_id of the device to toggle on/off
        example: light.living_room
  turn_on:
    description: Generic service to turn devices on under any domain. Same usage as the light.turn_on, switch.turn_on, etc. services.
    fields:
      entity_id:
        description: The entity_id of the device to turn on
        example: light.living_room
  turn_off:
    description: Generic service to turn devices off under any domain. Same usage as the light.turn_on, switch.turn_on, etc. services.
    fields:
      entity_id:
        description: The entity_id of the device to turn off
        example: light.living_room<|MERGE_RESOLUTION|>--- conflicted
+++ resolved
@@ -543,7 +543,6 @@
         description: Entity id of the input boolean to turn on
         example: 'input_boolean.notify_alerts'
 
-<<<<<<< HEAD
 input_number:
   set_value:
     description: Set the value of an input_number entity.
@@ -572,47 +571,6 @@
         description: Entity id of the input_number the should be decremented.
         example: 'input_number.threshold'
 
-wink:
-  pair_new_device:
-    description: Pair a new device to a Wink Hub.
-
-    fields:
-      hub_name:
-        description: The name of the hub to pair a new device to.
-        example: 'My hub'
-      pairing_mode:
-        description: One of ["zigbee", "zwave", "zwave_exclusion", "zwave_network_rediscovery", "lutron", "bluetooth", "kidde"]
-        example: 'zigbee'
-      kidde_radio_code:
-        description: A string of 8 1s and 0s one for each dip switch on the kidde device left --> right = 1 --> 8
-        example: '10101010'
-
-  rename_wink_device:
-    description: Rename the provided device.
-
-    fields:
-      entity_id:
-        description: The entity_id of the device to rename.
-        example: binary_sensor.front_door_opened
-      name:
-        description: The name to change it to.
-        example: back_door
-
-  delete_wink_device:
-    description: Remove/unpair device from Wink.
-
-    fields:
-      entity_id:
-        description: The entity_id of the device to delete.
-
-  pull_newly_added_devices_from_wink:
-    description: Pull newly pair devices from Wink.
-
-  refresh_state_from_wink:
-    description: Pull the latest states for every device.
-
-=======
->>>>>>> 29fb65b2
 homeassistant:
   check_config:
     description: Check the Home Assistant configuration files for errors. Errors will be displayed in the Home Assistant log.
