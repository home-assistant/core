foursquare:
  checkin:
    description: Check a user into a Foursquare venue

    fields:
      venueId:
        description: The Foursquare venue where the user is checking in. [Required]
        example: IHR8THISVNU

      eventId:
        description: The event the user is checking in to. [Optional]
        example: UHR8THISVNT

      shout:
        description: A message about your check-in. The maximum length of this field is 140 characters. [Optional]
        example: There are crayons! Crayons!

      mentions:
        description: Mentions in your check-in. This parameter is a semicolon-delimited list of mentions. A single mention is of the form "start,end,userid", where start is the index of the first character in the shout representing the mention, end is the index of the first character in the shout after the mention, and userid is the userid of the user being mentioned. If userid is prefixed with "fbu-", this indicates a Facebook userid that is being mention. Character indices in shouts are 0-based. [Optional]
        example: 5,10,HZXXY3Y;15,20,GZYYZ3Z;25,30,fbu-GZXY13Y

      broadcast:
        description: "Who to broadcast this check-in to. Accepts a comma-delimited list of values: private (off the grid) or public (share with friends), facebook share on facebook, twitter share on twitter, followers share with followers (celebrity mode users only), If no valid value is found, the default is public. [Optional]"
        example: public,twitter

      ll:
        description: Latitude and longitude of the user's location. Only specify this field if you have a GPS or other device reported location for the user at the time of check-in. [Optional]
        example: 33.7,44.2

      llAcc:
        description: Accuracy of the user's latitude and longitude, in meters. [Optional]
        example: 1

      alt:
        description: Altitude of the user's location, in meters. [Optional]
        example: 0

      altAcc:
        description: Vertical accuracy of the user's location, in meters.
        example: 1

group:
  reload:
    description: "Reload group configuration."
    fields:

  set_visibility:
    description: Hide or show a group

    fields:
      entity_id:
        description: Name(s) of entities to set value
        example: 'group.travel'

      visible:
        description: True if group should be shown or False if it should be hidden.
        example: True

persistent_notification:
  create:
    description: Show a notification in the frontend

    fields:
      message:
        description: Message body of the notification. [Templates accepted]
        example: Please check your configuration.yaml.

      title:
        description: Optional title for your notification. [Optional, Templates accepted]
        example: Test notification

      notification_id:
        description: Target ID of the notification, will replace a notification with the same Id. [Optional]
        example: 1234

homematic:
  virtualkey:
    description: Press a virtual key from CCU/Homegear or simulate keypress

    fields:
      address:
        description: Address of homematic device or BidCoS-RF for virtual remote
        example: BidCoS-RF

      channel:
        description: Channel for calling a keypress
        example: 1

      param:
        description: Event to send i.e. PRESS_LONG, PRESS_SHORT
        example: PRESS_LONG

      proxy:
        description: (Optional) for set a hosts value
        example: Hosts name from config

  set_var_value:
    description: Set the name of a node.

    fields:
      entity_id:
        description: Name(s) of entities to set value
        example: 'homematic.my_variable'

      value:
        description: New value
        example: 1

  set_dev_value:
    description: Set a device property on RPC XML inteface.

    fields:
      address:
        description: Address of homematic device or BidCoS-RF for virtual remote
        example: BidCoS-RF

      channel:
        description: Channel for calling a keypress
        example: 1

      param:
        description: Event to send i.e. PRESS_LONG, PRESS_SHORT
        example: PRESS_LONG

      proxy:
        description: (Optional) for set a hosts value
        example: Hosts name from config

      value:
        description: New value
        example: 1

  reconnect:
    description: Reconnect to all Homematic Hubs.

openalpr:
  scan:
    description: Scan immediately a device.

    fields:
      entity_id:
        description: Name(s) of entities to scan
        example: 'openalpr.garage'

  restart:
    description: Restart ffmpeg process of device.

verisure:
  capture_smartcam:
    description: Capture a new image from a smartcam.

    fields:
      device_serial:
        description: The serial number of the smartcam you want to capture an image from.
        example: '2DEU AT5Z'

<<<<<<< HEAD

alert:
  turn_off:
    description: Silence alert's notifications.

    fields:
      entity_id:
        description: Name of the alert to silence.
        example: 'alert.garage_door_open'

  turn_on:
    description: Reset alert's notifications.

    fields:
      entity_id:
        description: Name of the alert to reset.
        example: 'alert.garage_door_open'

  toggle:
    description: Toggle alert's notifications.

    fields:
      entity_id:
        description: Name of the alert to toggle.
        example: 'alert.garage_door_open'
=======
hdmi_cec:
  send_command:
    description: Sends CEC command into HDMI CEC capable adapter.

    fields:
      raw:
        description: 'Raw CEC command in format "00:00:00:00" where first two digits are source and destination, second byte is command and optional other bytes are command parameters. If raw command specified, other params are ignored.'
        example: '"10:36"'

      src:
        desctiption: 'Source of command. Could be decimal number or string with hexadeximal notation: "0x10".'
        example: '12 or "0xc"'

      dst:
        description: 'Destination for command. Could be decimal number or string with hexadeximal notation: "0x10".'
        example: '5 or "0x5"'

      cmd:
        description: 'Command itself. Could be decimal number or string with hexadeximal notation: "0x10".'
        example: '144 or "0x90"'

      att:
        description: Optional parameters.
        example: [0, 2]

  update:
    description: Update devices state from network.

  volume:
    description: Increase or decrease volume of system.

    fields:
      up:
        description: Increases volume x levels.
        example: 3
      down:
        description: Decreases volume x levels.
        example: 3
      mute:
        description: Mutes audio system. Value should be on, off or toggle.
        example: "toggle"

  select_device:
    description: Select HDMI device.
    fields:
      device:
        description: Addres of device to select. Can be entity_id, physical address or alias from confuguration.
        example: '"switch.hdmi_1" or "1.1.0.0" or "01:10"'

  power_on:
    description: Power on all devices which supports it.

  standby:
    description: Standby all devices which supports it.
>>>>>>> 2992cd35
<|MERGE_RESOLUTION|>--- conflicted
+++ resolved
@@ -154,8 +154,6 @@
         description: The serial number of the smartcam you want to capture an image from.
         example: '2DEU AT5Z'
 
-<<<<<<< HEAD
-
 alert:
   turn_off:
     description: Silence alert's notifications.
@@ -180,7 +178,7 @@
       entity_id:
         description: Name of the alert to toggle.
         example: 'alert.garage_door_open'
-=======
+
 hdmi_cec:
   send_command:
     description: Sends CEC command into HDMI CEC capable adapter.
@@ -234,5 +232,4 @@
     description: Power on all devices which supports it.
 
   standby:
-    description: Standby all devices which supports it.
->>>>>>> 2992cd35
+    description: Standby all devices which supports it.