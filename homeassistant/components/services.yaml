--- conflicted
+++ resolved
@@ -581,16 +581,6 @@
   refresh_state_from_wink:
     description: Pull the latest states for every device.
 
-<<<<<<< HEAD
-remember_the_milk:
-  create_task:
-    description: Create a new task in your Remember The Milk account
-
-    fields:
-      name:
-        description: name of the new task, you can use the smart syntax here
-        example: 'do this ^today #from_hass'
-=======
 homeassistant:
   check_config:
     description: Check the Home Assistant configuration files for errors. Errors will be displayed in the Home Assistant log.
@@ -618,4 +608,13 @@
       entity_id:
         description: The entity_id of the device to turn off
         example: light.living_room
->>>>>>> 8456cd03
+
+
+remember_the_milk:
+  create_task:
+    description: Create a new task in your Remember The Milk account
+
+    fields:
+      name:
+        description: name of the new task, you can use the smart syntax here
+        example: 'do this ^today #from_hass'