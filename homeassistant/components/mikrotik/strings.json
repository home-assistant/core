--- conflicted
+++ resolved
@@ -5,7 +5,6 @@
         "title": "Set up Mikrotik Integration",
         "data": {
           "name": "Name",
-<<<<<<< HEAD
           "num_hubs": "Number of Hubs"
         }
       },
@@ -13,16 +12,10 @@
         "title": "Setup Mikrotik Hub",
         "description": "Please enter the configuration for Hub: {index}",
         "data": {
-          "host": "Host",
-          "username": "Username",
-          "password": "Password",
-          "port": "Port",
-=======
           "host": "[%key:common::config_flow::data::host%]",
           "username": "[%key:common::config_flow::data::username%]",
           "password": "[%key:common::config_flow::data::password%]",
           "port": "[%key:common::config_flow::data::port%]",
->>>>>>> 2a120d90
           "verify_ssl": "Use ssl"
         }
       }
@@ -33,11 +26,7 @@
       "wrong_credentials": "Wrong Credentials"
     },
     "abort": {
-<<<<<<< HEAD
-      "already_configured": "Hub is already configured in another entry."
-=======
       "already_configured": "Mikrotik is already configured"
->>>>>>> 2a120d90
     }
   },
   "options": {
