"""Support for Tibber sensors."""
from __future__ import annotations

import asyncio
from dataclasses import dataclass
from datetime import timedelta
from enum import Enum
import logging
from random import randrange

import aiohttp

from homeassistant.components.sensor import (
    DEVICE_CLASS_CURRENT,
    DEVICE_CLASS_ENERGY,
    DEVICE_CLASS_MONETARY,
    DEVICE_CLASS_POWER,
    DEVICE_CLASS_POWER_FACTOR,
    DEVICE_CLASS_SIGNAL_STRENGTH,
    DEVICE_CLASS_VOLTAGE,
    STATE_CLASS_MEASUREMENT,
    SensorEntity,
    SensorEntityDescription,
)
from homeassistant.const import (
    ELECTRIC_CURRENT_AMPERE,
    ELECTRIC_POTENTIAL_VOLT,
    ENERGY_KILO_WATT_HOUR,
    EVENT_HOMEASSISTANT_STOP,
    PERCENTAGE,
    POWER_WATT,
    SIGNAL_STRENGTH_DECIBELS,
)
from homeassistant.core import callback
from homeassistant.exceptions import PlatformNotReady
from homeassistant.helpers import update_coordinator
from homeassistant.helpers.device_registry import async_get as async_get_dev_reg
from homeassistant.helpers.entity_registry import async_get as async_get_entity_reg
from homeassistant.util import Throttle, dt as dt_util

from .const import DOMAIN as TIBBER_DOMAIN, MANUFACTURER

_LOGGER = logging.getLogger(__name__)

ICON = "mdi:currency-usd"
SCAN_INTERVAL = timedelta(minutes=1)
MIN_TIME_BETWEEN_UPDATES = timedelta(minutes=5)
PARALLEL_UPDATES = 0
SIGNAL_UPDATE_ENTITY = "tibber_rt_update_{}"


class ResetType(Enum):
    """Data reset type."""

    HOURLY = "hourly"
    DAILY = "daily"
    NEVER = "never"


@dataclass
class TibberSensorEntityDescription(SensorEntityDescription):
    """Describes Tibber sensor entity."""

    reset_type: ResetType | None = None


RT_SENSORS: tuple[TibberSensorEntityDescription, ...] = (
    TibberSensorEntityDescription(
        key="averagePower",
        name="average power",
        device_class=DEVICE_CLASS_POWER,
        native_unit_of_measurement=POWER_WATT,
    ),
    TibberSensorEntityDescription(
        key="power",
        name="power",
        device_class=DEVICE_CLASS_POWER,
        state_class=STATE_CLASS_MEASUREMENT,
        native_unit_of_measurement=POWER_WATT,
    ),
    TibberSensorEntityDescription(
        key="powerProduction",
        name="power production",
        device_class=DEVICE_CLASS_POWER,
        state_class=STATE_CLASS_MEASUREMENT,
        native_unit_of_measurement=POWER_WATT,
    ),
    TibberSensorEntityDescription(
        key="minPower",
        name="min power",
        device_class=DEVICE_CLASS_POWER,
        native_unit_of_measurement=POWER_WATT,
    ),
    TibberSensorEntityDescription(
        key="maxPower",
        name="max power",
        device_class=DEVICE_CLASS_POWER,
        native_unit_of_measurement=POWER_WATT,
    ),
    TibberSensorEntityDescription(
        key="accumulatedConsumption",
        name="accumulated consumption",
        device_class=DEVICE_CLASS_ENERGY,
        native_unit_of_measurement=ENERGY_KILO_WATT_HOUR,
        state_class=STATE_CLASS_MEASUREMENT,
        reset_type=ResetType.DAILY,
    ),
    TibberSensorEntityDescription(
        key="accumulatedConsumptionLastHour",
        name="accumulated consumption current hour",
        device_class=DEVICE_CLASS_ENERGY,
        native_unit_of_measurement=ENERGY_KILO_WATT_HOUR,
        state_class=STATE_CLASS_MEASUREMENT,
        reset_type=ResetType.HOURLY,
    ),
    TibberSensorEntityDescription(
        key="accumulatedProduction",
        name="accumulated production",
        device_class=DEVICE_CLASS_ENERGY,
        native_unit_of_measurement=ENERGY_KILO_WATT_HOUR,
        state_class=STATE_CLASS_MEASUREMENT,
        reset_type=ResetType.DAILY,
    ),
    TibberSensorEntityDescription(
        key="accumulatedProductionLastHour",
        name="accumulated production current hour",
        device_class=DEVICE_CLASS_ENERGY,
        native_unit_of_measurement=ENERGY_KILO_WATT_HOUR,
        state_class=STATE_CLASS_MEASUREMENT,
        reset_type=ResetType.HOURLY,
    ),
    TibberSensorEntityDescription(
        key="lastMeterConsumption",
        name="last meter consumption",
        device_class=DEVICE_CLASS_ENERGY,
        native_unit_of_measurement=ENERGY_KILO_WATT_HOUR,
        state_class=STATE_CLASS_MEASUREMENT,
        reset_type=ResetType.NEVER,
    ),
    TibberSensorEntityDescription(
        key="lastMeterProduction",
        name="last meter production",
        device_class=DEVICE_CLASS_ENERGY,
        native_unit_of_measurement=ENERGY_KILO_WATT_HOUR,
        state_class=STATE_CLASS_MEASUREMENT,
        reset_type=ResetType.NEVER,
    ),
    TibberSensorEntityDescription(
        key="voltagePhase1",
        name="voltage phase1",
        device_class=DEVICE_CLASS_VOLTAGE,
        native_unit_of_measurement=ELECTRIC_POTENTIAL_VOLT,
        state_class=STATE_CLASS_MEASUREMENT,
    ),
    TibberSensorEntityDescription(
        key="voltagePhase2",
        name="voltage phase2",
        device_class=DEVICE_CLASS_VOLTAGE,
        native_unit_of_measurement=ELECTRIC_POTENTIAL_VOLT,
        state_class=STATE_CLASS_MEASUREMENT,
    ),
    TibberSensorEntityDescription(
        key="voltagePhase3",
        name="voltage phase3",
        device_class=DEVICE_CLASS_VOLTAGE,
        native_unit_of_measurement=ELECTRIC_POTENTIAL_VOLT,
        state_class=STATE_CLASS_MEASUREMENT,
    ),
    TibberSensorEntityDescription(
        key="currentL1",
        name="current L1",
        device_class=DEVICE_CLASS_CURRENT,
        native_unit_of_measurement=ELECTRIC_CURRENT_AMPERE,
        state_class=STATE_CLASS_MEASUREMENT,
    ),
    TibberSensorEntityDescription(
        key="currentL2",
        name="current L2",
        device_class=DEVICE_CLASS_CURRENT,
        native_unit_of_measurement=ELECTRIC_CURRENT_AMPERE,
        state_class=STATE_CLASS_MEASUREMENT,
    ),
    TibberSensorEntityDescription(
        key="currentL3",
        name="current L3",
        device_class=DEVICE_CLASS_CURRENT,
        native_unit_of_measurement=ELECTRIC_CURRENT_AMPERE,
        state_class=STATE_CLASS_MEASUREMENT,
    ),
    TibberSensorEntityDescription(
        key="signalStrength",
        name="signal strength",
        device_class=DEVICE_CLASS_SIGNAL_STRENGTH,
        native_unit_of_measurement=SIGNAL_STRENGTH_DECIBELS,
        state_class=STATE_CLASS_MEASUREMENT,
    ),
    TibberSensorEntityDescription(
        key="accumulatedReward",
        name="accumulated reward",
        device_class=DEVICE_CLASS_MONETARY,
        state_class=STATE_CLASS_MEASUREMENT,
        reset_type=ResetType.DAILY,
    ),
    TibberSensorEntityDescription(
        key="accumulatedCost",
        name="accumulated cost",
        device_class=DEVICE_CLASS_MONETARY,
        state_class=STATE_CLASS_MEASUREMENT,
        reset_type=ResetType.DAILY,
    ),
    TibberSensorEntityDescription(
        key="powerFactor",
        name="power factor",
        device_class=DEVICE_CLASS_POWER_FACTOR,
        native_unit_of_measurement=PERCENTAGE,
        state_class=STATE_CLASS_MEASUREMENT,
    ),
)


async def async_setup_entry(hass, entry, async_add_entities):
    """Set up the Tibber sensor."""

    tibber_connection = hass.data.get(TIBBER_DOMAIN)

    entity_registry = async_get_entity_reg(hass)
    device_registry = async_get_dev_reg(hass)

    entities = []
    for home in tibber_connection.get_homes(only_active=False):
        try:
            await home.update_info()
        except asyncio.TimeoutError as err:
            _LOGGER.error("Timeout connecting to Tibber home: %s ", err)
            raise PlatformNotReady() from err
        except aiohttp.ClientError as err:
            _LOGGER.error("Error connecting to Tibber home: %s ", err)
            raise PlatformNotReady() from err

        if home.has_active_subscription:
            entities.append(TibberSensorElPrice(home))
        if home.has_real_time_consumption:
            await home.rt_subscribe(
                TibberRtDataCoordinator(
                    async_add_entities, home, hass
                ).async_set_updated_data
            )

        # migrate
        old_id = home.info["viewer"]["home"]["meteringPointData"]["consumptionEan"]
        if old_id is None:
            continue

        # migrate to new device ids
        old_entity_id = entity_registry.async_get_entity_id(
            "sensor", TIBBER_DOMAIN, old_id
        )
        if old_entity_id is not None:
            entity_registry.async_update_entity(
                old_entity_id, new_unique_id=home.home_id
            )

        # migrate to new device ids
        device_entry = device_registry.async_get_device({(TIBBER_DOMAIN, old_id)})
        if device_entry and entry.entry_id in device_entry.config_entries:
            device_registry.async_update_device(
                device_entry.id, new_identifiers={(TIBBER_DOMAIN, home.home_id)}
            )

    async_add_entities(entities, True)


class TibberSensor(SensorEntity):
    """Representation of a generic Tibber sensor."""

    def __init__(self, tibber_home):
        """Initialize the sensor."""
        self._tibber_home = tibber_home
        self._home_name = tibber_home.info["viewer"]["home"]["appNickname"]
        if self._home_name is None:
            self._home_name = tibber_home.info["viewer"]["home"]["address"].get(
                "address1", ""
            )
        self._device_name = None
        self._model = None

    @property
    def device_info(self):
        """Return the device_info of the device."""
        device_info = {
            "identifiers": {(TIBBER_DOMAIN, self._tibber_home.home_id)},
            "name": self._device_name,
            "manufacturer": MANUFACTURER,
        }
        if self._model is not None:
            device_info["model"] = self._model
        return device_info


class TibberSensorElPrice(TibberSensor):
    """Representation of a Tibber sensor for el price."""

    def __init__(self, tibber_home):
        """Initialize the sensor."""
        super().__init__(tibber_home)
        self._last_updated = None
        self._spread_load_constant = randrange(5000)

        self._attr_available = False
        self._attr_extra_state_attributes = {
            "app_nickname": None,
            "grid_company": None,
            "estimated_annual_consumption": None,
            "price_level": None,
            "max_price": None,
            "avg_price": None,
            "min_price": None,
            "off_peak_1": None,
            "peak": None,
            "off_peak_2": None,
        }
        self._attr_icon = ICON
        self._attr_name = f"Electricity price {self._home_name}"
        self._attr_unique_id = f"{self._tibber_home.home_id}"
        self._model = "Price Sensor"

        self._device_name = self._attr_name

    async def async_update(self):
        """Get the latest data and updates the states."""
        now = dt_util.now()
        if (
            not self._tibber_home.last_data_timestamp
            or (self._tibber_home.last_data_timestamp - now).total_seconds()
            < 5 * 3600 + self._spread_load_constant
            or not self.available
        ):
            _LOGGER.debug("Asking for new data")
            await self._fetch_data()

        elif (
            self._tibber_home.current_price_total
            and self._last_updated
            and self._last_updated.hour == now.hour
            and self._tibber_home.last_data_timestamp
        ):
            return

        res = self._tibber_home.current_price_data()
        self._attr_native_value, price_level, self._last_updated = res
        self._attr_extra_state_attributes["price_level"] = price_level

        attrs = self._tibber_home.current_attributes()
        self._attr_extra_state_attributes.update(attrs)
        self._attr_available = self._attr_native_value is not None
        self._attr_native_unit_of_measurement = self._tibber_home.price_unit

    @Throttle(MIN_TIME_BETWEEN_UPDATES)
    async def _fetch_data(self):
        _LOGGER.debug("Fetching data")
        try:
            await self._tibber_home.update_info_and_price_info()
        except (asyncio.TimeoutError, aiohttp.ClientError):
            return
        data = self._tibber_home.info["viewer"]["home"]
        self._attr_extra_state_attributes["app_nickname"] = data["appNickname"]
        self._attr_extra_state_attributes["grid_company"] = data["meteringPointData"][
            "gridCompany"
        ]
        self._attr_extra_state_attributes["estimated_annual_consumption"] = data[
            "meteringPointData"
        ]["estimatedAnnualConsumption"]


class TibberSensorRT(update_coordinator.CoordinatorEntity, TibberSensor):
    """Representation of a Tibber sensor for real time consumption."""

    entity_description: TibberSensorEntityDescription

    def __init__(
        self,
        tibber_home,
        description: TibberSensorEntityDescription,
        initial_state,
        coordinator: TibberRtDataCoordinator,
    ):
        """Initialize the sensor."""
        update_coordinator.CoordinatorEntity.__init__(self, coordinator)
        TibberSensor.__init__(self, tibber_home)
        self.entity_description = description
        self._model = "Tibber Pulse"
        self._device_name = f"{self._model} {self._home_name}"

        self._attr_name = f"{description.name} {self._home_name}"
        self._attr_native_value = initial_state
        self._attr_unique_id = f"{self._tibber_home.home_id}_rt_{description.name}"

<<<<<<< HEAD
        if description.key in ("accumulatedCost", "accumulatedReward"):
            self._attr_unit_of_measurement = tibber_home.currency
=======
        if description.name in ("accumulated cost", "accumulated reward"):
            self._attr_native_unit_of_measurement = tibber_home.currency
>>>>>>> f40c672c
        if description.reset_type == ResetType.NEVER:
            self._attr_last_reset = dt_util.utc_from_timestamp(0)
        elif description.reset_type == ResetType.DAILY:
            self._attr_last_reset = dt_util.as_utc(
                dt_util.now().replace(hour=0, minute=0, second=0, microsecond=0)
            )
        elif description.reset_type == ResetType.HOURLY:
            self._attr_last_reset = dt_util.as_utc(
                dt_util.now().replace(minute=0, second=0, microsecond=0)
            )
        else:
            self._attr_last_reset = None

    @property
    def available(self):
        """Return True if entity is available."""
        return self._tibber_home.rt_subscription_running

    @callback
<<<<<<< HEAD
    def _handle_coordinator_update(self) -> None:
        if not (live_measurement := self.coordinator.get_live_measurement()):  # type: ignore
            return
        state = live_measurement.get(self.entity_description.key)
        if state is None:
            return
        timestamp = dt_util.parse_datetime(live_measurement["timestamp"])
        if timestamp is not None and state < self._attr_state:
            if self.entity_description.reset_type == ResetType.DAILY:
                self._attr_last_reset = dt_util.as_utc(
                    timestamp.replace(hour=0, minute=0, second=0, microsecond=0)
                )
            elif self.entity_description.reset_type == ResetType.HOURLY:
                self._attr_last_reset = dt_util.as_utc(
                    timestamp.replace(minute=0, second=0, microsecond=0)
                )
        if self.entity_description.key == "powerFactor":
            state *= 100.0
        self._attr_state = state
=======
    def _set_state(self, state, timestamp):
        """Set sensor state."""
        if (
            state < self._attr_native_value
            and self.entity_description.reset_type == ResetType.DAILY
        ):
            self._attr_last_reset = dt_util.as_utc(
                timestamp.replace(hour=0, minute=0, second=0, microsecond=0)
            )
        if (
            state < self._attr_native_value
            and self.entity_description.reset_type == ResetType.HOURLY
        ):
            self._attr_last_reset = dt_util.as_utc(
                timestamp.replace(minute=0, second=0, microsecond=0)
            )
        self._attr_native_value = state
>>>>>>> f40c672c
        self.async_write_ha_state()


class TibberRtDataCoordinator(update_coordinator.DataUpdateCoordinator):
    """Handle Tibber realtime data."""

    def __init__(self, async_add_entities, tibber_home, hass):
        """Initialize the data handler."""
        self._async_add_entities = async_add_entities
        self._tibber_home = tibber_home
        self.hass = hass
        self._all_sensors = list(RT_SENSORS)
        super().__init__(
            hass,
            _LOGGER,
            name=tibber_home.info["viewer"]["home"]["address"].get(
                "address1", "Tibber"
            ),
        )

        self._async_remove_device_updates_handler = self.async_add_listener(
            self._add_sensors
        )
        hass.bus.async_listen_once(EVENT_HOMEASSISTANT_STOP, self._handle_ha_stop)

    @callback
    def _handle_ha_stop(self, _event) -> None:
        """Handle Home Assistant stopping."""
        self._async_remove_device_updates_handler()

    @callback
    def _add_sensors(self):
        """Add sensor."""
        if not (live_measurement := self.get_live_measurement()):
            return

        new_entities = []
        for sensor_description in self._all_sensors:
            state = live_measurement.get(sensor_description.key)
            if state is None:
                continue
            entity = TibberSensorRT(
                self._tibber_home,
                sensor_description,
                state,
                self,
            )
            new_entities.append(entity)
            self._all_sensors.remove(sensor_description)
        if new_entities:
            self._async_add_entities(new_entities)

    def get_live_measurement(self):
        """Get live measurement data."""
        errors = self.data.get("errors")
        if errors:
            _LOGGER.error(errors[0])
            return None
        return self.data.get("data", {}).get("liveMeasurement")<|MERGE_RESOLUTION|>--- conflicted
+++ resolved
@@ -395,13 +395,8 @@
         self._attr_native_value = initial_state
         self._attr_unique_id = f"{self._tibber_home.home_id}_rt_{description.name}"
 
-<<<<<<< HEAD
         if description.key in ("accumulatedCost", "accumulatedReward"):
-            self._attr_unit_of_measurement = tibber_home.currency
-=======
-        if description.name in ("accumulated cost", "accumulated reward"):
             self._attr_native_unit_of_measurement = tibber_home.currency
->>>>>>> f40c672c
         if description.reset_type == ResetType.NEVER:
             self._attr_last_reset = dt_util.utc_from_timestamp(0)
         elif description.reset_type == ResetType.DAILY:
@@ -421,7 +416,6 @@
         return self._tibber_home.rt_subscription_running
 
     @callback
-<<<<<<< HEAD
     def _handle_coordinator_update(self) -> None:
         if not (live_measurement := self.coordinator.get_live_measurement()):  # type: ignore
             return
@@ -440,26 +434,7 @@
                 )
         if self.entity_description.key == "powerFactor":
             state *= 100.0
-        self._attr_state = state
-=======
-    def _set_state(self, state, timestamp):
-        """Set sensor state."""
-        if (
-            state < self._attr_native_value
-            and self.entity_description.reset_type == ResetType.DAILY
-        ):
-            self._attr_last_reset = dt_util.as_utc(
-                timestamp.replace(hour=0, minute=0, second=0, microsecond=0)
-            )
-        if (
-            state < self._attr_native_value
-            and self.entity_description.reset_type == ResetType.HOURLY
-        ):
-            self._attr_last_reset = dt_util.as_utc(
-                timestamp.replace(minute=0, second=0, microsecond=0)
-            )
         self._attr_native_value = state
->>>>>>> f40c672c
         self.async_write_ha_state()
 
 
