"""Support for Tibber sensors."""
import asyncio
from datetime import timedelta
import logging
from random import randrange

import aiohttp

from homeassistant.components.sensor import (
    DEVICE_CLASS_CURRENT,
    DEVICE_CLASS_ENERGY,
    DEVICE_CLASS_MONETARY,
    DEVICE_CLASS_POWER,
    DEVICE_CLASS_POWER_FACTOR,
    DEVICE_CLASS_SIGNAL_STRENGTH,
    DEVICE_CLASS_VOLTAGE,
    STATE_CLASS_MEASUREMENT,
    SensorEntity,
)
from homeassistant.const import (
    ELECTRICAL_CURRENT_AMPERE,
    ENERGY_KILO_WATT_HOUR,
    PERCENTAGE,
    POWER_WATT,
    SIGNAL_STRENGTH_DECIBELS,
    VOLT,
)
from homeassistant.core import callback
from homeassistant.exceptions import PlatformNotReady
from homeassistant.helpers.device_registry import async_get as async_get_dev_reg
from homeassistant.helpers.dispatcher import (
    async_dispatcher_connect,
    async_dispatcher_send,
)
from homeassistant.helpers.entity_registry import async_get as async_get_entity_reg
from homeassistant.util import Throttle, dt as dt_util

from .const import DOMAIN as TIBBER_DOMAIN, MANUFACTURER

_LOGGER = logging.getLogger(__name__)

ICON = "mdi:currency-usd"
SCAN_INTERVAL = timedelta(minutes=1)
MIN_TIME_BETWEEN_UPDATES = timedelta(minutes=5)
PARALLEL_UPDATES = 0
SIGNAL_UPDATE_ENTITY = "tibber_rt_update_{}"

RT_SENSOR_MAP = {
    "averagePower": ["average power", DEVICE_CLASS_POWER, POWER_WATT, None],
    "power": ["power", DEVICE_CLASS_POWER, POWER_WATT, None],
    "powerProduction": ["power production", DEVICE_CLASS_POWER, POWER_WATT, None],
    "minPower": ["min power", DEVICE_CLASS_POWER, POWER_WATT, None],
    "maxPower": ["max power", DEVICE_CLASS_POWER, POWER_WATT, None],
    "accumulatedConsumption": [
        "accumulated consumption",
        DEVICE_CLASS_ENERGY,
        ENERGY_KILO_WATT_HOUR,
        STATE_CLASS_MEASUREMENT,
    ],
    "accumulatedConsumptionLastHour": [
        "accumulated consumption current hour",
        DEVICE_CLASS_ENERGY,
        ENERGY_KILO_WATT_HOUR,
        STATE_CLASS_MEASUREMENT,
    ],
    "accumulatedProduction": [
        "accumulated production",
        DEVICE_CLASS_ENERGY,
        ENERGY_KILO_WATT_HOUR,
        STATE_CLASS_MEASUREMENT,
    ],
    "accumulatedProductionLastHour": [
        "accumulated production current hour",
        DEVICE_CLASS_ENERGY,
        ENERGY_KILO_WATT_HOUR,
        STATE_CLASS_MEASUREMENT,
    ],
    "lastMeterConsumption": [
        "last meter consumption",
        DEVICE_CLASS_ENERGY,
        ENERGY_KILO_WATT_HOUR,
        STATE_CLASS_MEASUREMENT,
    ],
    "lastMeterProduction": [
        "last meter production",
        DEVICE_CLASS_ENERGY,
        ENERGY_KILO_WATT_HOUR,
        STATE_CLASS_MEASUREMENT,
    ],
    "voltagePhase1": [
        "voltage phase1",
        DEVICE_CLASS_VOLTAGE,
        VOLT,
        STATE_CLASS_MEASUREMENT,
    ],
    "voltagePhase2": [
        "voltage phase2",
        DEVICE_CLASS_VOLTAGE,
        VOLT,
        STATE_CLASS_MEASUREMENT,
    ],
    "voltagePhase3": [
        "voltage phase3",
        DEVICE_CLASS_VOLTAGE,
        VOLT,
        STATE_CLASS_MEASUREMENT,
    ],
    "currentL1": [
        "current L1",
        DEVICE_CLASS_CURRENT,
        ELECTRICAL_CURRENT_AMPERE,
        STATE_CLASS_MEASUREMENT,
    ],
    "currentL2": [
        "current L2",
        DEVICE_CLASS_CURRENT,
        ELECTRICAL_CURRENT_AMPERE,
        STATE_CLASS_MEASUREMENT,
    ],
    "currentL3": [
        "current L3",
        DEVICE_CLASS_CURRENT,
        ELECTRICAL_CURRENT_AMPERE,
        STATE_CLASS_MEASUREMENT,
    ],
    "signalStrength": [
        "signal strength",
        DEVICE_CLASS_SIGNAL_STRENGTH,
        SIGNAL_STRENGTH_DECIBELS,
        STATE_CLASS_MEASUREMENT,
    ],
<<<<<<< HEAD
    "accumulatedCost": ["accumulated cost", None, None, STATE_CLASS_MEASUREMENT],
    "accumulatedReward": ["accumulated reward", None, None, STATE_CLASS_MEASUREMENT],
=======
    "accumulatedCost": [
        "accumulated cost",
        DEVICE_CLASS_MONETARY,
        None,
        STATE_CLASS_MEASUREMENT,
    ],
>>>>>>> f6b162bc
    "powerFactor": [
        "power factor",
        DEVICE_CLASS_POWER_FACTOR,
        PERCENTAGE,
        STATE_CLASS_MEASUREMENT,
    ],
}


async def async_setup_entry(hass, entry, async_add_entities):
    """Set up the Tibber sensor."""

    tibber_connection = hass.data.get(TIBBER_DOMAIN)

    entity_registry = async_get_entity_reg(hass)
    device_registry = async_get_dev_reg(hass)

    entities = []
    for home in tibber_connection.get_homes(only_active=False):
        try:
            await home.update_info()
        except asyncio.TimeoutError as err:
            _LOGGER.error("Timeout connecting to Tibber home: %s ", err)
            raise PlatformNotReady() from err
        except aiohttp.ClientError as err:
            _LOGGER.error("Error connecting to Tibber home: %s ", err)
            raise PlatformNotReady() from err

        if home.has_active_subscription:
            entities.append(TibberSensorElPrice(home))
        if home.has_real_time_consumption:
            await home.rt_subscribe(
                TibberRtDataHandler(async_add_entities, home, hass).async_callback
            )

        # migrate
        old_id = home.info["viewer"]["home"]["meteringPointData"]["consumptionEan"]
        if old_id is None:
            continue

        # migrate to new device ids
        old_entity_id = entity_registry.async_get_entity_id(
            "sensor", TIBBER_DOMAIN, old_id
        )
        if old_entity_id is not None:
            entity_registry.async_update_entity(
                old_entity_id, new_unique_id=home.home_id
            )

        # migrate to new device ids
        device_entry = device_registry.async_get_device({(TIBBER_DOMAIN, old_id)})
        if device_entry and entry.entry_id in device_entry.config_entries:
            device_registry.async_update_device(
                device_entry.id, new_identifiers={(TIBBER_DOMAIN, home.home_id)}
            )

    async_add_entities(entities, True)


class TibberSensor(SensorEntity):
    """Representation of a generic Tibber sensor."""

    def __init__(self, tibber_home):
        """Initialize the sensor."""
        self._tibber_home = tibber_home
        self._home_name = tibber_home.info["viewer"]["home"]["appNickname"]
        self._device_name = None
        if self._home_name is None:
            self._home_name = tibber_home.info["viewer"]["home"]["address"].get(
                "address1", ""
            )
        self._model = None

    @property
    def device_id(self):
        """Return the ID of the physical device this sensor is part of."""
        return self._tibber_home.home_id

    @property
    def device_info(self):
        """Return the device_info of the device."""
        device_info = {
            "identifiers": {(TIBBER_DOMAIN, self.device_id)},
            "name": self._device_name,
            "manufacturer": MANUFACTURER,
        }
        if self._model is not None:
            device_info["model"] = self._model
        return device_info


class TibberSensorElPrice(TibberSensor):
    """Representation of a Tibber sensor for el price."""

    def __init__(self, tibber_home):
        """Initialize the sensor."""
        super().__init__(tibber_home)
        self._last_updated = None
        self._spread_load_constant = randrange(5000)

        self._attr_available = False
        self._attr_extra_state_attributes = {
            "app_nickname": None,
            "grid_company": None,
            "estimated_annual_consumption": None,
            "price_level": None,
            "max_price": None,
            "avg_price": None,
            "min_price": None,
            "off_peak_1": None,
            "peak": None,
            "off_peak_2": None,
        }
        self._attr_icon = ICON
        self._attr_name = f"Electricity price {self._home_name}"
        self._attr_unique_id = f"{self._tibber_home.home_id}"
        self._model = "Price Sensor"

        self._device_name = self._attr_name

    async def async_update(self):
        """Get the latest data and updates the states."""
        now = dt_util.now()
        if (
            not self._tibber_home.last_data_timestamp
            or (self._tibber_home.last_data_timestamp - now).total_seconds()
            < 5 * 3600 + self._spread_load_constant
            or not self.available
        ):
            _LOGGER.debug("Asking for new data")
            await self._fetch_data()

        elif (
            self._tibber_home.current_price_total
            and self._last_updated
            and self._last_updated.hour == now.hour
            and self._tibber_home.last_data_timestamp
        ):
            return

        res = self._tibber_home.current_price_data()
        self._attr_state, price_level, self._last_updated = res
        self._attr_extra_state_attributes["price_level"] = price_level

        attrs = self._tibber_home.current_attributes()
        self._attr_extra_state_attributes.update(attrs)
        self._attr_available = self._attr_state is not None
        self._attr_unit_of_measurement = self._tibber_home.price_unit

    @Throttle(MIN_TIME_BETWEEN_UPDATES)
    async def _fetch_data(self):
        _LOGGER.debug("Fetching data")
        try:
            await self._tibber_home.update_info_and_price_info()
        except (asyncio.TimeoutError, aiohttp.ClientError):
            return
        data = self._tibber_home.info["viewer"]["home"]
        self._attr_extra_state_attributes["app_nickname"] = data["appNickname"]
        self._attr_extra_state_attributes["grid_company"] = data["meteringPointData"][
            "gridCompany"
        ]
        self._attr_extra_state_attributes["estimated_annual_consumption"] = data[
            "meteringPointData"
        ]["estimatedAnnualConsumption"]


class TibberSensorRT(TibberSensor):
    """Representation of a Tibber sensor for real time consumption."""

    _attr_should_poll = False

    def __init__(
        self, tibber_home, sensor_name, device_class, unit, initial_state, state_class
    ):
        """Initialize the sensor."""
        super().__init__(tibber_home)
        self._sensor_name = sensor_name
        self._model = "Tibber Pulse"
        self._device_name = f"{self._model} {self._home_name}"

        self._attr_device_class = device_class
        self._attr_name = f"{self._sensor_name} {self._home_name}"
        self._attr_state = initial_state
        self._attr_unique_id = f"{self._tibber_home.home_id}_rt_{self._sensor_name}"
        self._attr_unit_of_measurement = unit
        self._attr_state_class = state_class
        if sensor_name in [
            "last meter consumption",
            "last meter production",
        ]:
            self._attr_last_reset = dt_util.utc_from_timestamp(0)
        elif self._sensor_name in [
            "accumulated consumption",
            "accumulated production",
            "accumulated cost",
            "accumulated reward",
        ]:
            self._attr_last_reset = dt_util.as_utc(
                dt_util.now().replace(hour=0, minute=0, second=0, microsecond=0)
            )
        elif self._sensor_name in [
            "accumulated consumption current hour",
            "accumulated production current hour",
        ]:
            self._attr_last_reset = dt_util.as_utc(
                dt_util.now().replace(minute=0, second=0, microsecond=0)
            )
        else:
            self._attr_last_reset = None

    async def async_added_to_hass(self):
        """Start listen for real time data."""
        self.async_on_remove(
            async_dispatcher_connect(
                self.hass,
                SIGNAL_UPDATE_ENTITY.format(self.unique_id),
                self._set_state,
            )
        )

    @property
    def available(self):
        """Return True if entity is available."""
        return self._tibber_home.rt_subscription_running

    @callback
    def _set_state(self, state, timestamp):
        """Set sensor state."""
        if state < self._attr_state and self._sensor_name in [
            "accumulated consumption",
            "accumulated production",
            "accumulated cost",
            "accumulated reward",
        ]:
            self._attr_last_reset = dt_util.as_utc(
                timestamp.replace(hour=0, minute=0, second=0, microsecond=0)
            )
        if state < self._attr_state and self._sensor_name in [
            "accumulated consumption current hour",
            "accumulated production current hour",
        ]:
            self._attr_last_reset = dt_util.as_utc(
                timestamp.replace(minute=0, second=0, microsecond=0)
            )
        self._attr_state = state
        self.async_write_ha_state()


class TibberRtDataHandler:
    """Handle Tibber realtime data."""

    def __init__(self, async_add_entities, tibber_home, hass):
        """Initialize the data handler."""
        self._async_add_entities = async_add_entities
        self._tibber_home = tibber_home
        self.hass = hass
        self._entities = {}

    async def async_callback(self, payload):
        """Handle received data."""
        errors = payload.get("errors")
        if errors:
            _LOGGER.error(errors[0])
            return
        data = payload.get("data")
        if data is None:
            return
        live_measurement = data.get("liveMeasurement")
        if live_measurement is None:
            return

        timestamp = dt_util.parse_datetime(live_measurement.pop("timestamp"))
        new_entities = []
        for sensor_type, state in live_measurement.items():
            if state is None or sensor_type not in RT_SENSOR_MAP:
                continue
            if sensor_type == "powerFactor":
                state *= 100.0
            if sensor_type in self._entities:
                async_dispatcher_send(
                    self.hass,
                    SIGNAL_UPDATE_ENTITY.format(self._entities[sensor_type]),
                    state,
                    timestamp,
                )
            else:
                sensor_name, device_class, unit, state_class = RT_SENSOR_MAP[
                    sensor_type
                ]
                if sensor_type in ["accumulatedCost", "accumulatedReward"]:
                    unit = self._tibber_home.currency
                entity = TibberSensorRT(
                    self._tibber_home,
                    sensor_name,
                    device_class,
                    unit,
                    state,
                    state_class,
                )
                new_entities.append(entity)
                self._entities[sensor_type] = entity.unique_id
        if new_entities:
            self._async_add_entities(new_entities)<|MERGE_RESOLUTION|>--- conflicted
+++ resolved
@@ -129,17 +129,18 @@
         SIGNAL_STRENGTH_DECIBELS,
         STATE_CLASS_MEASUREMENT,
     ],
-<<<<<<< HEAD
-    "accumulatedCost": ["accumulated cost", None, None, STATE_CLASS_MEASUREMENT],
-    "accumulatedReward": ["accumulated reward", None, None, STATE_CLASS_MEASUREMENT],
-=======
+    "accumulatedReward": [
+        "accumulated reward",
+        DEVICE_CLASS_MONETARY,
+        None,
+        STATE_CLASS_MEASUREMENT,
+    ],
     "accumulatedCost": [
         "accumulated cost",
         DEVICE_CLASS_MONETARY,
         None,
         STATE_CLASS_MEASUREMENT,
     ],
->>>>>>> f6b162bc
     "powerFactor": [
         "power factor",
         DEVICE_CLASS_POWER_FACTOR,
