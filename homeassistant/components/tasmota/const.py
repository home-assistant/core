"""Constants used by multiple Tasmota modules."""
CONF_DISCOVERY_PREFIX = "discovery_prefix"

DATA_REMOVE_DISCOVER_COMPONENT = "tasmota_discover_{}"
DATA_UNSUB = "tasmota_subscriptions"

DEFAULT_PREFIX = "tasmota/discovery"

DOMAIN = "tasmota"

PLATFORMS = [
    "binary_sensor",
<<<<<<< HEAD
    "cover",
=======
    "fan",
>>>>>>> 314497d0
    "light",
    "sensor",
    "switch",
]

TASMOTA_EVENT = "tasmota_event"<|MERGE_RESOLUTION|>--- conflicted
+++ resolved
@@ -10,11 +10,8 @@
 
 PLATFORMS = [
     "binary_sensor",
-<<<<<<< HEAD
     "cover",
-=======
     "fan",
->>>>>>> 314497d0
     "light",
     "sensor",
     "switch",
