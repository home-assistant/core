--- conflicted
+++ resolved
@@ -113,16 +113,9 @@
 
     _LOGGER.warning(msg)
 
-<<<<<<< HEAD
-    hass = request.app["hass"]
-    # AIS dom comment
-    # hass.components.persistent_notification.async_create(
-    #     msg, 'Login attempt failed', NOTIFICATION_ID_LOGIN)
-=======
     hass.components.persistent_notification.async_create(
         msg, "Login attempt failed", NOTIFICATION_ID_LOGIN
     )
->>>>>>> 6cadc5b1
 
     # Check if ban middleware is loaded
     if KEY_BANNED_IPS not in request.app or request.app[KEY_LOGIN_THRESHOLD] < 1:
