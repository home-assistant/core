--- conflicted
+++ resolved
@@ -14,10 +14,6 @@
 import voluptuous as vol
 
 from homeassistant.components.network import async_get_source_ip
-<<<<<<< HEAD
-from homeassistant.components.network.const import PUBLIC_TARGET_IP
-=======
->>>>>>> 4f7e405a
 from homeassistant.const import EVENT_HOMEASSISTANT_STOP, SERVER_PORT
 from homeassistant.core import Event, HomeAssistant
 from homeassistant.helpers import storage
@@ -194,11 +190,7 @@
 
     hass.http = server
 
-<<<<<<< HEAD
-    local_ip = await async_get_source_ip(hass, PUBLIC_TARGET_IP)
-=======
     local_ip = await async_get_source_ip(hass)
->>>>>>> 4f7e405a
 
     host = local_ip
     if server_host is not None:
