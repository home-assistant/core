--- conflicted
+++ resolved
@@ -246,11 +246,7 @@
         hass.bus.async_listen(EVENT_COMPONENT_LOADED, async_wait_frontend_load)
     )
     startup_listeners.append(
-<<<<<<< HEAD
-        hass.bus.async_listen_once(EVENT_HOMEASSISTANT_START, start_server)
-=======
         hass.bus.async_listen(EVENT_HOMEASSISTANT_START, start_server)
->>>>>>> 96473b5c
     )
 
     hass.http = server
