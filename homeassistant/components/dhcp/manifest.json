--- conflicted
+++ resolved
@@ -15,12 +15,7 @@
   "quality_scale": "internal",
   "requirements": [
     "aiodhcpwatcher==1.1.1",
-<<<<<<< HEAD
     "aiodiscover==2.6.1",
-    "cached-ipaddress==0.8.0"
-=======
-    "aiodiscover==2.6.0",
     "cached-ipaddress==0.8.1"
->>>>>>> 92788a04
   ]
 }