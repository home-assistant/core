{
  "domain": "dhcp",
  "name": "DHCP Discovery",
  "codeowners": ["@bdraco"],
  "documentation": "https://www.home-assistant.io/integrations/dhcp",
  "integration_type": "system",
  "iot_class": "local_push",
  "loggers": [
    "aiodiscover",
    "aiodhcpwatcher",
    "dnspython",
    "pyroute2",
    "scapy"
  ],
  "quality_scale": "internal",
  "requirements": [
<<<<<<< HEAD
    "aiodhcpwatcher==1.2.0",
    "aiodiscover==2.6.1",
=======
    "aiodhcpwatcher==1.1.1",
    "aiodiscover==2.7.0",
>>>>>>> 02668729
    "cached-ipaddress==0.10.0"
  ]
}<|MERGE_RESOLUTION|>--- conflicted
+++ resolved
@@ -14,13 +14,8 @@
   ],
   "quality_scale": "internal",
   "requirements": [
-<<<<<<< HEAD
     "aiodhcpwatcher==1.2.0",
-    "aiodiscover==2.6.1",
-=======
-    "aiodhcpwatcher==1.1.1",
     "aiodiscover==2.7.0",
->>>>>>> 02668729
     "cached-ipaddress==0.10.0"
   ]
 }