{
  "domain": "dhcp",
  "name": "DHCP Discovery",
  "codeowners": ["@bdraco"],
  "documentation": "https://www.home-assistant.io/integrations/dhcp",
  "integration_type": "system",
  "iot_class": "local_push",
  "loggers": [
    "aiodiscover",
    "aiodhcpwatcher",
    "dnspython",
    "pyroute2",
    "scapy"
  ],
  "quality_scale": "internal",
  "requirements": [
<<<<<<< HEAD
    "aiodhcpwatcher==1.1.0",
    "aiodiscover==2.6.1",
=======
    "aiodhcpwatcher==1.1.1",
    "aiodiscover==2.6.0",
>>>>>>> 883e14b4
    "cached-ipaddress==0.8.0"
  ]
}<|MERGE_RESOLUTION|>--- conflicted
+++ resolved
@@ -14,13 +14,8 @@
   ],
   "quality_scale": "internal",
   "requirements": [
-<<<<<<< HEAD
-    "aiodhcpwatcher==1.1.0",
+    "aiodhcpwatcher==1.1.1",
     "aiodiscover==2.6.1",
-=======
-    "aiodhcpwatcher==1.1.1",
-    "aiodiscover==2.6.0",
->>>>>>> 883e14b4
     "cached-ipaddress==0.8.0"
   ]
 }