--- conflicted
+++ resolved
@@ -3,10 +3,7 @@
 from abc import abstractmethod
 import fnmatch
 import logging
-<<<<<<< HEAD
-=======
 import os
->>>>>>> eb4a7634
 import threading
 
 from scapy.error import Scapy_Exception
@@ -213,16 +210,12 @@
                 stop_filter=lambda _: self._stop_event.is_set(),
             )
         except (Scapy_Exception, OSError) as ex:
-<<<<<<< HEAD
-            _LOGGER.info("Cannot watch for dhcp packets: %s", ex)
-=======
             if os.geteuid() == 0:
                 _LOGGER.error("Cannot watch for dhcp packets: %s", ex)
             else:
                 _LOGGER.debug(
                     "Cannot watch for dhcp packets without root or CAP_NET_RAW: %s", ex
                 )
->>>>>>> eb4a7634
             return
 
     def handle_dhcp_packet(self, packet):
