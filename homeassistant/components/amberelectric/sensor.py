--- conflicted
+++ resolved
@@ -180,11 +180,7 @@
         return self.coordinator.data[self.entity_description.key][self.channel_type]
 
 
-<<<<<<< HEAD
-class AmberGridSensor(CoordinatorEntity, SensorEntity):
-=======
 class AmberGridSensor(CoordinatorEntity[AmberUpdateCoordinator], SensorEntity):
->>>>>>> c93c7e8e
     """Sensor to show single grid specific values."""
 
     _attr_attribution = ATTRIBUTION
