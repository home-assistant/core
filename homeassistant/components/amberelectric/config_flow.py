"""Config flow for the Amber Electric integration."""
from __future__ import annotations

import amberelectric
from amberelectric.api import amber_api
from amberelectric.model.site import Site, SiteStatus
import voluptuous as vol

from homeassistant.config_entries import ConfigFlow, ConfigFlowResult
from homeassistant.const import CONF_API_TOKEN
<<<<<<< HEAD
=======
from homeassistant.data_entry_flow import FlowResult
from homeassistant.helpers.selector import (
    SelectOptionDict,
    SelectSelector,
    SelectSelectorConfig,
    SelectSelectorMode,
)
>>>>>>> 6ccf7dea

from .const import CONF_SITE_ID, CONF_SITE_NAME, DOMAIN

API_URL = "https://app.amber.com.au/developers"


<<<<<<< HEAD
class AmberElectricConfigFlow(ConfigFlow, domain=DOMAIN):
=======
def generate_site_selector_name(site: Site) -> str:
    """Generate the name to show in the site drop down in the configuration flow."""
    if site.status == SiteStatus.CLOSED:
        return site.nmi + " (Closed: " + site.closed_on.isoformat() + ")"  # type: ignore[no-any-return]
    if site.status == SiteStatus.PENDING:
        return site.nmi + " (Pending)"  # type: ignore[no-any-return]
    return site.nmi  # type: ignore[no-any-return]


def filter_sites(sites: list[Site]) -> list[Site]:
    """Deduplicates the list of sites."""
    filtered: list[Site] = []
    filtered_nmi: set[str] = set()

    for site in sorted(sites, key=lambda site: site.status.value):
        if site.status == SiteStatus.ACTIVE or site.nmi not in filtered_nmi:
            filtered.append(site)
            filtered_nmi.add(site.nmi)

    return filtered


class AmberElectricConfigFlow(config_entries.ConfigFlow, domain=DOMAIN):
>>>>>>> 6ccf7dea
    """Handle a config flow."""

    VERSION = 1

    def __init__(self) -> None:
        """Initialize the config flow."""
        self._errors: dict[str, str] = {}
        self._sites: list[Site] | None = None
        self._api_token: str | None = None

    def _fetch_sites(self, token: str) -> list[Site] | None:
        configuration = amberelectric.Configuration(access_token=token)
        api: amber_api.AmberApi = amber_api.AmberApi.create(configuration)

        try:
            sites: list[Site] = filter_sites(api.get_sites())
            if len(sites) == 0:
                self._errors[CONF_API_TOKEN] = "no_site"
                return None
            return sites
        except amberelectric.ApiException as api_exception:
            if api_exception.status == 403:
                self._errors[CONF_API_TOKEN] = "invalid_api_token"
            else:
                self._errors[CONF_API_TOKEN] = "unknown_error"
            return None

    async def async_step_user(
        self, user_input: dict[str, str] | None = None
    ) -> ConfigFlowResult:
        """Step when user initializes a integration."""
        self._errors = {}
        self._sites = None
        self._api_token = None

        if user_input is not None:
            token = user_input[CONF_API_TOKEN]
            self._sites = await self.hass.async_add_executor_job(
                self._fetch_sites, token
            )

            if self._sites is not None:
                self._api_token = token
                return await self.async_step_site()

        else:
            user_input = {CONF_API_TOKEN: ""}

        return self.async_show_form(
            step_id="user",
            description_placeholders={"api_url": API_URL},
            data_schema=vol.Schema(
                {
                    vol.Required(
                        CONF_API_TOKEN, default=user_input[CONF_API_TOKEN]
                    ): str,
                }
            ),
            errors=self._errors,
        )

    async def async_step_site(
        self, user_input: dict[str, str] | None = None
    ) -> ConfigFlowResult:
        """Step to select site."""
        self._errors = {}

        assert self._sites is not None
        assert self._api_token is not None

        if user_input is not None:
            site_id = user_input[CONF_SITE_ID]
            name = user_input.get(CONF_SITE_NAME, site_id)
            return self.async_create_entry(
                title=name,
                data={CONF_SITE_ID: site_id, CONF_API_TOKEN: self._api_token},
            )

        return self.async_show_form(
            step_id="site",
            data_schema=vol.Schema(
                {
                    vol.Required(CONF_SITE_ID): SelectSelector(
                        SelectSelectorConfig(
                            options=[
                                SelectOptionDict(
                                    value=site.id,
                                    label=generate_site_selector_name(site),
                                )
                                for site in self._sites
                            ],
                            mode=SelectSelectorMode.DROPDOWN,
                        )
                    ),
                    vol.Optional(CONF_SITE_NAME): str,
                }
            ),
            errors=self._errors,
        )<|MERGE_RESOLUTION|>--- conflicted
+++ resolved
@@ -8,25 +8,18 @@
 
 from homeassistant.config_entries import ConfigFlow, ConfigFlowResult
 from homeassistant.const import CONF_API_TOKEN
-<<<<<<< HEAD
-=======
-from homeassistant.data_entry_flow import FlowResult
 from homeassistant.helpers.selector import (
     SelectOptionDict,
     SelectSelector,
     SelectSelectorConfig,
     SelectSelectorMode,
 )
->>>>>>> 6ccf7dea
 
 from .const import CONF_SITE_ID, CONF_SITE_NAME, DOMAIN
 
 API_URL = "https://app.amber.com.au/developers"
 
 
-<<<<<<< HEAD
-class AmberElectricConfigFlow(ConfigFlow, domain=DOMAIN):
-=======
 def generate_site_selector_name(site: Site) -> str:
     """Generate the name to show in the site drop down in the configuration flow."""
     if site.status == SiteStatus.CLOSED:
@@ -49,8 +42,7 @@
     return filtered
 
 
-class AmberElectricConfigFlow(config_entries.ConfigFlow, domain=DOMAIN):
->>>>>>> 6ccf7dea
+class AmberElectricConfigFlow(ConfigFlow, domain=DOMAIN):
     """Handle a config flow."""
 
     VERSION = 1
