--- conflicted
+++ resolved
@@ -116,15 +116,10 @@
 class BraviaTVMediaPlayer(CoordinatorEntity, MediaPlayerEntity):
     """Representation of a Bravia TV Media Player."""
 
-<<<<<<< HEAD
+    _attr_device_class = DEVICE_CLASS_TV
+
     def __init__(self, client, name, unique_id, device_info):
         """Initialize the entity."""
-=======
-    _attr_device_class = DEVICE_CLASS_TV
-
-    def __init__(self, client, name, pin, unique_id, device_info, ignored_sources):
-        """Initialize the Bravia TV device."""
->>>>>>> fcdd8b11
 
         self._name = name
         self._client = client
