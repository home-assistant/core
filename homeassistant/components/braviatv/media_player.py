--- conflicted
+++ resolved
@@ -63,14 +63,8 @@
 
 
 def setup_platform(hass, config, add_entities, discovery_info=None):
-<<<<<<< HEAD
     """Set up the Bravia TV platform."""
-    host = config.get(CONF_HOST)
-=======
-    """Set up the Sony Bravia TV platform."""
     host = config[CONF_HOST]
-
->>>>>>> 21dfee83
     if host is None:
         return
 
@@ -85,7 +79,6 @@
         # Import a configured TV
         host_ip, host_config = bravia_config.popitem()
         if host_ip == host:
-<<<<<<< HEAD
             pin = host_config[CONF_PIN]
 
             hass.async_create_task(
@@ -95,29 +88,6 @@
                     data={CONF_HOST: host, CONF_PIN: pin},
                 )
             )
-=======
-            pin = host_config["pin"]
-            mac = host_config["mac"]
-            name = config[CONF_NAME]
-            braviarc = BraviaRC(host, mac)
-            if not braviarc.connect(pin, CLIENTID_PREFIX, NICKNAME):
-                raise PlatformNotReady
-            try:
-                unique_id = braviarc.get_system_info()["cid"].lower()
-            except TypeError:
-                raise PlatformNotReady
-
-            add_entities([BraviaTVDevice(braviarc, name, pin, unique_id)])
-            return
-
-    setup_bravia(config, pin, hass, add_entities)
-
-
-def setup_bravia(config, pin, hass, add_entities):
-    """Set up a Sony Bravia TV based on host parameter."""
-    host = config[CONF_HOST]
-    name = config[CONF_NAME]
->>>>>>> 21dfee83
 
 
 async def async_setup_entry(hass, config_entry, async_add_entities):
@@ -129,36 +99,7 @@
     try:
         system_info = await hass.async_add_executor_job(braviarc.get_system_info)
     except TypeError:
-<<<<<<< HEAD
         _LOGGER.error("Cannot retrieve system info from TV")
-=======
-        _LOGGER.error("Cannot retrieve system info from %s", host)
-        return
-    mac = format_mac(system_info["macAddr"])
-    unique_id = system_info["cid"].lower()
-
-    # Save config
-    save_json(
-        hass.config.path(BRAVIA_CONFIG_FILE),
-        {host: {"pin": pin, "host": host, "mac": mac}},
-    )
-
-    add_entities([BraviaTVDevice(braviarc, name, pin, unique_id)])
-
-
-def request_configuration(config, hass, add_entities):
-    """Request configuration steps from the user."""
-    host = config[CONF_HOST]
-    name = config[CONF_NAME]
-
-    configurator = hass.components.configurator
-
-    # We got an error if this method is called while we are configuring
-    if host in _CONFIGURING:
-        configurator.notify_errors(
-            _CONFIGURING[host], "Failed to register, please try again."
-        )
->>>>>>> 21dfee83
         return
     braviarc._mac = system_info["macAddr"].lower()  # pylint: disable=protected-access
 
