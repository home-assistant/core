--- conflicted
+++ resolved
@@ -125,14 +125,9 @@
                 "Cannot connect to owserver on %s:%d, got: %s", owhost, owport, exc
             )
             devices = []
-<<<<<<< HEAD
         while devices:
             device = devices.pop()
             _LOGGER.debug("found device: %s", device)
-=======
-        for device in devices:
-            _LOGGER.debug("Found device: %s", device)
->>>>>>> 81cef9a2
             family = owproxy.read(f"{device}family").decode()
             dev_type = "std"
             if "EF" in family:
