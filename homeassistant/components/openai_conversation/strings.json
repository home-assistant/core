--- conflicted
+++ resolved
@@ -37,22 +37,15 @@
             "chat_model": "[%key:common::generic::model%]",
             "max_tokens": "[%key:component::openai_conversation::config_subentries::conversation::step::advanced::data::max_tokens%]",
             "temperature": "[%key:component::openai_conversation::config_subentries::conversation::step::advanced::data::temperature%]",
-            "top_p": "[%key:component::openai_conversation::config_subentries::conversation::step::advanced::data::top_p%]"
+            "top_p": "[%key:component::openai_conversation::config_subentries::conversation::step::advanced::data::top_p%]",
+            "store_logs": "[%key:component::openai_conversation::config_subentries::conversation::step::advanced::data::store_logs%]"
           },
           "title": "[%key:component::openai_conversation::config_subentries::conversation::step::advanced::title%]"
         },
         "init": {
           "data": {
-<<<<<<< HEAD
-            "chat_model": "[%key:common::generic::model%]",
-            "max_tokens": "Maximum tokens to return in response",
-            "temperature": "Temperature",
-            "top_p": "Top P",
-            "store_logs": "Store logs"
-=======
             "name": "[%key:common::config_flow::data::name%]",
             "recommended": "[%key:component::openai_conversation::config_subentries::conversation::step::init::data::recommended%]"
->>>>>>> 5b2d43df
           }
         },
         "model": {
@@ -95,15 +88,10 @@
         "advanced": {
           "data": {
             "chat_model": "[%key:common::generic::model%]",
-<<<<<<< HEAD
-            "max_tokens": "[%key:component::openai_conversation::config_subentries::conversation::step::advanced::data::max_tokens%]",
-            "temperature": "[%key:component::openai_conversation::config_subentries::conversation::step::advanced::data::temperature%]",
-            "top_p": "[%key:component::openai_conversation::config_subentries::conversation::step::advanced::data::top_p%]",
-            "store_logs": "[%key:component::openai_conversation::config_subentries::conversation::step::advanced::data::store_logs%]"
-=======
             "max_tokens": "Maximum tokens to return in response",
             "temperature": "Temperature",
-            "top_p": "Top P"
+            "top_p": "Top P",
+            "store_logs": "Store logs"
           },
           "title": "Advanced settings"
         },
@@ -116,7 +104,6 @@
           },
           "data_description": {
             "prompt": "Instruct how the LLM should respond. This can be a template."
->>>>>>> 5b2d43df
           }
         },
         "model": {
