{
  "config": {
    "step": {
      "user": {
        "data": {
          "api_key": "[%key:common::config_flow::data::api_key%]"
        }
      }
    },
    "error": {
      "cannot_connect": "[%key:common::config_flow::error::cannot_connect%]",
      "invalid_auth": "[%key:common::config_flow::error::invalid_auth%]",
      "unknown": "[%key:common::config_flow::error::unknown%]"
    }
  },
  "options": {
    "step": {
      "init": {
        "data": {
          "prompt": "Instructions",
          "llm_hass_api": "[%key:common::config_flow::data::llm_hass_api%]",
          "recommended": "Recommended model settings"
        },
        "data_description": {
          "prompt": "Instruct how the LLM should respond. This can be a template."
        }
      },
      "advanced": {
        "title": "Advanced settings",
        "data": {
          "chat_model": "[%key:common::generic::model%]",
          "max_tokens": "Maximum tokens to return in response",
          "temperature": "Temperature",
          "top_p": "Top P"
        }
      },
      "model": {
        "title": "Model-specific options",
        "data": {
          "reasoning_effort": "Reasoning effort",
          "web_search": "Enable web search",
          "search_context_size": "Search context size",
          "user_location": "Include home location"
        },
        "data_description": {
          "reasoning_effort": "How many reasoning tokens the model should generate before creating a response to the prompt",
          "web_search": "Allow the model to search the web for the latest information before generating a response",
          "search_context_size": "High level guidance for the amount of context window space to use for the search",
          "user_location": "Refine search results based on geography"
        }
      }
    },
    "error": {
<<<<<<< HEAD
      "model_not_supported": "This model is not supported, please select a different model"
=======
      "model_not_supported": "This model is not supported, please select a different model",
      "web_search_not_supported": "Web search is not supported by this model"
>>>>>>> 4ed81fb0
    }
  },
  "selector": {
    "reasoning_effort": {
      "options": {
        "low": "[%key:common::state::low%]",
        "medium": "[%key:common::state::medium%]",
        "high": "[%key:common::state::high%]"
      }
    },
    "search_context_size": {
      "options": {
        "low": "[%key:common::state::low%]",
        "medium": "[%key:common::state::medium%]",
        "high": "[%key:common::state::high%]"
      }
    }
  },
  "services": {
    "generate_image": {
      "name": "Generate image",
      "description": "Turns a prompt into an image",
      "fields": {
        "config_entry": {
          "name": "Config entry",
          "description": "The config entry to use for this action"
        },
        "prompt": {
          "name": "Prompt",
          "description": "The text to turn into an image",
          "example": "A photo of a dog"
        },
        "size": {
          "name": "Size",
          "description": "The size of the image to generate"
        },
        "quality": {
          "name": "Quality",
          "description": "The quality of the image that will be generated"
        },
        "style": {
          "name": "Style",
          "description": "The style of the generated image"
        }
      }
    },
    "generate_content": {
      "name": "Generate content",
      "description": "Sends a conversational query to ChatGPT including any attached image or PDF files",
      "fields": {
        "config_entry": {
          "name": "Config entry",
          "description": "The config entry to use for this action"
        },
        "prompt": {
          "name": "Prompt",
          "description": "The prompt to send"
        },
        "filenames": {
          "name": "Files",
          "description": "List of files to upload"
        }
      }
    }
  },
  "exceptions": {
    "invalid_config_entry": {
      "message": "Invalid config entry provided. Got {config_entry}"
    }
  }
}<|MERGE_RESOLUTION|>--- conflicted
+++ resolved
@@ -51,12 +51,7 @@
       }
     },
     "error": {
-<<<<<<< HEAD
       "model_not_supported": "This model is not supported, please select a different model"
-=======
-      "model_not_supported": "This model is not supported, please select a different model",
-      "web_search_not_supported": "Web search is not supported by this model"
->>>>>>> 4ed81fb0
     }
   },
   "selector": {
