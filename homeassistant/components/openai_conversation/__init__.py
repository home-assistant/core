"""The OpenAI Conversation integration."""

from __future__ import annotations

import base64
from datetime import datetime, timedelta
from functools import partial
from io import BytesIO
from pathlib import Path
from types import MappingProxyType

from aiohttp import web
import openai
from openai.types.images_response import ImagesResponse
from openai.types.responses import (
    EasyInputMessageParam,
    Response,
    ResponseInputMessageContentListParam,
    ResponseInputParam,
    ResponseInputTextParam,
)
from PIL import Image
import voluptuous as vol

from homeassistant.components.http import KEY_HASS, HomeAssistantView
from homeassistant.config_entries import ConfigEntry, ConfigSubentry
from homeassistant.const import CONF_API_KEY, Platform
from homeassistant.core import (
    HomeAssistant,
    ServiceCall,
    ServiceResponse,
    SupportsResponse,
)
from homeassistant.exceptions import (
    ConfigEntryNotReady,
    HomeAssistantError,
    ServiceValidationError,
)
from homeassistant.helpers import (
    config_validation as cv,
    device_registry as dr,
    entity_registry as er,
    issue_registry as ir,
    selector,
)
from homeassistant.helpers.event import async_track_point_in_time
from homeassistant.helpers.httpx_client import get_async_client
from homeassistant.helpers.network import get_url
from homeassistant.helpers.typing import ConfigType

from .const import (
    CONF_CHAT_MODEL,
    CONF_FILENAMES,
    CONF_MAX_TOKENS,
    CONF_PROMPT,
    CONF_REASONING_EFFORT,
    CONF_TEMPERATURE,
    CONF_TOP_P,
<<<<<<< HEAD
    DATA_IMAGES,
=======
    DEFAULT_AI_TASK_NAME,
>>>>>>> f7d132b0
    DEFAULT_NAME,
    DOMAIN,
    IMAGE_EXPIRY_TIME,
    LOGGER,
<<<<<<< HEAD
    MAX_IMAGES,
=======
    RECOMMENDED_AI_TASK_OPTIONS,
>>>>>>> f7d132b0
    RECOMMENDED_CHAT_MODEL,
    RECOMMENDED_MAX_TOKENS,
    RECOMMENDED_REASONING_EFFORT,
    RECOMMENDED_TEMPERATURE,
    RECOMMENDED_TOP_P,
    ImageData,
)
from .entity import async_prepare_files_for_prompt

SERVICE_GENERATE_IMAGE = "generate_image"
SERVICE_GENERATE_CONTENT = "generate_content"

PLATFORMS = (Platform.AI_TASK, Platform.CONVERSATION)
CONFIG_SCHEMA = cv.config_entry_only_config_schema(DOMAIN)

type OpenAIConfigEntry = ConfigEntry[openai.AsyncClient]


def _cleanup_images(image_storage: dict[str, ImageData], num_to_remove: int) -> None:
    """Remove old images to keep the storage size under the limit."""
    if num_to_remove <= 0:
        return

    if num_to_remove >= len(image_storage):
        image_storage.clear()
        return

    sorted_images = sorted(
        image_storage.items(),
        key=lambda item: item[1].timestamp,
    )

    for filename, _ in sorted_images[:num_to_remove]:
        image_storage.pop(filename, None)


async def _render_image(call: ServiceCall) -> ServiceResponse:
    """Render an image."""
    entry_id = call.data["config_entry"]
    entry = call.hass.config_entries.async_get_entry(entry_id)

    if entry is None or entry.domain != DOMAIN:
        raise ServiceValidationError(
            translation_domain=DOMAIN,
            translation_key="invalid_config_entry",
            translation_placeholders={"config_entry": entry_id},
        )

    client: openai.AsyncClient = entry.runtime_data

    model_args = {
        "model": "gpt-image-1",
        "prompt": call.data[CONF_PROMPT],
        "background": call.data["background"],
        "size": call.data["size"],
        "quality": call.data["quality"],
        "moderation": call.data["moderation"],
        "output_format": "png",
        "n": 1,
    }
    if call.context.user_id:
        model_args["user"] = call.context.user_id

    repair_issue = False
    if model_args["size"] == "1024x1792":
        model_args["size"] = "1024x1536"
        repair_issue = True
    elif model_args["size"] == "1792x1024":
        model_args["size"] = "1536x1024"
        repair_issue = True
    if model_args["quality"] == "standard":
        model_args["quality"] = "medium"
        repair_issue = True
    elif model_args["quality"] == "hd":
        model_args["quality"] = "high"
        repair_issue = True
    if "style" in call.data:
        repair_issue = True

    try:
        try:
            response: ImagesResponse = await client.images.generate(**model_args)
        except openai.PermissionDeniedError as err:
            if "Verify Organization" not in str(err):
                raise
            LOGGER.debug("Permission denied error, fallback to dall-e-3")
            ir.async_create_issue(
                call.hass,
                DOMAIN,
                "organization_verification_required",
                is_fixable=False,
                is_persistent=True,
                learn_more_url="https://openai.com/index/image-generation-api/#get-started",
                severity=ir.IssueSeverity.WARNING,
                translation_key="organization_verification_required",
                translation_placeholders={
                    "platform_settings": "https://platform.openai.com/settings/organization/general"
                },
            )
            # Don't raise an issue about deprecated arguments
            # when there is no permissions for the new model:
            repair_issue = False

            model_args["model"] = "dall-e-3"
            model_args["style"] = call.data.get("style", "vivid")
            model_args["response_format"] = "b64_json"
            model_args.pop("output_format", None)
            model_args.pop("background", None)
            model_args.pop("moderation", None)
            if call.data["quality"] in ("standard", "hd"):
                model_args["quality"] = call.data["quality"]
            elif model_args["quality"] in ("medium", "low"):
                model_args["quality"] = "standard"
            elif model_args["quality"] in ("high", "auto"):
                model_args["quality"] = "hd"
            if model_args["size"] == "1024x1536":
                model_args["size"] = "1024x1792"
            elif model_args["size"] == "1536x1024":
                model_args["size"] = "1792x1024"
            elif model_args["size"] == "auto":
                model_args["size"] = "1024x1024"
            response = await client.images.generate(**model_args)
    except openai.OpenAIError as err:
        raise HomeAssistantError(f"Error generating image: {err}") from err

    if repair_issue:
        ir.async_create_issue(
            call.hass,
            DOMAIN,
            "generate_image_deprecated_params",
            is_fixable=False,
            is_persistent=True,
            learn_more_url="https://www.home-assistant.io/integrations/openai_conversation/",
            severity=ir.IssueSeverity.WARNING,
            translation_key="generate_image_deprecated_params",
        )

    if not response.data:
        raise HomeAssistantError("No image data returned")

    IMAGE_STORAGE = call.hass.data.setdefault(DATA_IMAGES, {})

    if len(IMAGE_STORAGE) + len(response.data) > MAX_IMAGES:
        _cleanup_images(
            IMAGE_STORAGE, len(response.data) + len(IMAGE_STORAGE) - MAX_IMAGES
        )

    for idx, response_data in enumerate(response.data):
        if not response_data.b64_json:
            raise HomeAssistantError("No image data returned")

        if not response_data.revised_prompt:
            response_data.revised_prompt = call.data[CONF_PROMPT]

        filename = f"{response.created}_{idx}.{model_args.get('output_format', 'png')}"

        IMAGE_STORAGE[filename] = ImageData(
            data=base64.b64decode(response_data.b64_json),
            timestamp=response.created,
            mime_type=f"image/{model_args.get('output_format', 'png')}",
            title=response_data.revised_prompt,
        )

        def _purge_image(filename: str, now: datetime) -> None:
            """Remove image from storage."""
            IMAGE_STORAGE.pop(filename, None)

        if IMAGE_EXPIRY_TIME > 0:
            async_track_point_in_time(
                call.hass,
                partial(_purge_image, filename),
                datetime.now() + timedelta(seconds=IMAGE_EXPIRY_TIME),
            )

        response_data.url = get_url(call.hass) + f"/api/{DOMAIN}/images/{filename}"

    return response.data[0].model_dump(exclude={"b64_json"})


async def async_setup(hass: HomeAssistant, config: ConfigType) -> bool:
    """Set up OpenAI Conversation."""
    await async_migrate_integration(hass)

    async def send_prompt(call: ServiceCall) -> ServiceResponse:
        """Send a prompt to ChatGPT and return the response."""
        entry_id = call.data["config_entry"]
        entry = hass.config_entries.async_get_entry(entry_id)

        if entry is None or entry.domain != DOMAIN:
            raise ServiceValidationError(
                translation_domain=DOMAIN,
                translation_key="invalid_config_entry",
                translation_placeholders={"config_entry": entry_id},
            )

        # Get first conversation subentry for options
        conversation_subentry = next(
            (
                sub
                for sub in entry.subentries.values()
                if sub.subentry_type == "conversation"
            ),
            None,
        )
        if not conversation_subentry:
            raise ServiceValidationError("No conversation configuration found")

        model: str = conversation_subentry.data.get(
            CONF_CHAT_MODEL, RECOMMENDED_CHAT_MODEL
        )
        client: openai.AsyncClient = entry.runtime_data

        content: ResponseInputMessageContentListParam = [
            ResponseInputTextParam(type="input_text", text=call.data[CONF_PROMPT])
        ]

        if filenames := call.data.get(CONF_FILENAMES):
            for filename in filenames:
                if not hass.config.is_allowed_path(filename):
                    raise HomeAssistantError(
                        f"Cannot read `{filename}`, no access to path; "
                        "`allowlist_external_dirs` may need to be adjusted in "
                        "`configuration.yaml`"
                    )

            content.extend(
                await async_prepare_files_for_prompt(
                    hass, [Path(filename) for filename in filenames]
                )
            )

        messages: ResponseInputParam = [
            EasyInputMessageParam(type="message", role="user", content=content)
        ]

        model_args = {
            "model": model,
            "input": messages,
            "max_output_tokens": conversation_subentry.data.get(
                CONF_MAX_TOKENS, RECOMMENDED_MAX_TOKENS
            ),
            "top_p": conversation_subentry.data.get(CONF_TOP_P, RECOMMENDED_TOP_P),
            "temperature": conversation_subentry.data.get(
                CONF_TEMPERATURE, RECOMMENDED_TEMPERATURE
            ),
            "user": call.context.user_id,
            "store": False,
        }

        if model.startswith("o"):
            model_args["reasoning"] = {
                "effort": conversation_subentry.data.get(
                    CONF_REASONING_EFFORT, RECOMMENDED_REASONING_EFFORT
                )
            }

        try:
            response: Response = await client.responses.create(**model_args)

        except openai.OpenAIError as err:
            raise HomeAssistantError(f"Error generating content: {err}") from err
        except FileNotFoundError as err:
            raise HomeAssistantError(f"Error generating content: {err}") from err

        return {"text": response.output_text}

    hass.services.async_register(
        DOMAIN,
        SERVICE_GENERATE_CONTENT,
        send_prompt,
        schema=vol.Schema(
            {
                vol.Required("config_entry"): selector.ConfigEntrySelector(
                    {
                        "integration": DOMAIN,
                    }
                ),
                vol.Required(CONF_PROMPT): cv.string,
                vol.Optional(CONF_FILENAMES, default=[]): vol.All(
                    cv.ensure_list, [cv.string]
                ),
            }
        ),
        supports_response=SupportsResponse.ONLY,
    )

    hass.services.async_register(
        DOMAIN,
        SERVICE_GENERATE_IMAGE,
        _render_image,
        schema=vol.Schema(
            {
                vol.Required("config_entry"): selector.ConfigEntrySelector(
                    {
                        "integration": DOMAIN,
                    }
                ),
                vol.Required(CONF_PROMPT): cv.string,
                vol.Optional("size", default="auto"): vol.In(
                    (
                        "1024x1024",
                        "1536x1024",
                        "1024x1536",
                        "auto",
                        "1024x1792",
                        "1792x1024",
                    )
                ),
                vol.Optional("quality", default="auto"): vol.In(
                    ("auto", "high", "medium", "low", "standard", "hd")
                ),
                vol.Optional("background", default="auto"): vol.In(
                    ("transparent", "opaque", "auto")
                ),
                vol.Optional("style"): vol.In(("vivid", "natural")),
                vol.Optional("moderation", default="auto"): vol.In(("low", "auto")),
            }
        ),
        supports_response=SupportsResponse.ONLY,
    )

    hass.http.register_view(ImageView)
    hass.http.register_view(ThumbnailView)

    return True


async def async_setup_entry(hass: HomeAssistant, entry: OpenAIConfigEntry) -> bool:
    """Set up OpenAI Conversation from a config entry."""
    client = openai.AsyncOpenAI(
        api_key=entry.data[CONF_API_KEY],
        http_client=get_async_client(hass),
    )

    # Cache current platform data which gets added to each request (caching done by library)
    _ = await hass.async_add_executor_job(client.platform_headers)

    try:
        await hass.async_add_executor_job(client.with_options(timeout=10.0).models.list)
    except openai.AuthenticationError as err:
        LOGGER.error("Invalid API key: %s", err)
        return False
    except openai.OpenAIError as err:
        raise ConfigEntryNotReady(err) from err

    entry.runtime_data = client

    await hass.config_entries.async_forward_entry_setups(entry, PLATFORMS)

    entry.async_on_unload(entry.add_update_listener(async_update_options))

    return True


async def async_unload_entry(hass: HomeAssistant, entry: ConfigEntry) -> bool:
    """Unload OpenAI."""
    return await hass.config_entries.async_unload_platforms(entry, PLATFORMS)


class ImageView(HomeAssistantView):
    """View to generated images."""

    url = f"/api/{DOMAIN}/images/{{filename}}"
    name = f"api:{DOMAIN}/images"
    requires_auth = False

    async def get(
        self,
        request: web.Request,
        filename: str,
    ) -> web.Response:
        """Serve image."""
        hass = request.app[KEY_HASS]
        IMAGE_STORAGE = hass.data.setdefault(DATA_IMAGES, {})
        image_data = IMAGE_STORAGE.get(filename)

        if image_data is None:
            raise web.HTTPNotFound

        return web.Response(
            body=image_data.data,
            content_type=image_data.mime_type,
        )


class ThumbnailView(HomeAssistantView):
    """View to generated images."""

    url = f"/api/{DOMAIN}/thumbnails/{{filename}}"
    name = f"api:{DOMAIN}/thumbnails"
    requires_auth = False

    async def get(
        self,
        request: web.Request,
        filename: str,
    ) -> web.Response:
        """Serve image."""
        hass = request.app[KEY_HASS]
        IMAGE_STORAGE = hass.data.setdefault(DATA_IMAGES, {})
        image_data = IMAGE_STORAGE.get(filename)

        if image_data is None:
            raise web.HTTPNotFound

        if image_data.thumbnail is None:
            image = Image.open(BytesIO(image_data.data))
            image.thumbnail((256, 256))
            image_bytes = BytesIO()
            image.save(image_bytes, format=image_data.mime_type.split("/")[-1].upper())
            image_data.thumbnail = image_bytes.getvalue()

        return web.Response(
            body=image_data.thumbnail,
            content_type=image_data.mime_type,
        )


async def async_update_options(hass: HomeAssistant, entry: OpenAIConfigEntry) -> None:
    """Update options."""
    await hass.config_entries.async_reload(entry.entry_id)


async def async_migrate_integration(hass: HomeAssistant) -> None:
    """Migrate integration entry structure."""

    entries = hass.config_entries.async_entries(DOMAIN)
    if not any(entry.version == 1 for entry in entries):
        return

    api_keys_entries: dict[str, ConfigEntry] = {}
    entity_registry = er.async_get(hass)
    device_registry = dr.async_get(hass)

    for entry in entries:
        use_existing = False
        subentry = ConfigSubentry(
            data=entry.options,
            subentry_type="conversation",
            title=entry.title,
            unique_id=None,
        )
        if entry.data[CONF_API_KEY] not in api_keys_entries:
            use_existing = True
            api_keys_entries[entry.data[CONF_API_KEY]] = entry

        parent_entry = api_keys_entries[entry.data[CONF_API_KEY]]

        hass.config_entries.async_add_subentry(parent_entry, subentry)
        conversation_entity = entity_registry.async_get_entity_id(
            "conversation",
            DOMAIN,
            entry.entry_id,
        )
        if conversation_entity is not None:
            entity_registry.async_update_entity(
                conversation_entity,
                config_entry_id=parent_entry.entry_id,
                config_subentry_id=subentry.subentry_id,
                new_unique_id=subentry.subentry_id,
            )

        device = device_registry.async_get_device(
            identifiers={(DOMAIN, entry.entry_id)}
        )
        if device is not None:
            device_registry.async_update_device(
                device.id,
                new_identifiers={(DOMAIN, subentry.subentry_id)},
                add_config_subentry_id=subentry.subentry_id,
                add_config_entry_id=parent_entry.entry_id,
            )
            if parent_entry.entry_id != entry.entry_id:
                device_registry.async_update_device(
                    device.id,
                    remove_config_entry_id=entry.entry_id,
                )
            else:
                device_registry.async_update_device(
                    device.id,
                    remove_config_entry_id=entry.entry_id,
                    remove_config_subentry_id=None,
                )

        if not use_existing:
            await hass.config_entries.async_remove(entry.entry_id)
        else:
            hass.config_entries.async_update_entry(
                entry,
                title=DEFAULT_NAME,
                options={},
                version=2,
                minor_version=2,
            )


async def async_migrate_entry(hass: HomeAssistant, entry: OpenAIConfigEntry) -> bool:
    """Migrate entry."""
    LOGGER.debug("Migrating from version %s:%s", entry.version, entry.minor_version)

    if entry.version > 2:
        # This means the user has downgraded from a future version
        return False

    if entry.version == 2 and entry.minor_version == 1:
        # Correct broken device migration in Home Assistant Core 2025.7.0b0-2025.7.0b1
        device_registry = dr.async_get(hass)
        for device in dr.async_entries_for_config_entry(
            device_registry, entry.entry_id
        ):
            device_registry.async_update_device(
                device.id,
                remove_config_entry_id=entry.entry_id,
                remove_config_subentry_id=None,
            )

        hass.config_entries.async_update_entry(entry, minor_version=2)

    if entry.version == 2 and entry.minor_version == 2:
        hass.config_entries.async_add_subentry(
            entry,
            ConfigSubentry(
                data=MappingProxyType(RECOMMENDED_AI_TASK_OPTIONS),
                subentry_type="ai_task_data",
                title=DEFAULT_AI_TASK_NAME,
                unique_id=None,
            ),
        )
        hass.config_entries.async_update_entry(entry, minor_version=3)

    LOGGER.debug(
        "Migration to version %s:%s successful", entry.version, entry.minor_version
    )

    return True<|MERGE_RESOLUTION|>--- conflicted
+++ resolved
@@ -56,20 +56,14 @@
     CONF_REASONING_EFFORT,
     CONF_TEMPERATURE,
     CONF_TOP_P,
-<<<<<<< HEAD
     DATA_IMAGES,
-=======
     DEFAULT_AI_TASK_NAME,
->>>>>>> f7d132b0
     DEFAULT_NAME,
     DOMAIN,
     IMAGE_EXPIRY_TIME,
     LOGGER,
-<<<<<<< HEAD
     MAX_IMAGES,
-=======
     RECOMMENDED_AI_TASK_OPTIONS,
->>>>>>> f7d132b0
     RECOMMENDED_CHAT_MODEL,
     RECOMMENDED_MAX_TOKENS,
     RECOMMENDED_REASONING_EFFORT,
