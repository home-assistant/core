--- conflicted
+++ resolved
@@ -227,7 +227,6 @@
         }
 
         if user_input is not None:
-<<<<<<< HEAD
             options.update(user_input)
             if user_input.get(CONF_CHAT_MODEL) in UNSUPPORTED_MODELS:
                 errors[CONF_CHAT_MODEL] = "model_not_supported"
@@ -267,40 +266,12 @@
                             mode=SelectSelectorMode.DROPDOWN,
                         )
                     ),
-=======
-            if user_input[CONF_RECOMMENDED] == self.last_rendered_recommended:
-                if user_input[CONF_LLM_HASS_API] == "none":
-                    user_input.pop(CONF_LLM_HASS_API)
-
-                if user_input.get(CONF_CHAT_MODEL) in UNSUPPORTED_MODELS:
-                    errors[CONF_CHAT_MODEL] = "model_not_supported"
-
-                if user_input.get(CONF_WEB_SEARCH):
-                    if (
-                        user_input.get(CONF_CHAT_MODEL, RECOMMENDED_CHAT_MODEL)
-                        not in WEB_SEARCH_MODELS
-                    ):
-                        errors[CONF_WEB_SEARCH] = "web_search_not_supported"
-                    elif user_input.get(CONF_WEB_SEARCH_USER_LOCATION):
-                        user_input.update(await self.get_location_data())
-
-                if not errors:
-                    return self.async_create_entry(title="", data=user_input)
-            else:
-                # Re-render the options again, now with the recommended options shown/hidden
-                self.last_rendered_recommended = user_input[CONF_RECOMMENDED]
-
-                options = {
-                    CONF_RECOMMENDED: user_input[CONF_RECOMMENDED],
-                    CONF_PROMPT: user_input[CONF_PROMPT],
-                    CONF_LLM_HASS_API: user_input[CONF_LLM_HASS_API],
->>>>>>> 4ed81fb0
                 }
             )
         elif CONF_REASONING_EFFORT in options:
             options.pop(CONF_REASONING_EFFORT)
 
-        if model.startswith("gpt-4o"):
+        if model in WEB_SEARCH_MODELS:
             step_schema.update(
                 {
                     vol.Optional(
