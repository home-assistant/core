"""Config flow for OpenAI Conversation integration."""
from __future__ import annotations

from functools import partial
import logging
import types
from types import MappingProxyType
from typing import Any

import openai
import voluptuous as vol

from homeassistant import config_entries
from homeassistant.const import CONF_API_KEY
from homeassistant.core import HomeAssistant
from homeassistant.data_entry_flow import FlowResult
from homeassistant.helpers.selector import (
    NumberSelector,
    NumberSelectorConfig,
    TemplateSelector,
)

from .const import (
    CONF_CHAT_MODEL,
    CONF_MAX_TOKENS,
    CONF_PROMPT,
    CONF_TEMPERATURE,
    CONF_TOP_P,
    DEFAULT_CHAT_MODEL,
    DEFAULT_MAX_TOKENS,
    DEFAULT_PROMPT,
    DEFAULT_TEMPERATURE,
    DEFAULT_TOP_P,
    DOMAIN,
)

_LOGGER = logging.getLogger(__name__)

STEP_USER_DATA_SCHEMA = vol.Schema(
    {
        vol.Required(CONF_API_KEY): str,
    }
)

DEFAULT_OPTIONS = types.MappingProxyType(
    {
        CONF_PROMPT: DEFAULT_PROMPT,
        CONF_CHAT_MODEL: DEFAULT_CHAT_MODEL,
        CONF_MAX_TOKENS: DEFAULT_MAX_TOKENS,
        CONF_TOP_P: DEFAULT_TOP_P,
        CONF_TEMPERATURE: DEFAULT_TEMPERATURE,
    }
)


async def validate_input(hass: HomeAssistant, data: dict[str, Any]) -> None:
    """Validate the user input allows us to connect.

    Data has the keys from STEP_USER_DATA_SCHEMA with values provided by the user.
    """
<<<<<<< HEAD
    client = openai.AsyncOpenAI(api_key=data[CONF_API_KEY])
    await client.with_options(timeout=10 * 1000).models.list()
=======
    openai.api_key = data[CONF_API_KEY]
    await hass.async_add_executor_job(partial(openai.Model.list, request_timeout=10))
>>>>>>> 157c4e31


class ConfigFlow(config_entries.ConfigFlow, domain=DOMAIN):
    """Handle a config flow for OpenAI Conversation."""

    VERSION = 1

    async def async_step_user(
        self, user_input: dict[str, Any] | None = None
    ) -> FlowResult:
        """Handle the initial step."""
        if user_input is None:
            return self.async_show_form(
                step_id="user", data_schema=STEP_USER_DATA_SCHEMA
            )

        errors = {}

        try:
            await validate_input(self.hass, user_input)
        except openai.APIConnectionError:
            errors["base"] = "cannot_connect"
        except openai.AuthenticationError:
            errors["base"] = "invalid_auth"
        except Exception:  # pylint: disable=broad-except
            _LOGGER.exception("Unexpected exception")
            errors["base"] = "unknown"
        else:
            return self.async_create_entry(title="OpenAI Conversation", data=user_input)

        return self.async_show_form(
            step_id="user", data_schema=STEP_USER_DATA_SCHEMA, errors=errors
        )

    @staticmethod
    def async_get_options_flow(
        config_entry: config_entries.ConfigEntry,
    ) -> config_entries.OptionsFlow:
        """Create the options flow."""
        return OptionsFlow(config_entry)


class OptionsFlow(config_entries.OptionsFlow):
    """OpenAI config flow options handler."""

    def __init__(self, config_entry: config_entries.ConfigEntry) -> None:
        """Initialize options flow."""
        self.config_entry = config_entry

    async def async_step_init(
        self, user_input: dict[str, Any] | None = None
    ) -> FlowResult:
        """Manage the options."""
        if user_input is not None:
            return self.async_create_entry(title="OpenAI Conversation", data=user_input)
        schema = openai_config_option_schema(self.config_entry.options)
        return self.async_show_form(
            step_id="init",
            data_schema=vol.Schema(schema),
        )


def openai_config_option_schema(options: MappingProxyType[str, Any]) -> dict:
    """Return a schema for OpenAI completion options."""
    if not options:
        options = DEFAULT_OPTIONS
    return {
        vol.Optional(
            CONF_PROMPT,
            description={"suggested_value": options[CONF_PROMPT]},
            default=DEFAULT_PROMPT,
        ): TemplateSelector(),
        vol.Optional(
            CONF_CHAT_MODEL,
            description={
                # New key in HA 2023.4
                "suggested_value": options.get(CONF_CHAT_MODEL, DEFAULT_CHAT_MODEL)
            },
            default=DEFAULT_CHAT_MODEL,
        ): str,
        vol.Optional(
            CONF_MAX_TOKENS,
            description={"suggested_value": options[CONF_MAX_TOKENS]},
            default=DEFAULT_MAX_TOKENS,
        ): int,
        vol.Optional(
            CONF_TOP_P,
            description={"suggested_value": options[CONF_TOP_P]},
            default=DEFAULT_TOP_P,
        ): NumberSelector(NumberSelectorConfig(min=0, max=1, step=0.05)),
        vol.Optional(
            CONF_TEMPERATURE,
            description={"suggested_value": options[CONF_TEMPERATURE]},
            default=DEFAULT_TEMPERATURE,
        ): NumberSelector(NumberSelectorConfig(min=0, max=1, step=0.05)),
    }<|MERGE_RESOLUTION|>--- conflicted
+++ resolved
@@ -58,13 +58,8 @@
 
     Data has the keys from STEP_USER_DATA_SCHEMA with values provided by the user.
     """
-<<<<<<< HEAD
     client = openai.AsyncOpenAI(api_key=data[CONF_API_KEY])
-    await client.with_options(timeout=10 * 1000).models.list()
-=======
-    openai.api_key = data[CONF_API_KEY]
-    await hass.async_add_executor_job(partial(openai.Model.list, request_timeout=10))
->>>>>>> 157c4e31
+    await client.with_options(timeout=10.0).models.list()
 
 
 class ConfigFlow(config_entries.ConfigFlow, domain=DOMAIN):
