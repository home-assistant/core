"""Base entity for OpenAI."""

from __future__ import annotations

import base64
from collections.abc import AsyncGenerator, Callable
import json
from mimetypes import guess_file_type
from pathlib import Path
from typing import TYPE_CHECKING, Any, Literal, cast

import openai
from openai._streaming import AsyncStream
from openai.types.responses import (
    EasyInputMessageParam,
    FunctionToolParam,
    ResponseCompletedEvent,
    ResponseErrorEvent,
    ResponseFailedEvent,
    ResponseFunctionCallArgumentsDeltaEvent,
    ResponseFunctionCallArgumentsDoneEvent,
    ResponseFunctionToolCall,
    ResponseFunctionToolCallParam,
    ResponseIncompleteEvent,
    ResponseInputFileParam,
    ResponseInputImageParam,
    ResponseInputMessageContentListParam,
    ResponseInputParam,
    ResponseOutputItemAddedEvent,
    ResponseOutputItemDoneEvent,
    ResponseOutputMessage,
    ResponseOutputMessageParam,
    ResponseReasoningItem,
    ResponseReasoningItemParam,
    ResponseStreamEvent,
    ResponseTextDeltaEvent,
    ToolParam,
    WebSearchToolParam,
)
from openai.types.responses.response_input_param import FunctionCallOutput
from openai.types.responses.tool_param import (
    CodeInterpreter,
    CodeInterpreterContainerCodeInterpreterToolAuto,
)
from openai.types.responses.web_search_tool_param import UserLocation
import voluptuous as vol
from voluptuous_openapi import convert

from homeassistant.components import conversation
from homeassistant.config_entries import ConfigSubentry
from homeassistant.core import HomeAssistant
from homeassistant.exceptions import HomeAssistantError
from homeassistant.helpers import device_registry as dr, llm
from homeassistant.helpers.entity import Entity
from homeassistant.util import slugify

from .const import (
    CONF_CHAT_MODEL,
    CONF_CODE_INTERPRETER,
    CONF_MAX_TOKENS,
    CONF_REASONING_EFFORT,
    CONF_TEMPERATURE,
    CONF_TOP_P,
    CONF_WEB_SEARCH,
    CONF_WEB_SEARCH_CITY,
    CONF_WEB_SEARCH_CONTEXT_SIZE,
    CONF_WEB_SEARCH_COUNTRY,
    CONF_WEB_SEARCH_REGION,
    CONF_WEB_SEARCH_TIMEZONE,
    CONF_WEB_SEARCH_USER_LOCATION,
    DOMAIN,
    LOGGER,
    RECOMMENDED_CHAT_MODEL,
    RECOMMENDED_MAX_TOKENS,
    RECOMMENDED_REASONING_EFFORT,
    RECOMMENDED_TEMPERATURE,
    RECOMMENDED_TOP_P,
    RECOMMENDED_WEB_SEARCH_CONTEXT_SIZE,
)

if TYPE_CHECKING:
    from . import OpenAIConfigEntry


# Max number of back and forth with the LLM to generate a response
MAX_TOOL_ITERATIONS = 10


def _adjust_schema(schema: dict[str, Any]) -> None:
    """Adjust the schema to be compatible with OpenAI API."""
    if schema["type"] == "object":
        if "properties" not in schema:
            return

        if "required" not in schema:
            schema["required"] = []

        # Ensure all properties are required
        for prop, prop_info in schema["properties"].items():
            _adjust_schema(prop_info)
            if prop not in schema["required"]:
                prop_info["type"] = [prop_info["type"], "null"]
                schema["required"].append(prop)

    elif schema["type"] == "array":
        if "items" not in schema:
            return

        _adjust_schema(schema["items"])


def _format_structured_output(
    schema: vol.Schema, llm_api: llm.APIInstance | None
) -> dict[str, Any]:
    """Format the schema to be compatible with OpenAI API."""
    result: dict[str, Any] = convert(
        schema,
        custom_serializer=(
            llm_api.custom_serializer if llm_api else llm.selector_serializer
        ),
    )

    _adjust_schema(result)

    result["strict"] = True
    result["additionalProperties"] = False
    return result


def _format_tool(
    tool: llm.Tool, custom_serializer: Callable[[Any], Any] | None
) -> FunctionToolParam:
    """Format tool specification."""
    return FunctionToolParam(
        type="function",
        name=tool.name,
        parameters=convert(tool.parameters, custom_serializer=custom_serializer),
        description=tool.description,
        strict=False,
    )


def _convert_content_to_param(
    content: conversation.Content,
) -> ResponseInputParam:
    """Convert any native chat message for this agent to the native format."""
    messages: ResponseInputParam = []
    if isinstance(content, conversation.ToolResultContent):
        return [
            FunctionCallOutput(
                type="function_call_output",
                call_id=content.tool_call_id,
                output=json.dumps(content.tool_result),
            )
        ]

    if content.content:
        role: Literal["user", "assistant", "system", "developer"] = content.role
        if role == "system":
            role = "developer"
        messages.append(
            EasyInputMessageParam(type="message", role=role, content=content.content)
        )

    if isinstance(content, conversation.AssistantContent) and content.tool_calls:
        messages.extend(
            ResponseFunctionToolCallParam(
                type="function_call",
                name=tool_call.tool_name,
                arguments=json.dumps(tool_call.tool_args),
                call_id=tool_call.id,
            )
            for tool_call in content.tool_calls
        )
    return messages


async def _transform_stream(
    chat_log: conversation.ChatLog,
    result: AsyncStream[ResponseStreamEvent],
    messages: ResponseInputParam,
) -> AsyncGenerator[conversation.AssistantContentDeltaDict]:
    """Transform an OpenAI delta stream into HA format."""
    async for event in result:
        LOGGER.debug("Received event: %s", event)

        if isinstance(event, ResponseOutputItemAddedEvent):
            if isinstance(event.item, ResponseOutputMessage):
                yield {"role": event.item.role}
            elif isinstance(event.item, ResponseFunctionToolCall):
                # OpenAI has tool calls as individual events
                # while HA puts tool calls inside the assistant message.
                # We turn them into individual assistant content for HA
                # to ensure that tools are called as soon as possible.
                yield {"role": "assistant"}
                current_tool_call = event.item
        elif isinstance(event, ResponseOutputItemDoneEvent):
            item = event.item.model_dump()
            item.pop("status", None)
            if isinstance(event.item, ResponseReasoningItem):
                messages.append(cast(ResponseReasoningItemParam, item))
            elif isinstance(event.item, ResponseOutputMessage):
                messages.append(cast(ResponseOutputMessageParam, item))
            elif isinstance(event.item, ResponseFunctionToolCall):
                messages.append(cast(ResponseFunctionToolCallParam, item))
        elif isinstance(event, ResponseTextDeltaEvent):
            yield {"content": event.delta}
        elif isinstance(event, ResponseFunctionCallArgumentsDeltaEvent):
            current_tool_call.arguments += event.delta
        elif isinstance(event, ResponseFunctionCallArgumentsDoneEvent):
            current_tool_call.status = "completed"
            yield {
                "tool_calls": [
                    llm.ToolInput(
                        id=current_tool_call.call_id,
                        tool_name=current_tool_call.name,
                        tool_args=json.loads(current_tool_call.arguments),
                    )
                ]
            }
        elif isinstance(event, ResponseCompletedEvent):
            if event.response.usage is not None:
                chat_log.async_trace(
                    {
                        "stats": {
                            "input_tokens": event.response.usage.input_tokens,
                            "output_tokens": event.response.usage.output_tokens,
                        }
                    }
                )
        elif isinstance(event, ResponseIncompleteEvent):
            if event.response.usage is not None:
                chat_log.async_trace(
                    {
                        "stats": {
                            "input_tokens": event.response.usage.input_tokens,
                            "output_tokens": event.response.usage.output_tokens,
                        }
                    }
                )

            if (
                event.response.incomplete_details
                and event.response.incomplete_details.reason
            ):
                reason: str = event.response.incomplete_details.reason
            else:
                reason = "unknown reason"

            if reason == "max_output_tokens":
                reason = "max output tokens reached"
            elif reason == "content_filter":
                reason = "content filter triggered"

            raise HomeAssistantError(f"OpenAI response incomplete: {reason}")
        elif isinstance(event, ResponseFailedEvent):
            if event.response.usage is not None:
                chat_log.async_trace(
                    {
                        "stats": {
                            "input_tokens": event.response.usage.input_tokens,
                            "output_tokens": event.response.usage.output_tokens,
                        }
                    }
                )
            reason = "unknown reason"
            if event.response.error is not None:
                reason = event.response.error.message
            raise HomeAssistantError(f"OpenAI response failed: {reason}")
        elif isinstance(event, ResponseErrorEvent):
            raise HomeAssistantError(f"OpenAI response error: {event.message}")


class OpenAIBaseLLMEntity(Entity):
    """OpenAI conversation agent."""

    def __init__(self, entry: OpenAIConfigEntry, subentry: ConfigSubentry) -> None:
        """Initialize the entity."""
        self.entry = entry
        self.subentry = subentry
        self._attr_name = subentry.title
        self._attr_unique_id = subentry.subentry_id
        self._attr_device_info = dr.DeviceInfo(
            identifiers={(DOMAIN, subentry.subentry_id)},
            name=subentry.title,
            manufacturer="OpenAI",
            model=subentry.data.get(CONF_CHAT_MODEL, RECOMMENDED_CHAT_MODEL),
            entry_type=dr.DeviceEntryType.SERVICE,
        )

    async def _async_handle_chat_log(
        self,
        chat_log: conversation.ChatLog,
        structure_name: str | None = None,
        structure: vol.Schema | None = None,
    ) -> None:
        """Generate an answer for the chat log."""
        options = self.subentry.data

        tools: list[ToolParam] = []
        if chat_log.llm_api:
            tools = [
                _format_tool(tool, chat_log.llm_api.custom_serializer)
                for tool in chat_log.llm_api.tools
            ]

        if options.get(CONF_WEB_SEARCH):
            web_search = WebSearchToolParam(
                type="web_search_preview",
                search_context_size=options.get(
                    CONF_WEB_SEARCH_CONTEXT_SIZE, RECOMMENDED_WEB_SEARCH_CONTEXT_SIZE
                ),
            )
            if options.get(CONF_WEB_SEARCH_USER_LOCATION):
                web_search["user_location"] = UserLocation(
                    type="approximate",
                    city=options.get(CONF_WEB_SEARCH_CITY, ""),
                    region=options.get(CONF_WEB_SEARCH_REGION, ""),
                    country=options.get(CONF_WEB_SEARCH_COUNTRY, ""),
                    timezone=options.get(CONF_WEB_SEARCH_TIMEZONE, ""),
                )
            tools.append(web_search)

<<<<<<< HEAD
        if options.get(CONF_CODE_INTERPRETER):
            tools.append(
                CodeInterpreter(
                    type="code_interpreter",
                    container=CodeInterpreterContainerCodeInterpreterToolAuto(
                        type="auto"
                    ),
                )
            )

        model = options.get(CONF_CHAT_MODEL, RECOMMENDED_CHAT_MODEL)
=======
        model_args = {
            "model": options.get(CONF_CHAT_MODEL, RECOMMENDED_CHAT_MODEL),
            "input": [],
            "max_output_tokens": options.get(CONF_MAX_TOKENS, RECOMMENDED_MAX_TOKENS),
            "top_p": options.get(CONF_TOP_P, RECOMMENDED_TOP_P),
            "temperature": options.get(CONF_TEMPERATURE, RECOMMENDED_TEMPERATURE),
            "user": chat_log.conversation_id,
            "store": False,
            "stream": True,
        }
        if tools:
            model_args["tools"] = tools

        if model_args["model"].startswith("o"):
            model_args["reasoning"] = {
                "effort": options.get(
                    CONF_REASONING_EFFORT, RECOMMENDED_REASONING_EFFORT
                )
            }
        else:
            model_args["store"] = False

>>>>>>> f7d132b0
        messages = [
            m
            for content in chat_log.content
            for m in _convert_content_to_param(content)
        ]
        if structure and structure_name:
            model_args["text"] = {
                "format": {
                    "type": "json_schema",
                    "name": slugify(structure_name),
                    "schema": _format_structured_output(structure, chat_log.llm_api),
                },
            }

        client = self.entry.runtime_data

        # To prevent infinite loops, we limit the number of iterations
        for _iteration in range(MAX_TOOL_ITERATIONS):
            model_args["input"] = messages

            try:
                result = await client.responses.create(**model_args)
            except openai.RateLimitError as err:
                LOGGER.error("Rate limited by OpenAI: %s", err)
                raise HomeAssistantError("Rate limited or insufficient funds") from err
            except openai.OpenAIError as err:
                LOGGER.error("Error talking to OpenAI: %s", err)
                raise HomeAssistantError("Error talking to OpenAI") from err

            async for content in chat_log.async_add_delta_content_stream(
                self.entity_id, _transform_stream(chat_log, result, messages)
            ):
                if not isinstance(content, conversation.AssistantContent):
                    messages.extend(_convert_content_to_param(content))

            if not chat_log.unresponded_tool_results:
                break


async def async_prepare_files_for_prompt(
    hass: HomeAssistant, files: list[Path]
) -> ResponseInputMessageContentListParam:
    """Append files to a prompt.

    Caller needs to ensure that the files are allowed.
    """

    def append_files_to_content() -> ResponseInputMessageContentListParam:
        content: ResponseInputMessageContentListParam = []

        for file_path in files:
            if not file_path.exists():
                raise HomeAssistantError(f"`{file_path}` does not exist")

            mime_type, _ = guess_file_type(file_path)

            if not mime_type or not mime_type.startswith(("image/", "application/pdf")):
                raise HomeAssistantError(
                    "Only images and PDF are supported by the OpenAI API,"
                    f"`{file_path}` is not an image file or PDF"
                )

            base64_file = base64.b64encode(file_path.read_bytes()).decode("utf-8")

            if mime_type.startswith("image/"):
                content.append(
                    ResponseInputImageParam(
                        type="input_image",
                        image_url=f"data:{mime_type};base64,{base64_file}",
                        detail="auto",
                    )
                )
            elif mime_type.startswith("application/pdf"):
                content.append(
                    ResponseInputFileParam(
                        type="input_file",
                        filename=str(file_path),
                        file_data=f"data:{mime_type};base64,{base64_file}",
                    )
                )

        return content

    return await hass.async_add_executor_job(append_files_to_content)<|MERGE_RESOLUTION|>--- conflicted
+++ resolved
@@ -321,7 +321,6 @@
                 )
             tools.append(web_search)
 
-<<<<<<< HEAD
         if options.get(CONF_CODE_INTERPRETER):
             tools.append(
                 CodeInterpreter(
@@ -332,8 +331,6 @@
                 )
             )
 
-        model = options.get(CONF_CHAT_MODEL, RECOMMENDED_CHAT_MODEL)
-=======
         model_args = {
             "model": options.get(CONF_CHAT_MODEL, RECOMMENDED_CHAT_MODEL),
             "input": [],
@@ -356,7 +353,6 @@
         else:
             model_args["store"] = False
 
->>>>>>> f7d132b0
         messages = [
             m
             for content in chat_log.content
