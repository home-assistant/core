"""Constants for the OpenAI Conversation integration."""

from dataclasses import dataclass
import logging

from homeassistant.util.hass_dict import HassKey

DOMAIN = "openai_conversation"
LOGGER: logging.Logger = logging.getLogger(__package__)

<<<<<<< HEAD
IMAGE_EXPIRY_TIME = 60 * 60  # 1 hour
MAX_IMAGES = 20


@dataclass
class ImageData:
    """Image data for stored generated images."""

    data: bytes
    timestamp: int
    mime_type: str
    title: str
    thumbnail: bytes | None = None


DATA_IMAGES: HassKey[dict[str, ImageData]] = HassKey(DOMAIN)
=======
DEFAULT_CONVERSATION_NAME = "OpenAI Conversation"
DEFAULT_NAME = "OpenAI Conversation"
>>>>>>> d997efc5

CONF_CHAT_MODEL = "chat_model"
CONF_FILENAMES = "filenames"
CONF_MAX_TOKENS = "max_tokens"
CONF_PROMPT = "prompt"
CONF_REASONING_EFFORT = "reasoning_effort"
CONF_RECOMMENDED = "recommended"
CONF_TEMPERATURE = "temperature"
CONF_TOP_P = "top_p"
CONF_WEB_SEARCH = "web_search"
CONF_WEB_SEARCH_USER_LOCATION = "user_location"
CONF_WEB_SEARCH_CONTEXT_SIZE = "search_context_size"
CONF_WEB_SEARCH_CITY = "city"
CONF_WEB_SEARCH_REGION = "region"
CONF_WEB_SEARCH_COUNTRY = "country"
CONF_WEB_SEARCH_TIMEZONE = "timezone"
RECOMMENDED_CHAT_MODEL = "gpt-4o-mini"
RECOMMENDED_MAX_TOKENS = 150
RECOMMENDED_REASONING_EFFORT = "low"
RECOMMENDED_TEMPERATURE = 1.0
RECOMMENDED_TOP_P = 1.0
RECOMMENDED_WEB_SEARCH = False
RECOMMENDED_WEB_SEARCH_CONTEXT_SIZE = "medium"
RECOMMENDED_WEB_SEARCH_USER_LOCATION = False

UNSUPPORTED_MODELS: list[str] = [
    "o1-mini",
    "o1-mini-2024-09-12",
    "o1-preview",
    "o1-preview-2024-09-12",
    "gpt-4o-realtime-preview",
    "gpt-4o-realtime-preview-2024-12-17",
    "gpt-4o-realtime-preview-2024-10-01",
    "gpt-4o-mini-realtime-preview",
    "gpt-4o-mini-realtime-preview-2024-12-17",
]

WEB_SEARCH_MODELS: list[str] = [
    "gpt-4.1",
    "gpt-4.1-mini",
    "gpt-4o",
    "gpt-4o-search-preview",
    "gpt-4o-mini",
    "gpt-4o-mini-search-preview",
]<|MERGE_RESOLUTION|>--- conflicted
+++ resolved
@@ -8,7 +8,6 @@
 DOMAIN = "openai_conversation"
 LOGGER: logging.Logger = logging.getLogger(__package__)
 
-<<<<<<< HEAD
 IMAGE_EXPIRY_TIME = 60 * 60  # 1 hour
 MAX_IMAGES = 20
 
@@ -25,10 +24,9 @@
 
 
 DATA_IMAGES: HassKey[dict[str, ImageData]] = HassKey(DOMAIN)
-=======
+
 DEFAULT_CONVERSATION_NAME = "OpenAI Conversation"
 DEFAULT_NAME = "OpenAI Conversation"
->>>>>>> d997efc5
 
 CONF_CHAT_MODEL = "chat_model"
 CONF_FILENAMES = "filenames"
