--- conflicted
+++ resolved
@@ -112,8 +112,7 @@
         options = self.entry.options
         intent_response = intent.IntentResponse(language=user_input.language)
         llm_api: llm.APIInstance | None = None
-<<<<<<< HEAD
-        tools: list[dict[str, Any]] | None = None
+        tools: list[ChatCompletionToolParam] | None = None
         user_name: str | None = None
         llm_context = llm.ToolContext(
             platform=DOMAIN,
@@ -123,9 +122,6 @@
             assistant=conversation.DOMAIN,
             device_id=user_input.device_id,
         )
-=======
-        tools: list[ChatCompletionToolParam] | None = None
->>>>>>> cb502263
 
         if options.get(CONF_LLM_HASS_API):
             try:
