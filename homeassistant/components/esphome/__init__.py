--- conflicted
+++ resolved
@@ -269,11 +269,8 @@
             entry_data.api_version = cli.api_version
             entry_data.available = True
             if entry_data.device_info.name:
-<<<<<<< HEAD
                 cli.expected_name = entry_data.device_info.name
-=======
                 reconnect_logic.name = entry_data.device_info.name
->>>>>>> 8736b064
             device_id = _async_setup_device_registry(
                 hass, entry, entry_data.device_info
             )
@@ -321,11 +318,8 @@
         await _setup_services(hass, entry_data, services)
 
         if entry_data.device_info is not None and entry_data.device_info.name:
-<<<<<<< HEAD
             cli.expected_name = entry_data.device_info.name
-=======
             reconnect_logic.name = entry_data.device_info.name
->>>>>>> 8736b064
 
         await reconnect_logic.start()
         entry_data.cleanup_callbacks.append(reconnect_logic.stop_callback)
