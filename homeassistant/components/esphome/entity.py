--- conflicted
+++ resolved
@@ -321,11 +321,7 @@
             )
 
         if entity_info.name:
-<<<<<<< HEAD
-            self.entity_id = f"{domain}.{device_info.name}_{entity_info.name}"
-=======
             self.entity_id = f"{domain}.{device_name}_{entity_info.object_id}"
->>>>>>> 1e4fbebf
         else:
             # https://github.com/home-assistant/core/issues/132532
             # If name is not set, ESPHome will use the sanitized friendly name
