{
  "config": {
    "abort": {
      "already_configured": "[%key:common::config_flow::abort::already_configured_device%]",
      "already_in_progress": "[%key:common::config_flow::abort::already_in_progress%]",
      "reauth_successful": "[%key:common::config_flow::abort::reauth_successful%]",
      "mdns_missing_mac": "Missing MAC address in mDNS properties.",
      "service_received": "Action received",
      "mqtt_missing_mac": "Missing MAC address in MQTT properties.",
      "mqtt_missing_api": "Missing API port in MQTT properties.",
      "mqtt_missing_ip": "Missing IP address in MQTT properties.",
      "mqtt_missing_payload": "Missing MQTT Payload.",
      "name_conflict_migrated": "The configuration for `{name}` has been migrated to a new device with MAC address `{mac}` from `{existing_mac}`."
    },
    "error": {
      "resolve_error": "Can't resolve address of the ESP. If this error persists, please set a static IP address",
      "connection_error": "Can't connect to ESP. Please make sure your YAML file contains an 'api:' line.",
      "invalid_auth": "[%key:common::config_flow::error::invalid_auth%]",
      "invalid_psk": "The transport encryption key is invalid. Please ensure it matches what you have in your configuration"
    },
    "step": {
      "user": {
        "data": {
          "host": "[%key:common::config_flow::data::host%]",
          "port": "[%key:common::config_flow::data::port%]"
        },
        "data_description": {
          "host": "IP address or hostname of the ESPHome device",
          "port": "Port that the native API is running on"
        },
        "description": "Please enter connection settings of your ESPHome device."
      },
      "authenticate": {
        "data": {
          "password": "[%key:common::config_flow::data::password%]"
        },
        "data_description": {
          "password": "Passwords are deprecated and will be removed in a future version. Please update your ESPHome device YAML configuration to use an encryption key instead."
        },
        "description": "Please enter the password you set in your ESPHome device YAML configuration for {name}."
      },
      "encryption_key": {
        "data": {
          "noise_psk": "Encryption key"
        },
        "data_description": {
          "noise_psk": "The encryption key is used to encrypt the connection between Home Assistant and the ESPHome device. You can find this in the api: section of your ESPHome device YAML configuration."
        },
        "description": "Please enter the encryption key for {name}. You can find it in the ESPHome Dashboard or in your ESPHome device YAML configuration."
      },
      "reauth_confirm": {
        "data": {
          "noise_psk": "[%key:component::esphome::config::step::encryption_key::data::noise_psk%]"
        },
        "data_description": {
          "noise_psk": "[%key:component::esphome::config::step::encryption_key::data_description::noise_psk%]"
        },
        "description": "The ESPHome device {name} enabled transport encryption or changed the encryption key. Please enter the updated key. You can find it in the ESPHome Dashboard or in your ESPHome device YAML configuration."
      },
      "reauth_encryption_removed_confirm": {
        "description": "The ESPHome device {name} disabled transport encryption. Please confirm that you want to remove the encryption key and allow unencrypted connections."
      },
      "discovery_confirm": {
        "description": "Do you want to add the device `{name}` to Home Assistant?",
        "title": "Discovered ESPHome device"
      },
      "name_conflict": {
        "title": "Name conflict",
<<<<<<< HEAD
        "description": "**The name `{name}` is already being used by another device: {existing_title} (MAC address: `{existing_mac}`)**\n\nTo continue, please choose one of the following options:\n\n**Migrate configuration to new device:** If this is a replacement, migrate the existing settings to the new device (`{mac}`).\n**Overwrite the existing configuration:** If this is not a replacement, delete the old configuration for `{existing_mac}` and use the new device instead.",
=======
        "description": "**The name `{name}` is already being used by another device: {existing_title} (MAC address: `{existing_mac}`)**\n\nTo continue, please choose one of the following options:\n\n**Migrate Configuration to New Device:** If this is a replacement, migrate the existing settings to the new device (`{mac}`).\n**Overwrite the Existing Configuration:** If this is not a replacement, delete the old configuration for `{existing_mac}` and use the new device instead.",
>>>>>>> f0d81d07
        "menu_options": {
          "name_conflict_migrate": "Migrate configuration to new device",
          "name_conflict_overwrite": "Overwrite the existing configuration"
        }
      }
    },
    "flow_title": "{name}"
  },
  "options": {
    "step": {
      "init": {
        "data": {
          "allow_service_calls": "Allow the device to perform Home Assistant actions.",
          "subscribe_logs": "Subscribe to logs from the device. When enabled, the device will send logs to Home Assistant and you can view them in the logs panel."
        }
      }
    }
  },
  "entity": {
    "assist_satellite": {
      "assist_satellite": {
        "name": "[%key:component::assist_satellite::entity_component::_::name%]"
      }
    },
    "binary_sensor": {
      "assist_in_progress": {
        "name": "[%key:component::assist_pipeline::entity::binary_sensor::assist_in_progress::name%]"
      }
    },
    "select": {
      "pipeline": {
        "name": "[%key:component::assist_pipeline::entity::select::pipeline::name%]",
        "state": {
          "preferred": "[%key:component::assist_pipeline::entity::select::pipeline::state::preferred%]"
        }
      },
      "vad_sensitivity": {
        "name": "[%key:component::assist_pipeline::entity::select::vad_sensitivity::name%]",
        "state": {
          "default": "[%key:component::assist_pipeline::entity::select::vad_sensitivity::state::default%]",
          "aggressive": "[%key:component::assist_pipeline::entity::select::vad_sensitivity::state::aggressive%]",
          "relaxed": "[%key:component::assist_pipeline::entity::select::vad_sensitivity::state::relaxed%]"
        }
      },
      "wake_word": {
        "name": "Wake word",
        "state": {
          "okay_nabu": "Okay Nabu"
        }
      }
    },
    "climate": {
      "climate": {
        "state_attributes": {
          "fan_mode": {
            "state": {
              "quiet": "Quiet"
            }
          }
        }
      }
    }
  },
  "issues": {
    "assist_in_progress_deprecated": {
      "title": "[%key:component::assist_pipeline::issues::assist_in_progress_deprecated::title%]",
      "fix_flow": {
        "step": {
          "confirm_disable_entity": {
            "description": "[%key:component::assist_pipeline::issues::assist_in_progress_deprecated::fix_flow::step::confirm_disable_entity::description%]"
          }
        }
      }
    },
    "ble_firmware_outdated": {
      "title": "Update {name} with ESPHome {version} or later",
      "description": "To improve Bluetooth reliability and performance, we highly recommend updating {name} with ESPHome {version} or later. When updating the device from ESPHome earlier than 2022.12.0, it is recommended to use a serial cable instead of an over-the-air update to take advantage of the new partition scheme."
    },
    "api_password_deprecated": {
      "title": "API Password deprecated on {name}",
      "description": "The API password for ESPHome is deprecated and the use of an API encryption key is recommended instead.\n\nRemove the API password and add an encryption key to your ESPHome device to resolve this issue."
    },
    "service_calls_not_allowed": {
      "title": "{name} is not permitted to perform Home Assistant actions",
      "description": "The ESPHome device attempted to perform a Home Assistant action, but this functionality is not enabled.\n\nIf you trust this device and want to allow it to perform Home Assistant action, you can enable this functionality in the options flow."
    },
    "device_conflict": {
      "title": "Device conflict for {name}",
      "fix_flow": {
        "step": {
          "init": {
            "title": "Device conflict for {name}",
            "description": "**The device `{name}` (`{model}`) at `{ip}` has reported a MAC address change from `{stored_mac}` to `{mac}`.**\n\nIf you have multiple devices with the same name, please rename or remove the one with MAC address `{mac}` to avoid conflicts.\n\nIf this is a hardware replacement, please confirm that you would like to migrate the Home Assistant configuration to the new device with MAC address `{mac}`.",
            "menu_options": {
              "migrate": "Migrate configuration to new device",
              "manual": "Remove or rename device"
            }
          },
          "migrate": {
            "title": "Confirm device replacement for {name}",
            "description": "Are you sure you want to migrate the Home Assistant configuration for `{name}` (`{model}`) at `{ip}` from `{stored_mac}` to `{mac}`?"
          },
          "manual": {
            "title": "Remove or rename device {name}",
            "description": "To resolve the conflict, either remove the device with MAC address `{mac}` from the network and restart the one with MAC address `{stored_mac}`, or re-flash the device with MAC address `{mac}` using a different name than `{name}`. Submit again once done."
          }
        }
      }
    }
  }
}<|MERGE_RESOLUTION|>--- conflicted
+++ resolved
@@ -66,11 +66,7 @@
       },
       "name_conflict": {
         "title": "Name conflict",
-<<<<<<< HEAD
         "description": "**The name `{name}` is already being used by another device: {existing_title} (MAC address: `{existing_mac}`)**\n\nTo continue, please choose one of the following options:\n\n**Migrate configuration to new device:** If this is a replacement, migrate the existing settings to the new device (`{mac}`).\n**Overwrite the existing configuration:** If this is not a replacement, delete the old configuration for `{existing_mac}` and use the new device instead.",
-=======
-        "description": "**The name `{name}` is already being used by another device: {existing_title} (MAC address: `{existing_mac}`)**\n\nTo continue, please choose one of the following options:\n\n**Migrate Configuration to New Device:** If this is a replacement, migrate the existing settings to the new device (`{mac}`).\n**Overwrite the Existing Configuration:** If this is not a replacement, delete the old configuration for `{existing_mac}` and use the new device instead.",
->>>>>>> f0d81d07
         "menu_options": {
           "name_conflict_migrate": "Migrate configuration to new device",
           "name_conflict_overwrite": "Overwrite the existing configuration"
