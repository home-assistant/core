"""Bluetooth client for esphome."""
from __future__ import annotations

import asyncio
from collections.abc import Callable, Coroutine
import contextlib
import logging
from typing import Any, TypeVar, cast
import uuid

from aioesphomeapi import (
    ESP_CONNECTION_ERROR_DESCRIPTION,
    ESPHOME_GATT_ERRORS,
    BLEConnectionError,
)
from aioesphomeapi.connection import APIConnectionError, TimeoutAPIError
from aioesphomeapi.core import BluetoothGATTAPIError
import async_timeout
from bleak.backends.characteristic import BleakGATTCharacteristic
from bleak.backends.client import BaseBleakClient, NotifyCallback
from bleak.backends.device import BLEDevice
from bleak.backends.service import BleakGATTServiceCollection
from bleak.exc import BleakError

from homeassistant.components.bluetooth import async_scanner_by_source
from homeassistant.core import CALLBACK_TYPE, HomeAssistant

from ..domain_data import DomainData
from .characteristic import BleakGATTCharacteristicESPHome
from .descriptor import BleakGATTDescriptorESPHome
from .service import BleakGATTServiceESPHome

DEFAULT_MTU = 23
GATT_HEADER_SIZE = 3
DISCONNECT_TIMEOUT = 5.0
CONNECT_FREE_SLOT_TIMEOUT = 2.0
GATT_READ_TIMEOUT = 30.0

DEFAULT_MAX_WRITE_WITHOUT_RESPONSE = DEFAULT_MTU - GATT_HEADER_SIZE
_LOGGER = logging.getLogger(__name__)

_WrapFuncType = TypeVar(  # pylint: disable=invalid-name
    "_WrapFuncType", bound=Callable[..., Any]
)


def mac_to_int(address: str) -> int:
    """Convert a mac address to an integer."""
    return int(address.replace(":", ""), 16)


def verify_connected(func: _WrapFuncType) -> _WrapFuncType:
    """Define a wrapper throw BleakError if not connected."""

    async def _async_wrap_bluetooth_connected_operation(
        self: "ESPHomeClient", *args: Any, **kwargs: Any
    ) -> Any:
        disconnected_event = (
            self._disconnected_event  # pylint: disable=protected-access
        )
        if not disconnected_event:
            raise BleakError("Not connected")
        task = asyncio.create_task(func(self, *args, **kwargs))
        done, _ = await asyncio.wait(
            (task, disconnected_event.wait()),
            return_when=asyncio.FIRST_COMPLETED,
        )
        if disconnected_event.is_set():
            task.cancel()
            with contextlib.suppress(asyncio.CancelledError):
                await task
            raise BleakError(
                f"{self._source}: {self._ble_device.name} - {self._ble_device.address}: "  # pylint: disable=protected-access
                "Disconnected during operation"
            )
        return next(iter(done)).result()

    return cast(_WrapFuncType, _async_wrap_bluetooth_connected_operation)


def api_error_as_bleak_error(func: _WrapFuncType) -> _WrapFuncType:
    """Define a wrapper throw esphome api errors as BleakErrors."""

    async def _async_wrap_bluetooth_operation(
        self: "ESPHomeClient", *args: Any, **kwargs: Any
    ) -> Any:
        try:
            return await func(self, *args, **kwargs)
        except TimeoutAPIError as err:
            raise asyncio.TimeoutError(str(err)) from err
        except BluetoothGATTAPIError as ex:
            # If the device disconnects in the middle of an operation
            # be sure to mark it as disconnected so any library using
            # the proxy knows to reconnect.
            #
            # Because callbacks are delivered asynchronously it's possible
            # that we find out about the disconnection during the operation
            # before the callback is delivered.

            # pylint: disable=protected-access
            if ex.error.error == -1:
                _LOGGER.debug(
                    "%s: %s - %s: BLE device disconnected during %s operation",
                    self._source,
                    self._ble_device.name,
                    self._ble_device.address,
                    func.__name__,
                )
                self._async_ble_device_disconnected()
            raise BleakError(str(ex)) from ex
        except APIConnectionError as err:
            raise BleakError(str(err)) from err

    return cast(_WrapFuncType, _async_wrap_bluetooth_operation)


class ESPHomeClient(BaseBleakClient):
    """ESPHome Bleak Client."""

    def __init__(
        self, address_or_ble_device: BLEDevice | str, *args: Any, **kwargs: Any
    ) -> None:
        """Initialize the ESPHomeClient."""
        assert isinstance(address_or_ble_device, BLEDevice)
        super().__init__(address_or_ble_device, *args, **kwargs)
        self._hass: HomeAssistant = kwargs["hass"]
        self._ble_device = address_or_ble_device
        self._address_as_int = mac_to_int(self._ble_device.address)
        assert self._ble_device.details is not None
        self._source = self._ble_device.details["source"]
        self.domain_data = DomainData.get(self._hass)
        config_entry = self.domain_data.get_by_unique_id(self._source)
        self.entry_data = self.domain_data.get_entry_data(config_entry)
        self._client = self.entry_data.client
        self._is_connected = False
        self._mtu: int | None = None
        self._cancel_connection_state: CALLBACK_TYPE | None = None
        self._notify_cancels: dict[int, Callable[[], Coroutine[Any, Any, None]]] = {}
        self._disconnected_event: asyncio.Event | None = None

    def __str__(self) -> str:
        """Return the string representation of the client."""
        return f"ESPHomeClient ({self.address})"

    def _unsubscribe_connection_state(self) -> None:
        """Unsubscribe from connection state updates."""
        if not self._cancel_connection_state:
            return
        try:
            self._cancel_connection_state()
        except (AssertionError, ValueError) as ex:
            _LOGGER.debug(
                "%s: %s - %s: Failed to unsubscribe from connection state (likely connection dropped): %s",
                self._source,
                self._ble_device.name,
                self._ble_device.address,
                ex,
            )
        self._cancel_connection_state = None

    def _async_ble_device_disconnected(self) -> None:
        """Handle the BLE device disconnecting from the ESP."""
        was_connected = self._is_connected
        self.services = BleakGATTServiceCollection()  # type: ignore[no-untyped-call]
        self._is_connected = False
        self._notify_cancels.clear()
        if self._disconnected_event:
            self._disconnected_event.set()
            self._disconnected_event = None
        if was_connected:
            _LOGGER.debug(
                "%s: %s - %s: BLE device disconnected",
                self._source,
                self._ble_device.name,
                self._ble_device.address,
            )
            self._async_call_bleak_disconnected_callback()
        self._unsubscribe_connection_state()

    def _async_esp_disconnected(self) -> None:
        """Handle the esp32 client disconnecting from hass."""
        _LOGGER.debug(
            "%s: %s - %s: ESP device disconnected",
            self._source,
            self._ble_device.name,
            self._ble_device.address,
        )
        self.entry_data.disconnect_callbacks.remove(self._async_esp_disconnected)
        self._async_ble_device_disconnected()

    def _async_call_bleak_disconnected_callback(self) -> None:
        """Call the disconnected callback to inform the bleak consumer."""
        if self._disconnected_callback:
            self._disconnected_callback(self)
            self._disconnected_callback = None

    @api_error_as_bleak_error
    async def connect(
        self, dangerous_use_bleak_cache: bool = False, **kwargs: Any
    ) -> bool:
        """Connect to a specified Peripheral.

        Keyword Args:
            timeout (float): Timeout for required ``BleakScanner.find_device_by_address`` call. Defaults to 10.0.
        Returns:
            Boolean representing connection status.
        """
        await self._wait_for_free_connection_slot(CONNECT_FREE_SLOT_TIMEOUT)
<<<<<<< HEAD
        resolve_services = not (
            dangerous_use_bleak_cache
            and self.entry_data.device_info.bluetooth_proxy_version >= 3
            and self.entry_data.get_gatt_services_cache(self._address_as_int)
=======
        entry_data = self.entry_data
        self._mtu = self.entry_data.get_gatt_mtu_cache(self._address_as_int)
        has_cache = bool(
            dangerous_use_bleak_cache
            and entry_data.device_info
            and entry_data.device_info.bluetooth_proxy_version >= 3
            and entry_data.get_gatt_services_cache(self._address_as_int)
            and self._mtu
>>>>>>> 63665385
        )
        connected_future: asyncio.Future[bool] = asyncio.Future()

        def _on_bluetooth_connection_state(
            connected: bool, mtu: int, error: int
        ) -> None:
            """Handle a connect or disconnect."""
            _LOGGER.debug(
                "%s: %s - %s: Connection state changed to connected=%s mtu=%s error=%s",
                self._source,
                self._ble_device.name,
                self._ble_device.address,
                connected,
                mtu,
                error,
            )
            if connected:
                self._is_connected = True
                if not self._mtu:
                    self._mtu = mtu
                    entry_data.set_gatt_mtu_cache(self._address_as_int, mtu)
            else:
                self._async_ble_device_disconnected()

            if connected_future.done():
                return

            if error:
                try:
                    ble_connection_error = BLEConnectionError(error)
                    ble_connection_error_name = ble_connection_error.name
                    human_error = ESP_CONNECTION_ERROR_DESCRIPTION[ble_connection_error]
                except (KeyError, ValueError):
                    ble_connection_error_name = str(error)
                    human_error = ESPHOME_GATT_ERRORS.get(
                        error, f"Unknown error code {error}"
                    )
                connected_future.set_exception(
                    BleakError(
                        f"Error {ble_connection_error_name} while connecting: {human_error}"
                    )
                )
                return

            if not connected:
                connected_future.set_exception(BleakError("Disconnected"))
                return

            _LOGGER.debug(
                "%s: %s - %s: connected, registering for disconnected callbacks",
                self._source,
                self._ble_device.name,
                self._ble_device.address,
            )
            self.entry_data.disconnect_callbacks.append(self._async_esp_disconnected)
            connected_future.set_result(connected)

        timeout = kwargs.get("timeout", self._timeout)
        if not (scanner := async_scanner_by_source(self._hass, self._source)):
            raise BleakError("Scanner disappeared for {self._source}")
        with scanner.connecting():
            try:
                self._cancel_connection_state = (
                    await self._client.bluetooth_device_connect(
                        self._address_as_int,
                        _on_bluetooth_connection_state,
                        timeout=timeout,
<<<<<<< HEAD
                        resolve_services=resolve_services,
=======
                        has_cache=has_cache,
>>>>>>> 63665385
                    )
                )
            except Exception:  # pylint: disable=broad-except
                with contextlib.suppress(BleakError):
                    # If the connect call throws an exception,
                    # we need to make sure we await the future
                    # to avoid a warning about an un-retrieved
                    # exception since we prefer to raise the
                    # exception from the connect call as it
                    # will be more descriptive.
                    if connected_future.done():
                        await connected_future
                connected_future.cancel()
                raise
            await connected_future
        await self.get_services(dangerous_use_bleak_cache=dangerous_use_bleak_cache)
        self._disconnected_event = asyncio.Event()
        return True

    @api_error_as_bleak_error
    async def disconnect(self) -> bool:
        """Disconnect from the peripheral device."""
        self._unsubscribe_connection_state()
        await self._client.bluetooth_device_disconnect(self._address_as_int)
        await self._wait_for_free_connection_slot(DISCONNECT_TIMEOUT)
        return True

    async def _wait_for_free_connection_slot(self, timeout: float) -> None:
        """Wait for a free connection slot."""
        if self.entry_data.ble_connections_free:
            return
        _LOGGER.debug(
            "%s: %s - %s: Out of connection slots, waiting for a free one",
            self._source,
            self._ble_device.name,
            self._ble_device.address,
        )
        async with async_timeout.timeout(timeout):
            await self.entry_data.wait_for_ble_connections_free()

    @property
    def is_connected(self) -> bool:
        """Is Connected."""
        return self._is_connected

    @property
    def mtu_size(self) -> int:
        """Get ATT MTU size for active connection."""
        return self._mtu or DEFAULT_MTU

    @verify_connected
    @api_error_as_bleak_error
    async def pair(self, *args: Any, **kwargs: Any) -> bool:
        """Attempt to pair."""
        raise NotImplementedError("Pairing is not available in ESPHome.")

    @verify_connected
    @api_error_as_bleak_error
    async def unpair(self) -> bool:
        """Attempt to unpair."""
        raise NotImplementedError("Pairing is not available in ESPHome.")

    @api_error_as_bleak_error
    async def get_services(
        self, dangerous_use_bleak_cache: bool = False, **kwargs: Any
    ) -> BleakGATTServiceCollection:
        """Get all services registered for this GATT server.

        Returns:
           A :py:class:`bleak.backends.service.BleakGATTServiceCollection` with this device's services tree.
        """
        address_as_int = self._address_as_int
        entry_data = self.entry_data
        if dangerous_use_bleak_cache and (
            cached_services := entry_data.get_gatt_services_cache(address_as_int)
        ):
            _LOGGER.debug(
                "%s: %s - %s: Cached services hit",
                self._source,
                self._ble_device.name,
                self._ble_device.address,
            )
            self.services = cached_services
            return self.services
        _LOGGER.debug(
            "%s: %s - %s: Cached services miss",
            self._source,
            self._ble_device.name,
            self._ble_device.address,
        )
        esphome_services = await self._client.bluetooth_gatt_get_services(
            address_as_int
        )
        _LOGGER.debug(
            "%s: %s - %s: Got services: %s",
            self._source,
            self._ble_device.name,
            self._ble_device.address,
            esphome_services,
        )
        max_write_without_response = self.mtu_size - GATT_HEADER_SIZE
        services = BleakGATTServiceCollection()  # type: ignore[no-untyped-call]
        for service in esphome_services.services:
            services.add_service(BleakGATTServiceESPHome(service))
            for characteristic in service.characteristics:
                services.add_characteristic(
                    BleakGATTCharacteristicESPHome(
                        characteristic,
                        max_write_without_response,
                        service.uuid,
                        service.handle,
                    )
                )
                for descriptor in characteristic.descriptors:
                    services.add_descriptor(
                        BleakGATTDescriptorESPHome(
                            descriptor,
                            characteristic.uuid,
                            characteristic.handle,
                        )
                    )
        self.services = services
        _LOGGER.debug(
            "%s: %s - %s: Cached services saved",
            self._source,
            self._ble_device.name,
            self._ble_device.address,
        )
        entry_data.set_gatt_services_cache(address_as_int, services)
        return services

    def _resolve_characteristic(
        self, char_specifier: BleakGATTCharacteristic | int | str | uuid.UUID
    ) -> BleakGATTCharacteristic:
        """Resolve a characteristic specifier to a BleakGATTCharacteristic object."""
        if not isinstance(char_specifier, BleakGATTCharacteristic):
            characteristic = self.services.get_characteristic(char_specifier)
        else:
            characteristic = char_specifier
        if not characteristic:
            raise BleakError(f"Characteristic {char_specifier} was not found!")
        return characteristic

    @verify_connected
    @api_error_as_bleak_error
    async def read_gatt_char(
        self,
        char_specifier: BleakGATTCharacteristic | int | str | uuid.UUID,
        **kwargs: Any,
    ) -> bytearray:
        """Perform read operation on the specified GATT characteristic.

        Args:
            char_specifier (BleakGATTCharacteristic, int, str or UUID): The characteristic to read from,
                specified by either integer handle, UUID or directly by the
                BleakGATTCharacteristic object representing it.
        Returns:
            (bytearray) The read data.
        """
        characteristic = self._resolve_characteristic(char_specifier)
        return await self._client.bluetooth_gatt_read(
            self._address_as_int, characteristic.handle, GATT_READ_TIMEOUT
        )

    @verify_connected
    @api_error_as_bleak_error
    async def read_gatt_descriptor(self, handle: int, **kwargs: Any) -> bytearray:
        """Perform read operation on the specified GATT descriptor.

        Args:
            handle (int): The handle of the descriptor to read from.
        Returns:
            (bytearray) The read data.
        """
        return await self._client.bluetooth_gatt_read_descriptor(
            self._address_as_int, handle, GATT_READ_TIMEOUT
        )

    @verify_connected
    @api_error_as_bleak_error
    async def write_gatt_char(
        self,
        char_specifier: BleakGATTCharacteristic | int | str | uuid.UUID,
        data: bytes | bytearray | memoryview,
        response: bool = False,
    ) -> None:
        """Perform a write operation of the specified GATT characteristic.

        Args:
            char_specifier (BleakGATTCharacteristic, int, str or UUID): The characteristic to write
                to, specified by either integer handle, UUID or directly by the
                BleakGATTCharacteristic object representing it.
            data (bytes or bytearray): The data to send.
            response (bool): If write-with-response operation should be done. Defaults to `False`.
        """
        characteristic = self._resolve_characteristic(char_specifier)
        await self._client.bluetooth_gatt_write(
            self._address_as_int, characteristic.handle, bytes(data), response
        )

    @verify_connected
    @api_error_as_bleak_error
    async def write_gatt_descriptor(
        self, handle: int, data: bytes | bytearray | memoryview
    ) -> None:
        """Perform a write operation on the specified GATT descriptor.

        Args:
            handle (int): The handle of the descriptor to read from.
            data (bytes or bytearray): The data to send.
        """
        await self._client.bluetooth_gatt_write_descriptor(
            self._address_as_int, handle, bytes(data)
        )

    @verify_connected
    @api_error_as_bleak_error
    async def start_notify(
        self,
        characteristic: BleakGATTCharacteristic,
        callback: NotifyCallback,
        **kwargs: Any,
    ) -> None:
        """Activate notifications/indications on a characteristic.

        Callbacks must accept two inputs. The first will be a integer handle of the characteristic generating the
        data and the second will be a ``bytearray`` containing the data sent from the connected server.
        .. code-block:: python
            def callback(sender: int, data: bytearray):
                print(f"{sender}: {data}")
            client.start_notify(char_uuid, callback)
        Args:
            char_specifier (BleakGATTCharacteristic, int, str or UUID): The characteristic to activate
                notifications/indications on a characteristic, specified by either integer handle,
                UUID or directly by the BleakGATTCharacteristic object representing it.
            callback (function): The function to be called on notification.
        """
        ble_handle = characteristic.handle
        if ble_handle in self._notify_cancels:
            raise BleakError(
                "Notifications are already enabled on "
                f"service:{characteristic.service_uuid} "
                f"characteristic:{characteristic.uuid} "
                f"handle:{ble_handle}"
            )
        if (
            "notify" not in characteristic.properties
            and "indicate" not in characteristic.properties
        ):
            raise BleakError(
                f"Characteristic {characteristic.uuid} does not have notify or indicate property set."
            )
        cancel_coro = await self._client.bluetooth_gatt_start_notify(
            self._address_as_int,
            ble_handle,
            lambda handle, data: callback(data),
        )
        self._notify_cancels[ble_handle] = cancel_coro

    @api_error_as_bleak_error
    async def stop_notify(
        self,
        char_specifier: BleakGATTCharacteristic | int | str | uuid.UUID,
    ) -> None:
        """Deactivate notification/indication on a specified characteristic.

        Args:
            char_specifier (BleakGATTCharacteristic, int, str or UUID): The characteristic to deactivate
                notification/indication on, specified by either integer handle, UUID or
                directly by the BleakGATTCharacteristic object representing it.
        """
        characteristic = self._resolve_characteristic(char_specifier)
        # Do not raise KeyError if notifications are not enabled on this characteristic
        # to be consistent with the behavior of the BlueZ backend
        if coro := self._notify_cancels.pop(characteristic.handle, None):
            await coro()

    def __del__(self) -> None:
        """Destructor to make sure the connection state is unsubscribed."""
        if self._cancel_connection_state:
            _LOGGER.warning(
                "%s: %s - %s: ESPHomeClient bleak client was not properly disconnected before destruction",
                self._source,
                self._ble_device.name,
                self._ble_device.address,
            )
        if not self._hass.loop.is_closed():
            self._hass.loop.call_soon_threadsafe(self._unsubscribe_connection_state)<|MERGE_RESOLUTION|>--- conflicted
+++ resolved
@@ -206,12 +206,6 @@
             Boolean representing connection status.
         """
         await self._wait_for_free_connection_slot(CONNECT_FREE_SLOT_TIMEOUT)
-<<<<<<< HEAD
-        resolve_services = not (
-            dangerous_use_bleak_cache
-            and self.entry_data.device_info.bluetooth_proxy_version >= 3
-            and self.entry_data.get_gatt_services_cache(self._address_as_int)
-=======
         entry_data = self.entry_data
         self._mtu = self.entry_data.get_gatt_mtu_cache(self._address_as_int)
         has_cache = bool(
@@ -220,7 +214,6 @@
             and entry_data.device_info.bluetooth_proxy_version >= 3
             and entry_data.get_gatt_services_cache(self._address_as_int)
             and self._mtu
->>>>>>> 63665385
         )
         connected_future: asyncio.Future[bool] = asyncio.Future()
 
@@ -288,11 +281,7 @@
                         self._address_as_int,
                         _on_bluetooth_connection_state,
                         timeout=timeout,
-<<<<<<< HEAD
-                        resolve_services=resolve_services,
-=======
                         has_cache=has_cache,
->>>>>>> 63665385
                     )
                 )
             except Exception:  # pylint: disable=broad-except
