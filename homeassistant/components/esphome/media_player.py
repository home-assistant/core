"""Support for ESPHome media players."""

from __future__ import annotations

from functools import partial
import logging
from typing import Any, cast
from urllib.parse import urlparse

from aioesphomeapi import (
    EntityInfo,
    MediaPlayerCommand,
    MediaPlayerEntityState,
    MediaPlayerFormatPurpose,
    MediaPlayerInfo,
    MediaPlayerState as EspMediaPlayerState,
    MediaPlayerSupportedFormat,
)

from homeassistant.components import media_source
from homeassistant.components.media_player import (
    ATTR_MEDIA_ANNOUNCE,
    BrowseMedia,
    MediaPlayerDeviceClass,
    MediaPlayerEntity,
    MediaPlayerEntityFeature,
    MediaPlayerState,
    MediaType,
    async_process_play_media_url,
)
from homeassistant.core import callback

from .entity import (
    EsphomeEntity,
    convert_api_error_ha_error,
    esphome_float_state_property,
    esphome_state_property,
    platform_async_setup_entry,
)
from .enum_mapper import EsphomeEnumMapper
from .ffmpeg_proxy import async_create_proxy_url

_LOGGER = logging.getLogger(__name__)

_STATES: EsphomeEnumMapper[EspMediaPlayerState, MediaPlayerState] = EsphomeEnumMapper(
    {
        EspMediaPlayerState.IDLE: MediaPlayerState.IDLE,
        EspMediaPlayerState.PLAYING: MediaPlayerState.PLAYING,
        EspMediaPlayerState.PAUSED: MediaPlayerState.PAUSED,
    }
)


class EsphomeMediaPlayer(
    EsphomeEntity[MediaPlayerInfo, MediaPlayerEntityState], MediaPlayerEntity
):
    """A media player implementation for esphome."""

    _attr_device_class = MediaPlayerDeviceClass.SPEAKER

    @callback
    def _on_static_info_update(self, static_info: EntityInfo) -> None:
        """Set attrs from static info."""
        super()._on_static_info_update(static_info)
        flags = (
            MediaPlayerEntityFeature.PLAY_MEDIA
            | MediaPlayerEntityFeature.BROWSE_MEDIA
            | MediaPlayerEntityFeature.STOP
            | MediaPlayerEntityFeature.VOLUME_SET
            | MediaPlayerEntityFeature.VOLUME_MUTE
            | MediaPlayerEntityFeature.MEDIA_ANNOUNCE
        )
        if self._static_info.supports_pause:
            flags |= MediaPlayerEntityFeature.PAUSE | MediaPlayerEntityFeature.PLAY
        self._attr_supported_features = flags
        self._entry_data.media_player_formats[static_info.unique_id] = cast(
            MediaPlayerInfo, static_info
        ).supported_formats

    @property
    @esphome_state_property
    def state(self) -> MediaPlayerState | None:
        """Return current state."""
        return _STATES.from_esphome(self._state.state)

    @property
    @esphome_state_property
    def is_volume_muted(self) -> bool:
        """Return true if volume is muted."""
        return self._state.muted

    @property
    @esphome_float_state_property
    def volume_level(self) -> float | None:
        """Volume level of the media player (0..1)."""
        return self._state.volume

    @convert_api_error_ha_error
    async def async_play_media(
        self, media_type: MediaType | str, media_id: str, **kwargs: Any
    ) -> None:
        """Send the play command with media url to the media player."""
        if media_source.is_media_source_id(media_id):
            sourced_media = await media_source.async_resolve_media(
                self.hass, media_id, self.entity_id
            )
            media_id = sourced_media.url

        media_id = async_process_play_media_url(self.hass, media_id)
        announcement = kwargs.get(ATTR_MEDIA_ANNOUNCE)

        supported_formats: list[MediaPlayerSupportedFormat] | None = (
            self._entry_data.media_player_formats.get(self._static_info.unique_id)
        )

        if (
            supported_formats
            and _is_url(media_id)
            and (
                proxy_url := self._get_proxy_url(
                    supported_formats, media_id, announcement is True
                )
            )
        ):
            # Substitute proxy URL
            media_id = proxy_url

        self._client.media_player_command(
            self._key, media_url=media_id, announcement=announcement
        )

    async def async_will_remove_from_hass(self) -> None:
        """Handle entity being removed."""
        await super().async_will_remove_from_hass()
        self._entry_data.media_player_formats.pop(self.entity_id, None)

    def _get_proxy_url(
        self,
        supported_formats: list[MediaPlayerSupportedFormat],
        url: str,
        announcement: bool,
    ) -> str | None:
        """Get URL for ffmpeg proxy."""
        if self.device_entry is None:
            # Device id is required
            return None

        # Choose the first default or announcement supported format
        format_to_use: MediaPlayerSupportedFormat | None = None
        for supported_format in supported_formats:
            if (format_to_use is None) and (
                supported_format.purpose == MediaPlayerFormatPurpose.DEFAULT
            ):
                # First default format
                format_to_use = supported_format
            elif announcement and (
                supported_format.purpose == MediaPlayerFormatPurpose.ANNOUNCEMENT
            ):
                # First announcement format
                format_to_use = supported_format
                break

        if format_to_use is None:
            # No format for conversion
            return None

        # Replace the media URL with a proxy URL pointing to Home
        # Assistant. When requested, Home Assistant will use ffmpeg to
        # convert the source URL to the supported format.
        _LOGGER.debug("Proxying media url %s with format %s", url, format_to_use)
        device_id = self.device_entry.id
        media_format = format_to_use.format
<<<<<<< HEAD
=======

        # 0 = None
        rate: int | None = None
        channels: int | None = None
        width: int | None = None
        if format_to_use.sample_rate > 0:
            rate = format_to_use.sample_rate

        if format_to_use.num_channels > 0:
            channels = format_to_use.num_channels

        if format_to_use.sample_bytes > 0:
            width = format_to_use.sample_bytes

>>>>>>> 8c34d8da
        proxy_url = async_create_proxy_url(
            self.hass,
            device_id,
            url,
            media_format=media_format,
<<<<<<< HEAD
            rate=format_to_use.sample_rate,
            channels=format_to_use.num_channels,
=======
            rate=rate,
            channels=channels,
            width=width,
>>>>>>> 8c34d8da
        )

        # Resolve URL
        return async_process_play_media_url(self.hass, proxy_url)

    async def async_browse_media(
        self,
        media_content_type: MediaType | str | None = None,
        media_content_id: str | None = None,
    ) -> BrowseMedia:
        """Implement the websocket media browsing helper."""
        return await media_source.async_browse_media(
            self.hass,
            media_content_id,
            content_filter=lambda item: item.media_content_type.startswith("audio/"),
        )

    @convert_api_error_ha_error
    async def async_set_volume_level(self, volume: float) -> None:
        """Set volume level, range 0..1."""
        self._client.media_player_command(self._key, volume=volume)

    @convert_api_error_ha_error
    async def async_media_pause(self) -> None:
        """Send pause command."""
        self._client.media_player_command(self._key, command=MediaPlayerCommand.PAUSE)

    @convert_api_error_ha_error
    async def async_media_play(self) -> None:
        """Send play command."""
        self._client.media_player_command(self._key, command=MediaPlayerCommand.PLAY)

    @convert_api_error_ha_error
    async def async_media_stop(self) -> None:
        """Send stop command."""
        self._client.media_player_command(self._key, command=MediaPlayerCommand.STOP)

    @convert_api_error_ha_error
    async def async_mute_volume(self, mute: bool) -> None:
        """Mute the volume."""
        self._client.media_player_command(
            self._key,
            command=MediaPlayerCommand.MUTE if mute else MediaPlayerCommand.UNMUTE,
        )


def _is_url(url: str) -> bool:
    """Validate the URL can be parsed and at least has scheme + netloc."""
    result = urlparse(url)
    return all([result.scheme, result.netloc])


async_setup_entry = partial(
    platform_async_setup_entry,
    info_type=MediaPlayerInfo,
    entity_type=EsphomeMediaPlayer,
    state_type=MediaPlayerEntityState,
)<|MERGE_RESOLUTION|>--- conflicted
+++ resolved
@@ -170,8 +170,6 @@
         _LOGGER.debug("Proxying media url %s with format %s", url, format_to_use)
         device_id = self.device_entry.id
         media_format = format_to_use.format
-<<<<<<< HEAD
-=======
 
         # 0 = None
         rate: int | None = None
@@ -186,20 +184,14 @@
         if format_to_use.sample_bytes > 0:
             width = format_to_use.sample_bytes
 
->>>>>>> 8c34d8da
         proxy_url = async_create_proxy_url(
             self.hass,
             device_id,
             url,
             media_format=media_format,
-<<<<<<< HEAD
-            rate=format_to_use.sample_rate,
-            channels=format_to_use.num_channels,
-=======
             rate=rate,
             channels=channels,
             width=width,
->>>>>>> 8c34d8da
         )
 
         # Resolve URL
