--- conflicted
+++ resolved
@@ -165,9 +165,6 @@
     ENERGY = "energy"
     """Energy.
 
-<<<<<<< HEAD
-    Unit of measurement: `Wh`, `kWh`, `MWh`, `MJ`, `GJ`, `GCal`
-=======
     Unit of measurement: `J`, `kJ`, `MJ`, `GJ`, `mWh`, `Wh`, `kWh`, `MWh`, `GWh`, `TWh`, `cal`, `kcal`, `Mcal`, `Gcal`
     """
 
@@ -178,7 +175,6 @@
     of electric energy consumed by an electric car.
 
     Unit of measurement: `kWh/100km`, `mi/kWh`, `km/kWh`
->>>>>>> 0f60fd8c
     """
 
     ENERGY_STORAGE = "energy_storage"
