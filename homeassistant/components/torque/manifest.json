--- conflicted
+++ resolved
@@ -1,19 +1,8 @@
 {
   "domain": "torque",
-<<<<<<< HEAD
-  "name": "Torque - OBD2 Reader",
-  "config_flow": true,
-  "documentation": "https://www.home-assistant.io/integrations/torque2",
-  "requirements": [],
-  "codeowners": [
-    "@skyborgff"
-  ],
-  "version": "1.0.1",
-=======
   "name": "Torque",
   "documentation": "https://www.home-assistant.io/integrations/torque",
   "dependencies": ["http"],
   "codeowners": [],
->>>>>>> 9cd48b49
   "iot_class": "local_push"
 }