--- conflicted
+++ resolved
@@ -695,17 +695,6 @@
     def send_file(self, file_type=SERVICE_SEND_PHOTO, target=None, **kwargs):
         """Send a photo, sticker, video, or document."""
         params = self._get_msg_kwargs(kwargs)
-<<<<<<< HEAD
-=======
-        caption = kwargs.get(ATTR_CAPTION)
-        func_send = {
-            SERVICE_SEND_PHOTO: self.bot.sendPhoto,
-            SERVICE_SEND_STICKER: self.bot.sendSticker,
-            SERVICE_SEND_VIDEO: self.bot.sendVideo,
-            SERVICE_SEND_VOICE: self.bot.sendVoice,
-            SERVICE_SEND_DOCUMENT: self.bot.sendDocument,
-        }.get(file_type)
->>>>>>> 06967245
         file_content = load_data(
             self.hass,
             url=kwargs.get(ATTR_URL),
@@ -772,6 +761,19 @@
                         timeout=params[ATTR_TIMEOUT],
                         parse_mode=params[ATTR_PARSER],
                     )
+                elif file_type == SERVICE_SEND_VOICE:
+                    self._send_msg(
+                        self.bot.send_voice,
+                        "Error sending voice",
+                        params[ATTR_MESSAGE_TAG],
+                        chat_id=chat_id,
+                        document=file_content,
+                        caption=kwargs.get(ATTR_CAPTION),
+                        disable_notification=params[ATTR_DISABLE_NOTIF],
+                        reply_markup=params[ATTR_REPLYMARKUP],
+                        timeout=params[ATTR_TIMEOUT],
+                        parse_mode=params[ATTR_PARSER],
+                    )
 
                 file_content.seek(0)
         else:
