"""Support to send and receive Telegram messages."""

from __future__ import annotations

import logging
from types import ModuleType

from telegram import Bot
from telegram.constants import InputMediaType
from telegram.error import InvalidToken, TelegramError
import voluptuous as vol

from homeassistant.components.script import DOMAIN as SCRIPT_DOMAIN
from homeassistant.const import (
    ATTR_DOMAIN,
    ATTR_ENTITY_ID,
    ATTR_LATITUDE,
    ATTR_LONGITUDE,
    ATTR_SERVICE,
    CONF_PLATFORM,
    Platform,
)
from homeassistant.core import (
    HomeAssistant,
    ServiceCall,
    ServiceResponse,
    SupportsResponse,
)
from homeassistant.exceptions import (
    ConfigEntryAuthFailed,
    ConfigEntryNotReady,
    HomeAssistantError,
    ServiceValidationError,
)
from homeassistant.helpers import (
    config_validation as cv,
    entity_registry as er,
    issue_registry as ir,
)
from homeassistant.helpers.typing import ConfigType, VolSchemaType

from . import broadcast, polling, webhooks
from .bot import TelegramBotConfigEntry, TelegramNotificationService, initialize_bot
from .const import (
    ATTR_ALLOWS_MULTIPLE_ANSWERS,
    ATTR_AUTHENTICATION,
    ATTR_CALLBACK_QUERY_ID,
    ATTR_CAPTION,
    ATTR_CHAT_ACTION,
    ATTR_CHAT_ID,
    ATTR_DISABLE_NOTIF,
    ATTR_DISABLE_WEB_PREV,
    ATTR_FILE,
    ATTR_IS_ANONYMOUS,
    ATTR_IS_BIG,
    ATTR_KEYBOARD,
    ATTR_KEYBOARD_INLINE,
    ATTR_MEDIA_TYPE,
    ATTR_MESSAGE,
    ATTR_MESSAGE_TAG,
    ATTR_MESSAGE_THREAD_ID,
    ATTR_MESSAGEID,
    ATTR_ONE_TIME_KEYBOARD,
    ATTR_OPEN_PERIOD,
    ATTR_OPTIONS,
    ATTR_PARSER,
    ATTR_PASSWORD,
    ATTR_QUESTION,
    ATTR_REACTION,
    ATTR_RESIZE_KEYBOARD,
    ATTR_SHOW_ALERT,
    ATTR_STICKER_ID,
    ATTR_TARGET,
    ATTR_TIMEOUT,
    ATTR_TITLE,
    ATTR_URL,
    ATTR_USERNAME,
    ATTR_VERIFY_SSL,
    CHAT_ACTION_CHOOSE_STICKER,
    CHAT_ACTION_FIND_LOCATION,
    CHAT_ACTION_RECORD_VIDEO,
    CHAT_ACTION_RECORD_VIDEO_NOTE,
    CHAT_ACTION_RECORD_VOICE,
    CHAT_ACTION_TYPING,
    CHAT_ACTION_UPLOAD_DOCUMENT,
    CHAT_ACTION_UPLOAD_PHOTO,
    CHAT_ACTION_UPLOAD_VIDEO,
    CHAT_ACTION_UPLOAD_VIDEO_NOTE,
    CHAT_ACTION_UPLOAD_VOICE,
    CONF_CONFIG_ENTRY_ID,
    DOMAIN,
    PLATFORM_BROADCAST,
    PLATFORM_POLLING,
    PLATFORM_WEBHOOKS,
    SERVICE_ANSWER_CALLBACK_QUERY,
    SERVICE_DELETE_MESSAGE,
    SERVICE_EDIT_CAPTION,
    SERVICE_EDIT_MESSAGE,
    SERVICE_EDIT_MESSAGE_MEDIA,
    SERVICE_EDIT_REPLYMARKUP,
    SERVICE_LEAVE_CHAT,
    SERVICE_SEND_ANIMATION,
    SERVICE_SEND_CHAT_ACTION,
    SERVICE_SEND_DOCUMENT,
    SERVICE_SEND_LOCATION,
    SERVICE_SEND_MESSAGE,
    SERVICE_SEND_PHOTO,
    SERVICE_SEND_POLL,
    SERVICE_SEND_STICKER,
    SERVICE_SEND_VIDEO,
    SERVICE_SEND_VOICE,
    SERVICE_SET_MESSAGE_REACTION,
)

_LOGGER = logging.getLogger(__name__)

CONFIG_SCHEMA = cv.config_entry_only_config_schema(DOMAIN)

BASE_SERVICE_SCHEMA = vol.Schema(
    {
        vol.Optional(ATTR_ENTITY_ID): vol.All(cv.ensure_list, [cv.string]),
        vol.Optional(CONF_CONFIG_ENTRY_ID): cv.string,
        vol.Optional(ATTR_TARGET): vol.All(cv.ensure_list, [vol.Coerce(int)]),
        vol.Optional(ATTR_PARSER): cv.string,
        vol.Optional(ATTR_DISABLE_NOTIF): cv.boolean,
        vol.Optional(ATTR_DISABLE_WEB_PREV): cv.boolean,
        vol.Optional(ATTR_RESIZE_KEYBOARD): cv.boolean,
        vol.Optional(ATTR_ONE_TIME_KEYBOARD): cv.boolean,
        vol.Optional(ATTR_KEYBOARD): vol.All(cv.ensure_list, [cv.string]),
        vol.Optional(ATTR_KEYBOARD_INLINE): cv.ensure_list,
        vol.Optional(ATTR_TIMEOUT): cv.positive_int,
        vol.Optional(ATTR_MESSAGE_TAG): cv.string,
        vol.Optional(ATTR_MESSAGE_THREAD_ID): vol.Coerce(int),
    },
    extra=vol.ALLOW_EXTRA,
)

SERVICE_SCHEMA_SEND_MESSAGE = vol.All(
    cv.deprecated(ATTR_TIMEOUT),
    BASE_SERVICE_SCHEMA.extend(
        {vol.Required(ATTR_MESSAGE): cv.string, vol.Optional(ATTR_TITLE): cv.string}
    ),
)

SERVICE_SCHEMA_SEND_CHAT_ACTION = vol.All(
    cv.deprecated(ATTR_TIMEOUT),
    BASE_SERVICE_SCHEMA.extend(
        {
            vol.Required(ATTR_CHAT_ACTION): vol.In(
                (
                    CHAT_ACTION_TYPING,
                    CHAT_ACTION_UPLOAD_PHOTO,
                    CHAT_ACTION_RECORD_VIDEO,
                    CHAT_ACTION_UPLOAD_VIDEO,
                    CHAT_ACTION_RECORD_VOICE,
                    CHAT_ACTION_UPLOAD_VOICE,
                    CHAT_ACTION_UPLOAD_DOCUMENT,
                    CHAT_ACTION_CHOOSE_STICKER,
                    CHAT_ACTION_FIND_LOCATION,
                    CHAT_ACTION_RECORD_VIDEO_NOTE,
                    CHAT_ACTION_UPLOAD_VIDEO_NOTE,
                )
            ),
        }
    ),
)

SERVICE_SCHEMA_BASE_SEND_FILE = BASE_SERVICE_SCHEMA.extend(
    {
        vol.Optional(ATTR_URL): cv.string,
        vol.Optional(ATTR_FILE): cv.string,
        vol.Optional(ATTR_CAPTION): cv.string,
        vol.Optional(ATTR_USERNAME): cv.string,
        vol.Optional(ATTR_PASSWORD): cv.string,
        vol.Optional(ATTR_AUTHENTICATION): cv.string,
        vol.Optional(ATTR_VERIFY_SSL): cv.boolean,
    }
)

SERVICE_SCHEMA_SEND_FILE = vol.All(
    cv.deprecated(ATTR_TIMEOUT), SERVICE_SCHEMA_BASE_SEND_FILE
)


SERVICE_SCHEMA_SEND_STICKER = vol.All(
    cv.deprecated(ATTR_TIMEOUT),
    SERVICE_SCHEMA_BASE_SEND_FILE.extend({vol.Optional(ATTR_STICKER_ID): cv.string}),
)

SERVICE_SCHEMA_SEND_LOCATION = vol.All(
    cv.deprecated(ATTR_TIMEOUT),
    BASE_SERVICE_SCHEMA.extend(
        {
            vol.Required(ATTR_LONGITUDE): cv.string,
            vol.Required(ATTR_LATITUDE): cv.string,
        }
    ),
)

SERVICE_SCHEMA_SEND_POLL = vol.All(
    cv.deprecated(ATTR_TIMEOUT),
    vol.Schema(
        {
            vol.Optional(CONF_CONFIG_ENTRY_ID): cv.string,
            vol.Optional(ATTR_TARGET): vol.All(cv.ensure_list, [vol.Coerce(int)]),
            vol.Required(ATTR_QUESTION): cv.string,
            vol.Required(ATTR_OPTIONS): vol.All(cv.ensure_list, [cv.string]),
            vol.Optional(ATTR_OPEN_PERIOD): cv.positive_int,
            vol.Optional(ATTR_IS_ANONYMOUS, default=True): cv.boolean,
            vol.Optional(ATTR_ALLOWS_MULTIPLE_ANSWERS, default=False): cv.boolean,
            vol.Optional(ATTR_DISABLE_NOTIF): cv.boolean,
            vol.Optional(ATTR_MESSAGE_THREAD_ID): vol.Coerce(int),
        }
    ),
)

SERVICE_SCHEMA_EDIT_MESSAGE = vol.All(
    cv.deprecated(ATTR_TIMEOUT),
    SERVICE_SCHEMA_BASE_SEND_FILE.extend(
        {
            vol.Required(ATTR_MESSAGEID): vol.Any(
                cv.positive_int, vol.All(cv.string, "last")
            ),
            vol.Required(ATTR_CHAT_ID): vol.Coerce(int),
        }
    ),
)

SERVICE_SCHEMA_EDIT_MESSAGE_MEDIA = vol.All(
    cv.deprecated(ATTR_TIMEOUT),
    vol.Schema(
        {
            vol.Optional(CONF_CONFIG_ENTRY_ID): cv.string,
            vol.Required(ATTR_MESSAGEID): vol.Any(
                cv.positive_int, vol.All(cv.string, "last")
            ),
            vol.Required(ATTR_CHAT_ID): vol.Coerce(int),
            vol.Optional(ATTR_CAPTION): cv.string,
            vol.Required(ATTR_MEDIA_TYPE): vol.In(
                (
                    str(InputMediaType.ANIMATION),
                    str(InputMediaType.AUDIO),
                    str(InputMediaType.VIDEO),
                    str(InputMediaType.DOCUMENT),
                    str(InputMediaType.PHOTO),
                )
            ),
            vol.Optional(ATTR_URL): cv.string,
            vol.Optional(ATTR_FILE): cv.string,
            vol.Optional(ATTR_USERNAME): cv.string,
            vol.Optional(ATTR_PASSWORD): cv.string,
            vol.Optional(ATTR_AUTHENTICATION): cv.string,
            vol.Optional(ATTR_VERIFY_SSL): cv.boolean,
            vol.Optional(ATTR_KEYBOARD_INLINE): cv.ensure_list,
        }
    ),
)

SERVICE_SCHEMA_EDIT_CAPTION = vol.Schema(
    {
        vol.Optional(CONF_CONFIG_ENTRY_ID): cv.string,
        vol.Required(ATTR_MESSAGEID): vol.Any(
            cv.positive_int, vol.All(cv.string, "last")
        ),
        vol.Required(ATTR_CHAT_ID): vol.Coerce(int),
        vol.Required(ATTR_CAPTION): cv.string,
        vol.Optional(ATTR_KEYBOARD_INLINE): cv.ensure_list,
    }
)

SERVICE_SCHEMA_EDIT_REPLYMARKUP = vol.Schema(
    {
        vol.Optional(CONF_CONFIG_ENTRY_ID): cv.string,
        vol.Required(ATTR_MESSAGEID): vol.Any(
            cv.positive_int, vol.All(cv.string, "last")
        ),
        vol.Required(ATTR_CHAT_ID): vol.Coerce(int),
        vol.Required(ATTR_KEYBOARD_INLINE): cv.ensure_list,
    }
)

SERVICE_SCHEMA_ANSWER_CALLBACK_QUERY = vol.Schema(
    {
        vol.Optional(CONF_CONFIG_ENTRY_ID): cv.string,
        vol.Required(ATTR_MESSAGE): cv.string,
        vol.Required(ATTR_CALLBACK_QUERY_ID): vol.Coerce(int),
        vol.Optional(ATTR_SHOW_ALERT): cv.boolean,
    }
)

SERVICE_SCHEMA_DELETE_MESSAGE = vol.Schema(
    {
        vol.Optional(CONF_CONFIG_ENTRY_ID): cv.string,
        vol.Required(ATTR_CHAT_ID): vol.Coerce(int),
        vol.Required(ATTR_MESSAGEID): vol.Any(
            cv.positive_int, vol.All(cv.string, "last")
        ),
    }
)

SERVICE_SCHEMA_LEAVE_CHAT = vol.Schema(
    {
        vol.Optional(CONF_CONFIG_ENTRY_ID): cv.string,
        vol.Required(ATTR_CHAT_ID): vol.Coerce(int),
    }
)

SERVICE_SCHEMA_SET_MESSAGE_REACTION = vol.Schema(
    {
        vol.Optional(CONF_CONFIG_ENTRY_ID): cv.string,
        vol.Required(ATTR_MESSAGEID): vol.Any(
            cv.positive_int, vol.All(cv.string, "last")
        ),
        vol.Required(ATTR_CHAT_ID): vol.Coerce(int),
        vol.Required(ATTR_REACTION): cv.string,
        vol.Optional(ATTR_IS_BIG, default=False): cv.boolean,
    }
)

SERVICE_MAP: dict[str, VolSchemaType] = {
    SERVICE_SEND_MESSAGE: SERVICE_SCHEMA_SEND_MESSAGE,
    SERVICE_SEND_CHAT_ACTION: SERVICE_SCHEMA_SEND_CHAT_ACTION,
    SERVICE_SEND_PHOTO: SERVICE_SCHEMA_SEND_FILE,
    SERVICE_SEND_STICKER: SERVICE_SCHEMA_SEND_STICKER,
    SERVICE_SEND_ANIMATION: SERVICE_SCHEMA_SEND_FILE,
    SERVICE_SEND_VIDEO: SERVICE_SCHEMA_SEND_FILE,
    SERVICE_SEND_VOICE: SERVICE_SCHEMA_SEND_FILE,
    SERVICE_SEND_DOCUMENT: SERVICE_SCHEMA_SEND_FILE,
    SERVICE_SEND_LOCATION: SERVICE_SCHEMA_SEND_LOCATION,
    SERVICE_SEND_POLL: SERVICE_SCHEMA_SEND_POLL,
    SERVICE_EDIT_MESSAGE: SERVICE_SCHEMA_EDIT_MESSAGE,
    SERVICE_EDIT_MESSAGE_MEDIA: SERVICE_SCHEMA_EDIT_MESSAGE_MEDIA,
    SERVICE_EDIT_CAPTION: SERVICE_SCHEMA_EDIT_CAPTION,
    SERVICE_EDIT_REPLYMARKUP: SERVICE_SCHEMA_EDIT_REPLYMARKUP,
    SERVICE_ANSWER_CALLBACK_QUERY: SERVICE_SCHEMA_ANSWER_CALLBACK_QUERY,
    SERVICE_DELETE_MESSAGE: SERVICE_SCHEMA_DELETE_MESSAGE,
    SERVICE_LEAVE_CHAT: SERVICE_SCHEMA_LEAVE_CHAT,
    SERVICE_SET_MESSAGE_REACTION: SERVICE_SCHEMA_SET_MESSAGE_REACTION,
}


MODULES: dict[str, ModuleType] = {
    PLATFORM_BROADCAST: broadcast,
    PLATFORM_POLLING: polling,
    PLATFORM_WEBHOOKS: webhooks,
}

PLATFORMS: list[Platform] = [Platform.EVENT, Platform.NOTIFY]


def _import_yaml(hass: HomeAssistant, config: ConfigType) -> None:
    """Import the last YAML config since existing behavior only works with the last config."""

<<<<<<< HEAD
    domain_config: list[dict[str, Any]] | None = config.get(DOMAIN)
    if domain_config:
        trusted_networks: list[IPv4Network] = domain_config[-1].get(
            CONF_TRUSTED_NETWORKS, []
        )
        trusted_networks_str: list[str] = (
            [str(trusted_network) for trusted_network in trusted_networks]
            if trusted_networks
            else []
        )
        hass.async_create_task(
            hass.config_entries.flow.async_init(
                DOMAIN,
                context={CONF_SOURCE: SOURCE_IMPORT},
                data={
                    CONF_PLATFORM: domain_config[-1][CONF_PLATFORM],
                    CONF_API_KEY: domain_config[-1][CONF_API_KEY],
                    CONF_ALLOWED_CHAT_IDS: domain_config[-1][CONF_ALLOWED_CHAT_IDS],
                    ATTR_PARSER: domain_config[-1][ATTR_PARSER],
                    CONF_PROXY_URL: domain_config[-1].get(CONF_PROXY_URL),
                    CONF_URL: domain_config[-1].get(CONF_URL),
                    CONF_TRUSTED_NETWORKS: trusted_networks_str,
                    CONF_BOT_COUNT: len(domain_config),
                },
            )
        )

=======
    async def async_send_telegram_message(service: ServiceCall) -> ServiceResponse:
        """Handle sending Telegram Bot message service calls."""
>>>>>>> 84d7c375

async def async_setup(hass: HomeAssistant, config: ConfigType) -> bool:
    """Set up the Telegram bot component."""

    # import the last YAML config since existing behavior only works with the last config
    _import_yaml(hass, config)

    async def async_send_telegram_message(service: ServiceCall) -> ServiceResponse:
        """Handle sending Telegram Bot message service calls."""

        _deprecate_timeout(hass, service)

        # this is the list of targets to send the message to
        targets: list[tuple[TelegramBotConfigEntry, int, str | None]] = _build_targets(
            hass, service
        )

        service_responses: list[dict[str, Any]] = []
        errors: list[tuple[HomeAssistantError, str]] = []

        # invoke the service for each target
        for target_config_entry, target_chat_id, target_notify_entity_id in targets:
            if not hasattr(target_config_entry, "runtime_data"):
                raise ServiceValidationError(
                    "No config entries found or setup failed. Please set up the Telegram Bot first.",
                    translation_domain=DOMAIN,
                    translation_key="missing_config_entry",
                )

            try:
                service_response = await _call_service(
                    service, target_config_entry.runtime_data, target_chat_id
                )
                if service_response is not None:
                    formatted_response: list[dict[str, Any]] = [
                        {
                            ATTR_CHAT_ID: chat_id,
                            ATTR_MESSAGEID: message_id,
                            ATTR_ENTITY_ID: target_notify_entity_id,
                        }
                        if target_notify_entity_id
                        else {
                            ATTR_CHAT_ID: chat_id,
                            ATTR_MESSAGEID: message_id,
                        }
                        for chat_id, message_id in service_response.items()
                    ]
                    service_responses.extend(formatted_response)
            except HomeAssistantError as ex:
                target = (
                    target_notify_entity_id
                    if target_notify_entity_id
                    else str(target_chat_id)
                )
                errors.append((ex, target))

        if len(errors) == 1:
            raise errors[0][0]

        if len(errors) > 1:
            for error in errors:
                _LOGGER.error(error)

            failed_targets = [target for _, target in errors]
            raise HomeAssistantError(
                translation_domain=DOMAIN,
                translation_key="failed_targets",
                translation_placeholders={"failed_targets": ", ".join(failed_targets)},
            )

        if service.return_response:
            # return is correct, but mypy cannot infer it
            return {"chats": service_responses}  # type: ignore[dict-item]

        return None

    async def _call_service(
        service: ServiceCall, notify_service: TelegramNotificationService, target: int
    ) -> dict[int, int] | None:
        msgtype = service.service

        kwargs = dict(service.data)
        kwargs[ATTR_TARGET] = target

        messages = None
        if msgtype == SERVICE_SEND_MESSAGE:
            messages = await notify_service.send_message(
                context=service.context, **kwargs
            )
        elif msgtype == SERVICE_SEND_CHAT_ACTION:
            messages = await notify_service.send_chat_action(
                context=service.context, **kwargs
            )
        elif msgtype in [
            SERVICE_SEND_PHOTO,
            SERVICE_SEND_ANIMATION,
            SERVICE_SEND_VIDEO,
            SERVICE_SEND_VOICE,
            SERVICE_SEND_DOCUMENT,
        ]:
            messages = await notify_service.send_file(
                msgtype, context=service.context, **kwargs
            )
        elif msgtype == SERVICE_SEND_STICKER:
            messages = await notify_service.send_sticker(
                context=service.context, **kwargs
            )
        elif msgtype == SERVICE_SEND_LOCATION:
            messages = await notify_service.send_location(
                context=service.context, **kwargs
            )
        elif msgtype == SERVICE_SEND_POLL:
            messages = await notify_service.send_poll(context=service.context, **kwargs)
        elif msgtype == SERVICE_ANSWER_CALLBACK_QUERY:
            await notify_service.answer_callback_query(
                context=service.context, **kwargs
            )
        elif msgtype == SERVICE_DELETE_MESSAGE:
            await notify_service.delete_message(context=service.context, **kwargs)
        elif msgtype == SERVICE_LEAVE_CHAT:
            await notify_service.leave_chat(context=service.context, **kwargs)
        elif msgtype == SERVICE_SET_MESSAGE_REACTION:
            await notify_service.set_message_reaction(context=service.context, **kwargs)
        elif msgtype == SERVICE_EDIT_MESSAGE_MEDIA:
            await notify_service.edit_message_media(context=service.context, **kwargs)
        else:
            await notify_service.edit_message(
                msgtype, context=service.context, **kwargs
            )

        if service.return_response and messages is not None:
            return messages

        return None

    # Register notification services
    for service_notif, schema in SERVICE_MAP.items():
        supports_response = SupportsResponse.NONE

        if service_notif in [
            SERVICE_SEND_MESSAGE,
            SERVICE_SEND_CHAT_ACTION,
            SERVICE_SEND_PHOTO,
            SERVICE_SEND_ANIMATION,
            SERVICE_SEND_VIDEO,
            SERVICE_SEND_VOICE,
            SERVICE_SEND_DOCUMENT,
            SERVICE_SEND_STICKER,
            SERVICE_SEND_LOCATION,
            SERVICE_SEND_POLL,
        ]:
            supports_response = SupportsResponse.OPTIONAL

        hass.services.async_register(
            DOMAIN,
            service_notif,
            async_send_telegram_message,
            schema=schema,
            supports_response=supports_response,
            description_placeholders={
                "formatting_options_url": "https://core.telegram.org/bots/api#formatting-options"
            },
        )

    return True


def _deprecate_timeout(hass: HomeAssistant, service: ServiceCall) -> None:
    if ATTR_TIMEOUT not in service.data:
        return

    # default: service was called using frontend such as developer tools or automation editor
    service_call_origin = "call_service"

    origin = service.context.origin_event
    if origin and ATTR_ENTITY_ID in origin.data:
        # automation
        service_call_origin = origin.data[ATTR_ENTITY_ID]
    elif origin and origin.data.get(ATTR_DOMAIN) == SCRIPT_DOMAIN:
        # script
        service_call_origin = f"{origin.data[ATTR_DOMAIN]}.{origin.data[ATTR_SERVICE]}"

    ir.async_create_issue(
        hass,
        DOMAIN,
        "deprecated_timeout_parameter",
        breaks_in_ha_version="2026.7.0",
        is_fixable=True,
        is_persistent=True,
        severity=ir.IssueSeverity.WARNING,
        translation_key="deprecated_timeout_parameter",
        translation_placeholders={
            "integration_title": "Telegram Bot",
            "action": f"{DOMAIN}.{service.service}",
            "action_origin": service_call_origin,
        },
        learn_more_url="https://github.com/home-assistant/core/pull/155198",
    )


def _build_targets(
    hass: HomeAssistant, service: ServiceCall
) -> list[tuple[TelegramBotConfigEntry, int, str | None]]:
    """Build list of targets where each target is represented by its corresponding config entry, chat ID and notify entity id (if target is a notify entity)."""

    targets: list[tuple[TelegramBotConfigEntry, int, str | None]] = []

    # build target list from notify entities using service data: `entity_id`

    if ATTR_ENTITY_ID in service.data:
        notify_entity_ids: list[str] = service.data[ATTR_ENTITY_ID]
        entity_registry = er.async_get(hass)

        # parse entity IDs
        for notify_entity_id in notify_entity_ids:
            # get config entry from notify entity
            registry_entry = entity_registry.async_get(notify_entity_id)
            if not registry_entry:
                raise ServiceValidationError(
                    translation_domain=DOMAIN,
                    translation_key="action_failed",
                    translation_placeholders={
                        "error": f"Notify entity not found: {notify_entity_id}"
                    },
                )
            notify_config_entry = hass.config_entries.async_get_known_entry(
                str(registry_entry.config_entry_id)
            )

            # get chat id from subentry
            notify_config_subentry = notify_config_entry.subentries[
                str(registry_entry.config_subentry_id)
            ]
            notify_chat_id: int = notify_config_subentry.data[ATTR_CHAT_ID]

            targets.append((notify_config_entry, notify_chat_id, notify_entity_id))

    has_notify_targets = len(targets) > 0

    # build target list using service data: `config_entry_id` and `target`

    config_entry: TelegramBotConfigEntry | None = None
    if CONF_CONFIG_ENTRY_ID in service.data:
        # parse config entry from service data
        config_entry_id: str = service.data[CONF_CONFIG_ENTRY_ID]
        config_entry = hass.config_entries.async_get_known_entry(config_entry_id)
    else:
        # config entry not provided so we try to determine the default
        config_entries: list[TelegramBotConfigEntry] = (
            service.hass.config_entries.async_entries(DOMAIN)
        )
        if len(config_entries) == 1:
            config_entry = config_entries[0]

    # parse chat IDs from service data: `target`
    if config_entry is not None:
        chat_ids: list[int] = []
        if ATTR_TARGET in service.data:
            target: int | list[int] = service.data[ATTR_TARGET]
            chat_ids = [target] if isinstance(target, int) else target
        elif not has_notify_targets:
            # no targets from service data, so we default to the first allowed chat IDs of the config entry
            subentries = list(config_entry.subentries.values())
            if len(subentries) == 0:
                raise ServiceValidationError(
                    translation_domain=DOMAIN,
                    translation_key="missing_allowed_chat_ids",
                    translation_placeholders={
                        "bot_name": config_entry.title,
                    },
                )

            default_chat_id: int = subentries[0].data[ATTR_CHAT_ID]
            _LOGGER.debug(
                "Defaulting to chat ID %s for bot %s",
                default_chat_id,
                config_entry.title,
            )
            chat_ids = [default_chat_id]

        targets.extend([(config_entry, chat_id, None) for chat_id in chat_ids])

    # we're done building targets from service data
    if len(targets) > 0:
        return targets

    # can't determine default since multiple config entries exist
    raise ServiceValidationError(
        translation_domain=DOMAIN,
        translation_key="no_targets_found",
    )


async def async_setup_entry(hass: HomeAssistant, entry: TelegramBotConfigEntry) -> bool:
    """Create the Telegram bot from config entry."""
    bot: Bot = await hass.async_add_executor_job(initialize_bot, hass, entry.data)
    try:
        await bot.get_me()
    except InvalidToken as err:
        raise ConfigEntryAuthFailed("Invalid API token for Telegram Bot.") from err
    except TelegramError as err:
        raise ConfigEntryNotReady from err

    p_type: str = entry.data[CONF_PLATFORM]

    _LOGGER.debug("Setting up %s.%s", DOMAIN, p_type)
    try:
        receiver_service = await MODULES[p_type].async_setup_platform(hass, bot, entry)
    except Exception:
        _LOGGER.exception("Error setting up Telegram bot %s", p_type)
        await bot.shutdown()
        return False

    notify_service = TelegramNotificationService(
        hass, receiver_service, bot, entry, entry.options[ATTR_PARSER]
    )
    entry.runtime_data = notify_service

    await hass.config_entries.async_forward_entry_setups(entry, PLATFORMS)

    entry.async_on_unload(entry.add_update_listener(update_listener))

    return True


async def update_listener(hass: HomeAssistant, entry: TelegramBotConfigEntry) -> None:
    """Handle config changes."""
    entry.runtime_data.parse_mode = entry.options[ATTR_PARSER]

    # reload entities
    await hass.config_entries.async_unload_platforms(entry, PLATFORMS)
    await hass.config_entries.async_forward_entry_setups(entry, PLATFORMS)


async def async_unload_entry(
    hass: HomeAssistant, entry: TelegramBotConfigEntry
) -> bool:
    """Unload Telegram app."""
    # broadcast platform has no app
    if entry.runtime_data.app:
        await entry.runtime_data.app.shutdown()

    return await hass.config_entries.async_unload_platforms(entry, PLATFORMS)<|MERGE_RESOLUTION|>--- conflicted
+++ resolved
@@ -4,6 +4,7 @@
 
 import logging
 from types import ModuleType
+from typing import Any
 
 from telegram import Bot
 from telegram.constants import InputMediaType
@@ -348,47 +349,8 @@
 PLATFORMS: list[Platform] = [Platform.EVENT, Platform.NOTIFY]
 
 
-def _import_yaml(hass: HomeAssistant, config: ConfigType) -> None:
-    """Import the last YAML config since existing behavior only works with the last config."""
-
-<<<<<<< HEAD
-    domain_config: list[dict[str, Any]] | None = config.get(DOMAIN)
-    if domain_config:
-        trusted_networks: list[IPv4Network] = domain_config[-1].get(
-            CONF_TRUSTED_NETWORKS, []
-        )
-        trusted_networks_str: list[str] = (
-            [str(trusted_network) for trusted_network in trusted_networks]
-            if trusted_networks
-            else []
-        )
-        hass.async_create_task(
-            hass.config_entries.flow.async_init(
-                DOMAIN,
-                context={CONF_SOURCE: SOURCE_IMPORT},
-                data={
-                    CONF_PLATFORM: domain_config[-1][CONF_PLATFORM],
-                    CONF_API_KEY: domain_config[-1][CONF_API_KEY],
-                    CONF_ALLOWED_CHAT_IDS: domain_config[-1][CONF_ALLOWED_CHAT_IDS],
-                    ATTR_PARSER: domain_config[-1][ATTR_PARSER],
-                    CONF_PROXY_URL: domain_config[-1].get(CONF_PROXY_URL),
-                    CONF_URL: domain_config[-1].get(CONF_URL),
-                    CONF_TRUSTED_NETWORKS: trusted_networks_str,
-                    CONF_BOT_COUNT: len(domain_config),
-                },
-            )
-        )
-
-=======
-    async def async_send_telegram_message(service: ServiceCall) -> ServiceResponse:
-        """Handle sending Telegram Bot message service calls."""
->>>>>>> 84d7c375
-
 async def async_setup(hass: HomeAssistant, config: ConfigType) -> bool:
     """Set up the Telegram bot component."""
-
-    # import the last YAML config since existing behavior only works with the last config
-    _import_yaml(hass, config)
 
     async def async_send_telegram_message(service: ServiceCall) -> ServiceResponse:
         """Handle sending Telegram Bot message service calls."""
