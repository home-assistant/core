--- conflicted
+++ resolved
@@ -316,7 +316,6 @@
     }
 )
 
-<<<<<<< HEAD
 SERVICE_SCHEMA_DOWNLOAD_FILE = vol.Schema(
     {
         vol.Optional(CONF_CONFIG_ENTRY_ID): cv.string,
@@ -327,10 +326,7 @@
     extra=vol.ALLOW_EXTRA,
 )
 
-SERVICE_MAP = {
-=======
 SERVICE_MAP: dict[str, VolSchemaType] = {
->>>>>>> 8de6f048
     SERVICE_SEND_MESSAGE: SERVICE_SCHEMA_SEND_MESSAGE,
     SERVICE_SEND_CHAT_ACTION: SERVICE_SCHEMA_SEND_CHAT_ACTION,
     SERVICE_SEND_PHOTO: SERVICE_SCHEMA_SEND_FILE,
