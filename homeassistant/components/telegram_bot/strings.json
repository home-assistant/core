{
  "config": {
    "abort": {
      "already_configured": "[%key:common::config_flow::abort::already_configured_service%]",
      "reauth_successful": "[%key:common::config_flow::abort::reauth_successful%]",
      "reconfigure_successful": "[%key:common::config_flow::abort::reconfigure_successful%]"
    },
    "error": {
      "invalid_api_key": "[%key:common::config_flow::error::invalid_api_key%]",
      "invalid_proxy_url": "{proxy_url_error}",
      "invalid_trusted_networks": "Invalid trusted network: {error_message}",
      "invalid_url": "URL must start with https",
      "no_url_available": "URL is required since you have not configured an external URL in Home Assistant",
      "telegram_error": "Error from Telegram: {error_message}"
    },
    "step": {
      "reauth_confirm": {
        "data": {
          "api_key": "[%key:common::config_flow::data::api_key%]"
        },
        "data_description": {
          "api_key": "[%key:component::telegram_bot::config::step::user::data_description::api_key%]"
        },
        "title": "Re-authenticate Telegram bot"
      },
      "reconfigure": {
        "data": {
          "platform": "[%key:component::telegram_bot::config::step::user::data::platform%]"
        },
        "data_description": {
          "platform": "[%key:component::telegram_bot::config::step::user::data_description::platform%]"
        },
        "description": "Reconfigure Telegram bot",
        "sections": {
          "advanced_settings": {
            "data": {
              "proxy_url": "[%key:component::telegram_bot::config::step::user::sections::advanced_settings::data::proxy_url%]"
            },
            "data_description": {
              "proxy_url": "[%key:component::telegram_bot::config::step::user::sections::advanced_settings::data_description::proxy_url%]"
            },
            "name": "[%key:component::telegram_bot::config::step::user::sections::advanced_settings::name%]"
          }
        },
        "title": "Telegram bot setup"
      },
      "user": {
        "data": {
          "api_key": "[%key:common::config_flow::data::api_token%]",
          "platform": "Platform"
        },
        "data_description": {
          "api_key": "The API token of your bot.",
          "platform": "Telegram bot implementation"
        },
        "description": "To create a Telegram bot, follow these steps:\n\n1. Open Telegram and start a chat with [{botfather_username}]({botfather_url}).\n1. Send the command `/newbot`.\n1. Follow the instructions to create your bot and get your API token.",
        "sections": {
          "advanced_settings": {
            "data": {
              "proxy_url": "Proxy URL"
            },
            "data_description": {
              "proxy_url": "Proxy URL if working behind one, optionally including username and password.\n(socks5://username:password@proxy_ip:proxy_port)"
            },
            "name": "Advanced settings"
          }
        }
      },
      "webhooks": {
        "data": {
          "trusted_networks": "Trusted networks",
          "url": "[%key:common::config_flow::data::url%]"
        },
        "data_description": {
          "trusted_networks": "Telegram server access ACL as list.\nDefault: 149.154.160.0/20, 91.108.4.0/22",
          "url": "Allow to overwrite the external URL from the Home Assistant configuration for different setups."
        },
        "title": "Webhooks network configuration"
      }
    }
  },
  "config_subentries": {
    "allowed_chat_ids": {
      "abort": {
        "already_configured": "Chat already configured"
      },
      "error": {
        "chat_not_found": "Chat not found"
      },
      "initiate_flow": {
        "user": "Add allowed chat ID"
      },
      "step": {
        "user": {
          "data": {
            "chat_id": "Chat ID"
          },
          "data_description": {
            "chat_id": "ID representing the user or group chat to which messages can be sent."
          },
          "title": "Add chat"
        }
      }
    }
  },
  "entity": {
    "event": {
      "update_event": {
        "name": "Update event",
        "state_attributes": {
          "args": {
            "name": "Received command arguments"
          },
          "chat_id": {
            "name": "Chat ID"
          },
          "command": {
            "name": "Received command"
          },
          "data": {
            "name": "Received callback query"
          },
          "date": {
            "name": "Received datetime"
          },
          "event_type": {
            "state": {
              "telegram_attachment": "Attachment received",
              "telegram_callback": "Callback query received",
              "telegram_command": "Command received",
              "telegram_sent": "Message sent",
              "telegram_text": "Text message received"
            }
          },
          "file_id": {
            "name": "Received file ID"
          },
          "file_mime_type": {
            "name": "Received file MIME type"
          },
          "file_name": {
            "name": "Received file name"
          },
          "file_size": {
            "name": "Received file size (bytes)"
          },
          "from_first": {
            "name": "Received From first name"
          },
          "from_last": {
            "name": "Received from last name"
          },
          "id": {
            "name": "ID"
          },
          "message_id": {
            "name": "Sent message ID"
          },
          "message_tag": {
            "name": "Sent message tag"
          },
          "message_thread_id": {
            "name": "Received message thread ID"
          },
          "text": {
            "name": "Received text/caption"
          },
          "user_id": {
            "name": "Received from user ID"
          }
        }
      }
    }
  },
  "exceptions": {
    "action_failed": {
      "message": "Action failed. {error}"
    },
    "allowlist_external_dirs_error": {
      "message": "File path has not been configured in allowlist_external_dirs."
    },
    "failed_chat_ids": {
      "message": "Failed targets: {chat_ids}. Please verify that the chat IDs for {bot_name} have been configured."
    },
    "failed_to_load_file": {
      "message": "Failed to load file: {error}"
    },
    "failed_to_load_url": {
      "message": "Failed to load URL: {error}"
    },
    "invalid_chat_ids": {
      "message": "Invalid chat IDs: {chat_ids}. Please configure the chat IDs for {bot_name}."
    },
    "invalid_inline_keyboard": {
      "message": "Invalid value for inline keyboard. Only strings or lists are accepted."
    },
    "missing_allowed_chat_ids": {
      "message": "No allowed chat IDs found. Please add allowed chat IDs for {bot_name}."
    },
    "missing_config_entry": {
      "message": "No config entries found or setup failed. Please set up the Telegram Bot first."
    },
    "missing_input": {
      "message": "{field} is required."
    },
    "multiple_config_entry": {
      "message": "Multiple config entries found. Please specify the Telegram bot to use in the Config entry ID field."
    }
  },
  "issues": {
    "deprecated_yaml": {
      "description": "Configuring {integration_title} using YAML is being removed.\n\nYour existing YAML configuration has been imported into the UI automatically.\n\nRemove the `{domain}` configuration from your configuration.yaml file and restart Home Assistant to fix this issue.",
      "title": "The {integration_title} YAML configuration is being removed"
    },
    "deprecated_yaml_import_issue_error": {
      "description": "Configuring {integration_title} using YAML is being removed but there was an error while importing your existing configuration ({telegram_bot}): {error_message}.\nSetup will not proceed.\n\nVerify that your {telegram_bot} is operating correctly and restart Home Assistant to attempt the import again.\n\nAlternatively, you may remove the `{domain}` configuration from your configuration.yaml entirely, restart Home Assistant, and add the {integration_title} integration manually.",
      "title": "YAML import failed due to invalid {error_field}"
    },
    "deprecated_yaml_import_issue_has_more_platforms": {
      "description": "Configuring {integration_title} using YAML is being removed.\n\nThe last entry of your existing YAML configuration ({telegram_bot}) has been imported into the UI automatically.\n\nRemove the `{domain}` configuration from your configuration.yaml file and restart Home Assistant to fix this issue. The other Telegram bots will need to be configured manually in the UI.",
      "title": "The {integration_title} YAML configuration is being removed"
    }
  },
  "options": {
    "step": {
      "init": {
        "data": {
          "parse_mode": "Parse mode"
        },
        "data_description": {
          "parse_mode": "Default parse mode for messages if not explicit in message data."
        },
        "title": "Configure Telegram bot"
      }
    }
  },
  "selector": {
    "authentication": {
      "options": {
        "basic": "Basic",
        "bearer_token": "Bearer token",
        "digest": "Digest"
      }
    },
    "chat_action": {
      "options": {
        "choose_sticker": "Choosing sticker",
        "find_location": "Finding location",
        "record_video": "Recording video",
        "record_video_note": "Recording video note",
        "record_voice": "Recording voice",
        "typing": "Typing",
        "upload_document": "Uploading document",
        "upload_photo": "Uploading photo",
        "upload_video": "Uploading video",
        "upload_video_note": "Uploading video note",
        "upload_voice": "Uploading voice"
      }
    },
    "media_type": {
      "options": {
        "animation": "Animation",
        "audio": "Audio",
        "document": "Document",
        "photo": "Photo",
        "video": "Video"
      }
    },
    "parse_mode": {
      "options": {
        "html": "HTML",
        "markdown": "Markdown (Legacy)",
        "markdownv2": "MarkdownV2",
        "plain_text": "Plain text"
      }
    },
    "platforms": {
      "options": {
        "broadcast": "Broadcast",
        "polling": "Polling",
        "webhooks": "Webhooks"
      }
    }
  },
  "services": {
    "answer_callback_query": {
      "description": "Responds to a callback query originated by clicking on an online keyboard button. The answer will be displayed to the user as a notification at the top of the chat screen or as an alert.",
      "fields": {
        "callback_query_id": {
          "description": "Unique ID of the callback response.",
          "name": "Callback query ID"
        },
        "config_entry_id": {
          "description": "The config entry representing the Telegram bot to answer the callback query.",
          "name": "[%key:component::telegram_bot::services::send_message::fields::config_entry_id::name%]"
        },
        "message": {
          "description": "Unformatted text message body of the notification.",
          "name": "Message"
        },
        "show_alert": {
          "description": "Show a permanent notification.",
          "name": "Show alert"
        },
        "timeout": {
          "description": "Timeout for sending the answer in seconds.",
          "name": "Read timeout"
        }
      },
      "name": "Answer callback query"
    },
    "delete_message": {
      "description": "Deletes a previously sent message.",
      "fields": {
        "chat_id": {
          "description": "ID of the chat where to delete the message.",
          "name": "[%key:component::telegram_bot::services::edit_message::fields::chat_id::name%]"
        },
        "config_entry_id": {
          "description": "The config entry representing the Telegram bot to delete the message.",
          "name": "[%key:component::telegram_bot::services::send_message::fields::config_entry_id::name%]"
        },
        "message_id": {
          "description": "ID of the message to delete.",
          "name": "[%key:component::telegram_bot::services::edit_message::fields::message_id::name%]"
        }
      },
      "name": "Delete message"
    },
    "edit_caption": {
      "description": "Edits the caption of a previously sent message.",
      "fields": {
        "caption": {
          "description": "Message body of the notification.",
          "name": "[%key:component::telegram_bot::services::send_photo::fields::caption::name%]"
        },
        "chat_id": {
          "description": "ID of the chat where to edit the caption.",
          "name": "[%key:component::telegram_bot::services::edit_message::fields::chat_id::name%]"
        },
        "config_entry_id": {
          "description": "The config entry representing the Telegram bot to edit the caption.",
          "name": "[%key:component::telegram_bot::services::send_message::fields::config_entry_id::name%]"
        },
        "inline_keyboard": {
          "description": "[%key:component::telegram_bot::services::send_message::fields::inline_keyboard::description%]",
          "name": "[%key:component::telegram_bot::services::send_message::fields::inline_keyboard::name%]"
        },
        "message_id": {
          "description": "[%key:component::telegram_bot::services::edit_message::fields::message_id::description%]",
          "name": "[%key:component::telegram_bot::services::edit_message::fields::message_id::name%]"
        }
      },
      "name": "Edit caption"
    },
    "edit_message": {
      "description": "Edits a previously sent message.",
      "fields": {
        "chat_id": {
          "description": "ID of the chat where to edit the message.",
          "name": "Chat ID"
        },
        "config_entry_id": {
          "description": "The config entry representing the Telegram bot to edit the message.",
          "name": "[%key:component::telegram_bot::services::send_message::fields::config_entry_id::name%]"
        },
        "disable_web_page_preview": {
          "description": "[%key:component::telegram_bot::services::send_message::fields::disable_web_page_preview::description%]",
          "name": "[%key:component::telegram_bot::services::send_message::fields::disable_web_page_preview::name%]"
        },
        "inline_keyboard": {
          "description": "[%key:component::telegram_bot::services::send_message::fields::inline_keyboard::description%]",
          "name": "[%key:component::telegram_bot::services::send_message::fields::inline_keyboard::name%]"
        },
        "message": {
          "description": "Message body of the notification.",
          "name": "Message"
        },
        "message_id": {
          "description": "ID of the message to edit.",
          "name": "Message ID"
        },
        "parse_mode": {
          "description": "[%key:component::telegram_bot::services::send_message::fields::parse_mode::description%]",
          "name": "[%key:component::telegram_bot::services::send_message::fields::parse_mode::name%]"
        },
        "title": {
          "description": "[%key:component::telegram_bot::services::send_message::fields::title::description%]",
          "name": "Title"
        }
      },
      "name": "Edit message"
    },
    "edit_message_media": {
      "description": "Edits the media content of a previously sent message.",
      "fields": {
        "authentication": {
          "description": "[%key:component::telegram_bot::services::send_photo::fields::authentication::description%]",
          "name": "[%key:component::telegram_bot::services::send_photo::fields::authentication::name%]"
        },
        "caption": {
          "description": "The title of the media.",
          "name": "[%key:component::telegram_bot::services::send_photo::fields::caption::name%]"
        },
        "chat_id": {
          "description": "[%key:component::telegram_bot::services::edit_message::fields::chat_id::description%]",
          "name": "[%key:component::telegram_bot::services::edit_message::fields::chat_id::name%]"
        },
        "config_entry_id": {
          "description": "The config entry representing the Telegram bot to edit the message media.",
          "name": "[%key:component::telegram_bot::services::send_message::fields::config_entry_id::name%]"
        },
        "file": {
          "description": "Local path to the media.",
          "name": "[%key:component::telegram_bot::services::send_photo::fields::file::name%]"
        },
        "inline_keyboard": {
          "description": "[%key:component::telegram_bot::services::send_message::fields::inline_keyboard::description%]",
          "name": "[%key:component::telegram_bot::services::send_message::fields::inline_keyboard::name%]"
        },
        "media_type": {
          "description": "Type for the new media.",
          "name": "Media type"
        },
        "message_id": {
          "description": "[%key:component::telegram_bot::services::edit_message::fields::message_id::description%]",
          "name": "[%key:component::telegram_bot::services::edit_message::fields::message_id::name%]"
        },
        "password": {
          "description": "[%key:component::telegram_bot::services::send_photo::fields::password::description%]",
          "name": "[%key:common::config_flow::data::password%]"
        },
        "timeout": {
          "description": "Timeout for sending the media in seconds.",
          "name": "[%key:component::telegram_bot::services::send_photo::fields::timeout::name%]"
        },
        "url": {
          "description": "Remote path to the media.",
          "name": "[%key:common::config_flow::data::url%]"
        },
        "username": {
          "description": "[%key:component::telegram_bot::services::send_photo::fields::username::description%]",
          "name": "[%key:common::config_flow::data::username%]"
        },
        "verify_ssl": {
          "description": "[%key:component::telegram_bot::services::send_photo::fields::verify_ssl::description%]",
          "name": "[%key:component::telegram_bot::services::send_photo::fields::verify_ssl::name%]"
        }
      },
      "name": "Edit message media",
      "sections": {
        "url_options": {
          "name": "[%key:component::telegram_bot::services::send_photo::sections::url_options::name%]"
        }
      }
    },
    "edit_replymarkup": {
      "description": "Edits the inline keyboard of a previously sent message.",
      "fields": {
        "chat_id": {
          "description": "ID of the chat where to edit the reply markup.",
          "name": "[%key:component::telegram_bot::services::edit_message::fields::chat_id::name%]"
        },
        "config_entry_id": {
          "description": "The config entry representing the Telegram bot to edit the reply markup.",
          "name": "[%key:component::telegram_bot::services::send_message::fields::config_entry_id::name%]"
        },
        "inline_keyboard": {
          "description": "[%key:component::telegram_bot::services::send_message::fields::inline_keyboard::description%]",
          "name": "[%key:component::telegram_bot::services::send_message::fields::inline_keyboard::name%]"
        },
        "message_id": {
          "description": "[%key:component::telegram_bot::services::edit_message::fields::message_id::description%]",
          "name": "[%key:component::telegram_bot::services::edit_message::fields::message_id::name%]"
        }
      },
      "name": "Edit reply markup"
    },
    "leave_chat": {
      "description": "Removes the bot from the chat.",
      "fields": {
        "chat_id": {
          "description": "Chat ID of the group from which the bot should be removed.",
          "name": "[%key:component::telegram_bot::services::edit_message::fields::chat_id::name%]"
        },
        "config_entry_id": {
          "description": "The config entry representing the Telegram bot to leave the chat.",
          "name": "[%key:component::telegram_bot::services::send_message::fields::config_entry_id::name%]"
        }
      },
      "name": "Leave chat"
    },
    "send_animation": {
      "description": "Sends an animation.",
      "fields": {
        "authentication": {
          "description": "[%key:component::telegram_bot::services::send_photo::fields::authentication::description%]",
          "name": "[%key:component::telegram_bot::services::send_photo::fields::authentication::name%]"
        },
        "caption": {
          "description": "The title of the animation.",
          "name": "[%key:component::telegram_bot::services::send_photo::fields::caption::name%]"
        },
        "config_entry_id": {
          "description": "The config entry representing the Telegram bot to send the animation.",
          "name": "[%key:component::telegram_bot::services::send_message::fields::config_entry_id::name%]"
        },
        "disable_notification": {
          "description": "[%key:component::telegram_bot::services::send_message::fields::disable_notification::description%]",
          "name": "[%key:component::telegram_bot::services::send_message::fields::disable_notification::name%]"
        },
        "file": {
          "description": "Local path to a GIF or H.264/MPEG-4 AVC video without sound.",
          "name": "[%key:component::telegram_bot::services::send_photo::fields::file::name%]"
        },
        "inline_keyboard": {
          "description": "[%key:component::telegram_bot::services::send_message::fields::inline_keyboard::description%]",
          "name": "[%key:component::telegram_bot::services::send_message::fields::inline_keyboard::name%]"
        },
        "keyboard": {
          "description": "[%key:component::telegram_bot::services::send_photo::fields::keyboard::description%]",
          "name": "[%key:component::telegram_bot::services::send_message::fields::keyboard::name%]"
        },
        "message_tag": {
          "description": "[%key:component::telegram_bot::services::send_message::fields::message_tag::description%]",
          "name": "[%key:component::telegram_bot::services::send_message::fields::message_tag::name%]"
        },
        "message_thread_id": {
          "description": "[%key:component::telegram_bot::services::send_message::fields::message_thread_id::description%]",
          "name": "[%key:component::telegram_bot::services::send_message::fields::message_thread_id::name%]"
        },
        "parse_mode": {
          "description": "[%key:component::telegram_bot::services::send_message::fields::parse_mode::description%]",
          "name": "Parse Mode"
        },
        "password": {
          "description": "[%key:component::telegram_bot::services::send_photo::fields::password::description%]",
          "name": "[%key:common::config_flow::data::password%]"
        },
        "reply_to_message_id": {
          "description": "[%key:component::telegram_bot::services::send_message::fields::reply_to_message_id::description%]",
          "name": "[%key:component::telegram_bot::services::send_message::fields::reply_to_message_id::name%]"
        },
        "target": {
          "description": "[%key:component::telegram_bot::services::send_photo::fields::target::description%]",
          "name": "Target"
        },
        "timeout": {
          "description": "[%key:component::telegram_bot::services::send_sticker::fields::timeout::description%]",
          "name": "Read timeout"
        },
        "url": {
          "description": "Remote path to a GIF or H.264/MPEG-4 AVC video without sound.",
          "name": "[%key:common::config_flow::data::url%]"
        },
        "username": {
          "description": "[%key:component::telegram_bot::services::send_photo::fields::username::description%]",
          "name": "[%key:common::config_flow::data::username%]"
        },
        "verify_ssl": {
          "description": "[%key:component::telegram_bot::services::send_photo::fields::verify_ssl::description%]",
          "name": "Verify SSL"
        }
      },
      "name": "Send animation",
      "sections": {
        "url_options": {
          "name": "[%key:component::telegram_bot::services::send_photo::sections::url_options::name%]"
        }
      }
    },
    "send_chat_action": {
      "description": "Sends a chat action.",
      "fields": {
        "chat_action": {
          "description": "Chat action to be sent.",
          "name": "Chat action"
        },
        "config_entry_id": {
          "description": "The config entry representing the Telegram bot to send the chat action.",
          "name": "[%key:component::telegram_bot::services::send_message::fields::config_entry_id::name%]"
        },
        "message_thread_id": {
          "description": "[%key:component::telegram_bot::services::send_message::fields::message_thread_id::description%]",
          "name": "[%key:component::telegram_bot::services::send_message::fields::message_thread_id::name%]"
        },
        "target": {
          "description": "An array of pre-authorized chat IDs to send the chat action to. If not present, first allowed chat ID is the default.",
          "name": "Target"
        }
      },
      "name": "Send chat action"
    },
    "send_document": {
      "description": "Sends a document.",
      "fields": {
        "authentication": {
          "description": "[%key:component::telegram_bot::services::send_photo::fields::authentication::description%]",
          "name": "[%key:component::telegram_bot::services::send_photo::fields::authentication::name%]"
        },
        "caption": {
          "description": "The title of the document.",
          "name": "[%key:component::telegram_bot::services::send_photo::fields::caption::name%]"
        },
        "config_entry_id": {
          "description": "The config entry representing the Telegram bot to send the document.",
          "name": "[%key:component::telegram_bot::services::send_message::fields::config_entry_id::name%]"
        },
        "disable_notification": {
          "description": "[%key:component::telegram_bot::services::send_message::fields::disable_notification::description%]",
          "name": "[%key:component::telegram_bot::services::send_message::fields::disable_notification::name%]"
        },
        "file": {
          "description": "Local path to a document.",
          "name": "[%key:component::telegram_bot::services::send_photo::fields::file::name%]"
        },
        "inline_keyboard": {
          "description": "[%key:component::telegram_bot::services::send_message::fields::inline_keyboard::description%]",
          "name": "[%key:component::telegram_bot::services::send_message::fields::inline_keyboard::name%]"
        },
        "keyboard": {
          "description": "[%key:component::telegram_bot::services::send_photo::fields::keyboard::description%]",
          "name": "[%key:component::telegram_bot::services::send_message::fields::keyboard::name%]"
        },
        "message_tag": {
          "description": "[%key:component::telegram_bot::services::send_message::fields::message_tag::description%]",
          "name": "[%key:component::telegram_bot::services::send_message::fields::message_tag::name%]"
        },
        "message_thread_id": {
          "description": "[%key:component::telegram_bot::services::send_message::fields::message_thread_id::description%]",
          "name": "[%key:component::telegram_bot::services::send_message::fields::message_thread_id::name%]"
        },
        "parse_mode": {
          "description": "[%key:component::telegram_bot::services::send_message::fields::parse_mode::description%]",
          "name": "[%key:component::telegram_bot::services::send_message::fields::parse_mode::name%]"
        },
        "password": {
          "description": "[%key:component::telegram_bot::services::send_photo::fields::password::description%]",
          "name": "[%key:common::config_flow::data::password%]"
        },
        "reply_to_message_id": {
          "description": "[%key:component::telegram_bot::services::send_message::fields::reply_to_message_id::description%]",
          "name": "[%key:component::telegram_bot::services::send_message::fields::reply_to_message_id::name%]"
        },
        "target": {
          "description": "[%key:component::telegram_bot::services::send_photo::fields::target::description%]",
          "name": "Target"
        },
        "timeout": {
          "description": "Timeout for sending the document in seconds.",
          "name": "Read timeout"
        },
        "url": {
          "description": "Remote path to a document.",
          "name": "[%key:common::config_flow::data::url%]"
        },
        "username": {
          "description": "[%key:component::telegram_bot::services::send_photo::fields::username::description%]",
          "name": "[%key:common::config_flow::data::username%]"
        },
        "verify_ssl": {
          "description": "[%key:component::telegram_bot::services::send_photo::fields::verify_ssl::description%]",
          "name": "Verify SSL"
        }
      },
      "name": "Send document",
      "sections": {
        "url_options": {
          "name": "[%key:component::telegram_bot::services::send_photo::sections::url_options::name%]"
        }
      }
    },
    "send_location": {
      "description": "Sends a location.",
      "fields": {
        "config_entry_id": {
          "description": "The config entry representing the Telegram bot to send the location.",
          "name": "[%key:component::telegram_bot::services::send_message::fields::config_entry_id::name%]"
        },
        "disable_notification": {
          "description": "[%key:component::telegram_bot::services::send_message::fields::disable_notification::description%]",
          "name": "[%key:component::telegram_bot::services::send_message::fields::disable_notification::name%]"
        },
        "inline_keyboard": {
          "description": "[%key:component::telegram_bot::services::send_message::fields::inline_keyboard::description%]",
          "name": "[%key:component::telegram_bot::services::send_message::fields::inline_keyboard::name%]"
        },
        "keyboard": {
          "description": "[%key:component::telegram_bot::services::send_photo::fields::keyboard::description%]",
          "name": "[%key:component::telegram_bot::services::send_message::fields::keyboard::name%]"
        },
        "latitude": {
          "description": "The latitude to send.",
          "name": "[%key:common::config_flow::data::latitude%]"
        },
        "longitude": {
          "description": "The longitude to send.",
          "name": "[%key:common::config_flow::data::longitude%]"
        },
        "message_tag": {
          "description": "[%key:component::telegram_bot::services::send_message::fields::message_tag::description%]",
          "name": "[%key:component::telegram_bot::services::send_message::fields::message_tag::name%]"
        },
        "message_thread_id": {
          "description": "[%key:component::telegram_bot::services::send_message::fields::message_thread_id::description%]",
          "name": "[%key:component::telegram_bot::services::send_message::fields::message_thread_id::name%]"
        },
        "reply_to_message_id": {
          "description": "[%key:component::telegram_bot::services::send_message::fields::reply_to_message_id::description%]",
          "name": "[%key:component::telegram_bot::services::send_message::fields::reply_to_message_id::name%]"
        },
        "target": {
          "description": "An array of pre-authorized chat IDs to send the location to. If not present, first allowed chat ID is the default.",
          "name": "Target"
        },
        "timeout": {
          "description": "[%key:component::telegram_bot::services::send_photo::fields::timeout::description%]",
          "name": "Read timeout"
        }
      },
      "name": "Send location"
    },
    "send_message": {
      "description": "Sends a notification.",
      "fields": {
        "config_entry_id": {
          "description": "The config entry representing the Telegram bot to send the message.",
          "name": "Config entry ID"
        },
        "disable_notification": {
          "description": "Sends the message silently. iOS users and Web users will not receive a notification, Android users will receive a notification with no sound.",
          "name": "Disable notification"
        },
        "disable_web_page_preview": {
          "description": "Disables link previews for links in the message.",
          "name": "Disable web page preview"
        },
        "inline_keyboard": {
          "description": "List of rows of commands, comma-separated, to make a custom inline keyboard with buttons with associated callback data.",
          "name": "Inline keyboard"
        },
        "keyboard": {
          "description": "List of rows of commands, comma-separated, to make a custom keyboard. Empty list clears a previously set keyboard.",
          "name": "Keyboard"
        },
        "message": {
          "description": "Message body of the notification.",
          "name": "Message"
        },
        "message_tag": {
          "description": "Tag for sent message.",
          "name": "Message tag"
        },
        "message_thread_id": {
          "description": "Unique identifier for the target message thread (topic) of the forum; for forum supergroups only.",
          "name": "Message thread ID"
        },
        "parse_mode": {
          "description": "Parser for the message text.",
          "name": "Parse mode"
        },
        "reply_to_message_id": {
          "description": "Mark the message as a reply to a previous message.",
          "name": "Reply to message ID"
        },
        "target": {
          "description": "An array of pre-authorized chat IDs to send the notification to. If not present, first allowed chat ID is the default.",
          "name": "Target"
        },
        "timeout": {
          "description": "Timeout for sending the message in seconds. Will help with timeout errors (poor Internet connection, etc).",
          "name": "Read timeout"
        },
        "title": {
          "description": "Optional title for your notification. Will be composed as '%title\\n%message'.",
          "name": "Title"
        }
      },
      "name": "Send message"
    },
    "send_photo": {
      "description": "Sends a photo.",
      "fields": {
        "authentication": {
          "description": "Define which authentication method to use. Set to 'Basic' for HTTP basic authentication, 'Digest' for HTTP digest authentication, or 'Bearer token' for OAuth 2.0 bearer token authentication.",
          "name": "Authentication method"
        },
        "caption": {
          "description": "The title of the image.",
          "name": "Caption"
        },
        "config_entry_id": {
          "description": "The config entry representing the Telegram bot to send the photo.",
          "name": "[%key:component::telegram_bot::services::send_message::fields::config_entry_id::name%]"
        },
        "disable_notification": {
          "description": "[%key:component::telegram_bot::services::send_message::fields::disable_notification::description%]",
          "name": "[%key:component::telegram_bot::services::send_message::fields::disable_notification::name%]"
        },
        "file": {
          "description": "Local path to an image.",
          "name": "File"
        },
        "inline_keyboard": {
          "description": "[%key:component::telegram_bot::services::send_message::fields::inline_keyboard::description%]",
          "name": "[%key:component::telegram_bot::services::send_message::fields::inline_keyboard::name%]"
        },
        "keyboard": {
          "description": "List of rows of commands, comma-separated, to make a custom keyboard.",
          "name": "[%key:component::telegram_bot::services::send_message::fields::keyboard::name%]"
        },
        "message_tag": {
          "description": "[%key:component::telegram_bot::services::send_message::fields::message_tag::description%]",
          "name": "[%key:component::telegram_bot::services::send_message::fields::message_tag::name%]"
        },
        "message_thread_id": {
          "description": "[%key:component::telegram_bot::services::send_message::fields::message_thread_id::description%]",
          "name": "[%key:component::telegram_bot::services::send_message::fields::message_thread_id::name%]"
        },
        "parse_mode": {
          "description": "[%key:component::telegram_bot::services::send_message::fields::parse_mode::description%]",
          "name": "[%key:component::telegram_bot::services::send_message::fields::parse_mode::name%]"
        },
        "password": {
          "description": "Password (or bearer token) for a URL that requires authentication.",
          "name": "[%key:common::config_flow::data::password%]"
        },
        "reply_to_message_id": {
          "description": "[%key:component::telegram_bot::services::send_message::fields::reply_to_message_id::description%]",
          "name": "[%key:component::telegram_bot::services::send_message::fields::reply_to_message_id::name%]"
        },
        "target": {
          "description": "An array of pre-authorized chat IDs to send the document to. If not present, first allowed chat ID is the default.",
          "name": "Target"
        },
        "timeout": {
          "description": "Timeout for sending the photo in seconds.",
          "name": "Read timeout"
        },
        "url": {
          "description": "Remote path to an image.",
          "name": "[%key:common::config_flow::data::url%]"
        },
        "username": {
          "description": "Username for a URL that requires 'Basic' or 'Digest' authentication.",
          "name": "[%key:common::config_flow::data::username%]"
        },
        "verify_ssl": {
          "description": "Enable or disable SSL certificate verification. Disable if you're downloading the file from a URL and you don't want to validate the SSL certificate of the server.",
          "name": "Verify SSL"
        }
      },
      "name": "Send photo",
      "sections": {
        "url_options": {
          "name": "URL options"
        }
      }
    },
    "send_poll": {
      "description": "Sends a poll.",
      "fields": {
        "allows_multiple_answers": {
          "description": "If the poll allows multiple answers.",
          "name": "Allow multiple answers"
        },
        "config_entry_id": {
          "description": "The config entry representing the Telegram bot to send the poll.",
          "name": "[%key:component::telegram_bot::services::send_message::fields::config_entry_id::name%]"
        },
        "disable_notification": {
          "description": "[%key:component::telegram_bot::services::send_message::fields::disable_notification::description%]",
          "name": "[%key:component::telegram_bot::services::send_message::fields::disable_notification::name%]"
        },
        "is_anonymous": {
          "description": "If the poll needs to be anonymous. This is the default.",
          "name": "Is anonymous"
        },
        "message_thread_id": {
          "description": "[%key:component::telegram_bot::services::send_message::fields::message_thread_id::description%]",
          "name": "[%key:component::telegram_bot::services::send_message::fields::message_thread_id::name%]"
        },
        "open_period": {
          "description": "Amount of time in seconds the poll will be active after creation, 5-600.",
          "name": "Open period"
        },
        "options": {
          "description": "List of answer options, 2-10 strings 1-100 characters each.",
          "name": "Options"
        },
        "question": {
          "description": "Poll question, 1-300 characters.",
          "name": "Question"
        },
        "reply_to_message_id": {
          "description": "[%key:component::telegram_bot::services::send_message::fields::reply_to_message_id::description%]",
          "name": "[%key:component::telegram_bot::services::send_message::fields::reply_to_message_id::name%]"
        },
        "target": {
          "description": "[%key:component::telegram_bot::services::send_location::fields::target::description%]",
          "name": "Target"
        },
        "timeout": {
          "description": "Timeout for sending the poll in seconds.",
          "name": "Read timeout"
        }
      },
      "name": "Send poll"
    },
    "send_sticker": {
      "description": "Sends a sticker.",
      "fields": {
        "authentication": {
          "description": "[%key:component::telegram_bot::services::send_photo::fields::authentication::description%]",
          "name": "[%key:component::telegram_bot::services::send_photo::fields::authentication::name%]"
        },
        "config_entry_id": {
          "description": "The config entry representing the Telegram bot to send the sticker.",
          "name": "[%key:component::telegram_bot::services::send_message::fields::config_entry_id::name%]"
        },
        "disable_notification": {
          "description": "[%key:component::telegram_bot::services::send_message::fields::disable_notification::description%]",
          "name": "[%key:component::telegram_bot::services::send_message::fields::disable_notification::name%]"
        },
        "file": {
          "description": "Local path to a static .webp or animated .tgs sticker.",
          "name": "[%key:component::telegram_bot::services::send_photo::fields::file::name%]"
        },
        "inline_keyboard": {
          "description": "[%key:component::telegram_bot::services::send_message::fields::inline_keyboard::description%]",
          "name": "[%key:component::telegram_bot::services::send_message::fields::inline_keyboard::name%]"
        },
        "keyboard": {
          "description": "[%key:component::telegram_bot::services::send_photo::fields::keyboard::description%]",
          "name": "[%key:component::telegram_bot::services::send_message::fields::keyboard::name%]"
        },
        "message_tag": {
          "description": "[%key:component::telegram_bot::services::send_message::fields::message_tag::description%]",
          "name": "[%key:component::telegram_bot::services::send_message::fields::message_tag::name%]"
        },
        "message_thread_id": {
          "description": "[%key:component::telegram_bot::services::send_message::fields::message_thread_id::description%]",
          "name": "[%key:component::telegram_bot::services::send_message::fields::message_thread_id::name%]"
        },
        "password": {
          "description": "[%key:component::telegram_bot::services::send_photo::fields::password::description%]",
          "name": "[%key:common::config_flow::data::password%]"
        },
        "reply_to_message_id": {
          "description": "[%key:component::telegram_bot::services::send_message::fields::reply_to_message_id::description%]",
          "name": "[%key:component::telegram_bot::services::send_message::fields::reply_to_message_id::name%]"
        },
        "sticker_id": {
          "description": "ID of a sticker that exists on telegram servers.",
          "name": "Sticker ID"
        },
        "target": {
          "description": "[%key:component::telegram_bot::services::send_photo::fields::target::description%]",
          "name": "Target"
        },
        "timeout": {
          "description": "Timeout for sending the sticker in seconds.",
          "name": "Read timeout"
        },
        "url": {
          "description": "Remote path to a static .webp or animated .tgs sticker.",
          "name": "[%key:common::config_flow::data::url%]"
        },
        "username": {
          "description": "[%key:component::telegram_bot::services::send_photo::fields::username::description%]",
          "name": "[%key:common::config_flow::data::username%]"
        },
        "verify_ssl": {
          "description": "[%key:component::telegram_bot::services::send_photo::fields::verify_ssl::description%]",
          "name": "Verify SSL"
        }
      },
      "name": "Send sticker",
      "sections": {
        "url_options": {
          "name": "[%key:component::telegram_bot::services::send_photo::sections::url_options::name%]"
        }
      }
    },
    "send_video": {
      "description": "Sends a video.",
      "fields": {
        "authentication": {
          "description": "[%key:component::telegram_bot::services::send_photo::fields::authentication::description%]",
          "name": "[%key:component::telegram_bot::services::send_photo::fields::authentication::name%]"
        },
        "caption": {
          "description": "The title of the video.",
          "name": "[%key:component::telegram_bot::services::send_photo::fields::caption::name%]"
        },
        "config_entry_id": {
          "description": "The config entry representing the Telegram bot to send the video.",
          "name": "[%key:component::telegram_bot::services::send_message::fields::config_entry_id::name%]"
        },
        "disable_notification": {
          "description": "[%key:component::telegram_bot::services::send_message::fields::disable_notification::description%]",
          "name": "[%key:component::telegram_bot::services::send_message::fields::disable_notification::name%]"
        },
        "file": {
          "description": "Local path to a video.",
          "name": "[%key:component::telegram_bot::services::send_photo::fields::file::name%]"
        },
        "inline_keyboard": {
          "description": "[%key:component::telegram_bot::services::send_message::fields::inline_keyboard::description%]",
          "name": "[%key:component::telegram_bot::services::send_message::fields::inline_keyboard::name%]"
        },
        "keyboard": {
          "description": "[%key:component::telegram_bot::services::send_photo::fields::keyboard::description%]",
          "name": "[%key:component::telegram_bot::services::send_message::fields::keyboard::name%]"
        },
        "message_tag": {
          "description": "[%key:component::telegram_bot::services::send_message::fields::message_tag::description%]",
          "name": "[%key:component::telegram_bot::services::send_message::fields::message_tag::name%]"
        },
        "message_thread_id": {
          "description": "[%key:component::telegram_bot::services::send_message::fields::message_thread_id::description%]",
          "name": "[%key:component::telegram_bot::services::send_message::fields::message_thread_id::name%]"
        },
        "parse_mode": {
          "description": "[%key:component::telegram_bot::services::send_message::fields::parse_mode::description%]",
          "name": "[%key:component::telegram_bot::services::send_message::fields::parse_mode::name%]"
        },
        "password": {
          "description": "[%key:component::telegram_bot::services::send_photo::fields::password::description%]",
          "name": "[%key:common::config_flow::data::password%]"
        },
        "reply_to_message_id": {
          "description": "[%key:component::telegram_bot::services::send_message::fields::reply_to_message_id::description%]",
          "name": "[%key:component::telegram_bot::services::send_message::fields::reply_to_message_id::name%]"
        },
        "target": {
          "description": "[%key:component::telegram_bot::services::send_photo::fields::target::description%]",
          "name": "Target"
        },
        "timeout": {
          "description": "Timeout for sending the video in seconds.",
          "name": "Read timeout"
        },
        "url": {
          "description": "Remote path to a video.",
          "name": "[%key:common::config_flow::data::url%]"
        },
        "username": {
          "description": "[%key:component::telegram_bot::services::send_photo::fields::username::description%]",
          "name": "[%key:common::config_flow::data::username%]"
        },
        "verify_ssl": {
          "description": "[%key:component::telegram_bot::services::send_photo::fields::verify_ssl::description%]",
          "name": "Verify SSL"
        }
      },
      "name": "Send video",
      "sections": {
        "url_options": {
          "name": "[%key:component::telegram_bot::services::send_photo::sections::url_options::name%]"
        }
      }
    },
    "send_voice": {
      "description": "Sends a voice message.",
      "fields": {
        "authentication": {
          "description": "[%key:component::telegram_bot::services::send_photo::fields::authentication::description%]",
          "name": "[%key:component::telegram_bot::services::send_photo::fields::authentication::name%]"
        },
        "caption": {
          "description": "The title of the voice message.",
          "name": "[%key:component::telegram_bot::services::send_photo::fields::caption::name%]"
        },
        "config_entry_id": {
          "description": "The config entry representing the Telegram bot to send the voice message.",
          "name": "[%key:component::telegram_bot::services::send_message::fields::config_entry_id::name%]"
        },
        "disable_notification": {
          "description": "[%key:component::telegram_bot::services::send_message::fields::disable_notification::description%]",
          "name": "[%key:component::telegram_bot::services::send_message::fields::disable_notification::name%]"
        },
        "file": {
          "description": "Local path to a voice message.",
          "name": "[%key:component::telegram_bot::services::send_photo::fields::file::name%]"
        },
        "inline_keyboard": {
          "description": "[%key:component::telegram_bot::services::send_message::fields::inline_keyboard::description%]",
          "name": "[%key:component::telegram_bot::services::send_message::fields::inline_keyboard::name%]"
        },
        "keyboard": {
          "description": "[%key:component::telegram_bot::services::send_photo::fields::keyboard::description%]",
          "name": "[%key:component::telegram_bot::services::send_message::fields::keyboard::name%]"
        },
        "message_tag": {
          "description": "[%key:component::telegram_bot::services::send_message::fields::message_tag::description%]",
          "name": "[%key:component::telegram_bot::services::send_message::fields::message_tag::name%]"
        },
        "message_thread_id": {
          "description": "[%key:component::telegram_bot::services::send_message::fields::message_thread_id::description%]",
          "name": "[%key:component::telegram_bot::services::send_message::fields::message_thread_id::name%]"
        },
        "password": {
          "description": "[%key:component::telegram_bot::services::send_photo::fields::password::description%]",
          "name": "[%key:common::config_flow::data::password%]"
        },
        "reply_to_message_id": {
          "description": "[%key:component::telegram_bot::services::send_message::fields::reply_to_message_id::description%]",
          "name": "[%key:component::telegram_bot::services::send_message::fields::reply_to_message_id::name%]"
        },
        "target": {
          "description": "[%key:component::telegram_bot::services::send_photo::fields::target::description%]",
          "name": "Target"
        },
        "timeout": {
          "description": "Timeout for sending the voice in seconds.",
          "name": "Read timeout"
        },
        "url": {
          "description": "Remote path to a voice message.",
          "name": "[%key:common::config_flow::data::url%]"
        },
        "username": {
          "description": "[%key:component::telegram_bot::services::send_photo::fields::username::description%]",
          "name": "[%key:common::config_flow::data::username%]"
        },
        "verify_ssl": {
          "description": "[%key:component::telegram_bot::services::send_photo::fields::verify_ssl::description%]",
          "name": "Verify SSL"
        }
      },
      "name": "Send voice",
      "sections": {
        "url_options": {
          "name": "[%key:component::telegram_bot::services::send_photo::sections::url_options::name%]"
        }
      }
    },
    "set_message_reaction": {
      "description": "Sets the bot's reaction for a given message.",
      "fields": {
        "chat_id": {
          "description": "ID of the chat containing the message.",
          "name": "[%key:component::telegram_bot::services::edit_message::fields::chat_id::name%]"
        },
        "config_entry_id": {
          "description": "The config entry representing the Telegram bot to set the message reaction.",
          "name": "[%key:component::telegram_bot::services::send_message::fields::config_entry_id::name%]"
        },
        "is_big": {
          "description": "Whether the reaction animation should be large.",
          "name": "Large animation"
        },
        "message_id": {
          "description": "ID of the message to react to.",
          "name": "[%key:component::telegram_bot::services::edit_message::fields::message_id::name%]"
        },
        "reaction": {
          "description": "Emoji reaction to use.",
          "name": "Reaction"
        }
<<<<<<< HEAD
      }
    },
    "download_file": {
      "name": "Download file",
      "description": "Download the file to a local path.",
      "fields": {
        "config_entry_id": {
          "name": "[%key:component::telegram_bot::services::send_message::fields::config_entry_id::name%]",
          "description": "The config entry representing the Telegram bot to get the file."
        },
        "file_id": {
          "name": "File ID",
          "description": "ID of the file to get."
        },
        "directory_path": {
          "name": "Directory path",
          "description": "Local directory path to save the file to. defaults to the 'telegram_bot' directory within your Home Assistant configuration directory.",
          "example": "/config/telegram_bot"
        },
        "file_name": {
          "name": "File name",
          "description": "Name to save the file as. If not provided, the original file name will be used."
        }
      }
    }
  },
  "exceptions": {
    "multiple_config_entry": {
      "message": "Multiple config entries found. Please specify the Telegram bot to use in the Config entry ID field."
    },
    "missing_config_entry": {
      "message": "No config entries found or setup failed. Please set up the Telegram Bot first."
    },
    "missing_allowed_chat_ids": {
      "message": "No allowed chat IDs found. Please add allowed chat IDs for {bot_name}."
    },
    "invalid_chat_ids": {
      "message": "Invalid chat IDs: {chat_ids}. Please configure the chat IDs for {bot_name}."
    },
    "invalid_inline_keyboard": {
      "message": "Invalid value for inline keyboard. Only strings or lists are accepted."
    },
    "failed_chat_ids": {
      "message": "Failed targets: {chat_ids}. Please verify that the chat IDs for {bot_name} have been configured."
    },
    "missing_input": {
      "message": "{field} is required."
    },
    "failed_to_load_url": {
      "message": "Failed to load URL: {error}"
    },
    "allowlist_external_dirs_error": {
      "message": "File path has not been configured in allowlist_external_dirs."
    },
    "failed_to_load_file": {
      "message": "Failed to load file: {error}"
    },
    "action_failed": {
      "message": "Action failed. {error}"
    }
  },
  "issues": {
    "deprecated_yaml": {
      "title": "The {integration_title} YAML configuration is being removed",
      "description": "Configuring {integration_title} using YAML is being removed.\n\nYour existing YAML configuration has been imported into the UI automatically.\n\nRemove the `{domain}` configuration from your configuration.yaml file and restart Home Assistant to fix this issue."
    },
    "deprecated_yaml_import_issue_has_more_platforms": {
      "title": "The {integration_title} YAML configuration is being removed",
      "description": "Configuring {integration_title} using YAML is being removed.\n\nThe last entry of your existing YAML configuration ({telegram_bot}) has been imported into the UI automatically.\n\nRemove the `{domain}` configuration from your configuration.yaml file and restart Home Assistant to fix this issue. The other Telegram bots will need to be configured manually in the UI."
    },
    "deprecated_yaml_import_issue_error": {
      "title": "YAML import failed due to invalid {error_field}",
      "description": "Configuring {integration_title} using YAML is being removed but there was an error while importing your existing configuration ({telegram_bot}): {error_message}.\nSetup will not proceed.\n\nVerify that your {telegram_bot} is operating correctly and restart Home Assistant to attempt the import again.\n\nAlternatively, you may remove the `{domain}` configuration from your configuration.yaml entirely, restart Home Assistant, and add the {integration_title} integration manually."
=======
      },
      "name": "Set message reaction"
>>>>>>> 4b25d043
    }
  }
}<|MERGE_RESOLUTION|>--- conflicted
+++ resolved
@@ -327,6 +327,29 @@
       },
       "name": "Delete message"
     },
+    "download_file": {
+      "description": "Download the file to a local path.",
+      "fields": {
+        "config_entry_id": {
+          "description": "The config entry representing the Telegram bot to get the file.",
+          "name": "[%key:component::telegram_bot::services::send_message::fields::config_entry_id::name%]"
+        },
+        "directory_path": {
+          "description": "Local directory path to save the file to. defaults to the 'telegram_bot' directory within your Home Assistant configuration directory.",
+          "example": "/config/telegram_bot",
+          "name": "Directory path"
+        },
+        "file_id": {
+          "description": "ID of the file to get.",
+          "name": "File ID"
+        },
+        "file_name": {
+          "description": "Name to save the file as. If not provided, the original file name will be used.",
+          "name": "File name"
+        }
+      },
+      "name": "Download file"
+    },
     "edit_caption": {
       "description": "Edits the caption of a previously sent message.",
       "fields": {
@@ -1159,84 +1182,8 @@
           "description": "Emoji reaction to use.",
           "name": "Reaction"
         }
-<<<<<<< HEAD
-      }
-    },
-    "download_file": {
-      "name": "Download file",
-      "description": "Download the file to a local path.",
-      "fields": {
-        "config_entry_id": {
-          "name": "[%key:component::telegram_bot::services::send_message::fields::config_entry_id::name%]",
-          "description": "The config entry representing the Telegram bot to get the file."
-        },
-        "file_id": {
-          "name": "File ID",
-          "description": "ID of the file to get."
-        },
-        "directory_path": {
-          "name": "Directory path",
-          "description": "Local directory path to save the file to. defaults to the 'telegram_bot' directory within your Home Assistant configuration directory.",
-          "example": "/config/telegram_bot"
-        },
-        "file_name": {
-          "name": "File name",
-          "description": "Name to save the file as. If not provided, the original file name will be used."
-        }
-      }
-    }
-  },
-  "exceptions": {
-    "multiple_config_entry": {
-      "message": "Multiple config entries found. Please specify the Telegram bot to use in the Config entry ID field."
-    },
-    "missing_config_entry": {
-      "message": "No config entries found or setup failed. Please set up the Telegram Bot first."
-    },
-    "missing_allowed_chat_ids": {
-      "message": "No allowed chat IDs found. Please add allowed chat IDs for {bot_name}."
-    },
-    "invalid_chat_ids": {
-      "message": "Invalid chat IDs: {chat_ids}. Please configure the chat IDs for {bot_name}."
-    },
-    "invalid_inline_keyboard": {
-      "message": "Invalid value for inline keyboard. Only strings or lists are accepted."
-    },
-    "failed_chat_ids": {
-      "message": "Failed targets: {chat_ids}. Please verify that the chat IDs for {bot_name} have been configured."
-    },
-    "missing_input": {
-      "message": "{field} is required."
-    },
-    "failed_to_load_url": {
-      "message": "Failed to load URL: {error}"
-    },
-    "allowlist_external_dirs_error": {
-      "message": "File path has not been configured in allowlist_external_dirs."
-    },
-    "failed_to_load_file": {
-      "message": "Failed to load file: {error}"
-    },
-    "action_failed": {
-      "message": "Action failed. {error}"
-    }
-  },
-  "issues": {
-    "deprecated_yaml": {
-      "title": "The {integration_title} YAML configuration is being removed",
-      "description": "Configuring {integration_title} using YAML is being removed.\n\nYour existing YAML configuration has been imported into the UI automatically.\n\nRemove the `{domain}` configuration from your configuration.yaml file and restart Home Assistant to fix this issue."
-    },
-    "deprecated_yaml_import_issue_has_more_platforms": {
-      "title": "The {integration_title} YAML configuration is being removed",
-      "description": "Configuring {integration_title} using YAML is being removed.\n\nThe last entry of your existing YAML configuration ({telegram_bot}) has been imported into the UI automatically.\n\nRemove the `{domain}` configuration from your configuration.yaml file and restart Home Assistant to fix this issue. The other Telegram bots will need to be configured manually in the UI."
-    },
-    "deprecated_yaml_import_issue_error": {
-      "title": "YAML import failed due to invalid {error_field}",
-      "description": "Configuring {integration_title} using YAML is being removed but there was an error while importing your existing configuration ({telegram_bot}): {error_message}.\nSetup will not proceed.\n\nVerify that your {telegram_bot} is operating correctly and restart Home Assistant to attempt the import again.\n\nAlternatively, you may remove the `{domain}` configuration from your configuration.yaml entirely, restart Home Assistant, and add the {integration_title} integration manually."
-=======
       },
       "name": "Set message reaction"
->>>>>>> 4b25d043
     }
   }
 }