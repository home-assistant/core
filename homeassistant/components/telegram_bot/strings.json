{
  "config": {
    "abort": {
      "already_configured": "[%key:common::config_flow::abort::already_configured_service%]",
      "reauth_successful": "[%key:common::config_flow::abort::reauth_successful%]",
      "reconfigure_successful": "[%key:common::config_flow::abort::reconfigure_successful%]"
    },
    "error": {
      "invalid_api_key": "[%key:common::config_flow::error::invalid_api_key%]",
      "invalid_proxy_url": "{proxy_url_error}",
      "invalid_trusted_networks": "Invalid trusted network: {error_message}",
      "invalid_url": "URL must start with https",
      "no_url_available": "URL is required since you have not configured an external URL in Home Assistant",
      "telegram_error": "Error from Telegram: {error_message}"
    },
    "step": {
      "reauth_confirm": {
        "data": {
          "api_key": "[%key:common::config_flow::data::api_key%]"
        },
        "data_description": {
          "api_key": "[%key:component::telegram_bot::config::step::user::data_description::api_key%]"
        },
        "title": "Re-authenticate Telegram bot"
      },
      "reconfigure": {
        "data": {
          "platform": "[%key:component::telegram_bot::config::step::user::data::platform%]"
        },
        "data_description": {
          "platform": "[%key:component::telegram_bot::config::step::user::data_description::platform%]"
        },
        "description": "Reconfigure Telegram bot",
        "sections": {
          "advanced_settings": {
            "data": {
              "proxy_url": "[%key:component::telegram_bot::config::step::user::sections::advanced_settings::data::proxy_url%]"
            },
            "data_description": {
              "proxy_url": "[%key:component::telegram_bot::config::step::user::sections::advanced_settings::data_description::proxy_url%]"
            },
            "name": "[%key:component::telegram_bot::config::step::user::sections::advanced_settings::name%]"
          }
        },
        "title": "Telegram bot setup"
      },
      "user": {
        "data": {
          "api_key": "[%key:common::config_flow::data::api_token%]",
          "platform": "Platform"
        },
        "data_description": {
          "api_key": "The API token of your bot.",
          "platform": "Telegram bot implementation"
        },
        "description": "To create a Telegram bot, follow these steps:\n\n1. Open Telegram and start a chat with [{botfather_username}]({botfather_url}).\n1. Send the command `/newbot`.\n1. Follow the instructions to create your bot and get your API token.",
        "sections": {
          "advanced_settings": {
            "data": {
              "proxy_url": "Proxy URL"
            },
            "data_description": {
              "proxy_url": "Proxy URL if working behind one, optionally including username and password.\n(socks5://username:password@proxy_ip:proxy_port)"
            },
            "name": "Advanced settings"
          }
        }
<<<<<<< HEAD
      }
    },
    "error": {
      "telegram_error": "Error from Telegram: {error_message}",
      "invalid_api_key": "[%key:common::config_flow::error::invalid_api_key%]",
      "invalid_proxy_url": "{proxy_url_error}",
      "no_url_available": "URL is required since you have not configured an external URL in Home Assistant",
      "invalid_url": "URL must start with https",
      "invalid_trusted_networks": "Invalid trusted network: {error_message}"
    },
    "abort": {
      "already_configured": "[%key:common::config_flow::abort::already_configured_service%]",
      "reconfigure_successful": "[%key:common::config_flow::abort::reconfigure_successful%]",
      "reauth_successful": "[%key:common::config_flow::abort::reauth_successful%]",
      "unique_id_mismatch": "The provided API key does not match the existing configuration"
    }
  },
  "options": {
    "step": {
      "init": {
        "title": "Configure Telegram bot",
=======
      },
      "webhooks": {
>>>>>>> b157afac
        "data": {
          "trusted_networks": "Trusted networks",
          "url": "[%key:common::config_flow::data::url%]"
        },
        "data_description": {
          "trusted_networks": "Telegram server access ACL as list.\nDefault: 149.154.160.0/20, 91.108.4.0/22",
          "url": "Allow to overwrite the external URL from the Home Assistant configuration for different setups."
        },
        "title": "Webhooks network configuration"
      }
    }
  },
  "config_subentries": {
    "allowed_chat_ids": {
      "abort": {
        "already_configured": "Chat already configured"
      },
      "error": {
        "chat_not_found": "Chat not found"
      },
      "initiate_flow": {
        "user": "Add allowed chat ID"
      },
      "step": {
        "user": {
          "data": {
            "chat_id": "Chat ID",
            "user_id": "User"
          },
          "data_description": {
<<<<<<< HEAD
            "chat_id": "ID representing the user or group chat to which messages can be sent.",
            "user_id": "Home Assistant user that will be used for events from this chat."
          }
        },
        "reconfigure": {
          "title": "Configure chat",
          "data": {
            "user_id": "User"
          },
          "data_description": {
            "user_id": "Home Assistant user that will be used for events from this chat."
          }
        }
      },
      "error": {
        "chat_not_found": "Chat not found"
      },
      "abort": {
        "reconfigure_successful": "[%key:common::config_flow::abort::reconfigure_successful%]",
        "already_configured": "Chat already configured"
=======
            "chat_id": "ID representing the user or group chat to which messages can be sent."
          },
          "title": "Add chat"
        }
      }
    }
  },
  "entity": {
    "event": {
      "update_event": {
        "name": "Update event",
        "state_attributes": {
          "args": {
            "name": "Received command arguments"
          },
          "chat_id": {
            "name": "Chat ID"
          },
          "command": {
            "name": "Received command"
          },
          "data": {
            "name": "Received callback query"
          },
          "date": {
            "name": "Received datetime"
          },
          "event_type": {
            "state": {
              "telegram_attachment": "Attachment received",
              "telegram_callback": "Callback query received",
              "telegram_command": "Command received",
              "telegram_sent": "Message sent",
              "telegram_text": "Text message received"
            }
          },
          "file_id": {
            "name": "Received file ID"
          },
          "file_mime_type": {
            "name": "Received file MIME type"
          },
          "file_name": {
            "name": "Received file name"
          },
          "file_size": {
            "name": "Received file size (bytes)"
          },
          "from_first": {
            "name": "Received From first name"
          },
          "from_last": {
            "name": "Received from last name"
          },
          "id": {
            "name": "ID"
          },
          "message_id": {
            "name": "Sent message ID"
          },
          "message_tag": {
            "name": "Sent message tag"
          },
          "message_thread_id": {
            "name": "Received message thread ID"
          },
          "text": {
            "name": "Received text/caption"
          },
          "user_id": {
            "name": "Received from user ID"
          }
        }
      }
    }
  },
  "exceptions": {
    "action_failed": {
      "message": "Action failed. {error}"
    },
    "allowlist_external_dirs_error": {
      "message": "File path has not been configured in allowlist_external_dirs."
    },
    "failed_chat_ids": {
      "message": "Failed targets: {chat_ids}. Please verify that the chat IDs for {bot_name} have been configured."
    },
    "failed_to_load_file": {
      "message": "Failed to load file: {error}"
    },
    "failed_to_load_url": {
      "message": "Failed to load URL: {error}"
    },
    "invalid_chat_ids": {
      "message": "Invalid chat IDs: {chat_ids}. Please configure the chat IDs for {bot_name}."
    },
    "invalid_inline_keyboard": {
      "message": "Invalid value for inline keyboard. Only strings or lists are accepted."
    },
    "missing_allowed_chat_ids": {
      "message": "No allowed chat IDs found. Please add allowed chat IDs for {bot_name}."
    },
    "missing_config_entry": {
      "message": "No config entries found or setup failed. Please set up the Telegram Bot first."
    },
    "missing_input": {
      "message": "{field} is required."
    },
    "multiple_config_entry": {
      "message": "Multiple config entries found. Please specify the Telegram bot to use in the Config entry ID field."
    }
  },
  "issues": {
    "deprecated_yaml": {
      "description": "Configuring {integration_title} using YAML is being removed.\n\nYour existing YAML configuration has been imported into the UI automatically.\n\nRemove the `{domain}` configuration from your configuration.yaml file and restart Home Assistant to fix this issue.",
      "title": "The {integration_title} YAML configuration is being removed"
    },
    "deprecated_yaml_import_issue_error": {
      "description": "Configuring {integration_title} using YAML is being removed but there was an error while importing your existing configuration ({telegram_bot}): {error_message}.\nSetup will not proceed.\n\nVerify that your {telegram_bot} is operating correctly and restart Home Assistant to attempt the import again.\n\nAlternatively, you may remove the `{domain}` configuration from your configuration.yaml entirely, restart Home Assistant, and add the {integration_title} integration manually.",
      "title": "YAML import failed due to invalid {error_field}"
    },
    "deprecated_yaml_import_issue_has_more_platforms": {
      "description": "Configuring {integration_title} using YAML is being removed.\n\nThe last entry of your existing YAML configuration ({telegram_bot}) has been imported into the UI automatically.\n\nRemove the `{domain}` configuration from your configuration.yaml file and restart Home Assistant to fix this issue. The other Telegram bots will need to be configured manually in the UI.",
      "title": "The {integration_title} YAML configuration is being removed"
    }
  },
  "options": {
    "step": {
      "init": {
        "data": {
          "parse_mode": "Parse mode"
        },
        "data_description": {
          "parse_mode": "Default parse mode for messages if not explicit in message data."
        },
        "title": "Configure Telegram bot"
>>>>>>> b157afac
      }
    }
  },
  "selector": {
    "authentication": {
      "options": {
        "basic": "Basic",
        "bearer_token": "Bearer token",
        "digest": "Digest"
      }
    },
    "chat_action": {
      "options": {
        "choose_sticker": "Choosing sticker",
        "find_location": "Finding location",
        "record_video": "Recording video",
        "record_video_note": "Recording video note",
        "record_voice": "Recording voice",
        "typing": "Typing",
        "upload_document": "Uploading document",
        "upload_photo": "Uploading photo",
        "upload_video": "Uploading video",
        "upload_video_note": "Uploading video note",
        "upload_voice": "Uploading voice"
      }
    },
    "media_type": {
      "options": {
        "animation": "Animation",
        "audio": "Audio",
        "document": "Document",
        "photo": "Photo",
        "video": "Video"
      }
    },
    "parse_mode": {
      "options": {
        "html": "HTML",
        "markdown": "Markdown (Legacy)",
        "markdownv2": "MarkdownV2",
        "plain_text": "Plain text"
      }
    },
<<<<<<< HEAD
    "user_id": {
      "options": {
        "unspecified": "Unspecified"
      }
    },
    "authentication": {
=======
    "platforms": {
>>>>>>> b157afac
      "options": {
        "broadcast": "Broadcast",
        "polling": "Polling",
        "webhooks": "Webhooks"
      }
    }
  },
  "services": {
    "answer_callback_query": {
      "description": "Responds to a callback query originated by clicking on an online keyboard button. The answer will be displayed to the user as a notification at the top of the chat screen or as an alert.",
      "fields": {
        "callback_query_id": {
          "description": "Unique ID of the callback response.",
          "name": "Callback query ID"
        },
        "config_entry_id": {
          "description": "The config entry representing the Telegram bot to answer the callback query.",
          "name": "[%key:component::telegram_bot::services::send_message::fields::config_entry_id::name%]"
        },
        "message": {
          "description": "Unformatted text message body of the notification.",
          "name": "Message"
        },
        "show_alert": {
          "description": "Show a permanent notification.",
          "name": "Show alert"
        },
        "timeout": {
          "description": "Timeout for sending the answer in seconds.",
          "name": "Read timeout"
        }
      },
      "name": "Answer callback query"
    },
    "delete_message": {
      "description": "Deletes a previously sent message.",
      "fields": {
        "chat_id": {
          "description": "ID of the chat where to delete the message.",
          "name": "[%key:component::telegram_bot::services::edit_message::fields::chat_id::name%]"
        },
        "config_entry_id": {
          "description": "The config entry representing the Telegram bot to delete the message.",
          "name": "[%key:component::telegram_bot::services::send_message::fields::config_entry_id::name%]"
        },
        "message_id": {
          "description": "ID of the message to delete.",
          "name": "[%key:component::telegram_bot::services::edit_message::fields::message_id::name%]"
        }
      },
      "name": "Delete message"
    },
    "edit_caption": {
      "description": "Edits the caption of a previously sent message.",
      "fields": {
        "caption": {
          "description": "Message body of the notification.",
          "name": "[%key:component::telegram_bot::services::send_photo::fields::caption::name%]"
        },
        "chat_id": {
          "description": "ID of the chat where to edit the caption.",
          "name": "[%key:component::telegram_bot::services::edit_message::fields::chat_id::name%]"
        },
        "config_entry_id": {
          "description": "The config entry representing the Telegram bot to edit the caption.",
          "name": "[%key:component::telegram_bot::services::send_message::fields::config_entry_id::name%]"
        },
        "inline_keyboard": {
          "description": "[%key:component::telegram_bot::services::send_message::fields::inline_keyboard::description%]",
          "name": "[%key:component::telegram_bot::services::send_message::fields::inline_keyboard::name%]"
        },
        "message_id": {
          "description": "[%key:component::telegram_bot::services::edit_message::fields::message_id::description%]",
          "name": "[%key:component::telegram_bot::services::edit_message::fields::message_id::name%]"
        }
      },
      "name": "Edit caption"
    },
    "edit_message": {
      "description": "Edits a previously sent message.",
      "fields": {
        "chat_id": {
          "description": "ID of the chat where to edit the message.",
          "name": "Chat ID"
        },
        "config_entry_id": {
          "description": "The config entry representing the Telegram bot to edit the message.",
          "name": "[%key:component::telegram_bot::services::send_message::fields::config_entry_id::name%]"
        },
        "disable_web_page_preview": {
          "description": "[%key:component::telegram_bot::services::send_message::fields::disable_web_page_preview::description%]",
          "name": "[%key:component::telegram_bot::services::send_message::fields::disable_web_page_preview::name%]"
        },
        "inline_keyboard": {
          "description": "[%key:component::telegram_bot::services::send_message::fields::inline_keyboard::description%]",
          "name": "[%key:component::telegram_bot::services::send_message::fields::inline_keyboard::name%]"
        },
        "message": {
          "description": "Message body of the notification.",
          "name": "Message"
        },
        "message_id": {
          "description": "ID of the message to edit.",
          "name": "Message ID"
        },
        "parse_mode": {
          "description": "[%key:component::telegram_bot::services::send_message::fields::parse_mode::description%]",
          "name": "[%key:component::telegram_bot::services::send_message::fields::parse_mode::name%]"
        },
        "title": {
          "description": "[%key:component::telegram_bot::services::send_message::fields::title::description%]",
          "name": "Title"
        }
      },
      "name": "Edit message"
    },
    "edit_message_media": {
      "description": "Edits the media content of a previously sent message.",
      "fields": {
        "authentication": {
          "description": "[%key:component::telegram_bot::services::send_photo::fields::authentication::description%]",
          "name": "[%key:component::telegram_bot::services::send_photo::fields::authentication::name%]"
        },
        "caption": {
          "description": "The title of the media.",
          "name": "[%key:component::telegram_bot::services::send_photo::fields::caption::name%]"
        },
        "chat_id": {
          "description": "[%key:component::telegram_bot::services::edit_message::fields::chat_id::description%]",
          "name": "[%key:component::telegram_bot::services::edit_message::fields::chat_id::name%]"
        },
        "config_entry_id": {
          "description": "The config entry representing the Telegram bot to edit the message media.",
          "name": "[%key:component::telegram_bot::services::send_message::fields::config_entry_id::name%]"
        },
        "file": {
          "description": "Local path to the media.",
          "name": "[%key:component::telegram_bot::services::send_photo::fields::file::name%]"
        },
        "inline_keyboard": {
          "description": "[%key:component::telegram_bot::services::send_message::fields::inline_keyboard::description%]",
          "name": "[%key:component::telegram_bot::services::send_message::fields::inline_keyboard::name%]"
        },
        "media_type": {
          "description": "Type for the new media.",
          "name": "Media type"
        },
        "message_id": {
          "description": "[%key:component::telegram_bot::services::edit_message::fields::message_id::description%]",
          "name": "[%key:component::telegram_bot::services::edit_message::fields::message_id::name%]"
        },
        "password": {
          "description": "[%key:component::telegram_bot::services::send_photo::fields::password::description%]",
          "name": "[%key:common::config_flow::data::password%]"
        },
        "timeout": {
          "description": "Timeout for sending the media in seconds.",
          "name": "[%key:component::telegram_bot::services::send_photo::fields::timeout::name%]"
        },
        "url": {
          "description": "Remote path to the media.",
          "name": "[%key:common::config_flow::data::url%]"
        },
        "username": {
          "description": "[%key:component::telegram_bot::services::send_photo::fields::username::description%]",
          "name": "[%key:common::config_flow::data::username%]"
        },
        "verify_ssl": {
          "description": "[%key:component::telegram_bot::services::send_photo::fields::verify_ssl::description%]",
          "name": "[%key:component::telegram_bot::services::send_photo::fields::verify_ssl::name%]"
        }
      },
      "name": "Edit message media",
      "sections": {
        "url_options": {
          "name": "[%key:component::telegram_bot::services::send_photo::sections::url_options::name%]"
        }
      }
    },
    "edit_replymarkup": {
      "description": "Edits the inline keyboard of a previously sent message.",
      "fields": {
        "chat_id": {
          "description": "ID of the chat where to edit the reply markup.",
          "name": "[%key:component::telegram_bot::services::edit_message::fields::chat_id::name%]"
        },
        "config_entry_id": {
          "description": "The config entry representing the Telegram bot to edit the reply markup.",
          "name": "[%key:component::telegram_bot::services::send_message::fields::config_entry_id::name%]"
        },
        "inline_keyboard": {
          "description": "[%key:component::telegram_bot::services::send_message::fields::inline_keyboard::description%]",
          "name": "[%key:component::telegram_bot::services::send_message::fields::inline_keyboard::name%]"
        },
        "message_id": {
          "description": "[%key:component::telegram_bot::services::edit_message::fields::message_id::description%]",
          "name": "[%key:component::telegram_bot::services::edit_message::fields::message_id::name%]"
        }
      },
      "name": "Edit reply markup"
    },
    "leave_chat": {
      "description": "Removes the bot from the chat.",
      "fields": {
        "chat_id": {
          "description": "Chat ID of the group from which the bot should be removed.",
          "name": "[%key:component::telegram_bot::services::edit_message::fields::chat_id::name%]"
        },
        "config_entry_id": {
          "description": "The config entry representing the Telegram bot to leave the chat.",
          "name": "[%key:component::telegram_bot::services::send_message::fields::config_entry_id::name%]"
        }
      },
      "name": "Leave chat"
    },
    "send_animation": {
      "description": "Sends an animation.",
      "fields": {
        "authentication": {
          "description": "[%key:component::telegram_bot::services::send_photo::fields::authentication::description%]",
          "name": "[%key:component::telegram_bot::services::send_photo::fields::authentication::name%]"
        },
        "caption": {
          "description": "The title of the animation.",
          "name": "[%key:component::telegram_bot::services::send_photo::fields::caption::name%]"
        },
        "config_entry_id": {
          "description": "The config entry representing the Telegram bot to send the animation.",
          "name": "[%key:component::telegram_bot::services::send_message::fields::config_entry_id::name%]"
        },
        "disable_notification": {
          "description": "[%key:component::telegram_bot::services::send_message::fields::disable_notification::description%]",
          "name": "[%key:component::telegram_bot::services::send_message::fields::disable_notification::name%]"
        },
        "file": {
          "description": "Local path to a GIF or H.264/MPEG-4 AVC video without sound.",
          "name": "[%key:component::telegram_bot::services::send_photo::fields::file::name%]"
        },
        "inline_keyboard": {
          "description": "[%key:component::telegram_bot::services::send_message::fields::inline_keyboard::description%]",
          "name": "[%key:component::telegram_bot::services::send_message::fields::inline_keyboard::name%]"
        },
        "keyboard": {
          "description": "[%key:component::telegram_bot::services::send_photo::fields::keyboard::description%]",
          "name": "[%key:component::telegram_bot::services::send_message::fields::keyboard::name%]"
        },
        "message_tag": {
          "description": "[%key:component::telegram_bot::services::send_message::fields::message_tag::description%]",
          "name": "[%key:component::telegram_bot::services::send_message::fields::message_tag::name%]"
        },
        "message_thread_id": {
          "description": "[%key:component::telegram_bot::services::send_message::fields::message_thread_id::description%]",
          "name": "[%key:component::telegram_bot::services::send_message::fields::message_thread_id::name%]"
        },
        "parse_mode": {
          "description": "[%key:component::telegram_bot::services::send_message::fields::parse_mode::description%]",
          "name": "Parse Mode"
        },
        "password": {
          "description": "[%key:component::telegram_bot::services::send_photo::fields::password::description%]",
          "name": "[%key:common::config_flow::data::password%]"
        },
        "reply_to_message_id": {
          "description": "[%key:component::telegram_bot::services::send_message::fields::reply_to_message_id::description%]",
          "name": "[%key:component::telegram_bot::services::send_message::fields::reply_to_message_id::name%]"
        },
        "target": {
          "description": "[%key:component::telegram_bot::services::send_photo::fields::target::description%]",
          "name": "Target"
        },
        "timeout": {
          "description": "[%key:component::telegram_bot::services::send_sticker::fields::timeout::description%]",
          "name": "Read timeout"
        },
        "url": {
          "description": "Remote path to a GIF or H.264/MPEG-4 AVC video without sound.",
          "name": "[%key:common::config_flow::data::url%]"
        },
        "username": {
          "description": "[%key:component::telegram_bot::services::send_photo::fields::username::description%]",
          "name": "[%key:common::config_flow::data::username%]"
        },
        "verify_ssl": {
          "description": "[%key:component::telegram_bot::services::send_photo::fields::verify_ssl::description%]",
          "name": "Verify SSL"
        }
      },
      "name": "Send animation",
      "sections": {
        "url_options": {
          "name": "[%key:component::telegram_bot::services::send_photo::sections::url_options::name%]"
        }
      }
    },
    "send_chat_action": {
      "description": "Sends a chat action.",
      "fields": {
        "chat_action": {
          "description": "Chat action to be sent.",
          "name": "Chat action"
        },
        "config_entry_id": {
          "description": "The config entry representing the Telegram bot to send the chat action.",
          "name": "[%key:component::telegram_bot::services::send_message::fields::config_entry_id::name%]"
        },
        "message_thread_id": {
          "description": "[%key:component::telegram_bot::services::send_message::fields::message_thread_id::description%]",
          "name": "[%key:component::telegram_bot::services::send_message::fields::message_thread_id::name%]"
        },
        "target": {
          "description": "An array of pre-authorized chat IDs to send the chat action to. If not present, first allowed chat ID is the default.",
          "name": "Target"
        }
      },
      "name": "Send chat action"
    },
    "send_document": {
      "description": "Sends a document.",
      "fields": {
        "authentication": {
          "description": "[%key:component::telegram_bot::services::send_photo::fields::authentication::description%]",
          "name": "[%key:component::telegram_bot::services::send_photo::fields::authentication::name%]"
        },
        "caption": {
          "description": "The title of the document.",
          "name": "[%key:component::telegram_bot::services::send_photo::fields::caption::name%]"
        },
        "config_entry_id": {
          "description": "The config entry representing the Telegram bot to send the document.",
          "name": "[%key:component::telegram_bot::services::send_message::fields::config_entry_id::name%]"
        },
        "disable_notification": {
          "description": "[%key:component::telegram_bot::services::send_message::fields::disable_notification::description%]",
          "name": "[%key:component::telegram_bot::services::send_message::fields::disable_notification::name%]"
        },
        "file": {
          "description": "Local path to a document.",
          "name": "[%key:component::telegram_bot::services::send_photo::fields::file::name%]"
        },
        "inline_keyboard": {
          "description": "[%key:component::telegram_bot::services::send_message::fields::inline_keyboard::description%]",
          "name": "[%key:component::telegram_bot::services::send_message::fields::inline_keyboard::name%]"
        },
        "keyboard": {
          "description": "[%key:component::telegram_bot::services::send_photo::fields::keyboard::description%]",
          "name": "[%key:component::telegram_bot::services::send_message::fields::keyboard::name%]"
        },
        "message_tag": {
          "description": "[%key:component::telegram_bot::services::send_message::fields::message_tag::description%]",
          "name": "[%key:component::telegram_bot::services::send_message::fields::message_tag::name%]"
        },
        "message_thread_id": {
          "description": "[%key:component::telegram_bot::services::send_message::fields::message_thread_id::description%]",
          "name": "[%key:component::telegram_bot::services::send_message::fields::message_thread_id::name%]"
        },
        "parse_mode": {
          "description": "[%key:component::telegram_bot::services::send_message::fields::parse_mode::description%]",
          "name": "[%key:component::telegram_bot::services::send_message::fields::parse_mode::name%]"
        },
        "password": {
          "description": "[%key:component::telegram_bot::services::send_photo::fields::password::description%]",
          "name": "[%key:common::config_flow::data::password%]"
        },
        "reply_to_message_id": {
          "description": "[%key:component::telegram_bot::services::send_message::fields::reply_to_message_id::description%]",
          "name": "[%key:component::telegram_bot::services::send_message::fields::reply_to_message_id::name%]"
        },
        "target": {
          "description": "[%key:component::telegram_bot::services::send_photo::fields::target::description%]",
          "name": "Target"
        },
        "timeout": {
          "description": "Timeout for sending the document in seconds.",
          "name": "Read timeout"
        },
        "url": {
          "description": "Remote path to a document.",
          "name": "[%key:common::config_flow::data::url%]"
        },
        "username": {
          "description": "[%key:component::telegram_bot::services::send_photo::fields::username::description%]",
          "name": "[%key:common::config_flow::data::username%]"
        },
        "verify_ssl": {
          "description": "[%key:component::telegram_bot::services::send_photo::fields::verify_ssl::description%]",
          "name": "Verify SSL"
        }
      },
      "name": "Send document",
      "sections": {
        "url_options": {
          "name": "[%key:component::telegram_bot::services::send_photo::sections::url_options::name%]"
        }
      }
    },
    "send_location": {
      "description": "Sends a location.",
      "fields": {
        "config_entry_id": {
          "description": "The config entry representing the Telegram bot to send the location.",
          "name": "[%key:component::telegram_bot::services::send_message::fields::config_entry_id::name%]"
        },
        "disable_notification": {
          "description": "[%key:component::telegram_bot::services::send_message::fields::disable_notification::description%]",
          "name": "[%key:component::telegram_bot::services::send_message::fields::disable_notification::name%]"
        },
        "inline_keyboard": {
          "description": "[%key:component::telegram_bot::services::send_message::fields::inline_keyboard::description%]",
          "name": "[%key:component::telegram_bot::services::send_message::fields::inline_keyboard::name%]"
        },
        "keyboard": {
          "description": "[%key:component::telegram_bot::services::send_photo::fields::keyboard::description%]",
          "name": "[%key:component::telegram_bot::services::send_message::fields::keyboard::name%]"
        },
        "latitude": {
          "description": "The latitude to send.",
          "name": "[%key:common::config_flow::data::latitude%]"
        },
        "longitude": {
          "description": "The longitude to send.",
          "name": "[%key:common::config_flow::data::longitude%]"
        },
        "message_tag": {
          "description": "[%key:component::telegram_bot::services::send_message::fields::message_tag::description%]",
          "name": "[%key:component::telegram_bot::services::send_message::fields::message_tag::name%]"
        },
        "message_thread_id": {
          "description": "[%key:component::telegram_bot::services::send_message::fields::message_thread_id::description%]",
          "name": "[%key:component::telegram_bot::services::send_message::fields::message_thread_id::name%]"
        },
        "reply_to_message_id": {
          "description": "[%key:component::telegram_bot::services::send_message::fields::reply_to_message_id::description%]",
          "name": "[%key:component::telegram_bot::services::send_message::fields::reply_to_message_id::name%]"
        },
        "target": {
          "description": "An array of pre-authorized chat IDs to send the location to. If not present, first allowed chat ID is the default.",
          "name": "Target"
        },
        "timeout": {
          "description": "[%key:component::telegram_bot::services::send_photo::fields::timeout::description%]",
          "name": "Read timeout"
        }
      },
      "name": "Send location"
    },
    "send_message": {
      "description": "Sends a notification.",
      "fields": {
        "config_entry_id": {
          "description": "The config entry representing the Telegram bot to send the message.",
          "name": "Config entry ID"
        },
        "disable_notification": {
          "description": "Sends the message silently. iOS users and Web users will not receive a notification, Android users will receive a notification with no sound.",
          "name": "Disable notification"
        },
        "disable_web_page_preview": {
          "description": "Disables link previews for links in the message.",
          "name": "Disable web page preview"
        },
        "inline_keyboard": {
          "description": "List of rows of commands, comma-separated, to make a custom inline keyboard with buttons with associated callback data.",
          "name": "Inline keyboard"
        },
        "keyboard": {
          "description": "List of rows of commands, comma-separated, to make a custom keyboard. Empty list clears a previously set keyboard.",
          "name": "Keyboard"
        },
        "message": {
          "description": "Message body of the notification.",
          "name": "Message"
        },
        "message_tag": {
          "description": "Tag for sent message.",
          "name": "Message tag"
        },
        "message_thread_id": {
          "description": "Unique identifier for the target message thread (topic) of the forum; for forum supergroups only.",
          "name": "Message thread ID"
        },
        "parse_mode": {
          "description": "Parser for the message text.",
          "name": "Parse mode"
        },
        "reply_to_message_id": {
          "description": "Mark the message as a reply to a previous message.",
          "name": "Reply to message ID"
        },
        "target": {
          "description": "An array of pre-authorized chat IDs to send the notification to. If not present, first allowed chat ID is the default.",
          "name": "Target"
        },
        "timeout": {
          "description": "Timeout for sending the message in seconds. Will help with timeout errors (poor Internet connection, etc).",
          "name": "Read timeout"
        },
        "title": {
          "description": "Optional title for your notification. Will be composed as '%title\\n%message'.",
          "name": "Title"
        }
      },
      "name": "Send message"
    },
    "send_photo": {
      "description": "Sends a photo.",
      "fields": {
        "authentication": {
          "description": "Define which authentication method to use. Set to 'Basic' for HTTP basic authentication, 'Digest' for HTTP digest authentication, or 'Bearer token' for OAuth 2.0 bearer token authentication.",
          "name": "Authentication method"
        },
        "caption": {
          "description": "The title of the image.",
          "name": "Caption"
        },
        "config_entry_id": {
          "description": "The config entry representing the Telegram bot to send the photo.",
          "name": "[%key:component::telegram_bot::services::send_message::fields::config_entry_id::name%]"
        },
        "disable_notification": {
          "description": "[%key:component::telegram_bot::services::send_message::fields::disable_notification::description%]",
          "name": "[%key:component::telegram_bot::services::send_message::fields::disable_notification::name%]"
        },
        "file": {
          "description": "Local path to an image.",
          "name": "File"
        },
        "inline_keyboard": {
          "description": "[%key:component::telegram_bot::services::send_message::fields::inline_keyboard::description%]",
          "name": "[%key:component::telegram_bot::services::send_message::fields::inline_keyboard::name%]"
        },
        "keyboard": {
          "description": "List of rows of commands, comma-separated, to make a custom keyboard.",
          "name": "[%key:component::telegram_bot::services::send_message::fields::keyboard::name%]"
        },
        "message_tag": {
          "description": "[%key:component::telegram_bot::services::send_message::fields::message_tag::description%]",
          "name": "[%key:component::telegram_bot::services::send_message::fields::message_tag::name%]"
        },
        "message_thread_id": {
          "description": "[%key:component::telegram_bot::services::send_message::fields::message_thread_id::description%]",
          "name": "[%key:component::telegram_bot::services::send_message::fields::message_thread_id::name%]"
        },
        "parse_mode": {
          "description": "[%key:component::telegram_bot::services::send_message::fields::parse_mode::description%]",
          "name": "[%key:component::telegram_bot::services::send_message::fields::parse_mode::name%]"
        },
        "password": {
          "description": "Password (or bearer token) for a URL that requires authentication.",
          "name": "[%key:common::config_flow::data::password%]"
        },
        "reply_to_message_id": {
          "description": "[%key:component::telegram_bot::services::send_message::fields::reply_to_message_id::description%]",
          "name": "[%key:component::telegram_bot::services::send_message::fields::reply_to_message_id::name%]"
        },
        "target": {
          "description": "An array of pre-authorized chat IDs to send the document to. If not present, first allowed chat ID is the default.",
          "name": "Target"
        },
        "timeout": {
          "description": "Timeout for sending the photo in seconds.",
          "name": "Read timeout"
        },
        "url": {
          "description": "Remote path to an image.",
          "name": "[%key:common::config_flow::data::url%]"
        },
        "username": {
          "description": "Username for a URL that requires 'Basic' or 'Digest' authentication.",
          "name": "[%key:common::config_flow::data::username%]"
        },
        "verify_ssl": {
          "description": "Enable or disable SSL certificate verification. Disable if you're downloading the file from a URL and you don't want to validate the SSL certificate of the server.",
          "name": "Verify SSL"
        }
      },
      "name": "Send photo",
      "sections": {
        "url_options": {
          "name": "URL options"
        }
      }
    },
    "send_poll": {
      "description": "Sends a poll.",
      "fields": {
        "allows_multiple_answers": {
          "description": "If the poll allows multiple answers.",
          "name": "Allow multiple answers"
        },
        "config_entry_id": {
          "description": "The config entry representing the Telegram bot to send the poll.",
          "name": "[%key:component::telegram_bot::services::send_message::fields::config_entry_id::name%]"
        },
        "disable_notification": {
          "description": "[%key:component::telegram_bot::services::send_message::fields::disable_notification::description%]",
          "name": "[%key:component::telegram_bot::services::send_message::fields::disable_notification::name%]"
        },
        "is_anonymous": {
          "description": "If the poll needs to be anonymous. This is the default.",
          "name": "Is anonymous"
        },
        "message_thread_id": {
          "description": "[%key:component::telegram_bot::services::send_message::fields::message_thread_id::description%]",
          "name": "[%key:component::telegram_bot::services::send_message::fields::message_thread_id::name%]"
        },
        "open_period": {
          "description": "Amount of time in seconds the poll will be active after creation, 5-600.",
          "name": "Open period"
        },
        "options": {
          "description": "List of answer options, 2-10 strings 1-100 characters each.",
          "name": "Options"
        },
        "question": {
          "description": "Poll question, 1-300 characters.",
          "name": "Question"
        },
        "reply_to_message_id": {
          "description": "[%key:component::telegram_bot::services::send_message::fields::reply_to_message_id::description%]",
          "name": "[%key:component::telegram_bot::services::send_message::fields::reply_to_message_id::name%]"
        },
        "target": {
          "description": "[%key:component::telegram_bot::services::send_location::fields::target::description%]",
          "name": "Target"
        },
        "timeout": {
          "description": "Timeout for sending the poll in seconds.",
          "name": "Read timeout"
        }
      },
      "name": "Send poll"
    },
    "send_sticker": {
      "description": "Sends a sticker.",
      "fields": {
        "authentication": {
          "description": "[%key:component::telegram_bot::services::send_photo::fields::authentication::description%]",
          "name": "[%key:component::telegram_bot::services::send_photo::fields::authentication::name%]"
        },
        "config_entry_id": {
          "description": "The config entry representing the Telegram bot to send the sticker.",
          "name": "[%key:component::telegram_bot::services::send_message::fields::config_entry_id::name%]"
        },
        "disable_notification": {
          "description": "[%key:component::telegram_bot::services::send_message::fields::disable_notification::description%]",
          "name": "[%key:component::telegram_bot::services::send_message::fields::disable_notification::name%]"
        },
        "file": {
          "description": "Local path to a static .webp or animated .tgs sticker.",
          "name": "[%key:component::telegram_bot::services::send_photo::fields::file::name%]"
        },
        "inline_keyboard": {
          "description": "[%key:component::telegram_bot::services::send_message::fields::inline_keyboard::description%]",
          "name": "[%key:component::telegram_bot::services::send_message::fields::inline_keyboard::name%]"
        },
        "keyboard": {
          "description": "[%key:component::telegram_bot::services::send_photo::fields::keyboard::description%]",
          "name": "[%key:component::telegram_bot::services::send_message::fields::keyboard::name%]"
        },
        "message_tag": {
          "description": "[%key:component::telegram_bot::services::send_message::fields::message_tag::description%]",
          "name": "[%key:component::telegram_bot::services::send_message::fields::message_tag::name%]"
        },
        "message_thread_id": {
          "description": "[%key:component::telegram_bot::services::send_message::fields::message_thread_id::description%]",
          "name": "[%key:component::telegram_bot::services::send_message::fields::message_thread_id::name%]"
        },
        "password": {
          "description": "[%key:component::telegram_bot::services::send_photo::fields::password::description%]",
          "name": "[%key:common::config_flow::data::password%]"
        },
        "reply_to_message_id": {
          "description": "[%key:component::telegram_bot::services::send_message::fields::reply_to_message_id::description%]",
          "name": "[%key:component::telegram_bot::services::send_message::fields::reply_to_message_id::name%]"
        },
        "sticker_id": {
          "description": "ID of a sticker that exists on telegram servers.",
          "name": "Sticker ID"
        },
        "target": {
          "description": "[%key:component::telegram_bot::services::send_photo::fields::target::description%]",
          "name": "Target"
        },
        "timeout": {
          "description": "Timeout for sending the sticker in seconds.",
          "name": "Read timeout"
        },
        "url": {
          "description": "Remote path to a static .webp or animated .tgs sticker.",
          "name": "[%key:common::config_flow::data::url%]"
        },
        "username": {
          "description": "[%key:component::telegram_bot::services::send_photo::fields::username::description%]",
          "name": "[%key:common::config_flow::data::username%]"
        },
        "verify_ssl": {
          "description": "[%key:component::telegram_bot::services::send_photo::fields::verify_ssl::description%]",
          "name": "Verify SSL"
        }
      },
      "name": "Send sticker",
      "sections": {
        "url_options": {
          "name": "[%key:component::telegram_bot::services::send_photo::sections::url_options::name%]"
        }
      }
    },
    "send_video": {
      "description": "Sends a video.",
      "fields": {
        "authentication": {
          "description": "[%key:component::telegram_bot::services::send_photo::fields::authentication::description%]",
          "name": "[%key:component::telegram_bot::services::send_photo::fields::authentication::name%]"
        },
        "caption": {
          "description": "The title of the video.",
          "name": "[%key:component::telegram_bot::services::send_photo::fields::caption::name%]"
        },
        "config_entry_id": {
          "description": "The config entry representing the Telegram bot to send the video.",
          "name": "[%key:component::telegram_bot::services::send_message::fields::config_entry_id::name%]"
        },
        "disable_notification": {
          "description": "[%key:component::telegram_bot::services::send_message::fields::disable_notification::description%]",
          "name": "[%key:component::telegram_bot::services::send_message::fields::disable_notification::name%]"
        },
        "file": {
          "description": "Local path to a video.",
          "name": "[%key:component::telegram_bot::services::send_photo::fields::file::name%]"
        },
        "inline_keyboard": {
          "description": "[%key:component::telegram_bot::services::send_message::fields::inline_keyboard::description%]",
          "name": "[%key:component::telegram_bot::services::send_message::fields::inline_keyboard::name%]"
        },
        "keyboard": {
          "description": "[%key:component::telegram_bot::services::send_photo::fields::keyboard::description%]",
          "name": "[%key:component::telegram_bot::services::send_message::fields::keyboard::name%]"
        },
        "message_tag": {
          "description": "[%key:component::telegram_bot::services::send_message::fields::message_tag::description%]",
          "name": "[%key:component::telegram_bot::services::send_message::fields::message_tag::name%]"
        },
        "message_thread_id": {
          "description": "[%key:component::telegram_bot::services::send_message::fields::message_thread_id::description%]",
          "name": "[%key:component::telegram_bot::services::send_message::fields::message_thread_id::name%]"
        },
        "parse_mode": {
          "description": "[%key:component::telegram_bot::services::send_message::fields::parse_mode::description%]",
          "name": "[%key:component::telegram_bot::services::send_message::fields::parse_mode::name%]"
        },
        "password": {
          "description": "[%key:component::telegram_bot::services::send_photo::fields::password::description%]",
          "name": "[%key:common::config_flow::data::password%]"
        },
        "reply_to_message_id": {
          "description": "[%key:component::telegram_bot::services::send_message::fields::reply_to_message_id::description%]",
          "name": "[%key:component::telegram_bot::services::send_message::fields::reply_to_message_id::name%]"
        },
        "target": {
          "description": "[%key:component::telegram_bot::services::send_photo::fields::target::description%]",
          "name": "Target"
        },
        "timeout": {
          "description": "Timeout for sending the video in seconds.",
          "name": "Read timeout"
        },
        "url": {
          "description": "Remote path to a video.",
          "name": "[%key:common::config_flow::data::url%]"
        },
        "username": {
          "description": "[%key:component::telegram_bot::services::send_photo::fields::username::description%]",
          "name": "[%key:common::config_flow::data::username%]"
        },
        "verify_ssl": {
          "description": "[%key:component::telegram_bot::services::send_photo::fields::verify_ssl::description%]",
          "name": "Verify SSL"
        }
      },
      "name": "Send video",
      "sections": {
        "url_options": {
          "name": "[%key:component::telegram_bot::services::send_photo::sections::url_options::name%]"
        }
      }
    },
    "send_voice": {
      "description": "Sends a voice message.",
      "fields": {
        "authentication": {
          "description": "[%key:component::telegram_bot::services::send_photo::fields::authentication::description%]",
          "name": "[%key:component::telegram_bot::services::send_photo::fields::authentication::name%]"
        },
        "caption": {
          "description": "The title of the voice message.",
          "name": "[%key:component::telegram_bot::services::send_photo::fields::caption::name%]"
        },
        "config_entry_id": {
          "description": "The config entry representing the Telegram bot to send the voice message.",
          "name": "[%key:component::telegram_bot::services::send_message::fields::config_entry_id::name%]"
        },
        "disable_notification": {
          "description": "[%key:component::telegram_bot::services::send_message::fields::disable_notification::description%]",
          "name": "[%key:component::telegram_bot::services::send_message::fields::disable_notification::name%]"
        },
        "file": {
          "description": "Local path to a voice message.",
          "name": "[%key:component::telegram_bot::services::send_photo::fields::file::name%]"
        },
        "inline_keyboard": {
          "description": "[%key:component::telegram_bot::services::send_message::fields::inline_keyboard::description%]",
          "name": "[%key:component::telegram_bot::services::send_message::fields::inline_keyboard::name%]"
        },
        "keyboard": {
          "description": "[%key:component::telegram_bot::services::send_photo::fields::keyboard::description%]",
          "name": "[%key:component::telegram_bot::services::send_message::fields::keyboard::name%]"
        },
        "message_tag": {
          "description": "[%key:component::telegram_bot::services::send_message::fields::message_tag::description%]",
          "name": "[%key:component::telegram_bot::services::send_message::fields::message_tag::name%]"
        },
        "message_thread_id": {
          "description": "[%key:component::telegram_bot::services::send_message::fields::message_thread_id::description%]",
          "name": "[%key:component::telegram_bot::services::send_message::fields::message_thread_id::name%]"
        },
        "password": {
          "description": "[%key:component::telegram_bot::services::send_photo::fields::password::description%]",
          "name": "[%key:common::config_flow::data::password%]"
        },
        "reply_to_message_id": {
          "description": "[%key:component::telegram_bot::services::send_message::fields::reply_to_message_id::description%]",
          "name": "[%key:component::telegram_bot::services::send_message::fields::reply_to_message_id::name%]"
        },
        "target": {
          "description": "[%key:component::telegram_bot::services::send_photo::fields::target::description%]",
          "name": "Target"
        },
        "timeout": {
          "description": "Timeout for sending the voice in seconds.",
          "name": "Read timeout"
        },
        "url": {
          "description": "Remote path to a voice message.",
          "name": "[%key:common::config_flow::data::url%]"
        },
        "username": {
          "description": "[%key:component::telegram_bot::services::send_photo::fields::username::description%]",
          "name": "[%key:common::config_flow::data::username%]"
        },
        "verify_ssl": {
          "description": "[%key:component::telegram_bot::services::send_photo::fields::verify_ssl::description%]",
          "name": "Verify SSL"
        }
      },
      "name": "Send voice",
      "sections": {
        "url_options": {
          "name": "[%key:component::telegram_bot::services::send_photo::sections::url_options::name%]"
        }
      }
    },
    "set_message_reaction": {
      "description": "Sets the bot's reaction for a given message.",
      "fields": {
        "chat_id": {
          "description": "ID of the chat containing the message.",
          "name": "[%key:component::telegram_bot::services::edit_message::fields::chat_id::name%]"
        },
        "config_entry_id": {
          "description": "The config entry representing the Telegram bot to set the message reaction.",
          "name": "[%key:component::telegram_bot::services::send_message::fields::config_entry_id::name%]"
        },
        "is_big": {
          "description": "Whether the reaction animation should be large.",
          "name": "Large animation"
        },
        "message_id": {
          "description": "ID of the message to react to.",
          "name": "[%key:component::telegram_bot::services::edit_message::fields::message_id::name%]"
        },
        "reaction": {
          "description": "Emoji reaction to use.",
          "name": "Reaction"
        }
      },
      "name": "Set message reaction"
    }
  }
}<|MERGE_RESOLUTION|>--- conflicted
+++ resolved
@@ -3,7 +3,8 @@
     "abort": {
       "already_configured": "[%key:common::config_flow::abort::already_configured_service%]",
       "reauth_successful": "[%key:common::config_flow::abort::reauth_successful%]",
-      "reconfigure_successful": "[%key:common::config_flow::abort::reconfigure_successful%]"
+      "reconfigure_successful": "[%key:common::config_flow::abort::reconfigure_successful%]",
+      "unique_id_mismatch": "The provided API key does not match the existing configuration"
     },
     "error": {
       "invalid_api_key": "[%key:common::config_flow::error::invalid_api_key%]",
@@ -65,32 +66,8 @@
             "name": "Advanced settings"
           }
         }
-<<<<<<< HEAD
-      }
-    },
-    "error": {
-      "telegram_error": "Error from Telegram: {error_message}",
-      "invalid_api_key": "[%key:common::config_flow::error::invalid_api_key%]",
-      "invalid_proxy_url": "{proxy_url_error}",
-      "no_url_available": "URL is required since you have not configured an external URL in Home Assistant",
-      "invalid_url": "URL must start with https",
-      "invalid_trusted_networks": "Invalid trusted network: {error_message}"
-    },
-    "abort": {
-      "already_configured": "[%key:common::config_flow::abort::already_configured_service%]",
-      "reconfigure_successful": "[%key:common::config_flow::abort::reconfigure_successful%]",
-      "reauth_successful": "[%key:common::config_flow::abort::reauth_successful%]",
-      "unique_id_mismatch": "The provided API key does not match the existing configuration"
-    }
-  },
-  "options": {
-    "step": {
-      "init": {
-        "title": "Configure Telegram bot",
-=======
       },
       "webhooks": {
->>>>>>> b157afac
         "data": {
           "trusted_networks": "Trusted networks",
           "url": "[%key:common::config_flow::data::url%]"
@@ -106,7 +83,8 @@
   "config_subentries": {
     "allowed_chat_ids": {
       "abort": {
-        "already_configured": "Chat already configured"
+        "already_configured": "Chat already configured",
+        "reconfigure_successful": "[%key:common::config_flow::abort::reconfigure_successful%]","reconfigure_successful": "[%key:common::config_flow::abort::reconfigure_successful%]",
       },
       "error": {
         "chat_not_found": "Chat not found"
@@ -121,31 +99,19 @@
             "user_id": "User"
           },
           "data_description": {
-<<<<<<< HEAD
             "chat_id": "ID representing the user or group chat to which messages can be sent.",
             "user_id": "Home Assistant user that will be used for events from this chat."
-          }
+          },
+          "title": "Add chat"
         },
         "reconfigure": {
-          "title": "Configure chat",
           "data": {
             "user_id": "User"
           },
           "data_description": {
             "user_id": "Home Assistant user that will be used for events from this chat."
-          }
-        }
-      },
-      "error": {
-        "chat_not_found": "Chat not found"
-      },
-      "abort": {
-        "reconfigure_successful": "[%key:common::config_flow::abort::reconfigure_successful%]",
-        "already_configured": "Chat already configured"
-=======
-            "chat_id": "ID representing the user or group chat to which messages can be sent."
-          },
-          "title": "Add chat"
+          },
+          "title": "Configure chat"
         }
       }
     }
@@ -278,7 +244,6 @@
           "parse_mode": "Default parse mode for messages if not explicit in message data."
         },
         "title": "Configure Telegram bot"
->>>>>>> b157afac
       }
     }
   },
@@ -322,20 +287,16 @@
         "plain_text": "Plain text"
       }
     },
-<<<<<<< HEAD
-    "user_id": {
-      "options": {
-        "unspecified": "Unspecified"
-      }
-    },
-    "authentication": {
-=======
     "platforms": {
->>>>>>> b157afac
       "options": {
         "broadcast": "Broadcast",
         "polling": "Polling",
         "webhooks": "Webhooks"
+      }
+    },
+    "user_id": {
+      "options": {
+        "unspecified": "Unspecified"
       }
     }
   },
