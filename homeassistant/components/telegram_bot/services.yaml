--- conflicted
+++ resolved
@@ -157,18 +157,6 @@
     disable_notification:
       selector:
         boolean:
-<<<<<<< HEAD
-    verify_ssl:
-      selector:
-        boolean:
-=======
-    timeout:
-      selector:
-        number:
-          min: 1
-          max: 3600
-          unit_of_measurement: seconds
->>>>>>> d6db50fc
     keyboard:
       example: '["/command1, /command2", "/command3"]'
       selector:
