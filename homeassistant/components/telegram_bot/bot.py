"""Telegram bot classes and utilities."""

from abc import abstractmethod
import asyncio
import io
import logging
from types import MappingProxyType
from typing import Any

import httpx
from telegram import (
    Bot,
    CallbackQuery,
    InlineKeyboardButton,
    InlineKeyboardMarkup,
    Message,
    ReplyKeyboardMarkup,
    ReplyKeyboardRemove,
    Update,
    User,
)
from telegram.constants import ParseMode
from telegram.error import TelegramError
from telegram.ext import CallbackContext, filters
from telegram.request import HTTPXRequest

from homeassistant.config_entries import ConfigEntry
from homeassistant.const import (
    ATTR_COMMAND,
    CONF_API_KEY,
    HTTP_BASIC_AUTHENTICATION,
    HTTP_BEARER_AUTHENTICATION,
    HTTP_DIGEST_AUTHENTICATION,
)
from homeassistant.core import Context, HomeAssistant
from homeassistant.exceptions import HomeAssistantError, ServiceValidationError
from homeassistant.helpers import issue_registry as ir
from homeassistant.util.ssl import get_default_context, get_default_no_verify_context

from .const import (
    ATTR_ARGS,
    ATTR_AUTHENTICATION,
    ATTR_CAPTION,
    ATTR_CHAT_ID,
    ATTR_CHAT_INSTANCE,
    ATTR_DATA,
    ATTR_DATE,
    ATTR_DISABLE_NOTIF,
    ATTR_DISABLE_WEB_PREV,
    ATTR_FILE,
    ATTR_FROM_FIRST,
    ATTR_FROM_LAST,
    ATTR_KEYBOARD,
    ATTR_KEYBOARD_INLINE,
    ATTR_MESSAGE,
    ATTR_MESSAGE_TAG,
    ATTR_MESSAGE_THREAD_ID,
    ATTR_MESSAGEID,
    ATTR_MSG,
    ATTR_MSGID,
    ATTR_ONE_TIME_KEYBOARD,
    ATTR_OPEN_PERIOD,
    ATTR_PARSER,
    ATTR_PASSWORD,
    ATTR_REPLY_TO_MSGID,
    ATTR_REPLYMARKUP,
    ATTR_RESIZE_KEYBOARD,
    ATTR_STICKER_ID,
    ATTR_TEXT,
    ATTR_TIMEOUT,
    ATTR_TITLE,
    ATTR_URL,
    ATTR_USER_ID,
    ATTR_USERNAME,
    ATTR_VERIFY_SSL,
    CONF_CHAT_ID,
    CONF_PROXY_PARAMS,
    CONF_PROXY_URL,
    DOMAIN,
    EVENT_TELEGRAM_CALLBACK,
    EVENT_TELEGRAM_COMMAND,
    EVENT_TELEGRAM_SENT,
    EVENT_TELEGRAM_TEXT,
    PARSER_HTML,
    PARSER_MD,
    PARSER_MD2,
    PARSER_PLAIN_TEXT,
    SERVICE_EDIT_CAPTION,
    SERVICE_EDIT_MESSAGE,
    SERVICE_SEND_ANIMATION,
    SERVICE_SEND_DOCUMENT,
    SERVICE_SEND_PHOTO,
    SERVICE_SEND_STICKER,
    SERVICE_SEND_VIDEO,
    SERVICE_SEND_VOICE,
)

_LOGGER = logging.getLogger(__name__)

type TelegramBotConfigEntry = ConfigEntry[TelegramNotificationService]


class BaseTelegramBot:
    """The base class for the telegram bot."""

    def __init__(self, hass: HomeAssistant, config: TelegramBotConfigEntry) -> None:
        """Initialize the bot base class."""
        self.hass = hass
        self.config = config

    @abstractmethod
    async def shutdown(self) -> None:
        """Shutdown the bot application."""

    async def handle_update(self, update: Update, context: CallbackContext) -> bool:
        """Handle updates from bot application set up by the respective platform."""
        _LOGGER.debug("Handling update %s", update)
        if not self.authorize_update(update):
            return False

        # establish event type: text, command or callback_query
        if update.callback_query:
            # NOTE: Check for callback query first since effective message will be populated with the message
            # in .callback_query (python-telegram-bot docs are wrong)
            event_type, event_data = self._get_callback_query_event_data(
                update.callback_query
            )
        elif update.effective_message:
            event_type, event_data = self._get_message_event_data(
                update.effective_message
            )
        else:
            _LOGGER.warning("Unhandled update: %s", update)
            return True

        event_context = Context()

        _LOGGER.debug("Firing event %s: %s", event_type, event_data)
        self.hass.bus.async_fire(event_type, event_data, context=event_context)
        return True

    @staticmethod
    def _get_command_event_data(command_text: str | None) -> dict[str, str | list]:
        if not command_text or not command_text.startswith("/"):
            return {}
        command_parts = command_text.split()
        command = command_parts[0]
        args = command_parts[1:]
        return {ATTR_COMMAND: command, ATTR_ARGS: args}

    def _get_message_event_data(self, message: Message) -> tuple[str, dict[str, Any]]:
        event_data: dict[str, Any] = {
            ATTR_MSGID: message.message_id,
            ATTR_CHAT_ID: message.chat.id,
            ATTR_DATE: message.date,
            ATTR_MESSAGE_THREAD_ID: message.message_thread_id,
        }
        if filters.COMMAND.filter(message):
            # This is a command message - set event type to command and split data into command and args
            event_type = EVENT_TELEGRAM_COMMAND
            event_data.update(self._get_command_event_data(message.text))
        else:
            event_type = EVENT_TELEGRAM_TEXT
            event_data[ATTR_TEXT] = message.text

        if message.from_user:
            event_data.update(self._get_user_event_data(message.from_user))

        return event_type, event_data

    def _get_user_event_data(self, user: User) -> dict[str, Any]:
        return {
            ATTR_USER_ID: user.id,
            ATTR_FROM_FIRST: user.first_name,
            ATTR_FROM_LAST: user.last_name,
        }

    def _get_callback_query_event_data(
        self, callback_query: CallbackQuery
    ) -> tuple[str, dict[str, Any]]:
        event_type = EVENT_TELEGRAM_CALLBACK
        event_data: dict[str, Any] = {
            ATTR_MSGID: callback_query.id,
            ATTR_CHAT_INSTANCE: callback_query.chat_instance,
            ATTR_DATA: callback_query.data,
            ATTR_MSG: None,
            ATTR_CHAT_ID: None,
        }
        if callback_query.message:
            event_data[ATTR_MSG] = callback_query.message.to_dict()
            event_data[ATTR_CHAT_ID] = callback_query.message.chat.id

        if callback_query.from_user:
            event_data.update(self._get_user_event_data(callback_query.from_user))

        # Split data into command and args if possible
        event_data.update(self._get_command_event_data(callback_query.data))

        return event_type, event_data

    def authorize_update(self, update: Update) -> bool:
        """Make sure either user or chat is in allowed_chat_ids."""
        from_user = update.effective_user.id if update.effective_user else None
        from_chat = update.effective_chat.id if update.effective_chat else None
        allowed_chat_ids: list[int] = [
            subentry.data[CONF_CHAT_ID] for subentry in self.config.subentries.values()
        ]
        if from_user in allowed_chat_ids or from_chat in allowed_chat_ids:
            return True
        _LOGGER.error(
            (
                "Unauthorized update - neither user id %s nor chat id %s is in allowed"
                " chats: %s"
            ),
            from_user,
            from_chat,
            allowed_chat_ids,
        )
        return False


class TelegramNotificationService:
    """Implement the notification services for the Telegram Bot domain."""

    def __init__(
        self,
        hass: HomeAssistant,
        app: BaseTelegramBot,
        bot: Bot,
        config: TelegramBotConfigEntry,
        parser: str,
    ) -> None:
        """Initialize the service."""
        self.app = app
        self.config = config
        self._parsers: dict[str, str | None] = {
            PARSER_HTML: ParseMode.HTML,
            PARSER_MD: ParseMode.MARKDOWN,
            PARSER_MD2: ParseMode.MARKDOWN_V2,
            PARSER_PLAIN_TEXT: None,
        }
<<<<<<< HEAD
        self._parse_mode = self._parsers[parser]
=======
        self.parse_mode = self._parsers.get(parser)
>>>>>>> 0362012b
        self.bot = bot
        self.hass = hass
        self._last_message_id: dict[int, int] = {}

    def _get_allowed_chat_ids(self) -> list[int]:
        allowed_chat_ids: list[int] = [
            subentry.data[CONF_CHAT_ID] for subentry in self.config.subentries.values()
        ]

        if not allowed_chat_ids:
            bot_name: str = self.config.title
            raise ServiceValidationError(
                "No allowed chat IDs found for bot",
                translation_domain=DOMAIN,
                translation_key="missing_allowed_chat_ids",
                translation_placeholders={
                    "bot_name": bot_name,
                },
            )

        return allowed_chat_ids

    def _get_msg_ids(self, msg_data, chat_id):
        """Get the message id to edit.

        This can be one of (message_id, inline_message_id) from a msg dict,
        returning a tuple.
        **You can use 'last' as message_id** to edit
        the message last sent in the chat_id.
        """
        message_id = inline_message_id = None
        if ATTR_MESSAGEID in msg_data:
            message_id = msg_data[ATTR_MESSAGEID]
            if (
                isinstance(message_id, str)
                and (message_id == "last")
                and (chat_id in self._last_message_id)
            ):
                message_id = self._last_message_id[chat_id]
        else:
            inline_message_id = msg_data["inline_message_id"]
        return message_id, inline_message_id

    def _get_target_chat_ids(self, target):
        """Validate chat_id targets or return default target (first).

        :param target: optional list of integers ([12234, -12345])
        :return list of chat_id targets (integers)
        """
        allowed_chat_ids: list[int] = self._get_allowed_chat_ids()
        default_user: int = allowed_chat_ids[0]
        if target is not None:
            if isinstance(target, int):
                target = [target]
            chat_ids = [t for t in target if t in allowed_chat_ids]
            if chat_ids:
                return chat_ids
            _LOGGER.warning(
                "Disallowed targets: %s, using default: %s", target, default_user
            )
        return [default_user]

    def _get_msg_kwargs(self, data):
        """Get parameters in message data kwargs."""

        def _make_row_inline_keyboard(row_keyboard):
            """Make a list of InlineKeyboardButtons.

            It can accept:
              - a list of tuples like:
                `[(text_b1, data_callback_b1),
                (text_b2, data_callback_b2), ...]
              - a string like: `/cmd1, /cmd2, /cmd3`
              - or a string like: `text_b1:/cmd1, text_b2:/cmd2`
              - also supports urls instead of callback commands
            """
            buttons = []
            if isinstance(row_keyboard, str):
                for key in row_keyboard.split(","):
                    if ":/" in key:
                        # check if command or URL
                        if key.startswith("https://"):
                            label = key.split(",")[0]
                            url = key[len(label) + 1 :]
                            buttons.append(InlineKeyboardButton(label, url=url))
                        else:
                            # commands like: 'Label:/cmd' become ('Label', '/cmd')
                            label = key.split(":/")[0]
                            command = key[len(label) + 1 :]
                            buttons.append(
                                InlineKeyboardButton(label, callback_data=command)
                            )
                    else:
                        # commands like: '/cmd' become ('CMD', '/cmd')
                        label = key.strip()[1:].upper()
                        buttons.append(InlineKeyboardButton(label, callback_data=key))
            elif isinstance(row_keyboard, list):
                for entry in row_keyboard:
                    text_btn, data_btn = entry
                    if data_btn.startswith("https://"):
                        buttons.append(InlineKeyboardButton(text_btn, url=data_btn))
                    else:
                        buttons.append(
                            InlineKeyboardButton(text_btn, callback_data=data_btn)
                        )
            else:
                raise TypeError(str(row_keyboard))
            return buttons

        # Defaults
        params = {
            ATTR_PARSER: self.parse_mode,
            ATTR_DISABLE_NOTIF: False,
            ATTR_DISABLE_WEB_PREV: None,
            ATTR_REPLY_TO_MSGID: None,
            ATTR_REPLYMARKUP: None,
            ATTR_TIMEOUT: None,
            ATTR_MESSAGE_TAG: None,
            ATTR_MESSAGE_THREAD_ID: None,
        }
        if data is not None:
            if ATTR_PARSER in data:
                params[ATTR_PARSER] = self._parsers.get(
                    data[ATTR_PARSER], self.parse_mode
                )
            if ATTR_TIMEOUT in data:
                params[ATTR_TIMEOUT] = data[ATTR_TIMEOUT]
            if ATTR_DISABLE_NOTIF in data:
                params[ATTR_DISABLE_NOTIF] = data[ATTR_DISABLE_NOTIF]
            if ATTR_DISABLE_WEB_PREV in data:
                params[ATTR_DISABLE_WEB_PREV] = data[ATTR_DISABLE_WEB_PREV]
            if ATTR_REPLY_TO_MSGID in data:
                params[ATTR_REPLY_TO_MSGID] = data[ATTR_REPLY_TO_MSGID]
            if ATTR_MESSAGE_TAG in data:
                params[ATTR_MESSAGE_TAG] = data[ATTR_MESSAGE_TAG]
            if ATTR_MESSAGE_THREAD_ID in data:
                params[ATTR_MESSAGE_THREAD_ID] = data[ATTR_MESSAGE_THREAD_ID]
            # Keyboards:
            if ATTR_KEYBOARD in data:
                keys = data.get(ATTR_KEYBOARD)
                keys = keys if isinstance(keys, list) else [keys]
                if keys:
                    params[ATTR_REPLYMARKUP] = ReplyKeyboardMarkup(
                        [[key.strip() for key in row.split(",")] for row in keys],
                        resize_keyboard=data.get(ATTR_RESIZE_KEYBOARD, False),
                        one_time_keyboard=data.get(ATTR_ONE_TIME_KEYBOARD, False),
                    )
                else:
                    params[ATTR_REPLYMARKUP] = ReplyKeyboardRemove(True)

            elif ATTR_KEYBOARD_INLINE in data:
                keys = data.get(ATTR_KEYBOARD_INLINE)
                keys = keys if isinstance(keys, list) else [keys]
                params[ATTR_REPLYMARKUP] = InlineKeyboardMarkup(
                    [_make_row_inline_keyboard(row) for row in keys]
                )
        return params

    async def _send_msg(
        self, func_send, msg_error, message_tag, *args_msg, context=None, **kwargs_msg
    ):
        """Send one message."""
        try:
            out = await func_send(*args_msg, **kwargs_msg)
            if not isinstance(out, bool) and hasattr(out, ATTR_MESSAGEID):
                chat_id = out.chat_id
                message_id = out[ATTR_MESSAGEID]
                self._last_message_id[chat_id] = message_id
                _LOGGER.debug(
                    "Last message ID: %s (from chat_id %s)",
                    self._last_message_id,
                    chat_id,
                )

                event_data = {
                    ATTR_CHAT_ID: chat_id,
                    ATTR_MESSAGEID: message_id,
                }
                if message_tag is not None:
                    event_data[ATTR_MESSAGE_TAG] = message_tag
                if kwargs_msg.get(ATTR_MESSAGE_THREAD_ID) is not None:
                    event_data[ATTR_MESSAGE_THREAD_ID] = kwargs_msg[
                        ATTR_MESSAGE_THREAD_ID
                    ]
                self.hass.bus.async_fire(
                    EVENT_TELEGRAM_SENT, event_data, context=context
                )
            elif not isinstance(out, bool):
                _LOGGER.warning(
                    "Update last message: out_type:%s, out=%s", type(out), out
                )
        except TelegramError as exc:
            _LOGGER.error(
                "%s: %s. Args: %s, kwargs: %s", msg_error, exc, args_msg, kwargs_msg
            )
            return None
        return out

    async def send_message(self, message="", target=None, context=None, **kwargs):
        """Send a message to one or multiple pre-allowed chat IDs."""
        title = kwargs.get(ATTR_TITLE)
        text = f"{title}\n{message}" if title else message
        params = self._get_msg_kwargs(kwargs)
        msg_ids = {}
        for chat_id in self._get_target_chat_ids(target):
            _LOGGER.debug("Send message in chat ID %s with params: %s", chat_id, params)
            msg = await self._send_msg(
                self.bot.send_message,
                "Error sending message",
                params[ATTR_MESSAGE_TAG],
                chat_id,
                text,
                parse_mode=params[ATTR_PARSER],
                disable_web_page_preview=params[ATTR_DISABLE_WEB_PREV],
                disable_notification=params[ATTR_DISABLE_NOTIF],
                reply_to_message_id=params[ATTR_REPLY_TO_MSGID],
                reply_markup=params[ATTR_REPLYMARKUP],
                read_timeout=params[ATTR_TIMEOUT],
                message_thread_id=params[ATTR_MESSAGE_THREAD_ID],
                context=context,
            )
            if msg is not None:
                msg_ids[chat_id] = msg.id
        return msg_ids

    async def delete_message(self, chat_id=None, context=None, **kwargs):
        """Delete a previously sent message."""
        chat_id = self._get_target_chat_ids(chat_id)[0]
        message_id, _ = self._get_msg_ids(kwargs, chat_id)
        _LOGGER.debug("Delete message %s in chat ID %s", message_id, chat_id)
        deleted = await self._send_msg(
            self.bot.delete_message,
            "Error deleting message",
            None,
            chat_id,
            message_id,
            context=context,
        )
        # reduce message_id anyway:
        if chat_id in self._last_message_id:
            # change last msg_id for deque(n_msgs)?
            self._last_message_id[chat_id] -= 1
        return deleted

    async def edit_message(self, type_edit, chat_id=None, context=None, **kwargs):
        """Edit a previously sent message."""
        chat_id = self._get_target_chat_ids(chat_id)[0]
        message_id, inline_message_id = self._get_msg_ids(kwargs, chat_id)
        params = self._get_msg_kwargs(kwargs)
        _LOGGER.debug(
            "Edit message %s in chat ID %s with params: %s",
            message_id or inline_message_id,
            chat_id,
            params,
        )
        if type_edit == SERVICE_EDIT_MESSAGE:
            message = kwargs.get(ATTR_MESSAGE)
            title = kwargs.get(ATTR_TITLE)
            text = f"{title}\n{message}" if title else message
            _LOGGER.debug("Editing message with ID %s", message_id or inline_message_id)
            return await self._send_msg(
                self.bot.edit_message_text,
                "Error editing text message",
                params[ATTR_MESSAGE_TAG],
                text,
                chat_id=chat_id,
                message_id=message_id,
                inline_message_id=inline_message_id,
                parse_mode=params[ATTR_PARSER],
                disable_web_page_preview=params[ATTR_DISABLE_WEB_PREV],
                reply_markup=params[ATTR_REPLYMARKUP],
                read_timeout=params[ATTR_TIMEOUT],
                context=context,
            )
        if type_edit == SERVICE_EDIT_CAPTION:
            return await self._send_msg(
                self.bot.edit_message_caption,
                "Error editing message attributes",
                params[ATTR_MESSAGE_TAG],
                chat_id=chat_id,
                message_id=message_id,
                inline_message_id=inline_message_id,
                caption=kwargs.get(ATTR_CAPTION),
                reply_markup=params[ATTR_REPLYMARKUP],
                read_timeout=params[ATTR_TIMEOUT],
                parse_mode=params[ATTR_PARSER],
                context=context,
            )

        return await self._send_msg(
            self.bot.edit_message_reply_markup,
            "Error editing message attributes",
            params[ATTR_MESSAGE_TAG],
            chat_id=chat_id,
            message_id=message_id,
            inline_message_id=inline_message_id,
            reply_markup=params[ATTR_REPLYMARKUP],
            read_timeout=params[ATTR_TIMEOUT],
            context=context,
        )

    async def answer_callback_query(
        self, message, callback_query_id, show_alert=False, context=None, **kwargs
    ):
        """Answer a callback originated with a press in an inline keyboard."""
        params = self._get_msg_kwargs(kwargs)
        _LOGGER.debug(
            "Answer callback query with callback ID %s: %s, alert: %s",
            callback_query_id,
            message,
            show_alert,
        )
        await self._send_msg(
            self.bot.answer_callback_query,
            "Error sending answer callback query",
            params[ATTR_MESSAGE_TAG],
            callback_query_id,
            text=message,
            show_alert=show_alert,
            read_timeout=params[ATTR_TIMEOUT],
            context=context,
        )

    async def send_file(
        self, file_type=SERVICE_SEND_PHOTO, target=None, context=None, **kwargs
    ):
        """Send a photo, sticker, video, or document."""
        params = self._get_msg_kwargs(kwargs)
        file_content = await load_data(
            self.hass,
            url=kwargs.get(ATTR_URL),
            filepath=kwargs.get(ATTR_FILE),
            username=kwargs.get(ATTR_USERNAME),
            password=kwargs.get(ATTR_PASSWORD),
            authentication=kwargs.get(ATTR_AUTHENTICATION),
            verify_ssl=(
                get_default_context()
                if kwargs.get(ATTR_VERIFY_SSL, False)
                else get_default_no_verify_context()
            ),
        )

        msg_ids = {}
        if file_content:
            for chat_id in self._get_target_chat_ids(target):
                _LOGGER.debug("Sending file to chat ID %s", chat_id)

                if file_type == SERVICE_SEND_PHOTO:
                    msg = await self._send_msg(
                        self.bot.send_photo,
                        "Error sending photo",
                        params[ATTR_MESSAGE_TAG],
                        chat_id=chat_id,
                        photo=file_content,
                        caption=kwargs.get(ATTR_CAPTION),
                        disable_notification=params[ATTR_DISABLE_NOTIF],
                        reply_to_message_id=params[ATTR_REPLY_TO_MSGID],
                        reply_markup=params[ATTR_REPLYMARKUP],
                        read_timeout=params[ATTR_TIMEOUT],
                        parse_mode=params[ATTR_PARSER],
                        message_thread_id=params[ATTR_MESSAGE_THREAD_ID],
                        context=context,
                    )

                elif file_type == SERVICE_SEND_STICKER:
                    msg = await self._send_msg(
                        self.bot.send_sticker,
                        "Error sending sticker",
                        params[ATTR_MESSAGE_TAG],
                        chat_id=chat_id,
                        sticker=file_content,
                        disable_notification=params[ATTR_DISABLE_NOTIF],
                        reply_to_message_id=params[ATTR_REPLY_TO_MSGID],
                        reply_markup=params[ATTR_REPLYMARKUP],
                        read_timeout=params[ATTR_TIMEOUT],
                        message_thread_id=params[ATTR_MESSAGE_THREAD_ID],
                        context=context,
                    )

                elif file_type == SERVICE_SEND_VIDEO:
                    msg = await self._send_msg(
                        self.bot.send_video,
                        "Error sending video",
                        params[ATTR_MESSAGE_TAG],
                        chat_id=chat_id,
                        video=file_content,
                        caption=kwargs.get(ATTR_CAPTION),
                        disable_notification=params[ATTR_DISABLE_NOTIF],
                        reply_to_message_id=params[ATTR_REPLY_TO_MSGID],
                        reply_markup=params[ATTR_REPLYMARKUP],
                        read_timeout=params[ATTR_TIMEOUT],
                        parse_mode=params[ATTR_PARSER],
                        message_thread_id=params[ATTR_MESSAGE_THREAD_ID],
                        context=context,
                    )
                elif file_type == SERVICE_SEND_DOCUMENT:
                    msg = await self._send_msg(
                        self.bot.send_document,
                        "Error sending document",
                        params[ATTR_MESSAGE_TAG],
                        chat_id=chat_id,
                        document=file_content,
                        caption=kwargs.get(ATTR_CAPTION),
                        disable_notification=params[ATTR_DISABLE_NOTIF],
                        reply_to_message_id=params[ATTR_REPLY_TO_MSGID],
                        reply_markup=params[ATTR_REPLYMARKUP],
                        read_timeout=params[ATTR_TIMEOUT],
                        parse_mode=params[ATTR_PARSER],
                        message_thread_id=params[ATTR_MESSAGE_THREAD_ID],
                        context=context,
                    )
                elif file_type == SERVICE_SEND_VOICE:
                    msg = await self._send_msg(
                        self.bot.send_voice,
                        "Error sending voice",
                        params[ATTR_MESSAGE_TAG],
                        chat_id=chat_id,
                        voice=file_content,
                        caption=kwargs.get(ATTR_CAPTION),
                        disable_notification=params[ATTR_DISABLE_NOTIF],
                        reply_to_message_id=params[ATTR_REPLY_TO_MSGID],
                        reply_markup=params[ATTR_REPLYMARKUP],
                        read_timeout=params[ATTR_TIMEOUT],
                        message_thread_id=params[ATTR_MESSAGE_THREAD_ID],
                        context=context,
                    )
                elif file_type == SERVICE_SEND_ANIMATION:
                    msg = await self._send_msg(
                        self.bot.send_animation,
                        "Error sending animation",
                        params[ATTR_MESSAGE_TAG],
                        chat_id=chat_id,
                        animation=file_content,
                        caption=kwargs.get(ATTR_CAPTION),
                        disable_notification=params[ATTR_DISABLE_NOTIF],
                        reply_to_message_id=params[ATTR_REPLY_TO_MSGID],
                        reply_markup=params[ATTR_REPLYMARKUP],
                        read_timeout=params[ATTR_TIMEOUT],
                        parse_mode=params[ATTR_PARSER],
                        message_thread_id=params[ATTR_MESSAGE_THREAD_ID],
                        context=context,
                    )

                msg_ids[chat_id] = msg.id
                file_content.seek(0)
        else:
            _LOGGER.error("Can't send file with kwargs: %s", kwargs)

        return msg_ids

    async def send_sticker(self, target=None, context=None, **kwargs) -> dict:
        """Send a sticker from a telegram sticker pack."""
        params = self._get_msg_kwargs(kwargs)
        stickerid = kwargs.get(ATTR_STICKER_ID)

        msg_ids = {}
        if stickerid:
            for chat_id in self._get_target_chat_ids(target):
                msg = await self._send_msg(
                    self.bot.send_sticker,
                    "Error sending sticker",
                    params[ATTR_MESSAGE_TAG],
                    chat_id=chat_id,
                    sticker=stickerid,
                    disable_notification=params[ATTR_DISABLE_NOTIF],
                    reply_to_message_id=params[ATTR_REPLY_TO_MSGID],
                    reply_markup=params[ATTR_REPLYMARKUP],
                    read_timeout=params[ATTR_TIMEOUT],
                    message_thread_id=params[ATTR_MESSAGE_THREAD_ID],
                    context=context,
                )
                msg_ids[chat_id] = msg.id
            return msg_ids
        return await self.send_file(SERVICE_SEND_STICKER, target, **kwargs)

    async def send_location(
        self, latitude, longitude, target=None, context=None, **kwargs
    ):
        """Send a location."""
        latitude = float(latitude)
        longitude = float(longitude)
        params = self._get_msg_kwargs(kwargs)
        msg_ids = {}
        for chat_id in self._get_target_chat_ids(target):
            _LOGGER.debug(
                "Send location %s/%s to chat ID %s", latitude, longitude, chat_id
            )
            msg = await self._send_msg(
                self.bot.send_location,
                "Error sending location",
                params[ATTR_MESSAGE_TAG],
                chat_id=chat_id,
                latitude=latitude,
                longitude=longitude,
                disable_notification=params[ATTR_DISABLE_NOTIF],
                reply_to_message_id=params[ATTR_REPLY_TO_MSGID],
                read_timeout=params[ATTR_TIMEOUT],
                message_thread_id=params[ATTR_MESSAGE_THREAD_ID],
                context=context,
            )
            msg_ids[chat_id] = msg.id
        return msg_ids

    async def send_poll(
        self,
        question,
        options,
        is_anonymous,
        allows_multiple_answers,
        target=None,
        context=None,
        **kwargs,
    ):
        """Send a poll."""
        params = self._get_msg_kwargs(kwargs)
        openperiod = kwargs.get(ATTR_OPEN_PERIOD)
        msg_ids = {}
        for chat_id in self._get_target_chat_ids(target):
            _LOGGER.debug("Send poll '%s' to chat ID %s", question, chat_id)
            msg = await self._send_msg(
                self.bot.send_poll,
                "Error sending poll",
                params[ATTR_MESSAGE_TAG],
                chat_id=chat_id,
                question=question,
                options=options,
                is_anonymous=is_anonymous,
                allows_multiple_answers=allows_multiple_answers,
                open_period=openperiod,
                disable_notification=params[ATTR_DISABLE_NOTIF],
                reply_to_message_id=params[ATTR_REPLY_TO_MSGID],
                read_timeout=params[ATTR_TIMEOUT],
                message_thread_id=params[ATTR_MESSAGE_THREAD_ID],
                context=context,
            )
            msg_ids[chat_id] = msg.id
        return msg_ids

    async def leave_chat(self, chat_id=None, context=None, **kwargs):
        """Remove bot from chat."""
        chat_id = self._get_target_chat_ids(chat_id)[0]
        _LOGGER.debug("Leave from chat ID %s", chat_id)
        return await self._send_msg(
            self.bot.leave_chat, "Error leaving chat", None, chat_id, context=context
        )


def initialize_bot(hass: HomeAssistant, p_config: MappingProxyType[str, Any]) -> Bot:
    """Initialize telegram bot with proxy support."""
    api_key: str = p_config[CONF_API_KEY]
    proxy_url: str | None = p_config.get(CONF_PROXY_URL)
    proxy_params: dict | None = p_config.get(CONF_PROXY_PARAMS)

    if proxy_url is not None:
        auth = None
        if proxy_params is None:
            # CONF_PROXY_PARAMS has been kept for backwards compatibility.
            proxy_params = {}
        elif "username" in proxy_params and "password" in proxy_params:
            # Auth can actually be stuffed into the URL, but the docs have previously
            # indicated to put them here.
            auth = proxy_params.pop("username"), proxy_params.pop("password")
            ir.create_issue(
                hass,
                DOMAIN,
                "proxy_params_auth_deprecation",
                breaks_in_ha_version="2024.10.0",
                is_persistent=False,
                is_fixable=False,
                severity=ir.IssueSeverity.WARNING,
                translation_placeholders={
                    "proxy_params": CONF_PROXY_PARAMS,
                    "proxy_url": CONF_PROXY_URL,
                    "telegram_bot": "Telegram bot",
                },
                translation_key="proxy_params_auth_deprecation",
                learn_more_url="https://github.com/home-assistant/core/pull/112778",
            )
        else:
            ir.create_issue(
                hass,
                DOMAIN,
                "proxy_params_deprecation",
                breaks_in_ha_version="2024.10.0",
                is_persistent=False,
                is_fixable=False,
                severity=ir.IssueSeverity.WARNING,
                translation_placeholders={
                    "proxy_params": CONF_PROXY_PARAMS,
                    "proxy_url": CONF_PROXY_URL,
                    "httpx": "httpx",
                    "telegram_bot": "Telegram bot",
                },
                translation_key="proxy_params_deprecation",
                learn_more_url="https://github.com/home-assistant/core/pull/112778",
            )
        proxy = httpx.Proxy(proxy_url, auth=auth, **proxy_params)
        request = HTTPXRequest(connection_pool_size=8, proxy=proxy)
    else:
        request = HTTPXRequest(connection_pool_size=8)
    return Bot(token=api_key, request=request)


async def load_data(
    hass: HomeAssistant,
    url=None,
    filepath=None,
    username=None,
    password=None,
    authentication=None,
    num_retries=5,
    verify_ssl=None,
):
    """Load data into ByteIO/File container from a source."""
    if url is not None:
        # Load data from URL
        params: dict[str, Any] = {}
        headers = {}
        _validate_credentials_input(authentication, username, password)
        if authentication == HTTP_BEARER_AUTHENTICATION:
            headers = {"Authorization": f"Bearer {password}"}
        elif authentication == HTTP_DIGEST_AUTHENTICATION:
            params["auth"] = httpx.DigestAuth(username, password)
        elif authentication == HTTP_BASIC_AUTHENTICATION:
            params["auth"] = httpx.BasicAuth(username, password)

        if verify_ssl is not None:
            params["verify"] = verify_ssl

        retry_num = 0
        async with httpx.AsyncClient(timeout=15, headers=headers, **params) as client:
            while retry_num < num_retries:
                try:
                    req = await client.get(url)
                except (httpx.HTTPError, httpx.InvalidURL) as err:
                    raise HomeAssistantError(
                        f"Failed to load URL: {err!s}",
                        translation_domain=DOMAIN,
                        translation_key="failed_to_load_url",
                        translation_placeholders={"error": str(err)},
                    ) from err

                if req.status_code != 200:
                    _LOGGER.warning(
                        "Status code %s (retry #%s) loading %s",
                        req.status_code,
                        retry_num + 1,
                        url,
                    )
                else:
                    data = io.BytesIO(req.content)
                    if data.read():
                        data.seek(0)
                        data.name = url
                        return data
                    _LOGGER.warning("Empty data (retry #%s) in %s)", retry_num + 1, url)
                retry_num += 1
                if retry_num < num_retries:
                    await asyncio.sleep(
                        1
                    )  # Add a sleep to allow other async operations to proceed
            raise HomeAssistantError(
                f"Failed to load URL: {req.status_code}",
                translation_domain=DOMAIN,
                translation_key="failed_to_load_url",
                translation_placeholders={"error": str(req.status_code)},
            )
    elif filepath is not None:
        if hass.config.is_allowed_path(filepath):
            return await hass.async_add_executor_job(_read_file_as_bytesio, filepath)

        raise ServiceValidationError(
            "File path has not been configured in allowlist_external_dirs.",
            translation_domain=DOMAIN,
            translation_key="allowlist_external_dirs_error",
        )
    else:
        raise ServiceValidationError(
            "URL or File is required.",
            translation_domain=DOMAIN,
            translation_key="missing_input",
            translation_placeholders={"field": "URL or File"},
        )


def _validate_credentials_input(
    authentication: str | None, username: str | None, password: str | None
) -> None:
    if (
        authentication in (HTTP_BASIC_AUTHENTICATION, HTTP_DIGEST_AUTHENTICATION)
        and username is None
    ):
        raise ServiceValidationError(
            "Username is required.",
            translation_domain=DOMAIN,
            translation_key="missing_input",
            translation_placeholders={"field": "Username"},
        )

    if (
        authentication
        in (
            HTTP_BASIC_AUTHENTICATION,
            HTTP_BEARER_AUTHENTICATION,
            HTTP_BEARER_AUTHENTICATION,
        )
        and password is None
    ):
        raise ServiceValidationError(
            "Password is required.",
            translation_domain=DOMAIN,
            translation_key="missing_input",
            translation_placeholders={"field": "Password"},
        )


def _read_file_as_bytesio(file_path: str) -> io.BytesIO:
    """Read a file and return it as a BytesIO object."""
    try:
        with open(file_path, "rb") as file:
            data = io.BytesIO(file.read())
            data.name = file_path
            return data
    except OSError as err:
        raise HomeAssistantError(
            f"Failed to load file: {err!s}",
            translation_domain=DOMAIN,
            translation_key="failed_to_load_file",
            translation_placeholders={"error": str(err)},
        ) from err<|MERGE_RESOLUTION|>--- conflicted
+++ resolved
@@ -239,11 +239,7 @@
             PARSER_MD2: ParseMode.MARKDOWN_V2,
             PARSER_PLAIN_TEXT: None,
         }
-<<<<<<< HEAD
         self._parse_mode = self._parsers[parser]
-=======
-        self.parse_mode = self._parsers.get(parser)
->>>>>>> 0362012b
         self.bot = bot
         self.hass = hass
         self._last_message_id: dict[int, int] = {}
