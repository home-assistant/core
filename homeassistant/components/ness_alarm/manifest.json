--- conflicted
+++ resolved
@@ -7,10 +7,6 @@
   "iot_class": "local_push",
   "loggers": ["nessclient"],
   "quality_scale": "legacy",
-<<<<<<< HEAD
-  "requirements": ["nessclient==1.2.0"],
+  "requirements": ["nessclient==1.3.1"],
   "single_config_entry": true
-=======
-  "requirements": ["nessclient==1.3.1"]
->>>>>>> 3c542b8d
 }