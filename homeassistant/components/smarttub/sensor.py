"""Platform for sensor integration."""

from enum import Enum
from typing import Any

import smarttub
import voluptuous as vol

from homeassistant.components.sensor import SensorEntity
from homeassistant.core import HomeAssistant
from homeassistant.helpers import config_validation as cv, entity_platform
from homeassistant.helpers.entity_platform import AddConfigEntryEntitiesCallback
from homeassistant.helpers.typing import VolDictType
from homeassistant.helpers.update_coordinator import DataUpdateCoordinator

<<<<<<< HEAD
from .const import DOMAIN, SMARTTUB_CONTROLLER
from .entity import SmartTubOnboardSensorBase
=======
from .controller import SmartTubConfigEntry
from .entity import SmartTubSensorBase
>>>>>>> 12b90f3c

# the desired duration, in hours, of the cycle
ATTR_DURATION = "duration"
ATTR_CYCLE_LAST_UPDATED = "cycle_last_updated"
ATTR_MODE = "mode"
# the hour of the day at which to start the cycle (0-23)
ATTR_START_HOUR = "start_hour"

SET_PRIMARY_FILTRATION_SCHEMA = vol.All(
    cv.has_at_least_one_key(ATTR_DURATION, ATTR_START_HOUR),
    cv.make_entity_service_schema(
        {
            vol.Optional(ATTR_DURATION): vol.All(int, vol.Range(min=1, max=24)),
            vol.Optional(ATTR_START_HOUR): vol.All(int, vol.Range(min=0, max=23)),
        },
    ),
)

SET_SECONDARY_FILTRATION_SCHEMA: VolDictType = {
    vol.Required(ATTR_MODE): vol.In(
        {
            mode.name.lower()
            for mode in smarttub.SpaSecondaryFiltrationCycle.SecondaryFiltrationMode
        }
    ),
}


async def async_setup_entry(
    hass: HomeAssistant,
    entry: SmartTubConfigEntry,
    async_add_entities: AddConfigEntryEntitiesCallback,
) -> None:
    """Set up sensor entities for the sensors in the tub."""

    controller = entry.runtime_data

    entities = []
    for spa in controller.spas:
        entities.extend(
            [
                SmartTubBuiltinSensor(controller.coordinator, spa, "State", "state"),
                SmartTubBuiltinSensor(
                    controller.coordinator, spa, "Flow Switch", "flow_switch"
                ),
                SmartTubBuiltinSensor(controller.coordinator, spa, "Ozone", "ozone"),
                SmartTubBuiltinSensor(controller.coordinator, spa, "UV", "uv"),
                SmartTubBuiltinSensor(
                    controller.coordinator, spa, "Blowout Cycle", "blowout_cycle"
                ),
                SmartTubBuiltinSensor(
                    controller.coordinator, spa, "Cleanup Cycle", "cleanup_cycle"
                ),
                SmartTubPrimaryFiltrationCycle(controller.coordinator, spa),
                SmartTubSecondaryFiltrationCycle(controller.coordinator, spa),
            ]
        )

    async_add_entities(entities)

    platform = entity_platform.async_get_current_platform()

    platform.async_register_entity_service(
        "set_primary_filtration",
        SET_PRIMARY_FILTRATION_SCHEMA,
        "async_set_primary_filtration",
    )

    platform.async_register_entity_service(
        "set_secondary_filtration",
        SET_SECONDARY_FILTRATION_SCHEMA,
        "async_set_secondary_filtration",
    )


class SmartTubBuiltinSensor(SmartTubOnboardSensorBase, SensorEntity):
    """Generic class for SmartTub status sensors."""

    @property
    def native_value(self) -> str | None:
        """Return the current state of the sensor."""
        if self._state is None:
            return None

        if isinstance(self._state, Enum):
            return self._state.name.lower()

        return self._state.lower()


class SmartTubPrimaryFiltrationCycle(SmartTubBuiltinSensor):
    """The primary filtration cycle."""

    def __init__(
        self, coordinator: DataUpdateCoordinator[dict[str, Any]], spa: smarttub.Spa
    ) -> None:
        """Initialize the entity."""
        super().__init__(
            coordinator, spa, "Primary Filtration Cycle", "primary_filtration"
        )

    @property
    def cycle(self) -> smarttub.SpaPrimaryFiltrationCycle:
        """Return the underlying smarttub.SpaPrimaryFiltrationCycle object."""
        return self._state

    @property
    def native_value(self) -> str:
        """Return the current state of the sensor."""
        return self.cycle.status.name.lower()

    @property
    def extra_state_attributes(self) -> dict[str, Any]:
        """Return the state attributes."""
        return {
            ATTR_DURATION: self.cycle.duration,
            ATTR_CYCLE_LAST_UPDATED: self.cycle.last_updated.isoformat(),
            ATTR_MODE: self.cycle.mode.name.lower(),
            ATTR_START_HOUR: self.cycle.start_hour,
        }

    async def async_set_primary_filtration(self, **kwargs):
        """Update primary filtration settings."""
        await self.cycle.set(
            duration=kwargs.get(ATTR_DURATION),
            start_hour=kwargs.get(ATTR_START_HOUR),
        )
        await self.coordinator.async_request_refresh()


class SmartTubSecondaryFiltrationCycle(SmartTubBuiltinSensor):
    """The secondary filtration cycle."""

    def __init__(
        self, coordinator: DataUpdateCoordinator[dict[str, Any]], spa: smarttub.Spa
    ) -> None:
        """Initialize the entity."""
        super().__init__(
            coordinator, spa, "Secondary Filtration Cycle", "secondary_filtration"
        )

    @property
    def cycle(self) -> smarttub.SpaSecondaryFiltrationCycle:
        """Return the underlying smarttub.SpaSecondaryFiltrationCycle object."""
        return self._state

    @property
    def native_value(self) -> str:
        """Return the current state of the sensor."""
        return self.cycle.status.name.lower()

    @property
    def extra_state_attributes(self) -> dict[str, Any]:
        """Return the state attributes."""
        return {
            ATTR_CYCLE_LAST_UPDATED: self.cycle.last_updated.isoformat(),
            ATTR_MODE: self.cycle.mode.name.lower(),
        }

    async def async_set_secondary_filtration(self, **kwargs):
        """Update primary filtration settings."""
        mode = smarttub.SpaSecondaryFiltrationCycle.SecondaryFiltrationMode[
            kwargs[ATTR_MODE].upper()
        ]
        await self.cycle.set_mode(mode)
        await self.coordinator.async_request_refresh()<|MERGE_RESOLUTION|>--- conflicted
+++ resolved
@@ -13,13 +13,8 @@
 from homeassistant.helpers.typing import VolDictType
 from homeassistant.helpers.update_coordinator import DataUpdateCoordinator
 
-<<<<<<< HEAD
-from .const import DOMAIN, SMARTTUB_CONTROLLER
+from .controller import SmartTubConfigEntry
 from .entity import SmartTubOnboardSensorBase
-=======
-from .controller import SmartTubConfigEntry
-from .entity import SmartTubSensorBase
->>>>>>> 12b90f3c
 
 # the desired duration, in hours, of the cycle
 ATTR_DURATION = "duration"
