{
  "domain": "smarttub",
  "name": "SmartTub",
  "config_flow": true,
  "documentation": "https://www.home-assistant.io/integrations/smarttub",
  "dependencies": [],
  "codeowners": ["@mdz"],
  "requirements": [
<<<<<<< HEAD
      "python-smarttub==0.0.18"
=======
      "python-smarttub==0.0.19"
>>>>>>> 099c9c59
  ],
  "quality_scale": "platinum"
}<|MERGE_RESOLUTION|>--- conflicted
+++ resolved
@@ -6,11 +6,7 @@
   "dependencies": [],
   "codeowners": ["@mdz"],
   "requirements": [
-<<<<<<< HEAD
-      "python-smarttub==0.0.18"
-=======
       "python-smarttub==0.0.19"
->>>>>>> 099c9c59
   ],
   "quality_scale": "platinum"
 }