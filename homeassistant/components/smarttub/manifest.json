{
  "domain": "smarttub",
  "name": "SmartTub",
  "config_flow": true,
  "documentation": "https://www.home-assistant.io/integrations/smarttub",
  "dependencies": [],
  "codeowners": ["@mdz"],
  "requirements": [
<<<<<<< HEAD
      "python-smarttub==0.0.13"
=======
      "python-smarttub==0.0.15"
>>>>>>> 3a19c971
  ],
  "quality_scale": "platinum"
}<|MERGE_RESOLUTION|>--- conflicted
+++ resolved
@@ -6,11 +6,7 @@
   "dependencies": [],
   "codeowners": ["@mdz"],
   "requirements": [
-<<<<<<< HEAD
-      "python-smarttub==0.0.13"
-=======
       "python-smarttub==0.0.15"
->>>>>>> 3a19c971
   ],
   "quality_scale": "platinum"
 }