"""Platform for binary sensor integration."""

from __future__ import annotations

<<<<<<< HEAD
import logging

from smarttub import SpaError, SpaReminder
=======
from typing import Any

from smarttub import Spa, SpaError, SpaReminder
>>>>>>> 12b90f3c
import voluptuous as vol

from homeassistant.components.binary_sensor import (
    BinarySensorDeviceClass,
    BinarySensorEntity,
)
from homeassistant.core import HomeAssistant
from homeassistant.helpers import entity_platform
from homeassistant.helpers.entity_platform import AddConfigEntryEntitiesCallback
from homeassistant.helpers.typing import VolDictType
from homeassistant.helpers.update_coordinator import DataUpdateCoordinator

<<<<<<< HEAD
from .const import (
    ATTR_ERRORS,
    ATTR_REMINDERS,
    ATTR_SENSORS,
    DOMAIN,
    SMARTTUB_CONTROLLER,
)
from .entity import (
    SmartTubOnboardSensorBase,
    SmartTubEntity,
    SmartTubExternalSensorBase,
)
=======
from .const import ATTR_ERRORS, ATTR_REMINDERS
from .controller import SmartTubConfigEntry
from .entity import SmartTubEntity, SmartTubSensorBase
>>>>>>> 12b90f3c

# whether the reminder has been snoozed (bool)
ATTR_REMINDER_SNOOZED = "snoozed"

ATTR_ERROR_CODE = "error_code"
ATTR_ERROR_TITLE = "error_title"
ATTR_ERROR_DESCRIPTION = "error_description"
ATTR_ERROR_TYPE = "error_type"
ATTR_CREATED_AT = "created_at"
ATTR_UPDATED_AT = "updated_at"

# how many days to snooze the reminder for
ATTR_REMINDER_DAYS = "days"
RESET_REMINDER_SCHEMA: VolDictType = {
    vol.Required(ATTR_REMINDER_DAYS): vol.All(
        vol.Coerce(int), vol.Range(min=30, max=365)
    )
}
SNOOZE_REMINDER_SCHEMA: VolDictType = {
    vol.Required(ATTR_REMINDER_DAYS): vol.All(
        vol.Coerce(int), vol.Range(min=10, max=120)
    )
}

_LOGGER = logging.getLogger(__name__)


async def async_setup_entry(
    hass: HomeAssistant,
    entry: SmartTubConfigEntry,
    async_add_entities: AddConfigEntryEntitiesCallback,
) -> None:
    """Set up binary sensor entities for the binary sensors in the tub."""

    controller = entry.runtime_data

    entities: list[BinarySensorEntity] = []
    for spa in controller.spas:
        entities.append(SmartTubOnline(controller.coordinator, spa))
        entities.append(SmartTubError(controller.coordinator, spa))
        entities.extend(
            SmartTubReminder(controller.coordinator, spa, reminder)
            for reminder in controller.coordinator.data[spa.id][ATTR_REMINDERS].values()
        )
        for sensor in controller.coordinator.data[spa.id][ATTR_SENSORS].values():
            name = sensor.name.strip("{}")
            if name.startswith("cover-"):
                entities.append(
                    SmartTubCoverSensor(controller.coordinator, spa, sensor)
                )
            else:
                _LOGGER.warning("Skipping unsupported sensor %s", sensor)

    async_add_entities(entities)

    platform = entity_platform.async_get_current_platform()

    platform.async_register_entity_service(
        "snooze_reminder",
        SNOOZE_REMINDER_SCHEMA,
        "async_snooze",
    )
    platform.async_register_entity_service(
        "reset_reminder",
        RESET_REMINDER_SCHEMA,
        "async_reset",
    )


class SmartTubOnline(SmartTubOnboardSensorBase, BinarySensorEntity):
    """A binary sensor indicating whether the spa is currently online (connected to the cloud)."""

    _attr_device_class = BinarySensorDeviceClass.CONNECTIVITY
    # This seems to be very noisy and not generally useful, so disable by default.
    _attr_entity_registry_enabled_default = False

    def __init__(
        self, coordinator: DataUpdateCoordinator[dict[str, Any]], spa: Spa
    ) -> None:
        """Initialize the entity."""
        super().__init__(coordinator, spa, "Online", "online")

    @property
    def is_on(self) -> bool:
        """Return true if the binary sensor is on."""
        return self._state is True


class SmartTubReminder(SmartTubEntity, BinarySensorEntity):
    """Reminders for maintenance actions."""

    _attr_device_class = BinarySensorDeviceClass.PROBLEM

    def __init__(
        self,
        coordinator: DataUpdateCoordinator[dict[str, Any]],
        spa: Spa,
        reminder: SpaReminder,
    ) -> None:
        """Initialize the entity."""
        super().__init__(
            coordinator,
            spa,
            f"{reminder.name.title()} Reminder",
        )
        self.reminder_id = reminder.id
        self._attr_unique_id = f"{spa.id}-reminder-{reminder.id}"

    @property
    def reminder(self) -> SpaReminder:
        """Return the underlying SpaReminder object for this entity."""
        return self.coordinator.data[self.spa.id][ATTR_REMINDERS][self.reminder_id]

    @property
    def is_on(self) -> bool:
        """Return whether the specified maintenance action needs to be taken."""
        return self.reminder.remaining_days == 0

    @property
    def extra_state_attributes(self) -> dict[str, Any]:
        """Return the state attributes."""
        return {
            ATTR_REMINDER_SNOOZED: self.reminder.snoozed,
            ATTR_REMINDER_DAYS: self.reminder.remaining_days,
        }

    async def async_snooze(self, days):
        """Snooze this reminder for the specified number of days."""
        await self.reminder.snooze(days)
        await self.coordinator.async_request_refresh()

    async def async_reset(self, days):
        """Dismiss this reminder, and reset it to the specified number of days."""
        await self.reminder.reset(days)
        await self.coordinator.async_request_refresh()


class SmartTubError(SmartTubEntity, BinarySensorEntity):
    """Indicates whether an error code is present.

    There may be 0 or more errors. If there are >0, we show the first one.
    """

    _attr_device_class = BinarySensorDeviceClass.PROBLEM

    def __init__(
        self, coordinator: DataUpdateCoordinator[dict[str, Any]], spa: Spa
    ) -> None:
        """Initialize the entity."""
        super().__init__(
            coordinator,
            spa,
            "Error",
        )

    @property
    def error(self) -> SpaError | None:
        """Return the underlying SpaError object for this entity."""
        errors = self.coordinator.data[self.spa.id][ATTR_ERRORS]
        if len(errors) == 0:
            return None
        return errors[0]

    @property
    def is_on(self) -> bool:
        """Return true if an error is signaled."""
        return self.error is not None

    @property
    def extra_state_attributes(self) -> dict[str, Any]:
        """Return the state attributes."""
        if (error := self.error) is None:
            return {}

        return {
            ATTR_ERROR_CODE: error.code,
            ATTR_ERROR_TITLE: error.title,
            ATTR_ERROR_DESCRIPTION: error.description,
            ATTR_ERROR_TYPE: error.error_type,
            ATTR_CREATED_AT: error.created_at.isoformat(),
            ATTR_UPDATED_AT: error.updated_at.isoformat(),
        }


class SmartTubCoverSensor(SmartTubExternalSensorBase, BinarySensorEntity):
    """Wireless magnetic cover sensor."""

    _attr_device_class = BinarySensorDeviceClass.OPENING

    @property
    def is_on(self) -> bool:
        """Return False if the cover is closed, True if open."""
        # magnet is True when the cover is closed, False when open
        # device class OPENING wants True to mean open, False to mean closed
        return not self.sensor.magnet<|MERGE_RESOLUTION|>--- conflicted
+++ resolved
@@ -2,15 +2,10 @@
 
 from __future__ import annotations
 
-<<<<<<< HEAD
 import logging
-
-from smarttub import SpaError, SpaReminder
-=======
 from typing import Any
 
 from smarttub import Spa, SpaError, SpaReminder
->>>>>>> 12b90f3c
 import voluptuous as vol
 
 from homeassistant.components.binary_sensor import (
@@ -23,24 +18,13 @@
 from homeassistant.helpers.typing import VolDictType
 from homeassistant.helpers.update_coordinator import DataUpdateCoordinator
 
-<<<<<<< HEAD
-from .const import (
-    ATTR_ERRORS,
-    ATTR_REMINDERS,
-    ATTR_SENSORS,
-    DOMAIN,
-    SMARTTUB_CONTROLLER,
-)
+from .const import ATTR_ERRORS, ATTR_REMINDERS, ATTR_SENSORS
+from .controller import SmartTubConfigEntry
 from .entity import (
-    SmartTubOnboardSensorBase,
     SmartTubEntity,
     SmartTubExternalSensorBase,
+    SmartTubOnboardSensorBase,
 )
-=======
-from .const import ATTR_ERRORS, ATTR_REMINDERS
-from .controller import SmartTubConfigEntry
-from .entity import SmartTubEntity, SmartTubSensorBase
->>>>>>> 12b90f3c
 
 # whether the reminder has been snoozed (bool)
 ATTR_REMINDER_SNOOZED = "snoozed"
