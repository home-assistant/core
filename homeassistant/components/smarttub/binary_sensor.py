"""Platform for binary sensor integration."""
import logging

<<<<<<< HEAD
from smarttub import SpaError, SpaReminder
=======
from smarttub import SpaReminder
import voluptuous as vol
>>>>>>> c302b5d4

from homeassistant.components.binary_sensor import (
    DEVICE_CLASS_CONNECTIVITY,
    DEVICE_CLASS_PROBLEM,
    BinarySensorEntity,
)
from homeassistant.helpers import entity_platform

from .const import ATTR_ERRORS, ATTR_REMINDERS, DOMAIN, SMARTTUB_CONTROLLER
from .entity import SmartTubEntity, SmartTubSensorBase

_LOGGER = logging.getLogger(__name__)

# whether the reminder has been snoozed (bool)
ATTR_REMINDER_SNOOZED = "snoozed"

<<<<<<< HEAD
ATTR_ERROR_CODE = "error_code"
ATTR_ERROR_TITLE = "error_title"
ATTR_ERROR_DESCRIPTION = "error_description"
ATTR_ERROR_TYPE = "error_type"
ATTR_CREATED_AT = "created_at"
ATTR_UPDATED_AT = "updated_at"
=======
# how many days to snooze the reminder for
ATTR_SNOOZE_DAYS = "days"
SNOOZE_REMINDER_SCHEMA = {
    vol.Required(ATTR_SNOOZE_DAYS): vol.All(vol.Coerce(int), vol.Range(min=10, max=120))
}
>>>>>>> c302b5d4


async def async_setup_entry(hass, entry, async_add_entities):
    """Set up binary sensor entities for the binary sensors in the tub."""

    controller = hass.data[DOMAIN][entry.entry_id][SMARTTUB_CONTROLLER]

    entities = []
    for spa in controller.spas:
        entities.append(SmartTubOnline(controller.coordinator, spa))
        entities.append(SmartTubError(controller.coordinator, spa))
        entities.extend(
            SmartTubReminder(controller.coordinator, spa, reminder)
            for reminder in controller.coordinator.data[spa.id][ATTR_REMINDERS].values()
        )

    async_add_entities(entities)

    platform = entity_platform.current_platform.get()

    platform.async_register_entity_service(
        "snooze_reminder",
        SNOOZE_REMINDER_SCHEMA,
        "async_snooze",
    )


class SmartTubOnline(SmartTubSensorBase, BinarySensorEntity):
    """A binary sensor indicating whether the spa is currently online (connected to the cloud)."""

    def __init__(self, coordinator, spa):
        """Initialize the entity."""
        super().__init__(coordinator, spa, "Online", "online")

    @property
    def entity_registry_enabled_default(self) -> bool:
        """Return if the entity should be enabled when first added to the entity registry.

        This seems to be very noisy and not generally useful, so disable by default.
        """
        return False

    @property
    def is_on(self) -> bool:
        """Return true if the binary sensor is on."""
        return self._state is True

    @property
    def device_class(self) -> str:
        """Return the device class for this entity."""
        return DEVICE_CLASS_CONNECTIVITY


class SmartTubReminder(SmartTubEntity, BinarySensorEntity):
    """Reminders for maintenance actions."""

    def __init__(self, coordinator, spa, reminder):
        """Initialize the entity."""
        super().__init__(
            coordinator,
            spa,
            f"{reminder.name.title()} Reminder",
        )
        self.reminder_id = reminder.id

    @property
    def unique_id(self):
        """Return a unique id for this sensor."""
        return f"{self.spa.id}-reminder-{self.reminder_id}"

    @property
    def reminder(self) -> SpaReminder:
        """Return the underlying SpaReminder object for this entity."""
        return self.coordinator.data[self.spa.id][ATTR_REMINDERS][self.reminder_id]

    @property
    def is_on(self) -> bool:
        """Return whether the specified maintenance action needs to be taken."""
        return self.reminder.remaining_days == 0

    @property
    def extra_state_attributes(self):
        """Return the state attributes."""
        return {
            ATTR_REMINDER_SNOOZED: self.reminder.snoozed,
        }

    @property
    def device_class(self) -> str:
        """Return the device class for this entity."""
        return DEVICE_CLASS_PROBLEM

<<<<<<< HEAD

class SmartTubError(SmartTubEntity, BinarySensorEntity):
    """Indicates whether an error code is present.

    There may be 0 or more errors. If there are >0, we show the first one.
    """

    def __init__(self, coordinator, spa):
        """Initialize the entity."""
        super().__init__(
            coordinator,
            spa,
            "Error",
        )

    @property
    def error(self) -> SpaError:
        """Return the underlying SpaError object for this entity."""
        errors = self.coordinator.data[self.spa.id][ATTR_ERRORS]
        if len(errors) == 0:
            return None
        return errors[0]

    @property
    def is_on(self) -> bool:
        """Return true if an error is signaled."""
        return self.error is not None

    @property
    def extra_state_attributes(self):
        """Return the state attributes."""

        error = self.error

        if error is None:
            return {}

        return {
            ATTR_ERROR_CODE: error.code,
            ATTR_ERROR_TITLE: error.title,
            ATTR_ERROR_DESCRIPTION: error.description,
            ATTR_ERROR_TYPE: error.error_type,
            ATTR_CREATED_AT: error.created_at.isoformat(),
            ATTR_UPDATED_AT: error.updated_at.isoformat(),
        }

    @property
    def device_class(self) -> str:
        """Return the device class for this entity."""
        return DEVICE_CLASS_PROBLEM
=======
    async def async_snooze(self, **kwargs):
        """Snooze this reminder for the specified number of days."""
        days = kwargs[ATTR_SNOOZE_DAYS]
        await self.reminder.snooze(days)
        await self.coordinator.async_request_refresh()
>>>>>>> c302b5d4
<|MERGE_RESOLUTION|>--- conflicted
+++ resolved
@@ -1,12 +1,8 @@
 """Platform for binary sensor integration."""
 import logging
 
-<<<<<<< HEAD
 from smarttub import SpaError, SpaReminder
-=======
-from smarttub import SpaReminder
 import voluptuous as vol
->>>>>>> c302b5d4
 
 from homeassistant.components.binary_sensor import (
     DEVICE_CLASS_CONNECTIVITY,
@@ -23,20 +19,18 @@
 # whether the reminder has been snoozed (bool)
 ATTR_REMINDER_SNOOZED = "snoozed"
 
-<<<<<<< HEAD
 ATTR_ERROR_CODE = "error_code"
 ATTR_ERROR_TITLE = "error_title"
 ATTR_ERROR_DESCRIPTION = "error_description"
 ATTR_ERROR_TYPE = "error_type"
 ATTR_CREATED_AT = "created_at"
 ATTR_UPDATED_AT = "updated_at"
-=======
+
 # how many days to snooze the reminder for
 ATTR_SNOOZE_DAYS = "days"
 SNOOZE_REMINDER_SCHEMA = {
     vol.Required(ATTR_SNOOZE_DAYS): vol.All(vol.Coerce(int), vol.Range(min=10, max=120))
 }
->>>>>>> c302b5d4
 
 
 async def async_setup_entry(hass, entry, async_add_entities):
@@ -129,7 +123,12 @@
         """Return the device class for this entity."""
         return DEVICE_CLASS_PROBLEM
 
-<<<<<<< HEAD
+    async def async_snooze(self, **kwargs):
+        """Snooze this reminder for the specified number of days."""
+        days = kwargs[ATTR_SNOOZE_DAYS]
+        await self.reminder.snooze(days)
+        await self.coordinator.async_request_refresh()
+
 
 class SmartTubError(SmartTubEntity, BinarySensorEntity):
     """Indicates whether an error code is present.
@@ -179,11 +178,4 @@
     @property
     def device_class(self) -> str:
         """Return the device class for this entity."""
-        return DEVICE_CLASS_PROBLEM
-=======
-    async def async_snooze(self, **kwargs):
-        """Snooze this reminder for the specified number of days."""
-        days = kwargs[ATTR_SNOOZE_DAYS]
-        await self.reminder.snooze(days)
-        await self.coordinator.async_request_refresh()
->>>>>>> c302b5d4
+        return DEVICE_CLASS_PROBLEM