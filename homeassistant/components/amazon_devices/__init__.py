"""Amazon Devices integration."""

from homeassistant.const import Platform
from homeassistant.core import HomeAssistant

from .coordinator import AmazonConfigEntry, AmazonDevicesCoordinator

PLATFORMS = [
    Platform.BINARY_SENSOR,
<<<<<<< HEAD
    Platform.NOTIFY,
=======
    Platform.SWITCH,
>>>>>>> 13d7234f
]


async def async_setup_entry(hass: HomeAssistant, entry: AmazonConfigEntry) -> bool:
    """Set up Amazon Devices platform."""

    coordinator = AmazonDevicesCoordinator(hass, entry)

    await coordinator.async_config_entry_first_refresh()

    entry.runtime_data = coordinator

    await hass.config_entries.async_forward_entry_setups(entry, PLATFORMS)

    return True


async def async_unload_entry(hass: HomeAssistant, entry: AmazonConfigEntry) -> bool:
    """Unload a config entry."""
    await entry.runtime_data.api.close()
    return await hass.config_entries.async_unload_platforms(entry, PLATFORMS)<|MERGE_RESOLUTION|>--- conflicted
+++ resolved
@@ -7,11 +7,8 @@
 
 PLATFORMS = [
     Platform.BINARY_SENSOR,
-<<<<<<< HEAD
     Platform.NOTIFY,
-=======
     Platform.SWITCH,
->>>>>>> 13d7234f
 ]
 
 
