--- conflicted
+++ resolved
@@ -1,11 +1,8 @@
 """Support for Sense Hat LEDs."""
 from __future__ import annotations
 
-<<<<<<< HEAD
-=======
 import logging
 
->>>>>>> ff3b7489
 from sense_hat import SenseHat
 import voluptuous as vol
 
