{
  "config": {
    "step": {
      "init": {
        "title": "EnergyZero configuration",
        "data": {
          "gas_modifyer": "Gas Price Modifyer Template (Optional)",
          "energy_modifyer": "Energy Price Modifyer Template (Optional)"
        }
      }
    },
    "abort": {
      "already_configured": "[%key:common::config_flow::abort::already_configured_device%]"
    }
  },
<<<<<<< HEAD
  "options": {
    "step": {
      "init": {
        "title": "EnergyZero configuration test",
        "data": {
          "gas_modifyer": "Gas Price Modifyer Template (Optional)",
          "energy_modifyer": "Energy Price Modifyer Template (Optional)"
        }
=======
  "entity": {
    "sensor": {
      "current_hour_price": {
        "name": "Current hour"
      },
      "next_hour_price": {
        "name": "Next hour"
      },
      "average_price": {
        "name": "Average - today"
      },
      "max_price": {
        "name": "Highest price - today"
      },
      "min_price": {
        "name": "Lowest price - today"
      },
      "highest_price_time": {
        "name": "Time of highest price - today"
      },
      "lowest_price_time": {
        "name": "Time of lowest price - today"
      },
      "percentage_of_max": {
        "name": "Current percentage of highest price - today"
      },
      "hours_priced_equal_or_lower": {
        "name": "Hours priced equal or lower than current - today"
>>>>>>> b84076d3
      }
    }
  }
}<|MERGE_RESOLUTION|>--- conflicted
+++ resolved
@@ -13,16 +13,6 @@
       "already_configured": "[%key:common::config_flow::abort::already_configured_device%]"
     }
   },
-<<<<<<< HEAD
-  "options": {
-    "step": {
-      "init": {
-        "title": "EnergyZero configuration test",
-        "data": {
-          "gas_modifyer": "Gas Price Modifyer Template (Optional)",
-          "energy_modifyer": "Energy Price Modifyer Template (Optional)"
-        }
-=======
   "entity": {
     "sensor": {
       "current_hour_price": {
@@ -51,7 +41,6 @@
       },
       "hours_priced_equal_or_lower": {
         "name": "Hours priced equal or lower than current - today"
->>>>>>> b84076d3
       }
     }
   }
