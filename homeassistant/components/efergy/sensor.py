"""Support for Efergy sensors."""
from datetime import datetime, timedelta
import logging

import requests
import voluptuous as vol

from homeassistant.components.sensor import (
    ATTR_STATE_CLASS,
    PLATFORM_SCHEMA,
    STATE_CLASS_MEASUREMENT,
    SensorEntity,
)
from homeassistant.const import (
    ATTR_DEVICE_CLASS,
    ATTR_NAME,
    ATTR_UNIT_OF_MEASUREMENT,
    CONF_CURRENCY,
    CONF_MONITORED_VARIABLES,
    CONF_TYPE,
    DEVICE_CLASS_ENERGY,
    DEVICE_CLASS_POWER,
    ENERGY_KILO_WATT_HOUR,
    POWER_WATT,
)
import homeassistant.helpers.config_validation as cv

_LOGGER = logging.getLogger(__name__)
_RESOURCE = "https://engage.efergy.com/mobile_proxy/"

CONF_APPTOKEN = "app_token"
CONF_UTC_OFFSET = "utc_offset"

CONF_PERIOD = "period"

CONF_INSTANT = "instant_readings"
CONF_AMOUNT = "amount"
CONF_BUDGET = "budget"
CONF_COST = "cost"
CONF_CURRENT_VALUES = "current_values"

DEFAULT_PERIOD = "year"
DEFAULT_UTC_OFFSET = "0"

SENSOR_TYPES = {
    CONF_INSTANT: {
        ATTR_NAME: "Energy Usage",
        ATTR_UNIT_OF_MEASUREMENT: POWER_WATT,
        ATTR_DEVICE_CLASS: DEVICE_CLASS_POWER,
        ATTR_STATE_CLASS: STATE_CLASS_MEASUREMENT,
    },
    CONF_AMOUNT: {
        ATTR_NAME: "Energy Consumed",
        ATTR_UNIT_OF_MEASUREMENT: ENERGY_KILO_WATT_HOUR,
        ATTR_DEVICE_CLASS: DEVICE_CLASS_ENERGY,
        ATTR_STATE_CLASS: STATE_CLASS_MEASUREMENT,
    },
    CONF_BUDGET: {ATTR_NAME: "Energy Budget"},
    CONF_COST: {ATTR_NAME: "Energy Cost"},
    CONF_CURRENT_VALUES: {
        ATTR_NAME: "Per-Device Usage",
        ATTR_UNIT_OF_MEASUREMENT: POWER_WATT,
        ATTR_DEVICE_CLASS: DEVICE_CLASS_POWER,
        ATTR_STATE_CLASS: STATE_CLASS_MEASUREMENT,
    },
}

TYPES_SCHEMA = vol.In(SENSOR_TYPES)

SENSORS_SCHEMA = vol.Schema(
    {
        vol.Required(CONF_TYPE): TYPES_SCHEMA,
        vol.Optional(CONF_CURRENCY, default=""): cv.string,
        vol.Optional(CONF_PERIOD, default=DEFAULT_PERIOD): cv.string,
    }
)

PLATFORM_SCHEMA = PLATFORM_SCHEMA.extend(
    {
        vol.Required(CONF_APPTOKEN): cv.string,
        vol.Optional(CONF_UTC_OFFSET, default=DEFAULT_UTC_OFFSET): cv.string,
        vol.Required(CONF_MONITORED_VARIABLES): [SENSORS_SCHEMA],
    }
)


def setup_platform(hass, config, add_entities, discovery_info=None):
    """Set up the Efergy sensor."""
    app_token = config.get(CONF_APPTOKEN)
    utc_offset = str(config.get(CONF_UTC_OFFSET))

    dev = []
    for variable in config[CONF_MONITORED_VARIABLES]:
        if variable[CONF_TYPE] == CONF_CURRENT_VALUES:
            url_string = f"{_RESOURCE}getCurrentValuesSummary?token={app_token}"
            response = requests.get(url_string, timeout=10)
            for sensor in response.json():
                sid = sensor["sid"]
                dev.append(
                    EfergySensor(
                        variable[CONF_TYPE],
                        app_token,
                        utc_offset,
                        variable[CONF_PERIOD],
                        variable[CONF_CURRENCY],
                        sid,
                    )
                )
        dev.append(
            EfergySensor(
                variable[CONF_TYPE],
                app_token,
                utc_offset,
                variable[CONF_PERIOD],
                variable[CONF_CURRENCY],
            )
        )

    add_entities(dev, True)


class EfergySensor(SensorEntity):
    """Implementation of an Efergy sensor."""

    def __init__(self, sensor_type, app_token, utc_offset, period, currency, sid=None):
        """Initialize the sensor."""
        self.sid = sid
        sensor = SENSOR_TYPES[sensor_type]
        if sid:
            self._attr_name = f"efergy_{sid}"
        else:
            self._attr_name = sensor.get(ATTR_NAME)
        self.type = sensor_type
        self.app_token = app_token
        self.utc_offset = utc_offset
        self.period = period
        if sensor_type == "cost":
            self._attr_unit_of_measurement = f"{currency}/{period}"
        else:
<<<<<<< HEAD
            self._attr_unit_of_measurement = sensor.get(ATTR_UNIT_OF_MEASUREMENT)
        self._attr_device_class = sensor.get(ATTR_DEVICE_CLASS)
        self._attr_state_class = sensor.get(ATTR_STATE_CLASS)
=======
            self._unit_of_measurement = SENSOR_TYPES[sensor_type][1]

    @property
    def name(self):
        """Return the name of the sensor."""
        return self._name

    @property
    def native_value(self):
        """Return the state of the sensor."""
        return self._state

    @property
    def native_unit_of_measurement(self):
        """Return the unit of measurement of this entity, if any."""
        return self._unit_of_measurement
>>>>>>> a6b1dbef

    def update(self):
        """Get the Efergy monitor data from the web service."""
        try:
            if self.type == "instant_readings":
                url_string = f"{_RESOURCE}getInstant?token={self.app_token}"
                response = requests.get(url_string, timeout=10)
                self._attr_state = response.json()["reading"]
            elif self.type == "amount":
                url_string = f"{_RESOURCE}getEnergy?token={self.app_token}&offset={self.utc_offset}&period={self.period}"
                response = requests.get(url_string, timeout=10)
                self._attr_state = response.json()["sum"]
                last_reset = datetime.now() - timedelta(
                    seconds=int(response.json()["duration"])
                )
                last_reset -= timedelta(
                    seconds=last_reset.second, microseconds=last_reset.microsecond
                )
                self._attr_last_reset = last_reset

            elif self.type == "budget":
                url_string = f"{_RESOURCE}getBudget?token={self.app_token}"
                response = requests.get(url_string, timeout=10)
                self._attr_state = response.json()["status"]
            elif self.type == "cost":
                url_string = f"{_RESOURCE}getCost?token={self.app_token}&offset={self.utc_offset}&period={self.period}"
                response = requests.get(url_string, timeout=10)
                self._attr_state = response.json()["sum"]
            elif self.type == "current_values":
                url_string = (
                    f"{_RESOURCE}getCurrentValuesSummary?token={self.app_token}"
                )
                response = requests.get(url_string, timeout=10)
                for sensor in response.json():
                    if self.sid == sensor["sid"]:
                        measurement = next(iter(sensor["data"][0].values()))
                        self._attr_state = measurement
            else:
                self._attr_state = None
        except (requests.RequestException, ValueError, KeyError):
            _LOGGER.warning("Could not update status for %s", self.name)<|MERGE_RESOLUTION|>--- conflicted
+++ resolved
@@ -1,5 +1,4 @@
 """Support for Efergy sensors."""
-from datetime import datetime, timedelta
 import logging
 
 import requests
@@ -8,7 +7,7 @@
 from homeassistant.components.sensor import (
     ATTR_STATE_CLASS,
     PLATFORM_SCHEMA,
-    STATE_CLASS_MEASUREMENT,
+    STATE_CLASS_TOTAL_INCREASING,
     SensorEntity,
 )
 from homeassistant.const import (
@@ -47,13 +46,13 @@
         ATTR_NAME: "Energy Usage",
         ATTR_UNIT_OF_MEASUREMENT: POWER_WATT,
         ATTR_DEVICE_CLASS: DEVICE_CLASS_POWER,
-        ATTR_STATE_CLASS: STATE_CLASS_MEASUREMENT,
+        ATTR_STATE_CLASS: STATE_CLASS_TOTAL_INCREASING,
     },
     CONF_AMOUNT: {
         ATTR_NAME: "Energy Consumed",
         ATTR_UNIT_OF_MEASUREMENT: ENERGY_KILO_WATT_HOUR,
         ATTR_DEVICE_CLASS: DEVICE_CLASS_ENERGY,
-        ATTR_STATE_CLASS: STATE_CLASS_MEASUREMENT,
+        ATTR_STATE_CLASS: STATE_CLASS_TOTAL_INCREASING,
     },
     CONF_BUDGET: {ATTR_NAME: "Energy Budget"},
     CONF_COST: {ATTR_NAME: "Energy Cost"},
@@ -61,7 +60,7 @@
         ATTR_NAME: "Per-Device Usage",
         ATTR_UNIT_OF_MEASUREMENT: POWER_WATT,
         ATTR_DEVICE_CLASS: DEVICE_CLASS_POWER,
-        ATTR_STATE_CLASS: STATE_CLASS_MEASUREMENT,
+        ATTR_STATE_CLASS: STATE_CLASS_TOTAL_INCREASING,
     },
 }
 
@@ -135,30 +134,11 @@
         self.utc_offset = utc_offset
         self.period = period
         if sensor_type == "cost":
-            self._attr_unit_of_measurement = f"{currency}/{period}"
+            self._attr_native_unit_of_measurement = f"{currency}/{period}"
         else:
-<<<<<<< HEAD
-            self._attr_unit_of_measurement = sensor.get(ATTR_UNIT_OF_MEASUREMENT)
+            self._attr_native_unit_of_measurement = sensor.get(ATTR_UNIT_OF_MEASUREMENT)
         self._attr_device_class = sensor.get(ATTR_DEVICE_CLASS)
         self._attr_state_class = sensor.get(ATTR_STATE_CLASS)
-=======
-            self._unit_of_measurement = SENSOR_TYPES[sensor_type][1]
-
-    @property
-    def name(self):
-        """Return the name of the sensor."""
-        return self._name
-
-    @property
-    def native_value(self):
-        """Return the state of the sensor."""
-        return self._state
-
-    @property
-    def native_unit_of_measurement(self):
-        """Return the unit of measurement of this entity, if any."""
-        return self._unit_of_measurement
->>>>>>> a6b1dbef
 
     def update(self):
         """Get the Efergy monitor data from the web service."""
@@ -166,27 +146,19 @@
             if self.type == "instant_readings":
                 url_string = f"{_RESOURCE}getInstant?token={self.app_token}"
                 response = requests.get(url_string, timeout=10)
-                self._attr_state = response.json()["reading"]
+                self._attr_native_value = response.json()["reading"]
             elif self.type == "amount":
                 url_string = f"{_RESOURCE}getEnergy?token={self.app_token}&offset={self.utc_offset}&period={self.period}"
                 response = requests.get(url_string, timeout=10)
-                self._attr_state = response.json()["sum"]
-                last_reset = datetime.now() - timedelta(
-                    seconds=int(response.json()["duration"])
-                )
-                last_reset -= timedelta(
-                    seconds=last_reset.second, microseconds=last_reset.microsecond
-                )
-                self._attr_last_reset = last_reset
-
+                self._attr_native_value = response.json()["sum"]
             elif self.type == "budget":
                 url_string = f"{_RESOURCE}getBudget?token={self.app_token}"
                 response = requests.get(url_string, timeout=10)
-                self._attr_state = response.json()["status"]
+                self._attr_native_value = response.json()["status"]
             elif self.type == "cost":
                 url_string = f"{_RESOURCE}getCost?token={self.app_token}&offset={self.utc_offset}&period={self.period}"
                 response = requests.get(url_string, timeout=10)
-                self._attr_state = response.json()["sum"]
+                self._attr_native_value = response.json()["sum"]
             elif self.type == "current_values":
                 url_string = (
                     f"{_RESOURCE}getCurrentValuesSummary?token={self.app_token}"
@@ -195,8 +167,8 @@
                 for sensor in response.json():
                     if self.sid == sensor["sid"]:
                         measurement = next(iter(sensor["data"][0].values()))
-                        self._attr_state = measurement
+                        self._attr_native_value = measurement
             else:
-                self._attr_state = None
+                self._attr_native_value = None
         except (requests.RequestException, ValueError, KeyError):
             _LOGGER.warning("Could not update status for %s", self.name)