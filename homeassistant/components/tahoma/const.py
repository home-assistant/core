--- conflicted
+++ resolved
@@ -1,11 +1,8 @@
 """Constants for the Somfy TaHoma integration."""
 from homeassistant.components.binary_sensor import DOMAIN as BINARY_SENSOR
-<<<<<<< HEAD
 from homeassistant.components.switch import DOMAIN as SWITCH
-=======
 from homeassistant.components.light import DOMAIN as LIGHT
 from homeassistant.components.lock import DOMAIN as LOCK
->>>>>>> 7707220f
 
 DOMAIN = "tahoma"
 
@@ -22,12 +19,9 @@
     "AirFlowSensor": BINARY_SENSOR,  # widgetName, uiClass is AirSensor (sensor)
     "CarButtonSensor": BINARY_SENSOR,
     "ContactSensor": BINARY_SENSOR,
-<<<<<<< HEAD
     "DomesticHotWaterTank": SWITCH,  # widgetName, uiClass is WaterHeatingSystem (not supported)
-=======
     "Light": LIGHT,
     "DoorLock": LOCK,
->>>>>>> 7707220f
     "MotionSensor": BINARY_SENSOR,
     "OccupancySensor": BINARY_SENSOR,
     "OnOff": SWITCH,
