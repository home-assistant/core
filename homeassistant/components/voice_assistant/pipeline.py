"""Classes for voice assistant pipelines."""
from __future__ import annotations

from abc import ABC, abstractmethod
import asyncio
import logging
from collections.abc import AsyncIterable, Callable
from dataclasses import dataclass, field
from typing import Any


from homeassistant.backports.enum import StrEnum
<<<<<<< HEAD
from homeassistant.components import conversation, stt
=======
from homeassistant.components import conversation
>>>>>>> 88ad97f1
from homeassistant.components.media_source import async_resolve_media
from homeassistant.components.tts.media_source import (
    generate_media_source_id as tts_generate_media_source_id,
)
from homeassistant.core import Context, HomeAssistant
from homeassistant.util.dt import utcnow

DEFAULT_TIMEOUT = 30  # seconds

<<<<<<< HEAD
_LOGGER = logging.getLogger(__name__)

=======
>>>>>>> 88ad97f1

class PipelineEventType(StrEnum):
    """Event types emitted during a pipeline run."""

    RUN_START = "run-start"
    RUN_FINISH = "run-finish"
    STT_START = "stt-start"
    STT_FINISH = "stt-finish"
    INTENT_START = "intent-start"
    INTENT_FINISH = "intent-finish"
    TTS_START = "tts-start"
    TTS_FINISH = "tts-finish"
    ERROR = "error"


@dataclass
class PipelineEvent:
    """Events emitted during a pipeline run."""

    type: PipelineEventType
    data: dict[str, Any] | None = None
    timestamp: str = field(default_factory=lambda: utcnow().isoformat())

    def as_dict(self) -> dict[str, Any]:
        """Return a dict representation of the event."""
        return {
            "type": self.type,
            "timestamp": self.timestamp,
            "data": self.data or {},
        }


@dataclass
class Pipeline:
    """A voice assistant pipeline."""

    name: str
    language: str | None
    stt_engine: str | None
    conversation_engine: str | None
    tts_engine: str | None


@dataclass
class PipelineRun:
    """Running context for a pipeline."""

    hass: HomeAssistant
    context: Context
    pipeline: Pipeline
    event_callback: Callable[[PipelineEvent], None]
    language: str = None  # type: ignore[assignment]

    def __post_init__(self):
        """Set language for pipeline."""
        self.language = self.pipeline.language or self.hass.config.language

    def start(self):
        """Emit run start event."""
        self.event_callback(
            PipelineEvent(
                PipelineEventType.RUN_START,
                {
                    "pipeline": self.pipeline.name,
                    "language": self.language,
<<<<<<< HEAD
                },
            )
        )

    def finish(self):
        """Emit run finish event."""
        self.event_callback(
            PipelineEvent(
                PipelineEventType.RUN_FINISH,
            )
        )

    async def speech_to_text(
        self, metadata: stt.SpeechMetadata, stream: AsyncIterable[bytes]
    ) -> stt.SpeechResult:
        """Run text to speech portion of pipeline. Returns URL of TTS audio."""
        self.event_callback(
            PipelineEvent(
                PipelineEventType.STT_START,
                {
                    "engine": self.pipeline.stt_engine,
                },
            )
        )

        stt_provider = stt.async_get_provider(self.hass, self.pipeline.stt_engine)
        result = await stt_provider.async_process_audio_stream(metadata, stream)
        _LOGGER.debug("stt result: %s", result)

        self.event_callback(
            PipelineEvent(
                PipelineEventType.STT_FINISH,
                {
                    "stt_output": {
                        "text": result.text,
                        "result": result.result.value,
                    }
                },
            )
        )

        return result
=======
                },
            )
        )

    def finish(self):
        """Emit run finish event."""
        self.event_callback(
            PipelineEvent(
                PipelineEventType.RUN_FINISH,
            )
        )
>>>>>>> 88ad97f1

    async def recognize_intent(
        self, intent_input: str, conversation_id: str | None
    ) -> conversation.ConversationResult:
        """Run intent recognition portion of pipeline."""
        self.event_callback(
            PipelineEvent(
                PipelineEventType.INTENT_START,
                {
                    "engine": self.pipeline.conversation_engine or "default",
                    "intent_input": intent_input,
                },
            )
        )

        conversation_result = await conversation.async_converse(
            hass=self.hass,
            text=intent_input,
            conversation_id=conversation_id,
            context=self.context,
            language=self.language,
            agent_id=self.pipeline.conversation_engine,
        )
        _LOGGER.debug("intent result: %s", conversation_result)

        self.event_callback(
            PipelineEvent(
                PipelineEventType.INTENT_FINISH,
                {"intent_output": conversation_result.as_dict()},
            )
        )

        return conversation_result

    async def text_to_speech(self, tts_input: str) -> str:
        """Run text to speech portion of pipeline. Returns URL of TTS audio."""
        self.event_callback(
            PipelineEvent(
                PipelineEventType.TTS_START,
                {
                    "engine": self.pipeline.tts_engine or "default",
                    "tts_input": tts_input,
                },
<<<<<<< HEAD
            )
        )

        tts_media = await async_resolve_media(
            self.hass,
            tts_generate_media_source_id(
                self.hass,
                tts_input,
                engine=self.pipeline.tts_engine,
            ),
        )
        _LOGGER.debug("tts result: %s", tts_media)

        self.event_callback(
            PipelineEvent(
                PipelineEventType.TTS_FINISH,
                {"tts_output": tts_media.url},
            )
        )

        return tts_media.url
=======
            )
        )

        tts_media = await async_resolve_media(
            self.hass,
            tts_generate_media_source_id(
                self.hass,
                tts_input,
                engine=self.pipeline.tts_engine,
            ),
        )
        tts_url = tts_media.url

        self.event_callback(
            PipelineEvent(
                PipelineEventType.TTS_FINISH,
                {"tts_output": tts_url},
            )
        )

        return tts_url
>>>>>>> 88ad97f1


@dataclass
class PipelineRequest(ABC):
    """Request to for a pipeline run."""

    async def execute(
        self, run: PipelineRun, timeout: int | float | None = DEFAULT_TIMEOUT
    ):
        """Run pipeline with optional timeout."""
        await asyncio.wait_for(
            self._execute(run),
            timeout=timeout,
        )

    @abstractmethod
    async def _execute(self, run: PipelineRun):
        """Run pipeline with request info and context."""


@dataclass
class TextPipelineRequest(PipelineRequest):
    """Request to run the text portion only of a pipeline."""

    intent_input: str
    conversation_id: str | None = None

    async def _execute(
        self,
        run: PipelineRun,
    ):
        run.start()
        await run.recognize_intent(self.intent_input, self.conversation_id)
        run.finish()


@dataclass
class AudioPipelineRequest(PipelineRequest):
    """Request to full pipeline from audio input (stt) to audio output (tts)."""

<<<<<<< HEAD
    stt_metadata: stt.SpeechMetadata
    stt_stream: AsyncIterable[bytes]
=======
    intent_input: str  # this will be changed to stt audio
>>>>>>> 88ad97f1
    conversation_id: str | None = None

    async def _execute(self, run: PipelineRun):
        run.start()

<<<<<<< HEAD
        stt_result = await run.speech_to_text(self.stt_metadata, self.stt_stream)
        if stt_result.result == stt.SpeechResultState.SUCCESS:
            assert stt_result.text is not None

            conversation_result = await run.recognize_intent(
                stt_result.text, self.conversation_id
            )

            tts_input = conversation_result.response.speech.get("plain", {}).get(
                "speech", ""
            )

            await run.text_to_speech(tts_input)
=======
        # stt will go here

        conversation_result = await run.recognize_intent(
            self.intent_input, self.conversation_id
        )

        tts_input = conversation_result.response.speech.get("plain", {}).get(
            "speech", ""
        )

        await run.text_to_speech(tts_input)
>>>>>>> 88ad97f1

        run.finish()<|MERGE_RESOLUTION|>--- conflicted
+++ resolved
@@ -10,11 +10,7 @@
 
 
 from homeassistant.backports.enum import StrEnum
-<<<<<<< HEAD
 from homeassistant.components import conversation, stt
-=======
-from homeassistant.components import conversation
->>>>>>> 88ad97f1
 from homeassistant.components.media_source import async_resolve_media
 from homeassistant.components.tts.media_source import (
     generate_media_source_id as tts_generate_media_source_id,
@@ -24,11 +20,7 @@
 
 DEFAULT_TIMEOUT = 30  # seconds
 
-<<<<<<< HEAD
 _LOGGER = logging.getLogger(__name__)
-
-=======
->>>>>>> 88ad97f1
 
 class PipelineEventType(StrEnum):
     """Event types emitted during a pipeline run."""
@@ -94,7 +86,6 @@
                 {
                     "pipeline": self.pipeline.name,
                     "language": self.language,
-<<<<<<< HEAD
                 },
             )
         )
@@ -137,19 +128,6 @@
         )
 
         return result
-=======
-                },
-            )
-        )
-
-    def finish(self):
-        """Emit run finish event."""
-        self.event_callback(
-            PipelineEvent(
-                PipelineEventType.RUN_FINISH,
-            )
-        )
->>>>>>> 88ad97f1
 
     async def recognize_intent(
         self, intent_input: str, conversation_id: str | None
@@ -193,7 +171,6 @@
                     "engine": self.pipeline.tts_engine or "default",
                     "tts_input": tts_input,
                 },
-<<<<<<< HEAD
             )
         )
 
@@ -215,29 +192,6 @@
         )
 
         return tts_media.url
-=======
-            )
-        )
-
-        tts_media = await async_resolve_media(
-            self.hass,
-            tts_generate_media_source_id(
-                self.hass,
-                tts_input,
-                engine=self.pipeline.tts_engine,
-            ),
-        )
-        tts_url = tts_media.url
-
-        self.event_callback(
-            PipelineEvent(
-                PipelineEventType.TTS_FINISH,
-                {"tts_output": tts_url},
-            )
-        )
-
-        return tts_url
->>>>>>> 88ad97f1
 
 
 @dataclass
@@ -278,18 +232,13 @@
 class AudioPipelineRequest(PipelineRequest):
     """Request to full pipeline from audio input (stt) to audio output (tts)."""
 
-<<<<<<< HEAD
     stt_metadata: stt.SpeechMetadata
     stt_stream: AsyncIterable[bytes]
-=======
-    intent_input: str  # this will be changed to stt audio
->>>>>>> 88ad97f1
     conversation_id: str | None = None
 
     async def _execute(self, run: PipelineRun):
         run.start()
 
-<<<<<<< HEAD
         stt_result = await run.speech_to_text(self.stt_metadata, self.stt_stream)
         if stt_result.result == stt.SpeechResultState.SUCCESS:
             assert stt_result.text is not None
@@ -303,18 +252,5 @@
             )
 
             await run.text_to_speech(tts_input)
-=======
-        # stt will go here
-
-        conversation_result = await run.recognize_intent(
-            self.intent_input, self.conversation_id
-        )
-
-        tts_input = conversation_result.response.speech.get("plain", {}).get(
-            "speech", ""
-        )
-
-        await run.text_to_speech(tts_input)
->>>>>>> 88ad97f1
 
         run.finish()