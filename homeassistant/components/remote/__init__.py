"""
Component to interface with universal remote control devices.

For more details about this component, please refer to the documentation
at https://home-assistant.io/components/remote/
"""
import asyncio
from datetime import timedelta
import functools as ft
import logging
import os

import voluptuous as vol

from homeassistant.config import load_yaml_config_file
from homeassistant.loader import bind_hass
from homeassistant.helpers.entity_component import EntityComponent
from homeassistant.helpers.entity import ToggleEntity
import homeassistant.helpers.config_validation as cv
from homeassistant.const import (
    STATE_ON, SERVICE_TURN_ON, SERVICE_TURN_OFF, SERVICE_TOGGLE,
    ATTR_ENTITY_ID)
from homeassistant.components import group
from homeassistant.helpers.config_validation import PLATFORM_SCHEMA  # noqa

_LOGGER = logging.getLogger(__name__)

ATTR_ACTIVITY = 'activity'
ATTR_COMMAND = 'command'
ATTR_DEVICE = 'device'
ATTR_NUM_REPEATS = 'num_repeats'
ATTR_DELAY_SECS = 'delay_secs'

DOMAIN = 'remote'
DEPENDENCIES = ['group']
SCAN_INTERVAL = timedelta(seconds=30)

ENTITY_ID_ALL_REMOTES = group.ENTITY_ID_FORMAT.format('all_remotes')
ENTITY_ID_FORMAT = DOMAIN + '.{}'

GROUP_NAME_ALL_REMOTES = 'all remotes'

MIN_TIME_BETWEEN_SCANS = timedelta(seconds=10)

SERVICE_SEND_COMMAND = 'send_command'
SERVICE_SYNC = 'sync'

DEFAULT_NUM_REPEATS = '1'
DEFAULT_DELAY_SECS = '0.4'

REMOTE_SERVICE_SCHEMA = vol.Schema({
    vol.Required(ATTR_ENTITY_ID): cv.entity_ids,
})

REMOTE_SERVICE_ACTIVITY_SCHEMA = REMOTE_SERVICE_SCHEMA.extend({
    vol.Optional(ATTR_ACTIVITY): cv.string
})

REMOTE_SERVICE_SEND_COMMAND_SCHEMA = REMOTE_SERVICE_SCHEMA.extend({
    vol.Required(ATTR_DEVICE): cv.string,
    vol.Required(ATTR_COMMAND): vol.All(cv.ensure_list, [cv.string]),
    vol.Optional(ATTR_NUM_REPEATS, default=DEFAULT_NUM_REPEATS): cv.string,
    vol.Optional(ATTR_DELAY_SECS, default=DEFAULT_DELAY_SECS): cv.string
})


@bind_hass
def is_on(hass, entity_id=None):
    """Return if the remote is on based on the statemachine."""
    entity_id = entity_id or ENTITY_ID_ALL_REMOTES
    return hass.states.is_state(entity_id, STATE_ON)


@bind_hass
def turn_on(hass, activity=None, entity_id=None):
    """Turn all or specified remote on."""
    data = {ATTR_ACTIVITY: activity}
    if entity_id:
        data[ATTR_ENTITY_ID] = entity_id
    hass.services.call(DOMAIN, SERVICE_TURN_ON, data)


<<<<<<< HEAD
def turn_off(hass, activity=None, entity_id=None):
=======
@bind_hass
def turn_off(hass, entity_id=None):
>>>>>>> 71894948
    """Turn all or specified remote off."""
    data = {ATTR_ACTIVITY: activity}
    if entity_id:
        data[ATTR_ENTITY_ID] = entity_id
    hass.services.call(DOMAIN, SERVICE_TURN_OFF, data)


<<<<<<< HEAD
def toggle(hass, activity=None, entity_id=None):
    """Toggle all or specified remote."""
    data = {ATTR_ACTIVITY: activity}
    if entity_id:
        data[ATTR_ENTITY_ID] = entity_id
    hass.services.call(DOMAIN, SERVICE_TOGGLE, data)


=======
@bind_hass
>>>>>>> 71894948
def send_command(hass, device, command, entity_id=None,
                 num_repeats=None, delay_secs=None):
    """Send a command to a device."""
    data = {ATTR_DEVICE: str(device), ATTR_COMMAND: command}
    if entity_id:
        data[ATTR_ENTITY_ID] = entity_id

    if num_repeats:
        data[ATTR_NUM_REPEATS] = num_repeats

    if delay_secs:
        data[ATTR_DELAY_SECS] = delay_secs

    hass.services.call(DOMAIN, SERVICE_SEND_COMMAND, data)


@asyncio.coroutine
def async_setup(hass, config):
    """Track states and offer events for remotes."""
    component = EntityComponent(
        _LOGGER, DOMAIN, hass, SCAN_INTERVAL, GROUP_NAME_ALL_REMOTES)
    yield from component.async_setup(config)

    @asyncio.coroutine
    def async_handle_remote_service(service):
        """Handle calls to the remote services."""
        target_remotes = component.async_extract_from_service(service)

        activity_id = service.data.get(ATTR_ACTIVITY)
        device = service.data.get(ATTR_DEVICE)
        command = service.data.get(ATTR_COMMAND)
        num_repeats = service.data.get(ATTR_NUM_REPEATS)
        delay_secs = service.data.get(ATTR_DELAY_SECS)

        for remote in target_remotes:
            if service.service == SERVICE_TURN_ON:
                yield from remote.async_turn_on(activity=activity_id)
            elif service.service == SERVICE_TOGGLE:
                yield from remote.async_toggle(activity=activity_id)
            elif service.service == SERVICE_SEND_COMMAND:
                yield from remote.async_send_command(
                    device=device, command=command,
                    num_repeats=num_repeats, delay_secs=delay_secs)
            else:
                yield from remote.async_turn_off(activity=activity_id)

        update_tasks = []
        for remote in target_remotes:
            if not remote.should_poll:
                continue

            update_coro = hass.async_add_job(
                remote.async_update_ha_state(True))
            if hasattr(remote, 'async_update'):
                update_tasks.append(update_coro)
            else:
                yield from update_coro

        if update_tasks:
            yield from asyncio.wait(update_tasks, loop=hass.loop)

    descriptions = yield from hass.async_add_job(
        load_yaml_config_file, os.path.join(
            os.path.dirname(__file__), 'services.yaml'))
    hass.services.async_register(
        DOMAIN, SERVICE_TURN_OFF, async_handle_remote_service,
        descriptions.get(SERVICE_TURN_OFF),
        schema=REMOTE_SERVICE_ACTIVITY_SCHEMA)
    hass.services.async_register(
        DOMAIN, SERVICE_TURN_ON, async_handle_remote_service,
        descriptions.get(SERVICE_TURN_ON),
        schema=REMOTE_SERVICE_ACTIVITY_SCHEMA)
    hass.services.async_register(
        DOMAIN, SERVICE_TOGGLE, async_handle_remote_service,
        descriptions.get(SERVICE_TOGGLE),
        schema=REMOTE_SERVICE_ACTIVITY_SCHEMA)
    hass.services.async_register(
        DOMAIN, SERVICE_SEND_COMMAND, async_handle_remote_service,
        descriptions.get(SERVICE_SEND_COMMAND),
        schema=REMOTE_SERVICE_SEND_COMMAND_SCHEMA)

    return True


class RemoteDevice(ToggleEntity):
    """Representation of a remote."""

    def send_command(self, **kwargs):
        """Send a command to a device."""
        raise NotImplementedError()

    def async_send_command(self, **kwargs):
        """Send a command to a device.

        This method must be run in the event loop and returns a coroutine.
        """
        return self.hass.async_add_job(ft.partial(self.send_command, **kwargs))<|MERGE_RESOLUTION|>--- conflicted
+++ resolved
@@ -80,12 +80,8 @@
     hass.services.call(DOMAIN, SERVICE_TURN_ON, data)
 
 
-<<<<<<< HEAD
+@bind_hass
 def turn_off(hass, activity=None, entity_id=None):
-=======
-@bind_hass
-def turn_off(hass, entity_id=None):
->>>>>>> 71894948
     """Turn all or specified remote off."""
     data = {ATTR_ACTIVITY: activity}
     if entity_id:
@@ -93,7 +89,7 @@
     hass.services.call(DOMAIN, SERVICE_TURN_OFF, data)
 
 
-<<<<<<< HEAD
+@bind_hass
 def toggle(hass, activity=None, entity_id=None):
     """Toggle all or specified remote."""
     data = {ATTR_ACTIVITY: activity}
@@ -102,9 +98,7 @@
     hass.services.call(DOMAIN, SERVICE_TOGGLE, data)
 
 
-=======
 @bind_hass
->>>>>>> 71894948
 def send_command(hass, device, command, entity_id=None,
                  num_repeats=None, delay_secs=None):
     """Send a command to a device."""
