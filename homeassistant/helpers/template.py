"""Template helper methods for rendering strings with Home Assistant data."""
from __future__ import annotations

from ast import literal_eval
import asyncio
import base64
import collections.abc
from collections.abc import Callable, Collection, Generator, Iterable
from contextlib import contextmanager, suppress
from contextvars import ContextVar
from datetime import datetime, timedelta
from functools import cache, lru_cache, partial, wraps
import json
import logging
import math
from operator import attrgetter, contains
import random
import re
import statistics
from struct import error as StructError, pack, unpack_from
import sys
from types import CodeType
from typing import (
    Any,
    Concatenate,
    Literal,
    NoReturn,
    ParamSpec,
    TypeVar,
    cast,
    overload,
)
from urllib.parse import urlencode as urllib_urlencode
import weakref

import async_timeout
from awesomeversion import AwesomeVersion
import jinja2
from jinja2 import pass_context, pass_environment, pass_eval_context
from jinja2.runtime import AsyncLoopContext, LoopContext
from jinja2.sandbox import ImmutableSandboxedEnvironment
from jinja2.utils import Namespace
import voluptuous as vol

from homeassistant.const import (
    ATTR_ENTITY_ID,
    ATTR_LATITUDE,
    ATTR_LONGITUDE,
    ATTR_PERSONS,
    ATTR_UNIT_OF_MEASUREMENT,
    STATE_UNKNOWN,
    UnitOfLength,
)
from homeassistant.core import (
    Context,
    HomeAssistant,
    State,
    callback,
    split_entity_id,
    valid_entity_id,
)
from homeassistant.exceptions import TemplateError
from homeassistant.loader import bind_hass
from homeassistant.util import (
    convert,
    dt as dt_util,
    location as loc_util,
    slugify as slugify_util,
)
from homeassistant.util.async_ import run_callback_threadsafe
from homeassistant.util.json import JSON_DECODE_EXCEPTIONS, json_loads
from homeassistant.util.read_only_dict import ReadOnlyDict
from homeassistant.util.thread import ThreadWithException

from . import area_registry, device_registry, entity_registry, location as loc_helper
from .typing import TemplateVarsType

# mypy: allow-untyped-defs, no-check-untyped-defs

_LOGGER = logging.getLogger(__name__)
_SENTINEL = object()
DATE_STR_FORMAT = "%Y-%m-%d %H:%M:%S"

_RENDER_INFO = "template.render_info"
_ENVIRONMENT = "template.environment"
_ENVIRONMENT_LIMITED = "template.environment_limited"
_ENVIRONMENT_STRICT = "template.environment_strict"

_RE_JINJA_DELIMITERS = re.compile(r"\{%|\{\{|\{#")
# Match "simple" ints and floats. -1.0, 1, +5, 5.0
_IS_NUMERIC = re.compile(r"^[+-]?(?!0\d)\d*(?:\.\d*)?$")

_RESERVED_NAMES = {"contextfunction", "evalcontextfunction", "environmentfunction"}

_GROUP_DOMAIN_PREFIX = "group."
_ZONE_DOMAIN_PREFIX = "zone."

_COLLECTABLE_STATE_ATTRIBUTES = {
    "state",
    "attributes",
    "last_changed",
    "last_updated",
    "context",
    "domain",
    "object_id",
    "name",
}

_T = TypeVar("_T")
_R = TypeVar("_R")
_P = ParamSpec("_P")

ALL_STATES_RATE_LIMIT = timedelta(minutes=1)
DOMAIN_STATES_RATE_LIMIT = timedelta(seconds=1)

template_cv: ContextVar[tuple[str, str] | None] = ContextVar(
    "template_cv", default=None
)

CACHED_TEMPLATE_STATES = 512
EVAL_CACHE_SIZE = 512


@bind_hass
def attach(hass: HomeAssistant, obj: Any) -> None:
    """Recursively attach hass to all template instances in list and dict."""
    if isinstance(obj, list):
        for child in obj:
            attach(hass, child)
    elif isinstance(obj, collections.abc.Mapping):
        for child_key, child_value in obj.items():
            attach(hass, child_key)
            attach(hass, child_value)
    elif isinstance(obj, Template):
        obj.hass = hass


def render_complex(
    value: Any,
    variables: TemplateVarsType = None,
    limited: bool = False,
    parse_result: bool = True,
) -> Any:
    """Recursive template creator helper function."""
    if isinstance(value, list):
        return [
            render_complex(item, variables, limited, parse_result) for item in value
        ]
    if isinstance(value, collections.abc.Mapping):
        return {
            render_complex(key, variables, limited, parse_result): render_complex(
                item, variables, limited, parse_result
            )
            for key, item in value.items()
        }
    if isinstance(value, Template):
        return value.async_render(variables, limited=limited, parse_result=parse_result)

    return value


def is_complex(value: Any) -> bool:
    """Test if data structure is a complex template."""
    if isinstance(value, Template):
        return True
    if isinstance(value, list):
        return any(is_complex(val) for val in value)
    if isinstance(value, collections.abc.Mapping):
        return any(is_complex(val) for val in value) or any(
            is_complex(val) for val in value.values()
        )
    return False


def is_template_string(maybe_template: str) -> bool:
    """Check if the input is a Jinja2 template."""
    return _RE_JINJA_DELIMITERS.search(maybe_template) is not None


class ResultWrapper:
    """Result wrapper class to store render result."""

    render_result: str | None


def gen_result_wrapper(kls: type[dict | list | set]) -> type:
    """Generate a result wrapper."""

    class Wrapper(kls, ResultWrapper):  # type: ignore[valid-type,misc]
        """Wrapper of a kls that can store render_result."""

        def __init__(self, *args: Any, render_result: str | None = None) -> None:
            super().__init__(*args)
            self.render_result = render_result

        def __str__(self) -> str:
            if self.render_result is None:
                # Can't get set repr to work
                if kls is set:
                    return str(set(self))

                return kls.__str__(self)

            return self.render_result

    return Wrapper


class TupleWrapper(tuple, ResultWrapper):
    """Wrap a tuple."""

    # This is all magic to be allowed to subclass a tuple.

    def __new__(cls, value: tuple, *, render_result: str | None = None) -> TupleWrapper:
        """Create a new tuple class."""
        return super().__new__(cls, tuple(value))

    def __init__(self, value: tuple, *, render_result: str | None = None) -> None:
        """Initialize a new tuple class."""
        self.render_result = render_result

    def __str__(self) -> str:
        """Return string representation."""
        if self.render_result is None:
            return super().__str__()

        return self.render_result


_types: tuple[type[dict | list | set], ...] = (dict, list, set)
RESULT_WRAPPERS: dict[type, type] = {kls: gen_result_wrapper(kls) for kls in _types}
RESULT_WRAPPERS[tuple] = TupleWrapper


def _true(arg: str) -> bool:
    return True


def _false(arg: str) -> bool:
    return False


_cached_literal_eval = lru_cache(maxsize=EVAL_CACHE_SIZE)(literal_eval)


class RenderInfo:
    """Holds information about a template render."""

    def __init__(self, template: Template) -> None:
        """Initialise."""
        self.template = template
        # Will be set sensibly once frozen.
        self.filter_lifecycle: Callable[[str], bool] = _true
        self.filter: Callable[[str], bool] = _true
        self._result: str | None = None
        self.is_static = False
        self.exception: TemplateError | None = None
        self.all_states = False
        self.all_states_lifecycle = False
        self.domains: collections.abc.Set[str] = set()
        self.domains_lifecycle: collections.abc.Set[str] = set()
        self.entities: collections.abc.Set[str] = set()
        self.rate_limit: timedelta | None = None
        self.has_time = False

    def __repr__(self) -> str:
        """Representation of RenderInfo."""
        return (
            f"<RenderInfo {self.template}"
            f" all_states={self.all_states}"
            f" all_states_lifecycle={self.all_states_lifecycle}"
            f" domains={self.domains}"
            f" domains_lifecycle={self.domains_lifecycle}"
            f" entities={self.entities}"
            f" rate_limit={self.rate_limit}"
            f" has_time={self.has_time}"
            ">"
        )

    def _filter_domains_and_entities(self, entity_id: str) -> bool:
        """Template should re-render if the entity state changes.

        Only when we match specific domains or entities.
        """
        return (
            split_entity_id(entity_id)[0] in self.domains or entity_id in self.entities
        )

    def _filter_entities(self, entity_id: str) -> bool:
        """Template should re-render if the entity state changes.

        Only when we match specific entities.
        """
        return entity_id in self.entities

    def _filter_lifecycle_domains(self, entity_id: str) -> bool:
        """Template should re-render if the entity is added or removed.

        Only with domains watched.
        """
        return split_entity_id(entity_id)[0] in self.domains_lifecycle

    def result(self) -> str:
        """Results of the template computation."""
        if self.exception is not None:
            raise self.exception
        return cast(str, self._result)

    def _freeze_static(self) -> None:
        self.is_static = True
        self._freeze_sets()
        self.all_states = False

    def _freeze_sets(self) -> None:
        self.entities = frozenset(self.entities)
        self.domains = frozenset(self.domains)
        self.domains_lifecycle = frozenset(self.domains_lifecycle)

    def _freeze(self) -> None:
        self._freeze_sets()

        if self.rate_limit is None:
            if self.all_states or self.exception:
                self.rate_limit = ALL_STATES_RATE_LIMIT
            elif self.domains or self.domains_lifecycle:
                self.rate_limit = DOMAIN_STATES_RATE_LIMIT

        if self.exception:
            return

        if not self.all_states_lifecycle:
            if self.domains_lifecycle:
                self.filter_lifecycle = self._filter_lifecycle_domains
            else:
                self.filter_lifecycle = _false

        if self.all_states:
            return

        if self.domains:
            self.filter = self._filter_domains_and_entities
        elif self.entities:
            self.filter = self._filter_entities
        else:
            self.filter = _false


class Template:
    """Class to hold a template and manage caching and rendering."""

    __slots__ = (
        "__weakref__",
        "template",
        "hass",
        "is_static",
        "_compiled_code",
        "_compiled",
        "_exc_info",
        "_limited",
        "_strict",
        "_hash_cache",
    )

    def __init__(self, template: str, hass: HomeAssistant | None = None) -> None:
        """Instantiate a template."""
        if not isinstance(template, str):
            raise TypeError("Expected template to be a string")

        self.template: str = template.strip()
        self._compiled_code: CodeType | None = None
        self._compiled: jinja2.Template | None = None
        self.hass = hass
        self.is_static = not is_template_string(template)
        self._exc_info: sys._OptExcInfo | None = None
        self._limited: bool | None = None
        self._strict: bool | None = None
        self._hash_cache: int = hash(self.template)

    @property
    def _env(self) -> TemplateEnvironment:
        if self.hass is None:
            return _NO_HASS_ENV
        if self._limited:
            wanted_env = _ENVIRONMENT_LIMITED
        elif self._strict:
            wanted_env = _ENVIRONMENT_STRICT
        else:
            wanted_env = _ENVIRONMENT
        ret: TemplateEnvironment | None = self.hass.data.get(wanted_env)
        if ret is None:
            ret = self.hass.data[wanted_env] = TemplateEnvironment(
                self.hass,
                self._limited,  # type: ignore[no-untyped-call]
                self._strict,
            )
        return ret

    def ensure_valid(self) -> None:
        """Return if template is valid."""
        with set_template(self.template, "compiling"):
            if self.is_static or self._compiled_code is not None:
                return

            try:
                self._compiled_code = self._env.compile(self.template)
            except jinja2.TemplateError as err:
                raise TemplateError(err) from err

    def render(
        self,
        variables: TemplateVarsType = None,
        parse_result: bool = True,
        limited: bool = False,
        **kwargs: Any,
    ) -> Any:
        """Render given template.

        If limited is True, the template is not allowed to access any function
        or filter depending on hass or the state machine.
        """
        if self.is_static:
            if not parse_result or self.hass and self.hass.config.legacy_templates:
                return self.template
            return self._parse_result(self.template)
        assert self.hass is not None, "hass variable not set on template"
        return run_callback_threadsafe(
            self.hass.loop,
            partial(self.async_render, variables, parse_result, limited, **kwargs),
        ).result()

    @callback
    def async_render(
        self,
        variables: TemplateVarsType = None,
        parse_result: bool = True,
        limited: bool = False,
        strict: bool = False,
        **kwargs: Any,
    ) -> Any:
        """Render given template.

        This method must be run in the event loop.

        If limited is True, the template is not allowed to access any function
        or filter depending on hass or the state machine.
        """
        if self.is_static:
            if not parse_result or self.hass and self.hass.config.legacy_templates:
                return self.template
            return self._parse_result(self.template)

        compiled = self._compiled or self._ensure_compiled(limited, strict)

        if variables is not None:
            kwargs.update(variables)

        try:
            render_result = _render_with_context(self.template, compiled, **kwargs)
        except Exception as err:
            raise TemplateError(err) from err

        render_result = render_result.strip()

        if not parse_result or self.hass and self.hass.config.legacy_templates:
            return render_result

        return self._parse_result(render_result)

    def _parse_result(self, render_result: str) -> Any:
        """Parse the result."""
        try:
            result = _cached_literal_eval(render_result)

            if type(result) in RESULT_WRAPPERS:
                result = RESULT_WRAPPERS[type(result)](
                    result, render_result=render_result
                )

            # If the literal_eval result is a string, use the original
            # render, by not returning right here. The evaluation of strings
            # resulting in strings impacts quotes, to avoid unexpected
            # output; use the original render instead of the evaluated one.
            # Complex and scientific values are also unexpected. Filter them out.
            if (
                # Filter out string and complex numbers
                not isinstance(result, (str, complex))
                and (
                    # Pass if not numeric and not a boolean
                    not isinstance(result, (int, float))
                    # Or it's a boolean (inherit from int)
                    or isinstance(result, bool)
                    # Or if it's a digit
                    or _IS_NUMERIC.match(render_result) is not None
                )
            ):
                return result
        except (ValueError, TypeError, SyntaxError, MemoryError):
            pass

        return render_result

    async def async_render_will_timeout(
        self,
        timeout: float,
        variables: TemplateVarsType = None,
        strict: bool = False,
        **kwargs: Any,
    ) -> bool:
        """Check to see if rendering a template will timeout during render.

        This is intended to check for expensive templates
        that will make the system unstable.  The template
        is rendered in the executor to ensure it does not
        tie up the event loop.

        This function is not a security control and is only
        intended to be used as a safety check when testing
        templates.

        This method must be run in the event loop.
        """
        if self.is_static:
            return False

        compiled = self._compiled or self._ensure_compiled(strict=strict)

        if variables is not None:
            kwargs.update(variables)

        self._exc_info = None
        finish_event = asyncio.Event()

        def _render_template() -> None:
            assert self.hass is not None, "hass variable not set on template"
            try:
                _render_with_context(self.template, compiled, **kwargs)
            except TimeoutError:
                pass
            except Exception:  # pylint: disable=broad-except
                self._exc_info = sys.exc_info()
            finally:
                run_callback_threadsafe(self.hass.loop, finish_event.set)

        try:
            template_render_thread = ThreadWithException(target=_render_template)
            template_render_thread.start()
            async with async_timeout.timeout(timeout):
                await finish_event.wait()
            if self._exc_info:
                raise TemplateError(self._exc_info[1].with_traceback(self._exc_info[2]))
        except asyncio.TimeoutError:
            template_render_thread.raise_exc(TimeoutError)
            return True
        finally:
            template_render_thread.join()

        return False

    @callback
    def async_render_to_info(
        self, variables: TemplateVarsType = None, strict: bool = False, **kwargs: Any
    ) -> RenderInfo:
        """Render the template and collect an entity filter."""
        assert self.hass and _RENDER_INFO not in self.hass.data

        render_info = RenderInfo(self)

        # pylint: disable=protected-access
        if self.is_static:
            render_info._result = self.template.strip()
            render_info._freeze_static()
            return render_info

        self.hass.data[_RENDER_INFO] = render_info
        try:
            render_info._result = self.async_render(variables, strict=strict, **kwargs)
        except TemplateError as ex:
            render_info.exception = ex
        finally:
            del self.hass.data[_RENDER_INFO]

        render_info._freeze()
        return render_info

    def render_with_possible_json_value(self, value, error_value=_SENTINEL):
        """Render template with value exposed.

        If valid JSON will expose value_json too.
        """
        if self.is_static:
            return self.template

        return run_callback_threadsafe(
            self.hass.loop,
            self.async_render_with_possible_json_value,
            value,
            error_value,
        ).result()

    @callback
    def async_render_with_possible_json_value(
        self,
        value: Any,
        error_value: Any = _SENTINEL,
        variables: dict[str, Any] | None = None,
    ) -> Any:
        """Render template with value exposed.

        If valid JSON will expose value_json too.

        This method must be run in the event loop.
        """
        if self.is_static:
            return self.template

        compiled = self._compiled or self._ensure_compiled()

        variables = dict(variables or {})
        variables["value"] = value

        with suppress(*JSON_DECODE_EXCEPTIONS):
            variables["value_json"] = json_loads(value)

        try:
            return _render_with_context(self.template, compiled, **variables).strip()
        except jinja2.TemplateError as ex:
            if error_value is _SENTINEL:
                _LOGGER.error(
                    "Error parsing value: %s (value: %s, template: %s)",
                    ex,
                    value,
                    self.template,
                )
            return value if error_value is _SENTINEL else error_value

    def _ensure_compiled(
        self, limited: bool = False, strict: bool = False
    ) -> jinja2.Template:
        """Bind a template to a specific hass instance."""
        self.ensure_valid()

        assert self.hass is not None, "hass variable not set on template"
        assert (
            self._limited is None or self._limited == limited
        ), "can't change between limited and non limited template"
        assert (
            self._strict is None or self._strict == strict
        ), "can't change between strict and non strict template"
        assert not (strict and limited), "can't combine strict and limited template"
        assert self._compiled_code is not None, "template code was not compiled"

        self._limited = limited
        self._strict = strict
        env = self._env

        self._compiled = jinja2.Template.from_code(
            env, self._compiled_code, env.globals, None
        )

        return self._compiled

    def __eq__(self, other):
        """Compare template with another."""
        return (
            self.__class__ == other.__class__
            and self.template == other.template
            and self.hass == other.hass
        )

    def __hash__(self) -> int:
        """Hash code for template."""
        return self._hash_cache

    def __repr__(self) -> str:
        """Representation of Template."""
        return 'Template("' + self.template + '")'


@cache
def _domain_states(hass: HomeAssistant, name: str) -> DomainStates:
    return DomainStates(hass, name)


def _readonly(*args: Any, **kwargs: Any) -> Any:
    """Raise an exception when a states object is modified."""
    raise RuntimeError(f"Cannot modify template States object: {args} {kwargs}")


class AllStates:
    """Class to expose all HA states as attributes."""

    __setitem__ = _readonly
    __delitem__ = _readonly
    __slots__ = ("_hass",)

    def __init__(self, hass: HomeAssistant) -> None:
        """Initialize all states."""
        self._hass = hass

    def __getattr__(self, name):
        """Return the domain state."""
        if "." in name:
            return _get_state_if_valid(self._hass, name)

        if name in _RESERVED_NAMES:
            return None

        if not valid_entity_id(f"{name}.entity"):
            raise TemplateError(f"Invalid domain name '{name}'")

        return _domain_states(self._hass, name)

    # Jinja will try __getitem__ first and it avoids the need
    # to call is_safe_attribute
    __getitem__ = __getattr__

    def _collect_all(self) -> None:
        render_info = self._hass.data.get(_RENDER_INFO)
        if render_info is not None:
            render_info.all_states = True

    def _collect_all_lifecycle(self) -> None:
        render_info = self._hass.data.get(_RENDER_INFO)
        if render_info is not None:
            render_info.all_states_lifecycle = True

    def __iter__(self) -> Generator[TemplateState, None, None]:
        """Return all states."""
        self._collect_all()
        return _state_generator(self._hass, None)

    def __len__(self) -> int:
        """Return number of states."""
        self._collect_all_lifecycle()
        return self._hass.states.async_entity_ids_count()

    def __call__(
        self,
        entity_id: str,
        rounded: bool | object = _SENTINEL,
        with_unit: bool = False,
    ) -> str:
        """Return the states."""
        state = _get_state(self._hass, entity_id)
        if state is None:
            return STATE_UNKNOWN
        if rounded is _SENTINEL:
            rounded = with_unit
        if rounded or with_unit:
            return state.format_state(rounded, with_unit)  # type: ignore[arg-type]
        return state.state

    def __repr__(self) -> str:
        """Representation of All States."""
        return "<template AllStates>"


class DomainStates:
    """Class to expose a specific HA domain as attributes."""

    __slots__ = ("_hass", "_domain")

    __setitem__ = _readonly
    __delitem__ = _readonly

    def __init__(self, hass: HomeAssistant, domain: str) -> None:
        """Initialize the domain states."""
        self._hass = hass
        self._domain = domain

    def __getattr__(self, name: str) -> TemplateState | None:
        """Return the states."""
        return _get_state_if_valid(self._hass, f"{self._domain}.{name}")

    # Jinja will try __getitem__ first and it avoids the need
    # to call is_safe_attribute
    __getitem__ = __getattr__

    def _collect_domain(self) -> None:
        entity_collect = self._hass.data.get(_RENDER_INFO)
        if entity_collect is not None:
            entity_collect.domains.add(self._domain)

    def _collect_domain_lifecycle(self) -> None:
        entity_collect = self._hass.data.get(_RENDER_INFO)
        if entity_collect is not None:
            entity_collect.domains_lifecycle.add(self._domain)

    def __iter__(self) -> Generator[TemplateState, None, None]:
        """Return the iteration over all the states."""
        self._collect_domain()
        return _state_generator(self._hass, self._domain)

    def __len__(self) -> int:
        """Return number of states."""
        self._collect_domain_lifecycle()
        return self._hass.states.async_entity_ids_count(self._domain)

    def __repr__(self) -> str:
        """Representation of Domain States."""
        return f"<template DomainStates('{self._domain}')>"


class TemplateStateBase(State):
    """Class to represent a state object in a template."""

    __slots__ = ("_hass", "_collect", "_entity_id", "__dict__")

    _state: State

    __setitem__ = _readonly
    __delitem__ = _readonly

    # Inheritance is done so functions that check against State keep working
    # pylint: disable=super-init-not-called
    def __init__(self, hass: HomeAssistant, collect: bool, entity_id: str) -> None:
        """Initialize template state."""
        self._hass = hass
        self._collect = collect
        self._entity_id = entity_id
        self._as_dict: ReadOnlyDict[str, Collection[Any]] | None = None

    def _collect_state(self) -> None:
        if self._collect and (_render_info := self._hass.data.get(_RENDER_INFO)):
            _render_info.entities.add(self._entity_id)

    # Jinja will try __getitem__ first and it avoids the need
    # to call is_safe_attribute
    def __getitem__(self, item: str) -> Any:
        """Return a property as an attribute for jinja."""
        if item in _COLLECTABLE_STATE_ATTRIBUTES:
            # _collect_state inlined here for performance
            if self._collect and (_render_info := self._hass.data.get(_RENDER_INFO)):
                _render_info.entities.add(self._entity_id)
            return getattr(self._state, item)
        if item == "entity_id":
            return self._entity_id
        if item == "state_with_unit":
            return self.state_with_unit
        raise KeyError

    @property
    def entity_id(self) -> str:  # type: ignore[override]
        """Wrap State.entity_id.

        Intentionally does not collect state
        """
        return self._entity_id

    @property
    def state(self) -> str:  # type: ignore[override]
        """Wrap State.state."""
        self._collect_state()
        return self._state.state

    @property
    def attributes(self) -> ReadOnlyDict[str, Any]:  # type: ignore[override]
        """Wrap State.attributes."""
        self._collect_state()
        return self._state.attributes

    @property
    def last_changed(self) -> datetime:  # type: ignore[override]
        """Wrap State.last_changed."""
        self._collect_state()
        return self._state.last_changed

    @property
    def last_updated(self) -> datetime:  # type: ignore[override]
        """Wrap State.last_updated."""
        self._collect_state()
        return self._state.last_updated

    @property
    def context(self) -> Context:  # type: ignore[override]
        """Wrap State.context."""
        self._collect_state()
        return self._state.context

    @property
    def domain(self) -> str:  # type: ignore[override]
        """Wrap State.domain."""
        self._collect_state()
        return self._state.domain

    @property
    def object_id(self) -> str:  # type: ignore[override]
        """Wrap State.object_id."""
        self._collect_state()
        return self._state.object_id

    @property
    def name(self) -> str:
        """Wrap State.name."""
        self._collect_state()
        return self._state.name

    @property
    def state_with_unit(self) -> str:
        """Return the state concatenated with the unit if available."""
        return self.format_state(rounded=True, with_unit=True)

    def format_state(self, rounded: bool, with_unit: bool) -> str:
        """Return a formatted version of the state."""
        # Import here, not at top-level, to avoid circular import
        # pylint: disable-next=import-outside-toplevel
        from homeassistant.components.sensor import (
            DOMAIN as SENSOR_DOMAIN,
            async_rounded_state,
        )

        self._collect_state()
        if rounded and self._state.domain == SENSOR_DOMAIN:
            state = async_rounded_state(self._hass, self._entity_id, self._state)
        else:
            state = self._state.state
        if with_unit and (unit := self._state.attributes.get(ATTR_UNIT_OF_MEASUREMENT)):
            return f"{state} {unit}"
        return state

    def __eq__(self, other: Any) -> bool:
        """Ensure we collect on equality check."""
        self._collect_state()
        return self._state.__eq__(other)


class TemplateState(TemplateStateBase):
    """Class to represent a state object in a template."""

    __slots__ = ("_state",)

    # Inheritance is done so functions that check against State keep working
    def __init__(self, hass: HomeAssistant, state: State, collect: bool = True) -> None:
        """Initialize template state."""
        super().__init__(hass, collect, state.entity_id)
        self._state = state

    def __repr__(self) -> str:
        """Representation of Template State."""
        return f"<template TemplateState({self._state!r})>"


class TemplateStateFromEntityId(TemplateStateBase):
    """Class to represent a state object in a template."""

    def __init__(
        self, hass: HomeAssistant, entity_id: str, collect: bool = True
    ) -> None:
        """Initialize template state."""
        super().__init__(hass, collect, entity_id)

    @property
    def _state(self) -> State:  # type: ignore[override]
        state = self._hass.states.get(self._entity_id)
        if not state:
            state = State(self._entity_id, STATE_UNKNOWN)
        return state

    def __repr__(self) -> str:
        """Representation of Template State."""
        return f"<template TemplateStateFromEntityId({self._entity_id})>"


def _collect_state(hass: HomeAssistant, entity_id: str) -> None:
    if (entity_collect := hass.data.get(_RENDER_INFO)) is not None:
        entity_collect.entities.add(entity_id)


_template_state_no_collect = lru_cache(maxsize=CACHED_TEMPLATE_STATES)(
    partial(TemplateState, collect=False)
)


def _state_generator(
    hass: HomeAssistant, domain: str | None
) -> Generator[TemplateState, None, None]:
    """State generator for a domain or all states."""
    for state in sorted(hass.states.async_all(domain), key=attrgetter("entity_id")):
        yield _template_state_no_collect(hass, state)


def _get_state_if_valid(hass: HomeAssistant, entity_id: str) -> TemplateState | None:
    state = hass.states.get(entity_id)
    if state is None and not valid_entity_id(entity_id):
        raise TemplateError(f"Invalid entity ID '{entity_id}'")
    return _get_template_state_from_state(hass, entity_id, state)


def _get_state(hass: HomeAssistant, entity_id: str) -> TemplateState | None:
    return _get_template_state_from_state(hass, entity_id, hass.states.get(entity_id))


_template_state = lru_cache(maxsize=CACHED_TEMPLATE_STATES)(TemplateState)


def _get_template_state_from_state(
    hass: HomeAssistant, entity_id: str, state: State | None
) -> TemplateState | None:
    if state is None:
        # Only need to collect if none, if not none collect first actual
        # access to the state properties in the state wrapper.
        _collect_state(hass, entity_id)
        return None
    return _template_state(hass, state)


def _resolve_state(
    hass: HomeAssistant, entity_id_or_state: Any
) -> State | TemplateState | None:
    """Return state or entity_id if given."""
    if isinstance(entity_id_or_state, State):
        return entity_id_or_state
    if isinstance(entity_id_or_state, str):
        return _get_state(hass, entity_id_or_state)
    return None


@overload
def forgiving_boolean(value: Any) -> bool | object:
    ...


@overload
def forgiving_boolean(value: Any, default: _T) -> bool | _T:
    ...


def forgiving_boolean(
    value: Any, default: _T | object = _SENTINEL
) -> bool | _T | object:
    """Try to convert value to a boolean."""
    try:
        # Import here, not at top-level to avoid circular import
        from . import config_validation as cv  # pylint: disable=import-outside-toplevel

        return cv.boolean(value)
    except vol.Invalid:
        if default is _SENTINEL:
            raise_no_default("bool", value)
        return default


def result_as_boolean(template_result: Any | None) -> bool:
    """Convert the template result to a boolean.

    True/not 0/'1'/'true'/'yes'/'on'/'enable' are considered truthy
    False/0/None/'0'/'false'/'no'/'off'/'disable' are considered falsy

    """
    if template_result is None:
        return False

    return forgiving_boolean(template_result, default=False)


def expand(hass: HomeAssistant, *args: Any) -> Iterable[State]:
    """Expand out any groups and zones into entity states."""
    # circular import.
    from . import entity as entity_helper  # pylint: disable=import-outside-toplevel

    search = list(args)
    found = {}
    while search:
        entity = search.pop()
        if isinstance(entity, str):
            entity_id = entity
            if (entity := _get_state(hass, entity)) is None:
                continue
        elif isinstance(entity, State):
            entity_id = entity.entity_id
        elif isinstance(entity, collections.abc.Iterable):
            search += entity
            continue
        else:
            # ignore other types
            continue

        if entity_id.startswith(_GROUP_DOMAIN_PREFIX) or (
            (source := entity_helper.entity_sources(hass).get(entity_id))
            and source["domain"] == "group"
        ):
            # Collect state will be called in here since it's wrapped
            if group_entities := entity.attributes.get(ATTR_ENTITY_ID):
                search += group_entities
        elif entity_id.startswith(_ZONE_DOMAIN_PREFIX):
            if zone_entities := entity.attributes.get(ATTR_PERSONS):
                search += zone_entities
        else:
            _collect_state(hass, entity_id)
            found[entity_id] = entity

    return sorted(found.values(), key=lambda a: a.entity_id)


def device_entities(hass: HomeAssistant, _device_id: str) -> Iterable[str]:
    """Get entity ids for entities tied to a device."""
    entity_reg = entity_registry.async_get(hass)
    entries = entity_registry.async_entries_for_device(entity_reg, _device_id)
    return [entry.entity_id for entry in entries]


def integration_entities(hass: HomeAssistant, entry_name: str) -> Iterable[str]:
    """Get entity ids for entities tied to an integration/domain.

    Provide entry_name as domain to get all entity id's for a integration/domain
    or provide a config entry title for filtering between instances of the same
    integration.
    """
    # first try if this is a config entry match
    conf_entry = next(
        (
            entry.entry_id
            for entry in hass.config_entries.async_entries()
            if entry.title == entry_name
        ),
        None,
    )
    if conf_entry is not None:
        ent_reg = entity_registry.async_get(hass)
        entries = entity_registry.async_entries_for_config_entry(ent_reg, conf_entry)
        return [entry.entity_id for entry in entries]

    # fallback to just returning all entities for a domain
    # pylint: disable-next=import-outside-toplevel
    from .entity import entity_sources

    return [
        entity_id
        for entity_id, info in entity_sources(hass).items()
        if info["domain"] == entry_name
    ]


def config_entry_id(hass: HomeAssistant, entity_id: str) -> str | None:
    """Get an config entry ID from an entity ID."""
    entity_reg = entity_registry.async_get(hass)
    if entity := entity_reg.async_get(entity_id):
        return entity.config_entry_id
    return None


def device_id(hass: HomeAssistant, entity_id_or_device_name: str) -> str | None:
    """Get a device ID from an entity ID or device name."""
    entity_reg = entity_registry.async_get(hass)
    entity = entity_reg.async_get(entity_id_or_device_name)
    if entity is not None:
        return entity.device_id

    dev_reg = device_registry.async_get(hass)
    return next(
        (
            id
            for id, device in dev_reg.devices.items()
            if (name := device.name_by_user or device.name)
            and (str(entity_id_or_device_name) == name)
        ),
        None,
    )


def device_attr(hass: HomeAssistant, device_or_entity_id: str, attr_name: str) -> Any:
    """Get the device specific attribute."""
    device_reg = device_registry.async_get(hass)
    if not isinstance(device_or_entity_id, str):
        raise TemplateError("Must provide a device or entity ID")
    device = None
    if (
        "." in device_or_entity_id
        and (_device_id := device_id(hass, device_or_entity_id)) is not None
    ):
        device = device_reg.async_get(_device_id)
    elif "." not in device_or_entity_id:
        device = device_reg.async_get(device_or_entity_id)
    if device is None or not hasattr(device, attr_name):
        return None
    return getattr(device, attr_name)


def is_device_attr(
    hass: HomeAssistant, device_or_entity_id: str, attr_name: str, attr_value: Any
) -> bool:
    """Test if a device's attribute is a specific value."""
    return bool(device_attr(hass, device_or_entity_id, attr_name) == attr_value)


def area_id(hass: HomeAssistant, lookup_value: str) -> str | None:
    """Get the area ID from an area name, device id, or entity id."""
    area_reg = area_registry.async_get(hass)
    if area := area_reg.async_get_area_by_name(str(lookup_value)):
        return area.id

    ent_reg = entity_registry.async_get(hass)
    dev_reg = device_registry.async_get(hass)
    # Import here, not at top-level to avoid circular import
    from . import config_validation as cv  # pylint: disable=import-outside-toplevel

    try:
        cv.entity_id(lookup_value)
    except vol.Invalid:
        pass
    else:
        if entity := ent_reg.async_get(lookup_value):
            # If entity has an area ID, return that
            if entity.area_id:
                return entity.area_id
            # If entity has a device ID, return the area ID for the device
            if entity.device_id and (device := dev_reg.async_get(entity.device_id)):
                return device.area_id

    # Check if this could be a device ID
    if device := dev_reg.async_get(lookup_value):
        return device.area_id

    return None


def _get_area_name(area_reg: area_registry.AreaRegistry, valid_area_id: str) -> str:
    """Get area name from valid area ID."""
    area = area_reg.async_get_area(valid_area_id)
    assert area
    return area.name


def area_name(hass: HomeAssistant, lookup_value: str) -> str | None:
    """Get the area name from an area id, device id, or entity id."""
    area_reg = area_registry.async_get(hass)
    if area := area_reg.async_get_area(lookup_value):
        return area.name

    dev_reg = device_registry.async_get(hass)
    ent_reg = entity_registry.async_get(hass)
    # Import here, not at top-level to avoid circular import
    from . import config_validation as cv  # pylint: disable=import-outside-toplevel

    try:
        cv.entity_id(lookup_value)
    except vol.Invalid:
        pass
    else:
        if entity := ent_reg.async_get(lookup_value):
            # If entity has an area ID, get the area name for that
            if entity.area_id:
                return _get_area_name(area_reg, entity.area_id)
            # If entity has a device ID and the device exists with an area ID, get the
            # area name for that
            if (
                entity.device_id
                and (device := dev_reg.async_get(entity.device_id))
                and device.area_id
            ):
                return _get_area_name(area_reg, device.area_id)

    if (device := dev_reg.async_get(lookup_value)) and device.area_id:
        return _get_area_name(area_reg, device.area_id)

    return None


def area_entities(hass: HomeAssistant, area_id_or_name: str) -> Iterable[str]:
    """Return entities for a given area ID or name."""
    _area_id: str | None
    # if area_name returns a value, we know the input was an ID, otherwise we
    # assume it's a name, and if it's neither, we return early
    if area_name(hass, area_id_or_name) is None:
        _area_id = area_id(hass, area_id_or_name)
    else:
        _area_id = area_id_or_name
    if _area_id is None:
        return []
    ent_reg = entity_registry.async_get(hass)
    entity_ids = [
        entry.entity_id
        for entry in entity_registry.async_entries_for_area(ent_reg, _area_id)
    ]
    dev_reg = device_registry.async_get(hass)
    # We also need to add entities tied to a device in the area that don't themselves
    # have an area specified since they inherit the area from the device.
    entity_ids.extend(
        [
            entity.entity_id
            for device in device_registry.async_entries_for_area(dev_reg, _area_id)
            for entity in entity_registry.async_entries_for_device(ent_reg, device.id)
            if entity.area_id is None
        ]
    )
    return entity_ids


def area_devices(hass: HomeAssistant, area_id_or_name: str) -> Iterable[str]:
    """Return device IDs for a given area ID or name."""
    _area_id: str | None
    # if area_name returns a value, we know the input was an ID, otherwise we
    # assume it's a name, and if it's neither, we return early
    if area_name(hass, area_id_or_name) is not None:
        _area_id = area_id_or_name
    else:
        _area_id = area_id(hass, area_id_or_name)
    if _area_id is None:
        return []
    dev_reg = device_registry.async_get(hass)
    entries = device_registry.async_entries_for_area(dev_reg, _area_id)
    return [entry.id for entry in entries]


def closest(hass, *args):
    """Find closest entity.

    Closest to home:
        closest(states)
        closest(states.device_tracker)
        closest('group.children')
        closest(states.group.children)

    Closest to a point:
        closest(23.456, 23.456, 'group.children')
        closest('zone.school', 'group.children')
        closest(states.zone.school, 'group.children')

    As a filter:
        states | closest
        states.device_tracker | closest
        ['group.children', states.device_tracker] | closest
        'group.children' | closest(23.456, 23.456)
        states.device_tracker | closest('zone.school')
        'group.children' | closest(states.zone.school)

    """
    if len(args) == 1:
        latitude = hass.config.latitude
        longitude = hass.config.longitude
        entities = args[0]

    elif len(args) == 2:
        point_state = _resolve_state(hass, args[0])

        if point_state is None:
            _LOGGER.warning("Closest:Unable to find state %s", args[0])
            return None
        if not loc_helper.has_location(point_state):
            _LOGGER.warning(
                "Closest:State does not contain valid location: %s", point_state
            )
            return None

        latitude = point_state.attributes.get(ATTR_LATITUDE)
        longitude = point_state.attributes.get(ATTR_LONGITUDE)

        entities = args[1]

    else:
        latitude = convert(args[0], float)
        longitude = convert(args[1], float)

        if latitude is None or longitude is None:
            _LOGGER.warning(
                "Closest:Received invalid coordinates: %s, %s", args[0], args[1]
            )
            return None

        entities = args[2]

    states = expand(hass, entities)

    # state will already be wrapped here
    return loc_helper.closest(latitude, longitude, states)


def closest_filter(hass, *args):
    """Call closest as a filter. Need to reorder arguments."""
    new_args = list(args[1:])
    new_args.append(args[0])
    return closest(hass, *new_args)


def distance(hass, *args):
    """Calculate distance.

    Will calculate distance from home to a point or between points.
    Points can be passed in using state objects or lat/lng coordinates.
    """
    locations = []

    to_process = list(args)

    while to_process:
        value = to_process.pop(0)
        if isinstance(value, str) and not valid_entity_id(value):
            point_state = None
        else:
            point_state = _resolve_state(hass, value)

        if point_state is None:
            # We expect this and next value to be lat&lng
            if not to_process:
                _LOGGER.warning(
                    "Distance:Expected latitude and longitude, got %s", value
                )
                return None

            value_2 = to_process.pop(0)
            latitude = convert(value, float)
            longitude = convert(value_2, float)

            if latitude is None or longitude is None:
                _LOGGER.warning(
                    "Distance:Unable to process latitude and longitude: %s, %s",
                    value,
                    value_2,
                )
                return None

        else:
            if not loc_helper.has_location(point_state):
                _LOGGER.warning(
                    "Distance:State does not contain valid location: %s", point_state
                )
                return None

            latitude = point_state.attributes.get(ATTR_LATITUDE)
            longitude = point_state.attributes.get(ATTR_LONGITUDE)

        locations.append((latitude, longitude))

    if len(locations) == 1:
        return hass.config.distance(*locations[0])

    return hass.config.units.length(
        loc_util.distance(*locations[0] + locations[1]), UnitOfLength.METERS
    )


def is_state(hass: HomeAssistant, entity_id: str, state: str | list[str]) -> bool:
    """Test if a state is a specific value."""
    state_obj = _get_state(hass, entity_id)
    return state_obj is not None and (
        state_obj.state == state or isinstance(state, list) and state_obj.state in state
    )


def is_state_attr(hass: HomeAssistant, entity_id: str, name: str, value: Any) -> bool:
    """Test if a state's attribute is a specific value."""
    attr = state_attr(hass, entity_id, name)
    return attr is not None and attr == value


def state_attr(hass: HomeAssistant, entity_id: str, name: str) -> Any:
    """Get a specific attribute from a state."""
    if (state_obj := _get_state(hass, entity_id)) is not None:
        return state_obj.attributes.get(name)
    return None


def now(hass: HomeAssistant) -> datetime:
    """Record fetching now."""
    if (render_info := hass.data.get(_RENDER_INFO)) is not None:
        render_info.has_time = True

    return dt_util.now()


def utcnow(hass: HomeAssistant) -> datetime:
    """Record fetching utcnow."""
    if (render_info := hass.data.get(_RENDER_INFO)) is not None:
        render_info.has_time = True

    return dt_util.utcnow()


def raise_no_default(function: str, value: Any) -> NoReturn:
    """Log warning if no default is specified."""
    template, action = template_cv.get() or ("", "rendering or compiling")
    raise ValueError(
        f"Template error: {function} got invalid input '{value}' when {action} template"
        f" '{template}' but no default was specified"
    )


def forgiving_round(value, precision=0, method="common", default=_SENTINEL):
    """Filter to round a value."""
    try:
        # support rounding methods like jinja
        multiplier = float(10**precision)
        if method == "ceil":
            value = math.ceil(float(value) * multiplier) / multiplier
        elif method == "floor":
            value = math.floor(float(value) * multiplier) / multiplier
        elif method == "half":
            value = round(float(value) * 2) / 2
        else:
            # if method is common or something else, use common rounding
            value = round(float(value), precision)
        return int(value) if precision == 0 else value
    except (ValueError, TypeError):
        # If value can't be converted to float
        if default is _SENTINEL:
            raise_no_default("round", value)
        return default


def multiply(value, amount, default=_SENTINEL):
    """Filter to convert value to float and multiply it."""
    try:
        return float(value) * amount
    except (ValueError, TypeError):
        # If value can't be converted to float
        if default is _SENTINEL:
            raise_no_default("multiply", value)
        return default


def logarithm(value, base=math.e, default=_SENTINEL):
    """Filter and function to get logarithm of the value with a specific base."""
    try:
        base_float = float(base)
    except (ValueError, TypeError):
        if default is _SENTINEL:
            raise_no_default("log", base)
        return default
    try:
        value_float = float(value)
        return math.log(value_float, base_float)
    except (ValueError, TypeError):
        if default is _SENTINEL:
            raise_no_default("log", value)
        return default


def sine(value, default=_SENTINEL):
    """Filter and function to get sine of the value."""
    try:
        return math.sin(float(value))
    except (ValueError, TypeError):
        if default is _SENTINEL:
            raise_no_default("sin", value)
        return default


def cosine(value, default=_SENTINEL):
    """Filter and function to get cosine of the value."""
    try:
        return math.cos(float(value))
    except (ValueError, TypeError):
        if default is _SENTINEL:
            raise_no_default("cos", value)
        return default


def tangent(value, default=_SENTINEL):
    """Filter and function to get tangent of the value."""
    try:
        return math.tan(float(value))
    except (ValueError, TypeError):
        if default is _SENTINEL:
            raise_no_default("tan", value)
        return default


def arc_sine(value, default=_SENTINEL):
    """Filter and function to get arc sine of the value."""
    try:
        return math.asin(float(value))
    except (ValueError, TypeError):
        if default is _SENTINEL:
            raise_no_default("asin", value)
        return default


def arc_cosine(value, default=_SENTINEL):
    """Filter and function to get arc cosine of the value."""
    try:
        return math.acos(float(value))
    except (ValueError, TypeError):
        if default is _SENTINEL:
            raise_no_default("acos", value)
        return default


def arc_tangent(value, default=_SENTINEL):
    """Filter and function to get arc tangent of the value."""
    try:
        return math.atan(float(value))
    except (ValueError, TypeError):
        if default is _SENTINEL:
            raise_no_default("atan", value)
        return default


def arc_tangent2(*args, default=_SENTINEL):
    """Filter and function to calculate four quadrant arc tangent of y / x.

    The parameters to atan2 may be passed either in an iterable or as separate arguments
    The default value may be passed either as a positional or in a keyword argument
    """
    try:
        if 1 <= len(args) <= 2 and isinstance(args[0], (list, tuple)):
            if len(args) == 2 and default is _SENTINEL:
                # Default value passed as a positional argument
                default = args[1]
            args = args[0]
        elif len(args) == 3 and default is _SENTINEL:
            # Default value passed as a positional argument
            default = args[2]

        return math.atan2(float(args[0]), float(args[1]))
    except (ValueError, TypeError):
        if default is _SENTINEL:
            raise_no_default("atan2", args)
        return default


def version(value):
    """Filter and function to get version object of the value."""
    return AwesomeVersion(value)


def square_root(value, default=_SENTINEL):
    """Filter and function to get square root of the value."""
    try:
        return math.sqrt(float(value))
    except (ValueError, TypeError):
        if default is _SENTINEL:
            raise_no_default("sqrt", value)
        return default


def timestamp_custom(value, date_format=DATE_STR_FORMAT, local=True, default=_SENTINEL):
    """Filter to convert given timestamp to format."""
    try:
        date = dt_util.utc_from_timestamp(value)

        if local:
            date = dt_util.as_local(date)

        return date.strftime(date_format)
    except (ValueError, TypeError):
        # If timestamp can't be converted
        if default is _SENTINEL:
            raise_no_default("timestamp_custom", value)
        return default


def timestamp_local(value, default=_SENTINEL):
    """Filter to convert given timestamp to local date/time."""
    try:
        return dt_util.as_local(dt_util.utc_from_timestamp(value)).isoformat()
    except (ValueError, TypeError):
        # If timestamp can't be converted
        if default is _SENTINEL:
            raise_no_default("timestamp_local", value)
        return default


def timestamp_utc(value, default=_SENTINEL):
    """Filter to convert given timestamp to UTC date/time."""
    try:
        return dt_util.utc_from_timestamp(value).isoformat()
    except (ValueError, TypeError):
        # If timestamp can't be converted
        if default is _SENTINEL:
            raise_no_default("timestamp_utc", value)
        return default


def forgiving_as_timestamp(value, default=_SENTINEL):
    """Filter and function which tries to convert value to timestamp."""
    try:
        return dt_util.as_timestamp(value)
    except (ValueError, TypeError):
        if default is _SENTINEL:
            raise_no_default("as_timestamp", value)
        return default


def as_datetime(value):
    """Filter and to convert a time string or UNIX timestamp to datetime object."""
    try:
        # Check for a valid UNIX timestamp string, int or float
        timestamp = float(value)
        return dt_util.utc_from_timestamp(timestamp)
    except ValueError:
        return dt_util.parse_datetime(value)


def as_timedelta(value: str) -> timedelta | None:
    """Parse a ISO8601 duration like 'PT10M' to a timedelta."""
    return dt_util.parse_duration(value)


def strptime(string, fmt, default=_SENTINEL):
    """Parse a time string to datetime."""
    try:
        return datetime.strptime(string, fmt)
    except (ValueError, AttributeError, TypeError):
        if default is _SENTINEL:
            raise_no_default("strptime", string)
        return default


def fail_when_undefined(value):
    """Filter to force a failure when the value is undefined."""
    if isinstance(value, jinja2.Undefined):
        value()
    return value


def min_max_from_filter(builtin_filter: Any, name: str) -> Any:
    """Convert a built-in min/max Jinja filter to a global function.

    The parameters may be passed as an iterable or as separate arguments.
    """

    @pass_environment
    @wraps(builtin_filter)
    def wrapper(environment: jinja2.Environment, *args: Any, **kwargs: Any) -> Any:
        if len(args) == 0:
            raise TypeError(f"{name} expected at least 1 argument, got 0")

        if len(args) == 1:
            if isinstance(args[0], Iterable):
                return builtin_filter(environment, args[0], **kwargs)

            raise TypeError(f"'{type(args[0]).__name__}' object is not iterable")

        return builtin_filter(environment, args, **kwargs)

    return pass_environment(wrapper)


def average(*args: Any, default: Any = _SENTINEL) -> Any:
    """Filter and function to calculate the arithmetic mean.

    Calculates of an iterable or of two or more arguments.

    The parameters may be passed as an iterable or as separate arguments.
    """
    if len(args) == 0:
        raise TypeError("average expected at least 1 argument, got 0")

    # If first argument is iterable and more than 1 argument provided but not a named
    # default, then use 2nd argument as default.
    if isinstance(args[0], Iterable):
        average_list = args[0]
        if len(args) > 1 and default is _SENTINEL:
            default = args[1]
    elif len(args) == 1:
        raise TypeError(f"'{type(args[0]).__name__}' object is not iterable")
    else:
        average_list = args

    try:
        return statistics.fmean(average_list)
    except (TypeError, statistics.StatisticsError):
        if default is _SENTINEL:
            raise_no_default("average", args)
        return default


def forgiving_float(value, default=_SENTINEL):
    """Try to convert value to a float."""
    try:
        return float(value)
    except (ValueError, TypeError):
        if default is _SENTINEL:
            raise_no_default("float", value)
        return default


def forgiving_float_filter(value, default=_SENTINEL):
    """Try to convert value to a float."""
    try:
        return float(value)
    except (ValueError, TypeError):
        if default is _SENTINEL:
            raise_no_default("float", value)
        return default


def forgiving_int(value, default=_SENTINEL, base=10):
    """Try to convert value to an int, and raise if it fails."""
    result = jinja2.filters.do_int(value, default=default, base=base)
    if result is _SENTINEL:
        raise_no_default("int", value)
    return result


def forgiving_int_filter(value, default=_SENTINEL, base=10):
    """Try to convert value to an int, and raise if it fails."""
    result = jinja2.filters.do_int(value, default=default, base=base)
    if result is _SENTINEL:
        raise_no_default("int", value)
    return result


def is_number(value):
    """Try to convert value to a float."""
    try:
        fvalue = float(value)
    except (ValueError, TypeError):
        return False
    if math.isnan(fvalue) or math.isinf(fvalue):
        return False
    return True


def regex_match(value, find="", ignorecase=False):
    """Match value using regex."""
    if not isinstance(value, str):
        value = str(value)
    flags = re.I if ignorecase else 0
    return bool(_regex_cache(find, flags).match(value))


_regex_cache = lru_cache(maxsize=128)(re.compile)


def regex_replace(value="", find="", replace="", ignorecase=False):
    """Replace using regex."""
    if not isinstance(value, str):
        value = str(value)
    flags = re.I if ignorecase else 0
    return _regex_cache(find, flags).sub(replace, value)


def regex_search(value, find="", ignorecase=False):
    """Search using regex."""
    if not isinstance(value, str):
        value = str(value)
    flags = re.I if ignorecase else 0
    return bool(_regex_cache(find, flags).search(value))


def regex_findall_index(value, find="", index=0, ignorecase=False):
    """Find all matches using regex and then pick specific match index."""
    return regex_findall(value, find, ignorecase)[index]


def regex_findall(value, find="", ignorecase=False):
    """Find all matches using regex."""
    if not isinstance(value, str):
        value = str(value)
    flags = re.I if ignorecase else 0
    return _regex_cache(find, flags).findall(value)


def bitwise_and(first_value, second_value):
    """Perform a bitwise and operation."""
    return first_value & second_value


def bitwise_or(first_value, second_value):
    """Perform a bitwise or operation."""
    return first_value | second_value


def struct_pack(value: Any | None, format_string: str) -> bytes | None:
    """Pack an object into a bytes object."""
    try:
        return pack(format_string, value)
    except StructError:
        _LOGGER.warning(
            (
                "Template warning: 'pack' unable to pack object '%s' with type '%s' and"
                " format_string '%s' see https://docs.python.org/3/library/struct.html"
                " for more information"
            ),
            str(value),
            type(value).__name__,
            format_string,
        )
        return None


def struct_unpack(value: bytes, format_string: str, offset: int = 0) -> Any | None:
    """Unpack an object from bytes an return the first native object."""
    try:
        return unpack_from(format_string, value, offset)[0]
    except StructError:
        _LOGGER.warning(
            (
                "Template warning: 'unpack' unable to unpack object '%s' with"
                " format_string '%s' and offset %s see"
                " https://docs.python.org/3/library/struct.html for more information"
            ),
            value,
            format_string,
            offset,
        )
        return None


def base64_encode(value):
    """Perform base64 encode."""
    return base64.b64encode(value.encode("utf-8")).decode("utf-8")


def base64_decode(value):
    """Perform base64 denode."""
    return base64.b64decode(value).decode("utf-8")


def ordinal(value):
    """Perform ordinal conversion."""
    return str(value) + (
        list(["th", "st", "nd", "rd"] + ["th"] * 6)[(int(str(value)[-1])) % 10]
        if int(str(value)[-2:]) % 100 not in range(11, 14)
        else "th"
    )


def from_json(value):
    """Convert a JSON string to an object."""
    return json_loads(value)


def to_json(value, ensure_ascii=True):
    """Convert an object to a JSON string."""
    return json.dumps(value, ensure_ascii=ensure_ascii)


class _MutableDict(dict):
    pass


class _MutableList(list):
    pass


def as_mutable(value):
    """Create a mutable copy of a dict or list."""
    if isinstance(value, dict):
        return _MutableDict(value)
    if isinstance(value, list):
        return _MutableList(value)
    raise ValueError("Can only create mutable lists or dicts.")


@pass_context
def random_every_time(context, values):
    """Choose a random value.

    Unlike Jinja's random filter,
    this is context-dependent to avoid caching the chosen value.
    """
    return random.choice(values)


def today_at(time_str: str = "") -> datetime:
    """Record fetching now where the time has been replaced with value."""
    today = dt_util.start_of_local_day()
    if not time_str:
        return today

    if (time_today := dt_util.parse_time(time_str)) is None:
        raise ValueError(
            f"could not convert {type(time_str).__name__} to datetime: '{time_str}'"
        )

    return datetime.combine(today, time_today, today.tzinfo)


def relative_time(value):
    """Take a datetime and return its "age" as a string.

    The age can be in second, minute, hour, day, month or year. Only the
    biggest unit is considered, e.g. if it's 2 days and 3 hours, "2 days" will
    be returned.
    Make sure date is not in the future, or else it will return None.

    If the input are not a datetime object the input will be returned unmodified.
    """
    if not isinstance(value, datetime):
        return value
    if not value.tzinfo:
        value = dt_util.as_local(value)
    if dt_util.now() < value:
        return value
    return dt_util.get_age(value)


def urlencode(value):
    """Urlencode dictionary and return as UTF-8 string."""
    return urllib_urlencode(value).encode("utf-8")


def slugify(value, separator="_"):
    """Convert a string into a slug, such as what is used for entity ids."""
    return slugify_util(value, separator=separator)


def iif(
    value: Any, if_true: Any = True, if_false: Any = False, if_none: Any = _SENTINEL
) -> Any:
    """Immediate if function/filter that allow for common if/else constructs.

    https://en.wikipedia.org/wiki/IIf

    Examples:
        {{ is_state("device_tracker.frenck", "home") | iif("yes", "no") }}
        {{ iif(1==2, "yes", "no") }}
        {{ (1 == 1) | iif("yes", "no") }}
    """
    if value is None and if_none is not _SENTINEL:
        return if_none
    if bool(value):
        return if_true
    return if_false


@contextmanager
def set_template(template_str: str, action: str) -> Generator:
    """Store template being parsed or rendered in a Contextvar to aid error handling."""
    template_cv.set((template_str, action))
    try:
        yield
    finally:
        template_cv.set(None)


def _render_with_context(
    template_str: str, template: jinja2.Template, **kwargs: Any
) -> str:
    """Store template being rendered in a ContextVar to aid error handling."""
    with set_template(template_str, "rendering"):
        return template.render(**kwargs)


class LoggingUndefined(jinja2.Undefined):
    """Log on undefined variables."""

    def _log_message(self) -> None:
        template, action = template_cv.get() or ("", "rendering or compiling")
        _LOGGER.warning(
            "Template variable warning: %s when %s '%s'",
            self._undefined_message,
            action,
            template,
        )

    def _fail_with_undefined_error(self, *args, **kwargs):
        try:
            return super()._fail_with_undefined_error(*args, **kwargs)
        except self._undefined_exception as ex:
            template, action = template_cv.get() or ("", "rendering or compiling")
            _LOGGER.error(
                "Template variable error: %s when %s '%s'",
                self._undefined_message,
                action,
                template,
            )
            raise ex

    def __str__(self) -> str:
        """Log undefined __str___."""
        self._log_message()
        return super().__str__()

    def __iter__(self):
        """Log undefined __iter___."""
        self._log_message()
        return super().__iter__()

    def __bool__(self) -> bool:
        """Log undefined __bool___."""
        self._log_message()
        return super().__bool__()


class TemplateEnvironment(ImmutableSandboxedEnvironment):
    """The Home Assistant template environment."""

    def __init__(self, hass, limited=False, strict=False):
        """Initialise template environment."""
        undefined: type[LoggingUndefined] | type[jinja2.StrictUndefined]
        if not strict:
            undefined = LoggingUndefined
        else:
            undefined = jinja2.StrictUndefined
        super().__init__(undefined=undefined)
        self.hass = hass
        self.template_cache: weakref.WeakValueDictionary[
            str | jinja2.nodes.Template, CodeType | str | None
        ] = weakref.WeakValueDictionary()
<<<<<<< HEAD
        self.add_extension("jinja2.ext.do")
=======
        self.add_extension("jinja2.ext.loopcontrols")
>>>>>>> 73c7ee43
        self.filters["round"] = forgiving_round
        self.filters["multiply"] = multiply
        self.filters["log"] = logarithm
        self.filters["sin"] = sine
        self.filters["cos"] = cosine
        self.filters["tan"] = tangent
        self.filters["asin"] = arc_sine
        self.filters["acos"] = arc_cosine
        self.filters["atan"] = arc_tangent
        self.filters["atan2"] = arc_tangent2
        self.filters["sqrt"] = square_root
        self.filters["as_datetime"] = as_datetime
        self.filters["as_timedelta"] = as_timedelta
        self.filters["as_timestamp"] = forgiving_as_timestamp
        self.filters["today_at"] = today_at
        self.filters["as_local"] = dt_util.as_local
        self.filters["timestamp_custom"] = timestamp_custom
        self.filters["timestamp_local"] = timestamp_local
        self.filters["timestamp_utc"] = timestamp_utc
        self.filters["to_json"] = to_json
        self.filters["from_json"] = from_json
        self.filters["as_mutable"] = as_mutable
        self.filters["is_defined"] = fail_when_undefined
        self.filters["average"] = average
        self.filters["random"] = random_every_time
        self.filters["base64_encode"] = base64_encode
        self.filters["base64_decode"] = base64_decode
        self.filters["ordinal"] = ordinal
        self.filters["regex_match"] = regex_match
        self.filters["regex_replace"] = regex_replace
        self.filters["regex_search"] = regex_search
        self.filters["regex_findall"] = regex_findall
        self.filters["regex_findall_index"] = regex_findall_index
        self.filters["bitwise_and"] = bitwise_and
        self.filters["bitwise_or"] = bitwise_or
        self.filters["pack"] = struct_pack
        self.filters["unpack"] = struct_unpack
        self.filters["ord"] = ord
        self.filters["is_number"] = is_number
        self.filters["float"] = forgiving_float_filter
        self.filters["int"] = forgiving_int_filter
        self.filters["relative_time"] = relative_time
        self.filters["slugify"] = slugify
        self.filters["iif"] = iif
        self.filters["bool"] = forgiving_boolean
        self.filters["version"] = version
        self.filters["contains"] = contains
        self.globals["log"] = logarithm
        self.globals["sin"] = sine
        self.globals["cos"] = cosine
        self.globals["tan"] = tangent
        self.globals["sqrt"] = square_root
        self.globals["pi"] = math.pi
        self.globals["tau"] = math.pi * 2
        self.globals["e"] = math.e
        self.globals["asin"] = arc_sine
        self.globals["acos"] = arc_cosine
        self.globals["atan"] = arc_tangent
        self.globals["atan2"] = arc_tangent2
        self.globals["float"] = forgiving_float
        self.globals["as_datetime"] = as_datetime
        self.globals["as_local"] = dt_util.as_local
        self.globals["as_timedelta"] = as_timedelta
        self.globals["as_timestamp"] = forgiving_as_timestamp
        self.globals["today_at"] = today_at
        self.globals["relative_time"] = relative_time
        self.globals["timedelta"] = timedelta
        self.globals["strptime"] = strptime
        self.globals["urlencode"] = urlencode
        self.globals["average"] = average
        self.globals["max"] = min_max_from_filter(self.filters["max"], "max")
        self.globals["min"] = min_max_from_filter(self.filters["min"], "min")
        self.globals["is_number"] = is_number
        self.globals["int"] = forgiving_int
        self.globals["pack"] = struct_pack
        self.globals["unpack"] = struct_unpack
        self.globals["slugify"] = slugify
        self.globals["iif"] = iif
        self.globals["bool"] = forgiving_boolean
        self.globals["version"] = version
        self.tests["is_number"] = is_number
        self.tests["match"] = regex_match
        self.tests["search"] = regex_search
        self.tests["contains"] = contains

        if hass is None:
            return

        # We mark these as a context functions to ensure they get
        # evaluated fresh with every execution, rather than executed
        # at compile time and the value stored. The context itself
        # can be discarded, we only need to get at the hass object.
        def hassfunction(
            func: Callable[Concatenate[HomeAssistant, _P], _R],
        ) -> Callable[Concatenate[Any, _P], _R]:
            """Wrap function that depend on hass."""

            @wraps(func)
            def wrapper(_: Any, *args: _P.args, **kwargs: _P.kwargs) -> _R:
                return func(hass, *args, **kwargs)

            return pass_context(wrapper)

        self.globals["device_entities"] = hassfunction(device_entities)
        self.filters["device_entities"] = pass_context(self.globals["device_entities"])

        self.globals["device_attr"] = hassfunction(device_attr)
        self.filters["device_attr"] = pass_context(self.globals["device_attr"])

        self.globals["is_device_attr"] = hassfunction(is_device_attr)
        self.tests["is_device_attr"] = pass_eval_context(self.globals["is_device_attr"])

        self.globals["config_entry_id"] = hassfunction(config_entry_id)
        self.filters["config_entry_id"] = pass_context(self.globals["config_entry_id"])

        self.globals["device_id"] = hassfunction(device_id)
        self.filters["device_id"] = pass_context(self.globals["device_id"])

        self.globals["area_id"] = hassfunction(area_id)
        self.filters["area_id"] = pass_context(self.globals["area_id"])

        self.globals["area_name"] = hassfunction(area_name)
        self.filters["area_name"] = pass_context(self.globals["area_name"])

        self.globals["area_entities"] = hassfunction(area_entities)
        self.filters["area_entities"] = pass_context(self.globals["area_entities"])

        self.globals["area_devices"] = hassfunction(area_devices)
        self.filters["area_devices"] = pass_context(self.globals["area_devices"])

        self.globals["integration_entities"] = hassfunction(integration_entities)
        self.filters["integration_entities"] = pass_context(
            self.globals["integration_entities"]
        )

        if limited:
            # Only device_entities is available to limited templates, mark other
            # functions and filters as unsupported.
            def unsupported(name: str) -> Callable[[], NoReturn]:
                def warn_unsupported(*args: Any, **kwargs: Any) -> NoReturn:
                    raise TemplateError(
                        f"Use of '{name}' is not supported in limited templates"
                    )

                return warn_unsupported

            hass_globals = [
                "closest",
                "distance",
                "expand",
                "is_state",
                "is_state_attr",
                "state_attr",
                "states",
                "utcnow",
                "now",
                "device_attr",
                "is_device_attr",
                "device_id",
                "area_id",
                "area_name",
            ]
            hass_filters = ["closest", "expand", "device_id", "area_id", "area_name"]
            for glob in hass_globals:
                self.globals[glob] = unsupported(glob)
            for filt in hass_filters:
                self.filters[filt] = unsupported(filt)
            return

        self.globals["expand"] = hassfunction(expand)
        self.filters["expand"] = pass_context(self.globals["expand"])
        self.globals["closest"] = hassfunction(closest)
        self.filters["closest"] = pass_context(hassfunction(closest_filter))
        self.globals["distance"] = hassfunction(distance)
        self.globals["is_state"] = hassfunction(is_state)
        self.tests["is_state"] = pass_eval_context(self.globals["is_state"])
        self.globals["is_state_attr"] = hassfunction(is_state_attr)
        self.tests["is_state_attr"] = pass_eval_context(self.globals["is_state_attr"])
        self.globals["state_attr"] = hassfunction(state_attr)
        self.filters["state_attr"] = self.globals["state_attr"]
        self.globals["states"] = AllStates(hass)
        self.filters["states"] = self.globals["states"]
        self.globals["utcnow"] = hassfunction(utcnow)
        self.globals["now"] = hassfunction(now)

    def is_safe_callable(self, obj):
        """Test if callback is safe."""
        return isinstance(obj, AllStates) or super().is_safe_callable(obj)

    def is_safe_attribute(self, obj, attr, value):
        """Test if attribute is safe."""

        if isinstance(obj, (_MutableDict, _MutableList)):
            return True

        if isinstance(
            obj, (AllStates, DomainStates, TemplateState, LoopContext, AsyncLoopContext)
        ):
            return attr[0] != "_"

        if isinstance(obj, Namespace):
            return True

        return super().is_safe_attribute(obj, attr, value)

    @overload
    def compile(  # type: ignore[misc]
        self,
        source: str | jinja2.nodes.Template,
        name: str | None = None,
        filename: str | None = None,
        raw: Literal[False] = False,
        defer_init: bool = False,
    ) -> CodeType:
        ...

    @overload
    def compile(
        self,
        source: str | jinja2.nodes.Template,
        name: str | None = None,
        filename: str | None = None,
        raw: Literal[True] = ...,
        defer_init: bool = False,
    ) -> str:
        ...

    def compile(
        self,
        source: str | jinja2.nodes.Template,
        name: str | None = None,
        filename: str | None = None,
        raw: bool = False,
        defer_init: bool = False,
    ) -> CodeType | str:
        """Compile the template."""
        if (
            name is not None
            or filename is not None
            or raw is not False
            or defer_init is not False
        ):
            # If there are any non-default keywords args, we do
            # not cache.  In prodution we currently do not have
            # any instance of this.
            return super().compile(  # type: ignore[no-any-return,call-overload]
                source,
                name,
                filename,
                raw,
                defer_init,
            )

        if (cached := self.template_cache.get(source)) is None:
            cached = self.template_cache[source] = super().compile(source)

        return cached


_NO_HASS_ENV = TemplateEnvironment(None)  # type: ignore[no-untyped-call]<|MERGE_RESOLUTION|>--- conflicted
+++ resolved
@@ -2080,11 +2080,8 @@
         self.template_cache: weakref.WeakValueDictionary[
             str | jinja2.nodes.Template, CodeType | str | None
         ] = weakref.WeakValueDictionary()
-<<<<<<< HEAD
+        self.add_extension("jinja2.ext.loopcontrols")
         self.add_extension("jinja2.ext.do")
-=======
-        self.add_extension("jinja2.ext.loopcontrols")
->>>>>>> 73c7ee43
         self.filters["round"] = forgiving_round
         self.filters["multiply"] = multiply
         self.filters["log"] = logarithm
