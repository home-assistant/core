"""Template helper methods for rendering strings with Home Assistant data."""

from __future__ import annotations

from ast import literal_eval
import asyncio
import base64
import collections.abc
from collections.abc import Callable, Generator, Iterable, MutableSequence
from contextlib import AbstractContextManager
from contextvars import ContextVar
from copy import deepcopy
from datetime import date, datetime, time, timedelta
from functools import cache, lru_cache, partial, wraps
import hashlib
import json
import logging
import math
from operator import contains
import pathlib
import random
import re
import statistics
from struct import error as StructError, pack, unpack_from
import sys
from types import CodeType, TracebackType
from typing import (
    TYPE_CHECKING,
    Any,
    Concatenate,
    Literal,
    NoReturn,
    Self,
    cast,
    overload,
)
from urllib.parse import urlencode as urllib_urlencode
import weakref

from awesomeversion import AwesomeVersion
import jinja2
from jinja2 import pass_context, pass_environment, pass_eval_context
from jinja2.runtime import AsyncLoopContext, LoopContext
from jinja2.sandbox import ImmutableSandboxedEnvironment
from jinja2.utils import Namespace
from lru import LRU
import orjson
from propcache.api import under_cached_property
import voluptuous as vol

from homeassistant.const import (
    ATTR_ENTITY_ID,
    ATTR_LATITUDE,
    ATTR_LONGITUDE,
    ATTR_PERSONS,
    ATTR_UNIT_OF_MEASUREMENT,
    EVENT_HOMEASSISTANT_START,
    EVENT_HOMEASSISTANT_STOP,
    STATE_UNAVAILABLE,
    STATE_UNKNOWN,
    UnitOfLength,
)
from homeassistant.core import (
    Context,
    HomeAssistant,
    ServiceResponse,
    State,
    callback,
    split_entity_id,
    valid_domain,
    valid_entity_id,
)
from homeassistant.exceptions import TemplateError
from homeassistant.loader import bind_hass
from homeassistant.util import (
    convert,
    dt as dt_util,
    location as location_util,
    slugify as slugify_util,
)
from homeassistant.util.async_ import run_callback_threadsafe
from homeassistant.util.hass_dict import HassKey
from homeassistant.util.json import JSON_DECODE_EXCEPTIONS, json_loads
from homeassistant.util.read_only_dict import ReadOnlyDict
from homeassistant.util.thread import ThreadWithException

from . import (
    area_registry,
    device_registry,
    entity_registry,
    floor_registry as fr,
    issue_registry,
    label_registry,
    location as loc_helper,
)
from .deprecation import deprecated_function
from .singleton import singleton
from .translation import async_translate_state
from .typing import TemplateVarsType

if TYPE_CHECKING:
    from _typeshed import OptExcInfo

# mypy: allow-untyped-defs, no-check-untyped-defs

_LOGGER = logging.getLogger(__name__)
_SENTINEL = object()
DATE_STR_FORMAT = "%Y-%m-%d %H:%M:%S"

_ENVIRONMENT: HassKey[TemplateEnvironment] = HassKey("template.environment")
_ENVIRONMENT_LIMITED: HassKey[TemplateEnvironment] = HassKey(
    "template.environment_limited"
)
_ENVIRONMENT_STRICT: HassKey[TemplateEnvironment] = HassKey(
    "template.environment_strict"
)
_HASS_LOADER = "template.hass_loader"

# Match "simple" ints and floats. -1.0, 1, +5, 5.0
_IS_NUMERIC = re.compile(r"^[+-]?(?!0\d)\d*(?:\.\d*)?$")

_RESERVED_NAMES = {
    "contextfunction",
    "evalcontextfunction",
    "environmentfunction",
    "jinja_pass_arg",
}

_COLLECTABLE_STATE_ATTRIBUTES = {
    "state",
    "attributes",
    "last_changed",
    "last_updated",
    "context",
    "domain",
    "object_id",
    "name",
}

ALL_STATES_RATE_LIMIT = 60  # seconds
DOMAIN_STATES_RATE_LIMIT = 1  # seconds

_render_info: ContextVar[RenderInfo | None] = ContextVar("_render_info", default=None)


template_cv: ContextVar[tuple[str, str] | None] = ContextVar(
    "template_cv", default=None
)

#
# CACHED_TEMPLATE_STATES is a rough estimate of the number of entities
# on a typical system. It is used as the initial size of the LRU cache
# for TemplateState objects.
#
# If the cache is too small we will end up creating and destroying
# TemplateState objects too often which will cause a lot of GC activity
# and slow down the system. For systems with a lot of entities and
# templates, this can reach 100000s of object creations and destructions
# per minute.
#
# Since entity counts may grow over time, we will increase
# the size if the number of entities grows via _async_adjust_lru_sizes
# at the start of the system and every 10 minutes if needed.
#
CACHED_TEMPLATE_STATES = 512
EVAL_CACHE_SIZE = 512

MAX_CUSTOM_TEMPLATE_SIZE = 5 * 1024 * 1024
MAX_TEMPLATE_OUTPUT = 256 * 1024  # 256KiB

CACHED_TEMPLATE_LRU: LRU[State, TemplateState] = LRU(CACHED_TEMPLATE_STATES)
CACHED_TEMPLATE_NO_COLLECT_LRU: LRU[State, TemplateState] = LRU(CACHED_TEMPLATE_STATES)
ENTITY_COUNT_GROWTH_FACTOR = 1.2

ORJSON_PASSTHROUGH_OPTIONS = (
    orjson.OPT_PASSTHROUGH_DATACLASS | orjson.OPT_PASSTHROUGH_DATETIME
)


def _template_state_no_collect(hass: HomeAssistant, state: State) -> TemplateState:
    """Return a TemplateState for a state without collecting."""
    if template_state := CACHED_TEMPLATE_NO_COLLECT_LRU.get(state):
        return template_state
    template_state = _create_template_state_no_collect(hass, state)
    CACHED_TEMPLATE_NO_COLLECT_LRU[state] = template_state
    return template_state


def _template_state(hass: HomeAssistant, state: State) -> TemplateState:
    """Return a TemplateState for a state that collects."""
    if template_state := CACHED_TEMPLATE_LRU.get(state):
        return template_state
    template_state = TemplateState(hass, state)
    CACHED_TEMPLATE_LRU[state] = template_state
    return template_state


def async_setup(hass: HomeAssistant) -> bool:
    """Set up tracking the template LRUs."""

    @callback
    def _async_adjust_lru_sizes(_: Any) -> None:
        """Adjust the lru cache sizes."""
        new_size = int(
            round(hass.states.async_entity_ids_count() * ENTITY_COUNT_GROWTH_FACTOR)
        )
        for lru in (CACHED_TEMPLATE_LRU, CACHED_TEMPLATE_NO_COLLECT_LRU):
            # There is no typing for LRU
            current_size = lru.get_size()
            if new_size > current_size:
                lru.set_size(new_size)

    from .event import (  # pylint: disable=import-outside-toplevel
        async_track_time_interval,
    )

    cancel = async_track_time_interval(
        hass, _async_adjust_lru_sizes, timedelta(minutes=10)
    )
    hass.bus.async_listen_once(EVENT_HOMEASSISTANT_START, _async_adjust_lru_sizes)
    hass.bus.async_listen_once(EVENT_HOMEASSISTANT_STOP, callback(lambda _: cancel()))
    return True


@bind_hass
@deprecated_function(
    "automatic setting of Template.hass introduced by HA Core PR #89242",
    breaks_in_ha_version="2025.10",
)
def attach(hass: HomeAssistant, obj: Any) -> None:
    """Recursively attach hass to all template instances in list and dict."""
    return _attach(hass, obj)


def _attach(hass: HomeAssistant, obj: Any) -> None:
    """Recursively attach hass to all template instances in list and dict."""
    if isinstance(obj, list):
        for child in obj:
            _attach(hass, child)
    elif isinstance(obj, collections.abc.Mapping):
        for child_key, child_value in obj.items():
            _attach(hass, child_key)
            _attach(hass, child_value)
    elif isinstance(obj, Template):
        obj.hass = hass


def render_complex(
    value: Any,
    variables: TemplateVarsType = None,
    limited: bool = False,
    parse_result: bool = True,
) -> Any:
    """Recursive template creator helper function."""
    if isinstance(value, list):
        return [
            render_complex(item, variables, limited, parse_result) for item in value
        ]
    if isinstance(value, collections.abc.Mapping):
        return {
            render_complex(key, variables, limited, parse_result): render_complex(
                item, variables, limited, parse_result
            )
            for key, item in value.items()
        }
    if isinstance(value, Template):
        return value.async_render(variables, limited=limited, parse_result=parse_result)

    return value


def is_complex(value: Any) -> bool:
    """Test if data structure is a complex template."""
    if isinstance(value, Template):
        return True
    if isinstance(value, list):
        return any(is_complex(val) for val in value)
    if isinstance(value, collections.abc.Mapping):
        return any(is_complex(val) for val in value) or any(
            is_complex(val) for val in value.values()
        )
    return False


def is_template_string(maybe_template: str) -> bool:
    """Check if the input is a Jinja2 template."""
    return "{" in maybe_template and (
        "{%" in maybe_template or "{{" in maybe_template or "{#" in maybe_template
    )


class ResultWrapper:
    """Result wrapper class to store render result."""

    render_result: str | None


def gen_result_wrapper(kls: type[dict | list | set]) -> type:
    """Generate a result wrapper."""

    class Wrapper(kls, ResultWrapper):  # type: ignore[valid-type,misc]
        """Wrapper of a kls that can store render_result."""

        def __init__(self, *args: Any, render_result: str | None = None) -> None:
            super().__init__(*args)
            self.render_result = render_result

        def __str__(self) -> str:
            if self.render_result is None:
                # Can't get set repr to work
                if kls is set:
                    return str(set(self))

                return kls.__str__(self)

            return self.render_result

    return Wrapper


class TupleWrapper(tuple, ResultWrapper):
    """Wrap a tuple."""

    __slots__ = ()

    # This is all magic to be allowed to subclass a tuple.

    def __new__(cls, value: tuple, *, render_result: str | None = None) -> Self:
        """Create a new tuple class."""
        return super().__new__(cls, tuple(value))

    def __init__(self, value: tuple, *, render_result: str | None = None) -> None:
        """Initialize a new tuple class."""
        self.render_result = render_result

    def __str__(self) -> str:
        """Return string representation."""
        if self.render_result is None:
            return super().__str__()

        return self.render_result


_types: tuple[type[dict | list | set], ...] = (dict, list, set)
RESULT_WRAPPERS: dict[type, type] = {kls: gen_result_wrapper(kls) for kls in _types}
RESULT_WRAPPERS[tuple] = TupleWrapper


def _true(arg: str) -> bool:
    return True


def _false(arg: str) -> bool:
    return False


@lru_cache(maxsize=EVAL_CACHE_SIZE)
def _cached_parse_result(render_result: str) -> Any:
    """Parse a result and cache the result."""
    result = literal_eval(render_result)
    if type(result) in RESULT_WRAPPERS:
        result = RESULT_WRAPPERS[type(result)](result, render_result=render_result)

    # If the literal_eval result is a string, use the original
    # render, by not returning right here. The evaluation of strings
    # resulting in strings impacts quotes, to avoid unexpected
    # output; use the original render instead of the evaluated one.
    # Complex and scientific values are also unexpected. Filter them out.
    if (
        # Filter out string and complex numbers
        not isinstance(result, (str, complex))
        and (
            # Pass if not numeric and not a boolean
            not isinstance(result, (int, float))
            # Or it's a boolean (inherit from int)
            or isinstance(result, bool)
            # Or if it's a digit
            or _IS_NUMERIC.match(render_result) is not None
        )
    ):
        return result

    return render_result


class RenderInfo:
    """Holds information about a template render."""

    __slots__ = (
        "_result",
        "all_states",
        "all_states_lifecycle",
        "domains",
        "domains_lifecycle",
        "entities",
        "exception",
        "filter",
        "filter_lifecycle",
        "has_time",
        "is_static",
        "rate_limit",
        "template",
    )

    def __init__(self, template: Template) -> None:
        """Initialise."""
        self.template = template
        # Will be set sensibly once frozen.
        self.filter_lifecycle: Callable[[str], bool] = _true
        self.filter: Callable[[str], bool] = _true
        self._result: str | None = None
        self.is_static = False
        self.exception: TemplateError | None = None
        self.all_states = False
        self.all_states_lifecycle = False
        self.domains: collections.abc.Set[str] = set()
        self.domains_lifecycle: collections.abc.Set[str] = set()
        self.entities: collections.abc.Set[str] = set()
        self.rate_limit: float | None = None
        self.has_time = False

    def __repr__(self) -> str:
        """Representation of RenderInfo."""
        return (
            f"<RenderInfo {self.template}"
            f" all_states={self.all_states}"
            f" all_states_lifecycle={self.all_states_lifecycle}"
            f" domains={self.domains}"
            f" domains_lifecycle={self.domains_lifecycle}"
            f" entities={self.entities}"
            f" rate_limit={self.rate_limit}"
            f" has_time={self.has_time}"
            f" exception={self.exception}"
            f" is_static={self.is_static}"
            ">"
        )

    def _filter_domains_and_entities(self, entity_id: str) -> bool:
        """Template should re-render if the entity state changes.

        Only when we match specific domains or entities.
        """
        return (
            split_entity_id(entity_id)[0] in self.domains or entity_id in self.entities
        )

    def _filter_entities(self, entity_id: str) -> bool:
        """Template should re-render if the entity state changes.

        Only when we match specific entities.
        """
        return entity_id in self.entities

    def _filter_lifecycle_domains(self, entity_id: str) -> bool:
        """Template should re-render if the entity is added or removed.

        Only with domains watched.
        """
        return split_entity_id(entity_id)[0] in self.domains_lifecycle

    def result(self) -> str:
        """Results of the template computation."""
        if self.exception is not None:
            raise self.exception
        return cast(str, self._result)

    def _freeze_static(self) -> None:
        self.is_static = True
        self._freeze_sets()
        self.all_states = False

    def _freeze_sets(self) -> None:
        self.entities = frozenset(self.entities)
        self.domains = frozenset(self.domains)
        self.domains_lifecycle = frozenset(self.domains_lifecycle)

    def _freeze(self) -> None:
        self._freeze_sets()

        if self.rate_limit is None:
            if self.all_states or self.exception:
                self.rate_limit = ALL_STATES_RATE_LIMIT
            elif self.domains or self.domains_lifecycle:
                self.rate_limit = DOMAIN_STATES_RATE_LIMIT

        if self.exception:
            return

        if not self.all_states_lifecycle:
            if self.domains_lifecycle:
                self.filter_lifecycle = self._filter_lifecycle_domains
            else:
                self.filter_lifecycle = _false

        if self.all_states:
            return

        if self.domains:
            self.filter = self._filter_domains_and_entities
        elif self.entities:
            self.filter = self._filter_entities
        else:
            self.filter = _false


class Template:
    """Class to hold a template and manage caching and rendering."""

    __slots__ = (
        "__weakref__",
        "_compiled",
        "_compiled_code",
        "_exc_info",
        "_hash_cache",
        "_limited",
        "_log_fn",
        "_renders",
        "_strict",
        "hass",
        "is_static",
        "template",
    )

    def __init__(self, template: str, hass: HomeAssistant | None = None) -> None:
        """Instantiate a template.

        Note: A valid hass instance should always be passed in. The hass parameter
        will be non optional in Home Assistant Core 2025.10.
        """
        # pylint: disable-next=import-outside-toplevel
        from .frame import ReportBehavior, report_usage

        if not isinstance(template, str):
            raise TypeError("Expected template to be a string")

        if not hass:
            report_usage(
                "creates a template object without passing hass",
                core_behavior=ReportBehavior.LOG,
                breaks_in_ha_version="2025.10",
            )

        self.template: str = template.strip()
        self._compiled_code: CodeType | None = None
        self._compiled: jinja2.Template | None = None
        self.hass = hass
        self.is_static = not is_template_string(template)
        self._exc_info: OptExcInfo | None = None
        self._limited: bool | None = None
        self._strict: bool | None = None
        self._log_fn: Callable[[int, str], None] | None = None
        self._hash_cache: int = hash(self.template)
        self._renders: int = 0

    @property
    def _env(self) -> TemplateEnvironment:
        if self.hass is None:
            return _NO_HASS_ENV
        # Bypass cache if a custom log function is specified
        if self._log_fn is not None:
            return TemplateEnvironment(
                self.hass, self._limited, self._strict, self._log_fn
            )
        if self._limited:
            wanted_env = _ENVIRONMENT_LIMITED
        elif self._strict:
            wanted_env = _ENVIRONMENT_STRICT
        else:
            wanted_env = _ENVIRONMENT
        if (ret := self.hass.data.get(wanted_env)) is None:
            ret = self.hass.data[wanted_env] = TemplateEnvironment(
                self.hass, self._limited, self._strict, self._log_fn
            )
        return ret

    def ensure_valid(self) -> None:
        """Return if template is valid."""
        if self.is_static or self._compiled_code is not None:
            return

        if compiled := self._env.template_cache.get(self.template):
            self._compiled_code = compiled
            return

        with _template_context_manager as cm:
            cm.set_template(self.template, "compiling")
            try:
                self._compiled_code = self._env.compile(self.template)
            except jinja2.TemplateError as err:
                raise TemplateError(err) from err

    def render(
        self,
        variables: TemplateVarsType = None,
        parse_result: bool = True,
        limited: bool = False,
        **kwargs: Any,
    ) -> Any:
        """Render given template.

        If limited is True, the template is not allowed to access any function
        or filter depending on hass or the state machine.
        """
        if self.is_static:
            if not parse_result or (self.hass and self.hass.config.legacy_templates):
                return self.template
            return self._parse_result(self.template)
        assert self.hass is not None, "hass variable not set on template"
        return run_callback_threadsafe(
            self.hass.loop,
            partial(self.async_render, variables, parse_result, limited, **kwargs),
        ).result()

    @callback
    def async_render(
        self,
        variables: TemplateVarsType = None,
        parse_result: bool = True,
        limited: bool = False,
        strict: bool = False,
        log_fn: Callable[[int, str], None] | None = None,
        **kwargs: Any,
    ) -> Any:
        """Render given template.

        This method must be run in the event loop.

        If limited is True, the template is not allowed to access any function
        or filter depending on hass or the state machine.
        """
        self._renders += 1

        if self.is_static:
            if not parse_result or (self.hass and self.hass.config.legacy_templates):
                return self.template
            return self._parse_result(self.template)

        compiled = self._compiled or self._ensure_compiled(limited, strict, log_fn)

        if variables is not None:
            kwargs.update(variables)

        try:
            render_result = _render_with_context(self.template, compiled, **kwargs)
        except Exception as err:
            raise TemplateError(err) from err

        if len(render_result) > MAX_TEMPLATE_OUTPUT:
            raise TemplateError(
                f"Template output exceeded maximum size of {MAX_TEMPLATE_OUTPUT} characters"
            )

        render_result = render_result.strip()

        if not parse_result or (self.hass and self.hass.config.legacy_templates):
            return render_result

        return self._parse_result(render_result)

    def _parse_result(self, render_result: str) -> Any:
        """Parse the result."""
        try:
            return _cached_parse_result(render_result)
        except (ValueError, TypeError, SyntaxError, MemoryError):
            pass

        return render_result

    async def async_render_will_timeout(
        self,
        timeout: float,
        variables: TemplateVarsType = None,
        strict: bool = False,
        log_fn: Callable[[int, str], None] | None = None,
        **kwargs: Any,
    ) -> bool:
        """Check to see if rendering a template will timeout during render.

        This is intended to check for expensive templates
        that will make the system unstable.  The template
        is rendered in the executor to ensure it does not
        tie up the event loop.

        This function is not a security control and is only
        intended to be used as a safety check when testing
        templates.

        This method must be run in the event loop.
        """
        self._renders += 1

        if self.is_static:
            return False

        compiled = self._compiled or self._ensure_compiled(strict=strict, log_fn=log_fn)

        if variables is not None:
            kwargs.update(variables)

        self._exc_info = None
        finish_event = asyncio.Event()

        def _render_template() -> None:
            assert self.hass is not None, "hass variable not set on template"
            try:
                _render_with_context(self.template, compiled, **kwargs)
            except TimeoutError:
                pass
            except Exception:  # noqa: BLE001
                self._exc_info = sys.exc_info()
            finally:
                self.hass.loop.call_soon_threadsafe(finish_event.set)

        try:
            template_render_thread = ThreadWithException(target=_render_template)
            template_render_thread.start()
            async with asyncio.timeout(timeout):
                await finish_event.wait()
            if self._exc_info:
                raise TemplateError(self._exc_info[1].with_traceback(self._exc_info[2]))
        except TimeoutError:
            template_render_thread.raise_exc(TimeoutError)
            return True
        finally:
            template_render_thread.join()

        return False

    @callback
    def async_render_to_info(
        self,
        variables: TemplateVarsType = None,
        strict: bool = False,
        log_fn: Callable[[int, str], None] | None = None,
        **kwargs: Any,
    ) -> RenderInfo:
        """Render the template and collect an entity filter."""
        if self.hass and self.hass.config.debug:
            self.hass.verify_event_loop_thread("async_render_to_info")
        self._renders += 1

        render_info = RenderInfo(self)

        if not self.hass:
            raise RuntimeError(f"hass not set while rendering {self}")

        if _render_info.get() is not None:
            raise RuntimeError(
                f"RenderInfo already set while rendering {self}, "
                "this usually indicates the template is being rendered "
                "in the wrong thread"
            )

        if self.is_static:
            render_info._result = self.template.strip()  # noqa: SLF001
            render_info._freeze_static()  # noqa: SLF001
            return render_info

        token = _render_info.set(render_info)
        try:
            render_info._result = self.async_render(  # noqa: SLF001
                variables, strict=strict, log_fn=log_fn, **kwargs
            )
        except TemplateError as ex:
            render_info.exception = ex
        finally:
            _render_info.reset(token)

        render_info._freeze()  # noqa: SLF001
        return render_info

    def render_with_possible_json_value(self, value, error_value=_SENTINEL):
        """Render template with value exposed.

        If valid JSON will expose value_json too.
        """
        if self.is_static:
            return self.template

        return run_callback_threadsafe(
            self.hass.loop,
            self.async_render_with_possible_json_value,
            value,
            error_value,
        ).result()

    @callback
    def async_render_with_possible_json_value(
        self,
        value: Any,
        error_value: Any = _SENTINEL,
        variables: dict[str, Any] | None = None,
        parse_result: bool = False,
    ) -> Any:
        """Render template with value exposed.

        If valid JSON will expose value_json too.

        This method must be run in the event loop.
        """
        self._renders += 1

        if self.is_static:
            return self.template

        compiled = self._compiled or self._ensure_compiled()

        variables = dict(variables or {})
        variables["value"] = value

        try:  # noqa: SIM105 - suppress is much slower
            variables["value_json"] = json_loads(value)
        except JSON_DECODE_EXCEPTIONS:
            pass

        try:
            render_result = _render_with_context(
                self.template, compiled, **variables
            ).strip()
        except jinja2.TemplateError as ex:
            if error_value is _SENTINEL:
                _LOGGER.error(
                    "Error parsing value: %s (value: %s, template: %s)",
                    ex,
                    value,
                    self.template,
                )
            return value if error_value is _SENTINEL else error_value

        if not parse_result or (self.hass and self.hass.config.legacy_templates):
            return render_result

        return self._parse_result(render_result)

    def _ensure_compiled(
        self,
        limited: bool = False,
        strict: bool = False,
        log_fn: Callable[[int, str], None] | None = None,
    ) -> jinja2.Template:
        """Bind a template to a specific hass instance."""
        self.ensure_valid()

        assert self.hass is not None, "hass variable not set on template"
        assert self._limited is None or self._limited == limited, (
            "can't change between limited and non limited template"
        )
        assert self._strict is None or self._strict == strict, (
            "can't change between strict and non strict template"
        )
        assert not (strict and limited), "can't combine strict and limited template"
        assert self._log_fn is None or self._log_fn == log_fn, (
            "can't change custom log function"
        )
        assert self._compiled_code is not None, "template code was not compiled"

        self._limited = limited
        self._strict = strict
        self._log_fn = log_fn
        env = self._env

        self._compiled = jinja2.Template.from_code(
            env, self._compiled_code, env.globals, None
        )

        return self._compiled

    def __eq__(self, other):
        """Compare template with another."""
        return (
            self.__class__ == other.__class__
            and self.template == other.template
            and self.hass == other.hass
        )

    def __hash__(self) -> int:
        """Hash code for template."""
        return self._hash_cache

    def __repr__(self) -> str:
        """Representation of Template."""
        return f"Template<template=({self.template}) renders={self._renders}>"


@cache
def _domain_states(hass: HomeAssistant, name: str) -> DomainStates:
    return DomainStates(hass, name)


def _readonly(*args: Any, **kwargs: Any) -> Any:
    """Raise an exception when a states object is modified."""
    raise RuntimeError(f"Cannot modify template States object: {args} {kwargs}")


class AllStates:
    """Class to expose all HA states as attributes."""

    __setitem__ = _readonly
    __delitem__ = _readonly
    __slots__ = ("_hass",)

    def __init__(self, hass: HomeAssistant) -> None:
        """Initialize all states."""
        self._hass = hass

    def __getattr__(self, name):
        """Return the domain state."""
        if "." in name:
            return _get_state_if_valid(self._hass, name)

        if name in _RESERVED_NAMES:
            return None

        if not valid_domain(name):
            raise TemplateError(f"Invalid domain name '{name}'")

        return _domain_states(self._hass, name)

    # Jinja will try __getitem__ first and it avoids the need
    # to call is_safe_attribute
    __getitem__ = __getattr__

    def _collect_all(self) -> None:
        if (render_info := _render_info.get()) is not None:
            render_info.all_states = True

    def _collect_all_lifecycle(self) -> None:
        if (render_info := _render_info.get()) is not None:
            render_info.all_states_lifecycle = True

    def __iter__(self) -> Generator[TemplateState]:
        """Return all states."""
        self._collect_all()
        return _state_generator(self._hass, None)

    def __len__(self) -> int:
        """Return number of states."""
        self._collect_all_lifecycle()
        return self._hass.states.async_entity_ids_count()

    def __call__(
        self,
        entity_id: str,
        rounded: bool | object = _SENTINEL,
        with_unit: bool = False,
    ) -> str:
        """Return the states."""
        state = _get_state(self._hass, entity_id)
        if state is None:
            return STATE_UNKNOWN
        if rounded is _SENTINEL:
            rounded = with_unit
        if rounded or with_unit:
            return state.format_state(rounded, with_unit)  # type: ignore[arg-type]
        return state.state

    def __repr__(self) -> str:
        """Representation of All States."""
        return "<template AllStates>"


class StateTranslated:
    """Class to represent a translated state in a template."""

    def __init__(self, hass: HomeAssistant) -> None:
        """Initialize all states."""
        self._hass = hass

    def __call__(self, entity_id: str) -> str | None:
        """Retrieve translated state if available."""
        state = _get_state_if_valid(self._hass, entity_id)

        if state is None:
            return STATE_UNKNOWN

        state_value = state.state
        domain = state.domain
        device_class = state.attributes.get("device_class")
        entry = entity_registry.async_get(self._hass).async_get(entity_id)
        platform = None if entry is None else entry.platform
        translation_key = None if entry is None else entry.translation_key

        return async_translate_state(
            self._hass, state_value, domain, platform, translation_key, device_class
        )

    def __repr__(self) -> str:
        """Representation of Translated state."""
        return "<template StateTranslated>"


class DomainStates:
    """Class to expose a specific HA domain as attributes."""

    __slots__ = ("_domain", "_hass")

    __setitem__ = _readonly
    __delitem__ = _readonly

    def __init__(self, hass: HomeAssistant, domain: str) -> None:
        """Initialize the domain states."""
        self._hass = hass
        self._domain = domain

    def __getattr__(self, name: str) -> TemplateState | None:
        """Return the states."""
        return _get_state_if_valid(self._hass, f"{self._domain}.{name}")

    # Jinja will try __getitem__ first and it avoids the need
    # to call is_safe_attribute
    __getitem__ = __getattr__

    def _collect_domain(self) -> None:
        if (entity_collect := _render_info.get()) is not None:
            entity_collect.domains.add(self._domain)  # type: ignore[attr-defined]

    def _collect_domain_lifecycle(self) -> None:
        if (entity_collect := _render_info.get()) is not None:
            entity_collect.domains_lifecycle.add(self._domain)  # type: ignore[attr-defined]

    def __iter__(self) -> Generator[TemplateState]:
        """Return the iteration over all the states."""
        self._collect_domain()
        return _state_generator(self._hass, self._domain)

    def __len__(self) -> int:
        """Return number of states."""
        self._collect_domain_lifecycle()
        return self._hass.states.async_entity_ids_count(self._domain)

    def __repr__(self) -> str:
        """Representation of Domain States."""
        return f"<template DomainStates('{self._domain}')>"


class TemplateStateBase(State):
    """Class to represent a state object in a template."""

    __slots__ = ("_collect", "_entity_id", "_hass", "_state")

    _state: State

    __setitem__ = _readonly
    __delitem__ = _readonly

    # Inheritance is done so functions that check against State keep working
    # pylint: disable-next=super-init-not-called
    def __init__(self, hass: HomeAssistant, collect: bool, entity_id: str) -> None:
        """Initialize template state."""
        self._hass = hass
        self._collect = collect
        self._entity_id = entity_id
        self._cache: dict[str, Any] = {}

    def _collect_state(self) -> None:
        if self._collect and (render_info := _render_info.get()):
            render_info.entities.add(self._entity_id)  # type: ignore[attr-defined]

    # Jinja will try __getitem__ first and it avoids the need
    # to call is_safe_attribute
    def __getitem__(self, item: str) -> Any:
        """Return a property as an attribute for jinja."""
        if item in _COLLECTABLE_STATE_ATTRIBUTES:
            # _collect_state inlined here for performance
            if self._collect and (render_info := _render_info.get()):
                render_info.entities.add(self._entity_id)  # type: ignore[attr-defined]
            return getattr(self._state, item)
        if item == "entity_id":
            return self._entity_id
        if item == "state_with_unit":
            return self.state_with_unit
        raise KeyError

    @under_cached_property
    def entity_id(self) -> str:
        """Wrap State.entity_id.

        Intentionally does not collect state
        """
        return self._entity_id

    @property
    def state(self) -> str:  # type: ignore[override]
        """Wrap State.state."""
        self._collect_state()
        return self._state.state

    @property
    def attributes(self) -> ReadOnlyDict[str, Any]:  # type: ignore[override]
        """Wrap State.attributes."""
        self._collect_state()
        return self._state.attributes

    @property
    def last_changed(self) -> datetime:  # type: ignore[override]
        """Wrap State.last_changed."""
        self._collect_state()
        return self._state.last_changed

    @property
    def last_reported(self) -> datetime:  # type: ignore[override]
        """Wrap State.last_reported."""
        self._collect_state()
        return self._state.last_reported

    @property
    def last_updated(self) -> datetime:  # type: ignore[override]
        """Wrap State.last_updated."""
        self._collect_state()
        return self._state.last_updated

    @property
    def context(self) -> Context:  # type: ignore[override]
        """Wrap State.context."""
        self._collect_state()
        return self._state.context

    @property
    def domain(self) -> str:  # type: ignore[override]
        """Wrap State.domain."""
        self._collect_state()
        return self._state.domain

    @property
    def object_id(self) -> str:  # type: ignore[override]
        """Wrap State.object_id."""
        self._collect_state()
        return self._state.object_id

    @property
    def name(self) -> str:
        """Wrap State.name."""
        self._collect_state()
        return self._state.name

    @property
    def state_with_unit(self) -> str:
        """Return the state concatenated with the unit if available."""
        return self.format_state(rounded=True, with_unit=True)

    def format_state(self, rounded: bool, with_unit: bool) -> str:
        """Return a formatted version of the state."""
        # Import here, not at top-level, to avoid circular import
        # pylint: disable-next=import-outside-toplevel
        from homeassistant.components.sensor import (
            DOMAIN as SENSOR_DOMAIN,
            async_rounded_state,
        )

        self._collect_state()
        if rounded and self._state.domain == SENSOR_DOMAIN:
            state = async_rounded_state(self._hass, self._entity_id, self._state)
        else:
            state = self._state.state
        if with_unit and (unit := self._state.attributes.get(ATTR_UNIT_OF_MEASUREMENT)):
            return f"{state} {unit}"
        return state

    def __eq__(self, other: object) -> bool:
        """Ensure we collect on equality check."""
        self._collect_state()
        return self._state.__eq__(other)


class TemplateState(TemplateStateBase):
    """Class to represent a state object in a template."""

    __slots__ = ()

    # Inheritance is done so functions that check against State keep working
    def __init__(self, hass: HomeAssistant, state: State, collect: bool = True) -> None:
        """Initialize template state."""
        super().__init__(hass, collect, state.entity_id)
        self._state = state

    def __repr__(self) -> str:
        """Representation of Template State."""
        return f"<template TemplateState({self._state!r})>"


class TemplateStateFromEntityId(TemplateStateBase):
    """Class to represent a state object in a template."""

    __slots__ = ()

    def __init__(
        self, hass: HomeAssistant, entity_id: str, collect: bool = True
    ) -> None:
        """Initialize template state."""
        super().__init__(hass, collect, entity_id)

    @property
    def _state(self) -> State:  # type: ignore[override]
        state = self._hass.states.get(self._entity_id)
        if not state:
            state = State(self._entity_id, STATE_UNKNOWN)
        return state

    def __repr__(self) -> str:
        """Representation of Template State."""
        return f"<template TemplateStateFromEntityId({self._entity_id})>"


_create_template_state_no_collect = partial(TemplateState, collect=False)


def _collect_state(hass: HomeAssistant, entity_id: str) -> None:
    if (entity_collect := _render_info.get()) is not None:
        entity_collect.entities.add(entity_id)  # type: ignore[attr-defined]


def _state_generator(
    hass: HomeAssistant, domain: str | None
) -> Generator[TemplateState]:
    """State generator for a domain or all states."""
    states = hass.states
    # If domain is None, we want to iterate over all states, but making
    # a copy of the dict is expensive. So we iterate over the protected
    # _states dict instead. This is safe because we're not modifying it
    # and everything is happening in the same thread (MainThread).
    #
    # We do not want to expose this method in the public API though to
    # ensure it does not get misused.
    #
    container: Iterable[State]
    if domain is None:
        container = states._states.values()  # noqa: SLF001
    else:
        container = states.async_all(domain)
    for state in container:
        yield _template_state_no_collect(hass, state)


def _get_state_if_valid(hass: HomeAssistant, entity_id: str) -> TemplateState | None:
    state = hass.states.get(entity_id)
    if state is None and not valid_entity_id(entity_id):
        raise TemplateError(f"Invalid entity ID '{entity_id}'")
    return _get_template_state_from_state(hass, entity_id, state)


def _get_state(hass: HomeAssistant, entity_id: str) -> TemplateState | None:
    return _get_template_state_from_state(hass, entity_id, hass.states.get(entity_id))


def _get_template_state_from_state(
    hass: HomeAssistant, entity_id: str, state: State | None
) -> TemplateState | None:
    if state is None:
        # Only need to collect if none, if not none collect first actual
        # access to the state properties in the state wrapper.
        _collect_state(hass, entity_id)
        return None
    return _template_state(hass, state)


def _resolve_state(
    hass: HomeAssistant, entity_id_or_state: Any
) -> State | TemplateState | None:
    """Return state or entity_id if given."""
    if isinstance(entity_id_or_state, State):
        return entity_id_or_state
    if isinstance(entity_id_or_state, str):
        return _get_state(hass, entity_id_or_state)
    return None


@overload
def forgiving_boolean(value: Any) -> bool | object: ...


@overload
def forgiving_boolean[_T](value: Any, default: _T) -> bool | _T: ...


def forgiving_boolean[_T](
    value: Any, default: _T | object = _SENTINEL
) -> bool | _T | object:
    """Try to convert value to a boolean."""
    try:
        # Import here, not at top-level to avoid circular import
        from . import config_validation as cv  # pylint: disable=import-outside-toplevel

        return cv.boolean(value)
    except vol.Invalid:
        if default is _SENTINEL:
            raise_no_default("bool", value)
        return default


def result_as_boolean(template_result: Any | None) -> bool:
    """Convert the template result to a boolean.

    True/not 0/'1'/'true'/'yes'/'on'/'enable' are considered truthy
    False/0/None/'0'/'false'/'no'/'off'/'disable' are considered falsy
    All other values are falsy
    """
    if template_result is None:
        return False

    return forgiving_boolean(template_result, default=False)


def expand(hass: HomeAssistant, *args: Any) -> Iterable[State]:
    """Expand out any groups and zones into entity states."""
    # circular import.
    from . import entity as entity_helper  # pylint: disable=import-outside-toplevel

    search = list(args)
    found = {}
    sources = entity_helper.entity_sources(hass)
    while search:
        entity = search.pop()
        if isinstance(entity, str):
            entity_id = entity
            if (entity := _get_state(hass, entity)) is None:
                continue
        elif isinstance(entity, State):
            entity_id = entity.entity_id
        elif isinstance(entity, collections.abc.Iterable):
            search += entity
            continue
        else:
            # ignore other types
            continue

        if entity_id in found:
            continue

        domain = entity.domain
        if domain == "group" or (
            (source := sources.get(entity_id)) and source["domain"] == "group"
        ):
            # Collect state will be called in here since it's wrapped
            if group_entities := entity.attributes.get(ATTR_ENTITY_ID):
                search += group_entities
        elif domain == "zone":
            if zone_entities := entity.attributes.get(ATTR_PERSONS):
                search += zone_entities
        else:
            _collect_state(hass, entity_id)
            found[entity_id] = entity

    return list(found.values())


def device_entities(hass: HomeAssistant, _device_id: str) -> Iterable[str]:
    """Get entity ids for entities tied to a device."""
    entity_reg = entity_registry.async_get(hass)
    entries = entity_registry.async_entries_for_device(entity_reg, _device_id)
    return [entry.entity_id for entry in entries]


def integration_entities(hass: HomeAssistant, entry_name: str) -> Iterable[str]:
    """Get entity ids for entities tied to an integration/domain.

    Provide entry_name as domain to get all entity id's for a integration/domain
    or provide a config entry title for filtering between instances of the same
    integration.
    """

    # Don't allow searching for config entries without title
    if not entry_name:
        return []

    # first try if there are any config entries with a matching title
    entities: list[str] = []
    ent_reg = entity_registry.async_get(hass)
    for entry in hass.config_entries.async_entries():
        if entry.title != entry_name:
            continue
        entries = entity_registry.async_entries_for_config_entry(
            ent_reg, entry.entry_id
        )
        entities.extend(entry.entity_id for entry in entries)
    if entities:
        return entities

    # fallback to just returning all entities for a domain
    # pylint: disable-next=import-outside-toplevel
    from .entity import entity_sources

    return [
        entity_id
        for entity_id, info in entity_sources(hass).items()
        if info["domain"] == entry_name
    ]


def config_entry_id(hass: HomeAssistant, entity_id: str) -> str | None:
    """Get an config entry ID from an entity ID."""
    entity_reg = entity_registry.async_get(hass)
    if entity := entity_reg.async_get(entity_id):
        return entity.config_entry_id
    return None


def device_id(hass: HomeAssistant, entity_id_or_device_name: str) -> str | None:
    """Get a device ID from an entity ID or device name."""
    entity_reg = entity_registry.async_get(hass)
    entity = entity_reg.async_get(entity_id_or_device_name)
    if entity is not None:
        return entity.device_id

    dev_reg = device_registry.async_get(hass)
    return next(
        (
            device_id
            for device_id, device in dev_reg.devices.items()
            if (name := device.name_by_user or device.name)
            and (str(entity_id_or_device_name) == name)
        ),
        None,
    )


def device_name(hass: HomeAssistant, lookup_value: str) -> str | None:
    """Get the device name from an device id, or entity id."""
    device_reg = device_registry.async_get(hass)
    if device := device_reg.async_get(lookup_value):
        return device.name_by_user or device.name

    ent_reg = entity_registry.async_get(hass)
    # Import here, not at top-level to avoid circular import
    from . import config_validation as cv  # pylint: disable=import-outside-toplevel

    try:
        cv.entity_id(lookup_value)
    except vol.Invalid:
        pass
    else:
        if entity := ent_reg.async_get(lookup_value):
            if entity.device_id and (device := device_reg.async_get(entity.device_id)):
                return device.name_by_user or device.name

    return None


def device_attr(hass: HomeAssistant, device_or_entity_id: str, attr_name: str) -> Any:
    """Get the device specific attribute."""
    device_reg = device_registry.async_get(hass)
    if not isinstance(device_or_entity_id, str):
        raise TemplateError("Must provide a device or entity ID")
    device = None
    if (
        "." in device_or_entity_id
        and (_device_id := device_id(hass, device_or_entity_id)) is not None
    ):
        device = device_reg.async_get(_device_id)
    elif "." not in device_or_entity_id:
        device = device_reg.async_get(device_or_entity_id)
    if device is None or not hasattr(device, attr_name):
        return None
    return getattr(device, attr_name)


def config_entry_attr(
    hass: HomeAssistant, config_entry_id_: str, attr_name: str
) -> Any:
    """Get config entry specific attribute."""
    if not isinstance(config_entry_id_, str):
        raise TemplateError("Must provide a config entry ID")

    if attr_name not in ("domain", "title", "state", "source", "disabled_by"):
        raise TemplateError("Invalid config entry attribute")

    config_entry = hass.config_entries.async_get_entry(config_entry_id_)

    if config_entry is None:
        return None

    return getattr(config_entry, attr_name)


def is_device_attr(
    hass: HomeAssistant, device_or_entity_id: str, attr_name: str, attr_value: Any
) -> bool:
    """Test if a device's attribute is a specific value."""
    return bool(device_attr(hass, device_or_entity_id, attr_name) == attr_value)


def issues(hass: HomeAssistant) -> dict[tuple[str, str], dict[str, Any]]:
    """Return all open issues."""
    current_issues = issue_registry.async_get(hass).issues
    # Use JSON for safe representation
    return {k: v.to_json() for (k, v) in current_issues.items()}


def issue(hass: HomeAssistant, domain: str, issue_id: str) -> dict[str, Any] | None:
    """Get issue by domain and issue_id."""
    result = issue_registry.async_get(hass).async_get_issue(domain, issue_id)
    if result:
        return result.to_json()
    return None


def floors(hass: HomeAssistant) -> Iterable[str | None]:
    """Return all floors."""
    floor_registry = fr.async_get(hass)
    return [floor.floor_id for floor in floor_registry.async_list_floors()]


def floor_id(hass: HomeAssistant, lookup_value: Any) -> str | None:
    """Get the floor ID from a floor or area name, alias, device id, or entity id."""
    floor_registry = fr.async_get(hass)
    lookup_str = str(lookup_value)
    if floor := floor_registry.async_get_floor_by_name(lookup_str):
        return floor.floor_id
    floors_list = floor_registry.async_get_floors_by_alias(lookup_str)
    if floors_list:
        return floors_list[0].floor_id

    if aid := area_id(hass, lookup_value):
        area_reg = area_registry.async_get(hass)
        if area := area_reg.async_get_area(aid):
            return area.floor_id

    return None


def floor_name(hass: HomeAssistant, lookup_value: str) -> str | None:
    """Get the floor name from a floor id."""
    floor_registry = fr.async_get(hass)
    if floor := floor_registry.async_get_floor(lookup_value):
        return floor.name

    if aid := area_id(hass, lookup_value):
        area_reg = area_registry.async_get(hass)
        if (
            (area := area_reg.async_get_area(aid))
            and area.floor_id
            and (floor := floor_registry.async_get_floor(area.floor_id))
        ):
            return floor.name

    return None


def floor_areas(hass: HomeAssistant, floor_id_or_name: str) -> Iterable[str]:
    """Return area IDs for a given floor ID or name."""
    _floor_id: str | None
    # If floor_name returns a value, we know the input was an ID, otherwise we
    # assume it's a name, and if it's neither, we return early
    if floor_name(hass, floor_id_or_name) is not None:
        _floor_id = floor_id_or_name
    else:
        _floor_id = floor_id(hass, floor_id_or_name)
    if _floor_id is None:
        return []

    area_reg = area_registry.async_get(hass)
    entries = area_registry.async_entries_for_floor(area_reg, _floor_id)
    return [entry.id for entry in entries if entry.id]


def floor_entities(hass: HomeAssistant, floor_id_or_name: str) -> Iterable[str]:
    """Return entity_ids for a given floor ID or name."""
    return [
        entity_id
        for area_id in floor_areas(hass, floor_id_or_name)
        for entity_id in area_entities(hass, area_id)
    ]


def areas(hass: HomeAssistant) -> Iterable[str | None]:
    """Return all areas."""
    return list(area_registry.async_get(hass).areas)


def area_id(hass: HomeAssistant, lookup_value: str) -> str | None:
    """Get the area ID from an area name, alias, device id, or entity id."""
    area_reg = area_registry.async_get(hass)
    lookup_str = str(lookup_value)
    if area := area_reg.async_get_area_by_name(lookup_str):
        return area.id
    areas_list = area_reg.async_get_areas_by_alias(lookup_str)
    if areas_list:
        return areas_list[0].id

    ent_reg = entity_registry.async_get(hass)
    dev_reg = device_registry.async_get(hass)
    # Import here, not at top-level to avoid circular import
    from . import config_validation as cv  # pylint: disable=import-outside-toplevel

    try:
        cv.entity_id(lookup_value)
    except vol.Invalid:
        pass
    else:
        if entity := ent_reg.async_get(lookup_value):
            # If entity has an area ID, return that
            if entity.area_id:
                return entity.area_id
            # If entity has a device ID, return the area ID for the device
            if entity.device_id and (device := dev_reg.async_get(entity.device_id)):
                return device.area_id

    # Check if this could be a device ID
    if device := dev_reg.async_get(lookup_value):
        return device.area_id

    return None


def _get_area_name(area_reg: area_registry.AreaRegistry, valid_area_id: str) -> str:
    """Get area name from valid area ID."""
    area = area_reg.async_get_area(valid_area_id)
    assert area
    return area.name


def area_name(hass: HomeAssistant, lookup_value: str) -> str | None:
    """Get the area name from an area id, device id, or entity id."""
    area_reg = area_registry.async_get(hass)
    if area := area_reg.async_get_area(lookup_value):
        return area.name

    dev_reg = device_registry.async_get(hass)
    ent_reg = entity_registry.async_get(hass)
    # Import here, not at top-level to avoid circular import
    from . import config_validation as cv  # pylint: disable=import-outside-toplevel

    try:
        cv.entity_id(lookup_value)
    except vol.Invalid:
        pass
    else:
        if entity := ent_reg.async_get(lookup_value):
            # If entity has an area ID, get the area name for that
            if entity.area_id:
                return _get_area_name(area_reg, entity.area_id)
            # If entity has a device ID and the device exists with an area ID, get the
            # area name for that
            if (
                entity.device_id
                and (device := dev_reg.async_get(entity.device_id))
                and device.area_id
            ):
                return _get_area_name(area_reg, device.area_id)

    if (device := dev_reg.async_get(lookup_value)) and device.area_id:
        return _get_area_name(area_reg, device.area_id)

    return None


def area_entities(hass: HomeAssistant, area_id_or_name: str) -> Iterable[str]:
    """Return entities for a given area ID or name."""
    _area_id: str | None
    # if area_name returns a value, we know the input was an ID, otherwise we
    # assume it's a name, and if it's neither, we return early
    if area_name(hass, area_id_or_name) is None:
        _area_id = area_id(hass, area_id_or_name)
    else:
        _area_id = area_id_or_name
    if _area_id is None:
        return []
    ent_reg = entity_registry.async_get(hass)
    entity_ids = [
        entry.entity_id
        for entry in entity_registry.async_entries_for_area(ent_reg, _area_id)
    ]
    dev_reg = device_registry.async_get(hass)
    # We also need to add entities tied to a device in the area that don't themselves
    # have an area specified since they inherit the area from the device.
    entity_ids.extend(
        [
            entity.entity_id
            for device in device_registry.async_entries_for_area(dev_reg, _area_id)
            for entity in entity_registry.async_entries_for_device(ent_reg, device.id)
            if entity.area_id is None
        ]
    )
    return entity_ids


def area_devices(hass: HomeAssistant, area_id_or_name: str) -> Iterable[str]:
    """Return device IDs for a given area ID or name."""
    _area_id: str | None
    # if area_name returns a value, we know the input was an ID, otherwise we
    # assume it's a name, and if it's neither, we return early
    if area_name(hass, area_id_or_name) is not None:
        _area_id = area_id_or_name
    else:
        _area_id = area_id(hass, area_id_or_name)
    if _area_id is None:
        return []
    dev_reg = device_registry.async_get(hass)
    entries = device_registry.async_entries_for_area(dev_reg, _area_id)
    return [entry.id for entry in entries]


def labels(hass: HomeAssistant, lookup_value: Any = None) -> Iterable[str | None]:
    """Return all labels, or those from a area ID, device ID, or entity ID."""
    label_reg = label_registry.async_get(hass)
    if lookup_value is None:
        return list(label_reg.labels)

    ent_reg = entity_registry.async_get(hass)

    # Import here, not at top-level to avoid circular import
    from . import config_validation as cv  # pylint: disable=import-outside-toplevel

    lookup_value = str(lookup_value)

    try:
        cv.entity_id(lookup_value)
    except vol.Invalid:
        pass
    else:
        if entity := ent_reg.async_get(lookup_value):
            return list(entity.labels)

    # Check if this could be a device ID
    dev_reg = device_registry.async_get(hass)
    if device := dev_reg.async_get(lookup_value):
        return list(device.labels)

    # Check if this could be a area ID
    area_reg = area_registry.async_get(hass)
    if area := area_reg.async_get_area(lookup_value):
        return list(area.labels)

    return []


def label_id(hass: HomeAssistant, lookup_value: Any) -> str | None:
    """Get the label ID from a label name."""
    label_reg = label_registry.async_get(hass)
    if label := label_reg.async_get_label_by_name(str(lookup_value)):
        return label.label_id
    return None


def label_name(hass: HomeAssistant, lookup_value: str) -> str | None:
    """Get the label name from a label ID."""
    label_reg = label_registry.async_get(hass)
    if label := label_reg.async_get_label(lookup_value):
        return label.name
    return None


def _label_id_or_name(hass: HomeAssistant, label_id_or_name: str) -> str | None:
    """Get the label ID from a label name or ID."""
    # If label_name returns a value, we know the input was an ID, otherwise we
    # assume it's a name, and if it's neither, we return early.
    if label_name(hass, label_id_or_name) is not None:
        return label_id_or_name
    return label_id(hass, label_id_or_name)


def label_areas(hass: HomeAssistant, label_id_or_name: str) -> Iterable[str]:
    """Return areas for a given label ID or name."""
    if (_label_id := _label_id_or_name(hass, label_id_or_name)) is None:
        return []
    area_reg = area_registry.async_get(hass)
    entries = area_registry.async_entries_for_label(area_reg, _label_id)
    return [entry.id for entry in entries]


def label_devices(hass: HomeAssistant, label_id_or_name: str) -> Iterable[str]:
    """Return device IDs for a given label ID or name."""
    if (_label_id := _label_id_or_name(hass, label_id_or_name)) is None:
        return []
    dev_reg = device_registry.async_get(hass)
    entries = device_registry.async_entries_for_label(dev_reg, _label_id)
    return [entry.id for entry in entries]


def label_entities(hass: HomeAssistant, label_id_or_name: str) -> Iterable[str]:
    """Return entities for a given label ID or name."""
    if (_label_id := _label_id_or_name(hass, label_id_or_name)) is None:
        return []
    ent_reg = entity_registry.async_get(hass)
    entries = entity_registry.async_entries_for_label(ent_reg, _label_id)
    return [entry.entity_id for entry in entries]


def closest(hass: HomeAssistant, *args: Any) -> State | None:
    """Find closest entity.

    Closest to home:
        closest(states)
        closest(states.device_tracker)
        closest('group.children')
        closest(states.group.children)

    Closest to a point:
        closest(23.456, 23.456, 'group.children')
        closest('zone.school', 'group.children')
        closest(states.zone.school, 'group.children')

    As a filter:
        states | closest
        states.device_tracker | closest
        ['group.children', states.device_tracker] | closest
        'group.children' | closest(23.456, 23.456)
        states.device_tracker | closest('zone.school')
        'group.children' | closest(states.zone.school)

    """
    if len(args) == 1:
        latitude = hass.config.latitude
        longitude = hass.config.longitude
        entities = args[0]

    elif len(args) == 2:
        point_state = _resolve_state(hass, args[0])

        if point_state is None:
            _LOGGER.warning("Closest:Unable to find state %s", args[0])
            return None
        if not loc_helper.has_location(point_state):
            _LOGGER.warning(
                "Closest:State does not contain valid location: %s", point_state
            )
            return None

        latitude = point_state.attributes[ATTR_LATITUDE]
        longitude = point_state.attributes[ATTR_LONGITUDE]

        entities = args[1]

    else:
        latitude_arg = convert(args[0], float)
        longitude_arg = convert(args[1], float)

        if latitude_arg is None or longitude_arg is None:
            _LOGGER.warning(
                "Closest:Received invalid coordinates: %s, %s", args[0], args[1]
            )
            return None

        latitude = latitude_arg
        longitude = longitude_arg

        entities = args[2]

    states = expand(hass, entities)

    # state will already be wrapped here
    return loc_helper.closest(latitude, longitude, states)


def closest_filter(hass: HomeAssistant, *args: Any) -> State | None:
    """Call closest as a filter. Need to reorder arguments."""
    new_args = list(args[1:])
    new_args.append(args[0])
    return closest(hass, *new_args)


def distance(hass: HomeAssistant, *args: Any) -> float | None:
    """Calculate distance.

    Will calculate distance from home to a point or between points.
    Points can be passed in using state objects or lat/lng coordinates.
    """
    locations: list[tuple[float, float]] = []

    to_process = list(args)

    while to_process:
        value = to_process.pop(0)
        if isinstance(value, str) and not valid_entity_id(value):
            point_state = None
        else:
            point_state = _resolve_state(hass, value)

        if point_state is None:
            # We expect this and next value to be lat&lng
            if not to_process:
                _LOGGER.warning(
                    "Distance:Expected latitude and longitude, got %s", value
                )
                return None

            value_2 = to_process.pop(0)
            latitude_to_process = convert(value, float)
            longitude_to_process = convert(value_2, float)

            if latitude_to_process is None or longitude_to_process is None:
                _LOGGER.warning(
                    "Distance:Unable to process latitude and longitude: %s, %s",
                    value,
                    value_2,
                )
                return None

            latitude = latitude_to_process
            longitude = longitude_to_process

        else:
            if not loc_helper.has_location(point_state):
                _LOGGER.warning(
                    "Distance:State does not contain valid location: %s", point_state
                )
                return None

            latitude = point_state.attributes[ATTR_LATITUDE]
            longitude = point_state.attributes[ATTR_LONGITUDE]

        locations.append((latitude, longitude))

    if len(locations) == 1:
        return hass.config.distance(*locations[0])

    return hass.config.units.length(
        location_util.distance(*locations[0] + locations[1]), UnitOfLength.METERS
    )


def is_hidden_entity(hass: HomeAssistant, entity_id: str) -> bool:
    """Test if an entity is hidden."""
    entity_reg = entity_registry.async_get(hass)
    entry = entity_reg.async_get(entity_id)
    return entry is not None and entry.hidden


def is_state(hass: HomeAssistant, entity_id: str, state: str | list[str]) -> bool:
    """Test if a state is a specific value."""
    state_obj = _get_state(hass, entity_id)
    return state_obj is not None and (
        state_obj.state == state
        or (isinstance(state, list) and state_obj.state in state)
    )


def is_state_attr(hass: HomeAssistant, entity_id: str, name: str, value: Any) -> bool:
    """Test if a state's attribute is a specific value."""
    if (state_obj := _get_state(hass, entity_id)) is not None:
        attr = state_obj.attributes.get(name, _SENTINEL)
        if attr is _SENTINEL:
            return False
        return bool(attr == value)
    return False


def state_attr(hass: HomeAssistant, entity_id: str, name: str) -> Any:
    """Get a specific attribute from a state."""
    if (state_obj := _get_state(hass, entity_id)) is not None:
        return state_obj.attributes.get(name)
    return None


def has_value(hass: HomeAssistant, entity_id: str) -> bool:
    """Test if an entity has a valid value."""
    state_obj = _get_state(hass, entity_id)

    return state_obj is not None and (
        state_obj.state not in [STATE_UNAVAILABLE, STATE_UNKNOWN]
    )


def now(hass: HomeAssistant) -> datetime:
    """Record fetching now."""
    if (render_info := _render_info.get()) is not None:
        render_info.has_time = True

    return dt_util.now()


def utcnow(hass: HomeAssistant) -> datetime:
    """Record fetching utcnow."""
    if (render_info := _render_info.get()) is not None:
        render_info.has_time = True

    return dt_util.utcnow()


def raise_no_default(function: str, value: Any) -> NoReturn:
    """Log warning if no default is specified."""
    template, action = template_cv.get() or ("", "rendering or compiling")
    raise ValueError(
        f"Template error: {function} got invalid input '{value}' when {action} template"
        f" '{template}' but no default was specified"
    )


def forgiving_round(value, precision=0, method="common", default=_SENTINEL):
    """Filter to round a value."""
    try:
        # support rounding methods like jinja
        multiplier = float(10**precision)
        if method == "ceil":
            value = math.ceil(float(value) * multiplier) / multiplier
        elif method == "floor":
            value = math.floor(float(value) * multiplier) / multiplier
        elif method == "half":
            value = round(float(value) * 2) / 2
        else:
            # if method is common or something else, use common rounding
            value = round(float(value), precision)
        return int(value) if precision == 0 else value
    except (ValueError, TypeError):
        # If value can't be converted to float
        if default is _SENTINEL:
            raise_no_default("round", value)
        return default


def multiply(value, amount, default=_SENTINEL):
    """Filter to convert value to float and multiply it."""
    try:
        return float(value) * amount
    except (ValueError, TypeError):
        # If value can't be converted to float
        if default is _SENTINEL:
            raise_no_default("multiply", value)
        return default


def add(value, amount, default=_SENTINEL):
    """Filter to convert value to float and add it."""
    try:
        return float(value) + amount
    except (ValueError, TypeError):
        # If value can't be converted to float
        if default is _SENTINEL:
            raise_no_default("add", value)
        return default


<<<<<<< HEAD
def as_function(macro: jinja2.runtime.Macro) -> Callable[..., Any]:
    """Turn a macro with a 'returns' keyword argument into a function that returns what that argument is called with."""

    def wrapper(value, *args, **kwargs):
        return_value = None

        def returns(value):
            nonlocal return_value
            return_value = value
            return value

        # Call the callable with the value and other args
        macro(value, *args, **kwargs, returns=returns)
        return return_value

    # Remove "macro_" from the macro's name to avoid confusion in the wrapper's name
    trimmed_name = macro.name.removeprefix("macro_")

    wrapper.__name__ = trimmed_name
    wrapper.__qualname__ = trimmed_name
    return wrapper
=======
def apply(value, fn, *args, **kwargs):
    """Call the given callable with the provided arguments and keyword arguments."""
    return fn(value, *args, **kwargs)
>>>>>>> b626204f


def logarithm(value, base=math.e, default=_SENTINEL):
    """Filter and function to get logarithm of the value with a specific base."""
    try:
        base_float = float(base)
    except (ValueError, TypeError):
        if default is _SENTINEL:
            raise_no_default("log", base)
        return default
    try:
        value_float = float(value)
        return math.log(value_float, base_float)
    except (ValueError, TypeError):
        if default is _SENTINEL:
            raise_no_default("log", value)
        return default


def sine(value, default=_SENTINEL):
    """Filter and function to get sine of the value."""
    try:
        return math.sin(float(value))
    except (ValueError, TypeError):
        if default is _SENTINEL:
            raise_no_default("sin", value)
        return default


def cosine(value, default=_SENTINEL):
    """Filter and function to get cosine of the value."""
    try:
        return math.cos(float(value))
    except (ValueError, TypeError):
        if default is _SENTINEL:
            raise_no_default("cos", value)
        return default


def tangent(value, default=_SENTINEL):
    """Filter and function to get tangent of the value."""
    try:
        return math.tan(float(value))
    except (ValueError, TypeError):
        if default is _SENTINEL:
            raise_no_default("tan", value)
        return default


def arc_sine(value, default=_SENTINEL):
    """Filter and function to get arc sine of the value."""
    try:
        return math.asin(float(value))
    except (ValueError, TypeError):
        if default is _SENTINEL:
            raise_no_default("asin", value)
        return default


def arc_cosine(value, default=_SENTINEL):
    """Filter and function to get arc cosine of the value."""
    try:
        return math.acos(float(value))
    except (ValueError, TypeError):
        if default is _SENTINEL:
            raise_no_default("acos", value)
        return default


def arc_tangent(value, default=_SENTINEL):
    """Filter and function to get arc tangent of the value."""
    try:
        return math.atan(float(value))
    except (ValueError, TypeError):
        if default is _SENTINEL:
            raise_no_default("atan", value)
        return default


def arc_tangent2(*args, default=_SENTINEL):
    """Filter and function to calculate four quadrant arc tangent of y / x.

    The parameters to atan2 may be passed either in an iterable or as separate arguments
    The default value may be passed either as a positional or in a keyword argument
    """
    try:
        if 1 <= len(args) <= 2 and isinstance(args[0], (list, tuple)):
            if len(args) == 2 and default is _SENTINEL:
                # Default value passed as a positional argument
                default = args[1]
            args = args[0]
        elif len(args) == 3 and default is _SENTINEL:
            # Default value passed as a positional argument
            default = args[2]

        return math.atan2(float(args[0]), float(args[1]))
    except (ValueError, TypeError):
        if default is _SENTINEL:
            raise_no_default("atan2", args)
        return default


def version(value):
    """Filter and function to get version object of the value."""
    return AwesomeVersion(value)


def square_root(value, default=_SENTINEL):
    """Filter and function to get square root of the value."""
    try:
        return math.sqrt(float(value))
    except (ValueError, TypeError):
        if default is _SENTINEL:
            raise_no_default("sqrt", value)
        return default


def timestamp_custom(value, date_format=DATE_STR_FORMAT, local=True, default=_SENTINEL):
    """Filter to convert given timestamp to format."""
    try:
        result = dt_util.utc_from_timestamp(value)

        if local:
            result = dt_util.as_local(result)

        return result.strftime(date_format)
    except (ValueError, TypeError):
        # If timestamp can't be converted
        if default is _SENTINEL:
            raise_no_default("timestamp_custom", value)
        return default


def timestamp_local(value, default=_SENTINEL):
    """Filter to convert given timestamp to local date/time."""
    try:
        return dt_util.as_local(dt_util.utc_from_timestamp(value)).isoformat()
    except (ValueError, TypeError):
        # If timestamp can't be converted
        if default is _SENTINEL:
            raise_no_default("timestamp_local", value)
        return default


def timestamp_utc(value, default=_SENTINEL):
    """Filter to convert given timestamp to UTC date/time."""
    try:
        return dt_util.utc_from_timestamp(value).isoformat()
    except (ValueError, TypeError):
        # If timestamp can't be converted
        if default is _SENTINEL:
            raise_no_default("timestamp_utc", value)
        return default


def forgiving_as_timestamp(value, default=_SENTINEL):
    """Filter and function which tries to convert value to timestamp."""
    try:
        return dt_util.as_timestamp(value)
    except (ValueError, TypeError):
        if default is _SENTINEL:
            raise_no_default("as_timestamp", value)
        return default


def as_datetime(value: Any, default: Any = _SENTINEL) -> Any:
    """Filter and to convert a time string or UNIX timestamp to datetime object."""
    # Return datetime.datetime object without changes
    if type(value) is datetime:
        return value
    # Add midnight to datetime.date object
    if type(value) is date:
        return datetime.combine(value, time(0, 0, 0))
    try:
        # Check for a valid UNIX timestamp string, int or float
        timestamp = float(value)
        return dt_util.utc_from_timestamp(timestamp)
    except (ValueError, TypeError):
        # Try to parse datetime string to datetime object
        try:
            return dt_util.parse_datetime(value, raise_on_error=True)
        except (ValueError, TypeError):
            if default is _SENTINEL:
                # Return None on string input
                # to ensure backwards compatibility with HA Core 2024.1 and before.
                if isinstance(value, str):
                    return None
                raise_no_default("as_datetime", value)
            return default


def as_timedelta(value: str) -> timedelta | None:
    """Parse a ISO8601 duration like 'PT10M' to a timedelta."""
    return dt_util.parse_duration(value)


def merge_response(value: ServiceResponse) -> list[Any]:
    """Merge action responses into single list.

    Checks that the input is a correct service response:
    {
        "entity_id": {str: dict[str, Any]},
    }
    If response is a single list, it will extend the list with the items
        and add the entity_id and value_key to each dictionary for reference.
    If response is a dictionary or multiple lists,
        it will append the dictionary/lists to the list
        and add the entity_id to each dictionary for reference.
    """
    if not isinstance(value, dict):
        raise TypeError("Response is not a dictionary")
    if not value:
        # Bail out early if response is an empty dictionary
        return []

    is_single_list = False
    response_items: list = []
    input_service_response = deepcopy(value)
    for entity_id, entity_response in input_service_response.items():  # pylint: disable=too-many-nested-blocks
        if not isinstance(entity_response, dict):
            raise TypeError("Response is not a dictionary")
        for value_key, type_response in entity_response.items():
            if len(entity_response) == 1 and isinstance(type_response, list):
                # Provides special handling for responses such as calendar events
                # and weather forecasts where the response contains a single list with multiple
                # dictionaries inside.
                is_single_list = True
                for dict_in_list in type_response:
                    if isinstance(dict_in_list, dict):
                        if ATTR_ENTITY_ID in dict_in_list:
                            raise ValueError(
                                f"Response dictionary already contains key '{ATTR_ENTITY_ID}'"
                            )
                        dict_in_list[ATTR_ENTITY_ID] = entity_id
                        dict_in_list["value_key"] = value_key
                response_items.extend(type_response)
            else:
                # Break the loop if not a single list as the logic is then managed in the outer loop
                # which handles both dictionaries and in the case of multiple lists.
                break

        if not is_single_list:
            _response = entity_response.copy()
            if ATTR_ENTITY_ID in _response:
                raise ValueError(
                    f"Response dictionary already contains key '{ATTR_ENTITY_ID}'"
                )
            _response[ATTR_ENTITY_ID] = entity_id
            response_items.append(_response)

    return response_items


def strptime(string, fmt, default=_SENTINEL):
    """Parse a time string to datetime."""
    try:
        return datetime.strptime(string, fmt)
    except (ValueError, AttributeError, TypeError):
        if default is _SENTINEL:
            raise_no_default("strptime", string)
        return default


def fail_when_undefined(value):
    """Filter to force a failure when the value is undefined."""
    if isinstance(value, jinja2.Undefined):
        value()
    return value


def min_max_from_filter(builtin_filter: Any, name: str) -> Any:
    """Convert a built-in min/max Jinja filter to a global function.

    The parameters may be passed as an iterable or as separate arguments.
    """

    @pass_environment
    @wraps(builtin_filter)
    def wrapper(environment: jinja2.Environment, *args: Any, **kwargs: Any) -> Any:
        if len(args) == 0:
            raise TypeError(f"{name} expected at least 1 argument, got 0")

        if len(args) == 1:
            if isinstance(args[0], Iterable):
                return builtin_filter(environment, args[0], **kwargs)

            raise TypeError(f"'{type(args[0]).__name__}' object is not iterable")

        return builtin_filter(environment, args, **kwargs)

    return pass_environment(wrapper)


def average(*args: Any, default: Any = _SENTINEL) -> Any:
    """Filter and function to calculate the arithmetic mean.

    Calculates of an iterable or of two or more arguments.

    The parameters may be passed as an iterable or as separate arguments.
    """
    if len(args) == 0:
        raise TypeError("average expected at least 1 argument, got 0")

    # If first argument is iterable and more than 1 argument provided but not a named
    # default, then use 2nd argument as default.
    if isinstance(args[0], Iterable):
        average_list = args[0]
        if len(args) > 1 and default is _SENTINEL:
            default = args[1]
    elif len(args) == 1:
        raise TypeError(f"'{type(args[0]).__name__}' object is not iterable")
    else:
        average_list = args

    try:
        return statistics.fmean(average_list)
    except (TypeError, statistics.StatisticsError):
        if default is _SENTINEL:
            raise_no_default("average", args)
        return default


def median(*args: Any, default: Any = _SENTINEL) -> Any:
    """Filter and function to calculate the median.

    Calculates median of an iterable of two or more arguments.

    The parameters may be passed as an iterable or as separate arguments.
    """
    if len(args) == 0:
        raise TypeError("median expected at least 1 argument, got 0")

    # If first argument is a list or tuple and more than 1 argument provided but not a named
    # default, then use 2nd argument as default.
    if isinstance(args[0], Iterable):
        median_list = args[0]
        if len(args) > 1 and default is _SENTINEL:
            default = args[1]
    elif len(args) == 1:
        raise TypeError(f"'{type(args[0]).__name__}' object is not iterable")
    else:
        median_list = args

    try:
        return statistics.median(median_list)
    except (TypeError, statistics.StatisticsError):
        if default is _SENTINEL:
            raise_no_default("median", args)
        return default


def statistical_mode(*args: Any, default: Any = _SENTINEL) -> Any:
    """Filter and function to calculate the statistical mode.

    Calculates mode of an iterable of two or more arguments.

    The parameters may be passed as an iterable or as separate arguments.
    """
    if not args:
        raise TypeError("statistical_mode expected at least 1 argument, got 0")

    # If first argument is a list or tuple and more than 1 argument provided but not a named
    # default, then use 2nd argument as default.
    if len(args) == 1 and isinstance(args[0], Iterable):
        mode_list = args[0]
    elif isinstance(args[0], list | tuple):
        mode_list = args[0]
        if len(args) > 1 and default is _SENTINEL:
            default = args[1]
    elif len(args) == 1:
        raise TypeError(f"'{type(args[0]).__name__}' object is not iterable")
    else:
        mode_list = args

    try:
        return statistics.mode(mode_list)
    except (TypeError, statistics.StatisticsError):
        if default is _SENTINEL:
            raise_no_default("statistical_mode", args)
        return default


def forgiving_float(value, default=_SENTINEL):
    """Try to convert value to a float."""
    try:
        return float(value)
    except (ValueError, TypeError):
        if default is _SENTINEL:
            raise_no_default("float", value)
        return default


def forgiving_float_filter(value, default=_SENTINEL):
    """Try to convert value to a float."""
    try:
        return float(value)
    except (ValueError, TypeError):
        if default is _SENTINEL:
            raise_no_default("float", value)
        return default


def forgiving_int(value, default=_SENTINEL, base=10):
    """Try to convert value to an int, and raise if it fails."""
    result = jinja2.filters.do_int(value, default=default, base=base)
    if result is _SENTINEL:
        raise_no_default("int", value)
    return result


def forgiving_int_filter(value, default=_SENTINEL, base=10):
    """Try to convert value to an int, and raise if it fails."""
    result = jinja2.filters.do_int(value, default=default, base=base)
    if result is _SENTINEL:
        raise_no_default("int", value)
    return result


def is_number(value):
    """Try to convert value to a float."""
    try:
        fvalue = float(value)
    except (ValueError, TypeError):
        return False
    if not math.isfinite(fvalue):
        return False
    return True


def _is_list(value: Any) -> bool:
    """Return whether a value is a list."""
    return isinstance(value, list)


def _is_set(value: Any) -> bool:
    """Return whether a value is a set."""
    return isinstance(value, set)


def _is_tuple(value: Any) -> bool:
    """Return whether a value is a tuple."""
    return isinstance(value, tuple)


def _to_set(value: Any) -> set[Any]:
    """Convert value to set."""
    return set(value)


def _to_tuple(value):
    """Convert value to tuple."""
    return tuple(value)


def _is_datetime(value: Any) -> bool:
    """Return whether a value is a datetime."""
    return isinstance(value, datetime)


def _is_string_like(value: Any) -> bool:
    """Return whether a value is a string or string like object."""
    return isinstance(value, (str, bytes, bytearray))


def regex_match(value, find="", ignorecase=False):
    """Match value using regex."""
    if not isinstance(value, str):
        value = str(value)
    flags = re.IGNORECASE if ignorecase else 0
    return bool(_regex_cache(find, flags).match(value))


_regex_cache = lru_cache(maxsize=128)(re.compile)


def regex_replace(value="", find="", replace="", ignorecase=False):
    """Replace using regex."""
    if not isinstance(value, str):
        value = str(value)
    flags = re.IGNORECASE if ignorecase else 0
    return _regex_cache(find, flags).sub(replace, value)


def regex_search(value, find="", ignorecase=False):
    """Search using regex."""
    if not isinstance(value, str):
        value = str(value)
    flags = re.IGNORECASE if ignorecase else 0
    return bool(_regex_cache(find, flags).search(value))


def regex_findall_index(value, find="", index=0, ignorecase=False):
    """Find all matches using regex and then pick specific match index."""
    return regex_findall(value, find, ignorecase)[index]


def regex_findall(value, find="", ignorecase=False):
    """Find all matches using regex."""
    if not isinstance(value, str):
        value = str(value)
    flags = re.IGNORECASE if ignorecase else 0
    return _regex_cache(find, flags).findall(value)


def bitwise_and(first_value, second_value):
    """Perform a bitwise and operation."""
    return first_value & second_value


def bitwise_or(first_value, second_value):
    """Perform a bitwise or operation."""
    return first_value | second_value


def bitwise_xor(first_value, second_value):
    """Perform a bitwise xor operation."""
    return first_value ^ second_value


def struct_pack(value: Any | None, format_string: str) -> bytes | None:
    """Pack an object into a bytes object."""
    try:
        return pack(format_string, value)
    except StructError:
        _LOGGER.warning(
            (
                "Template warning: 'pack' unable to pack object '%s' with type '%s' and"
                " format_string '%s' see https://docs.python.org/3/library/struct.html"
                " for more information"
            ),
            str(value),
            type(value).__name__,
            format_string,
        )
        return None


def struct_unpack(value: bytes, format_string: str, offset: int = 0) -> Any | None:
    """Unpack an object from bytes an return the first native object."""
    try:
        return unpack_from(format_string, value, offset)[0]
    except StructError:
        _LOGGER.warning(
            (
                "Template warning: 'unpack' unable to unpack object '%s' with"
                " format_string '%s' and offset %s see"
                " https://docs.python.org/3/library/struct.html for more information"
            ),
            value,
            format_string,
            offset,
        )
        return None


def from_hex(value: str) -> bytes:
    """Perform hex string decode."""
    return bytes.fromhex(value)


def base64_encode(value: str | bytes) -> str:
    """Perform base64 encode."""
    if isinstance(value, str):
        value = value.encode("utf-8")
    return base64.b64encode(value).decode("utf-8")


def base64_decode(value: str, encoding: str | None = "utf-8") -> str | bytes:
    """Perform base64 decode."""
    decoded = base64.b64decode(value)
    if encoding:
        return decoded.decode(encoding)

    return decoded


def ordinal(value):
    """Perform ordinal conversion."""
    suffixes = ["th", "st", "nd", "rd"] + ["th"] * 6  # codespell:ignore nd
    return str(value) + (
        suffixes[(int(str(value)[-1])) % 10]
        if int(str(value)[-2:]) % 100 not in range(11, 14)
        else "th"
    )


def from_json(value):
    """Convert a JSON string to an object."""
    return json_loads(value)


def _to_json_default(obj: Any) -> None:
    """Disable custom types in json serialization."""
    raise TypeError(f"Object of type {type(obj).__name__} is not JSON serializable")


def to_json(
    value: Any,
    ensure_ascii: bool = False,
    pretty_print: bool = False,
    sort_keys: bool = False,
) -> str:
    """Convert an object to a JSON string."""
    if ensure_ascii:
        # For those who need ascii, we can't use orjson, so we fall back to the json library.
        return json.dumps(
            value,
            ensure_ascii=ensure_ascii,
            indent=2 if pretty_print else None,
            sort_keys=sort_keys,
        )

    option = (
        ORJSON_PASSTHROUGH_OPTIONS
        # OPT_NON_STR_KEYS is added as a workaround to
        # ensure subclasses of str are allowed as dict keys
        # See: https://github.com/ijl/orjson/issues/445
        | orjson.OPT_NON_STR_KEYS
        | (orjson.OPT_INDENT_2 if pretty_print else 0)
        | (orjson.OPT_SORT_KEYS if sort_keys else 0)
    )

    return orjson.dumps(
        value,
        option=option,
        default=_to_json_default,
    ).decode("utf-8")


@pass_context
def random_every_time(context, values):
    """Choose a random value.

    Unlike Jinja's random filter,
    this is context-dependent to avoid caching the chosen value.
    """
    return random.choice(values)


def today_at(hass: HomeAssistant, time_str: str = "") -> datetime:
    """Record fetching now where the time has been replaced with value."""
    if (render_info := _render_info.get()) is not None:
        render_info.has_time = True

    today = dt_util.start_of_local_day()
    if not time_str:
        return today

    if (time_today := dt_util.parse_time(time_str)) is None:
        raise ValueError(
            f"could not convert {type(time_str).__name__} to datetime: '{time_str}'"
        )

    return datetime.combine(today, time_today, today.tzinfo)


def relative_time(hass: HomeAssistant, value: Any) -> Any:
    """Take a datetime and return its "age" as a string.

    The age can be in second, minute, hour, day, month or year. Only the
    biggest unit is considered, e.g. if it's 2 days and 3 hours, "2 days" will
    be returned.
    If the input datetime is in the future,
    the input datetime will be returned.

    If the input are not a datetime object the input will be returned unmodified.

    Note: This template function is deprecated in favor of `time_until`, but is still
    supported so as not to break old templates.
    """

    if (render_info := _render_info.get()) is not None:
        render_info.has_time = True

    if not isinstance(value, datetime):
        return value
    if not value.tzinfo:
        value = dt_util.as_local(value)
    if dt_util.now() < value:
        return value
    return dt_util.get_age(value)


def time_since(hass: HomeAssistant, value: Any | datetime, precision: int = 1) -> Any:
    """Take a datetime and return its "age" as a string.

    The age can be in seconds, minutes, hours, days, months and year.

    precision is the number of units to return, with the last unit rounded.

    If the value not a datetime object the input will be returned unmodified.
    """
    if (render_info := _render_info.get()) is not None:
        render_info.has_time = True

    if not isinstance(value, datetime):
        return value
    if not value.tzinfo:
        value = dt_util.as_local(value)
    if dt_util.now() < value:
        return value

    return dt_util.get_age(value, precision)


def time_until(hass: HomeAssistant, value: Any | datetime, precision: int = 1) -> Any:
    """Take a datetime and return the amount of time until that time as a string.

    The time until can be in seconds, minutes, hours, days, months and years.

    precision is the number of units to return, with the last unit rounded.

    If the value not a datetime object the input will be returned unmodified.
    """
    if (render_info := _render_info.get()) is not None:
        render_info.has_time = True

    if not isinstance(value, datetime):
        return value
    if not value.tzinfo:
        value = dt_util.as_local(value)
    if dt_util.now() > value:
        return value

    return dt_util.get_time_remaining(value, precision)


def urlencode(value):
    """Urlencode dictionary and return as UTF-8 string."""
    return urllib_urlencode(value).encode("utf-8")


def slugify(value, separator="_"):
    """Convert a string into a slug, such as what is used for entity ids."""
    return slugify_util(value, separator=separator)


def iif(
    value: Any, if_true: Any = True, if_false: Any = False, if_none: Any = _SENTINEL
) -> Any:
    """Immediate if function/filter that allow for common if/else constructs.

    https://en.wikipedia.org/wiki/IIf

    Examples:
        {{ is_state("device_tracker.frenck", "home") | iif("yes", "no") }}
        {{ iif(1==2, "yes", "no") }}
        {{ (1 == 1) | iif("yes", "no") }}

    """
    if value is None and if_none is not _SENTINEL:
        return if_none
    if bool(value):
        return if_true
    return if_false


def shuffle(*args: Any, seed: Any = None) -> MutableSequence[Any]:
    """Shuffle a list, either with a seed or without."""
    if not args:
        raise TypeError("shuffle expected at least 1 argument, got 0")

    # If first argument is iterable and more than 1 argument provided
    # but not a named seed, then use 2nd argument as seed.
    if isinstance(args[0], Iterable):
        items = list(args[0])
        if len(args) > 1 and seed is None:
            seed = args[1]
    elif len(args) == 1:
        raise TypeError(f"'{type(args[0]).__name__}' object is not iterable")
    else:
        items = list(args)

    if seed:
        r = random.Random(seed)
        r.shuffle(items)
    else:
        random.shuffle(items)
    return items


def typeof(value: Any) -> Any:
    """Return the type of value passed to debug types."""
    return value.__class__.__name__


def flatten(value: Iterable[Any], levels: int | None = None) -> list[Any]:
    """Flattens list of lists."""
    if not isinstance(value, Iterable) or isinstance(value, str):
        raise TypeError(f"flatten expected a list, got {type(value).__name__}")

    flattened: list[Any] = []
    for item in value:
        if isinstance(item, Iterable) and not isinstance(item, str):
            if levels is None:
                flattened.extend(flatten(item))
            elif levels >= 1:
                flattened.extend(flatten(item, levels=(levels - 1)))
            else:
                flattened.append(item)
        else:
            flattened.append(item)
    return flattened


def intersect(value: Iterable[Any], other: Iterable[Any]) -> list[Any]:
    """Return the common elements between two lists."""
    if not isinstance(value, Iterable) or isinstance(value, str):
        raise TypeError(f"intersect expected a list, got {type(value).__name__}")
    if not isinstance(other, Iterable) or isinstance(other, str):
        raise TypeError(f"intersect expected a list, got {type(other).__name__}")

    return list(set(value) & set(other))


def difference(value: Iterable[Any], other: Iterable[Any]) -> list[Any]:
    """Return elements in first list that are not in second list."""
    if not isinstance(value, Iterable) or isinstance(value, str):
        raise TypeError(f"difference expected a list, got {type(value).__name__}")
    if not isinstance(other, Iterable) or isinstance(other, str):
        raise TypeError(f"difference expected a list, got {type(other).__name__}")

    return list(set(value) - set(other))


def union(value: Iterable[Any], other: Iterable[Any]) -> list[Any]:
    """Return all unique elements from both lists combined."""
    if not isinstance(value, Iterable) or isinstance(value, str):
        raise TypeError(f"union expected a list, got {type(value).__name__}")
    if not isinstance(other, Iterable) or isinstance(other, str):
        raise TypeError(f"union expected a list, got {type(other).__name__}")

    return list(set(value) | set(other))


def symmetric_difference(value: Iterable[Any], other: Iterable[Any]) -> list[Any]:
    """Return elements that are in either list but not in both."""
    if not isinstance(value, Iterable) or isinstance(value, str):
        raise TypeError(
            f"symmetric_difference expected a list, got {type(value).__name__}"
        )
    if not isinstance(other, Iterable) or isinstance(other, str):
        raise TypeError(
            f"symmetric_difference expected a list, got {type(other).__name__}"
        )

    return list(set(value) ^ set(other))


def combine(*args: Any, recursive: bool = False) -> dict[Any, Any]:
    """Combine multiple dictionaries into one."""
    if not args:
        raise TypeError("combine expected at least 1 argument, got 0")

    result: dict[Any, Any] = {}
    for arg in args:
        if not isinstance(arg, dict):
            raise TypeError(f"combine expected a dict, got {type(arg).__name__}")

        if recursive:
            for key, value in arg.items():
                if (
                    key in result
                    and isinstance(result[key], dict)
                    and isinstance(value, dict)
                ):
                    result[key] = combine(result[key], value, recursive=True)
                else:
                    result[key] = value
        else:
            result |= arg

    return result


def md5(value: str) -> str:
    """Generate md5 hash from a string."""
    return hashlib.md5(value.encode()).hexdigest()


def sha1(value: str) -> str:
    """Generate sha1 hash from a string."""
    return hashlib.sha1(value.encode()).hexdigest()


def sha256(value: str) -> str:
    """Generate sha256 hash from a string."""
    return hashlib.sha256(value.encode()).hexdigest()


def sha512(value: str) -> str:
    """Generate sha512 hash from a string."""
    return hashlib.sha512(value.encode()).hexdigest()


class TemplateContextManager(AbstractContextManager):
    """Context manager to store template being parsed or rendered in a ContextVar."""

    def set_template(self, template_str: str, action: str) -> None:
        """Store template being parsed or rendered in a Contextvar to aid error handling."""
        template_cv.set((template_str, action))

    def __exit__(
        self,
        exc_type: type[BaseException] | None,
        exc_value: BaseException | None,
        traceback: TracebackType | None,
    ) -> None:
        """Raise any exception triggered within the runtime context."""
        template_cv.set(None)


_template_context_manager = TemplateContextManager()


def _render_with_context(
    template_str: str, template: jinja2.Template, **kwargs: Any
) -> str:
    """Store template being rendered in a ContextVar to aid error handling."""
    with _template_context_manager as cm:
        cm.set_template(template_str, "rendering")
        return template.render(**kwargs)


def make_logging_undefined(
    strict: bool | None, log_fn: Callable[[int, str], None] | None
) -> type[jinja2.Undefined]:
    """Log on undefined variables."""

    if strict:
        return jinja2.StrictUndefined

    def _log_with_logger(level: int, msg: str) -> None:
        template, action = template_cv.get() or ("", "rendering or compiling")
        _LOGGER.log(
            level,
            "Template variable %s: %s when %s '%s'",
            logging.getLevelName(level).lower(),
            msg,
            action,
            template,
        )

    _log_fn = log_fn or _log_with_logger

    class LoggingUndefined(jinja2.Undefined):
        """Log on undefined variables."""

        def _log_message(self) -> None:
            _log_fn(logging.WARNING, self._undefined_message)

        def _fail_with_undefined_error(self, *args, **kwargs):
            try:
                return super()._fail_with_undefined_error(*args, **kwargs)
            except self._undefined_exception:
                _log_fn(logging.ERROR, self._undefined_message)
                raise

        def __str__(self) -> str:
            """Log undefined __str___."""
            self._log_message()
            return super().__str__()

        def __iter__(self):
            """Log undefined __iter___."""
            self._log_message()
            return super().__iter__()

        def __bool__(self) -> bool:
            """Log undefined __bool___."""
            self._log_message()
            return super().__bool__()

    return LoggingUndefined


async def async_load_custom_templates(hass: HomeAssistant) -> None:
    """Load all custom jinja files under 5MiB into memory."""
    custom_templates = await hass.async_add_executor_job(_load_custom_templates, hass)
    _get_hass_loader(hass).sources = custom_templates


def _load_custom_templates(hass: HomeAssistant) -> dict[str, str]:
    result = {}
    jinja_path = hass.config.path("custom_templates")
    all_files = [
        item
        for item in pathlib.Path(jinja_path).rglob("*.jinja")
        if item.is_file() and item.stat().st_size <= MAX_CUSTOM_TEMPLATE_SIZE
    ]
    for file in all_files:
        content = file.read_text()
        path = str(file.relative_to(jinja_path))
        result[path] = content
    return result


@singleton(_HASS_LOADER)
def _get_hass_loader(hass: HomeAssistant) -> HassLoader:
    return HassLoader({})


class HassLoader(jinja2.BaseLoader):
    """An in-memory jinja loader that keeps track of templates that need to be reloaded."""

    def __init__(self, sources: dict[str, str]) -> None:
        """Initialize an empty HassLoader."""
        self._sources = sources
        self._reload = 0

    @property
    def sources(self) -> dict[str, str]:
        """Map filename to jinja source."""
        return self._sources

    @sources.setter
    def sources(self, value: dict[str, str]) -> None:
        self._sources = value
        self._reload += 1

    def get_source(
        self, environment: jinja2.Environment, template: str
    ) -> tuple[str, str | None, Callable[[], bool] | None]:
        """Get in-memory sources."""
        if template not in self._sources:
            raise jinja2.TemplateNotFound(template)
        cur_reload = self._reload
        return self._sources[template], template, lambda: cur_reload == self._reload


class TemplateEnvironment(ImmutableSandboxedEnvironment):
    """The Home Assistant template environment."""

    def __init__(
        self,
        hass: HomeAssistant | None,
        limited: bool | None = False,
        strict: bool | None = False,
        log_fn: Callable[[int, str], None] | None = None,
    ) -> None:
        """Initialise template environment."""
        super().__init__(undefined=make_logging_undefined(strict, log_fn))
        self.hass = hass
        self.template_cache: weakref.WeakValueDictionary[
            str | jinja2.nodes.Template, CodeType | None
        ] = weakref.WeakValueDictionary()
        self.add_extension("jinja2.ext.loopcontrols")
        self.add_extension("jinja2.ext.do")

        self.globals["acos"] = arc_cosine
        self.globals["as_datetime"] = as_datetime
        self.globals["as_function"] = as_function
        self.globals["as_local"] = dt_util.as_local
        self.globals["as_timedelta"] = as_timedelta
        self.globals["as_timestamp"] = forgiving_as_timestamp
        self.globals["asin"] = arc_sine
        self.globals["atan"] = arc_tangent
        self.globals["atan2"] = arc_tangent2
        self.globals["average"] = average
        self.globals["bool"] = forgiving_boolean
        self.globals["combine"] = combine
        self.globals["cos"] = cosine
        self.globals["difference"] = difference
        self.globals["e"] = math.e
        self.globals["flatten"] = flatten
        self.globals["float"] = forgiving_float
        self.globals["iif"] = iif
        self.globals["int"] = forgiving_int
        self.globals["intersect"] = intersect
        self.globals["is_number"] = is_number
        self.globals["log"] = logarithm
        self.globals["max"] = min_max_from_filter(self.filters["max"], "max")
        self.globals["md5"] = md5
        self.globals["median"] = median
        self.globals["merge_response"] = merge_response
        self.globals["min"] = min_max_from_filter(self.filters["min"], "min")
        self.globals["pack"] = struct_pack
        self.globals["pi"] = math.pi
        self.globals["set"] = _to_set
        self.globals["sha1"] = sha1
        self.globals["sha256"] = sha256
        self.globals["sha512"] = sha512
        self.globals["shuffle"] = shuffle
        self.globals["sin"] = sine
        self.globals["slugify"] = slugify
        self.globals["sqrt"] = square_root
        self.globals["statistical_mode"] = statistical_mode
        self.globals["strptime"] = strptime
        self.globals["symmetric_difference"] = symmetric_difference
        self.globals["tan"] = tangent
        self.globals["tau"] = math.pi * 2
        self.globals["timedelta"] = timedelta
        self.globals["tuple"] = _to_tuple
        self.globals["typeof"] = typeof
        self.globals["union"] = union
        self.globals["unpack"] = struct_unpack
        self.globals["urlencode"] = urlencode
        self.globals["version"] = version
        self.globals["zip"] = zip

        self.filters["acos"] = arc_cosine
        self.filters["add"] = add
        self.filters["apply"] = apply
        self.filters["as_datetime"] = as_datetime
        self.filters["as_function"] = as_function
        self.filters["as_local"] = dt_util.as_local
        self.filters["as_timedelta"] = as_timedelta
        self.filters["as_timestamp"] = forgiving_as_timestamp
        self.filters["asin"] = arc_sine
        self.filters["atan"] = arc_tangent
        self.filters["atan2"] = arc_tangent2
        self.filters["average"] = average
        self.filters["base64_decode"] = base64_decode
        self.filters["base64_encode"] = base64_encode
        self.filters["bitwise_and"] = bitwise_and
        self.filters["bitwise_or"] = bitwise_or
        self.filters["bitwise_xor"] = bitwise_xor
        self.filters["bool"] = forgiving_boolean
        self.filters["combine"] = combine
        self.filters["contains"] = contains
        self.filters["cos"] = cosine
        self.filters["difference"] = difference
        self.filters["flatten"] = flatten
        self.filters["float"] = forgiving_float_filter
        self.filters["from_json"] = from_json
        self.filters["from_hex"] = from_hex
        self.filters["iif"] = iif
        self.filters["int"] = forgiving_int_filter
        self.filters["intersect"] = intersect
        self.filters["is_defined"] = fail_when_undefined
        self.filters["is_number"] = is_number
        self.filters["log"] = logarithm
        self.filters["md5"] = md5
        self.filters["median"] = median
        self.filters["multiply"] = multiply
        self.filters["ord"] = ord
        self.filters["ordinal"] = ordinal
        self.filters["pack"] = struct_pack
        self.filters["random"] = random_every_time
        self.filters["regex_findall_index"] = regex_findall_index
        self.filters["regex_findall"] = regex_findall
        self.filters["regex_match"] = regex_match
        self.filters["regex_replace"] = regex_replace
        self.filters["regex_search"] = regex_search
        self.filters["round"] = forgiving_round
        self.filters["sha1"] = sha1
        self.filters["sha256"] = sha256
        self.filters["sha512"] = sha512
        self.filters["shuffle"] = shuffle
        self.filters["sin"] = sine
        self.filters["slugify"] = slugify
        self.filters["sqrt"] = square_root
        self.filters["statistical_mode"] = statistical_mode
        self.filters["symmetric_difference"] = symmetric_difference
        self.filters["tan"] = tangent
        self.filters["timestamp_custom"] = timestamp_custom
        self.filters["timestamp_local"] = timestamp_local
        self.filters["timestamp_utc"] = timestamp_utc
        self.filters["to_json"] = to_json
        self.filters["typeof"] = typeof
        self.filters["union"] = union
        self.filters["unpack"] = struct_unpack
        self.filters["version"] = version

        self.tests["apply"] = apply
        self.tests["contains"] = contains
        self.tests["datetime"] = _is_datetime
        self.tests["is_number"] = is_number
        self.tests["list"] = _is_list
        self.tests["match"] = regex_match
        self.tests["search"] = regex_search
        self.tests["set"] = _is_set
        self.tests["string_like"] = _is_string_like
        self.tests["tuple"] = _is_tuple

        if hass is None:
            return

        # This environment has access to hass, attach its loader to enable imports.
        self.loader = _get_hass_loader(hass)

        # We mark these as a context functions to ensure they get
        # evaluated fresh with every execution, rather than executed
        # at compile time and the value stored. The context itself
        # can be discarded, we only need to get at the hass object.
        def hassfunction[**_P, _R](
            func: Callable[Concatenate[HomeAssistant, _P], _R],
            jinja_context: Callable[
                [Callable[Concatenate[Any, _P], _R]],
                Callable[Concatenate[Any, _P], _R],
            ] = pass_context,
        ) -> Callable[Concatenate[Any, _P], _R]:
            """Wrap function that depend on hass."""

            @wraps(func)
            def wrapper(_: Any, *args: _P.args, **kwargs: _P.kwargs) -> _R:
                return func(hass, *args, **kwargs)

            return jinja_context(wrapper)

        # Area extensions

        self.globals["areas"] = hassfunction(areas)

        self.globals["area_id"] = hassfunction(area_id)
        self.filters["area_id"] = self.globals["area_id"]

        self.globals["area_name"] = hassfunction(area_name)
        self.filters["area_name"] = self.globals["area_name"]

        self.globals["area_entities"] = hassfunction(area_entities)
        self.filters["area_entities"] = self.globals["area_entities"]

        self.globals["area_devices"] = hassfunction(area_devices)
        self.filters["area_devices"] = self.globals["area_devices"]

        # Floor extensions

        self.globals["floors"] = hassfunction(floors)
        self.filters["floors"] = self.globals["floors"]

        self.globals["floor_id"] = hassfunction(floor_id)
        self.filters["floor_id"] = self.globals["floor_id"]

        self.globals["floor_name"] = hassfunction(floor_name)
        self.filters["floor_name"] = self.globals["floor_name"]

        self.globals["floor_areas"] = hassfunction(floor_areas)
        self.filters["floor_areas"] = self.globals["floor_areas"]

        self.globals["floor_entities"] = hassfunction(floor_entities)
        self.filters["floor_entities"] = self.globals["floor_entities"]

        # Integration extensions

        self.globals["integration_entities"] = hassfunction(integration_entities)
        self.filters["integration_entities"] = self.globals["integration_entities"]

        # Config entry extensions

        self.globals["config_entry_attr"] = hassfunction(config_entry_attr)
        self.filters["config_entry_attr"] = self.globals["config_entry_attr"]

        self.globals["config_entry_id"] = hassfunction(config_entry_id)
        self.filters["config_entry_id"] = self.globals["config_entry_id"]

        # Device extensions

        self.globals["device_name"] = hassfunction(device_name)
        self.filters["device_name"] = self.globals["device_name"]

        self.globals["device_attr"] = hassfunction(device_attr)
        self.filters["device_attr"] = self.globals["device_attr"]

        self.globals["device_entities"] = hassfunction(device_entities)
        self.filters["device_entities"] = self.globals["device_entities"]

        self.globals["is_device_attr"] = hassfunction(is_device_attr)
        self.tests["is_device_attr"] = hassfunction(is_device_attr, pass_eval_context)

        self.globals["device_id"] = hassfunction(device_id)
        self.filters["device_id"] = self.globals["device_id"]

        # Label extensions

        self.globals["labels"] = hassfunction(labels)
        self.filters["labels"] = self.globals["labels"]

        self.globals["label_id"] = hassfunction(label_id)
        self.filters["label_id"] = self.globals["label_id"]

        self.globals["label_name"] = hassfunction(label_name)
        self.filters["label_name"] = self.globals["label_name"]

        self.globals["label_areas"] = hassfunction(label_areas)
        self.filters["label_areas"] = self.globals["label_areas"]

        self.globals["label_devices"] = hassfunction(label_devices)
        self.filters["label_devices"] = self.globals["label_devices"]

        self.globals["label_entities"] = hassfunction(label_entities)
        self.filters["label_entities"] = self.globals["label_entities"]

        # Issue extensions

        self.globals["issues"] = hassfunction(issues)
        self.globals["issue"] = hassfunction(issue)
        self.filters["issue"] = self.globals["issue"]

        if limited:
            # Only device_entities is available to limited templates, mark other
            # functions and filters as unsupported.
            def unsupported(name: str) -> Callable[[], NoReturn]:
                def warn_unsupported(*args: Any, **kwargs: Any) -> NoReturn:
                    raise TemplateError(
                        f"Use of '{name}' is not supported in limited templates"
                    )

                return warn_unsupported

            hass_globals = [
                "area_id",
                "area_name",
                "closest",
                "device_attr",
                "device_id",
                "distance",
                "expand",
                "floor_id",
                "floor_name",
                "has_value",
                "is_device_attr",
                "is_hidden_entity",
                "is_state_attr",
                "is_state",
                "label_id",
                "label_name",
                "now",
                "relative_time",
                "state_attr",
                "state_translated",
                "states",
                "time_since",
                "time_until",
                "today_at",
                "utcnow",
            ]
            hass_filters = [
                "area_id",
                "area_name",
                "closest",
                "device_id",
                "expand",
                "floor_id",
                "floor_name",
                "has_value",
                "label_id",
                "label_name",
            ]
            hass_tests = [
                "has_value",
                "is_hidden_entity",
                "is_state_attr",
                "is_state",
            ]
            for glob in hass_globals:
                self.globals[glob] = unsupported(glob)
            for filt in hass_filters:
                self.filters[filt] = unsupported(filt)
            for test in hass_tests:
                self.filters[test] = unsupported(test)
            return

        self.globals["closest"] = hassfunction(closest)
        self.globals["distance"] = hassfunction(distance)
        self.globals["expand"] = hassfunction(expand)
        self.globals["has_value"] = hassfunction(has_value)
        self.globals["now"] = hassfunction(now)
        self.globals["relative_time"] = hassfunction(relative_time)
        self.globals["time_since"] = hassfunction(time_since)
        self.globals["time_until"] = hassfunction(time_until)
        self.globals["today_at"] = hassfunction(today_at)
        self.globals["utcnow"] = hassfunction(utcnow)

        self.filters["closest"] = hassfunction(closest_filter)
        self.filters["expand"] = self.globals["expand"]
        self.filters["has_value"] = self.globals["has_value"]
        self.filters["relative_time"] = self.globals["relative_time"]
        self.filters["time_since"] = self.globals["time_since"]
        self.filters["time_until"] = self.globals["time_until"]
        self.filters["today_at"] = self.globals["today_at"]

        self.tests["has_value"] = hassfunction(has_value, pass_eval_context)

        # Entity extensions

        self.globals["is_hidden_entity"] = hassfunction(is_hidden_entity)
        self.tests["is_hidden_entity"] = hassfunction(
            is_hidden_entity, pass_eval_context
        )

        # State extensions

        self.globals["is_state_attr"] = hassfunction(is_state_attr)
        self.globals["is_state"] = hassfunction(is_state)
        self.globals["state_attr"] = hassfunction(state_attr)
        self.globals["state_translated"] = StateTranslated(hass)
        self.globals["states"] = AllStates(hass)
        self.filters["state_attr"] = self.globals["state_attr"]
        self.filters["state_translated"] = self.globals["state_translated"]
        self.filters["states"] = self.globals["states"]
        self.tests["is_state_attr"] = hassfunction(is_state_attr, pass_eval_context)
        self.tests["is_state"] = hassfunction(is_state, pass_eval_context)

    def is_safe_callable(self, obj):
        """Test if callback is safe."""
        return isinstance(
            obj, (AllStates, StateTranslated)
        ) or super().is_safe_callable(obj)

    def is_safe_attribute(self, obj, attr, value):
        """Test if attribute is safe."""
        if isinstance(
            obj, (AllStates, DomainStates, TemplateState, LoopContext, AsyncLoopContext)
        ):
            return attr[0] != "_"

        if isinstance(obj, Namespace):
            return True

        return super().is_safe_attribute(obj, attr, value)

    @overload
    def compile(
        self,
        source: str | jinja2.nodes.Template,
        name: str | None = None,
        filename: str | None = None,
        raw: Literal[False] = False,
        defer_init: bool = False,
    ) -> CodeType: ...

    @overload
    def compile(
        self,
        source: str | jinja2.nodes.Template,
        name: str | None = None,
        filename: str | None = None,
        raw: Literal[True] = ...,
        defer_init: bool = False,
    ) -> str: ...

    def compile(
        self,
        source: str | jinja2.nodes.Template,
        name: str | None = None,
        filename: str | None = None,
        raw: bool = False,
        defer_init: bool = False,
    ) -> CodeType | str:
        """Compile the template."""
        if (
            name is not None
            or filename is not None
            or raw is not False
            or defer_init is not False
        ):
            # If there are any non-default keywords args, we do
            # not cache.  In prodution we currently do not have
            # any instance of this.
            return super().compile(  # type: ignore[no-any-return,call-overload]
                source,
                name,
                filename,
                raw,
                defer_init,
            )

        compiled = super().compile(source)
        self.template_cache[source] = compiled
        return compiled


_NO_HASS_ENV = TemplateEnvironment(None)<|MERGE_RESOLUTION|>--- conflicted
+++ resolved
@@ -2019,7 +2019,11 @@
         return default
 
 
-<<<<<<< HEAD
+def apply(value, fn, *args, **kwargs):
+    """Call the given callable with the provided arguments and keyword arguments."""
+    return fn(value, *args, **kwargs)
+
+
 def as_function(macro: jinja2.runtime.Macro) -> Callable[..., Any]:
     """Turn a macro with a 'returns' keyword argument into a function that returns what that argument is called with."""
 
@@ -2041,11 +2045,6 @@
     wrapper.__name__ = trimmed_name
     wrapper.__qualname__ = trimmed_name
     return wrapper
-=======
-def apply(value, fn, *args, **kwargs):
-    """Call the given callable with the provided arguments and keyword arguments."""
-    return fn(value, *args, **kwargs)
->>>>>>> b626204f
 
 
 def logarithm(value, base=math.e, default=_SENTINEL):
