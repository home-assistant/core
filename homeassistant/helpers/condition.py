"""Offer reusable conditions."""

from __future__ import annotations

import abc
import asyncio
from collections import deque
from collections.abc import Callable, Container, Coroutine, Generator, Iterable
from contextlib import contextmanager
from datetime import datetime, time as dt_time, timedelta
import functools as ft
import logging
import re
import sys
from typing import TYPE_CHECKING, Any, Protocol, cast

import voluptuous as vol

<<<<<<< HEAD
from homeassistant.components.sensor import SensorDeviceClass
=======
>>>>>>> 70e9c4e2
from homeassistant.const import (
    ATTR_DEVICE_CLASS,
    CONF_ABOVE,
    CONF_AFTER,
    CONF_ATTRIBUTE,
    CONF_BEFORE,
    CONF_BELOW,
    CONF_CONDITION,
    CONF_DEVICE_ID,
    CONF_ENABLED,
    CONF_ENTITY_ID,
    CONF_FOR,
    CONF_ID,
    CONF_MATCH,
    CONF_STATE,
    CONF_VALUE_TEMPLATE,
    CONF_WEEKDAY,
    ENTITY_MATCH_ALL,
    ENTITY_MATCH_ANY,
    STATE_UNAVAILABLE,
    STATE_UNKNOWN,
    WEEKDAYS,
)
from homeassistant.core import HomeAssistant, State, callback
from homeassistant.exceptions import (
    ConditionError,
    ConditionErrorContainer,
    ConditionErrorIndex,
    ConditionErrorMessage,
    HomeAssistantError,
    TemplateError,
)
from homeassistant.loader import (
    Integration,
    IntegrationNotFound,
    async_get_integration,
    async_get_integrations,
)
from homeassistant.util import dt as dt_util
from homeassistant.util.async_ import run_callback_threadsafe
from homeassistant.util.hass_dict import HassKey
from homeassistant.util.yaml import load_yaml_dict
from homeassistant.util.yaml.loader import JSON_TYPE

from . import config_validation as cv, entity_registry as er
from .integration_platform import async_process_integration_platforms
from .template import Template, render_complex
from .trace import (
    TraceElement,
    trace_append_element,
    trace_path,
    trace_path_get,
    trace_stack_cv,
    trace_stack_pop,
    trace_stack_push,
    trace_stack_top,
)
from .typing import ConfigType, TemplateVarsType

ASYNC_FROM_CONFIG_FORMAT = "async_{}_from_config"
FROM_CONFIG_FORMAT = "{}_from_config"
VALIDATE_CONFIG_FORMAT = "{}_validate_config"

_LOGGER = logging.getLogger(__name__)

_PLATFORM_ALIASES: dict[str | None, str | None] = {
    "and": None,
    "device": "device_automation",
    "not": None,
    "numeric_state": None,
    "or": None,
    "state": None,
    "template": None,
    "time": None,
    "trigger": None,
}

INPUT_ENTITY_ID = re.compile(
    r"^input_(?:select|text|number|boolean|datetime)\.(?!.+__)(?!_)[\da-z_]+(?<!_)$"
)


CONDITION_DESCRIPTION_CACHE: HassKey[dict[str, dict[str, Any] | None]] = HassKey(
    "condition_description_cache"
)
CONDITION_PLATFORM_SUBSCRIPTIONS: HassKey[
    list[Callable[[set[str]], Coroutine[Any, Any, None]]]
] = HassKey("condition_platform_subscriptions")
CONDITIONS: HassKey[dict[str, str]] = HassKey("conditions")


# Basic schemas to sanity check the condition descriptions,
# full validation is done by hassfest.conditions
_FIELD_SCHEMA = vol.Schema(
    {},
    extra=vol.ALLOW_EXTRA,
)

_CONDITION_SCHEMA = vol.Schema(
    {
        vol.Optional("fields"): vol.Schema({str: _FIELD_SCHEMA}),
    },
    extra=vol.ALLOW_EXTRA,
)


def starts_with_dot(key: str) -> str:
    """Check if key starts with dot."""
    if not key.startswith("."):
        raise vol.Invalid("Key does not start with .")
    return key


_CONDITIONS_SCHEMA = vol.Schema(
    {
        vol.Remove(vol.All(str, starts_with_dot)): object,
        cv.slug: vol.Any(None, _CONDITION_SCHEMA),
    }
)


async def async_setup(hass: HomeAssistant) -> None:
    """Set up the condition helper."""
    hass.data[CONDITION_DESCRIPTION_CACHE] = {}
    hass.data[CONDITION_PLATFORM_SUBSCRIPTIONS] = []
    hass.data[CONDITIONS] = {}
    await async_process_integration_platforms(
        hass, "condition", _register_condition_platform, wait_for_platforms=True
    )


@callback
def async_subscribe_platform_events(
    hass: HomeAssistant,
    on_event: Callable[[set[str]], Coroutine[Any, Any, None]],
) -> Callable[[], None]:
    """Subscribe to condition platform events."""
    condition_platform_event_subscriptions = hass.data[CONDITION_PLATFORM_SUBSCRIPTIONS]

    def remove_subscription() -> None:
        condition_platform_event_subscriptions.remove(on_event)

    condition_platform_event_subscriptions.append(on_event)
    return remove_subscription


async def _register_condition_platform(
    hass: HomeAssistant, integration_domain: str, platform: ConditionProtocol
) -> None:
    """Register a condition platform."""

    new_conditions: set[str] = set()

    if hasattr(platform, "async_get_conditions"):
        for condition_key in await platform.async_get_conditions(hass):
            hass.data[CONDITIONS][condition_key] = integration_domain
            new_conditions.add(condition_key)
    else:
        _LOGGER.debug(
            "Integration %s does not provide condition support, skipping",
            integration_domain,
        )
        return

    # We don't use gather here because gather adds additional overhead
    # when wrapping each coroutine in a task, and we expect our listeners
    # to call condition.async_get_all_descriptions which will only yield
    # the first time it's called, after that it returns cached data.
    for listener in hass.data[CONDITION_PLATFORM_SUBSCRIPTIONS]:
        try:
            await listener(new_conditions)
        except Exception:
            _LOGGER.exception("Error while notifying condition platform listener")


class Condition(abc.ABC):
    """Condition class."""

    def __init__(self, hass: HomeAssistant, config: ConfigType) -> None:
        """Initialize condition."""

    @classmethod
    @abc.abstractmethod
    async def async_validate_condition_config(
        cls, hass: HomeAssistant, config: ConfigType
    ) -> ConfigType:
        """Validate config."""

    @abc.abstractmethod
    async def async_condition_from_config(self) -> ConditionCheckerType:
        """Evaluate state based on configuration."""


class ConditionProtocol(Protocol):
    """Define the format of condition modules."""

    async def async_get_conditions(
        self, hass: HomeAssistant
    ) -> dict[str, type[Condition]]:
        """Return the conditions provided by this integration."""


type ConditionCheckerType = Callable[[HomeAssistant, TemplateVarsType], bool | None]


def condition_trace_append(variables: TemplateVarsType, path: str) -> TraceElement:
    """Append a TraceElement to trace[path]."""
    trace_element = TraceElement(variables, path)
    trace_append_element(trace_element)
    return trace_element


def condition_trace_set_result(result: bool, **kwargs: Any) -> None:
    """Set the result of TraceElement at the top of the stack."""
    node = trace_stack_top(trace_stack_cv)

    # The condition function may be called directly, in which case tracing
    # is not setup
    if not node:
        return

    node.set_result(result=result, **kwargs)


def condition_trace_update_result(**kwargs: Any) -> None:
    """Update the result of TraceElement at the top of the stack."""
    node = trace_stack_top(trace_stack_cv)

    # The condition function may be called directly, in which case tracing
    # is not setup
    if not node:
        return

    node.update_result(**kwargs)


@contextmanager
def trace_condition(variables: TemplateVarsType) -> Generator[TraceElement]:
    """Trace condition evaluation."""
    should_pop = True
    trace_element = trace_stack_top(trace_stack_cv)
    if trace_element and trace_element.reuse_by_child:
        should_pop = False
        trace_element.reuse_by_child = False
    else:
        trace_element = condition_trace_append(variables, trace_path_get())
        trace_stack_push(trace_stack_cv, trace_element)
    try:
        yield trace_element
    except Exception as ex:
        trace_element.set_error(ex)
        raise
    finally:
        if should_pop:
            trace_stack_pop(trace_stack_cv)


def trace_condition_function(condition: ConditionCheckerType) -> ConditionCheckerType:
    """Wrap a condition function to enable basic tracing."""

    @ft.wraps(condition)
    def wrapper(hass: HomeAssistant, variables: TemplateVarsType = None) -> bool | None:
        """Trace condition."""
        with trace_condition(variables):
            result = condition(hass, variables)
            condition_trace_update_result(result=result)
            return result

    return wrapper


async def _async_get_condition_platform(
    hass: HomeAssistant, config: ConfigType
) -> ConditionProtocol | None:
    condition_key: str = config[CONF_CONDITION]
    platform_and_sub_type = condition_key.partition(".")
    platform: str | None = platform_and_sub_type[0]
    platform = _PLATFORM_ALIASES.get(platform, platform)
    if platform is None:
        return None
    try:
        integration = await async_get_integration(hass, platform)
    except IntegrationNotFound:
        raise HomeAssistantError(
            f'Invalid condition "{condition_key}" specified {config}'
        ) from None
    try:
        return await integration.async_get_platform("condition")
    except ImportError:
        raise HomeAssistantError(
            f"Integration '{platform}' does not provide condition support"
        ) from None


async def async_from_config(
    hass: HomeAssistant,
    config: ConfigType,
) -> ConditionCheckerType:
    """Turn a condition configuration into a method.

    Should be run on the event loop.
    """
    # Check if condition is not enabled
    if CONF_ENABLED in config:
        enabled = config[CONF_ENABLED]
        if isinstance(enabled, Template):
            try:
                enabled = enabled.async_render(limited=True)
            except TemplateError as err:
                raise HomeAssistantError(
                    f"Error rendering condition enabled template: {err}"
                ) from err
        if not enabled:

            @trace_condition_function
            def disabled_condition(
                hass: HomeAssistant, variables: TemplateVarsType = None
            ) -> bool | None:
                """Condition not enabled, will act as if it didn't exist."""
                return None

            return disabled_condition

    condition: str = config[CONF_CONDITION]
    factory: Any = None
    platform = await _async_get_condition_platform(hass, config)

    if platform is not None:
        condition_descriptors = await platform.async_get_conditions(hass)
        condition_instance = condition_descriptors[condition](hass, config)
        return await condition_instance.async_condition_from_config()

    for fmt in (ASYNC_FROM_CONFIG_FORMAT, FROM_CONFIG_FORMAT):
        factory = getattr(sys.modules[__name__], fmt.format(condition), None)

        if factory:
            break

    # Check for partials to properly determine if coroutine function
    check_factory = factory
    while isinstance(check_factory, ft.partial):
        check_factory = check_factory.func

    if asyncio.iscoroutinefunction(check_factory):
        return cast(ConditionCheckerType, await factory(hass, config))
    return cast(ConditionCheckerType, factory(config))


async def async_and_from_config(
    hass: HomeAssistant, config: ConfigType
) -> ConditionCheckerType:
    """Create multi condition matcher using 'AND'."""
    checks = [await async_from_config(hass, entry) for entry in config["conditions"]]

    @trace_condition_function
    def if_and_condition(
        hass: HomeAssistant, variables: TemplateVarsType = None
    ) -> bool:
        """Test and condition."""
        errors = []
        for index, check in enumerate(checks):
            try:
                with trace_path(["conditions", str(index)]):
                    if check(hass, variables) is False:
                        return False
            except ConditionError as ex:
                errors.append(
                    ConditionErrorIndex("and", index=index, total=len(checks), error=ex)
                )

        # Raise the errors if no check was false
        if errors:
            raise ConditionErrorContainer("and", errors=errors)

        return True

    return if_and_condition


async def async_or_from_config(
    hass: HomeAssistant, config: ConfigType
) -> ConditionCheckerType:
    """Create multi condition matcher using 'OR'."""
    checks = [await async_from_config(hass, entry) for entry in config["conditions"]]

    @trace_condition_function
    def if_or_condition(
        hass: HomeAssistant, variables: TemplateVarsType = None
    ) -> bool:
        """Test or condition."""
        errors = []
        for index, check in enumerate(checks):
            try:
                with trace_path(["conditions", str(index)]):
                    if check(hass, variables) is True:
                        return True
            except ConditionError as ex:
                errors.append(
                    ConditionErrorIndex("or", index=index, total=len(checks), error=ex)
                )

        # Raise the errors if no check was true
        if errors:
            raise ConditionErrorContainer("or", errors=errors)

        return False

    return if_or_condition


async def async_not_from_config(
    hass: HomeAssistant, config: ConfigType
) -> ConditionCheckerType:
    """Create multi condition matcher using 'NOT'."""
    checks = [await async_from_config(hass, entry) for entry in config["conditions"]]

    @trace_condition_function
    def if_not_condition(
        hass: HomeAssistant, variables: TemplateVarsType = None
    ) -> bool:
        """Test not condition."""
        errors = []
        for index, check in enumerate(checks):
            try:
                with trace_path(["conditions", str(index)]):
                    if check(hass, variables):
                        return False
            except ConditionError as ex:
                errors.append(
                    ConditionErrorIndex("not", index=index, total=len(checks), error=ex)
                )

        # Raise the errors if no check was true
        if errors:
            raise ConditionErrorContainer("not", errors=errors)

        return True

    return if_not_condition


def numeric_state(
    hass: HomeAssistant,
    entity: str | State | None,
    below: float | str | None = None,
    above: float | str | None = None,
    value_template: Template | None = None,
    variables: TemplateVarsType = None,
) -> bool:
    """Test a numeric state condition."""
    return run_callback_threadsafe(
        hass.loop,
        async_numeric_state,
        hass,
        entity,
        below,
        above,
        value_template,
        variables,
    ).result()


def async_numeric_state(
    hass: HomeAssistant,
    entity: str | State | None,
    below: float | str | None = None,
    above: float | str | None = None,
    value_template: Template | None = None,
    variables: TemplateVarsType = None,
    attribute: str | None = None,
) -> bool:
    """Test a numeric state condition."""
    if entity is None:
        raise ConditionErrorMessage("numeric_state", "no entity specified")

    if isinstance(entity, str):
        entity_id = entity

        if (entity := hass.states.get(entity)) is None:
            raise ConditionErrorMessage("numeric_state", f"unknown entity {entity_id}")
    else:
        entity_id = entity.entity_id

    if attribute is not None and attribute not in entity.attributes:
        condition_trace_set_result(
            False,
            message=f"attribute '{attribute}' of entity {entity_id} does not exist",
        )
        return False

    value: Any = None
    if value_template is None:
        if attribute is None:
            value = entity.state
        else:
            value = entity.attributes.get(attribute)
    else:
        variables = dict(variables or {})
        variables["state"] = entity
        try:
            value = value_template.async_render(variables)
        except TemplateError as ex:
            raise ConditionErrorMessage(
                "numeric_state", f"template error: {ex}"
            ) from ex

    # Known states or attribute values that never match the numeric condition
    if value in (None, STATE_UNAVAILABLE, STATE_UNKNOWN):
        condition_trace_set_result(
            False,
            message=f"value '{value}' is non-numeric and treated as False",
        )
        return False

    try:
        fvalue = float(value)
    except (ValueError, TypeError) as ex:
        raise ConditionErrorMessage(
            "numeric_state",
            f"entity {entity_id} state '{value}' cannot be processed as a number",
        ) from ex

    if below is not None:
        if isinstance(below, str):
            if not (below_entity := hass.states.get(below)):
                raise ConditionErrorMessage(
                    "numeric_state", f"unknown 'below' entity {below}"
                )
            if below_entity.state in (
                STATE_UNAVAILABLE,
                STATE_UNKNOWN,
            ):
                return False
            try:
                if fvalue >= float(below_entity.state):
                    condition_trace_set_result(
                        False,
                        state=fvalue,
                        wanted_state_below=float(below_entity.state),
                    )
                    return False
            except (ValueError, TypeError) as ex:
                raise ConditionErrorMessage(
                    "numeric_state",
                    (
                        f"the 'below' entity {below} state '{below_entity.state}'"
                        " cannot be processed as a number"
                    ),
                ) from ex
        elif fvalue >= below:
            condition_trace_set_result(False, state=fvalue, wanted_state_below=below)
            return False

    if above is not None:
        if isinstance(above, str):
            if not (above_entity := hass.states.get(above)):
                raise ConditionErrorMessage(
                    "numeric_state", f"unknown 'above' entity {above}"
                )
            if above_entity.state in (
                STATE_UNAVAILABLE,
                STATE_UNKNOWN,
            ):
                return False
            try:
                if fvalue <= float(above_entity.state):
                    condition_trace_set_result(
                        False,
                        state=fvalue,
                        wanted_state_above=float(above_entity.state),
                    )
                    return False
            except (ValueError, TypeError) as ex:
                raise ConditionErrorMessage(
                    "numeric_state",
                    (
                        f"the 'above' entity {above} state '{above_entity.state}'"
                        " cannot be processed as a number"
                    ),
                ) from ex
        elif fvalue <= above:
            condition_trace_set_result(False, state=fvalue, wanted_state_above=above)
            return False

    condition_trace_set_result(True, state=fvalue)
    return True


def async_numeric_state_from_config(config: ConfigType) -> ConditionCheckerType:
    """Wrap action method with state based condition."""
    entity_ids = config.get(CONF_ENTITY_ID, [])
    attribute = config.get(CONF_ATTRIBUTE)
    below = config.get(CONF_BELOW)
    above = config.get(CONF_ABOVE)
    value_template = config.get(CONF_VALUE_TEMPLATE)

    @trace_condition_function
    def if_numeric_state(
        hass: HomeAssistant, variables: TemplateVarsType = None
    ) -> bool:
        """Test numeric state condition."""
        errors = []
        for index, entity_id in enumerate(entity_ids):
            try:
                with trace_path(["entity_id", str(index)]), trace_condition(variables):
                    if not async_numeric_state(
                        hass,
                        entity_id,
                        below,
                        above,
                        value_template,
                        variables,
                        attribute,
                    ):
                        return False
            except ConditionError as ex:
                errors.append(
                    ConditionErrorIndex(
                        "numeric_state", index=index, total=len(entity_ids), error=ex
                    )
                )

        # Raise the errors if no check was false
        if errors:
            raise ConditionErrorContainer("numeric_state", errors=errors)

        return True

    return if_numeric_state


def state(
    hass: HomeAssistant,
    entity: str | State | None,
    req_state: Any,
    for_period: timedelta | None = None,
    attribute: str | None = None,
    variables: TemplateVarsType = None,
) -> bool:
    """Test if state matches requirements.

    Async friendly.
    """
    if entity is None:
        raise ConditionErrorMessage("state", "no entity specified")

    if isinstance(entity, str):
        entity_id = entity

        if (entity := hass.states.get(entity)) is None:
            raise ConditionErrorMessage("state", f"unknown entity {entity_id}")
    else:
        entity_id = entity.entity_id

    if attribute is not None and attribute not in entity.attributes:
        condition_trace_set_result(
            False,
            message=f"attribute '{attribute}' of entity {entity_id} does not exist",
        )
        return False

    assert isinstance(entity, State)

    if attribute is None:
        value: Any = entity.state
    else:
        value = entity.attributes.get(attribute)

    if not isinstance(req_state, list):
        req_state = [req_state]

    is_state = False
    for req_state_value in req_state:
        state_value = req_state_value
        if (
            isinstance(req_state_value, str)
            and INPUT_ENTITY_ID.match(req_state_value) is not None
        ):
            if not (state_entity := hass.states.get(req_state_value)):
                raise ConditionErrorMessage(
                    "state", f"the 'state' entity {req_state_value} is unavailable"
                )
            state_value = state_entity.state
        is_state = value == state_value
        if is_state:
            break

    if for_period is None or not is_state:
        condition_trace_set_result(is_state, state=value, wanted_state=state_value)
        return is_state

    try:
        for_period = cv.positive_time_period(render_complex(for_period, variables))
    except TemplateError as ex:
        raise ConditionErrorMessage("state", f"template error: {ex}") from ex
    except vol.Invalid as ex:
        raise ConditionErrorMessage("state", f"schema error: {ex}") from ex

    duration = dt_util.utcnow() - cast(timedelta, for_period)
    duration_ok = duration > entity.last_changed
    condition_trace_set_result(duration_ok, state=value, duration=duration)
    return duration_ok


def state_from_config(config: ConfigType) -> ConditionCheckerType:
    """Wrap action method with state based condition."""
    entity_ids = config.get(CONF_ENTITY_ID, [])
    req_states: str | list[str] = config.get(CONF_STATE, [])
    for_period = config.get(CONF_FOR)
    attribute = config.get(CONF_ATTRIBUTE)
    match = config.get(CONF_MATCH, ENTITY_MATCH_ALL)

    if not isinstance(req_states, list):
        req_states = [req_states]

    @trace_condition_function
    def if_state(hass: HomeAssistant, variables: TemplateVarsType = None) -> bool:
        """Test if condition."""
        errors = []
        result: bool = match != ENTITY_MATCH_ANY
        for index, entity_id in enumerate(entity_ids):
            try:
                with trace_path(["entity_id", str(index)]), trace_condition(variables):
                    if state(
                        hass, entity_id, req_states, for_period, attribute, variables
                    ):
                        result = True
                    elif match == ENTITY_MATCH_ALL:
                        return False
            except ConditionError as ex:
                errors.append(
                    ConditionErrorIndex(
                        "state", index=index, total=len(entity_ids), error=ex
                    )
                )

        # Raise the errors if no check was false
        if errors:
            raise ConditionErrorContainer("state", errors=errors)

        return result

    return if_state


def template(
    hass: HomeAssistant, value_template: Template, variables: TemplateVarsType = None
) -> bool:
    """Test if template condition matches."""
    return run_callback_threadsafe(
        hass.loop, async_template, hass, value_template, variables
    ).result()


def async_template(
    hass: HomeAssistant,
    value_template: Template,
    variables: TemplateVarsType = None,
    trace_result: bool = True,
) -> bool:
    """Test if template condition matches."""
    try:
        info = value_template.async_render_to_info(variables, parse_result=False)
        value = info.result()
    except TemplateError as ex:
        raise ConditionErrorMessage("template", str(ex)) from ex

    result = value.lower() == "true"
    if trace_result:
        condition_trace_set_result(result, entities=list(info.entities))
    return result


def async_template_from_config(config: ConfigType) -> ConditionCheckerType:
    """Wrap action method with state based condition."""
    value_template = cast(Template, config.get(CONF_VALUE_TEMPLATE))

    @trace_condition_function
    def template_if(hass: HomeAssistant, variables: TemplateVarsType = None) -> bool:
        """Validate template based if-condition."""
        return async_template(hass, value_template, variables)

    return template_if


def time(
    hass: HomeAssistant,
    before: dt_time | str | None = None,
    after: dt_time | str | None = None,
    weekday: str | Container[str] | None = None,
) -> bool:
    """Test if local time condition matches.

    Handle the fact that time is continuous and we may be testing for
    a period that crosses midnight. In that case it is easier to test
    for the opposite. "(23:59 <= now < 00:01)" would be the same as
    "not (00:01 <= now < 23:59)".
    """
    from homeassistant.components.sensor import SensorDeviceClass  # noqa: PLC0415

    now = dt_util.now()
    now_time = now.time()

    if after is None:
        after = dt_time(0)
    elif isinstance(after, str):
        if not (after_entity := hass.states.get(after)):
            raise ConditionErrorMessage("time", f"unknown 'after' entity {after}")
        if after_entity.domain == "input_datetime":
            after = dt_time(
                after_entity.attributes.get("hour", 23),
                after_entity.attributes.get("minute", 59),
                after_entity.attributes.get("second", 59),
            )
        elif after_entity.domain == "time" and after_entity.state not in (
            STATE_UNAVAILABLE,
            STATE_UNKNOWN,
        ):
            after = datetime.strptime(after_entity.state, "%H:%M:%S").time()
        elif (
            after_entity.attributes.get(ATTR_DEVICE_CLASS)
            == SensorDeviceClass.TIMESTAMP
        ) and after_entity.state not in (
            STATE_UNAVAILABLE,
            STATE_UNKNOWN,
        ):
            after_datetime = dt_util.parse_datetime(after_entity.state)
            if after_datetime is None:
                return False
            after = dt_util.as_local(after_datetime).time()
        else:
            return False

    if before is None:
        before = dt_time(23, 59, 59, 999999)
    elif isinstance(before, str):
        if not (before_entity := hass.states.get(before)):
            raise ConditionErrorMessage("time", f"unknown 'before' entity {before}")
        if before_entity.domain == "input_datetime":
            before = dt_time(
                before_entity.attributes.get("hour", 23),
                before_entity.attributes.get("minute", 59),
                before_entity.attributes.get("second", 59),
            )
        elif before_entity.domain == "time":
            try:
                before = datetime.strptime(before_entity.state, "%H:%M:%S").time()
            except ValueError:
                return False
        elif (
            before_entity.attributes.get(ATTR_DEVICE_CLASS)
            == SensorDeviceClass.TIMESTAMP
        ) and before_entity.state not in (
            STATE_UNAVAILABLE,
            STATE_UNKNOWN,
        ):
            before_timedatime = dt_util.parse_datetime(before_entity.state)
            if before_timedatime is None:
                return False
            before = dt_util.as_local(before_timedatime).time()
        else:
            return False

    if after < before:
        condition_trace_update_result(after=after, now_time=now_time, before=before)
        if not after <= now_time < before:
            return False
    else:
        condition_trace_update_result(after=after, now_time=now_time, before=before)
        if before <= now_time < after:
            return False

    if weekday is not None:
        now_weekday = WEEKDAYS[now.weekday()]

        condition_trace_update_result(weekday=weekday, now_weekday=now_weekday)
        if (
            isinstance(weekday, str) and weekday != now_weekday
        ) or now_weekday not in weekday:
            return False

    return True


def time_from_config(config: ConfigType) -> ConditionCheckerType:
    """Wrap action method with time based condition."""
    before = config.get(CONF_BEFORE)
    after = config.get(CONF_AFTER)
    weekday = config.get(CONF_WEEKDAY)

    @trace_condition_function
    def time_if(hass: HomeAssistant, variables: TemplateVarsType = None) -> bool:
        """Validate time based if-condition."""
        return time(hass, before, after, weekday)

    return time_if


<<<<<<< HEAD
=======
def zone(
    hass: HomeAssistant,
    zone_ent: str | State | None,
    entity: str | State | None,
) -> bool:
    """Test if zone-condition matches.

    Async friendly.
    """
    from homeassistant.components import zone as zone_cmp  # noqa: PLC0415

    if zone_ent is None:
        raise ConditionErrorMessage("zone", "no zone specified")

    if isinstance(zone_ent, str):
        zone_ent_id = zone_ent

        if (zone_ent := hass.states.get(zone_ent)) is None:
            raise ConditionErrorMessage("zone", f"unknown zone {zone_ent_id}")

    if entity is None:
        raise ConditionErrorMessage("zone", "no entity specified")

    if isinstance(entity, str):
        entity_id = entity

        if (entity := hass.states.get(entity)) is None:
            raise ConditionErrorMessage("zone", f"unknown entity {entity_id}")
    else:
        entity_id = entity.entity_id

    if entity.state in (
        STATE_UNAVAILABLE,
        STATE_UNKNOWN,
    ):
        return False

    latitude = entity.attributes.get(ATTR_LATITUDE)
    longitude = entity.attributes.get(ATTR_LONGITUDE)

    if latitude is None:
        raise ConditionErrorMessage(
            "zone", f"entity {entity_id} has no 'latitude' attribute"
        )

    if longitude is None:
        raise ConditionErrorMessage(
            "zone", f"entity {entity_id} has no 'longitude' attribute"
        )

    return zone_cmp.in_zone(
        zone_ent, latitude, longitude, entity.attributes.get(ATTR_GPS_ACCURACY, 0)
    )


def zone_from_config(config: ConfigType) -> ConditionCheckerType:
    """Wrap action method with zone based condition."""
    entity_ids = config.get(CONF_ENTITY_ID, [])
    zone_entity_ids = config.get(CONF_ZONE, [])

    @trace_condition_function
    def if_in_zone(hass: HomeAssistant, variables: TemplateVarsType = None) -> bool:
        """Test if condition."""
        errors = []

        all_ok = True
        for entity_id in entity_ids:
            entity_ok = False
            for zone_entity_id in zone_entity_ids:
                try:
                    if zone(hass, zone_entity_id, entity_id):
                        entity_ok = True
                except ConditionErrorMessage as ex:
                    errors.append(
                        ConditionErrorMessage(
                            "zone",
                            (
                                f"error matching {entity_id} with {zone_entity_id}:"
                                f" {ex.message}"
                            ),
                        )
                    )

            if not entity_ok:
                all_ok = False

        # Raise the errors only if no definitive result was found
        if errors and not all_ok:
            raise ConditionErrorContainer("zone", errors=errors)

        return all_ok

    return if_in_zone


>>>>>>> 70e9c4e2
async def async_trigger_from_config(
    hass: HomeAssistant, config: ConfigType
) -> ConditionCheckerType:
    """Test a trigger condition."""
    trigger_id = config[CONF_ID]

    @trace_condition_function
    def trigger_if(hass: HomeAssistant, variables: TemplateVarsType = None) -> bool:
        """Validate trigger based if-condition."""
        return (
            variables is not None
            and "trigger" in variables
            and variables["trigger"].get("id") in trigger_id
        )

    return trigger_if


def numeric_state_validate_config(
    hass: HomeAssistant, config: ConfigType
) -> ConfigType:
    """Validate numeric_state condition config."""

    registry = er.async_get(hass)
    config = dict(config)
    config[CONF_ENTITY_ID] = er.async_validate_entity_ids(
        registry, cv.entity_ids_or_uuids(config[CONF_ENTITY_ID])
    )
    return config


def state_validate_config(hass: HomeAssistant, config: ConfigType) -> ConfigType:
    """Validate state condition config."""

    registry = er.async_get(hass)
    config = dict(config)
    config[CONF_ENTITY_ID] = er.async_validate_entity_ids(
        registry, cv.entity_ids_or_uuids(config[CONF_ENTITY_ID])
    )
    return config


async def async_validate_condition_config(
    hass: HomeAssistant, config: ConfigType
) -> ConfigType:
    """Validate config."""
    condition: str = config[CONF_CONDITION]
    if condition in ("and", "not", "or"):
        conditions = []
        for sub_cond in config["conditions"]:
            sub_cond = await async_validate_condition_config(hass, sub_cond)
            conditions.append(sub_cond)
        config["conditions"] = conditions
        return config

    platform = await _async_get_condition_platform(hass, config)
    if platform is not None:
        condition_descriptors = await platform.async_get_conditions(hass)
        if not (condition_class := condition_descriptors.get(condition)):
            raise vol.Invalid(f"Invalid condition '{condition}' specified")
        return await condition_class.async_validate_condition_config(hass, config)
    if platform is None and condition in ("numeric_state", "state"):
        validator = cast(
            Callable[[HomeAssistant, ConfigType], ConfigType],
            getattr(sys.modules[__name__], VALIDATE_CONFIG_FORMAT.format(condition)),
        )
        return validator(hass, config)

    return config


async def async_validate_conditions_config(
    hass: HomeAssistant, conditions: list[ConfigType]
) -> list[ConfigType | Template]:
    """Validate config."""
    # No gather here because async_validate_condition_config is unlikely
    # to suspend and the overhead of creating many tasks is not worth it
    return [await async_validate_condition_config(hass, cond) for cond in conditions]


async def async_conditions_from_config(
    hass: HomeAssistant,
    condition_configs: list[ConfigType],
    logger: logging.Logger,
    name: str,
) -> Callable[[TemplateVarsType], bool]:
    """AND all conditions."""
    checks: list[ConditionCheckerType] = [
        await async_from_config(hass, condition_config)
        for condition_config in condition_configs
    ]

    def check_conditions(variables: TemplateVarsType = None) -> bool:
        """AND all conditions."""
        errors: list[ConditionErrorIndex] = []
        for index, check in enumerate(checks):
            try:
                with trace_path(["condition", str(index)]):
                    if check(hass, variables) is False:
                        return False
            except ConditionError as ex:
                errors.append(
                    ConditionErrorIndex(
                        "condition", index=index, total=len(checks), error=ex
                    )
                )

        if errors:
            logger.warning(
                "Error evaluating condition in '%s':\n%s",
                name,
                ConditionErrorContainer("condition", errors=errors),
            )
            return False

        return True

    return check_conditions


@callback
def async_extract_entities(config: ConfigType | Template) -> set[str]:
    """Extract entities from a condition."""
    referenced: set[str] = set()
    to_process = deque([config])

    while to_process:
        config = to_process.popleft()
        if isinstance(config, Template):
            continue

        condition = config[CONF_CONDITION]

        if condition in ("and", "not", "or"):
            to_process.extend(config["conditions"])
            continue

        entity_ids = config.get(CONF_ENTITY_ID)

        if isinstance(entity_ids, str):
            entity_ids = [entity_ids]

        if entity_ids is not None:
            referenced.update(entity_ids)

    return referenced


@callback
def async_extract_devices(config: ConfigType | Template) -> set[str]:
    """Extract devices from a condition."""
    referenced = set()
    to_process = deque([config])

    while to_process:
        config = to_process.popleft()
        if isinstance(config, Template):
            continue

        condition = config[CONF_CONDITION]

        if condition in ("and", "not", "or"):
            to_process.extend(config["conditions"])
            continue

        if condition != "device":
            continue

        if (device_id := config.get(CONF_DEVICE_ID)) is not None:
            referenced.add(device_id)

    return referenced


def _load_conditions_file(hass: HomeAssistant, integration: Integration) -> JSON_TYPE:
    """Load conditions file for an integration."""
    try:
        return cast(
            JSON_TYPE,
            _CONDITIONS_SCHEMA(
                load_yaml_dict(str(integration.file_path / "conditions.yaml"))
            ),
        )
    except FileNotFoundError:
        _LOGGER.warning(
            "Unable to find conditions.yaml for the %s integration", integration.domain
        )
        return {}
    except (HomeAssistantError, vol.Invalid) as ex:
        _LOGGER.warning(
            "Unable to parse conditions.yaml for the %s integration: %s",
            integration.domain,
            ex,
        )
        return {}


def _load_conditions_files(
    hass: HomeAssistant, integrations: Iterable[Integration]
) -> dict[str, JSON_TYPE]:
    """Load condition files for multiple integrations."""
    return {
        integration.domain: _load_conditions_file(hass, integration)
        for integration in integrations
    }


async def async_get_all_descriptions(
    hass: HomeAssistant,
) -> dict[str, dict[str, Any] | None]:
    """Return descriptions (i.e. user documentation) for all conditions."""
    descriptions_cache = hass.data[CONDITION_DESCRIPTION_CACHE]

    conditions = hass.data[CONDITIONS]
    # See if there are new conditions not seen before.
    # Any condition that we saw before already has an entry in description_cache.
    all_conditions = set(conditions)
    previous_all_conditions = set(descriptions_cache)
    # If the conditions are the same, we can return the cache
    if previous_all_conditions == all_conditions:
        return descriptions_cache

    # Files we loaded for missing descriptions
    new_conditions_descriptions: dict[str, JSON_TYPE] = {}
    # We try to avoid making a copy in the event the cache is good,
    # but now we must make a copy in case new conditions get added
    # while we are loading the missing ones so we do not
    # add the new ones to the cache without their descriptions
    conditions = conditions.copy()

    if missing_conditions := all_conditions.difference(descriptions_cache):
        domains_with_missing_conditions = {
            conditions[missing_condition] for missing_condition in missing_conditions
        }
        ints_or_excs = await async_get_integrations(
            hass, domains_with_missing_conditions
        )
        integrations: list[Integration] = []
        for domain, int_or_exc in ints_or_excs.items():
            if type(int_or_exc) is Integration and int_or_exc.has_conditions:
                integrations.append(int_or_exc)
                continue
            if TYPE_CHECKING:
                assert isinstance(int_or_exc, Exception)
            _LOGGER.debug(
                "Failed to load conditions.yaml for integration: %s",
                domain,
                exc_info=int_or_exc,
            )

        if integrations:
            new_conditions_descriptions = await hass.async_add_executor_job(
                _load_conditions_files, hass, integrations
            )

    # Make a copy of the old cache and add missing descriptions to it
    new_descriptions_cache = descriptions_cache.copy()
    for missing_condition in missing_conditions:
        domain = conditions[missing_condition]

        if (
            yaml_description := new_conditions_descriptions.get(domain, {}).get(  # type: ignore[union-attr]
                missing_condition
            )
        ) is None:
            _LOGGER.debug(
                "No condition descriptions found for condition %s, skipping",
                missing_condition,
            )
            new_descriptions_cache[missing_condition] = None
            continue

        description = {"fields": yaml_description.get("fields", {})}

        new_descriptions_cache[missing_condition] = description

    hass.data[CONDITION_DESCRIPTION_CACHE] = new_descriptions_cache
    return new_descriptions_cache<|MERGE_RESOLUTION|>--- conflicted
+++ resolved
@@ -16,10 +16,6 @@
 
 import voluptuous as vol
 
-<<<<<<< HEAD
-from homeassistant.components.sensor import SensorDeviceClass
-=======
->>>>>>> 70e9c4e2
 from homeassistant.const import (
     ATTR_DEVICE_CLASS,
     CONF_ABOVE,
@@ -918,104 +914,6 @@
     return time_if
 
 
-<<<<<<< HEAD
-=======
-def zone(
-    hass: HomeAssistant,
-    zone_ent: str | State | None,
-    entity: str | State | None,
-) -> bool:
-    """Test if zone-condition matches.
-
-    Async friendly.
-    """
-    from homeassistant.components import zone as zone_cmp  # noqa: PLC0415
-
-    if zone_ent is None:
-        raise ConditionErrorMessage("zone", "no zone specified")
-
-    if isinstance(zone_ent, str):
-        zone_ent_id = zone_ent
-
-        if (zone_ent := hass.states.get(zone_ent)) is None:
-            raise ConditionErrorMessage("zone", f"unknown zone {zone_ent_id}")
-
-    if entity is None:
-        raise ConditionErrorMessage("zone", "no entity specified")
-
-    if isinstance(entity, str):
-        entity_id = entity
-
-        if (entity := hass.states.get(entity)) is None:
-            raise ConditionErrorMessage("zone", f"unknown entity {entity_id}")
-    else:
-        entity_id = entity.entity_id
-
-    if entity.state in (
-        STATE_UNAVAILABLE,
-        STATE_UNKNOWN,
-    ):
-        return False
-
-    latitude = entity.attributes.get(ATTR_LATITUDE)
-    longitude = entity.attributes.get(ATTR_LONGITUDE)
-
-    if latitude is None:
-        raise ConditionErrorMessage(
-            "zone", f"entity {entity_id} has no 'latitude' attribute"
-        )
-
-    if longitude is None:
-        raise ConditionErrorMessage(
-            "zone", f"entity {entity_id} has no 'longitude' attribute"
-        )
-
-    return zone_cmp.in_zone(
-        zone_ent, latitude, longitude, entity.attributes.get(ATTR_GPS_ACCURACY, 0)
-    )
-
-
-def zone_from_config(config: ConfigType) -> ConditionCheckerType:
-    """Wrap action method with zone based condition."""
-    entity_ids = config.get(CONF_ENTITY_ID, [])
-    zone_entity_ids = config.get(CONF_ZONE, [])
-
-    @trace_condition_function
-    def if_in_zone(hass: HomeAssistant, variables: TemplateVarsType = None) -> bool:
-        """Test if condition."""
-        errors = []
-
-        all_ok = True
-        for entity_id in entity_ids:
-            entity_ok = False
-            for zone_entity_id in zone_entity_ids:
-                try:
-                    if zone(hass, zone_entity_id, entity_id):
-                        entity_ok = True
-                except ConditionErrorMessage as ex:
-                    errors.append(
-                        ConditionErrorMessage(
-                            "zone",
-                            (
-                                f"error matching {entity_id} with {zone_entity_id}:"
-                                f" {ex.message}"
-                            ),
-                        )
-                    )
-
-            if not entity_ok:
-                all_ok = False
-
-        # Raise the errors only if no definitive result was found
-        if errors and not all_ok:
-            raise ConditionErrorContainer("zone", errors=errors)
-
-        return all_ok
-
-    return if_in_zone
-
-
->>>>>>> 70e9c4e2
 async def async_trigger_from_config(
     hass: HomeAssistant, config: ConfigType
 ) -> ConditionCheckerType:
