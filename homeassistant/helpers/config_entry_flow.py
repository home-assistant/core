--- conflicted
+++ resolved
@@ -6,11 +6,7 @@
 from typing import TYPE_CHECKING, Any, Generic, TypeVar, Union, cast
 
 from homeassistant import config_entries
-<<<<<<< HEAD
 from homeassistant.components import onboarding
-=======
-from homeassistant.components import bluetooth, dhcp, onboarding, ssdp, zeroconf
->>>>>>> a31dde9c
 from homeassistant.core import HomeAssistant
 from homeassistant.data_entry_flow import FlowResult
 
@@ -19,6 +15,7 @@
 if TYPE_CHECKING:
     import asyncio
 
+    from homeassistant.components.bluetooh import BluetoothServiceInfo
     from homeassistant.components.dhcp import DhcpServiceInfo
     from homeassistant.components.ssdp import SsdpServiceInfo
     from homeassistant.components.zeroconf import ZeroconfServiceInfo
@@ -99,22 +96,16 @@
 
         return await self.async_step_confirm()
 
-<<<<<<< HEAD
+    async def async_step_bluetooth(self, discovery_info: BluetoothServiceInfo) -> FlowResult:
+        """Handle a flow initialized by bluetooth discovery."""
+        if self._async_in_progress() or self._async_current_entries():
+            return self.async_abort(reason="single_instance_allowed")
+
+        await self.async_set_unique_id(self._domain)
+
+        return await self.async_step_confirm()
+
     async def async_step_dhcp(self, discovery_info: DhcpServiceInfo) -> FlowResult:
-=======
-    async def async_step_bluetooth(
-        self, discovery_info: bluetooth.BluetoothServiceInfo
-    ) -> FlowResult:
-        """Handle a flow initialized by bluetooth discovery."""
-        if self._async_in_progress() or self._async_current_entries():
-            return self.async_abort(reason="single_instance_allowed")
-
-        await self.async_set_unique_id(self._domain)
-
-        return await self.async_step_confirm()
-
-    async def async_step_dhcp(self, discovery_info: dhcp.DhcpServiceInfo) -> FlowResult:
->>>>>>> a31dde9c
         """Handle a flow initialized by dhcp discovery."""
         if self._async_in_progress() or self._async_current_entries():
             return self.async_abort(reason="single_instance_allowed")
