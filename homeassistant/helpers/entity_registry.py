"""Provide a registry to track entity IDs.

The Entity Registry keeps a registry of entities. Entities are uniquely
identified by their domain, platform and a unique id provided by that platform.

The Entity Registry will persist itself 10 seconds after a new entity is
registered. Registering a new entity while a timer is in progress resets the
timer.
"""

from __future__ import annotations

from collections import defaultdict
from collections.abc import Callable, Container, Hashable, KeysView, Mapping
from datetime import datetime, timedelta
from enum import StrEnum
import logging
import time
from typing import TYPE_CHECKING, Any, Literal, NotRequired, TypedDict

import attr
import voluptuous as vol

from homeassistant.const import (
    ATTR_DEVICE_CLASS,
    ATTR_FRIENDLY_NAME,
    ATTR_ICON,
    ATTR_RESTORED,
    ATTR_SUPPORTED_FEATURES,
    ATTR_UNIT_OF_MEASUREMENT,
    EVENT_HOMEASSISTANT_START,
    EVENT_HOMEASSISTANT_STOP,
    MAX_LENGTH_STATE_DOMAIN,
    MAX_LENGTH_STATE_ENTITY_ID,
    STATE_UNAVAILABLE,
    STATE_UNKNOWN,
    EntityCategory,
    Platform,
)
from homeassistant.core import (
    Event,
    HomeAssistant,
    callback,
    split_entity_id,
    valid_entity_id,
)
from homeassistant.exceptions import MaxLengthExceeded
from homeassistant.loader import async_suggest_report_issue
from homeassistant.util import slugify, uuid as uuid_util
from homeassistant.util.dt import utc_from_timestamp, utcnow
from homeassistant.util.event_type import EventType
from homeassistant.util.hass_dict import HassKey
from homeassistant.util.json import format_unserializable_data
from homeassistant.util.read_only_dict import ReadOnlyDict

from . import device_registry as dr, storage
from .device_registry import (
    EVENT_DEVICE_REGISTRY_UPDATED,
    EventDeviceRegistryUpdatedData,
)
from .json import JSON_DUMP, find_paths_unserializable_data, json_bytes, json_fragment
from .registry import BaseRegistry, BaseRegistryItems, RegistryIndexType
from .singleton import singleton
from .typing import UNDEFINED, UndefinedType

if TYPE_CHECKING:
    # mypy cannot workout _cache Protocol with attrs
    from propcache import cached_property as under_cached_property

    from homeassistant.config_entries import ConfigEntry
else:
    from propcache import under_cached_property

DATA_REGISTRY: HassKey[EntityRegistry] = HassKey("entity_registry")
EVENT_ENTITY_REGISTRY_UPDATED: EventType[EventEntityRegistryUpdatedData] = EventType(
    "entity_registry_updated"
)

_LOGGER = logging.getLogger(__name__)

STORAGE_VERSION_MAJOR = 1
STORAGE_VERSION_MINOR = 15
STORAGE_KEY = "core.entity_registry"

CLEANUP_INTERVAL = 3600 * 24
ORPHANED_ENTITY_KEEP_SECONDS = 3600 * 24 * 30

ENTITY_CATEGORY_VALUE_TO_INDEX: dict[EntityCategory | None, int] = {
    # mypy does not understand strenum
    val: idx  # type: ignore[misc]
    for idx, val in enumerate(EntityCategory)
}
ENTITY_CATEGORY_INDEX_TO_VALUE = dict(enumerate(EntityCategory))

# Attributes relevant to describing entity
# to external services.
ENTITY_DESCRIBING_ATTRIBUTES = {
    "capabilities",
    "device_class",
    "entity_id",
    "name",
    "original_name",
    "supported_features",
    "unit_of_measurement",
}


class RegistryEntryDisabler(StrEnum):
    """What disabled a registry entry."""

    CONFIG_ENTRY = "config_entry"
    DEVICE = "device"
    HASS = "hass"
    INTEGRATION = "integration"
    USER = "user"


class RegistryEntryHider(StrEnum):
    """What hid a registry entry."""

    INTEGRATION = "integration"
    USER = "user"


class _EventEntityRegistryUpdatedData_CreateRemove(TypedDict):
    """EventEntityRegistryUpdated data for action type 'create' and 'remove'."""

    action: Literal["create", "remove"]
    entity_id: str


class _EventEntityRegistryUpdatedData_Update(TypedDict):
    """EventEntityRegistryUpdated data for action type 'update'."""

    action: Literal["update"]
    entity_id: str
    changes: dict[str, Any]  # Required with action == "update"
    old_entity_id: NotRequired[str]


type EventEntityRegistryUpdatedData = (
    _EventEntityRegistryUpdatedData_CreateRemove
    | _EventEntityRegistryUpdatedData_Update
)


type EntityOptionsType = Mapping[str, Mapping[str, Any]]
type ReadOnlyEntityOptionsType = ReadOnlyDict[str, ReadOnlyDict[str, Any]]

DISPLAY_DICT_OPTIONAL = (
    # key, attr_name, convert_to_list
    ("ai", "area_id", False),
    ("lb", "labels", True),
    ("di", "device_id", False),
    ("ic", "icon", False),
    ("tk", "translation_key", False),
)


def _protect_entity_options(
    data: EntityOptionsType | None,
) -> ReadOnlyEntityOptionsType:
    """Protect entity options from being modified."""
    if data is None:
        return ReadOnlyDict({})
    return ReadOnlyDict({key: ReadOnlyDict(val) for key, val in data.items()})


@attr.s(frozen=True, slots=True)
class RegistryEntry:
    """Entity Registry Entry."""

    entity_id: str = attr.ib()
    unique_id: str = attr.ib()
    platform: str = attr.ib()
    previous_unique_id: str | None = attr.ib(default=None)
    aliases: set[str] = attr.ib(factory=set)
    area_id: str | None = attr.ib(default=None)
    categories: dict[str, str] = attr.ib(factory=dict)
    capabilities: Mapping[str, Any] | None = attr.ib(default=None)
    config_entry_id: str | None = attr.ib(default=None)
    created_at: datetime = attr.ib(factory=utcnow)
    device_class: str | None = attr.ib(default=None)
    device_id: str | None = attr.ib(default=None)
    domain: str = attr.ib(init=False, repr=False)
    disabled_by: RegistryEntryDisabler | None = attr.ib(default=None)
    entity_category: EntityCategory | None = attr.ib(default=None)
    hidden_by: RegistryEntryHider | None = attr.ib(default=None)
    icon: str | None = attr.ib(default=None)
    id: str = attr.ib(
        default=None,
        converter=attr.converters.default_if_none(factory=uuid_util.random_uuid_hex),  # type: ignore[misc]
    )
    has_entity_name: bool = attr.ib(default=False)
    labels: set[str] = attr.ib(factory=set)
    modified_at: datetime = attr.ib(factory=utcnow)
    name: str | None = attr.ib(default=None)
    options: ReadOnlyEntityOptionsType = attr.ib(
        default=None, converter=_protect_entity_options
    )
    # As set by integration
    original_device_class: str | None = attr.ib(default=None)
    original_icon: str | None = attr.ib(default=None)
    original_name: str | None = attr.ib(default=None)
    supported_features: int = attr.ib(default=0)
    translation_key: str | None = attr.ib(default=None)
    unit_of_measurement: str | None = attr.ib(default=None)
    _cache: dict[str, Any] = attr.ib(factory=dict, eq=False, init=False)

    @domain.default
    def _domain_default(self) -> str:
        """Compute domain value."""
        return split_entity_id(self.entity_id)[0]

    @property
    def disabled(self) -> bool:
        """Return if entry is disabled."""
        return self.disabled_by is not None

    @property
    def hidden(self) -> bool:
        """Return if entry is hidden."""
        return self.hidden_by is not None

    @property
    def _as_display_dict(self) -> dict[str, Any] | None:
        """Return a partial dict representation of the entry.

        This version only includes what's needed for display.
        Returns None if there's no data needed for display.
        """
        display_dict: dict[str, Any] = {"ei": self.entity_id, "pl": self.platform}
        for key, attr_name, convert_list in DISPLAY_DICT_OPTIONAL:
            if (attr_val := getattr(self, attr_name)) is not None:
                # Convert sets and tuples to lists
                # so the JSON serializer does not have to do
                # it every time
                display_dict[key] = list(attr_val) if convert_list else attr_val
        if (category := self.entity_category) is not None:
            display_dict["ec"] = ENTITY_CATEGORY_VALUE_TO_INDEX[category]
        if self.hidden_by is not None:
            display_dict["hb"] = True
        if self.has_entity_name:
            display_dict["hn"] = True
        name = self.name or self.original_name
        if name is not None:
            display_dict["en"] = name
        if self.domain == "sensor" and (sensor_options := self.options.get("sensor")):
            if (precision := sensor_options.get("display_precision")) is not None or (
                precision := sensor_options.get("suggested_display_precision")
            ) is not None:
                display_dict["dp"] = precision
        return display_dict

    @under_cached_property
    def display_json_repr(self) -> bytes | None:
        """Return a cached partial JSON representation of the entry.

        This version only includes what's needed for display.
        """
        try:
            dict_repr = self._as_display_dict
            json_repr: bytes | None = json_bytes(dict_repr) if dict_repr else None
        except (ValueError, TypeError):
            _LOGGER.error(
                "Unable to serialize entry %s to JSON. Bad data found at %s",
                self.entity_id,
                format_unserializable_data(
                    find_paths_unserializable_data(dict_repr, dump=JSON_DUMP)
                ),
            )
            return None
        return json_repr

    @under_cached_property
    def as_partial_dict(self) -> dict[str, Any]:
        """Return a partial dict representation of the entry."""
        # Convert sets and tuples to lists
        # so the JSON serializer does not have to do
        # it every time
        return {
            "area_id": self.area_id,
            "categories": self.categories,
            "config_entry_id": self.config_entry_id,
            "created_at": self.created_at.timestamp(),
            "device_id": self.device_id,
            "disabled_by": self.disabled_by,
            "entity_category": self.entity_category,
            "entity_id": self.entity_id,
            "has_entity_name": self.has_entity_name,
            "hidden_by": self.hidden_by,
            "icon": self.icon,
            "id": self.id,
            "labels": list(self.labels),
            "modified_at": self.modified_at.timestamp(),
            "name": self.name,
            "options": self.options,
            "original_name": self.original_name,
            "platform": self.platform,
            "translation_key": self.translation_key,
            "unique_id": self.unique_id,
        }

    @under_cached_property
    def extended_dict(self) -> dict[str, Any]:
        """Return a extended dict representation of the entry."""
        # Convert sets and tuples to lists
        # so the JSON serializer does not have to do
        # it every time
        return {
            **self.as_partial_dict,
            "aliases": list(self.aliases),
            "capabilities": self.capabilities,
            "device_class": self.device_class,
            "original_device_class": self.original_device_class,
            "original_icon": self.original_icon,
        }

    @under_cached_property
    def partial_json_repr(self) -> bytes | None:
        """Return a cached partial JSON representation of the entry."""
        try:
            dict_repr = self.as_partial_dict
            return json_bytes(dict_repr)
        except (ValueError, TypeError):
            _LOGGER.error(
                "Unable to serialize entry %s to JSON. Bad data found at %s",
                self.entity_id,
                format_unserializable_data(
                    find_paths_unserializable_data(dict_repr, dump=JSON_DUMP)
                ),
            )
        return None

    @under_cached_property
    def as_storage_fragment(self) -> json_fragment:
        """Return a json fragment for storage."""
        return json_fragment(
            json_bytes(
                {
                    "aliases": list(self.aliases),
                    "area_id": self.area_id,
                    "categories": self.categories,
                    "capabilities": self.capabilities,
                    "config_entry_id": self.config_entry_id,
                    "created_at": self.created_at,
                    "device_class": self.device_class,
                    "device_id": self.device_id,
                    "disabled_by": self.disabled_by,
                    "entity_category": self.entity_category,
                    "entity_id": self.entity_id,
                    "hidden_by": self.hidden_by,
                    "icon": self.icon,
                    "id": self.id,
                    "has_entity_name": self.has_entity_name,
                    "labels": list(self.labels),
                    "modified_at": self.modified_at,
                    "name": self.name,
                    "options": self.options,
                    "original_device_class": self.original_device_class,
                    "original_icon": self.original_icon,
                    "original_name": self.original_name,
                    "platform": self.platform,
                    "supported_features": self.supported_features,
                    "translation_key": self.translation_key,
                    "unique_id": self.unique_id,
                    "previous_unique_id": self.previous_unique_id,
                    "unit_of_measurement": self.unit_of_measurement,
                }
            )
        )

    @callback
    def write_unavailable_state(self, hass: HomeAssistant) -> None:
        """Write the unavailable state to the state machine."""
        attrs: dict[str, Any] = {ATTR_RESTORED: True}

        if self.capabilities is not None:
            attrs.update(self.capabilities)

        device_class = self.device_class or self.original_device_class
        if device_class is not None:
            attrs[ATTR_DEVICE_CLASS] = device_class

        icon = self.icon or self.original_icon
        if icon is not None:
            attrs[ATTR_ICON] = icon

        name = self.name or self.original_name
        if name is not None:
            attrs[ATTR_FRIENDLY_NAME] = name

        if self.supported_features is not None:
            attrs[ATTR_SUPPORTED_FEATURES] = self.supported_features

        if self.unit_of_measurement is not None:
            attrs[ATTR_UNIT_OF_MEASUREMENT] = self.unit_of_measurement

        hass.states.async_set(self.entity_id, STATE_UNAVAILABLE, attrs)


@attr.s(frozen=True, slots=True)
class DeletedRegistryEntry:
    """Deleted Entity Registry Entry."""

    entity_id: str = attr.ib()
    unique_id: str = attr.ib()
    platform: str = attr.ib()
    config_entry_id: str | None = attr.ib()
    domain: str = attr.ib(init=False, repr=False)
    id: str = attr.ib()
    orphaned_timestamp: float | None = attr.ib()
    created_at: datetime = attr.ib(factory=utcnow)
    modified_at: datetime = attr.ib(factory=utcnow)
    _cache: dict[str, Any] = attr.ib(factory=dict, eq=False, init=False)

    @domain.default
    def _domain_default(self) -> str:
        """Compute domain value."""
        return split_entity_id(self.entity_id)[0]

    @under_cached_property
    def as_storage_fragment(self) -> json_fragment:
        """Return a json fragment for storage."""
        return json_fragment(
            json_bytes(
                {
                    "config_entry_id": self.config_entry_id,
                    "created_at": self.created_at,
                    "entity_id": self.entity_id,
                    "id": self.id,
                    "modified_at": self.modified_at,
                    "orphaned_timestamp": self.orphaned_timestamp,
                    "platform": self.platform,
                    "unique_id": self.unique_id,
                }
            )
        )


class EntityRegistryStore(storage.Store[dict[str, list[dict[str, Any]]]]):
    """Store entity registry data."""

    async def _async_migrate_func(  # noqa: C901
        self,
        old_major_version: int,
        old_minor_version: int,
        old_data: dict[str, list[dict[str, Any]]],
    ) -> dict:
        """Migrate to the new version."""
        data = old_data
        if old_major_version == 1:
            if old_minor_version < 2:
                # Version 1.2 implements migration and freezes the available keys
                for entity in data["entities"]:
                    # Populate keys which were introduced before version 1.2
                    entity.setdefault("area_id", None)
                    entity.setdefault("capabilities", {})
                    entity.setdefault("config_entry_id", None)
                    entity.setdefault("device_class", None)
                    entity.setdefault("device_id", None)
                    entity.setdefault("disabled_by", None)
                    entity.setdefault("entity_category", None)
                    entity.setdefault("icon", None)
                    entity.setdefault("name", None)
                    entity.setdefault("original_icon", None)
                    entity.setdefault("original_name", None)
                    entity.setdefault("supported_features", 0)
                    entity.setdefault("unit_of_measurement", None)

            if old_minor_version < 3:
                # Version 1.3 adds original_device_class
                for entity in data["entities"]:
                    # Move device_class to original_device_class
                    entity["original_device_class"] = entity["device_class"]
                    entity["device_class"] = None

            if old_minor_version < 4:
                # Version 1.4 adds id
                for entity in data["entities"]:
                    entity["id"] = uuid_util.random_uuid_hex()

            if old_minor_version < 5:
                # Version 1.5 adds entity options
                for entity in data["entities"]:
                    entity["options"] = {}

            if old_minor_version < 6:
                # Version 1.6 adds hidden_by
                for entity in data["entities"]:
                    entity["hidden_by"] = None

            if old_minor_version < 7:
                # Version 1.7 adds has_entity_name
                for entity in data["entities"]:
                    entity["has_entity_name"] = False

            if old_minor_version < 8:
                # Cleanup after frontend bug which incorrectly updated device_class
                # Fixed by frontend PR #13551
                for entity in data["entities"]:
                    domain = split_entity_id(entity["entity_id"])[0]
                    if domain in [Platform.BINARY_SENSOR, Platform.COVER]:
                        continue
                    entity["device_class"] = None

            if old_minor_version < 9:
                # Version 1.9 adds translation_key
                for entity in data["entities"]:
                    entity["translation_key"] = None

            if old_minor_version < 10:
                # Version 1.10 adds aliases
                for entity in data["entities"]:
                    entity["aliases"] = []

            if old_minor_version < 11:
                # Version 1.11 adds deleted_entities
                data["deleted_entities"] = data.get("deleted_entities", [])

            if old_minor_version < 12:
                # Version 1.12 adds previous_unique_id
                for entity in data["entities"]:
                    entity["previous_unique_id"] = None

            if old_minor_version < 13:
                # Version 1.13 adds labels
                for entity in data["entities"]:
                    entity["labels"] = []

            if old_minor_version < 14:
                # Version 1.14 adds categories
                for entity in data["entities"]:
                    entity["categories"] = {}

            if old_minor_version < 15:
                # Version 1.15 adds created_at and modified_at
                created_at = utc_from_timestamp(0).isoformat()
                for entity in data["entities"]:
                    entity["created_at"] = entity["modified_at"] = created_at
                for entity in data["deleted_entities"]:
                    entity["created_at"] = entity["modified_at"] = created_at

        if old_major_version > 1:
            raise NotImplementedError
        return data


class EntityRegistryItems(BaseRegistryItems[RegistryEntry]):
    """Container for entity registry items, maps entity_id -> entry.

    Maintains six additional indexes:
    - id -> entry
    - (domain, platform, unique_id) -> entity_id
    - config_entry_id -> dict[key, True]
    - device_id -> dict[key, True]
    - area_id -> dict[key, True]
    - label -> dict[key, True]
    """

    def __init__(self) -> None:
        """Initialize the container."""
        super().__init__()
        self._entry_ids: dict[str, RegistryEntry] = {}
        self._index: dict[tuple[str, str, str], str] = {}
        self._config_entry_id_index: RegistryIndexType = defaultdict(dict)
        self._device_id_index: RegistryIndexType = defaultdict(dict)
        self._area_id_index: RegistryIndexType = defaultdict(dict)
        self._labels_index: RegistryIndexType = defaultdict(dict)

    def _index_entry(self, key: str, entry: RegistryEntry) -> None:
        """Index an entry."""
        self._entry_ids[entry.id] = entry
        self._index[(entry.domain, entry.platform, entry.unique_id)] = entry.entity_id
        # python has no ordered set, so we use a dict with True values
        # https://discuss.python.org/t/add-orderedset-to-stdlib/12730
        if (config_entry_id := entry.config_entry_id) is not None:
            self._config_entry_id_index[config_entry_id][key] = True
        if (device_id := entry.device_id) is not None:
            self._device_id_index[device_id][key] = True
        if (area_id := entry.area_id) is not None:
            self._area_id_index[area_id][key] = True
        for label in entry.labels:
            self._labels_index[label][key] = True

    def _unindex_entry(
        self, key: str, replacement_entry: RegistryEntry | None = None
    ) -> None:
        """Unindex an entry."""
        entry = self.data[key]
        del self._entry_ids[entry.id]
        del self._index[(entry.domain, entry.platform, entry.unique_id)]
        if config_entry_id := entry.config_entry_id:
            self._unindex_entry_value(key, config_entry_id, self._config_entry_id_index)
        if device_id := entry.device_id:
            self._unindex_entry_value(key, device_id, self._device_id_index)
        if area_id := entry.area_id:
            self._unindex_entry_value(key, area_id, self._area_id_index)
        if labels := entry.labels:
            for label in labels:
                self._unindex_entry_value(key, label, self._labels_index)

    def get_device_ids(self) -> KeysView[str]:
        """Return device ids."""
        return self._device_id_index.keys()

    def get_entity_id(self, key: tuple[str, str, str]) -> str | None:
        """Get entity_id from (domain, platform, unique_id)."""
        return self._index.get(key)

    def get_entry(self, key: str) -> RegistryEntry | None:
        """Get entry from id."""
        return self._entry_ids.get(key)

    def get_entries_for_device_id(
        self, device_id: str, include_disabled_entities: bool = False
    ) -> list[RegistryEntry]:
        """Get entries for device."""
        data = self.data
        return [
            entry
            for key in self._device_id_index.get(device_id, ())
            if not (entry := data[key]).disabled_by or include_disabled_entities
        ]

    def get_entries_for_config_entry_id(
        self, config_entry_id: str
    ) -> list[RegistryEntry]:
        """Get entries for config entry."""
        data = self.data
        return [
            data[key] for key in self._config_entry_id_index.get(config_entry_id, ())
        ]

    def get_entries_for_area_id(self, area_id: str) -> list[RegistryEntry]:
        """Get entries for area."""
        data = self.data
        return [data[key] for key in self._area_id_index.get(area_id, ())]

    def get_entries_for_label(self, label: str) -> list[RegistryEntry]:
        """Get entries for label."""
        data = self.data
        return [data[key] for key in self._labels_index.get(label, ())]


def _validate_item(
    hass: HomeAssistant,
    domain: str,
    platform: str,
    *,
    device_id: str | None | UndefinedType = None,
    disabled_by: RegistryEntryDisabler | None | UndefinedType = None,
    entity_category: EntityCategory | None | UndefinedType = None,
    hidden_by: RegistryEntryHider | None | UndefinedType = None,
    report_non_string_unique_id: bool = True,
    unique_id: str | Hashable | UndefinedType | Any,
) -> None:
    """Validate entity registry item."""
    if unique_id is not UNDEFINED and not isinstance(unique_id, Hashable):
        raise TypeError(f"unique_id must be a string, got {unique_id}")
    if (
        report_non_string_unique_id
        and unique_id is not UNDEFINED
        and not isinstance(unique_id, str)
    ):
        # In HA Core 2025.10, we should fail if unique_id is not a string
        report_issue = async_suggest_report_issue(hass, integration_domain=platform)
        _LOGGER.error(
<<<<<<< HEAD
            ("'%s' from integration %s has a non string unique_id '%s', please %s"),
=======
            "'%s' from integration %s has a non string unique_id '%s', please %s",
>>>>>>> 475a2fb8
            domain,
            platform,
            unique_id,
            report_issue,
        )
    if device_id and device_id is not UNDEFINED:
        device_registry = dr.async_get(hass)
        if not device_registry.async_get(device_id):
            raise ValueError(f"Device {device_id} does not exist")
    if (
        disabled_by
        and disabled_by is not UNDEFINED
        and not isinstance(disabled_by, RegistryEntryDisabler)
    ):
        raise ValueError(
            f"disabled_by must be a RegistryEntryDisabler value, got {disabled_by}"
        )
    if (
        entity_category
        and entity_category is not UNDEFINED
        and not isinstance(entity_category, EntityCategory)
    ):
        raise ValueError(
            f"entity_category must be a valid EntityCategory instance, got {entity_category}"
        )
    if (
        hidden_by
        and hidden_by is not UNDEFINED
        and not isinstance(hidden_by, RegistryEntryHider)
    ):
        raise ValueError(
            f"hidden_by must be a RegistryEntryHider value, got {hidden_by}"
        )


class EntityRegistry(BaseRegistry):
    """Class to hold a registry of entities."""

    deleted_entities: dict[tuple[str, str, str], DeletedRegistryEntry]
    entities: EntityRegistryItems
    _entities_data: dict[str, RegistryEntry]

    def __init__(self, hass: HomeAssistant) -> None:
        """Initialize the registry."""
        self.hass = hass
        self._store = EntityRegistryStore(
            hass,
            STORAGE_VERSION_MAJOR,
            STORAGE_KEY,
            atomic_writes=True,
            minor_version=STORAGE_VERSION_MINOR,
        )
        self.hass.bus.async_listen(
            EVENT_DEVICE_REGISTRY_UPDATED,
            self.async_device_modified,
        )

    @callback
    def async_is_registered(self, entity_id: str) -> bool:
        """Check if an entity_id is currently registered."""
        return entity_id in self.entities

    @callback
    def async_get(self, entity_id_or_uuid: str) -> RegistryEntry | None:
        """Get EntityEntry for an entity_id or entity entry id.

        We retrieve the RegistryEntry from the underlying dict to avoid
        the overhead of the UserDict __getitem__.
        """
        return self._entities_data.get(entity_id_or_uuid) or self.entities.get_entry(
            entity_id_or_uuid
        )

    @callback
    def async_get_entity_id(
        self, domain: str, platform: str, unique_id: str
    ) -> str | None:
        """Check if an entity_id is currently registered."""
        return self.entities.get_entity_id((domain, platform, unique_id))

    @callback
    def async_device_ids(self) -> list[str]:
        """Return known device ids."""
        return list(self.entities.get_device_ids())

    def _entity_id_available(
        self, entity_id: str, known_object_ids: Container[str] | None
    ) -> bool:
        """Return True if the entity_id is available.

        An entity_id is available if:
        - It's not registered
        - It's not known by the entity component adding the entity
        - It's not in the state machine

        Note that an entity_id which belongs to a deleted entity is considered
        available.
        """
        if known_object_ids is None:
            known_object_ids = {}

        return (
            entity_id not in self.entities
            and entity_id not in known_object_ids
            and self.hass.states.async_available(entity_id)
        )

    @callback
    def async_generate_entity_id(
        self,
        domain: str,
        suggested_object_id: str,
        known_object_ids: Container[str] | None = None,
    ) -> str:
        """Generate an entity ID that does not conflict.

        Conflicts checked against registered and currently existing entities.
        """
        preferred_string = f"{domain}.{slugify(suggested_object_id)}"

        if len(domain) > MAX_LENGTH_STATE_DOMAIN:
            raise MaxLengthExceeded(domain, "domain", MAX_LENGTH_STATE_DOMAIN)

        test_string = preferred_string[:MAX_LENGTH_STATE_ENTITY_ID]
        if known_object_ids is None:
            known_object_ids = set()

        tries = 1
        while not self._entity_id_available(test_string, known_object_ids):
            tries += 1
            len_suffix = len(str(tries)) + 1
            test_string = (
                f"{preferred_string[: MAX_LENGTH_STATE_ENTITY_ID - len_suffix]}_{tries}"
            )

        return test_string

    @callback
    def async_get_or_create(
        self,
        domain: str,
        platform: str,
        unique_id: str,
        *,
        # To influence entity ID generation
        known_object_ids: Container[str] | None = None,
        suggested_object_id: str | None = None,
        # To disable or hide an entity if it gets created
        disabled_by: RegistryEntryDisabler | None = None,
        hidden_by: RegistryEntryHider | None = None,
        # Function to generate initial entity options if it gets created
        get_initial_options: Callable[[], EntityOptionsType | None] | None = None,
        # Data that we want entry to have
        capabilities: Mapping[str, Any] | None | UndefinedType = UNDEFINED,
        config_entry: ConfigEntry | None | UndefinedType = UNDEFINED,
        device_id: str | None | UndefinedType = UNDEFINED,
        entity_category: EntityCategory | UndefinedType | None = UNDEFINED,
        has_entity_name: bool | UndefinedType = UNDEFINED,
        original_device_class: str | None | UndefinedType = UNDEFINED,
        original_icon: str | None | UndefinedType = UNDEFINED,
        original_name: str | None | UndefinedType = UNDEFINED,
        supported_features: int | None | UndefinedType = UNDEFINED,
        translation_key: str | None | UndefinedType = UNDEFINED,
        unit_of_measurement: str | None | UndefinedType = UNDEFINED,
    ) -> RegistryEntry:
        """Get entity. Create if it doesn't exist."""
        config_entry_id: str | None | UndefinedType = UNDEFINED
        if not config_entry:
            config_entry_id = None
        elif config_entry is not UNDEFINED:
            config_entry_id = config_entry.entry_id

        supported_features = supported_features or 0

        entity_id = self.async_get_entity_id(domain, platform, unique_id)

        if entity_id:
            return self.async_update_entity(
                entity_id,
                capabilities=capabilities,
                config_entry_id=config_entry_id,
                device_id=device_id,
                entity_category=entity_category,
                has_entity_name=has_entity_name,
                original_device_class=original_device_class,
                original_icon=original_icon,
                original_name=original_name,
                supported_features=supported_features,
                translation_key=translation_key,
                unit_of_measurement=unit_of_measurement,
            )

        self.hass.verify_event_loop_thread("entity_registry.async_get_or_create")
        _validate_item(
            self.hass,
            domain,
            platform,
            device_id=device_id,
            disabled_by=disabled_by,
            entity_category=entity_category,
            hidden_by=hidden_by,
            unique_id=unique_id,
        )

        entity_registry_id: str | None = None
        created_at = utcnow()
        deleted_entity = self.deleted_entities.pop((domain, platform, unique_id), None)
        if deleted_entity is not None:
            # Restore id
            entity_registry_id = deleted_entity.id
            created_at = deleted_entity.created_at

        entity_id = self.async_generate_entity_id(
            domain,
            suggested_object_id or f"{platform}_{unique_id}",
            known_object_ids,
        )

        if (
            disabled_by is None
            and config_entry
            and config_entry is not UNDEFINED
            and config_entry.pref_disable_new_entities
        ):
            disabled_by = RegistryEntryDisabler.INTEGRATION

        def none_if_undefined[_T](value: _T | UndefinedType) -> _T | None:
            """Return None if value is UNDEFINED, otherwise return value."""
            return None if value is UNDEFINED else value

        initial_options = get_initial_options() if get_initial_options else None

        entry = RegistryEntry(
            capabilities=none_if_undefined(capabilities),
            config_entry_id=none_if_undefined(config_entry_id),
            created_at=created_at,
            device_id=none_if_undefined(device_id),
            disabled_by=disabled_by,
            entity_category=none_if_undefined(entity_category),
            entity_id=entity_id,
            hidden_by=hidden_by,
            has_entity_name=none_if_undefined(has_entity_name) or False,
            id=entity_registry_id,
            options=initial_options,
            original_device_class=none_if_undefined(original_device_class),
            original_icon=none_if_undefined(original_icon),
            original_name=none_if_undefined(original_name),
            platform=platform,
            supported_features=none_if_undefined(supported_features) or 0,
            translation_key=none_if_undefined(translation_key),
            unique_id=unique_id,
            unit_of_measurement=none_if_undefined(unit_of_measurement),
        )
        self.entities[entity_id] = entry
        _LOGGER.info("Registered new %s.%s entity: %s", domain, platform, entity_id)
        self.async_schedule_save()

        self.hass.bus.async_fire_internal(
            EVENT_ENTITY_REGISTRY_UPDATED,
            _EventEntityRegistryUpdatedData_CreateRemove(
                action="create", entity_id=entity_id
            ),
        )

        return entry

    @callback
    def async_remove(self, entity_id: str) -> None:
        """Remove an entity from registry."""
        self.hass.verify_event_loop_thread("entity_registry.async_remove")
        entity = self.entities.pop(entity_id)
        config_entry_id = entity.config_entry_id
        key = (entity.domain, entity.platform, entity.unique_id)
        # If the entity does not belong to a config entry, mark it as orphaned
        orphaned_timestamp = None if config_entry_id else time.time()
        self.deleted_entities[key] = DeletedRegistryEntry(
            config_entry_id=config_entry_id,
            created_at=entity.created_at,
            entity_id=entity_id,
            id=entity.id,
            orphaned_timestamp=orphaned_timestamp,
            platform=entity.platform,
            unique_id=entity.unique_id,
        )
        self.hass.bus.async_fire_internal(
            EVENT_ENTITY_REGISTRY_UPDATED,
            _EventEntityRegistryUpdatedData_CreateRemove(
                action="remove", entity_id=entity_id
            ),
        )
        self.async_schedule_save()

    @callback
    def async_device_modified(
        self, event: Event[EventDeviceRegistryUpdatedData]
    ) -> None:
        """Handle the removal or update of a device.

        Remove entities from the registry that are associated to a device when
        the device is removed.

        Disable entities in the registry that are associated to a device when
        the device is disabled.
        """
        if event.data["action"] == "remove":
            entities = async_entries_for_device(
                self, event.data["device_id"], include_disabled_entities=True
            )
            for entity in entities:
                self.async_remove(entity.entity_id)
            return

        if event.data["action"] != "update":
            # Ignore "create" action
            return

        device_registry = dr.async_get(self.hass)
        device = device_registry.async_get(event.data["device_id"])

        # The device may be deleted already if the event handling is late, do nothing
        # in that case. Entities will be removed when we get the "remove" event.
        if not device:
            return

        # Remove entities which belong to config entries no longer associated with the
        # device
        entities = async_entries_for_device(
            self, event.data["device_id"], include_disabled_entities=True
        )
        for entity in entities:
            if (
                entity.config_entry_id is not None
                and entity.config_entry_id not in device.config_entries
            ):
                self.async_remove(entity.entity_id)

        # Re-enable disabled entities if the device is no longer disabled
        if not device.disabled:
            entities = async_entries_for_device(
                self, event.data["device_id"], include_disabled_entities=True
            )
            for entity in entities:
                if entity.disabled_by is not RegistryEntryDisabler.DEVICE:
                    continue
                self.async_update_entity(entity.entity_id, disabled_by=None)
            return

        # Ignore device disabled by config entry, this is handled by
        # async_config_entry_disabled
        if device.disabled_by is dr.DeviceEntryDisabler.CONFIG_ENTRY:
            return

        # Fetch entities which are not already disabled and disable them
        entities = async_entries_for_device(self, event.data["device_id"])
        for entity in entities:
            self.async_update_entity(
                entity.entity_id, disabled_by=RegistryEntryDisabler.DEVICE
            )

    @callback
    def _async_update_entity(
        self,
        entity_id: str,
        *,
        aliases: set[str] | UndefinedType = UNDEFINED,
        area_id: str | None | UndefinedType = UNDEFINED,
        categories: dict[str, str] | UndefinedType = UNDEFINED,
        capabilities: Mapping[str, Any] | None | UndefinedType = UNDEFINED,
        config_entry_id: str | None | UndefinedType = UNDEFINED,
        device_class: str | None | UndefinedType = UNDEFINED,
        device_id: str | None | UndefinedType = UNDEFINED,
        disabled_by: RegistryEntryDisabler | None | UndefinedType = UNDEFINED,
        entity_category: EntityCategory | None | UndefinedType = UNDEFINED,
        hidden_by: RegistryEntryHider | None | UndefinedType = UNDEFINED,
        icon: str | None | UndefinedType = UNDEFINED,
        has_entity_name: bool | UndefinedType = UNDEFINED,
        labels: set[str] | UndefinedType = UNDEFINED,
        name: str | None | UndefinedType = UNDEFINED,
        new_entity_id: str | UndefinedType = UNDEFINED,
        new_unique_id: str | UndefinedType = UNDEFINED,
        options: EntityOptionsType | UndefinedType = UNDEFINED,
        original_device_class: str | None | UndefinedType = UNDEFINED,
        original_icon: str | None | UndefinedType = UNDEFINED,
        original_name: str | None | UndefinedType = UNDEFINED,
        platform: str | None | UndefinedType = UNDEFINED,
        supported_features: int | UndefinedType = UNDEFINED,
        translation_key: str | None | UndefinedType = UNDEFINED,
        unit_of_measurement: str | None | UndefinedType = UNDEFINED,
    ) -> RegistryEntry:
        """Private facing update properties method."""
        old = self.entities[entity_id]

        new_values: dict[str, Any] = {}  # Dict with new key/value pairs
        old_values: dict[str, Any] = {}  # Dict with old key/value pairs

        for attr_name, value in (
            ("aliases", aliases),
            ("area_id", area_id),
            ("categories", categories),
            ("capabilities", capabilities),
            ("config_entry_id", config_entry_id),
            ("device_class", device_class),
            ("device_id", device_id),
            ("disabled_by", disabled_by),
            ("entity_category", entity_category),
            ("hidden_by", hidden_by),
            ("icon", icon),
            ("has_entity_name", has_entity_name),
            ("labels", labels),
            ("name", name),
            ("options", options),
            ("original_device_class", original_device_class),
            ("original_icon", original_icon),
            ("original_name", original_name),
            ("platform", platform),
            ("supported_features", supported_features),
            ("translation_key", translation_key),
            ("unit_of_measurement", unit_of_measurement),
        ):
            if value is not UNDEFINED and value != getattr(old, attr_name):
                new_values[attr_name] = value
                old_values[attr_name] = getattr(old, attr_name)

        # Only validate if data has changed
        if new_values or new_unique_id is not UNDEFINED:
            _validate_item(
                self.hass,
                old.domain,
                old.platform,
                device_id=device_id,
                disabled_by=disabled_by,
                entity_category=entity_category,
                hidden_by=hidden_by,
                unique_id=new_unique_id,
            )

        if new_entity_id is not UNDEFINED and new_entity_id != old.entity_id:
            if not self._entity_id_available(new_entity_id, None):
                raise ValueError("Entity with this ID is already registered")

            if not valid_entity_id(new_entity_id):
                raise ValueError("Invalid entity ID")

            if split_entity_id(new_entity_id)[0] != split_entity_id(entity_id)[0]:
                raise ValueError("New entity ID should be same domain")

            self.entities.pop(entity_id)
            entity_id = new_values["entity_id"] = new_entity_id
            old_values["entity_id"] = old.entity_id

        if new_unique_id is not UNDEFINED:
            conflict_entity_id = self.async_get_entity_id(
                old.domain, old.platform, new_unique_id
            )
            if conflict_entity_id:
                raise ValueError(
                    f"Unique id '{new_unique_id}' is already in use by "
                    f"'{conflict_entity_id}'"
                )
            new_values["unique_id"] = new_unique_id
            old_values["unique_id"] = old.unique_id
            new_values["previous_unique_id"] = old.unique_id

        if not new_values:
            return old

        new_values["modified_at"] = utcnow()

        self.hass.verify_event_loop_thread("entity_registry.async_update_entity")

        new = self.entities[entity_id] = attr.evolve(old, **new_values)

        self.async_schedule_save()

        data: _EventEntityRegistryUpdatedData_Update = {
            "action": "update",
            "entity_id": entity_id,
            "changes": old_values,
        }

        if old.entity_id != entity_id:
            data["old_entity_id"] = old.entity_id

        self.hass.bus.async_fire_internal(EVENT_ENTITY_REGISTRY_UPDATED, data)

        return new

    @callback
    def async_update_entity(
        self,
        entity_id: str,
        *,
        aliases: set[str] | UndefinedType = UNDEFINED,
        area_id: str | None | UndefinedType = UNDEFINED,
        categories: dict[str, str] | UndefinedType = UNDEFINED,
        capabilities: Mapping[str, Any] | None | UndefinedType = UNDEFINED,
        config_entry_id: str | None | UndefinedType = UNDEFINED,
        device_class: str | None | UndefinedType = UNDEFINED,
        device_id: str | None | UndefinedType = UNDEFINED,
        disabled_by: RegistryEntryDisabler | None | UndefinedType = UNDEFINED,
        entity_category: EntityCategory | None | UndefinedType = UNDEFINED,
        hidden_by: RegistryEntryHider | None | UndefinedType = UNDEFINED,
        icon: str | None | UndefinedType = UNDEFINED,
        has_entity_name: bool | UndefinedType = UNDEFINED,
        labels: set[str] | UndefinedType = UNDEFINED,
        name: str | None | UndefinedType = UNDEFINED,
        new_entity_id: str | UndefinedType = UNDEFINED,
        new_unique_id: str | UndefinedType = UNDEFINED,
        original_device_class: str | None | UndefinedType = UNDEFINED,
        original_icon: str | None | UndefinedType = UNDEFINED,
        original_name: str | None | UndefinedType = UNDEFINED,
        supported_features: int | UndefinedType = UNDEFINED,
        translation_key: str | None | UndefinedType = UNDEFINED,
        unit_of_measurement: str | None | UndefinedType = UNDEFINED,
    ) -> RegistryEntry:
        """Update properties of an entity."""
        return self._async_update_entity(
            entity_id,
            aliases=aliases,
            area_id=area_id,
            categories=categories,
            capabilities=capabilities,
            config_entry_id=config_entry_id,
            device_class=device_class,
            device_id=device_id,
            disabled_by=disabled_by,
            entity_category=entity_category,
            hidden_by=hidden_by,
            icon=icon,
            has_entity_name=has_entity_name,
            labels=labels,
            name=name,
            new_entity_id=new_entity_id,
            new_unique_id=new_unique_id,
            original_device_class=original_device_class,
            original_icon=original_icon,
            original_name=original_name,
            supported_features=supported_features,
            translation_key=translation_key,
            unit_of_measurement=unit_of_measurement,
        )

    @callback
    def async_update_entity_platform(
        self,
        entity_id: str,
        new_platform: str,
        *,
        new_config_entry_id: str | UndefinedType = UNDEFINED,
        new_unique_id: str | UndefinedType = UNDEFINED,
        new_device_id: str | None | UndefinedType = UNDEFINED,
    ) -> RegistryEntry:
        """Update entity platform.

        This should only be used when an entity needs to be migrated between
        integrations.
        """
        if (
            state := self.hass.states.get(entity_id)
        ) is not None and state.state != STATE_UNKNOWN:
            raise ValueError("Only entities that haven't been loaded can be migrated")

        old = self.entities[entity_id]
        if new_config_entry_id == UNDEFINED and old.config_entry_id is not None:
            raise ValueError(
                f"new_config_entry_id required because {entity_id} is already linked "
                "to a config entry"
            )

        return self._async_update_entity(
            entity_id,
            new_unique_id=new_unique_id,
            config_entry_id=new_config_entry_id,
            device_id=new_device_id,
            platform=new_platform,
        )

    @callback
    def async_update_entity_options(
        self, entity_id: str, domain: str, options: Mapping[str, Any] | None
    ) -> RegistryEntry:
        """Update entity options for a domain.

        If the domain options are set to None, they will be removed.
        """
        old = self.entities[entity_id]
        new_options: dict[str, Mapping] = {
            key: value for key, value in old.options.items() if key != domain
        }
        if options is not None:
            new_options[domain] = options
        return self._async_update_entity(entity_id, options=new_options)

    async def async_load(self) -> None:
        """Load the entity registry."""
        _async_setup_cleanup(self.hass, self)
        _async_setup_entity_restore(self.hass, self)

        data = await self._store.async_load()
        entities = EntityRegistryItems()
        deleted_entities: dict[tuple[str, str, str], DeletedRegistryEntry] = {}

        if data is not None:
            for entity in data["entities"]:
                try:
                    domain = split_entity_id(entity["entity_id"])[0]
                    _validate_item(
                        self.hass,
                        domain,
                        entity["platform"],
                        report_non_string_unique_id=False,
                        unique_id=entity["unique_id"],
                    )
                except (TypeError, ValueError) as err:
                    report_issue = async_suggest_report_issue(
                        self.hass, integration_domain=entity["platform"]
                    )
                    _LOGGER.error(
                        (
                            "Entity registry entry '%s' from integration %s could not "
                            "be loaded: '%s', please %s"
                        ),
                        entity["entity_id"],
                        entity["platform"],
                        str(err),
                        report_issue,
                    )
                    continue

                entities[entity["entity_id"]] = RegistryEntry(
                    aliases=set(entity["aliases"]),
                    area_id=entity["area_id"],
                    categories=entity["categories"],
                    capabilities=entity["capabilities"],
                    config_entry_id=entity["config_entry_id"],
                    created_at=datetime.fromisoformat(entity["created_at"]),
                    device_class=entity["device_class"],
                    device_id=entity["device_id"],
                    disabled_by=RegistryEntryDisabler(entity["disabled_by"])
                    if entity["disabled_by"]
                    else None,
                    entity_category=EntityCategory(entity["entity_category"])
                    if entity["entity_category"]
                    else None,
                    entity_id=entity["entity_id"],
                    hidden_by=RegistryEntryHider(entity["hidden_by"])
                    if entity["hidden_by"]
                    else None,
                    icon=entity["icon"],
                    id=entity["id"],
                    has_entity_name=entity["has_entity_name"],
                    labels=set(entity["labels"]),
                    modified_at=datetime.fromisoformat(entity["modified_at"]),
                    name=entity["name"],
                    options=entity["options"],
                    original_device_class=entity["original_device_class"],
                    original_icon=entity["original_icon"],
                    original_name=entity["original_name"],
                    platform=entity["platform"],
                    supported_features=entity["supported_features"],
                    translation_key=entity["translation_key"],
                    unique_id=entity["unique_id"],
                    previous_unique_id=entity["previous_unique_id"],
                    unit_of_measurement=entity["unit_of_measurement"],
                )
            for entity in data["deleted_entities"]:
                try:
                    domain = split_entity_id(entity["entity_id"])[0]
                    _validate_item(
                        self.hass,
                        domain,
                        entity["platform"],
                        report_non_string_unique_id=False,
                        unique_id=entity["unique_id"],
                    )
                except (TypeError, ValueError):
                    continue
                key = (
                    split_entity_id(entity["entity_id"])[0],
                    entity["platform"],
                    entity["unique_id"],
                )
                deleted_entities[key] = DeletedRegistryEntry(
                    config_entry_id=entity["config_entry_id"],
                    created_at=datetime.fromisoformat(entity["created_at"]),
                    entity_id=entity["entity_id"],
                    id=entity["id"],
                    modified_at=datetime.fromisoformat(entity["modified_at"]),
                    orphaned_timestamp=entity["orphaned_timestamp"],
                    platform=entity["platform"],
                    unique_id=entity["unique_id"],
                )

        self.deleted_entities = deleted_entities
        self.entities = entities
        self._entities_data = entities.data

    @callback
    def _data_to_save(self) -> dict[str, Any]:
        """Return data of entity registry to store in a file."""
        return {
            "entities": [entry.as_storage_fragment for entry in self.entities.values()],
            "deleted_entities": [
                entry.as_storage_fragment for entry in self.deleted_entities.values()
            ],
        }

    @callback
    def async_clear_category_id(self, scope: str, category_id: str) -> None:
        """Clear category id from registry entries."""
        for entity_id, entry in self.entities.items():
            if (
                existing_category_id := entry.categories.get(scope)
            ) and category_id == existing_category_id:
                categories = entry.categories.copy()
                del categories[scope]
                self.async_update_entity(entity_id, categories=categories)

    @callback
    def async_clear_label_id(self, label_id: str) -> None:
        """Clear label from registry entries."""
        for entry in self.entities.get_entries_for_label(label_id):
            self.async_update_entity(entry.entity_id, labels=entry.labels - {label_id})

    @callback
    def async_clear_config_entry(self, config_entry_id: str) -> None:
        """Clear config entry from registry entries."""
        now_time = time.time()
        for entity_id in [
            entry.entity_id
            for entry in self.entities.get_entries_for_config_entry_id(config_entry_id)
        ]:
            self.async_remove(entity_id)
        for key, deleted_entity in list(self.deleted_entities.items()):
            if config_entry_id != deleted_entity.config_entry_id:
                continue
            # Add a time stamp when the deleted entity became orphaned
            self.deleted_entities[key] = attr.evolve(
                deleted_entity, orphaned_timestamp=now_time, config_entry_id=None
            )
            self.async_schedule_save()

    @callback
    def async_purge_expired_orphaned_entities(self) -> None:
        """Purge expired orphaned entities from the registry.

        We need to purge these periodically to avoid the database
        growing without bound.
        """
        now_time = time.time()
        for key, deleted_entity in list(self.deleted_entities.items()):
            if (orphaned_timestamp := deleted_entity.orphaned_timestamp) is None:
                continue

            if orphaned_timestamp + ORPHANED_ENTITY_KEEP_SECONDS < now_time:
                self.deleted_entities.pop(key)
                self.async_schedule_save()

    @callback
    def async_clear_area_id(self, area_id: str) -> None:
        """Clear area id from registry entries."""
        for entry in self.entities.get_entries_for_area_id(area_id):
            self.async_update_entity(entry.entity_id, area_id=None)


@callback
@singleton(DATA_REGISTRY)
def async_get(hass: HomeAssistant) -> EntityRegistry:
    """Get entity registry."""
    return EntityRegistry(hass)


async def async_load(hass: HomeAssistant) -> None:
    """Load entity registry."""
    assert DATA_REGISTRY not in hass.data
    await async_get(hass).async_load()


@callback
def async_entries_for_device(
    registry: EntityRegistry, device_id: str, include_disabled_entities: bool = False
) -> list[RegistryEntry]:
    """Return entries that match a device."""
    return registry.entities.get_entries_for_device_id(
        device_id, include_disabled_entities
    )


@callback
def async_entries_for_area(
    registry: EntityRegistry, area_id: str
) -> list[RegistryEntry]:
    """Return entries that match an area."""
    return registry.entities.get_entries_for_area_id(area_id)


@callback
def async_entries_for_label(
    registry: EntityRegistry, label_id: str
) -> list[RegistryEntry]:
    """Return entries that match a label."""
    return registry.entities.get_entries_for_label(label_id)


@callback
def async_entries_for_category(
    registry: EntityRegistry, scope: str, category_id: str
) -> list[RegistryEntry]:
    """Return entries that match a category in a scope."""
    return [
        entry
        for entry in registry.entities.values()
        if (
            (existing_category_id := entry.categories.get(scope))
            and category_id == existing_category_id
        )
    ]


@callback
def async_entries_for_config_entry(
    registry: EntityRegistry, config_entry_id: str
) -> list[RegistryEntry]:
    """Return entries that match a config entry."""
    return registry.entities.get_entries_for_config_entry_id(config_entry_id)


@callback
def async_config_entry_disabled_by_changed(
    registry: EntityRegistry, config_entry: ConfigEntry
) -> None:
    """Handle a config entry being disabled or enabled.

    Disable entities in the registry that are associated with a config entry when
    the config entry is disabled, enable entities in the registry that are associated
    with a config entry when the config entry is enabled and the entities are marked
    DISABLED_CONFIG_ENTRY.
    """

    entities = async_entries_for_config_entry(registry, config_entry.entry_id)

    if not config_entry.disabled_by:
        for entity in entities:
            if entity.disabled_by is not RegistryEntryDisabler.CONFIG_ENTRY:
                continue
            registry.async_update_entity(entity.entity_id, disabled_by=None)
        return

    for entity in entities:
        if entity.disabled:
            # Entity already disabled, do not overwrite
            continue
        registry.async_update_entity(
            entity.entity_id, disabled_by=RegistryEntryDisabler.CONFIG_ENTRY
        )


@callback
def _async_setup_cleanup(hass: HomeAssistant, registry: EntityRegistry) -> None:
    """Clean up device registry when entities removed."""
    # pylint: disable-next=import-outside-toplevel
    from . import category_registry as cr, event, label_registry as lr

    @callback
    def _removed_from_registry_filter(
        event_data: lr.EventLabelRegistryUpdatedData
        | cr.EventCategoryRegistryUpdatedData,
    ) -> bool:
        """Filter all except for the remove action from registry events."""
        return event_data["action"] == "remove"

    @callback
    def _handle_label_registry_update(event: lr.EventLabelRegistryUpdated) -> None:
        """Update entity that have a label that has been removed."""
        registry.async_clear_label_id(event.data["label_id"])

    hass.bus.async_listen(
        event_type=lr.EVENT_LABEL_REGISTRY_UPDATED,
        event_filter=_removed_from_registry_filter,
        listener=_handle_label_registry_update,
    )

    @callback
    def _handle_category_registry_update(
        event: cr.EventCategoryRegistryUpdated,
    ) -> None:
        """Update entity that have a category that has been removed."""
        registry.async_clear_category_id(event.data["scope"], event.data["category_id"])

    hass.bus.async_listen(
        event_type=cr.EVENT_CATEGORY_REGISTRY_UPDATED,
        event_filter=_removed_from_registry_filter,
        listener=_handle_category_registry_update,
    )

    @callback
    def cleanup(_: datetime) -> None:
        """Clean up entity registry."""
        # Periodic purge of orphaned entities to avoid the registry
        # growing without bounds when there are lots of deleted entities
        registry.async_purge_expired_orphaned_entities()

    cancel = event.async_track_time_interval(
        hass, cleanup, timedelta(seconds=CLEANUP_INTERVAL)
    )

    @callback
    def _on_homeassistant_stop(event: Event) -> None:
        """Cancel cleanup."""
        cancel()

    hass.bus.async_listen_once(EVENT_HOMEASSISTANT_STOP, _on_homeassistant_stop)


@callback
def _async_setup_entity_restore(hass: HomeAssistant, registry: EntityRegistry) -> None:
    """Set up the entity restore mechanism."""

    @callback
    def cleanup_restored_states_filter(event_data: Mapping[str, Any]) -> bool:
        """Clean up restored states filter."""
        return bool(event_data["action"] == "remove")

    @callback
    def cleanup_restored_states(event: Event[EventEntityRegistryUpdatedData]) -> None:
        """Clean up restored states."""
        state = hass.states.get(event.data["entity_id"])

        if state is None or not state.attributes.get(ATTR_RESTORED):
            return

        hass.states.async_remove(event.data["entity_id"], context=event.context)

    hass.bus.async_listen(
        EVENT_ENTITY_REGISTRY_UPDATED,
        cleanup_restored_states,
        event_filter=cleanup_restored_states_filter,
    )

    if hass.is_running:
        return

    @callback
    def _write_unavailable_states(_: Event) -> None:
        """Make sure state machine contains entry for each registered entity."""
        existing = set(hass.states.async_entity_ids())

        for entry in registry.entities.values():
            if entry.entity_id in existing or entry.disabled:
                continue

            entry.write_unavailable_state(hass)

    hass.bus.async_listen(EVENT_HOMEASSISTANT_START, _write_unavailable_states)


async def async_migrate_entries(
    hass: HomeAssistant,
    config_entry_id: str,
    entry_callback: Callable[[RegistryEntry], dict[str, Any] | None],
) -> None:
    """Migrate entity registry entries which belong to a config entry.

    Can be used as a migrator of unique_ids or to update other entity registry data.
    Can also be used to remove duplicated entity registry entries.
    """
    ent_reg = async_get(hass)
    entities = ent_reg.entities
    for entry in entities.get_entries_for_config_entry_id(config_entry_id):
        if (
            entities.get_entry(entry.id)
            and (updates := entry_callback(entry)) is not None
        ):
            ent_reg.async_update_entity(entry.entity_id, **updates)


@callback
def async_validate_entity_id(registry: EntityRegistry, entity_id_or_uuid: str) -> str:
    """Validate and resolve an entity id or UUID to an entity id.

    Raises vol.Invalid if the entity or UUID is invalid, or if the UUID is not
    associated with an entity registry item.
    """
    if valid_entity_id(entity_id_or_uuid):
        return entity_id_or_uuid
    if (entry := registry.entities.get_entry(entity_id_or_uuid)) is None:
        raise vol.Invalid(f"Unknown entity registry entry {entity_id_or_uuid}")
    return entry.entity_id


@callback
def async_resolve_entity_id(
    registry: EntityRegistry, entity_id_or_uuid: str
) -> str | None:
    """Validate and resolve an entity id or UUID to an entity id.

    Returns None if the entity or UUID is invalid, or if the UUID is not
    associated with an entity registry item.
    """
    if valid_entity_id(entity_id_or_uuid):
        return entity_id_or_uuid
    if (entry := registry.entities.get_entry(entity_id_or_uuid)) is None:
        return None
    return entry.entity_id


@callback
def async_validate_entity_ids(
    registry: EntityRegistry, entity_ids_or_uuids: list[str]
) -> list[str]:
    """Validate and resolve a list of entity ids or UUIDs to a list of entity ids.

    Returns a list with UUID resolved to entity_ids.
    Raises vol.Invalid if any item is invalid, or if any a UUID is not associated with
    an entity registry item.
    """

    return [async_validate_entity_id(registry, item) for item in entity_ids_or_uuids]<|MERGE_RESOLUTION|>--- conflicted
+++ resolved
@@ -666,11 +666,7 @@
         # In HA Core 2025.10, we should fail if unique_id is not a string
         report_issue = async_suggest_report_issue(hass, integration_domain=platform)
         _LOGGER.error(
-<<<<<<< HEAD
-            ("'%s' from integration %s has a non string unique_id '%s', please %s"),
-=======
             "'%s' from integration %s has a non string unique_id '%s', please %s",
->>>>>>> 475a2fb8
             domain,
             platform,
             unique_id,
