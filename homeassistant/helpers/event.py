--- conflicted
+++ resolved
@@ -1297,11 +1297,7 @@
 
     track_job = HassJob(
         utc_converter,
-<<<<<<< HEAD
-        name=f"UTC converter for {job.name}",
-=======
         name=f"{job.name} UTC converter",
->>>>>>> a018ba06
         cancel_on_shutdown=job.cancel_on_shutdown,
     )
     return async_track_point_in_utc_time(hass, track_job, point_in_time)
