--- conflicted
+++ resolved
@@ -1213,13 +1213,9 @@
 @callback
 @bind_hass
 def async_call_later(
-<<<<<<< HEAD
-    hass: HomeAssistant, delay: float | timedelta, action: HassJob | Callable[..., None]
-=======
-    hass: HomeAssistant,
-    delay: float,
-    action: HassJob | Callable[..., Awaitable[None] | None],
->>>>>>> 9ffdf9ea
+  hass: HomeAssistant,
+  delay: float | timedelta,
+  action: HassJob | Callable[..., Awaitable[None] | None]
 ) -> CALLBACK_TYPE:
     """Add a listener that is called in <delay>."""
     if not isinstance(delay, timedelta):
