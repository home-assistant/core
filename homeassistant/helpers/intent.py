"""Module to coordinate user intentions."""

from __future__ import annotations

from abc import abstractmethod
import asyncio
from collections.abc import Collection, Coroutine, Iterable
import dataclasses
from dataclasses import dataclass
from enum import Enum
from functools import cached_property
import logging
from typing import Any

import voluptuous as vol

from homeassistant.components.homeassistant.exposed_entities import async_should_expose
from homeassistant.const import (
    ATTR_DEVICE_CLASS,
    ATTR_ENTITY_ID,
    ATTR_SUPPORTED_FEATURES,
)
from homeassistant.core import Context, HomeAssistant, State, callback
from homeassistant.exceptions import HomeAssistantError
<<<<<<< HEAD
=======
from homeassistant.loader import bind_hass
from homeassistant.util.hass_dict import HassKey
>>>>>>> b21632ad

from . import (
    area_registry,
    config_validation as cv,
    device_registry,
    entity_registry,
    floor_registry,
    llm,
)

_LOGGER = logging.getLogger(__name__)
_SlotsType = dict[str, Any]

INTENT_TURN_OFF = "HassTurnOff"
INTENT_TURN_ON = "HassTurnOn"
INTENT_TOGGLE = "HassToggle"
INTENT_GET_STATE = "HassGetState"
INTENT_NEVERMIND = "HassNevermind"
INTENT_SET_POSITION = "HassSetPosition"

SLOT_SCHEMA = vol.Schema({}, extra=vol.ALLOW_EXTRA)

DATA_KEY: HassKey[dict[str, IntentHandler]] = HassKey("intent")

SPEECH_TYPE_PLAIN = "plain"
SPEECH_TYPE_SSML = "ssml"

LLM_SKIP_AUTO_ADD_TOOL = [INTENT_NEVERMIND]


@callback
def async_register(hass: HomeAssistant, handler: IntentHandler) -> None:
    """Register an intent with Home Assistant."""
    if (intents := hass.data.get(DATA_KEY)) is None:
        intents = hass.data[DATA_KEY] = {}

    assert handler.intent_type is not None, "intent_type cannot be None"

    if handler.intent_type in intents:
        _LOGGER.warning(
            "Intent %s is being overwritten by %s", handler.intent_type, handler
        )

    intents[handler.intent_type] = handler

    if handler.intent_type not in LLM_SKIP_AUTO_ADD_TOOL:
        llm_tool = IntentTool(handler.intent_type, handler.effective_slot_schema)
        try:
            llm.async_register_tool(hass, llm_tool)
        except HomeAssistantError:
            llm.async_remove_tool(hass, handler.intent_type)
            llm.async_register_tool(hass, llm_tool)


@callback
def async_remove(hass: HomeAssistant, intent_type: str) -> None:
    """Remove an intent from Home Assistant."""
    if (intents := hass.data.get(DATA_KEY)) is None:
        return

    llm.async_remove_tool(hass, intent_type)

    intents.pop(intent_type, None)


async def async_handle(
    hass: HomeAssistant,
    platform: str,
    intent_type: str,
    slots: _SlotsType | None = None,
    text_input: str | None = None,
    context: Context | None = None,
    language: str | None = None,
    assistant: str | None = None,
) -> IntentResponse:
    """Handle an intent."""
    handler = hass.data.get(DATA_KEY, {}).get(intent_type)

    if handler is None:
        raise UnknownIntent(f"Unknown intent {intent_type}")

    if context is None:
        context = Context()

    if language is None:
        language = hass.config.language

    intent = Intent(
        hass,
        platform=platform,
        intent_type=intent_type,
        slots=slots or {},
        text_input=text_input,
        context=context,
        language=language,
        assistant=assistant,
    )

    try:
        _LOGGER.info("Triggering intent handler %s", handler)
        result = await handler.async_handle(intent)
    except vol.Invalid as err:
        _LOGGER.warning("Received invalid slot info for %s: %s", intent_type, err)
        raise InvalidSlotInfo(f"Received invalid slot info for {intent_type}") from err
    except IntentError:
        raise  # bubble up intent related errors
    except Exception as err:
        raise IntentUnexpectedError(f"Error handling {intent_type}") from err
    return result


class IntentError(HomeAssistantError):
    """Base class for intent related errors."""


class UnknownIntent(IntentError):
    """When the intent is not registered."""


class InvalidSlotInfo(IntentError):
    """When the slot data is invalid."""


class IntentHandleError(IntentError):
    """Error while handling intent."""


class IntentUnexpectedError(IntentError):
    """Unexpected error while handling intent."""


class NoStatesMatchedError(IntentError):
    """Error when no states match the intent's constraints."""

    def __init__(
        self,
        name: str | None = None,
        area: str | None = None,
        floor: str | None = None,
        domains: set[str] | None = None,
        device_classes: set[str] | None = None,
    ) -> None:
        """Initialize error."""
        super().__init__()

        self.name = name
        self.area = area
        self.floor = floor
        self.domains = domains
        self.device_classes = device_classes


class DuplicateNamesMatchedError(IntentError):
    """Error when two or more entities with the same name matched."""

    def __init__(self, name: str, area: str | None) -> None:
        """Initialize error."""
        super().__init__()

        self.name = name
        self.area = area


def _is_device_class(
    state: State,
    entity: entity_registry.RegistryEntry | None,
    device_classes: Collection[str],
) -> bool:
    """Return true if entity device class matches."""
    # Try entity first
    if (entity is not None) and (entity.device_class is not None):
        # Entity device class can be None or blank as "unset"
        if entity.device_class in device_classes:
            return True

    # Fall back to state attribute
    device_class = state.attributes.get(ATTR_DEVICE_CLASS)
    return (device_class is not None) and (device_class in device_classes)


def _has_name(
    state: State, entity: entity_registry.RegistryEntry | None, name: str
) -> bool:
    """Return true if entity name or alias matches."""
    if name in (state.entity_id, state.name.casefold()):
        return True

    # Check name/aliases
    if (entity is None) or (not entity.aliases):
        return False

    return any(name == alias.casefold() for alias in entity.aliases)


def _find_area(
    id_or_name: str, areas: area_registry.AreaRegistry
) -> area_registry.AreaEntry | None:
    """Find an area by id or name, checking aliases too."""
    area = areas.async_get_area(id_or_name) or areas.async_get_area_by_name(id_or_name)
    if area is not None:
        return area

    # Check area aliases
    for maybe_area in areas.areas.values():
        if not maybe_area.aliases:
            continue

        for area_alias in maybe_area.aliases:
            if id_or_name == area_alias.casefold():
                return maybe_area

    return None


def _find_floor(
    id_or_name: str, floors: floor_registry.FloorRegistry
) -> floor_registry.FloorEntry | None:
    """Find an floor by id or name, checking aliases too."""
    floor = floors.async_get_floor(id_or_name) or floors.async_get_floor_by_name(
        id_or_name
    )
    if floor is not None:
        return floor

    # Check floor aliases
    for maybe_floor in floors.floors.values():
        if not maybe_floor.aliases:
            continue

        for floor_alias in maybe_floor.aliases:
            if id_or_name == floor_alias.casefold():
                return maybe_floor

    return None


def _filter_by_areas(
    states_and_entities: list[tuple[State, entity_registry.RegistryEntry | None]],
    areas: Iterable[area_registry.AreaEntry],
    devices: device_registry.DeviceRegistry,
) -> Iterable[tuple[State, entity_registry.RegistryEntry | None]]:
    """Filter state/entity pairs by an area."""
    filter_area_ids: set[str | None] = {a.id for a in areas}
    entity_area_ids: dict[str, str | None] = {}
    for _state, entity in states_and_entities:
        if entity is None:
            continue

        if entity.area_id:
            # Use entity's area id first
            entity_area_ids[entity.id] = entity.area_id
        elif entity.device_id:
            # Fall back to device area if not set on entity
            device = devices.async_get(entity.device_id)
            if device is not None:
                entity_area_ids[entity.id] = device.area_id

    for state, entity in states_and_entities:
        if (entity is not None) and (entity_area_ids.get(entity.id) in filter_area_ids):
            yield (state, entity)


@callback
def async_match_states(
    hass: HomeAssistant,
    name: str | None = None,
    area_name: str | None = None,
    area: area_registry.AreaEntry | None = None,
    floor_name: str | None = None,
    floor: floor_registry.FloorEntry | None = None,
    domains: Collection[str] | None = None,
    device_classes: Collection[str] | None = None,
    states: Iterable[State] | None = None,
    entities: entity_registry.EntityRegistry | None = None,
    areas: area_registry.AreaRegistry | None = None,
    floors: floor_registry.FloorRegistry | None = None,
    devices: device_registry.DeviceRegistry | None = None,
    assistant: str | None = None,
) -> Iterable[State]:
    """Find states that match the constraints."""
    if states is None:
        # All states
        states = hass.states.async_all()

    if entities is None:
        entities = entity_registry.async_get(hass)

    if devices is None:
        devices = device_registry.async_get(hass)

    if areas is None:
        areas = area_registry.async_get(hass)

    if floors is None:
        floors = floor_registry.async_get(hass)

    # Gather entities
    states_and_entities: list[tuple[State, entity_registry.RegistryEntry | None]] = []
    for state in states:
        entity = entities.async_get(state.entity_id)
        if (entity is not None) and entity.entity_category:
            # Skip diagnostic entities
            continue

        states_and_entities.append((state, entity))

    # Filter by domain and device class
    if domains:
        states_and_entities = [
            (state, entity)
            for state, entity in states_and_entities
            if state.domain in domains
        ]

    if device_classes:
        # Check device class in state attribute and in entity entry (if available)
        states_and_entities = [
            (state, entity)
            for state, entity in states_and_entities
            if _is_device_class(state, entity, device_classes)
        ]

    filter_areas: list[area_registry.AreaEntry] = []

    if (floor is None) and (floor_name is not None):
        # Look up floor by name
        floor = _find_floor(floor_name, floors)
        if floor is None:
            _LOGGER.warning("Floor not found: %s", floor_name)
            return

    if floor is not None:
        filter_areas = [
            a for a in areas.async_list_areas() if a.floor_id == floor.floor_id
        ]

    if (area is None) and (area_name is not None):
        # Look up area by name
        area = _find_area(area_name, areas)
        if area is None:
            _LOGGER.warning("Area not found: %s", area_name)
            return

    if area is not None:
        filter_areas = [area]

    if filter_areas:
        # Filter by states/entities by area
        states_and_entities = list(
            _filter_by_areas(states_and_entities, filter_areas, devices)
        )

    if assistant is not None:
        # Filter by exposure
        states_and_entities = [
            (state, entity)
            for state, entity in states_and_entities
            if async_should_expose(hass, assistant, state.entity_id)
        ]

    if name is not None:
        # Filter by name
        name = name.casefold()

        # Check states
        for state, entity in states_and_entities:
            if _has_name(state, entity, name):
                yield state
    else:
        # Not filtered by name
        for state, _entity in states_and_entities:
            yield state


@callback
def async_test_feature(state: State, feature: int, feature_name: str) -> None:
    """Test if state supports a feature."""
    if state.attributes.get(ATTR_SUPPORTED_FEATURES, 0) & feature == 0:
        raise IntentHandleError(f"Entity {state.name} does not support {feature_name}")


class IntentHandler:
    """Intent handler registration."""

    intent_type: str | None = None
    slot_schema: vol.Schema | None = None
    platforms: Iterable[str] | None = []

    @callback
    def async_can_handle(self, intent_obj: Intent) -> bool:
        """Test if an intent can be handled."""
        return self.platforms is None or intent_obj.platform in self.platforms

    @cached_property
    def effective_slot_schema(self) -> vol.Schema:
        """Return the schema including any extra slots."""
        if self.slot_schema is None:
            return vol.Schema({})
        return self.slot_schema

    @callback
    def async_validate_slots(self, slots: _SlotsType) -> _SlotsType:
        """Validate slot information."""
        if self.slot_schema is None:
            return slots

        return self._slot_schema(slots)  # type: ignore[no-any-return]

    @cached_property
    def _slot_schema(self) -> vol.Schema:
        """Create validation schema for slots."""
        return vol.Schema(
            {
                key: SLOT_SCHEMA.extend({"value": validator})
                for key, validator in self.effective_slot_schema.schema.items()
            },
            extra=vol.ALLOW_EXTRA,
        )

    async def async_handle(self, intent_obj: Intent) -> IntentResponse:
        """Handle the intent."""
        raise NotImplementedError

    def __repr__(self) -> str:
        """Represent a string of an intent handler."""
        return f"<{self.__class__.__name__} - {self.intent_type}>"


class DynamicServiceIntentHandler(IntentHandler):
    """Service Intent handler registration (dynamic).

    Service specific intent handler that calls a service by name/entity_id.
    """

    slot_schema = vol.Schema(
        {
            vol.Any("name", "area", "floor"): cv.string,
            vol.Optional("domain"): vol.All(cv.ensure_list, [cv.string]),
            vol.Optional("device_class"): vol.All(cv.ensure_list, [cv.string]),
        }
    )

    # We use a small timeout in service calls to (hopefully) pass validation
    # checks, but not try to wait for the call to fully complete.
    service_timeout: float = 0.2

    def __init__(
        self,
        intent_type: str,
        speech: str | None = None,
        extra_slots: dict[str, vol.Schema] | None = None,
    ) -> None:
        """Create Service Intent Handler."""
        self.intent_type = intent_type
        self.speech = speech
        self.extra_slots = extra_slots

    @cached_property
    def effective_slot_schema(self) -> vol.Schema:
        """Create validation schema for slots (with extra required slots)."""
        if not self.extra_slots:
            return self.slot_schema

        return self.slot_schema.extend(self.extra_slots)

    @abstractmethod
    def get_domain_and_service(
        self, intent_obj: Intent, state: State
    ) -> tuple[str, str]:
        """Get the domain and service name to call."""
        raise NotImplementedError

    async def async_handle(self, intent_obj: Intent) -> IntentResponse:
        """Handle the hass intent."""
        hass = intent_obj.hass
        slots = self.async_validate_slots(intent_obj.slots)

        name_slot = slots.get("name", {})
        entity_name: str | None = name_slot.get("value")
        entity_text: str | None = name_slot.get("text")
        if entity_name == "all":
            # Don't match on name if targeting all entities
            entity_name = None

        # Look up area to fail early
        area_slot = slots.get("area", {})
        area_id = area_slot.get("value")
        area_name = area_slot.get("text")
        area: area_registry.AreaEntry | None = None
        if area_id is not None:
            areas = area_registry.async_get(hass)
            area = areas.async_get_area(area_id)
            if area is None:
                raise IntentHandleError(f"No area named {area_name}")

        # Look up floor to fail early
        floor_slot = slots.get("floor", {})
        floor_id = floor_slot.get("value")
        floor_name = floor_slot.get("text")
        floor: floor_registry.FloorEntry | None = None
        if floor_id is not None:
            floors = floor_registry.async_get(hass)
            floor = floors.async_get_floor(floor_id)
            if floor is None:
                raise IntentHandleError(f"No floor named {floor_name}")

        # Optional domain/device class filters.
        # Convert to sets for speed.
        domains: set[str] | None = None
        device_classes: set[str] | None = None

        if "domain" in slots:
            domains = set(slots["domain"]["value"])

        if "device_class" in slots:
            device_classes = set(slots["device_class"]["value"])

        states = list(
            async_match_states(
                hass,
                name=entity_name,
                area=area,
                floor=floor,
                domains=domains,
                device_classes=device_classes,
                assistant=intent_obj.assistant,
            )
        )

        if not states:
            # No states matched constraints
            raise NoStatesMatchedError(
                name=entity_text or entity_name,
                area=area_name or area_id,
                floor=floor_name or floor_id,
                domains=domains,
                device_classes=device_classes,
            )

        if entity_name and (len(states) > 1):
            # Multiple entities matched for the same name
            raise DuplicateNamesMatchedError(
                name=entity_text or entity_name,
                area=area_name or area_id,
            )

        # Update intent slots to include any transformations done by the schemas
        intent_obj.slots = slots

        response = await self.async_handle_states(intent_obj, states, area)

        # Make the matched states available in the response
        response.async_set_states(matched_states=states, unmatched_states=[])

        return response

    async def async_handle_states(
        self,
        intent_obj: Intent,
        states: list[State],
        area: area_registry.AreaEntry | None = None,
    ) -> IntentResponse:
        """Complete action on matched entity states."""
        assert states, "No states"
        hass = intent_obj.hass
        success_results: list[IntentResponseTarget] = []
        response = intent_obj.create_response()

        if area is not None:
            success_results.append(
                IntentResponseTarget(
                    type=IntentResponseTargetType.AREA, name=area.name, id=area.id
                )
            )
            speech_name = area.name
        else:
            speech_name = states[0].name

        service_coros: list[Coroutine[Any, Any, None]] = []
        for state in states:
            domain, service = self.get_domain_and_service(intent_obj, state)
            service_coros.append(
                self.async_call_service(domain, service, intent_obj, state)
            )

        # Handle service calls in parallel, noting failures as they occur.
        failed_results: list[IntentResponseTarget] = []
        for state, service_coro in zip(
            states, asyncio.as_completed(service_coros), strict=False
        ):
            target = IntentResponseTarget(
                type=IntentResponseTargetType.ENTITY,
                name=state.name,
                id=state.entity_id,
            )

            try:
                await service_coro
                success_results.append(target)
            except Exception:
                failed_results.append(target)
                _LOGGER.exception("Service call failed for %s", state.entity_id)

        if not success_results:
            # If no entities succeeded, raise an error.
            failed_entity_ids = [target.id for target in failed_results]
            raise IntentHandleError(
                f"Failed to call {service} for: {failed_entity_ids}"
            )

        response.async_set_results(
            success_results=success_results, failed_results=failed_results
        )

        # Update all states
        states = [hass.states.get(state.entity_id) or state for state in states]
        response.async_set_states(states)

        if self.speech is not None:
            response.async_set_speech(self.speech.format(speech_name))

        return response

    async def async_call_service(
        self, domain: str, service: str, intent_obj: Intent, state: State
    ) -> None:
        """Call service on entity."""
        hass = intent_obj.hass

        service_data: dict[str, Any] = {ATTR_ENTITY_ID: state.entity_id}
        if self.extra_slots:
            service_data.update(
                {key: intent_obj.slots[key]["value"] for key in self.extra_slots}
            )

        await self._run_then_background(
            hass.async_create_task_internal(
                hass.services.async_call(
                    domain,
                    service,
                    service_data,
                    context=intent_obj.context,
                    blocking=True,
                ),
                f"intent_call_service_{domain}_{service}",
            )
        )

    async def _run_then_background(self, task: asyncio.Task[Any]) -> None:
        """Run task with timeout to (hopefully) catch validation errors.

        After the timeout the task will continue to run in the background.
        """
        try:
            await asyncio.wait({task}, timeout=self.service_timeout)
        except TimeoutError:
            pass
        except asyncio.CancelledError:
            # Task calling us was cancelled, so cancel service call task, and wait for
            # it to be cancelled, within reason, before leaving.
            _LOGGER.debug("Service call was cancelled: %s", task.get_name())
            task.cancel()
            await asyncio.wait({task}, timeout=5)
            raise


class ServiceIntentHandler(DynamicServiceIntentHandler):
    """Service Intent handler registration.

    Service specific intent handler that calls a service by name/entity_id.
    """

    def __init__(
        self,
        intent_type: str,
        domain: str,
        service: str,
        speech: str | None = None,
        extra_slots: dict[str, vol.Schema] | None = None,
    ) -> None:
        """Create service handler."""
        super().__init__(intent_type, speech=speech, extra_slots=extra_slots)
        self.domain = domain
        self.service = service

    def get_domain_and_service(
        self, intent_obj: Intent, state: State
    ) -> tuple[str, str]:
        """Get the domain and service name to call."""
        return (self.domain, self.service)


class IntentCategory(Enum):
    """Category of an intent."""

    ACTION = "action"
    """Trigger an action like turning an entity on or off"""

    QUERY = "query"
    """Get information about the state of an entity"""


class Intent:
    """Hold the intent."""

    __slots__ = [
        "hass",
        "platform",
        "intent_type",
        "slots",
        "text_input",
        "context",
        "language",
        "category",
        "assistant",
    ]

    def __init__(
        self,
        hass: HomeAssistant,
        platform: str,
        intent_type: str,
        slots: _SlotsType,
        text_input: str | None,
        context: Context,
        language: str,
        category: IntentCategory | None = None,
        assistant: str | None = None,
    ) -> None:
        """Initialize an intent."""
        self.hass = hass
        self.platform = platform
        self.intent_type = intent_type
        self.slots = slots
        self.text_input = text_input
        self.context = context
        self.language = language
        self.category = category
        self.assistant = assistant

    @callback
    def create_response(self) -> IntentResponse:
        """Create a response."""
        return IntentResponse(language=self.language, intent=self)


class IntentResponseType(Enum):
    """Type of the intent response."""

    ACTION_DONE = "action_done"
    """Intent caused an action to occur"""

    PARTIAL_ACTION_DONE = "partial_action_done"
    """Intent caused an action, but it could only be partially done"""

    QUERY_ANSWER = "query_answer"
    """Response is an answer to a query"""

    ERROR = "error"
    """Response is an error"""


class IntentResponseErrorCode(str, Enum):
    """Reason for an intent response error."""

    NO_INTENT_MATCH = "no_intent_match"
    """Text could not be matched to an intent"""

    NO_VALID_TARGETS = "no_valid_targets"
    """Intent was matched, but no valid areas/devices/entities were targeted"""

    FAILED_TO_HANDLE = "failed_to_handle"
    """Unexpected error occurred while handling intent"""

    UNKNOWN = "unknown"
    """Error outside the scope of intent processing"""


class IntentResponseTargetType(str, Enum):
    """Type of target for an intent response."""

    AREA = "area"
    DEVICE = "device"
    ENTITY = "entity"
    DOMAIN = "domain"
    DEVICE_CLASS = "device_class"
    CUSTOM = "custom"


@dataclass(slots=True)
class IntentResponseTarget:
    """Target of the intent response."""

    name: str
    type: IntentResponseTargetType
    id: str | None = None


class IntentResponse:
    """Response to an intent."""

    def __init__(
        self,
        language: str,
        intent: Intent | None = None,
    ) -> None:
        """Initialize an IntentResponse."""
        self.language = language
        self.intent = intent
        self.speech: dict[str, dict[str, Any]] = {}
        self.reprompt: dict[str, dict[str, Any]] = {}
        self.card: dict[str, dict[str, str]] = {}
        self.error_code: IntentResponseErrorCode | None = None
        self.intent_targets: list[IntentResponseTarget] = []
        self.success_results: list[IntentResponseTarget] = []
        self.failed_results: list[IntentResponseTarget] = []
        self.matched_states: list[State] = []
        self.unmatched_states: list[State] = []

        if (self.intent is not None) and (self.intent.category == IntentCategory.QUERY):
            # speech will be the answer to the query
            self.response_type = IntentResponseType.QUERY_ANSWER
        else:
            self.response_type = IntentResponseType.ACTION_DONE

    @callback
    def async_set_speech(
        self,
        speech: str,
        speech_type: str = "plain",
        extra_data: Any | None = None,
    ) -> None:
        """Set speech response."""
        self.speech[speech_type] = {
            "speech": speech,
            "extra_data": extra_data,
        }

    @callback
    def async_set_reprompt(
        self,
        speech: str,
        speech_type: str = "plain",
        extra_data: Any | None = None,
    ) -> None:
        """Set reprompt response."""
        self.reprompt[speech_type] = {
            "reprompt": speech,
            "extra_data": extra_data,
        }

    @callback
    def async_set_card(
        self, title: str, content: str, card_type: str = "simple"
    ) -> None:
        """Set card response."""
        self.card[card_type] = {"title": title, "content": content}

    @callback
    def async_set_error(self, code: IntentResponseErrorCode, message: str) -> None:
        """Set response error."""
        self.response_type = IntentResponseType.ERROR
        self.error_code = code

        # Speak error message
        self.async_set_speech(message)

    @callback
    def async_set_targets(
        self,
        intent_targets: list[IntentResponseTarget],
    ) -> None:
        """Set response targets."""
        self.intent_targets = intent_targets

    @callback
    def async_set_results(
        self,
        success_results: list[IntentResponseTarget],
        failed_results: list[IntentResponseTarget] | None = None,
    ) -> None:
        """Set response results."""
        self.success_results = success_results
        self.failed_results = failed_results if failed_results is not None else []

    @callback
    def async_set_states(
        self, matched_states: list[State], unmatched_states: list[State] | None = None
    ) -> None:
        """Set entity states that were matched or not matched during intent handling (query)."""
        self.matched_states = matched_states
        self.unmatched_states = unmatched_states or []

    @callback
    def as_dict(self) -> dict[str, Any]:
        """Return a dictionary representation of an intent response."""
        response_dict: dict[str, Any] = {
            "speech": self.speech,
            "card": self.card,
            "language": self.language,
            "response_type": self.response_type.value,
        }

        if self.reprompt:
            response_dict["reprompt"] = self.reprompt

        response_data: dict[str, Any] = {}

        if self.response_type == IntentResponseType.ERROR:
            assert self.error_code is not None, "error code is required"
            response_data["code"] = self.error_code.value
        else:
            # action done or query answer
            response_data["targets"] = [
                dataclasses.asdict(target) for target in self.intent_targets
            ]

            # Add success/failed targets
            response_data["success"] = [
                dataclasses.asdict(target) for target in self.success_results
            ]

            response_data["failed"] = [
                dataclasses.asdict(target) for target in self.failed_results
            ]

        response_dict["data"] = response_data

        return response_dict


class IntentTool(llm.Tool):
    """LLM Tool representing an Intent."""

    def __init__(
        self,
        intent_type: str,
        slot_schema: vol.Schema = vol.Schema({}),
    ) -> None:
        """Init the class."""
        self.name = intent_type
        self.description = f"Execute Home Assistant {intent_type} intent"
        self.parameters = slot_schema

    async def async_call(self, hass: HomeAssistant, tool_input: llm.ToolInput) -> Any:
        """Handle the intent."""
        slots = {key: {"value": val} for key, val in tool_input.tool_args.items()}

        if "area" in slots:
            areas = area_registry.async_get(hass)
            id_or_name = slots["area"]["value"]

            area = areas.async_get_area(id_or_name) or areas.async_get_area_by_name(
                id_or_name
            )
            if not area:
                # Check area aliases
                for maybe_area in areas.areas.values():
                    if not maybe_area.aliases:
                        continue

                    for area_alias in maybe_area.aliases:
                        if id_or_name == area_alias.casefold():
                            area = maybe_area
                            break
            if area:
                slots["area"]["value"] = area.id
                slots["area"]["text"] = area.name
            else:
                slots["area"]["text"] = id_or_name

        if "floor" in slots:
            floors = floor_registry.async_get(hass)
            id_or_name = slots["floor"]["value"]

            floor = floors.async_get_floor(
                id_or_name
            ) or floors.async_get_floor_by_name(id_or_name)
            if not floor:
                # Check floor aliases
                for maybe_floor in floors.floors.values():
                    if not maybe_floor.aliases:
                        continue

                    for floor_alias in maybe_floor.aliases:
                        if id_or_name == floor_alias.casefold():
                            floor = maybe_floor
                            break
            if floor:
                slots["floor"]["value"] = floor.floor_id
                slots["floor"]["text"] = floor.name
            else:
                slots["floor"]["text"] = id_or_name

        intent_response = await async_handle(
            hass,
            tool_input.platform,
            self.name,
            slots,
            tool_input.user_prompt,
            tool_input.context,
            tool_input.language,
            tool_input.assistant,
        )
        return intent_response.as_dict()<|MERGE_RESOLUTION|>--- conflicted
+++ resolved
@@ -22,11 +22,7 @@
 )
 from homeassistant.core import Context, HomeAssistant, State, callback
 from homeassistant.exceptions import HomeAssistantError
-<<<<<<< HEAD
-=======
-from homeassistant.loader import bind_hass
 from homeassistant.util.hass_dict import HassKey
->>>>>>> b21632ad
 
 from . import (
     area_registry,
