--- conflicted
+++ resolved
@@ -450,11 +450,7 @@
 
 
 @callback
-<<<<<<< HEAD
-def async_match_states(
-=======
 def async_match_targets(  # noqa: C901
->>>>>>> 96ccf7f2
     hass: HomeAssistant,
     constraints: MatchTargetsConstraints,
     preferences: MatchTargetsPreferences | None = None,
@@ -754,15 +750,6 @@
     Service specific intent handler that calls a service by name/entity_id.
     """
 
-<<<<<<< HEAD
-    slot_schema = vol.Schema(
-        {
-            vol.Any("name", "area", "floor"): cv.string,
-            vol.Optional("domain"): vol.All(cv.ensure_list, [cv.string]),
-            vol.Optional("device_class"): vol.All(cv.ensure_list, [cv.string]),
-        }
-    )
-=======
     slot_schema = {
         vol.Any("name", "area", "floor"): cv.string,
         vol.Optional("domain"): vol.All(cv.ensure_list, [cv.string]),
@@ -770,7 +757,6 @@
         vol.Optional("preferred_area_id"): cv.string,
         vol.Optional("preferred_floor_id"): cv.string,
     }
->>>>>>> 96ccf7f2
 
     # We use a small timeout in service calls to (hopefully) pass validation
     # checks, but not try to wait for the call to fully complete.
@@ -813,31 +799,22 @@
 
     @cached_property
     def effective_slot_schema(self) -> vol.Schema:
-        """Create validation schema for slots (with extra required slots)."""
-<<<<<<< HEAD
-        if self.extra_slots is None:
+        """Create validation schema for slots (with extra slots)."""
+        if not self.required_slots and not self.optional_slots:
             return super().effective_slot_schema
-=======
-        if self.slot_schema is None:
-            raise ValueError("Slot schema is not defined")
-
-        if self.required_slots or self.optional_slots:
-            slot_schema = {
-                **self.slot_schema,
-                **{
-                    vol.Required(key[0]): schema
-                    for key, schema in self.required_slots.items()
-                },
-                **{
-                    vol.Optional(key[0]): schema
-                    for key, schema in self.optional_slots.items()
-                },
-            }
-        else:
-            slot_schema = self.slot_schema
->>>>>>> 96ccf7f2
-
-        return super().effective_slot_schema.extend(self.extra_slots)
+
+        extra_slots = {
+            **{
+                vol.Required(key[0]): schema
+                for key, schema in self.required_slots.items()
+            },
+            **{
+                vol.Optional(key[0]): schema
+                for key, schema in self.optional_slots.items()
+            },
+        }
+
+        return super().effective_slot_schema.extend(extra_slots)
 
     @abstractmethod
     def get_domain_and_service(
