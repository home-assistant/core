"""Helper class to implement include/exclude of entities and domains."""
from __future__ import annotations

from collections.abc import Callable
import fnmatch
import re

import voluptuous as vol

from homeassistant.const import CONF_DOMAINS, CONF_ENTITIES, CONF_EXCLUDE, CONF_INCLUDE
from homeassistant.core import split_entity_id

from . import config_validation as cv

CONF_INCLUDE_DOMAINS = "include_domains"
CONF_INCLUDE_ENTITY_GLOBS = "include_entity_globs"
CONF_INCLUDE_ENTITIES = "include_entities"
CONF_EXCLUDE_DOMAINS = "exclude_domains"
CONF_EXCLUDE_ENTITY_GLOBS = "exclude_entity_globs"
CONF_EXCLUDE_ENTITIES = "exclude_entities"

CONF_ENTITY_GLOBS = "entity_globs"


class EntityFilter:
    """A entity filter."""

    def __init__(self, config: dict[str, list[str]]) -> None:
        """Init the filter."""
        self.empty_filter: bool = sum(len(val) for val in config.values()) == 0
        self.config = config
        self._include_e = set(config[CONF_INCLUDE_ENTITIES])
        self._exclude_e = set(config[CONF_EXCLUDE_ENTITIES])
        self._include_d = set(config[CONF_INCLUDE_DOMAINS])
        self._exclude_d = set(config[CONF_EXCLUDE_DOMAINS])
        self._include_eg = _convert_globs_to_pattern_list(
            config[CONF_INCLUDE_ENTITY_GLOBS]
        )
        self._exclude_eg = _convert_globs_to_pattern_list(
            config[CONF_EXCLUDE_ENTITY_GLOBS]
        )
        self._filter: Callable[[str], bool] | None = None

    def explicitly_included(self, entity_id: str) -> bool:
        """Check if an entity is explicitly included."""
        return entity_id in self._include_e or _test_against_patterns(
            self._include_eg, entity_id
        )

    def explicitly_excluded(self, entity_id: str) -> bool:
        """Check if an entity is explicitly excluded."""
        return entity_id in self._exclude_e or _test_against_patterns(
            self._exclude_eg, entity_id
        )

    def __call__(self, entity_id: str) -> bool:
        """Run the filter."""
        if self._filter is None:
            self._filter = _generate_filter_from_sets_and_pattern_lists(
                self._include_d,
                self._include_e,
                self._exclude_d,
                self._exclude_e,
                self._include_eg,
                self._exclude_eg,
            )
        return self._filter(entity_id)


def convert_filter(config: dict[str, list[str]]) -> EntityFilter:
    """Convert the filter schema into a filter."""
    return EntityFilter(config)


BASE_FILTER_SCHEMA = vol.Schema(
    {
        vol.Optional(CONF_EXCLUDE_DOMAINS, default=[]): vol.All(
            cv.ensure_list, [cv.string]
        ),
        vol.Optional(CONF_EXCLUDE_ENTITY_GLOBS, default=[]): vol.All(
            cv.ensure_list, [cv.string]
        ),
        vol.Optional(CONF_EXCLUDE_ENTITIES, default=[]): cv.entity_ids,
        vol.Optional(CONF_INCLUDE_DOMAINS, default=[]): vol.All(
            cv.ensure_list, [cv.string]
        ),
        vol.Optional(CONF_INCLUDE_ENTITY_GLOBS, default=[]): vol.All(
            cv.ensure_list, [cv.string]
        ),
        vol.Optional(CONF_INCLUDE_ENTITIES, default=[]): cv.entity_ids,
    }
)

FILTER_SCHEMA = vol.All(BASE_FILTER_SCHEMA, convert_filter)


def convert_include_exclude_filter(
    config: dict[str, dict[str, list[str]]]
) -> EntityFilter:
    """Convert the include exclude filter schema into a filter."""
    include = config[CONF_INCLUDE]
    exclude = config[CONF_EXCLUDE]
    return convert_filter(
        {
            CONF_INCLUDE_DOMAINS: include[CONF_DOMAINS],
            CONF_INCLUDE_ENTITY_GLOBS: include[CONF_ENTITY_GLOBS],
            CONF_INCLUDE_ENTITIES: include[CONF_ENTITIES],
            CONF_EXCLUDE_DOMAINS: exclude[CONF_DOMAINS],
            CONF_EXCLUDE_ENTITY_GLOBS: exclude[CONF_ENTITY_GLOBS],
            CONF_EXCLUDE_ENTITIES: exclude[CONF_ENTITIES],
        }
    )


INCLUDE_EXCLUDE_FILTER_SCHEMA_INNER = vol.Schema(
    {
        vol.Optional(CONF_DOMAINS, default=[]): vol.All(cv.ensure_list, [cv.string]),
        vol.Optional(CONF_ENTITY_GLOBS, default=[]): vol.All(
            cv.ensure_list, [cv.string]
        ),
        vol.Optional(CONF_ENTITIES, default=[]): cv.entity_ids,
    }
)

INCLUDE_EXCLUDE_BASE_FILTER_SCHEMA = vol.Schema(
    {
        vol.Optional(
            CONF_INCLUDE, default=INCLUDE_EXCLUDE_FILTER_SCHEMA_INNER({})
        ): INCLUDE_EXCLUDE_FILTER_SCHEMA_INNER,
        vol.Optional(
            CONF_EXCLUDE, default=INCLUDE_EXCLUDE_FILTER_SCHEMA_INNER({})
        ): INCLUDE_EXCLUDE_FILTER_SCHEMA_INNER,
    }
)

INCLUDE_EXCLUDE_FILTER_SCHEMA = vol.All(
    INCLUDE_EXCLUDE_BASE_FILTER_SCHEMA, convert_include_exclude_filter
)


def _glob_to_re(glob: str) -> re.Pattern[str]:
    """Translate and compile glob string into pattern."""
    return re.compile(fnmatch.translate(glob))


def _test_against_patterns(patterns: list[re.Pattern[str]], entity_id: str) -> bool:
    """Test entity against list of patterns, true if any match."""
    return any(pattern.match(entity_id) for pattern in patterns)


def _convert_globs_to_pattern_list(globs: list[str] | None) -> list[re.Pattern[str]]:
    """Convert a list of globs to a re pattern list."""
    return list(map(_glob_to_re, set(globs or [])))


def generate_filter(
    include_domains: list[str],
    include_entities: list[str],
    exclude_domains: list[str],
    exclude_entities: list[str],
    include_entity_globs: list[str] | None = None,
    exclude_entity_globs: list[str] | None = None,
) -> Callable[[str], bool]:
    """Return a function that will filter entities based on the args."""
    return _generate_filter_from_sets_and_pattern_lists(
        set(include_domains),
        set(include_entities),
        set(exclude_domains),
        set(exclude_entities),
        _convert_globs_to_pattern_list(include_entity_globs),
        _convert_globs_to_pattern_list(exclude_entity_globs),
    )


def _generate_filter_from_sets_and_pattern_lists(
    include_d: set[str],
    include_e: set[str],
    exclude_d: set[str],
    exclude_e: set[str],
    include_eg: list[re.Pattern[str]],
    exclude_eg: list[re.Pattern[str]],
) -> Callable[[str], bool]:
    """Generate a filter from pre-comuted sets and pattern lists."""
    have_exclude = bool(exclude_e or exclude_d or exclude_eg)
    have_include = bool(include_e or include_d or include_eg)

    def entity_included(domain: str, entity_id: str) -> bool:
        """Return true if entity matches inclusion filters."""
        return (
            entity_id in include_e
            or domain in include_d
            or _test_against_patterns(include_eg, entity_id)
        )

    def entity_excluded(domain: str, entity_id: str) -> bool:
        """Return true if entity matches exclusion filters."""
        return (
            entity_id in exclude_e
            or domain in exclude_d
            or _test_against_patterns(exclude_eg, entity_id)
        )

<<<<<<< HEAD
    # Case 1 - no includes or excludes - accept all entities
=======
    # Case 1 - No filter
    # - All entities included
>>>>>>> e254bc93
    if not have_include and not have_exclude:
        return lambda entity_id: True

    # Case 2 - Only includes
    # - Entity listed in entities include: include
    # - Otherwise, entity matches domain include: include
    # - Otherwise, entity matches glob include: include
    # - Otherwise: exclude
    if have_include and not have_exclude:

        def entity_filter_2(entity_id: str) -> bool:
            """Return filter function for case 2."""
            domain = split_entity_id(entity_id)[0]
            return entity_included(domain, entity_id)

        return entity_filter_2

    # Case 3 - Only excludes
    # - Entity listed in exclude: exclude
    # - Otherwise, entity matches domain exclude: exclude
    # - Otherwise, entity matches glob exclude: exclude
    # - Otherwise: include
    if not have_include and have_exclude:

        def entity_filter_3(entity_id: str) -> bool:
            """Return filter function for case 3."""
            domain = split_entity_id(entity_id)[0]
            return not entity_excluded(domain, entity_id)

        return entity_filter_3

<<<<<<< HEAD
    # Case 4 - both includes and excludes specified
    # Case 4a - include domain or glob specified
    #  - if entity_id is included, accept
    #  - if entity_id is excluded, reject
    #  - if included by glob, accept
    #  - if excluded by glob, reject
    #  - if domain matches, accept
    #  - reject
=======
    # Case 4 - Domain and/or glob includes (may also have excludes)
    # - Entity listed in entities include: include
    # - Otherwise, entity listed in entities exclude: exclude
    # - Otherwise, entity matches glob include: include
    # - Otherwise, entity matches glob exclude: exclude
    # - Otherwise, entity matches domain include: include
    # - Otherwise: exclude
>>>>>>> e254bc93
    if include_d or include_eg:

        def entity_filter_4a(entity_id: str) -> bool:
            """Return filter function for case 4a."""
            return entity_id in include_e or (
                entity_id not in exclude_e
                and (
                    _test_against_patterns(include_eg, entity_id)
                    or (
                        split_entity_id(entity_id)[0] in include_d
                        and not _test_against_patterns(exclude_eg, entity_id)
                    )
                )
            )

        return entity_filter_4a

<<<<<<< HEAD
    # Case 4b - exclude domain or glob specified, include has no domain or glob
    # In this one case the traditional include logic is inverted. Even though an
    # include is specified since its only a list of entity IDs its used only to
    # expose specific entities excluded by domain or glob. Any entities not
    # excluded are then presumed included. Logic is as follows
    #  - if entity_id is included, accept
    #  - if entity_id is excluded, reject
    #  - if domain is excluded, reject
    #  - if excluded by glob, reject
    #  - accept
=======
    # Case 5 - Domain and/or glob excludes (no domain and/or glob includes)
    # - Entity listed in entities include: include
    # - Otherwise, entity listed in exclude: exclude
    # - Otherwise, entity matches glob exclude: exclude
    # - Otherwise, entity matches domain exclude: exclude
    # - Otherwise: include
>>>>>>> e254bc93
    if exclude_d or exclude_eg:

        def entity_filter_4b(entity_id: str) -> bool:
            """Return filter function for case 4b."""
            domain = split_entity_id(entity_id)[0]
            if domain in exclude_d or (
                exclude_eg and _test_against_patterns(exclude_eg, entity_id)
            ):
                return entity_id in include_e
            return entity_id not in exclude_e

        return entity_filter_4b

<<<<<<< HEAD
    # Case 4c - neither include or exclude domain specified
    #  - Only accept if entity is included.  Ignore entity excludes.
=======
    # Case 6 - No Domain and/or glob includes or excludes
    # - Entity listed in entities include: include
    # - Otherwise: exclude
>>>>>>> e254bc93
    return lambda entity_id: entity_id in include_e<|MERGE_RESOLUTION|>--- conflicted
+++ resolved
@@ -200,12 +200,8 @@
             or _test_against_patterns(exclude_eg, entity_id)
         )
 
-<<<<<<< HEAD
-    # Case 1 - no includes or excludes - accept all entities
-=======
     # Case 1 - No filter
     # - All entities included
->>>>>>> e254bc93
     if not have_include and not have_exclude:
         return lambda entity_id: True
 
@@ -237,16 +233,6 @@
 
         return entity_filter_3
 
-<<<<<<< HEAD
-    # Case 4 - both includes and excludes specified
-    # Case 4a - include domain or glob specified
-    #  - if entity_id is included, accept
-    #  - if entity_id is excluded, reject
-    #  - if included by glob, accept
-    #  - if excluded by glob, reject
-    #  - if domain matches, accept
-    #  - reject
-=======
     # Case 4 - Domain and/or glob includes (may also have excludes)
     # - Entity listed in entities include: include
     # - Otherwise, entity listed in entities exclude: exclude
@@ -254,7 +240,6 @@
     # - Otherwise, entity matches glob exclude: exclude
     # - Otherwise, entity matches domain include: include
     # - Otherwise: exclude
->>>>>>> e254bc93
     if include_d or include_eg:
 
         def entity_filter_4a(entity_id: str) -> bool:
@@ -272,25 +257,12 @@
 
         return entity_filter_4a
 
-<<<<<<< HEAD
-    # Case 4b - exclude domain or glob specified, include has no domain or glob
-    # In this one case the traditional include logic is inverted. Even though an
-    # include is specified since its only a list of entity IDs its used only to
-    # expose specific entities excluded by domain or glob. Any entities not
-    # excluded are then presumed included. Logic is as follows
-    #  - if entity_id is included, accept
-    #  - if entity_id is excluded, reject
-    #  - if domain is excluded, reject
-    #  - if excluded by glob, reject
-    #  - accept
-=======
     # Case 5 - Domain and/or glob excludes (no domain and/or glob includes)
     # - Entity listed in entities include: include
     # - Otherwise, entity listed in exclude: exclude
     # - Otherwise, entity matches glob exclude: exclude
     # - Otherwise, entity matches domain exclude: exclude
     # - Otherwise: include
->>>>>>> e254bc93
     if exclude_d or exclude_eg:
 
         def entity_filter_4b(entity_id: str) -> bool:
@@ -304,12 +276,7 @@
 
         return entity_filter_4b
 
-<<<<<<< HEAD
-    # Case 4c - neither include or exclude domain specified
-    #  - Only accept if entity is included.  Ignore entity excludes.
-=======
     # Case 6 - No Domain and/or glob includes or excludes
     # - Entity listed in entities include: include
     # - Otherwise: exclude
->>>>>>> e254bc93
     return lambda entity_id: entity_id in include_e