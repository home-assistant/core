--- conflicted
+++ resolved
@@ -327,8 +327,10 @@
             cache = hass.data[TRANSLATION_FLATTEN_CACHE] = _TranslationCache(hass)
         cached = await cache.async_fetch(language, category, components)
 
-<<<<<<< HEAD
-    return dict(ChainMap(*cached))
+    result = {}
+    for entry in cached:
+        result.update(entry)
+    return result
 
 
 @bind_hass
@@ -371,10 +373,4 @@
     cache = hass.data.setdefault(TRANSLATION_FLATTEN_CACHE, _TranslationCache(hass))
     cached = cache.get_cached(language, category, components)
 
-    return dict(ChainMap(*cached))
-=======
-    result = {}
-    for entry in cached:
-        result.update(entry)
-    return result
->>>>>>> c3936e6f
+    return dict(ChainMap(*cached))