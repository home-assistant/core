--- conflicted
+++ resolved
@@ -20,10 +20,6 @@
 TRANSLATION_LOAD_LOCK = "translation_load_lock"
 TRANSLATION_FLATTEN_CACHE = "translation_flatten_cache"
 LOCALE_EN = "en"
-<<<<<<< HEAD
-CATEGORIES = {"title", "state", "config", "options", "device_automation", "mfa_setup"}
-=======
->>>>>>> 456809af
 
 
 def recursive_flatten(prefix: Any, data: Dict) -> Dict[str, Any]:
@@ -234,38 +230,18 @@
         )
         # Fetch the English resources, as a fallback for missing keys
         languages = [LOCALE_EN] if language == LOCALE_EN else [LOCALE_EN, language]
-<<<<<<< HEAD
-        for resources in await asyncio.gather(
-=======
         for translation_strings in await asyncio.gather(
->>>>>>> 456809af
             *[
                 async_get_component_strings(self.hass, lang, components)
                 for lang in languages
             ]
         ):
-<<<<<<< HEAD
-            self._build_category_cache(language, components, resources)
-=======
             self._build_category_cache(language, components, translation_strings)
->>>>>>> 456809af
 
         self.loaded[language].update(components)
 
     @callback
     def _build_category_cache(
-<<<<<<< HEAD
-        self, language: str, components: Set, resources: Dict[str, Any]
-    ) -> None:
-        """Extract resources into the cache."""
-        cached = self.cache.setdefault(language, {})
-
-        for category in CATEGORIES:
-            resource_func = (
-                _merge_resources if category == "state" else _build_resources
-            )
-            new_resources = resource_func(resources, components, category)
-=======
         self,
         language: str,
         components: Set,
@@ -282,7 +258,6 @@
                 _merge_resources if category == "state" else _build_resources
             )
             new_resources = resource_func(translation_strings, components, category)
->>>>>>> 456809af
 
             for component, resource in new_resources.items():
                 category_cache: Dict[str, Any] = cached.setdefault(
@@ -314,12 +289,6 @@
     Otherwise default to loaded intgrations combined with config flow
     integrations if config_flow is true.
     """
-<<<<<<< HEAD
-    if category not in CATEGORIES:
-        raise ValueError(f"{category} is not one of {CATEGORIES}")
-
-=======
->>>>>>> 456809af
     lock = hass.data.setdefault(TRANSLATION_LOAD_LOCK, asyncio.Lock())
 
     if integration is not None:
