--- conflicted
+++ resolved
@@ -219,25 +219,18 @@
         cached = self.cache.get(language, {})
         return [cached.get(component, {}).get(category, {}) for component in components]
 
-<<<<<<< HEAD
-=======
     @callback
     def async_components_to_load(self, language: str, components: set) -> set:
         """Return components that have not been loaded into the cache for a language."""
         return components - self.loaded.setdefault(language, set())
 
->>>>>>> 16e5aaae
     async def async_populate_cache(
         self,
         language: str,
         components: set,
     ) -> None:
         """Load resources into the cache."""
-<<<<<<< HEAD
-        components_to_load = components - self.loaded.setdefault(language, set())
-=======
         components_to_load = self.async_components_to_load(language, components)
->>>>>>> 16e5aaae
         if components_to_load:
             await self._async_load(language, components_to_load)
 
@@ -324,11 +317,6 @@
             component for component in hass.config.components if "." not in component
         }
 
-<<<<<<< HEAD
-    async with lock:
-        cache = hass.data.setdefault(TRANSLATION_FLATTEN_CACHE, _TranslationCache(hass))
-        await cache.async_populate_cache(language, components)
-=======
     # Since translations are never removed from the cache
     # we can check before without getting the lock as long
     # as we check again once we have it in the event we do
@@ -336,6 +324,5 @@
     if cache.async_components_to_load(language, components):
         async with lock:
             await cache.async_populate_cache(language, components)
->>>>>>> 16e5aaae
 
     return dict(ChainMap(*cache.async_fetch(language, category, components)))