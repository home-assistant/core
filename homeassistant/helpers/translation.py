"""Translation string lookup helpers."""
import asyncio
import logging
from typing import Any, Callable, Dict, List, Optional, Set, Tuple

from homeassistant.core import callback
from homeassistant.loader import (
    Integration,
    async_get_config_flows,
    async_get_integration,
    bind_hass,
)
from homeassistant.util.json import load_json

from .typing import HomeAssistantType

_LOGGER = logging.getLogger(__name__)

TRANSLATION_LOAD_LOCK = "translation_load_lock"
TRANSLATION_FLATTEN_CACHE = "translation_flatten_cache"
LOCALE_EN = "en"


def recursive_flatten(prefix: Any, data: Dict) -> Dict[str, Any]:
    """Return a flattened representation of dict data."""
    output = {}
    for key, value in data.items():
        if isinstance(value, dict):
            output.update(recursive_flatten(f"{prefix}{key}.", value))
        else:
            output[f"{prefix}{key}"] = value
    return output


def flatten(data: Dict) -> Dict[str, Any]:
    """Return a flattened representation of dict data."""
    return recursive_flatten("", data)


@callback
def component_translation_path(
    component: str, language: str, integration: Integration
) -> Optional[str]:
    """Return the translation json file location for a component.

    For component:
     - components/hue/translations/nl.json

    For platform:
     - components/hue/translations/light.nl.json

    If component is just a single file, will return None.
    """
    parts = component.split(".")
    domain = parts[-1]
    is_platform = len(parts) == 2

    # If it's a component that is just one file, we don't support translations
    # Example custom_components/my_component.py
    if integration.file_path.name != domain:
        return None

    if is_platform:
        filename = f"{parts[0]}.{language}.json"
    else:
        filename = f"{language}.json"

    translation_path = integration.file_path / "translations"

    return str(translation_path / filename)


def load_translations_files(
    translation_files: Dict[str, str]
) -> Dict[str, Dict[str, Any]]:
    """Load and parse translation.json files."""
    loaded = {}
    for component, translation_file in translation_files.items():
        loaded_json = load_json(translation_file)

        if not isinstance(loaded_json, dict):
            _LOGGER.warning(
                "Translation file is unexpected type %s. Expected dict for %s",
                type(loaded_json),
                translation_file,
            )
            continue

        loaded[component] = loaded_json

    return loaded


def merge_resources(
    translation_strings: Dict[str, Dict[str, Any]],
    components: Set[str],
    category: str,
) -> Dict[str, Dict[str, Any]]:
    """Build and merge the resources response for the given components and platforms."""
    # Build response
    resources: Dict[str, Dict[str, Any]] = {}
    for component in components:
        if "." not in component:
            domain = component
        else:
            domain = component.split(".", 1)[0]

        domain_resources = resources.setdefault(domain, {})

        # Integrations are able to provide translations for their entities under other
        # integrations if they don't have an existing device class. This is done by
        # using a custom device class prefixed with their domain and two underscores.
        # These files are in platform specific files in the integration folder with
        # names like `strings.sensor.json`.
        # We are going to merge the translations for the custom device classes into
        # the translations of sensor.

        new_value = translation_strings[component].get(category)

        if new_value is None:
            continue

        domain_resources.setdefault(category, []).append(new_value)

    # Merge all the lists
    for domain, domain_resources in list(resources.items()):
        merged = {}
        for entry in domain_resources.get(category, []):
            if isinstance(entry, dict):
                merged.update(entry)
            else:
                _LOGGER.error(
                    "An integration providing translations for %s provided invalid data: %s",
                    domain,
                    entry,
                )
        domain_resources[category] = merged

    return {"component": resources}


def build_resources(
    translation_strings: Dict[str, Dict[str, Any]],
    components: Set[str],
    category: str,
) -> Dict[str, Dict[str, Any]]:
    """Build the resources response for the given components."""
    # Build response
    resources: Dict[str, Dict[str, Any]] = {}
    for component in components:
        new_value = translation_strings[component].get(category)

        if new_value is None:
            continue

        resources[component] = {category: new_value}

    return {"component": resources}


async def async_get_component_strings(
    hass: HomeAssistantType, language: str, components: Set[str]
) -> Dict[str, Any]:
    """Load translations."""
    domains = list({loaded.split(".")[-1] for loaded in components})
    integrations = dict(
        zip(
            domains,
            await asyncio.gather(
                *[async_get_integration(hass, domain) for domain in domains]
            ),
        )
    )

    translations: Dict[str, Any] = {}

    # Determine paths of missing components/platforms
    files_to_load = {}
    for loaded in components:
        parts = loaded.split(".")
        domain = parts[-1]
        integration = integrations[domain]

        path = component_translation_path(loaded, language, integration)
        # No translation available
        if path is None:
            translations[loaded] = {}
        else:
            files_to_load[loaded] = path

    if not files_to_load:
        return translations

    # Load files
    load_translations_job = hass.async_add_executor_job(
        load_translations_files, files_to_load
    )
    assert load_translations_job is not None
    loaded_translations = await load_translations_job

    # Translations that miss "title" will get integration put in.
    for loaded, loaded_translation in loaded_translations.items():
        if "." in loaded:
            continue

        if "title" not in loaded_translation:
            loaded_translation["title"] = integrations[loaded].name

    translations.update(loaded_translations)

    return translations


class TranslationCache:
    """Cache for flattened translations."""

    def __init__(self, hass: HomeAssistantType) -> None:
        """Initialize the cache."""
        self.hass = hass
        self.cache: Dict[str, Dict[str, Tuple[Set[str], Dict[str, str]]]] = {}

    @callback
    def async_get_cache(
        self, language: str, category: str
    ) -> Optional[Tuple[Set[str], Dict[str, str]]]:
        """Get cache."""
        return self.cache.setdefault(language, {}).get(category)

    @callback
    def async_set_cache(
        self, language: str, category: str, components: Set[str], data: Dict[str, str]
    ) -> None:
        """Set cache."""
        self.cache.setdefault(language, {})[category] = (components, data)


@bind_hass
async def async_get_translations(
    hass: HomeAssistantType,
    language: str,
    category: str,
    integration: Optional[str] = None,
    config_flow: Optional[bool] = None,
) -> Dict[str, Any]:
    """Return all backend translations.

    If integration specified, load it for that one.
    Otherwise default to loaded intgrations combined with config flow
    integrations if config_flow is true.
    """
    lock = hass.data.get(TRANSLATION_LOAD_LOCK)
    if lock is None:
        lock = hass.data[TRANSLATION_LOAD_LOCK] = asyncio.Lock()

    resource_func = build_resources

    if integration is not None:
        components = {integration}
    elif config_flow:
        components = (await async_get_config_flows(hass)) - hass.config.components
    elif category == "state":
        # Only 'state' supports merging, so remove platforms from selection
        resource_func = merge_resources
        components = set(hass.config.components)
    else:
        components = {
            component for component in hass.config.components if "." not in component
        }

    async with lock:
        return await _async_cached_load_translations(
            hass, resource_func, language, category, components
        )


async def _async_load_translations(
    hass: HomeAssistantType,
    resource_func: Callable,
    language: str,
    category: str,
    components: Set,
) -> Dict[str, Any]:
    results = await _async_gather_load_tasks(hass, language, components)

    resources = flatten(resource_func(results[0], components, category))

    if language == LOCALE_EN:
        return resources

    base_resources = flatten(resource_func(results[1], components, category))
    return {**base_resources, **resources}


async def _async_cached_load_translations(
    hass: HomeAssistantType,
    resource_func: Callable,
    language: str,
    category: str,
    components: Set,
) -> Dict[str, Any]:
    cache = hass.data.get(TRANSLATION_FLATTEN_CACHE)
    if cache is None:
        cache = hass.data[TRANSLATION_FLATTEN_CACHE] = TranslationCache(hass)

    cached_translations = {}
    cached_components = set()
    cache_entry = cache.async_get_cache(language, category)

    if cache_entry is not None:
        cached_components, cached_translations = cache_entry
        components_to_load = components - cached_components
    else:
        components_to_load = components

    if not components_to_load:
        return cached_translations

    _LOGGER.debug(
        "Cache miss for %s, %s: %s",
        language,
        category,
        ", ".join(components_to_load),
    )

    resources = {
        **cached_translations,
        **(
            await _async_load_translations(
                hass, resource_func, language, category, components_to_load
            )
        ),
    }

<<<<<<< HEAD
    cached_components.update(components_to_load)
    # The cache must be set while holding the lock
    cache.async_set_cache(language, category, cached_components, resources)
=======
    cache.async_set_cache(
        language, category, {*cached_components, *components_to_load}, resources
    )
>>>>>>> 90f4b895

    return resources


async def _async_gather_load_tasks(
    hass: HomeAssistantType, language: str, components: Set
) -> List[Dict[str, Any]]:
    # Fetch the English resources, as a fallback for missing keys
    languages = [LOCALE_EN] if language == LOCALE_EN else [language, LOCALE_EN]

    results: List[Dict[str, Any]] = await asyncio.gather(
        *[async_get_component_strings(hass, lang, components) for lang in languages]
    )
    return results<|MERGE_RESOLUTION|>--- conflicted
+++ resolved
@@ -331,15 +331,9 @@
         ),
     }
 
-<<<<<<< HEAD
-    cached_components.update(components_to_load)
-    # The cache must be set while holding the lock
-    cache.async_set_cache(language, category, cached_components, resources)
-=======
     cache.async_set_cache(
         language, category, {*cached_components, *components_to_load}, resources
     )
->>>>>>> 90f4b895
 
     return resources
 
