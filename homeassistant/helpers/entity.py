"""An abstract class for entities."""

from __future__ import annotations

from abc import ABCMeta
import asyncio
from collections import deque
from collections.abc import Callable, Coroutine, Iterable, Mapping
import dataclasses
from enum import Enum, IntFlag, auto
import functools as ft
from functools import cached_property
import logging
import math
from operator import attrgetter
import sys
import threading
from timeit import default_timer as timer
from types import FunctionType
from typing import (
    TYPE_CHECKING,
    Any,
    Final,
    Literal,
    NotRequired,
    TypedDict,
    TypeVar,
    final,
)

import voluptuous as vol

from homeassistant.config import DATA_CUSTOMIZE
from homeassistant.const import (
    ATTR_ASSUMED_STATE,
    ATTR_ATTRIBUTION,
    ATTR_DEVICE_CLASS,
    ATTR_ENTITY_PICTURE,
    ATTR_FRIENDLY_NAME,
    ATTR_ICON,
    ATTR_SUPPORTED_FEATURES,
    ATTR_UNIT_OF_MEASUREMENT,
    DEVICE_DEFAULT_NAME,
    STATE_OFF,
    STATE_ON,
    STATE_UNAVAILABLE,
    STATE_UNKNOWN,
    EntityCategory,
)
from homeassistant.core import (
    CALLBACK_TYPE,
    Context,
    Event,
    HassJobType,
    HomeAssistant,
    ReleaseChannel,
    callback,
    get_hassjob_callable_job_type,
    get_release_channel,
)
from homeassistant.exceptions import (
    HomeAssistantError,
    InvalidStateError,
    NoEntitySpecifiedError,
)
from homeassistant.loader import async_suggest_report_issue, bind_hass
from homeassistant.util import ensure_unique_string, slugify
from homeassistant.util.frozen_dataclass_compat import FrozenOrThawed

from . import device_registry as dr, entity_registry as er, frame
from .device_registry import DeviceInfo, EventDeviceRegistryUpdatedData
from .event import (
    async_track_device_registry_updated_event,
    async_track_entity_registry_updated_event,
)
from .typing import UNDEFINED, StateType, UndefinedType

if TYPE_CHECKING:
    from .entity_platform import EntityPlatform

_T = TypeVar("_T")

_LOGGER = logging.getLogger(__name__)
SLOW_UPDATE_WARNING = 10
DATA_ENTITY_SOURCE = "entity_info"

# Used when converting float states to string: limit precision according to machine
# epsilon to make the string representation readable
FLOAT_PRECISION = abs(int(math.floor(math.log10(abs(sys.float_info.epsilon))))) - 1

# How many times per hour we allow capabilities to be updated before logging a warning
CAPABILITIES_UPDATE_LIMIT = 100

CONTEXT_RECENT_TIME_SECONDS = 5  # Time that a context is considered recent


@callback
def async_setup(hass: HomeAssistant) -> None:
    """Set up entity sources."""
    hass.data[DATA_ENTITY_SOURCE] = {}


@callback
@bind_hass
def entity_sources(hass: HomeAssistant) -> dict[str, EntityInfo]:
    """Get the entity sources."""
    _entity_sources: dict[str, EntityInfo] = hass.data[DATA_ENTITY_SOURCE]
    return _entity_sources


def generate_entity_id(
    entity_id_format: str,
    name: str | None,
    current_ids: list[str] | None = None,
    hass: HomeAssistant | None = None,
) -> str:
    """Generate a unique entity ID based on given entity IDs or used IDs."""
    return async_generate_entity_id(entity_id_format, name, current_ids, hass)


@callback
def async_generate_entity_id(
    entity_id_format: str,
    name: str | None,
    current_ids: Iterable[str] | None = None,
    hass: HomeAssistant | None = None,
) -> str:
    """Generate a unique entity ID based on given entity IDs or used IDs."""
    name = (name or DEVICE_DEFAULT_NAME).lower()
    preferred_string = entity_id_format.format(slugify(name))

    if current_ids is not None:
        return ensure_unique_string(preferred_string, current_ids)

    if hass is None:
        raise ValueError("Missing required parameter current_ids or hass")

    test_string = preferred_string
    tries = 1
    while not hass.states.async_available(test_string):
        tries += 1
        test_string = f"{preferred_string}_{tries}"

    return test_string


def get_capability(hass: HomeAssistant, entity_id: str, capability: str) -> Any | None:
    """Get a capability attribute of an entity.

    First try the statemachine, then entity registry.
    """
    if state := hass.states.get(entity_id):
        return state.attributes.get(capability)

    entity_registry = er.async_get(hass)
    if not (entry := entity_registry.async_get(entity_id)):
        raise HomeAssistantError(f"Unknown entity {entity_id}")

    return entry.capabilities.get(capability) if entry.capabilities else None


def get_device_class(hass: HomeAssistant, entity_id: str) -> str | None:
    """Get device class of an entity.

    First try the statemachine, then entity registry.
    """
    if state := hass.states.get(entity_id):
        return state.attributes.get(ATTR_DEVICE_CLASS)

    entity_registry = er.async_get(hass)
    if not (entry := entity_registry.async_get(entity_id)):
        raise HomeAssistantError(f"Unknown entity {entity_id}")

    return entry.device_class or entry.original_device_class


def get_supported_features(hass: HomeAssistant, entity_id: str) -> int:
    """Get supported features for an entity.

    First try the statemachine, then entity registry.
    """
    if state := hass.states.get(entity_id):
        return state.attributes.get(ATTR_SUPPORTED_FEATURES, 0)  # type: ignore[no-any-return]

    entity_registry = er.async_get(hass)
    if not (entry := entity_registry.async_get(entity_id)):
        raise HomeAssistantError(f"Unknown entity {entity_id}")

    return entry.supported_features or 0


def get_unit_of_measurement(hass: HomeAssistant, entity_id: str) -> str | None:
    """Get unit of measurement of an entity.

    First try the statemachine, then entity registry.
    """
    if state := hass.states.get(entity_id):
        return state.attributes.get(ATTR_UNIT_OF_MEASUREMENT)

    entity_registry = er.async_get(hass)
    if not (entry := entity_registry.async_get(entity_id)):
        raise HomeAssistantError(f"Unknown entity {entity_id}")

    return entry.unit_of_measurement


ENTITY_CATEGORIES_SCHEMA: Final = vol.Coerce(EntityCategory)


class EntityInfo(TypedDict):
    """Entity info."""

    domain: str
    custom_component: bool
    config_entry: NotRequired[str]


class StateInfo(TypedDict):
    """State info."""

    unrecorded_attributes: frozenset[str]


class EntityPlatformState(Enum):
    """The platform state of an entity."""

    # Not Added: Not yet added to a platform, polling updates
    # are written to the state machine.
    NOT_ADDED = auto()

    # Added: Added to a platform, polling updates
    # are written to the state machine.
    ADDED = auto()

    # Removed: Removed from a platform, polling updates
    # are not written to the state machine.
    REMOVED = auto()


_SENTINEL = object()


class EntityDescription(metaclass=FrozenOrThawed, frozen_or_thawed=True):
    """A class that describes Home Assistant entities."""

    # This is the key identifier for this entity
    key: str

    device_class: str | None = None
    entity_category: EntityCategory | None = None
    entity_registry_enabled_default: bool = True
    entity_registry_visible_default: bool = True
    force_update: bool = False
    icon: str | None = None
    has_entity_name: bool = False
    name: str | UndefinedType | None = UNDEFINED
    translation_key: str | None = None
    translation_placeholders: Mapping[str, str] | None = None
    unit_of_measurement: str | None = None


@dataclasses.dataclass(frozen=True, slots=True)
class CalculatedState:
    """Container with state and attributes.

    Returned by Entity._async_calculate_state.
    """

    state: str
    # The union of all attributes, after overriding with entity registry settings
    attributes: dict[str, Any]
    # Capability attributes returned by the capability_attributes property
    capability_attributes: Mapping[str, Any] | None
    # Attributes which may be overridden by the entity registry
    shadowed_attributes: Mapping[str, Any]


class CachedProperties(type):
    """Metaclass which invalidates cached entity properties on write to _attr_.

    A class which has CachedProperties can optionally have a list of cached
    properties, passed as cached_properties, which must be a set of strings.
    - Each item in the cached_property set must be the name of a method decorated
      with @cached_property
    - For each item in the cached_property set, a property function with the
      same name, prefixed with _attr_, will be created
    - The property _attr_-property functions allow setting, getting and deleting
      data, which will be stored in an attribute prefixed with __attr_
    - The _attr_-property setter will invalidate the @cached_property by calling
      delattr on it
    """

    def __new__(
        mcs,  # noqa: N804  ruff bug, ruff does not understand this is a metaclass
        name: str,
        bases: tuple[type, ...],
        namespace: dict[Any, Any],
        cached_properties: set[str] | None = None,
        **kwargs: Any,
    ) -> Any:
        """Start creating a new CachedProperties.

        Pop cached_properties and store it in the namespace.
        """
        namespace["_CachedProperties__cached_properties"] = cached_properties or set()
        return super().__new__(mcs, name, bases, namespace, **kwargs)

    def __init__(
        cls,
        name: str,
        bases: tuple[type, ...],
        namespace: dict[Any, Any],
        **kwargs: Any,
    ) -> None:
        """Finish creating a new CachedProperties.

        Wrap _attr_ for cached properties in property objects.
        """

        def deleter(name: str) -> Callable[[Any], None]:
            """Create a deleter for an _attr_ property."""
            private_attr_name = f"__attr_{name}"

            def _deleter(o: Any) -> None:
                """Delete an _attr_ property.

                Does two things:
                - Delete the __attr_ attribute
                - Invalidate the cache of the cached property

                Raises AttributeError if the __attr_ attribute does not exist
                """
                # Invalidate the cache of the cached property
                o.__dict__.pop(name, None)
                # Delete the __attr_ attribute
                delattr(o, private_attr_name)

            return _deleter

        def setter(name: str) -> Callable[[Any, Any], None]:
            """Create a setter for an _attr_ property."""
            private_attr_name = f"__attr_{name}"

            def _setter(o: Any, val: Any) -> None:
                """Set an _attr_ property to the backing __attr attribute.

                Also invalidates the corresponding cached_property by calling
                delattr on it.
                """
                if getattr(o, private_attr_name, _SENTINEL) == val:
                    return
                setattr(o, private_attr_name, val)
                # Invalidate the cache of the cached property
                o.__dict__.pop(name, None)

            return _setter

        def make_property(name: str) -> property:
            """Help create a property object."""
            return property(
                fget=attrgetter(f"__attr_{name}"), fset=setter(name), fdel=deleter(name)
            )

        def wrap_attr(cls: CachedProperties, property_name: str) -> None:
            """Wrap a cached property's corresponding _attr in a property.

            If the class being created has an _attr class attribute, move it, and its
            annotations, to the __attr attribute.
            """
            attr_name = f"_attr_{property_name}"
            private_attr_name = f"__attr_{property_name}"
            # Check if an _attr_ class attribute exits and move it to __attr_. We check
            # __dict__ here because we don't care about _attr_ class attributes in parents.
            if attr_name in cls.__dict__:
                attr = getattr(cls, attr_name)
                if isinstance(attr, (FunctionType, property)):
                    raise TypeError(f"Can't override {attr_name} in subclass")
                setattr(cls, private_attr_name, getattr(cls, attr_name))
                annotations = cls.__annotations__
                if attr_name in annotations:
                    annotations[private_attr_name] = annotations.pop(attr_name)
            # Create the _attr_ property
            setattr(cls, attr_name, make_property(property_name))

        cached_properties: set[str] = namespace["_CachedProperties__cached_properties"]
        seen_props: set[str] = set()  # Keep track of properties which have been handled
        for property_name in cached_properties:
            wrap_attr(cls, property_name)
            seen_props.add(property_name)

        # Look for cached properties of parent classes where this class has
        # corresponding _attr_ class attributes and re-wrap them.
        for parent in cls.__mro__[:0:-1]:
            if "_CachedProperties__cached_properties" not in parent.__dict__:
                continue
            cached_properties = getattr(parent, "_CachedProperties__cached_properties")
            for property_name in cached_properties:
                if property_name in seen_props:
                    continue
                attr_name = f"_attr_{property_name}"
                # Check if an _attr_ class attribute exits. We check __dict__ here because
                # we don't care about _attr_ class attributes in parents.
                if (attr_name) not in cls.__dict__:
                    continue
                wrap_attr(cls, property_name)
                seen_props.add(property_name)


class ABCCachedProperties(CachedProperties, ABCMeta):
    """Add ABCMeta to CachedProperties."""


CACHED_PROPERTIES_WITH_ATTR_ = {
    "assumed_state",
    "attribution",
    "available",
    "capability_attributes",
    "device_class",
    "device_info",
    "entity_category",
    "has_entity_name",
    "entity_picture",
    "entity_registry_enabled_default",
    "entity_registry_visible_default",
    "extra_state_attributes",
    "force_update",
    "icon",
    "name",
    "should_poll",
    "state",
    "supported_features",
    "translation_key",
    "translation_placeholders",
    "unique_id",
    "unit_of_measurement",
}


class Entity(
    metaclass=ABCCachedProperties, cached_properties=CACHED_PROPERTIES_WITH_ATTR_
):
    """An abstract class for Home Assistant entities."""

    # SAFE TO OVERWRITE
    # The properties and methods here are safe to overwrite when inheriting
    # this class. These may be used to customize the behavior of the entity.
    entity_id: str = None  # type: ignore[assignment]

    # Owning hass instance. Set by EntityPlatform by calling add_to_platform_start
    # While not purely typed, it makes typehinting more useful for us
    # and removes the need for constant None checks or asserts.
    hass: HomeAssistant = None  # type: ignore[assignment]

    # Owning platform instance. Set by EntityPlatform by calling add_to_platform_start
    # While not purely typed, it makes typehinting more useful for us
    # and removes the need for constant None checks or asserts.
    platform: EntityPlatform = None  # type: ignore[assignment]

    # Entity description instance for this Entity
    entity_description: EntityDescription

    # If we reported if this entity was slow
    _slow_reported = False

    # If we reported deprecated supported features constants
    _deprecated_supported_features_reported = False

    # If we reported this entity is updated while disabled
    _disabled_reported = False

    # If we reported this entity is using async_update_ha_state, while
    # it should be using async_write_ha_state.
    _async_update_ha_state_reported = False

    # If we reported this entity was added without its platform set
    _no_platform_reported = False

    # If we reported the name translation placeholders do not match the name
    _name_translation_placeholders_reported = False

    # Protect for multiple updates
    _update_staged = False

    # Process updates in parallel
    parallel_updates: asyncio.Semaphore | None = None

    # Entry in the entity registry
    registry_entry: er.RegistryEntry | None = None

    # If the entity is removed from the entity registry
    _removed_from_registry: bool = False

    # The device entry for this entity
    device_entry: dr.DeviceEntry | None = None

    # Hold list for functions to call on remove.
    _on_remove: list[CALLBACK_TYPE] | None = None

    _unsub_device_updates: CALLBACK_TYPE | None = None

    # Context
    _context: Context | None = None
    _context_set: float | None = None

    # If entity is added to an entity platform
    _platform_state = EntityPlatformState.NOT_ADDED

    # Attributes to exclude from recording, only set by base components, e.g. light
    _entity_component_unrecorded_attributes: frozenset[str] = frozenset()
    # Additional integration specific attributes to exclude from recording, set by
    # platforms, e.g. a derived class in hue.light
    _unrecorded_attributes: frozenset[str] = frozenset()
    # Union of _entity_component_unrecorded_attributes and _unrecorded_attributes,
    # set automatically by __init_subclass__
    __combined_unrecorded_attributes: frozenset[str] = (
        _entity_component_unrecorded_attributes | _unrecorded_attributes
    )
    # Job type cache
    _job_types: dict[str, HassJobType] | None = None

    # StateInfo. Set by EntityPlatform by calling async_internal_added_to_hass
    # While not purely typed, it makes typehinting more useful for us
    # and removes the need for constant None checks or asserts.
    _state_info: StateInfo = None  # type: ignore[assignment]

    __capabilities_updated_at: deque[float]
    __capabilities_updated_at_reported: bool = False
    __remove_future: asyncio.Future[None] | None = None

    # Entity Properties
    _attr_assumed_state: bool = False
    _attr_attribution: str | None = None
    _attr_available: bool = True
    _attr_capability_attributes: Mapping[str, Any] | None = None
    _attr_device_class: str | None
    _attr_device_info: DeviceInfo | None = None
    _attr_entity_category: EntityCategory | None
    _attr_has_entity_name: bool
    _attr_entity_picture: str | None = None
    _attr_entity_registry_enabled_default: bool
    _attr_entity_registry_visible_default: bool
    _attr_extra_state_attributes: dict[str, Any]
    _attr_force_update: bool
    _attr_icon: str | None
    _attr_name: str | None
    _attr_should_poll: bool = True
    _attr_state: StateType = STATE_UNKNOWN
    _attr_supported_features: int | None = None
    _attr_translation_key: str | None
    _attr_translation_placeholders: Mapping[str, str]
    _attr_unique_id: str | None = None
    _attr_unit_of_measurement: str | None

    def __init_subclass__(cls, **kwargs: Any) -> None:
        """Initialize an Entity subclass."""
        super().__init_subclass__(**kwargs)
        cls.__combined_unrecorded_attributes = (
            cls._entity_component_unrecorded_attributes | cls._unrecorded_attributes
        )

    def get_hassjob_type(self, function_name: str) -> HassJobType:
        """Get the job type function for the given name.

        This is used for entity service calls to avoid
        figuring out the job type each time.
        """
        if not self._job_types:
            self._job_types = {}
        if function_name not in self._job_types:
            self._job_types[function_name] = get_hassjob_callable_job_type(
                getattr(self, function_name)
            )
        return self._job_types[function_name]

    @cached_property
    def should_poll(self) -> bool:
        """Return True if entity has to be polled for state.

        False if entity pushes its state to HA.
        """
        return self._attr_should_poll

    @cached_property
    def unique_id(self) -> str | None:
        """Return a unique ID."""
        return self._attr_unique_id

    @property
    def use_device_name(self) -> bool:
        """Return if this entity does not have its own name.

        Should be True if the entity represents the single main feature of a device.
        """
        if hasattr(self, "_attr_name"):
            return not self._attr_name

        if name_translation_key := self._name_translation_key:
            if name_translation_key in self.platform.platform_translations:
                return False

        if hasattr(self, "entity_description"):
            return not self.entity_description.name

        return not self.name

    @cached_property
    def has_entity_name(self) -> bool:
        """Return if the name of the entity is describing only the entity itself."""
        if hasattr(self, "_attr_has_entity_name"):
            return self._attr_has_entity_name
        if hasattr(self, "entity_description"):
            return self.entity_description.has_entity_name
        return False

    def _device_class_name_helper(
        self,
        component_translations: dict[str, str],
    ) -> str | None:
        """Return a translated name of the entity based on its device class."""
        if not self.has_entity_name:
            return None
        device_class_key = self.device_class or "_"
        platform = self.platform
        name_translation_key = (
            f"component.{platform.domain}.entity_component.{device_class_key}.name"
        )
        return component_translations.get(name_translation_key)

    @cached_property
    def _object_id_device_class_name(self) -> str | None:
        """Return a translated name of the entity based on its device class."""
        return self._device_class_name_helper(
            self.platform.object_id_component_translations
        )

    @cached_property
    def _device_class_name(self) -> str | None:
        """Return a translated name of the entity based on its device class."""
        return self._device_class_name_helper(self.platform.component_translations)

    def _default_to_device_class_name(self) -> bool:
        """Return True if an unnamed entity should be named by its device class."""
        return False

    @cached_property
    def _name_translation_key(self) -> str | None:
        """Return translation key for entity name."""
        if self.translation_key is None:
            return None
        platform = self.platform
        return (
            f"component.{platform.platform_name}.entity.{platform.domain}"
            f".{self.translation_key}.name"
        )

    def _substitute_name_placeholders(self, name: str) -> str:
        """Substitute placeholders in entity name."""
        try:
            return name.format(**self.translation_placeholders)
        except KeyError as err:
            if not self._name_translation_placeholders_reported:
                if get_release_channel() is not ReleaseChannel.STABLE:
                    raise HomeAssistantError("Missing placeholder %s" % err) from err
                report_issue = self._suggest_report_issue()
                _LOGGER.warning(
                    (
                        "Entity %s (%s) has translation placeholders '%s' which do not "
                        "match the name '%s', please %s"
                    ),
                    self.entity_id,
                    type(self),
                    self.translation_placeholders,
                    name,
                    report_issue,
                )
                self._name_translation_placeholders_reported = True
            return name

    def _name_internal(
        self,
        device_class_name: str | None,
        platform_translations: dict[str, str],
    ) -> str | UndefinedType | None:
        """Return the name of the entity."""
        if hasattr(self, "_attr_name"):
            return self._attr_name
        if (
            self.has_entity_name
            and (name_translation_key := self._name_translation_key)
            and (name := platform_translations.get(name_translation_key))
        ):
            return self._substitute_name_placeholders(name)
        if hasattr(self, "entity_description"):
            description_name = self.entity_description.name
            if description_name is UNDEFINED and self._default_to_device_class_name():
                return device_class_name
            return description_name

        # The entity has no name set by _attr_name, translation_key or entity_description
        # Check if the entity should be named by its device class
        if self._default_to_device_class_name():
            return device_class_name
        return UNDEFINED

    @property
    def suggested_object_id(self) -> str | None:
        """Return input for object id."""
        if (
            # Check our class has overridden the name property from Entity
            # We need to use type.__getattribute__ to retrieve the underlying
            # property or cached_property object instead of the property's
            # value.
            type.__getattribute__(self.__class__, "name")
            is type.__getattribute__(Entity, "name")
            # The check for self.platform guards against integrations not using an
            # EntityComponent and can be removed in HA Core 2024.1
            and self.platform
        ):
            name = self._name_internal(
                self._object_id_device_class_name,
                self.platform.object_id_platform_translations,
            )
        else:
            name = self.name
        return None if name is UNDEFINED else name

    @cached_property
    def name(self) -> str | UndefinedType | None:
        """Return the name of the entity."""
        # The check for self.platform guards against integrations not using an
        # EntityComponent and can be removed in HA Core 2024.1
        if not self.platform:
            return self._name_internal(None, {})
        return self._name_internal(
            self._device_class_name,
            self.platform.platform_translations,
        )

    @cached_property
    def state(self) -> StateType:
        """Return the state of the entity."""
        return self._attr_state

    @cached_property
    def capability_attributes(self) -> Mapping[str, Any] | None:
        """Return the capability attributes.

        Attributes that explain the capabilities of an entity.

        Implemented by component base class. Convention for attribute names
        is lowercase snake_case.
        """
        return self._attr_capability_attributes

    def get_initial_entity_options(self) -> er.EntityOptionsType | None:
        """Return initial entity options.

        These will be stored in the entity registry the first time the entity is seen,
        and then never updated.

        Implemented by component base class, should not be extended by integrations.

        Note: Not a property to avoid calculating unless needed.
        """
        return None

    @cached_property
    def state_attributes(self) -> dict[str, Any] | None:
        """Return the state attributes.

        Implemented by component base class, should not be extended by integrations.
        Convention for attribute names is lowercase snake_case.
        """
        return None

    @cached_property
    def extra_state_attributes(self) -> Mapping[str, Any] | None:
        """Return entity specific state attributes.

        Implemented by platform classes. Convention for attribute names
        is lowercase snake_case.
        """
        if hasattr(self, "_attr_extra_state_attributes"):
            return self._attr_extra_state_attributes
        return None

    @cached_property
    def device_info(self) -> DeviceInfo | None:
        """Return device specific attributes.

        Implemented by platform classes.
        """
        return self._attr_device_info

    @cached_property
    def device_class(self) -> str | None:
        """Return the class of this device, from component DEVICE_CLASSES."""
        if hasattr(self, "_attr_device_class"):
            return self._attr_device_class
        if hasattr(self, "entity_description"):
            return self.entity_description.device_class
        return None

    @cached_property
    def unit_of_measurement(self) -> str | None:
        """Return the unit of measurement of this entity, if any."""
        if hasattr(self, "_attr_unit_of_measurement"):
            return self._attr_unit_of_measurement
        if hasattr(self, "entity_description"):
            return self.entity_description.unit_of_measurement
        return None

    @cached_property
    def icon(self) -> str | None:
        """Return the icon to use in the frontend, if any."""
        if hasattr(self, "_attr_icon"):
            return self._attr_icon
        if hasattr(self, "entity_description"):
            return self.entity_description.icon
        return None

    @cached_property
    def entity_picture(self) -> str | None:
        """Return the entity picture to use in the frontend, if any."""
        return self._attr_entity_picture

    @cached_property
    def available(self) -> bool:
        """Return True if entity is available."""
        return self._attr_available

    @cached_property
    def assumed_state(self) -> bool:
        """Return True if unable to access real state of the entity."""
        return self._attr_assumed_state

    @cached_property
    def force_update(self) -> bool:
        """Return True if state updates should be forced.

        If True, a state change will be triggered anytime the state property is
        updated, not just when the value changes.
        """
        if hasattr(self, "_attr_force_update"):
            return self._attr_force_update
        if hasattr(self, "entity_description"):
            return self.entity_description.force_update
        return False

    @cached_property
    def supported_features(self) -> int | None:
        """Flag supported features."""
        return self._attr_supported_features

    @cached_property
    def entity_registry_enabled_default(self) -> bool:
        """Return if the entity should be enabled when first added.

        This only applies when fist added to the entity registry.
        """
        if hasattr(self, "_attr_entity_registry_enabled_default"):
            return self._attr_entity_registry_enabled_default
        if hasattr(self, "entity_description"):
            return self.entity_description.entity_registry_enabled_default
        return True

    @cached_property
    def entity_registry_visible_default(self) -> bool:
        """Return if the entity should be visible when first added.

        This only applies when fist added to the entity registry.
        """
        if hasattr(self, "_attr_entity_registry_visible_default"):
            return self._attr_entity_registry_visible_default
        if hasattr(self, "entity_description"):
            return self.entity_description.entity_registry_visible_default
        return True

    @cached_property
    def attribution(self) -> str | None:
        """Return the attribution."""
        return self._attr_attribution

    @cached_property
    def entity_category(self) -> EntityCategory | None:
        """Return the category of the entity, if any."""
        if hasattr(self, "_attr_entity_category"):
            return self._attr_entity_category
        if hasattr(self, "entity_description"):
            return self.entity_description.entity_category
        return None

    @cached_property
    def translation_key(self) -> str | None:
        """Return the translation key to translate the entity's states."""
        if hasattr(self, "_attr_translation_key"):
            return self._attr_translation_key
        if hasattr(self, "entity_description"):
            return self.entity_description.translation_key
        return None

    @final
    @cached_property
    def translation_placeholders(self) -> Mapping[str, str]:
        """Return the translation placeholders for translated entity's name."""
        if hasattr(self, "_attr_translation_placeholders"):
            return self._attr_translation_placeholders
        if hasattr(self, "entity_description"):
            return self.entity_description.translation_placeholders or {}
        return {}

    # DO NOT OVERWRITE
    # These properties and methods are either managed by Home Assistant or they
    # are used to perform a very specific function. Overwriting these may
    # produce undesirable effects in the entity's operation.

    @property
    def enabled(self) -> bool:
        """Return if the entity is enabled in the entity registry.

        If an entity is not part of the registry, it cannot be disabled
        and will therefore always be enabled.
        """
        return self.registry_entry is None or not self.registry_entry.disabled

    @callback
    def async_set_context(self, context: Context) -> None:
        """Set the context the entity currently operates under."""
        self._context = context
        self._context_set = self.hass.loop.time()

    async def async_update_ha_state(self, force_refresh: bool = False) -> None:
        """Update Home Assistant with current state of entity.

        If force_refresh == True will update entity before setting state.

        This method must be run in the event loop.
        """
        if self.hass is None:
            raise RuntimeError(f"Attribute hass is None for {self}")

        if self.entity_id is None:
            raise NoEntitySpecifiedError(
                f"No entity id specified for entity {self.name}"
            )

        # update entity data
        if force_refresh:
            try:
                await self.async_device_update()
            except Exception:  # pylint: disable=broad-except
                _LOGGER.exception("Update for %s fails", self.entity_id)
                return
        elif not self._async_update_ha_state_reported:
            report_issue = self._suggest_report_issue()
            _LOGGER.warning(
                (
                    "Entity %s (%s) is using self.async_update_ha_state(), without"
                    " enabling force_refresh. Instead it should use"
                    " self.async_write_ha_state(), please %s"
                ),
                self.entity_id,
                type(self),
                report_issue,
            )
            self._async_update_ha_state_reported = True

        self._async_write_ha_state()

    @callback
    def async_write_ha_state(self) -> None:
        """Write the state to the state machine."""
        if self.hass is None:
            raise RuntimeError(f"Attribute hass is None for {self}")
<<<<<<< HEAD
        if (
            self.hass.config.debug
            and (loop_thread_ident := self.hass.loop.__dict__.get("_thread_ident"))
            and loop_thread_ident != threading.get_ident()
        ):
            frame.report("calls async_write_ha_state from a thread")
=======
        if self.hass.config.debug:
            self.hass.verify_event_loop_thread("async_write_ha_state")

>>>>>>> 5fbbabad
        # The check for self.platform guards against integrations not using an
        # EntityComponent and can be removed in HA Core 2024.1
        if self.platform is None and not self._no_platform_reported:  # type: ignore[unreachable]
            report_issue = self._suggest_report_issue()  # type: ignore[unreachable]
            _LOGGER.warning(
                (
                    "Entity %s (%s) does not have a platform, this may be caused by "
                    "adding it manually instead of with an EntityComponent helper"
                    ", please %s"
                ),
                self.entity_id,
                type(self),
                report_issue,
            )
            self._no_platform_reported = True

        if self.entity_id is None:
            raise NoEntitySpecifiedError(
                f"No entity id specified for entity {self.name}"
            )

        self._async_write_ha_state()

    def _stringify_state(self, available: bool) -> str:
        """Convert state to string."""
        if not available:
            return STATE_UNAVAILABLE
        if (state := self.state) is None:
            return STATE_UNKNOWN
        if isinstance(state, float):
            # If the entity's state is a float, limit precision according to machine
            # epsilon to make the string representation readable
            return f"{state:.{FLOAT_PRECISION}}"
        return str(state)

    def _friendly_name_internal(self) -> str | None:
        """Return the friendly name.

        If has_entity_name is False, this returns self.name
        If has_entity_name is True, this returns device.name + self.name
        """
        name = self.name
        if name is UNDEFINED:
            name = None

        if not self.has_entity_name or not (device_entry := self.device_entry):
            return name

        device_name = device_entry.name_by_user or device_entry.name
        if name is None and self.use_device_name:
            return device_name
        return f"{device_name} {name}" if device_name else name

    @callback
    def _async_calculate_state(self) -> CalculatedState:
        """Calculate state string and attribute mapping."""
        return CalculatedState(*self.__async_calculate_state())

    def __async_calculate_state(
        self,
    ) -> tuple[str, dict[str, Any], Mapping[str, Any] | None, Mapping[str, Any]]:
        """Calculate state string and attribute mapping.

        Returns a tuple (state, attr, capability_attr, shadowed_attr).
        state - the stringified state
        attr - the attribute dictionary
        capability_attr - a mapping with capability attributes
        shadowed_attr - a mapping with attributes which may be overridden

        This method is called when writing the state to avoid the overhead of creating
        a dataclass object.
        """
        entry = self.registry_entry

        capability_attr = self.capability_attributes
        attr = dict(capability_attr) if capability_attr else {}
        shadowed_attr = {}

        available = self.available  # only call self.available once per update cycle
        state = self._stringify_state(available)
        if available:
            if state_attributes := self.state_attributes:
                attr.update(state_attributes)
            if extra_state_attributes := self.extra_state_attributes:
                attr.update(extra_state_attributes)

        if (unit_of_measurement := self.unit_of_measurement) is not None:
            attr[ATTR_UNIT_OF_MEASUREMENT] = unit_of_measurement

        if assumed_state := self.assumed_state:
            attr[ATTR_ASSUMED_STATE] = assumed_state

        if (attribution := self.attribution) is not None:
            attr[ATTR_ATTRIBUTION] = attribution

        shadowed_attr[ATTR_DEVICE_CLASS] = self.device_class
        if (
            device_class := (entry and entry.device_class)
            or shadowed_attr[ATTR_DEVICE_CLASS]
        ) is not None:
            attr[ATTR_DEVICE_CLASS] = str(device_class)

        if (entity_picture := self.entity_picture) is not None:
            attr[ATTR_ENTITY_PICTURE] = entity_picture

        shadowed_attr[ATTR_ICON] = self.icon
        if (icon := (entry and entry.icon) or shadowed_attr[ATTR_ICON]) is not None:
            attr[ATTR_ICON] = icon

        shadowed_attr[ATTR_FRIENDLY_NAME] = self._friendly_name_internal()
        if (
            name := (entry and entry.name) or shadowed_attr[ATTR_FRIENDLY_NAME]
        ) is not None:
            attr[ATTR_FRIENDLY_NAME] = name

        if (supported_features := self.supported_features) is not None:
            attr[ATTR_SUPPORTED_FEATURES] = supported_features

        return (state, attr, capability_attr, shadowed_attr)

    @callback
    def _async_write_ha_state(self) -> None:
        """Write the state to the state machine."""
        if self._platform_state is EntityPlatformState.REMOVED:
            # Polling returned after the entity has already been removed
            return

        hass = self.hass
        entity_id = self.entity_id

        if (entry := self.registry_entry) and entry.disabled_by:
            if not self._disabled_reported:
                self._disabled_reported = True
                _LOGGER.warning(
                    (
                        "Entity %s is incorrectly being triggered for updates while it"
                        " is disabled. This is a bug in the %s integration"
                    ),
                    entity_id,
                    self.platform.platform_name,
                )
            return

        start = timer()
        state, attr, capabilities, shadowed_attr = self.__async_calculate_state()
        end = timer()

        if entry:
            # Make sure capabilities in the entity registry are up to date. Capabilities
            # include capability attributes, device class and supported features
            original_device_class: str | None = shadowed_attr[ATTR_DEVICE_CLASS]
            supported_features: int = attr.get(ATTR_SUPPORTED_FEATURES) or 0
            if (
                capabilities != entry.capabilities
                or original_device_class != entry.original_device_class
                or supported_features != entry.supported_features
            ):
                if not self.__capabilities_updated_at_reported:
                    time_now = hass.loop.time()
                    # _Entity__capabilities_updated_at is because of name mangling
                    if not (
                        capabilities_updated_at := getattr(
                            self, "_Entity__capabilities_updated_at", None
                        )
                    ):
                        self.__capabilities_updated_at = deque(
                            maxlen=CAPABILITIES_UPDATE_LIMIT + 1
                        )
                        capabilities_updated_at = self.__capabilities_updated_at
                    capabilities_updated_at.append(time_now)
                    while time_now - capabilities_updated_at[0] > 3600:
                        capabilities_updated_at.popleft()
                    if len(capabilities_updated_at) > CAPABILITIES_UPDATE_LIMIT:
                        self.__capabilities_updated_at_reported = True
                        report_issue = self._suggest_report_issue()
                        _LOGGER.warning(
                            (
                                "Entity %s (%s) is updating its capabilities too often,"
                                " please %s"
                            ),
                            entity_id,
                            type(self),
                            report_issue,
                        )
                entity_registry = er.async_get(self.hass)
                self.registry_entry = entity_registry.async_update_entity(
                    self.entity_id,
                    capabilities=capabilities,
                    original_device_class=original_device_class,
                    supported_features=supported_features,
                )

        if end - start > 0.4 and not self._slow_reported:
            self._slow_reported = True
            report_issue = self._suggest_report_issue()
            _LOGGER.warning(
                "Updating state for %s (%s) took %.3f seconds. Please %s",
                entity_id,
                type(self),
                end - start,
                report_issue,
            )

        # Overwrite properties that have been set in the config file.
        if customize := hass.data.get(DATA_CUSTOMIZE):
            attr.update(customize.get(entity_id))

        if (
            self._context_set is not None
            and hass.loop.time() - self._context_set > CONTEXT_RECENT_TIME_SECONDS
        ):
            self._context = None
            self._context_set = None

        try:
            hass.states.async_set(
                entity_id,
                state,
                attr,
                self.force_update,
                self._context,
                self._state_info,
            )
        except InvalidStateError:
            _LOGGER.exception(
                "Failed to set state for %s, fall back to %s", entity_id, STATE_UNKNOWN
            )
            hass.states.async_set(
                entity_id, STATE_UNKNOWN, {}, self.force_update, self._context
            )

    def schedule_update_ha_state(self, force_refresh: bool = False) -> None:
        """Schedule an update ha state change task.

        Scheduling the update avoids executor deadlocks.

        Entity state and attributes are read when the update ha state change
        task is executed.
        If state is changed more than once before the ha state change task has
        been executed, the intermediate state transitions will be missed.
        """
        if force_refresh:
            self.hass.create_task(
                self.async_update_ha_state(force_refresh),
                f"Entity {self.entity_id} schedule update ha state",
            )
        else:
            self.hass.loop.call_soon_threadsafe(self.async_write_ha_state)

    @callback
    def async_schedule_update_ha_state(self, force_refresh: bool = False) -> None:
        """Schedule an update ha state change task.

        This method must be run in the event loop.
        Scheduling the update avoids executor deadlocks.

        Entity state and attributes are read when the update ha state change
        task is executed.
        If state is changed more than once before the ha state change task has
        been executed, the intermediate state transitions will be missed.
        """
        if force_refresh:
            self.hass.async_create_task(
                self.async_update_ha_state(force_refresh),
                f"Entity schedule update ha state {self.entity_id}",
                eager_start=True,
            )
        else:
            self.async_write_ha_state()

    @callback
    def _async_slow_update_warning(self) -> None:
        """Log a warning if update is taking too long."""
        _LOGGER.warning(
            "Update of %s is taking over %s seconds",
            self.entity_id,
            SLOW_UPDATE_WARNING,
        )

    async def async_device_update(self, warning: bool = True) -> None:
        """Process 'update' or 'async_update' from entity.

        This method is a coroutine.
        """
        if self._update_staged:
            return

        hass = self.hass
        assert hass is not None

        self._update_staged = True

        # Process update sequential
        if self.parallel_updates:
            await self.parallel_updates.acquire()

        if warning:
            update_warn = hass.loop.call_at(
                hass.loop.time() + SLOW_UPDATE_WARNING, self._async_slow_update_warning
            )

        try:
            if hasattr(self, "async_update"):
                await self.async_update()
            elif hasattr(self, "update"):
                await hass.async_add_executor_job(self.update)
            else:
                return
        finally:
            self._update_staged = False
            if warning:
                update_warn.cancel()
            if self.parallel_updates:
                self.parallel_updates.release()

    @callback
    def async_on_remove(self, func: CALLBACK_TYPE) -> None:
        """Add a function to call when entity is removed or not added."""
        if self._on_remove is None:
            self._on_remove = []
        self._on_remove.append(func)

    async def async_removed_from_registry(self) -> None:
        """Run when entity has been removed from entity registry.

        To be extended by integrations.
        """

    @callback
    def add_to_platform_start(
        self,
        hass: HomeAssistant,
        platform: EntityPlatform,
        parallel_updates: asyncio.Semaphore | None,
    ) -> None:
        """Start adding an entity to a platform."""
        if self._platform_state is not EntityPlatformState.NOT_ADDED:
            raise HomeAssistantError(
                f"Entity '{self.entity_id}' cannot be added a second time to an entity"
                " platform"
            )

        self.hass = hass
        self.platform = platform
        self.parallel_updates = parallel_updates
        self._platform_state = EntityPlatformState.ADDED

    def _call_on_remove_callbacks(self) -> None:
        """Call callbacks registered by async_on_remove."""
        if self._on_remove is None:
            return
        while self._on_remove:
            self._on_remove.pop()()

    @callback
    def add_to_platform_abort(self) -> None:
        """Abort adding an entity to a platform."""

        self._platform_state = EntityPlatformState.REMOVED
        self._call_on_remove_callbacks()

        self.hass = None  # type: ignore[assignment]
        self.platform = None  # type: ignore[assignment]
        self.parallel_updates = None

    async def add_to_platform_finish(self) -> None:
        """Finish adding an entity to a platform."""
        await self.async_internal_added_to_hass()
        await self.async_added_to_hass()
        self.async_write_ha_state()

    @final
    async def async_remove(self, *, force_remove: bool = False) -> None:
        """Remove entity from Home Assistant.

        If the entity has a non disabled entry in the entity registry,
        the entity's state will be set to unavailable, in the same way
        as when the entity registry is loaded.

        If the entity doesn't have a non disabled entry in the entity registry,
        or if force_remove=True, its state will be removed.
        """
        if self.__remove_future is not None:
            await self.__remove_future
            return

        self.__remove_future = self.hass.loop.create_future()
        try:
            await self.__async_remove_impl(force_remove)
        except BaseException as ex:
            self.__remove_future.set_exception(ex)
            raise
        finally:
            self.__remove_future.set_result(None)

    @final
    async def __async_remove_impl(self, force_remove: bool) -> None:
        """Remove entity from Home Assistant."""

        self._platform_state = EntityPlatformState.REMOVED

        self._call_on_remove_callbacks()

        await self.async_internal_will_remove_from_hass()
        await self.async_will_remove_from_hass()

        # Check if entry still exists in entity registry (e.g. unloading config entry)
        if (
            not force_remove
            and self.registry_entry
            and not self.registry_entry.disabled
            # Check if entity is still in the entity registry
            # by checking self._removed_from_registry
            #
            # Because self.registry_entry is unset in a task,
            # its possible that the entity has been removed but
            # the task has not yet been executed.
            #
            # self._removed_from_registry is set to True in a
            # callback which does not have the same issue.
            #
            and not self._removed_from_registry
        ):
            # Set the entity's state will to unavailable + ATTR_RESTORED: True
            self.registry_entry.write_unavailable_state(self.hass)
        else:
            self.hass.states.async_remove(self.entity_id, context=self._context)

    async def async_added_to_hass(self) -> None:
        """Run when entity about to be added to hass.

        To be extended by integrations.
        """

    async def async_will_remove_from_hass(self) -> None:
        """Run when entity will be removed from hass.

        To be extended by integrations.
        """

    @callback
    def async_registry_entry_updated(self) -> None:
        """Run when the entity registry entry has been updated.

        To be extended by integrations.
        """

    async def async_internal_added_to_hass(self) -> None:
        """Run when entity about to be added to hass.

        Not to be extended by integrations.
        """
        entity_info: EntityInfo = {
            "domain": self.platform.platform_name,
            "custom_component": "custom_components" in type(self).__module__,
        }

        if self.platform.config_entry:
            entity_info["config_entry"] = self.platform.config_entry.entry_id

        entity_sources(self.hass)[self.entity_id] = entity_info

        self._state_info = {
            "unrecorded_attributes": self.__combined_unrecorded_attributes
        }

        if self.registry_entry is not None:
            # This is an assert as it should never happen, but helps in tests
            assert (
                not self.registry_entry.disabled_by
            ), f"Entity '{self.entity_id}' is being added while it's disabled"

            self.async_on_remove(
                async_track_entity_registry_updated_event(
                    self.hass,
                    self.entity_id,
                    self._async_registry_updated,
                    job_type=HassJobType.Callback,
                )
            )
            self._async_subscribe_device_updates()

    async def async_internal_will_remove_from_hass(self) -> None:
        """Run when entity will be removed from hass.

        Not to be extended by integrations.
        """
        # The check for self.platform guards against integrations not using an
        # EntityComponent and can be removed in HA Core 2024.1
        if self.platform:
            self.hass.data[DATA_ENTITY_SOURCE].pop(self.entity_id)

    @callback
    def _async_registry_updated(
        self, event: Event[er.EventEntityRegistryUpdatedData]
    ) -> None:
        """Handle entity registry update."""
        action = event.data["action"]
        is_remove = action == "remove"
        self._removed_from_registry = is_remove
        if action == "update" or is_remove:
            self.hass.async_create_task(
                self._async_process_registry_update_or_remove(event), eager_start=True
            )

    async def _async_process_registry_update_or_remove(
        self, event: Event[er.EventEntityRegistryUpdatedData]
    ) -> None:
        """Handle entity registry update or remove."""
        data = event.data
        if data["action"] == "remove":
            await self.async_removed_from_registry()
            self.registry_entry = None
            await self.async_remove()

        if data["action"] != "update":
            return

        if "device_id" in data["changes"]:
            self._async_subscribe_device_updates()

        ent_reg = er.async_get(self.hass)
        old = self.registry_entry
        registry_entry = ent_reg.async_get(data["entity_id"])
        assert registry_entry is not None
        self.registry_entry = registry_entry

        if device_id := registry_entry.device_id:
            self.device_entry = dr.async_get(self.hass).async_get(device_id)

        if registry_entry.disabled:
            await self.async_remove()
            return

        assert old is not None
        if registry_entry.entity_id == old.entity_id:
            self.async_registry_entry_updated()
            self.async_write_ha_state()
            return

        await self.async_remove(force_remove=True)

        self.entity_id = registry_entry.entity_id

        # Clear the remove future to handle entity added again after entity id change
        self.__remove_future = None
        self._platform_state = EntityPlatformState.NOT_ADDED
        await self.platform.async_add_entities([self])

    @callback
    def _async_unsubscribe_device_updates(self) -> None:
        """Unsubscribe from device registry updates."""
        if not self._unsub_device_updates:
            return
        self._unsub_device_updates()
        self._unsub_device_updates = None

    @callback
    def _async_device_registry_updated(
        self, event: Event[EventDeviceRegistryUpdatedData]
    ) -> None:
        """Handle device registry update."""
        data = event.data

        if data["action"] != "update":
            return

        if "name" not in data["changes"] and "name_by_user" not in data["changes"]:
            return

        self.device_entry = dr.async_get(self.hass).async_get(data["device_id"])
        self.async_write_ha_state()

    @callback
    def _async_subscribe_device_updates(self) -> None:
        """Subscribe to device registry updates."""
        assert self.registry_entry

        self._async_unsubscribe_device_updates()

        if (device_id := self.registry_entry.device_id) is None:
            return

        if not self.has_entity_name:
            return

        self._unsub_device_updates = async_track_device_registry_updated_event(
            self.hass,
            device_id,
            self._async_device_registry_updated,
            job_type=HassJobType.Callback,
        )
        if (
            not self._on_remove
            or self._async_unsubscribe_device_updates not in self._on_remove
        ):
            self.async_on_remove(self._async_unsubscribe_device_updates)

    def __repr__(self) -> str:
        """Return the representation.

        If the entity is not added to a platform it's not safe to call _stringify_state.
        """
        if self._platform_state is not EntityPlatformState.ADDED:
            return f"<entity unknown.unknown={STATE_UNKNOWN}>"
        return f"<entity {self.entity_id}={self._stringify_state(self.available)}>"

    async def async_request_call(self, coro: Coroutine[Any, Any, _T]) -> _T:
        """Process request batched."""
        if self.parallel_updates:
            await self.parallel_updates.acquire()

        try:
            return await coro
        finally:
            if self.parallel_updates:
                self.parallel_updates.release()

    def _suggest_report_issue(self) -> str:
        """Suggest to report an issue."""
        # The check for self.platform guards against integrations not using an
        # EntityComponent and can be removed in HA Core 2024.1
        platform_name = self.platform.platform_name if self.platform else None
        return async_suggest_report_issue(
            self.hass, integration_domain=platform_name, module=type(self).__module__
        )

    @callback
    def _report_deprecated_supported_features_values(
        self, replacement: IntFlag
    ) -> None:
        """Report deprecated supported features values."""
        if self._deprecated_supported_features_reported is True:
            return
        self._deprecated_supported_features_reported = True
        report_issue = self._suggest_report_issue()
        report_issue += (
            " and reference "
            "https://developers.home-assistant.io/blog/2023/12/28/support-feature-magic-numbers-deprecation"
        )
        _LOGGER.warning(
            (
                "Entity %s (%s) is using deprecated supported features"
                " values which will be removed in HA Core 2025.1. Instead it should use"
                " %s, please %s"
            ),
            self.entity_id,
            type(self),
            repr(replacement),
            report_issue,
        )


class ToggleEntityDescription(EntityDescription, frozen_or_thawed=True):
    """A class that describes toggle entities."""


TOGGLE_ENTITY_CACHED_PROPERTIES_WITH_ATTR_ = {"is_on"}


class ToggleEntity(
    Entity, cached_properties=TOGGLE_ENTITY_CACHED_PROPERTIES_WITH_ATTR_
):
    """An abstract class for entities that can be turned on and off."""

    entity_description: ToggleEntityDescription
    _attr_is_on: bool | None = None
    _attr_state: None = None

    @property
    @final
    def state(self) -> Literal["on", "off"] | None:
        """Return the state."""
        if (is_on := self.is_on) is None:
            return None
        return STATE_ON if is_on else STATE_OFF

    @cached_property
    def is_on(self) -> bool | None:
        """Return True if entity is on."""
        return self._attr_is_on

    def turn_on(self, **kwargs: Any) -> None:
        """Turn the entity on."""
        raise NotImplementedError

    async def async_turn_on(self, **kwargs: Any) -> None:
        """Turn the entity on."""
        await self.hass.async_add_executor_job(ft.partial(self.turn_on, **kwargs))

    def turn_off(self, **kwargs: Any) -> None:
        """Turn the entity off."""
        raise NotImplementedError

    async def async_turn_off(self, **kwargs: Any) -> None:
        """Turn the entity off."""
        await self.hass.async_add_executor_job(ft.partial(self.turn_off, **kwargs))

    @final
    def toggle(self, **kwargs: Any) -> None:
        """Toggle the entity.

        This method will never be called by Home Assistant and should not be implemented
        by integrations.
        """

    async def async_toggle(self, **kwargs: Any) -> None:
        """Toggle the entity.

        This method should typically not be implemented by integrations, it's enough to
        implement async_turn_on + async_turn_off or turn_on + turn_off.
        """
        if self.is_on:
            await self.async_turn_off(**kwargs)
        else:
            await self.async_turn_on(**kwargs)<|MERGE_RESOLUTION|>--- conflicted
+++ resolved
@@ -14,7 +14,6 @@
 import math
 from operator import attrgetter
 import sys
-import threading
 from timeit import default_timer as timer
 from types import FunctionType
 from typing import (
@@ -67,7 +66,7 @@
 from homeassistant.util import ensure_unique_string, slugify
 from homeassistant.util.frozen_dataclass_compat import FrozenOrThawed
 
-from . import device_registry as dr, entity_registry as er, frame
+from . import device_registry as dr, entity_registry as er
 from .device_registry import DeviceInfo, EventDeviceRegistryUpdatedData
 from .event import (
     async_track_device_registry_updated_event,
@@ -972,18 +971,9 @@
         """Write the state to the state machine."""
         if self.hass is None:
             raise RuntimeError(f"Attribute hass is None for {self}")
-<<<<<<< HEAD
-        if (
-            self.hass.config.debug
-            and (loop_thread_ident := self.hass.loop.__dict__.get("_thread_ident"))
-            and loop_thread_ident != threading.get_ident()
-        ):
-            frame.report("calls async_write_ha_state from a thread")
-=======
         if self.hass.config.debug:
             self.hass.verify_event_loop_thread("async_write_ha_state")
 
->>>>>>> 5fbbabad
         # The check for self.platform guards against integrations not using an
         # EntityComponent and can be removed in HA Core 2024.1
         if self.platform is None and not self._no_platform_reported:  # type: ignore[unreachable]
