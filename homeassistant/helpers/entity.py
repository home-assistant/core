--- conflicted
+++ resolved
@@ -1217,40 +1217,19 @@
             self._context = None
             self._context_set = None
 
-<<<<<<< HEAD
-        try:
-            self.hass.states.async_set_internal(
-                self.entity_id,
-                state,
-                attr,
-                self.force_update,
-                self._context,
-                self._state_info,
-                time_now,
-            )
-        except InvalidStateError:
-            _LOGGER.exception(
-                "Failed to set state for %s, fall back to %s",
-                self.entity_id,
-                STATE_UNKNOWN,
-            )
-            self.hass.states.async_set(
-                self.entity_id, STATE_UNKNOWN, {}, self.force_update, self._context
-=======
         if len(state) > MAX_LENGTH_STATE_STATE:
             _LOGGER.error(
                 "State %s for %s is longer than %s, falling back to %s",
                 state,
-                entity_id,
+                self.entity_id,
                 MAX_LENGTH_STATE_STATE,
                 STATE_UNKNOWN,
->>>>>>> cb052366
             )
             state = STATE_UNKNOWN
 
         # Intentionally called with positional args for performance reasons
-        hass.states.async_set_internal(
-            entity_id,
+        self.hass.states.async_set_internal(
+            self.entity_id,
             state,
             attr,
             self.force_update,
