"""Helpers for config validation using voluptuous."""
from datetime import (
    date as date_sys,
    datetime as datetime_sys,
    time as time_sys,
    timedelta,
)
from enum import Enum
import inspect
import logging
from numbers import Number
import os
import re
from socket import _GLOBAL_DEFAULT_TIMEOUT  # type: ignore # private, not in typeshed
from typing import (
    Any,
    Callable,
    Dict,
    Hashable,
    List,
    Optional,
    Pattern,
    Type,
    TypeVar,
    Union,
    cast,
)
from urllib.parse import urlparse
from uuid import UUID

from pkg_resources import parse_version
import voluptuous as vol
import voluptuous_serialize

from homeassistant.const import (
    ATTR_AREA_ID,
    ATTR_ENTITY_ID,
    CONF_ABOVE,
    CONF_ALIAS,
    CONF_ATTRIBUTE,
    CONF_BELOW,
    CONF_CHOOSE,
    CONF_CONDITION,
    CONF_CONDITIONS,
    CONF_CONTINUE_ON_TIMEOUT,
    CONF_COUNT,
    CONF_DEFAULT,
    CONF_DELAY,
    CONF_DEVICE_ID,
    CONF_DOMAIN,
    CONF_ENTITY_ID,
    CONF_ENTITY_NAMESPACE,
    CONF_EVENT,
    CONF_EVENT_DATA,
    CONF_EVENT_DATA_TEMPLATE,
    CONF_FOR,
    CONF_PLATFORM,
    CONF_REPEAT,
    CONF_SCAN_INTERVAL,
    CONF_SCENE,
    CONF_SEQUENCE,
    CONF_SERVICE,
    CONF_SERVICE_TEMPLATE,
    CONF_STATE,
    CONF_TIMEOUT,
    CONF_UNIT_SYSTEM_IMPERIAL,
    CONF_UNIT_SYSTEM_METRIC,
    CONF_UNTIL,
    CONF_VALUE_TEMPLATE,
    CONF_VARIABLES,
    CONF_WAIT_FOR_TRIGGER,
    CONF_WAIT_TEMPLATE,
    CONF_WHILE,
    ENTITY_MATCH_ALL,
    ENTITY_MATCH_NONE,
    SUN_EVENT_SUNRISE,
    SUN_EVENT_SUNSET,
    TEMP_CELSIUS,
    TEMP_FAHRENHEIT,
    WEEKDAYS,
    __version__,
)
from homeassistant.core import split_entity_id, valid_entity_id
from homeassistant.exceptions import TemplateError
from homeassistant.helpers import (
    script_variables as script_variables_helper,
    template as template_helper,
)
from homeassistant.helpers.logging import KeywordStyleAdapter
from homeassistant.util import slugify as util_slugify
import homeassistant.util.dt as dt_util

# pylint: disable=invalid-name

TIME_PERIOD_ERROR = "offset {} should be format 'HH:MM', 'HH:MM:SS' or 'HH:MM:SS.F'"

# Home Assistant types
byte = vol.All(vol.Coerce(int), vol.Range(min=0, max=255))
small_float = vol.All(vol.Coerce(float), vol.Range(min=0, max=1))
positive_int = vol.All(vol.Coerce(int), vol.Range(min=0))
positive_float = vol.All(vol.Coerce(float), vol.Range(min=0))
latitude = vol.All(
    vol.Coerce(float), vol.Range(min=-90, max=90), msg="invalid latitude"
)
longitude = vol.All(
    vol.Coerce(float), vol.Range(min=-180, max=180), msg="invalid longitude"
)
gps = vol.ExactSequence([latitude, longitude])
sun_event = vol.All(vol.Lower, vol.Any(SUN_EVENT_SUNSET, SUN_EVENT_SUNRISE))
port = vol.All(vol.Coerce(int), vol.Range(min=1, max=65535))

# typing typevar
T = TypeVar("T")


# Adapted from:
# https://github.com/alecthomas/voluptuous/issues/115#issuecomment-144464666
def has_at_least_one_key(*keys: str) -> Callable:
    """Validate that at least one key exists."""

    def validate(obj: Dict) -> Dict:
        """Test keys exist in dict."""
        if not isinstance(obj, dict):
            raise vol.Invalid("expected dictionary")

        for k in obj.keys():
            if k in keys:
                return obj
        raise vol.Invalid("must contain at least one of {}.".format(", ".join(keys)))

    return validate


def has_at_most_one_key(*keys: str) -> Callable[[Dict], Dict]:
    """Validate that zero keys exist or one key exists."""

    def validate(obj: Dict) -> Dict:
        """Test zero keys exist or one key exists in dict."""
        if not isinstance(obj, dict):
            raise vol.Invalid("expected dictionary")

        if len(set(keys) & set(obj)) > 1:
            raise vol.Invalid("must contain at most one of {}.".format(", ".join(keys)))
        return obj

    return validate


def boolean(value: Any) -> bool:
    """Validate and coerce a boolean value."""
    if isinstance(value, bool):
        return value
    if isinstance(value, str):
        value = value.lower().strip()
        if value in ("1", "true", "yes", "on", "enable"):
            return True
        if value in ("0", "false", "no", "off", "disable"):
            return False
        try:
            return float(value) != 0
        except ValueError:
            pass
    elif isinstance(value, Number):
        # type ignore: https://github.com/python/mypy/issues/3186
        return value != 0  # type: ignore
    raise vol.Invalid(f"invalid boolean value {value}")


_WS = re.compile("\\s*")


def whitespace(value: Any) -> str:
    """Validate result contains only whitespace."""
    if isinstance(value, str) and _WS.fullmatch(value):
        return value

    raise vol.Invalid(f"contains non-whitespace: {value}")


def isdevice(value: Any) -> str:
    """Validate that value is a real device."""
    try:
        os.stat(value)
        return str(value)
    except OSError as err:
        raise vol.Invalid(f"No device at {value} found") from err


def matches_regex(regex: str) -> Callable[[Any], str]:
    """Validate that the value is a string that matches a regex."""
    compiled = re.compile(regex)

    def validator(value: Any) -> str:
        """Validate that value matches the given regex."""
        if not isinstance(value, str):
            raise vol.Invalid(f"not a string value: {value}")

        if not compiled.match(value):
            raise vol.Invalid(
                f"value {value} does not match regular expression {compiled.pattern}"
            )

        return value

    return validator


def is_regex(value: Any) -> Pattern[Any]:
    """Validate that a string is a valid regular expression."""
    try:
        r = re.compile(value)
        return r
    except TypeError as err:
        raise vol.Invalid(
            f"value {value} is of the wrong type for a regular expression"
        ) from err
    except re.error as err:
        raise vol.Invalid(f"value {value} is not a valid regular expression") from err


def isfile(value: Any) -> str:
    """Validate that the value is an existing file."""
    if value is None:
        raise vol.Invalid("None is not file")
    file_in = os.path.expanduser(str(value))

    if not os.path.isfile(file_in):
        raise vol.Invalid("not a file")
    if not os.access(file_in, os.R_OK):
        raise vol.Invalid("file not readable")
    return file_in


def isdir(value: Any) -> str:
    """Validate that the value is an existing dir."""
    if value is None:
        raise vol.Invalid("not a directory")
    dir_in = os.path.expanduser(str(value))

    if not os.path.isdir(dir_in):
        raise vol.Invalid("not a directory")
    if not os.access(dir_in, os.R_OK):
        raise vol.Invalid("directory not readable")
    return dir_in


def ensure_list(value: Union[T, List[T], None]) -> List[T]:
    """Wrap value in list if it is not one."""
    if value is None:
        return []
    return value if isinstance(value, list) else [value]


def entity_id(value: Any) -> str:
    """Validate Entity ID."""
    str_value = string(value).lower()
    if valid_entity_id(str_value):
        return str_value

    raise vol.Invalid(f"Entity ID {value} is an invalid entity id")


def entity_ids(value: Union[str, List]) -> List[str]:
    """Validate Entity IDs."""
    if value is None:
        raise vol.Invalid("Entity IDs can not be None")
    if isinstance(value, str):
        value = [ent_id.strip() for ent_id in value.split(",")]

    return [entity_id(ent_id) for ent_id in value]


comp_entity_ids = vol.Any(
    vol.All(vol.Lower, vol.Any(ENTITY_MATCH_ALL, ENTITY_MATCH_NONE)), entity_ids
)


def entity_domain(domain: str) -> Callable[[Any], str]:
    """Validate that entity belong to domain."""

    def validate(value: Any) -> str:
        """Test if entity domain is domain."""
        ent_domain = entities_domain(domain)
        return ent_domain(value)[0]

    return validate


def entities_domain(domain: str) -> Callable[[Union[str, List]], List[str]]:
    """Validate that entities belong to domain."""

    def validate(values: Union[str, List]) -> List[str]:
        """Test if entity domain is domain."""
        values = entity_ids(values)
        for ent_id in values:
            if split_entity_id(ent_id)[0] != domain:
                raise vol.Invalid(
                    f"Entity ID '{ent_id}' does not belong to domain '{domain}'"
                )
        return values

    return validate


def enum(enumClass: Type[Enum]) -> vol.All:
    """Create validator for specified enum."""
    return vol.All(vol.In(enumClass.__members__), enumClass.__getitem__)


def icon(value: Any) -> str:
    """Validate icon."""
    str_value = str(value)

    if ":" in str_value:
        return str_value

    raise vol.Invalid('Icons should be specified in the form "prefix:name"')


time_period_dict = vol.All(
    dict,
    vol.Schema(
        {
            "days": vol.Coerce(float),
            "hours": vol.Coerce(float),
            "minutes": vol.Coerce(float),
            "seconds": vol.Coerce(float),
            "milliseconds": vol.Coerce(float),
        }
    ),
    has_at_least_one_key("days", "hours", "minutes", "seconds", "milliseconds"),
    lambda value: timedelta(**value),
)


def time(value: Any) -> time_sys:
    """Validate and transform a time."""
    if isinstance(value, time_sys):
        return value

    try:
        time_val = dt_util.parse_time(value)
    except TypeError as err:
        raise vol.Invalid("Not a parseable type") from err

    if time_val is None:
        raise vol.Invalid(f"Invalid time specified: {value}")

    return time_val


def date(value: Any) -> date_sys:
    """Validate and transform a date."""
    if isinstance(value, date_sys):
        return value

    try:
        date_val = dt_util.parse_date(value)
    except TypeError as err:
        raise vol.Invalid("Not a parseable type") from err

    if date_val is None:
        raise vol.Invalid("Could not parse date")

    return date_val


def time_period_str(value: str) -> timedelta:
    """Validate and transform time offset."""
    if isinstance(value, int):  # type: ignore
        raise vol.Invalid("Make sure you wrap time values in quotes")
    if not isinstance(value, str):
        raise vol.Invalid(TIME_PERIOD_ERROR.format(value))

    negative_offset = False
    if value.startswith("-"):
        negative_offset = True
        value = value[1:]
    elif value.startswith("+"):
        value = value[1:]

    parsed = value.split(":")
    if len(parsed) not in (2, 3):
        raise vol.Invalid(TIME_PERIOD_ERROR.format(value))
    try:
        hour = int(parsed[0])
        minute = int(parsed[1])
        try:
            second = float(parsed[2])
        except IndexError:
            second = 0
    except ValueError as err:
        raise vol.Invalid(TIME_PERIOD_ERROR.format(value)) from err

    offset = timedelta(hours=hour, minutes=minute, seconds=second)

    if negative_offset:
        offset *= -1

    return offset


def time_period_seconds(value: Union[float, str]) -> timedelta:
    """Validate and transform seconds to a time offset."""
    try:
        return timedelta(seconds=float(value))
    except (ValueError, TypeError) as err:
        raise vol.Invalid(f"Expected seconds, got {value}") from err


time_period = vol.Any(time_period_str, time_period_seconds, timedelta, time_period_dict)


def match_all(value: T) -> T:
    """Validate that matches all values."""
    return value


def positive_timedelta(value: timedelta) -> timedelta:
    """Validate timedelta is positive."""
    if value < timedelta(0):
        raise vol.Invalid("Time period should be positive")
    return value


positive_time_period_dict = vol.All(time_period_dict, positive_timedelta)
positive_time_period = vol.All(time_period, positive_timedelta)


def remove_falsy(value: List[T]) -> List[T]:
    """Remove falsy values from a list."""
    return [v for v in value if v]


def service(value: Any) -> str:
    """Validate service."""
    # Services use same format as entities so we can use same helper.
    str_value = string(value).lower()
    if valid_entity_id(str_value):
        return str_value

    raise vol.Invalid(f"Service {value} does not match format <domain>.<name>")


def slug(value: Any) -> str:
    """Validate value is a valid slug."""
    if value is None:
        raise vol.Invalid("Slug should not be None")
    str_value = str(value)
    slg = util_slugify(str_value)
    if str_value == slg:
        return str_value
    raise vol.Invalid(f"invalid slug {value} (try {slg})")


def schema_with_slug_keys(
    value_schema: Union[T, Callable], *, slug_validator: Callable[[Any], str] = slug
) -> Callable:
    """Ensure dicts have slugs as keys.

    Replacement of vol.Schema({cv.slug: value_schema}) to prevent misleading
    "Extra keys" errors from voluptuous.
    """
    schema = vol.Schema({str: value_schema})

    def verify(value: Dict) -> Dict:
        """Validate all keys are slugs and then the value_schema."""
        if not isinstance(value, dict):
            raise vol.Invalid("expected dictionary")

        for key in value.keys():
            slug_validator(key)

        return cast(Dict, schema(value))

    return verify


def slugify(value: Any) -> str:
    """Coerce a value to a slug."""
    if value is None:
        raise vol.Invalid("Slug should not be None")
    slg = util_slugify(str(value))
    if slg:
        return slg
    raise vol.Invalid(f"Unable to slugify {value}")


def string(value: Any) -> str:
    """Coerce value to string, except for None."""
    if value is None:
        raise vol.Invalid("string value is None")
    if isinstance(value, (list, dict)):
        raise vol.Invalid("value should be a string")

    return str(value)


def string_with_no_html(value: Any) -> str:
    """Validate that the value is a string without HTML."""
    value = string(value)
    regex = re.compile(r"<[a-z][\s\S]*>")
    if regex.search(value):
        raise vol.Invalid("the string should not contain HTML")
    return str(value)


def temperature_unit(value: Any) -> str:
    """Validate and transform temperature unit."""
    value = str(value).upper()
    if value == "C":
        return TEMP_CELSIUS
    if value == "F":
        return TEMP_FAHRENHEIT
    raise vol.Invalid("invalid temperature unit (expected C or F)")


unit_system = vol.All(
    vol.Lower, vol.Any(CONF_UNIT_SYSTEM_METRIC, CONF_UNIT_SYSTEM_IMPERIAL)
)


def template(value: Optional[Any]) -> template_helper.Template:
    """Validate a jinja2 template."""

    if value is None:
        raise vol.Invalid("template value is None")
    if isinstance(value, (list, dict, template_helper.Template)):
        raise vol.Invalid("template value should be a string")

    template_value = template_helper.Template(str(value))  # type: ignore

    try:
<<<<<<< HEAD
        template_value.ensure_valid()
=======
        template_value.ensure_valid()  # type: ignore[no-untyped-call]
>>>>>>> bb2d3bf5
        return template_value
    except TemplateError as ex:
        raise vol.Invalid(f"invalid template ({ex})") from ex


def dynamic_template(value: Optional[Any]) -> template_helper.Template:
    """Validate a dynamic (non static) jinja2 template."""

    if value is None:
        raise vol.Invalid("template value is None")
    if isinstance(value, (list, dict, template_helper.Template)):
        raise vol.Invalid("template value should be a string")
    if not template_helper.is_template_string(str(value)):
        raise vol.Invalid("template value does not contain a dynmamic template")

    template_value = template_helper.Template(str(value))  # type: ignore
    try:
<<<<<<< HEAD
        template_value.ensure_valid()
=======
        template_value.ensure_valid()  # type: ignore[no-untyped-call]
>>>>>>> bb2d3bf5
        return template_value
    except TemplateError as ex:
        raise vol.Invalid(f"invalid template ({ex})") from ex


def template_complex(value: Any) -> Any:
    """Validate a complex jinja2 template."""
    if isinstance(value, list):
        return_list = value.copy()
        for idx, element in enumerate(return_list):
            return_list[idx] = template_complex(element)
        return return_list
    if isinstance(value, dict):
        return {
            template_complex(key): template_complex(element)
            for key, element in value.items()
        }
    if isinstance(value, str) and template_helper.is_template_string(value):
        return template(value)

    return value


positive_time_period_template = vol.Any(
    positive_time_period, template, template_complex
)


def datetime(value: Any) -> datetime_sys:
    """Validate datetime."""
    if isinstance(value, datetime_sys):
        return value

    try:
        date_val = dt_util.parse_datetime(value)
    except TypeError:
        date_val = None

    if date_val is None:
        raise vol.Invalid(f"Invalid datetime specified: {value}")

    return date_val


def time_zone(value: str) -> str:
    """Validate timezone."""
    if dt_util.get_time_zone(value) is not None:
        return value
    raise vol.Invalid(
        "Invalid time zone passed in. Valid options can be found here: "
        "http://en.wikipedia.org/wiki/List_of_tz_database_time_zones"
    )


weekdays = vol.All(ensure_list, [vol.In(WEEKDAYS)])


def socket_timeout(value: Optional[Any]) -> object:
    """Validate timeout float > 0.0.

    None coerced to socket._GLOBAL_DEFAULT_TIMEOUT bare object.
    """
    if value is None:
        return _GLOBAL_DEFAULT_TIMEOUT
    try:
        float_value = float(value)
        if float_value > 0.0:
            return float_value
        raise vol.Invalid("Invalid socket timeout value. float > 0.0 required.")
    except Exception as err:
        raise vol.Invalid(f"Invalid socket timeout: {err}")


# pylint: disable=no-value-for-parameter
def url(value: Any) -> str:
    """Validate an URL."""
    url_in = str(value)

    if urlparse(url_in).scheme in ["http", "https"]:
        return cast(str, vol.Schema(vol.Url())(url_in))

    raise vol.Invalid("invalid url")


def x10_address(value: str) -> str:
    """Validate an x10 address."""
    regex = re.compile(r"([A-Pa-p]{1})(?:[2-9]|1[0-6]?)$")
    if not regex.match(value):
        raise vol.Invalid("Invalid X10 Address")
    return str(value).lower()


def uuid4_hex(value: Any) -> str:
    """Validate a v4 UUID in hex format."""
    try:
        result = UUID(value, version=4)
    except (ValueError, AttributeError, TypeError) as error:
        raise vol.Invalid("Invalid Version4 UUID", error_message=str(error))

    if result.hex != value.lower():
        # UUID() will create a uuid4 if input is invalid
        raise vol.Invalid("Invalid Version4 UUID")

    return result.hex


def ensure_list_csv(value: Any) -> List:
    """Ensure that input is a list or make one from comma-separated string."""
    if isinstance(value, str):
        return [member.strip() for member in value.split(",")]
    return ensure_list(value)


class multi_select:
    """Multi select validator returning list of selected values."""

    def __init__(self, options: dict) -> None:
        """Initialize multi select."""
        self.options = options

    def __call__(self, selected: list) -> list:
        """Validate input."""
        if not isinstance(selected, list):
            raise vol.Invalid("Not a list")

        for value in selected:
            if value not in self.options:
                raise vol.Invalid(f"{value} is not a valid option")

        return selected


def deprecated(
    key: str,
    replacement_key: Optional[str] = None,
    invalidation_version: Optional[str] = None,
    default: Optional[Any] = None,
) -> Callable[[Dict], Dict]:
    """
    Log key as deprecated and provide a replacement (if exists).

    Expected behavior:
        - Outputs the appropriate deprecation warning if key is detected
        - Processes schema moving the value from key to replacement_key
        - Processes schema changing nothing if only replacement_key provided
        - No warning if only replacement_key provided
        - No warning if neither key nor replacement_key are provided
            - Adds replacement_key with default value in this case
        - Once the invalidation_version is crossed, raises vol.Invalid if key
        is detected
    """
    module = inspect.getmodule(inspect.stack()[1][0])
    if module is not None:
        module_name = module.__name__
    else:
        # If Python is unable to access the sources files, the call stack frame
        # will be missing information, so let's guard.
        # https://github.com/home-assistant/core/issues/24982
        module_name = __name__

    if replacement_key and invalidation_version:
        warning = (
            "The '{key}' option is deprecated,"
            " please replace it with '{replacement_key}'."
            " This option {invalidation_status} invalid in version"
            " {invalidation_version}"
        )
    elif replacement_key:
        warning = (
            "The '{key}' option is deprecated,"
            " please replace it with '{replacement_key}'"
        )
    elif invalidation_version:
        warning = (
            "The '{key}' option is deprecated,"
            " please remove it from your configuration."
            " This option {invalidation_status} invalid in version"
            " {invalidation_version}"
        )
    else:
        warning = (
            "The '{key}' option is deprecated,"
            " please remove it from your configuration"
        )

    def check_for_invalid_version() -> None:
        """Raise error if current version has reached invalidation."""
        if not invalidation_version:
            return

        if parse_version(__version__) >= parse_version(invalidation_version):
            raise vol.Invalid(
                warning.format(
                    key=key,
                    replacement_key=replacement_key,
                    invalidation_status="became",
                    invalidation_version=invalidation_version,
                )
            )

    def validator(config: Dict) -> Dict:
        """Check if key is in config and log warning."""
        if key in config:
            check_for_invalid_version()
            KeywordStyleAdapter(logging.getLogger(module_name)).warning(
                warning,
                key=key,
                replacement_key=replacement_key,
                invalidation_status="will become",
                invalidation_version=invalidation_version,
            )

            value = config[key]
            if replacement_key:
                config.pop(key)
        else:
            value = default

        keys = [key]
        if replacement_key:
            keys.append(replacement_key)
            if value is not None and (
                replacement_key not in config or default == config.get(replacement_key)
            ):
                config[replacement_key] = value

        return has_at_most_one_key(*keys)(config)

    return validator


def key_value_schemas(
    key: str, value_schemas: Dict[str, vol.Schema]
) -> Callable[[Any], Dict[str, Any]]:
    """Create a validator that validates based on a value for specific key.

    This gives better error messages.
    """

    def key_value_validator(value: Any) -> Dict[str, Any]:
        if not isinstance(value, dict):
            raise vol.Invalid("Expected a dictionary")

        key_value = value.get(key)

        if key_value not in value_schemas:
            raise vol.Invalid(
                f"Unexpected value for {key}: '{key_value}'. Expected {', '.join(value_schemas)}"
            )

        return cast(Dict[str, Any], value_schemas[key_value](value))

    return key_value_validator


# Validator helpers


def key_dependency(
    key: Hashable, dependency: Hashable
) -> Callable[[Dict[Hashable, Any]], Dict[Hashable, Any]]:
    """Validate that all dependencies exist for key."""

    def validator(value: Dict[Hashable, Any]) -> Dict[Hashable, Any]:
        """Test dependencies."""
        if not isinstance(value, dict):
            raise vol.Invalid("key dependencies require a dict")
        if key in value and dependency not in value:
            raise vol.Invalid(
                f'dependency violation - key "{key}" requires '
                f'key "{dependency}" to exist'
            )

        return value

    return validator


def custom_serializer(schema: Any) -> Any:
    """Serialize additional types for voluptuous_serialize."""
    if schema is positive_time_period_dict:
        return {"type": "positive_time_period_dict"}

    if schema is string:
        return {"type": "string"}

    if schema is boolean:
        return {"type": "boolean"}

    if isinstance(schema, multi_select):
        return {"type": "multi_select", "options": schema.options}

    return voluptuous_serialize.UNSUPPORTED


# Schemas
PLATFORM_SCHEMA = vol.Schema(
    {
        vol.Required(CONF_PLATFORM): string,
        vol.Optional(CONF_ENTITY_NAMESPACE): string,
        vol.Optional(CONF_SCAN_INTERVAL): time_period,
    }
)

PLATFORM_SCHEMA_BASE = PLATFORM_SCHEMA.extend({}, extra=vol.ALLOW_EXTRA)

ENTITY_SERVICE_FIELDS = (ATTR_ENTITY_ID, ATTR_AREA_ID)


def make_entity_service_schema(
    schema: dict, *, extra: int = vol.PREVENT_EXTRA
) -> vol.All:
    """Create an entity service schema."""
    return vol.All(
        vol.Schema(
            {
                **schema,
                vol.Optional(ATTR_ENTITY_ID): comp_entity_ids,
                vol.Optional(ATTR_AREA_ID): vol.Any(
                    ENTITY_MATCH_NONE, vol.All(ensure_list, [str])
                ),
            },
            extra=extra,
        ),
        has_at_least_one_key(*ENTITY_SERVICE_FIELDS),
    )


SCRIPT_VARIABLES_SCHEMA = vol.All(
    vol.Schema({str: template_complex}),
    # pylint: disable=unnecessary-lambda
    lambda val: script_variables_helper.ScriptVariables(val),
)


def script_action(value: Any) -> dict:
    """Validate a script action."""
    if not isinstance(value, dict):
        raise vol.Invalid("expected dictionary")

    return ACTION_TYPE_SCHEMAS[determine_script_action(value)](value)


SCRIPT_SCHEMA = vol.All(ensure_list, [script_action])

EVENT_SCHEMA = vol.Schema(
    {
        vol.Optional(CONF_ALIAS): string,
        vol.Required(CONF_EVENT): string,
        vol.Optional(CONF_EVENT_DATA): vol.All(dict, template_complex),
        vol.Optional(CONF_EVENT_DATA_TEMPLATE): vol.All(dict, template_complex),
    }
)

SERVICE_SCHEMA = vol.All(
    vol.Schema(
        {
            vol.Optional(CONF_ALIAS): string,
            vol.Exclusive(CONF_SERVICE, "service name"): vol.Any(
                service, dynamic_template
            ),
            vol.Exclusive(CONF_SERVICE_TEMPLATE, "service name"): vol.Any(
                service, dynamic_template
            ),
            vol.Optional("data"): vol.All(dict, template_complex),
            vol.Optional("data_template"): vol.All(dict, template_complex),
            vol.Optional(CONF_ENTITY_ID): comp_entity_ids,
        }
    ),
    has_at_least_one_key(CONF_SERVICE, CONF_SERVICE_TEMPLATE),
)

NUMERIC_STATE_CONDITION_SCHEMA = vol.All(
    vol.Schema(
        {
            vol.Required(CONF_CONDITION): "numeric_state",
            vol.Required(CONF_ENTITY_ID): entity_ids,
            vol.Optional(CONF_ATTRIBUTE): str,
            CONF_BELOW: vol.Any(
                vol.Coerce(float), vol.All(str, entity_domain("input_number"))
            ),
            CONF_ABOVE: vol.Any(
                vol.Coerce(float), vol.All(str, entity_domain("input_number"))
            ),
            vol.Optional(CONF_VALUE_TEMPLATE): template,
        }
    ),
    has_at_least_one_key(CONF_BELOW, CONF_ABOVE),
)

STATE_CONDITION_BASE_SCHEMA = {
    vol.Required(CONF_CONDITION): "state",
    vol.Required(CONF_ENTITY_ID): entity_ids,
    vol.Optional(CONF_ATTRIBUTE): str,
    vol.Optional(CONF_FOR): positive_time_period,
    # To support use_trigger_value in automation
    # Deprecated 2016/04/25
    vol.Optional("from"): str,
}

STATE_CONDITION_STATE_SCHEMA = vol.Schema(
    {
        **STATE_CONDITION_BASE_SCHEMA,
        vol.Required(CONF_STATE): vol.Any(str, [str]),
    }
)

STATE_CONDITION_ATTRIBUTE_SCHEMA = vol.Schema(
    {
        **STATE_CONDITION_BASE_SCHEMA,
        vol.Required(CONF_STATE): match_all,
    }
)


def STATE_CONDITION_SCHEMA(value: Any) -> dict:  # pylint: disable=invalid-name
    """Validate a state condition."""
    if not isinstance(value, dict):
        raise vol.Invalid("Expected a dictionary")

    if CONF_ATTRIBUTE in value:
        validated: dict = STATE_CONDITION_ATTRIBUTE_SCHEMA(value)
    else:
        validated = STATE_CONDITION_STATE_SCHEMA(value)

    return key_dependency("for", "state")(validated)


SUN_CONDITION_SCHEMA = vol.All(
    vol.Schema(
        {
            vol.Required(CONF_CONDITION): "sun",
            vol.Optional("before"): sun_event,
            vol.Optional("before_offset"): time_period,
            vol.Optional("after"): vol.All(
                vol.Lower, vol.Any(SUN_EVENT_SUNSET, SUN_EVENT_SUNRISE)
            ),
            vol.Optional("after_offset"): time_period,
        }
    ),
    has_at_least_one_key("before", "after"),
)

TEMPLATE_CONDITION_SCHEMA = vol.Schema(
    {
        vol.Required(CONF_CONDITION): "template",
        vol.Required(CONF_VALUE_TEMPLATE): template,
    }
)

TIME_CONDITION_SCHEMA = vol.All(
    vol.Schema(
        {
            vol.Required(CONF_CONDITION): "time",
            "before": vol.Any(time, vol.All(str, entity_domain("input_datetime"))),
            "after": vol.Any(time, vol.All(str, entity_domain("input_datetime"))),
            "weekday": weekdays,
        }
    ),
    has_at_least_one_key("before", "after", "weekday"),
)

ZONE_CONDITION_SCHEMA = vol.Schema(
    {
        vol.Required(CONF_CONDITION): "zone",
        vol.Required(CONF_ENTITY_ID): entity_ids,
        "zone": entity_ids,
        # To support use_trigger_value in automation
        # Deprecated 2016/04/25
        vol.Optional("event"): vol.Any("enter", "leave"),
    }
)

AND_CONDITION_SCHEMA = vol.Schema(
    {
        vol.Required(CONF_CONDITION): "and",
        vol.Required(CONF_CONDITIONS): vol.All(
            ensure_list,
            # pylint: disable=unnecessary-lambda
            [lambda value: CONDITION_SCHEMA(value)],
        ),
    }
)

OR_CONDITION_SCHEMA = vol.Schema(
    {
        vol.Required(CONF_CONDITION): "or",
        vol.Required(CONF_CONDITIONS): vol.All(
            ensure_list,
            # pylint: disable=unnecessary-lambda
            [lambda value: CONDITION_SCHEMA(value)],
        ),
    }
)

NOT_CONDITION_SCHEMA = vol.Schema(
    {
        vol.Required(CONF_CONDITION): "not",
        vol.Required(CONF_CONDITIONS): vol.All(
            ensure_list,
            # pylint: disable=unnecessary-lambda
            [lambda value: CONDITION_SCHEMA(value)],
        ),
    }
)

DEVICE_CONDITION_BASE_SCHEMA = vol.Schema(
    {
        vol.Required(CONF_CONDITION): "device",
        vol.Required(CONF_DEVICE_ID): str,
        vol.Required(CONF_DOMAIN): str,
    }
)

DEVICE_CONDITION_SCHEMA = DEVICE_CONDITION_BASE_SCHEMA.extend({}, extra=vol.ALLOW_EXTRA)

CONDITION_SCHEMA: vol.Schema = vol.Schema(
    vol.Any(
        key_value_schemas(
            CONF_CONDITION,
            {
                "numeric_state": NUMERIC_STATE_CONDITION_SCHEMA,
                "state": STATE_CONDITION_SCHEMA,
                "sun": SUN_CONDITION_SCHEMA,
                "template": TEMPLATE_CONDITION_SCHEMA,
                "time": TIME_CONDITION_SCHEMA,
                "zone": ZONE_CONDITION_SCHEMA,
                "and": AND_CONDITION_SCHEMA,
                "or": OR_CONDITION_SCHEMA,
                "not": NOT_CONDITION_SCHEMA,
                "device": DEVICE_CONDITION_SCHEMA,
            },
        ),
        dynamic_template,
    )
)

TRIGGER_SCHEMA = vol.All(
    ensure_list, [vol.Schema({vol.Required(CONF_PLATFORM): str}, extra=vol.ALLOW_EXTRA)]
)

_SCRIPT_DELAY_SCHEMA = vol.Schema(
    {
        vol.Optional(CONF_ALIAS): string,
        vol.Required(CONF_DELAY): positive_time_period_template,
    }
)

_SCRIPT_WAIT_TEMPLATE_SCHEMA = vol.Schema(
    {
        vol.Optional(CONF_ALIAS): string,
        vol.Required(CONF_WAIT_TEMPLATE): template,
        vol.Optional(CONF_TIMEOUT): positive_time_period_template,
        vol.Optional(CONF_CONTINUE_ON_TIMEOUT): boolean,
    }
)

DEVICE_ACTION_BASE_SCHEMA = vol.Schema(
    {vol.Required(CONF_DEVICE_ID): string, vol.Required(CONF_DOMAIN): str}
)

DEVICE_ACTION_SCHEMA = DEVICE_ACTION_BASE_SCHEMA.extend({}, extra=vol.ALLOW_EXTRA)

_SCRIPT_SCENE_SCHEMA = vol.Schema({vol.Required(CONF_SCENE): entity_domain("scene")})

_SCRIPT_REPEAT_SCHEMA = vol.Schema(
    {
        vol.Optional(CONF_ALIAS): string,
        vol.Required(CONF_REPEAT): vol.All(
            {
                vol.Exclusive(CONF_COUNT, "repeat"): vol.Any(vol.Coerce(int), template),
                vol.Exclusive(CONF_WHILE, "repeat"): vol.All(
                    ensure_list, [CONDITION_SCHEMA]
                ),
                vol.Exclusive(CONF_UNTIL, "repeat"): vol.All(
                    ensure_list, [CONDITION_SCHEMA]
                ),
                vol.Required(CONF_SEQUENCE): SCRIPT_SCHEMA,
            },
            has_at_least_one_key(CONF_COUNT, CONF_WHILE, CONF_UNTIL),
        ),
    }
)

_SCRIPT_CHOOSE_SCHEMA = vol.Schema(
    {
        vol.Optional(CONF_ALIAS): string,
        vol.Required(CONF_CHOOSE): vol.All(
            ensure_list,
            [
                {
                    vol.Required(CONF_CONDITIONS): vol.All(
                        ensure_list, [CONDITION_SCHEMA]
                    ),
                    vol.Required(CONF_SEQUENCE): SCRIPT_SCHEMA,
                }
            ],
        ),
        vol.Optional(CONF_DEFAULT): SCRIPT_SCHEMA,
    }
)

_SCRIPT_WAIT_FOR_TRIGGER_SCHEMA = vol.Schema(
    {
        vol.Optional(CONF_ALIAS): string,
        vol.Required(CONF_WAIT_FOR_TRIGGER): TRIGGER_SCHEMA,
        vol.Optional(CONF_TIMEOUT): positive_time_period_template,
        vol.Optional(CONF_CONTINUE_ON_TIMEOUT): boolean,
    }
)

_SCRIPT_SET_SCHEMA = vol.Schema(
    {
        vol.Optional(CONF_ALIAS): string,
        vol.Required(CONF_VARIABLES): SCRIPT_VARIABLES_SCHEMA,
    }
)

SCRIPT_ACTION_DELAY = "delay"
SCRIPT_ACTION_WAIT_TEMPLATE = "wait_template"
SCRIPT_ACTION_CHECK_CONDITION = "condition"
SCRIPT_ACTION_FIRE_EVENT = "event"
SCRIPT_ACTION_CALL_SERVICE = "call_service"
SCRIPT_ACTION_DEVICE_AUTOMATION = "device"
SCRIPT_ACTION_ACTIVATE_SCENE = "scene"
SCRIPT_ACTION_REPEAT = "repeat"
SCRIPT_ACTION_CHOOSE = "choose"
SCRIPT_ACTION_WAIT_FOR_TRIGGER = "wait_for_trigger"
SCRIPT_ACTION_VARIABLES = "variables"


def determine_script_action(action: dict) -> str:
    """Determine action type."""
    if CONF_DELAY in action:
        return SCRIPT_ACTION_DELAY

    if CONF_WAIT_TEMPLATE in action:
        return SCRIPT_ACTION_WAIT_TEMPLATE

    if CONF_CONDITION in action:
        return SCRIPT_ACTION_CHECK_CONDITION

    if CONF_EVENT in action:
        return SCRIPT_ACTION_FIRE_EVENT

    if CONF_DEVICE_ID in action:
        return SCRIPT_ACTION_DEVICE_AUTOMATION

    if CONF_SCENE in action:
        return SCRIPT_ACTION_ACTIVATE_SCENE

    if CONF_REPEAT in action:
        return SCRIPT_ACTION_REPEAT

    if CONF_CHOOSE in action:
        return SCRIPT_ACTION_CHOOSE

    if CONF_WAIT_FOR_TRIGGER in action:
        return SCRIPT_ACTION_WAIT_FOR_TRIGGER

    if CONF_VARIABLES in action:
        return SCRIPT_ACTION_VARIABLES

    return SCRIPT_ACTION_CALL_SERVICE


ACTION_TYPE_SCHEMAS: Dict[str, Callable[[Any], dict]] = {
    SCRIPT_ACTION_CALL_SERVICE: SERVICE_SCHEMA,
    SCRIPT_ACTION_DELAY: _SCRIPT_DELAY_SCHEMA,
    SCRIPT_ACTION_WAIT_TEMPLATE: _SCRIPT_WAIT_TEMPLATE_SCHEMA,
    SCRIPT_ACTION_FIRE_EVENT: EVENT_SCHEMA,
    SCRIPT_ACTION_CHECK_CONDITION: CONDITION_SCHEMA,
    SCRIPT_ACTION_DEVICE_AUTOMATION: DEVICE_ACTION_SCHEMA,
    SCRIPT_ACTION_ACTIVATE_SCENE: _SCRIPT_SCENE_SCHEMA,
    SCRIPT_ACTION_REPEAT: _SCRIPT_REPEAT_SCHEMA,
    SCRIPT_ACTION_CHOOSE: _SCRIPT_CHOOSE_SCHEMA,
    SCRIPT_ACTION_WAIT_FOR_TRIGGER: _SCRIPT_WAIT_FOR_TRIGGER_SCHEMA,
    SCRIPT_ACTION_VARIABLES: _SCRIPT_SET_SCHEMA,
}<|MERGE_RESOLUTION|>--- conflicted
+++ resolved
@@ -531,11 +531,7 @@
     template_value = template_helper.Template(str(value))  # type: ignore
 
     try:
-<<<<<<< HEAD
-        template_value.ensure_valid()
-=======
         template_value.ensure_valid()  # type: ignore[no-untyped-call]
->>>>>>> bb2d3bf5
         return template_value
     except TemplateError as ex:
         raise vol.Invalid(f"invalid template ({ex})") from ex
@@ -553,11 +549,7 @@
 
     template_value = template_helper.Template(str(value))  # type: ignore
     try:
-<<<<<<< HEAD
-        template_value.ensure_valid()
-=======
         template_value.ensure_valid()  # type: ignore[no-untyped-call]
->>>>>>> bb2d3bf5
         return template_value
     except TemplateError as ex:
         raise vol.Invalid(f"invalid template ({ex})") from ex
