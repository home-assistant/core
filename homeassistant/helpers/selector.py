--- conflicted
+++ resolved
@@ -1338,13 +1338,9 @@
 class StateSelectorConfig(BaseSelectorConfig, total=False):
     """Class to represent an state selector config."""
 
-<<<<<<< HEAD
-    entity_id: Required[str]
-    multiple: bool
-=======
     entity_id: str
     hide_states: list[str]
->>>>>>> 671523fe
+    multiple: bool      
 
 
 @SELECTORS.register("state")
