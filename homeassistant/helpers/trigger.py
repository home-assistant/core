"""Triggers."""

from __future__ import annotations

import abc
import asyncio
from collections import defaultdict
from collections.abc import Callable, Coroutine, Iterable
from dataclasses import dataclass, field
import functools
import inspect
import logging
from typing import TYPE_CHECKING, Any, Final, Protocol, TypedDict, cast, override

import voluptuous as vol

from homeassistant.const import (
    ATTR_ENTITY_ID,
    CONF_ALIAS,
    CONF_ENABLED,
    CONF_ID,
    CONF_OPTIONS,
    CONF_PLATFORM,
    CONF_SELECTOR,
    CONF_TARGET,
    CONF_VARIABLES,
    STATE_UNAVAILABLE,
    STATE_UNKNOWN,
)
from homeassistant.core import (
    CALLBACK_TYPE,
    Context,
    HassJob,
    HassJobType,
    HomeAssistant,
    State,
    callback,
    get_hassjob_callable_job_type,
    is_callback,
    split_entity_id,
)
from homeassistant.exceptions import HomeAssistantError, TemplateError
from homeassistant.loader import (
    Integration,
    IntegrationNotFound,
    async_get_integration,
    async_get_integrations,
)
from homeassistant.util.async_ import create_eager_task
from homeassistant.util.hass_dict import HassKey
from homeassistant.util.yaml import load_yaml_dict

from . import config_validation as cv, selector
from .automation import (
    get_absolute_description_key,
    get_relative_description_key,
    move_options_fields_to_top_level,
)
from .integration_platform import async_process_integration_platforms
from .selector import TargetSelector
from .target import (
    TargetStateChangedData,
    async_track_target_selector_state_change_event,
)
from .template import Template
from .typing import ConfigType, TemplateVarsType

_LOGGER = logging.getLogger(__name__)

_PLATFORM_ALIASES = {
    "device": "device_automation",
    "event": "homeassistant",
    "numeric_state": "homeassistant",
    "state": "homeassistant",
    "time_pattern": "homeassistant",
    "time": "homeassistant",
}

DATA_PLUGGABLE_ACTIONS: HassKey[defaultdict[tuple, PluggableActionsEntry]] = HassKey(
    "pluggable_actions"
)

TRIGGER_DESCRIPTION_CACHE: HassKey[dict[str, dict[str, Any] | None]] = HassKey(
    "trigger_description_cache"
)
TRIGGER_DISABLED_TRIGGERS: HassKey[set[str]] = HassKey("trigger_disabled_triggers")
TRIGGER_PLATFORM_SUBSCRIPTIONS: HassKey[
    list[Callable[[set[str]], Coroutine[Any, Any, None]]]
] = HassKey("trigger_platform_subscriptions")
TRIGGERS: HassKey[dict[str, str]] = HassKey("triggers")


# Basic schemas to sanity check the trigger descriptions,
# full validation is done by hassfest.triggers
_FIELD_DESCRIPTION_SCHEMA = vol.Schema(
    {
        vol.Optional(CONF_SELECTOR): selector.validate_selector,
    },
    extra=vol.ALLOW_EXTRA,
)

_TRIGGER_DESCRIPTION_SCHEMA = vol.Schema(
    {
        vol.Optional("target"): TargetSelector.CONFIG_SCHEMA,
        vol.Optional("fields"): vol.Schema({str: _FIELD_DESCRIPTION_SCHEMA}),
    },
    extra=vol.ALLOW_EXTRA,
)


def starts_with_dot(key: str) -> str:
    """Check if key starts with dot."""
    if not key.startswith("."):
        raise vol.Invalid("Key does not start with .")
    return key


_TRIGGERS_DESCRIPTION_SCHEMA = vol.Schema(
    {
        vol.Remove(vol.All(str, starts_with_dot)): object,
        cv.underscore_slug: vol.Any(None, _TRIGGER_DESCRIPTION_SCHEMA),
    }
)


async def async_setup(hass: HomeAssistant) -> None:
    """Set up the trigger helper."""
    from homeassistant.components import automation, labs  # noqa: PLC0415

    hass.data[TRIGGER_DESCRIPTION_CACHE] = {}
    hass.data[TRIGGER_DISABLED_TRIGGERS] = set()
    hass.data[TRIGGER_PLATFORM_SUBSCRIPTIONS] = []
    hass.data[TRIGGERS] = {}

    @callback
    def new_triggers_conditions_listener() -> None:
        """Handle new_triggers_conditions flag change."""
        # Invalidate the cache
        hass.data[TRIGGER_DESCRIPTION_CACHE] = {}
        hass.data[TRIGGER_DISABLED_TRIGGERS] = set()

    labs.async_listen(
        hass,
        automation.DOMAIN,
        automation.NEW_TRIGGERS_CONDITIONS_FEATURE_FLAG,
        new_triggers_conditions_listener,
    )

    await async_process_integration_platforms(
        hass, "trigger", _register_trigger_platform, wait_for_platforms=True
    )


@callback
def async_subscribe_platform_events(
    hass: HomeAssistant,
    on_event: Callable[[set[str]], Coroutine[Any, Any, None]],
) -> Callable[[], None]:
    """Subscribe to trigger platform events."""
    trigger_platform_event_subscriptions = hass.data[TRIGGER_PLATFORM_SUBSCRIPTIONS]

    def remove_subscription() -> None:
        trigger_platform_event_subscriptions.remove(on_event)

    trigger_platform_event_subscriptions.append(on_event)
    return remove_subscription


async def _register_trigger_platform(
    hass: HomeAssistant, integration_domain: str, platform: TriggerProtocol
) -> None:
    """Register a trigger platform and notify listeners.

    If the trigger platform does not provide any triggers, or it is disabled,
    listeners will not be notified.
    """
    from homeassistant.components import automation  # noqa: PLC0415

    new_triggers: set[str] = set()

    if hasattr(platform, "async_get_triggers"):
        for trigger_key in await platform.async_get_triggers(hass):
            trigger_key = get_absolute_description_key(integration_domain, trigger_key)
            hass.data[TRIGGERS][trigger_key] = integration_domain
            new_triggers.add(trigger_key)
        if not new_triggers:
            _LOGGER.debug(
                "Integration %s returned no triggers in async_get_triggers",
                integration_domain,
            )
            return
    elif hasattr(platform, "async_validate_trigger_config") or hasattr(
        platform, "TRIGGER_SCHEMA"
    ):
        hass.data[TRIGGERS][integration_domain] = integration_domain
        new_triggers.add(integration_domain)
    else:
        _LOGGER.debug(
            "Integration %s does not provide trigger support, skipping",
            integration_domain,
        )
        return

    if automation.is_disabled_experimental_trigger(hass, integration_domain):
        _LOGGER.debug("Triggers for integration %s are disabled", integration_domain)
        return

    # We don't use gather here because gather adds additional overhead
    # when wrapping each coroutine in a task, and we expect our listeners
    # to call trigger.async_get_all_descriptions which will only yield
    # the first time it's called, after that it returns cached data.
    for listener in hass.data[TRIGGER_PLATFORM_SUBSCRIPTIONS]:
        try:
            await listener(new_triggers)
        except Exception:
            _LOGGER.exception("Error while notifying trigger platform listener")


_TRIGGER_SCHEMA = cv.TRIGGER_BASE_SCHEMA.extend(
    {
        vol.Optional(CONF_OPTIONS): object,
        vol.Optional(CONF_TARGET): cv.TARGET_FIELDS,
    }
)


class Trigger(abc.ABC):
    """Trigger class."""

    _hass: HomeAssistant

    @classmethod
    async def async_validate_complete_config(
        cls, hass: HomeAssistant, complete_config: ConfigType
    ) -> ConfigType:
        """Validate complete config.

        The complete config includes fields that are generic to all triggers,
        such as the alias or the ID.
        This method should be overridden by triggers that need to migrate
        from the old-style config.
        """
        complete_config = _TRIGGER_SCHEMA(complete_config)

        specific_config: ConfigType = {}
        for key in (CONF_OPTIONS, CONF_TARGET):
            if key in complete_config:
                specific_config[key] = complete_config.pop(key)
        specific_config = await cls.async_validate_config(hass, specific_config)

        for key in (CONF_OPTIONS, CONF_TARGET):
            if key in specific_config:
                complete_config[key] = specific_config[key]

        return complete_config

    @classmethod
    @abc.abstractmethod
    async def async_validate_config(
        cls, hass: HomeAssistant, config: ConfigType
    ) -> ConfigType:
        """Validate config."""

    def __init__(self, hass: HomeAssistant, config: TriggerConfig) -> None:
        """Initialize trigger."""
        self._hass = hass

    async def async_attach_action(
        self,
        action: TriggerAction,
        action_payload_builder: TriggerActionPayloadBuilder,
    ) -> CALLBACK_TYPE:
        """Attach the trigger to an action."""

        @callback
        def run_action(
            extra_trigger_payload: dict[str, Any],
            description: str,
            context: Context | None = None,
        ) -> asyncio.Task[Any]:
            """Run action with trigger variables."""

            payload = action_payload_builder(extra_trigger_payload, description)
            return self._hass.async_create_task(action(payload, context))

        return await self.async_attach_runner(run_action)

    @abc.abstractmethod
    async def async_attach_runner(
        self, run_action: TriggerActionRunner
    ) -> CALLBACK_TYPE:
        """Attach the trigger to an action runner."""


ATTR_BEHAVIOR: Final = "behavior"
BEHAVIOR_FIRST: Final = "first"
BEHAVIOR_LAST: Final = "last"
BEHAVIOR_ANY: Final = "any"

ENTITY_STATE_TRIGGER_SCHEMA = vol.Schema(
    {
        vol.Required(CONF_TARGET): cv.TARGET_FIELDS,
    }
)

ENTITY_STATE_TRIGGER_SCHEMA_FIRST_LAST = ENTITY_STATE_TRIGGER_SCHEMA.extend(
    {
        vol.Required(CONF_OPTIONS): {
            vol.Required(ATTR_BEHAVIOR, default=BEHAVIOR_ANY): vol.In(
                [BEHAVIOR_FIRST, BEHAVIOR_LAST, BEHAVIOR_ANY]
            ),
        },
        vol.Required(CONF_TARGET): cv.TARGET_FIELDS,
    }
)


class EntityTriggerBase(Trigger):
    """Trigger for entity state changes."""

    _domain: str
    _schema: vol.Schema = ENTITY_STATE_TRIGGER_SCHEMA_FIRST_LAST

    @override
    @classmethod
    async def async_validate_config(
        cls, hass: HomeAssistant, config: ConfigType
    ) -> ConfigType:
        """Validate config."""
        return cast(ConfigType, cls._schema(config))

    def __init__(self, hass: HomeAssistant, config: TriggerConfig) -> None:
        """Initialize the state trigger."""
        super().__init__(hass, config)
        if TYPE_CHECKING:
            assert config.target is not None
        self._options = config.options or {}
        self._target = config.target

    def is_valid_transition(self, from_state: State, to_state: State) -> bool:
        """Check if the origin state is not an expected target states."""
        return not self.is_valid_state(from_state)

    @abc.abstractmethod
    def is_valid_state(self, state: State) -> bool:
        """Check if the new state matches the expected state(s)."""

    def check_all_match(self, entity_ids: set[str]) -> bool:
        """Check if all entity states match."""
        return all(
            self.is_valid_state(state)
            for entity_id in entity_ids
            if (state := self._hass.states.get(entity_id)) is not None
        )

    def check_one_match(self, entity_ids: set[str]) -> bool:
        """Check that only one entity state matches."""
        return (
            sum(
                self.is_valid_state(state)
                for entity_id in entity_ids
                if (state := self._hass.states.get(entity_id)) is not None
            )
            == 1
        )

    def entity_filter(self, entities: set[str]) -> set[str]:
        """Filter entities of this domain."""
        return {
            entity_id
            for entity_id in entities
            if split_entity_id(entity_id)[0] == self._domain
        }

    @override
    async def async_attach_runner(
        self, run_action: TriggerActionRunner
    ) -> CALLBACK_TYPE:
        """Attach the trigger to an action runner."""

        behavior = self._options.get(ATTR_BEHAVIOR)

        @callback
        def state_change_listener(
            target_state_change_data: TargetStateChangedData,
        ) -> None:
            """Listen for state changes and call action."""
            event = target_state_change_data.state_change_event
            entity_id = event.data["entity_id"]
            from_state = event.data["old_state"]
            to_state = event.data["new_state"]

            # The trigger should never fire if the previous state was not a valid state
            if not from_state or from_state.state in (STATE_UNAVAILABLE, STATE_UNKNOWN):
                return

<<<<<<< HEAD
            # The trigger should never fire if the new state is not the to state
            if not to_state or not self.is_to_state(to_state):
                return

            # The trigger should never fire if the previous state was not the from state
            if not self.is_from_state(from_state, to_state):
=======
            # The trigger should never fire if the new state is not valid
            if not to_state or not self.is_valid_state(to_state):
                return

            # The trigger should never fire if the transition is not valid
            if not self.is_valid_transition(from_state, to_state):
>>>>>>> 7c7c0aad
                return

            if behavior == BEHAVIOR_LAST:
                if not self.check_all_match(
                    target_state_change_data.targeted_entity_ids
                ):
                    return
            elif behavior == BEHAVIOR_FIRST:
                if not self.check_one_match(
                    target_state_change_data.targeted_entity_ids
                ):
                    return

            run_action(
                {
                    ATTR_ENTITY_ID: entity_id,
                    "from_state": from_state,
                    "to_state": to_state,
                },
                f"state of {entity_id}",
                event.context,
            )

        return async_track_target_selector_state_change_event(
            self._hass, self._target, state_change_listener, self.entity_filter
        )


class EntityStateTriggerBase(EntityTriggerBase):
    """Trigger for entity state changes."""

    _to_state: str

    def is_valid_state(self, state: State) -> bool:
        """Check if the new state matches the expected state."""
        return state.state == self._to_state


class ConditionalEntityStateTriggerBase(EntityTriggerBase):
    """Class for entity state changes where the from state is restricted."""

    _from_states: set[str]
    _to_states: set[str]

    def is_valid_transition(self, from_state: State, to_state: State) -> bool:
        """Check if the origin state matches the expected ones."""
        return from_state.state in self._from_states

    def is_valid_state(self, state: State) -> bool:
        """Check if the new state matches the expected states."""
        return state.state in self._to_states


class FromEntityStateTriggerBase(EntityTriggerBase):
    """Class for entity state changes from a specific state."""

    _from_state: str

    def is_from_state(self, from_state: State, to_state: State) -> bool:
        """Check if the state matches the origin state."""
        return (
            from_state.state == self._from_state and to_state.state != self._from_state
        )

    def is_to_state(self, state: State) -> bool:
        """Check if the state matches the target state."""
        return state.state != self._from_state


class EntityStateAttributeTriggerBase(EntityTriggerBase):
    """Trigger for entity state attribute changes."""

    _attribute: str
    _attribute_to_state: str

    def is_valid_state(self, state: State) -> bool:
        """Check if the new state attribute matches the expected one."""
        return state.attributes.get(self._attribute) == self._attribute_to_state


def make_entity_state_trigger(
    domain: str, to_state: str
) -> type[EntityStateTriggerBase]:
    """Create an entity state trigger class."""

    class CustomTrigger(EntityStateTriggerBase):
        """Trigger for entity state changes."""

        _domain = domain
        _to_state = to_state

    return CustomTrigger


def make_conditional_entity_state_trigger(
    domain: str, *, from_states: set[str], to_states: set[str]
) -> type[ConditionalEntityStateTriggerBase]:
    """Create a conditional entity state trigger class."""

    class CustomTrigger(ConditionalEntityStateTriggerBase):
        """Trigger for conditional entity state changes."""

        _domain = domain
        _from_states = from_states
        _to_states = to_states

    return CustomTrigger


def make_from_entity_state_trigger(
    domain: str, *, from_state: str
) -> type[FromEntityStateTriggerBase]:
    """Create a "from" entity state trigger class."""

    class CustomTrigger(FromEntityStateTriggerBase):
        """Trigger for "from" entity state changes."""

        _domain = domain
        _from_state = from_state

    return CustomTrigger


def make_entity_state_attribute_trigger(
    domain: str, attribute: str, to_state: str
) -> type[EntityStateAttributeTriggerBase]:
    """Create an entity state attribute trigger class."""

    class CustomTrigger(EntityStateAttributeTriggerBase):
        """Trigger for entity state changes."""

        _domain = domain
        _attribute = attribute
        _attribute_to_state = to_state

    return CustomTrigger


class TriggerProtocol(Protocol):
    """Define the format of trigger modules.

    New implementations should only implement async_get_triggers.
    """

    async def async_get_triggers(self, hass: HomeAssistant) -> dict[str, type[Trigger]]:
        """Return the triggers provided by this integration."""

    TRIGGER_SCHEMA: vol.Schema

    async def async_validate_trigger_config(
        self, hass: HomeAssistant, config: ConfigType
    ) -> ConfigType:
        """Validate config."""

    async def async_attach_trigger(
        self,
        hass: HomeAssistant,
        config: ConfigType,
        action: TriggerActionType,
        trigger_info: TriggerInfo,
    ) -> CALLBACK_TYPE:
        """Attach a trigger."""


@dataclass(slots=True, frozen=True)
class TriggerConfig:
    """Trigger config."""

    key: str  # The key used to identify the trigger, e.g. "zwave.event"
    target: dict[str, Any] | None = None
    options: dict[str, Any] | None = None


class TriggerActionRunner(Protocol):
    """Protocol type for the trigger action runner helper callback."""

    @callback
    def __call__(
        self,
        extra_trigger_payload: dict[str, Any],
        description: str,
        context: Context | None = None,
    ) -> asyncio.Task[Any]:
        """Define trigger action runner type.

        Returns:
            A Task that allows awaiting for the action to finish.
        """


class TriggerActionPayloadBuilder(Protocol):
    """Protocol type for the trigger action payload builder."""

    def __call__(
        self, extra_trigger_payload: dict[str, Any], description: str
    ) -> dict[str, Any]:
        """Define trigger action payload builder type."""


class TriggerAction(Protocol):
    """Protocol type for trigger action callback."""

    async def __call__(
        self, run_variables: dict[str, Any], context: Context | None = None
    ) -> Any:
        """Define action callback type."""


class TriggerActionType(Protocol):
    """Protocol type for trigger action callback.

    Contrary to TriggerAction, this type supports both sync and async callables.
    """

    def __call__(
        self,
        run_variables: dict[str, Any],
        context: Context | None = None,
    ) -> Coroutine[Any, Any, Any] | Any:
        """Define action callback type."""


class TriggerData(TypedDict):
    """Trigger data."""

    id: str
    idx: str
    alias: str | None


class TriggerInfo(TypedDict):
    """Information about trigger."""

    domain: str
    name: str
    home_assistant_start: bool
    variables: TemplateVarsType
    trigger_data: TriggerData


@dataclass(slots=True)
class PluggableActionsEntry:
    """Holder to keep track of all plugs and actions for a given trigger."""

    plugs: set[PluggableAction] = field(default_factory=set)
    actions: dict[
        object,
        tuple[
            HassJob[[dict[str, Any], Context | None], Coroutine[Any, Any, None] | Any],
            dict[str, Any],
        ],
    ] = field(default_factory=dict)


class PluggableAction:
    """A pluggable action handler."""

    _entry: PluggableActionsEntry | None = None

    def __init__(self, update: CALLBACK_TYPE | None = None) -> None:
        """Initialize a pluggable action.

        :param update: callback triggered whenever triggers are attached or removed.
        """
        self._update = update

    def __bool__(self) -> bool:
        """Return if we have something attached."""
        return bool(self._entry and self._entry.actions)

    @callback
    def async_run_update(self) -> None:
        """Run update function if one exists."""
        if self._update:
            self._update()

    @staticmethod
    @callback
    def async_get_registry(hass: HomeAssistant) -> dict[tuple, PluggableActionsEntry]:
        """Return the pluggable actions registry."""
        if data := hass.data.get(DATA_PLUGGABLE_ACTIONS):
            return data
        data = hass.data[DATA_PLUGGABLE_ACTIONS] = defaultdict(PluggableActionsEntry)
        return data

    @staticmethod
    @callback
    def async_attach_trigger(
        hass: HomeAssistant,
        trigger: dict[str, str],
        action: TriggerActionType,
        variables: dict[str, Any],
    ) -> CALLBACK_TYPE:
        """Attach an action to a trigger entry.

        Existing or future plugs registered will be attached.
        """
        reg = PluggableAction.async_get_registry(hass)
        key = tuple(sorted(trigger.items()))
        entry = reg[key]

        def _update() -> None:
            for plug in entry.plugs:
                plug.async_run_update()

        @callback
        def _remove() -> None:
            """Remove this action attachment, and disconnect all plugs."""
            del entry.actions[_remove]
            _update()
            if not entry.actions and not entry.plugs:
                del reg[key]

        job = HassJob(action, f"trigger {trigger} {variables}")
        entry.actions[_remove] = (job, variables)
        _update()

        return _remove

    @callback
    def async_register(
        self, hass: HomeAssistant, trigger: dict[str, str]
    ) -> CALLBACK_TYPE:
        """Register plug in the global plugs dictionary."""

        reg = PluggableAction.async_get_registry(hass)
        key = tuple(sorted(trigger.items()))
        self._entry = reg[key]
        self._entry.plugs.add(self)

        @callback
        def _remove() -> None:
            """Remove plug from registration.

            Clean up entry if there are no actions or plugs registered.
            """
            assert self._entry
            self._entry.plugs.remove(self)
            if not self._entry.actions and not self._entry.plugs:
                del reg[key]
            self._entry = None

        return _remove

    async def async_run(
        self, hass: HomeAssistant, context: Context | None = None
    ) -> None:
        """Run all actions."""
        assert self._entry
        for job, variables in self._entry.actions.values():
            task = hass.async_run_hass_job(job, variables, context)
            if task:
                await task


async def _async_get_trigger_platform(
    hass: HomeAssistant, trigger_key: str
) -> tuple[str, TriggerProtocol]:
    from homeassistant.components import automation  # noqa: PLC0415

    platform_and_sub_type = trigger_key.split(".")
    platform = platform_and_sub_type[0]
    platform = _PLATFORM_ALIASES.get(platform, platform)

    if automation.is_disabled_experimental_trigger(hass, platform):
        raise vol.Invalid(
            f"Trigger '{trigger_key}' requires the experimental 'New triggers and "
            "conditions' feature to be enabled in Home Assistant Labs settings "
            f"(feature flag: '{automation.NEW_TRIGGERS_CONDITIONS_FEATURE_FLAG}')"
        )

    try:
        integration = await async_get_integration(hass, platform)
    except IntegrationNotFound:
        raise vol.Invalid(f"Invalid trigger '{trigger_key}' specified") from None
    try:
        return platform, await integration.async_get_platform("trigger")
    except ImportError:
        raise vol.Invalid(
            f"Integration '{platform}' does not provide trigger support"
        ) from None


async def async_validate_trigger_config(
    hass: HomeAssistant, trigger_config: list[ConfigType]
) -> list[ConfigType]:
    """Validate triggers."""
    config = []
    for conf in trigger_config:
        trigger_key: str = conf[CONF_PLATFORM]
        platform_domain, platform = await _async_get_trigger_platform(hass, trigger_key)
        if hasattr(platform, "async_get_triggers"):
            trigger_descriptors = await platform.async_get_triggers(hass)
            relative_trigger_key = get_relative_description_key(
                platform_domain, trigger_key
            )
            if not (trigger := trigger_descriptors.get(relative_trigger_key)):
                raise vol.Invalid(f"Invalid trigger '{trigger_key}' specified")
            conf = await trigger.async_validate_complete_config(hass, conf)
        elif hasattr(platform, "async_validate_trigger_config"):
            conf = move_options_fields_to_top_level(conf, cv.TRIGGER_BASE_SCHEMA)
            conf = await platform.async_validate_trigger_config(hass, conf)
        else:
            conf = move_options_fields_to_top_level(conf, cv.TRIGGER_BASE_SCHEMA)
            conf = platform.TRIGGER_SCHEMA(conf)
        config.append(conf)
    return config


def _trigger_action_wrapper(
    hass: HomeAssistant, action: Callable, conf: ConfigType
) -> Callable:
    """Wrap trigger action with extra vars if configured.

    If action is a coroutine function, a coroutine function will be returned.
    If action is a callback, a callback will be returned.
    """
    if CONF_VARIABLES not in conf:
        return action

    # Check for partials to properly determine if coroutine function
    check_func = action
    while isinstance(check_func, functools.partial):
        check_func = check_func.func

    wrapper_func: Callable[..., Any] | Callable[..., Coroutine[Any, Any, Any]]
    if inspect.iscoroutinefunction(check_func):
        async_action = cast(Callable[..., Coroutine[Any, Any, Any]], action)

        @functools.wraps(async_action)
        async def async_with_vars(
            run_variables: dict[str, Any], context: Context | None = None
        ) -> Any:
            """Wrap action with extra vars."""
            trigger_variables = conf[CONF_VARIABLES]
            run_variables.update(trigger_variables.async_render(hass, run_variables))
            return await action(run_variables, context)

        wrapper_func = async_with_vars

    else:

        @functools.wraps(action)
        def with_vars(
            run_variables: dict[str, Any], context: Context | None = None
        ) -> Any:
            """Wrap action with extra vars."""
            trigger_variables = conf[CONF_VARIABLES]
            run_variables.update(trigger_variables.async_render(hass, run_variables))
            return action(run_variables, context)

        if is_callback(check_func):
            with_vars = callback(with_vars)

        wrapper_func = with_vars

    return wrapper_func


async def _async_attach_trigger_cls(
    hass: HomeAssistant,
    trigger_cls: type[Trigger],
    trigger_key: str,
    conf: ConfigType,
    action: Callable,
    trigger_info: TriggerInfo,
) -> CALLBACK_TYPE:
    """Initialize a new Trigger class and attach it."""

    def action_payload_builder(
        extra_trigger_payload: dict[str, Any], description: str
    ) -> dict[str, Any]:
        """Build action variables."""
        payload = {
            "trigger": {
                **trigger_info["trigger_data"],
                CONF_PLATFORM: trigger_key,
                "description": description,
                **extra_trigger_payload,
            }
        }
        if CONF_VARIABLES in conf:
            trigger_variables = conf[CONF_VARIABLES]
            payload.update(trigger_variables.async_render(hass, payload))
        return payload

    # Wrap sync action so that it is always async.
    # This simplifies the Trigger action runner interface by always returning a coroutine,
    # removing the need for integrations to check for the return type when awaiting the action.
    match get_hassjob_callable_job_type(action):
        case HassJobType.Executor:
            original_action = action

            async def wrapped_executor_action(
                run_variables: dict[str, Any], context: Context | None = None
            ) -> Any:
                """Wrap sync action to be called in executor."""
                return await hass.async_add_executor_job(
                    original_action, run_variables, context
                )

            action = wrapped_executor_action

        case HassJobType.Callback:
            original_action = action

            async def wrapped_callback_action(
                run_variables: dict[str, Any], context: Context | None = None
            ) -> Any:
                """Wrap callback action to be awaitable."""
                return original_action(run_variables, context)

            action = wrapped_callback_action

    trigger = trigger_cls(
        hass,
        TriggerConfig(
            key=trigger_key,
            target=conf.get(CONF_TARGET),
            options=conf.get(CONF_OPTIONS),
        ),
    )
    return await trigger.async_attach_action(action, action_payload_builder)


async def async_initialize_triggers(
    hass: HomeAssistant,
    trigger_config: list[ConfigType],
    action: Callable,
    domain: str,
    name: str,
    log_cb: Callable,
    home_assistant_start: bool = False,
    variables: TemplateVarsType = None,
) -> CALLBACK_TYPE | None:
    """Initialize triggers."""
    triggers: list[asyncio.Task[CALLBACK_TYPE]] = []
    for idx, conf in enumerate(trigger_config):
        # Skip triggers that are not enabled
        if CONF_ENABLED in conf:
            enabled = conf[CONF_ENABLED]
            if isinstance(enabled, Template):
                try:
                    enabled = enabled.async_render(variables, limited=True)
                except TemplateError as err:
                    log_cb(logging.ERROR, f"Error rendering enabled template: {err}")
                    continue
            if not enabled:
                continue

        trigger_key: str = conf[CONF_PLATFORM]
        platform_domain, platform = await _async_get_trigger_platform(hass, trigger_key)
        trigger_id = conf.get(CONF_ID, f"{idx}")
        trigger_idx = f"{idx}"
        trigger_alias = conf.get(CONF_ALIAS)
        trigger_data = TriggerData(id=trigger_id, idx=trigger_idx, alias=trigger_alias)
        info = TriggerInfo(
            domain=domain,
            name=name,
            home_assistant_start=home_assistant_start,
            variables=variables,
            trigger_data=trigger_data,
        )

        if hasattr(platform, "async_get_triggers"):
            trigger_descriptors = await platform.async_get_triggers(hass)
            relative_trigger_key = get_relative_description_key(
                platform_domain, trigger_key
            )
            trigger_cls = trigger_descriptors[relative_trigger_key]
            coro = _async_attach_trigger_cls(
                hass, trigger_cls, trigger_key, conf, action, info
            )
        else:
            action_wrapper = _trigger_action_wrapper(hass, action, conf)
            coro = platform.async_attach_trigger(hass, conf, action_wrapper, info)

        triggers.append(create_eager_task(coro))

    attach_results = await asyncio.gather(*triggers, return_exceptions=True)
    removes: list[Callable[[], None]] = []

    for result in attach_results:
        if isinstance(result, HomeAssistantError):
            log_cb(logging.ERROR, f"Got error '{result}' when setting up triggers for")
        elif isinstance(result, Exception):
            log_cb(logging.ERROR, "Error setting up trigger", exc_info=result)
        elif isinstance(result, BaseException):
            raise result from None
        elif result is None:
            log_cb(  # type: ignore[unreachable]
                logging.ERROR, "Unknown error while setting up trigger (empty result)"
            )
        else:
            removes.append(result)

    if not removes:
        return None

    log_cb(logging.INFO, "Initialized trigger")

    @callback
    def remove_triggers() -> None:
        """Remove triggers."""
        for remove in removes:
            remove()

    return remove_triggers


def _load_triggers_file(integration: Integration) -> dict[str, Any]:
    """Load triggers file for an integration."""
    try:
        return cast(
            dict[str, Any],
            _TRIGGERS_DESCRIPTION_SCHEMA(
                load_yaml_dict(str(integration.file_path / "triggers.yaml"))
            ),
        )
    except FileNotFoundError:
        _LOGGER.warning(
            "Unable to find triggers.yaml for the %s integration", integration.domain
        )
        return {}
    except (HomeAssistantError, vol.Invalid) as ex:
        _LOGGER.warning(
            "Unable to parse triggers.yaml for the %s integration: %s",
            integration.domain,
            ex,
        )
        return {}


def _load_triggers_files(
    integrations: Iterable[Integration],
) -> dict[str, dict[str, Any]]:
    """Load trigger files for multiple integrations."""
    return {
        integration.domain: {
            get_absolute_description_key(integration.domain, key): value
            for key, value in _load_triggers_file(integration).items()
        }
        for integration in integrations
    }


async def async_get_all_descriptions(
    hass: HomeAssistant,
) -> dict[str, dict[str, Any] | None]:
    """Return descriptions (i.e. user documentation) for all triggers."""
    from homeassistant.components import automation  # noqa: PLC0415

    descriptions_cache = hass.data[TRIGGER_DESCRIPTION_CACHE]

    triggers = hass.data[TRIGGERS]
    # See if there are new triggers not seen before.
    # Any trigger that we saw before already has an entry in description_cache.
    all_triggers = set(triggers)
    previous_all_triggers = set(descriptions_cache)
    # If the triggers are the same, we can return the cache

    # mypy complains: Invalid index type "HassKey[set[str]]" for "HassDict"
    if previous_all_triggers | hass.data[TRIGGER_DISABLED_TRIGGERS] == all_triggers:  # type: ignore[index]
        return descriptions_cache

    # Files we loaded for missing descriptions
    new_triggers_descriptions: dict[str, dict[str, Any]] = {}
    # We try to avoid making a copy in the event the cache is good,
    # but now we must make a copy in case new triggers get added
    # while we are loading the missing ones so we do not
    # add the new ones to the cache without their descriptions
    triggers = triggers.copy()

    if missing_triggers := all_triggers.difference(descriptions_cache):
        domains_with_missing_triggers = {
            triggers[missing_trigger] for missing_trigger in missing_triggers
        }
        ints_or_excs = await async_get_integrations(hass, domains_with_missing_triggers)
        integrations: list[Integration] = []
        for domain, int_or_exc in ints_or_excs.items():
            if type(int_or_exc) is Integration and int_or_exc.has_triggers:
                integrations.append(int_or_exc)
                continue
            if TYPE_CHECKING:
                assert isinstance(int_or_exc, Exception)
            _LOGGER.debug(
                "Failed to load triggers.yaml for integration: %s",
                domain,
                exc_info=int_or_exc,
            )

        if integrations:
            new_triggers_descriptions = await hass.async_add_executor_job(
                _load_triggers_files, integrations
            )

    # Make a copy of the old cache and add missing descriptions to it
    new_descriptions_cache = descriptions_cache.copy()
    for missing_trigger in missing_triggers:
        domain = triggers[missing_trigger]
        if automation.is_disabled_experimental_trigger(hass, domain):
            hass.data[TRIGGER_DISABLED_TRIGGERS].add(missing_trigger)
            continue

        if (
            yaml_description := new_triggers_descriptions.get(domain, {}).get(
                missing_trigger
            )
        ) is None:
            _LOGGER.debug(
                "No trigger descriptions found for trigger %s, skipping",
                missing_trigger,
            )
            new_descriptions_cache[missing_trigger] = None
            continue

        description = {"fields": yaml_description.get("fields", {})}
        if (target := yaml_description.get("target")) is not None:
            description["target"] = target

        new_descriptions_cache[missing_trigger] = description

    hass.data[TRIGGER_DESCRIPTION_CACHE] = new_descriptions_cache
    return new_descriptions_cache<|MERGE_RESOLUTION|>--- conflicted
+++ resolved
@@ -394,21 +394,12 @@
             if not from_state or from_state.state in (STATE_UNAVAILABLE, STATE_UNKNOWN):
                 return
 
-<<<<<<< HEAD
-            # The trigger should never fire if the new state is not the to state
-            if not to_state or not self.is_to_state(to_state):
-                return
-
-            # The trigger should never fire if the previous state was not the from state
-            if not self.is_from_state(from_state, to_state):
-=======
             # The trigger should never fire if the new state is not valid
             if not to_state or not self.is_valid_state(to_state):
                 return
 
             # The trigger should never fire if the transition is not valid
             if not self.is_valid_transition(from_state, to_state):
->>>>>>> 7c7c0aad
                 return
 
             if behavior == BEHAVIOR_LAST:
