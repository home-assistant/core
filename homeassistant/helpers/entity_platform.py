"""Class to manage the entities for a single platform."""
import asyncio
from contextvars import ContextVar
from datetime import datetime, timedelta
from logging import Logger
from types import ModuleType
from typing import TYPE_CHECKING, Callable, Coroutine, Dict, Iterable, List, Optional

from homeassistant import config_entries
from homeassistant.const import ATTR_RESTORED, DEVICE_DEFAULT_NAME
from homeassistant.core import (
    CALLBACK_TYPE,
    ServiceCall,
    callback,
    split_entity_id,
    valid_entity_id,
)
from homeassistant.exceptions import HomeAssistantError, PlatformNotReady
from homeassistant.helpers import config_validation as cv, service
from homeassistant.helpers.typing import HomeAssistantType
from homeassistant.util.async_ import run_callback_threadsafe

from .entity_registry import DISABLED_INTEGRATION
from .event import async_call_later, async_track_time_interval

if TYPE_CHECKING:
    from .entity import Entity

# mypy: allow-untyped-defs

SLOW_SETUP_WARNING = 10
SLOW_SETUP_MAX_WAIT = 60
SLOW_ADD_ENTITY_MAX_WAIT = 15  # Per Entity
SLOW_ADD_MIN_TIMEOUT = 500

PLATFORM_NOT_READY_RETRIES = 10
DATA_ENTITY_PLATFORM = "entity_platform"
PLATFORM_NOT_READY_BASE_WAIT_TIME = 30  # seconds


class EntityPlatform:
    """Manage the entities for a single platform."""

    def __init__(
        self,
        *,
        hass: HomeAssistantType,
        logger: Logger,
        domain: str,
        platform_name: str,
        platform: Optional[ModuleType],
        scan_interval: timedelta,
        entity_namespace: Optional[str],
    ):
        """Initialize the entity platform."""
        self.hass = hass
        self.logger = logger
        self.domain = domain
        self.platform_name = platform_name
        self.platform = platform
        self.scan_interval = scan_interval
        self.entity_namespace = entity_namespace
        self.config_entry: Optional[config_entries.ConfigEntry] = None
        self.entities: Dict[str, Entity] = {}  # pylint: disable=used-before-assignment
        self._tasks: List[asyncio.Future] = []
        # Stop tracking tasks after setup is completed
        self._setup_complete = False
        # Method to cancel the state change listener
        self._async_unsub_polling: Optional[CALLBACK_TYPE] = None
        # Method to cancel the retry of setup
        self._async_cancel_retry_setup: Optional[CALLBACK_TYPE] = None
        self._process_updates: Optional[asyncio.Lock] = None

        self.parallel_updates: Optional[asyncio.Semaphore] = None

        # Platform is None for the EntityComponent "catch-all" EntityPlatform
        # which powers entity_component.add_entities
        self.parallel_updates_created = platform is None

        hass.data.setdefault(DATA_ENTITY_PLATFORM, {}).setdefault(
            self.platform_name, []
        ).append(self)

    def __repr__(self):
        """Represent an EntityPlatform."""
        return f"<EntityPlatform domain={self.domain} platform_name={self.platform_name} config_entry={self.config_entry}>"

    @callback
    def _get_parallel_updates_semaphore(
        self, entity_has_async_update: bool
    ) -> Optional[asyncio.Semaphore]:
        """Get or create a semaphore for parallel updates.

        Semaphore will be created on demand because we base it off if update method is async or not.

        If parallel updates is set to 0, we skip the semaphore.
        If parallel updates is set to a number, we initialize the semaphore to that number.
        The default value for parallel requests is decided based on the first entity that is added to Home Assistant.
        It's 0 if the entity defines the async_update method, else it's 1.
        """
        if self.parallel_updates_created:
            return self.parallel_updates

        self.parallel_updates_created = True

        parallel_updates = getattr(self.platform, "PARALLEL_UPDATES", None)

        if parallel_updates is None and not entity_has_async_update:
            parallel_updates = 1

        if parallel_updates == 0:
            parallel_updates = None

        if parallel_updates is not None:
            self.parallel_updates = asyncio.Semaphore(parallel_updates)

        return self.parallel_updates

    async def async_setup(self, platform_config, discovery_info=None):
        """Set up the platform from a config file."""
        platform = self.platform
        hass = self.hass

        if not hasattr(platform, "async_setup_platform") and not hasattr(
            platform, "setup_platform"
        ):
            self.logger.error(
                "The %s platform for the %s integration does not support platform setup. Please remove it from your config.",
                self.platform_name,
                self.domain,
            )
            return

        @callback
        def async_create_setup_task() -> Coroutine:
            """Get task to set up platform."""
            if getattr(platform, "async_setup_platform", None):
                return platform.async_setup_platform(  # type: ignore
                    hass,
                    platform_config,
                    self._async_schedule_add_entities,
                    discovery_info,
                )

            # This should not be replaced with hass.async_add_job because
            # we don't want to track this task in case it blocks startup.
            return hass.loop.run_in_executor(  # type: ignore[return-value]
                None,
                platform.setup_platform,  # type: ignore
                hass,
                platform_config,
                self._schedule_add_entities,
                discovery_info,
            )

        await self._async_setup_platform(async_create_setup_task)

    async def async_setup_entry(self, config_entry: config_entries.ConfigEntry) -> bool:
        """Set up the platform from a config entry."""
        # Store it so that we can save config entry ID in entity registry
        self.config_entry = config_entry
        platform = self.platform

        @callback
        def async_create_setup_task():
            """Get task to set up platform."""
            return platform.async_setup_entry(  # type: ignore
                self.hass, config_entry, self._async_schedule_add_entities
            )

        return await self._async_setup_platform(async_create_setup_task)

    async def _async_setup_platform(
        self, async_create_setup_task: Callable[[], Coroutine], tries: int = 0
    ) -> bool:
        """Set up a platform via config file or config entry.

        async_create_setup_task creates a coroutine that sets up platform.
        """
        current_platform.set(self)
        logger = self.logger
        hass = self.hass
        full_name = f"{self.domain}.{self.platform_name}"

        logger.info("Setting up %s", full_name)
        warn_task = hass.loop.call_later(
            SLOW_SETUP_WARNING,
            logger.warning,
            "Setup of %s platform %s is taking over %s seconds.",
            self.domain,
            self.platform_name,
            SLOW_SETUP_WARNING,
        )

        try:
            task = async_create_setup_task()

            async with hass.timeout.async_timeout(SLOW_SETUP_MAX_WAIT, self.domain):
                await asyncio.shield(task)

            # Block till all entities are done
            if self._tasks:
                pending = [task for task in self._tasks if not task.done()]
                self._tasks.clear()
                self.logger.warning("_async_setup_platform: %s %s", self, self._tasks)

                if pending:
                    await asyncio.gather(*pending)

            hass.config.components.add(full_name)
            self._setup_complete = True
            return True
        except PlatformNotReady:
            tries += 1
            wait_time = min(tries, 6) * PLATFORM_NOT_READY_BASE_WAIT_TIME
            logger.warning(
                "Platform %s not ready yet. Retrying in %d seconds.",
                self.platform_name,
                wait_time,
            )

            async def setup_again(now):
                """Run setup again."""
                self._async_cancel_retry_setup = None
                await self._async_setup_platform(async_create_setup_task, tries)

            self._async_cancel_retry_setup = async_call_later(
                hass, wait_time, setup_again
            )
            return False
        except asyncio.TimeoutError:
            logger.error(
                "Setup of platform %s is taking longer than %s seconds."
                " Startup will proceed without waiting any longer.",
                self.platform_name,
                SLOW_SETUP_MAX_WAIT,
            )
            return False
        except Exception:  # pylint: disable=broad-except
            logger.exception(
                "Error while setting up %s platform for %s",
                self.platform_name,
                self.domain,
            )
            return False
        finally:
            warn_task.cancel()

    def _schedule_add_entities(
        self, new_entities: Iterable["Entity"], update_before_add: bool = False
    ) -> None:
        """Schedule adding entities for a single platform, synchronously."""
        run_callback_threadsafe(
            self.hass.loop,
            self._async_schedule_add_entities,
            list(new_entities),
            update_before_add,
        ).result()

    @callback
    def _async_schedule_add_entities(
        self, new_entities: Iterable["Entity"], update_before_add: bool = False
    ) -> None:
        """Schedule adding entities for a single platform async."""
<<<<<<< HEAD
        self._tasks.append(
            self._async_schedule_add_entities_nowait(
                new_entities, update_before_add=update_before_add
            )
        )
        self.logger.warning("_async_schedule_add_entities: %s %s", self, self._tasks)

    @callback
    def _async_schedule_add_entities_nowait(
        self, new_entities: Iterable["Entity"], update_before_add: bool = False
    ) -> asyncio.tasks.Task:
        """Schedule adding entities for a single platform async.

        Unlike _async_schedule_add_entities, these are not tracked
        in self._tasks as _async_setup_platform will not be able to clear
        them as these are setup from config entries where we use
        async_forward_entry_setup.
        """
        return self.hass.async_create_task(
            self.async_add_entities(new_entities, update_before_add=update_before_add),
        )

    @callback
    def _async_schedule_add_entities_nowait(
        self, new_entities: Iterable["Entity"], update_before_add: bool = False
    ) -> asyncio.tasks.Task:
        """Schedule adding entities for a single platform async.

        Unlike _async_schedule_add_entities, these are not tracked
        in self._tasks as _async_setup_platform will not be able to clear
        them as these are setup from config entries where we use
        async_forward_entry_setup.
        """
        return self.hass.async_create_task(
=======
        task = self.hass.async_create_task(
>>>>>>> db1a002c
            self.async_add_entities(new_entities, update_before_add=update_before_add),
        )

        if not self._setup_complete:
            self._tasks.append(task)

    def add_entities(
        self, new_entities: Iterable["Entity"], update_before_add: bool = False
    ) -> None:
        """Add entities for a single platform."""
        # That avoid deadlocks
        if update_before_add:
            self.logger.warning(
                "Call 'add_entities' with update_before_add=True "
                "only inside tests or you can run into a deadlock!"
            )

        asyncio.run_coroutine_threadsafe(
            self.async_add_entities(list(new_entities), update_before_add),
            self.hass.loop,
        ).result()

    async def async_add_entities(
        self, new_entities: Iterable["Entity"], update_before_add: bool = False
    ) -> None:
        """Add entities for a single platform async.

        This method must be run in the event loop.
        """
        # handle empty list from component/platform
        if not new_entities:
            return

        hass = self.hass

        device_registry = await hass.helpers.device_registry.async_get_registry()
        entity_registry = await hass.helpers.entity_registry.async_get_registry()
        tasks = [
            self._async_add_entity(  # type: ignore
                entity, update_before_add, entity_registry, device_registry
            )
            for entity in new_entities
        ]

        # No entities for processing
        if not tasks:
            return

        timeout = max(SLOW_ADD_ENTITY_MAX_WAIT * len(tasks), SLOW_ADD_MIN_TIMEOUT)
        try:
            async with self.hass.timeout.async_timeout(timeout, self.domain):
                await asyncio.gather(*tasks)
        except asyncio.TimeoutError:
            self.logger.warning(
                "Timed out adding entities for domain %s with platform %s after %ds",
                self.domain,
                self.platform_name,
                timeout,
            )
        except Exception:
            self.logger.exception(
                "Error adding entities for domain %s with platform %s",
                self.domain,
                self.platform_name,
            )
            raise

        if self._async_unsub_polling is not None or not any(
            entity.should_poll for entity in self.entities.values()
        ):
            return

        self._async_unsub_polling = async_track_time_interval(
            self.hass,
            self._update_entity_states,
            self.scan_interval,
        )

    async def _async_add_entity(
        self, entity, update_before_add, entity_registry, device_registry
    ):
        """Add an entity to the platform."""
        if entity is None:
            raise ValueError("Entity cannot be None")

        entity.add_to_platform_start(
            self.hass,
            self,
            self._get_parallel_updates_semaphore(hasattr(entity, "async_update")),
        )

        # Update properties before we generate the entity_id
        if update_before_add:
            try:
                await entity.async_device_update(warning=False)
            except Exception:  # pylint: disable=broad-except
                self.logger.exception("%s: Error on device update!", self.platform_name)
                entity.add_to_platform_abort()
                return

        requested_entity_id = None
        suggested_object_id: Optional[str] = None

        # Get entity_id from unique ID registration
        if entity.unique_id is not None:
            if entity.entity_id is not None:
                requested_entity_id = entity.entity_id
                suggested_object_id = split_entity_id(entity.entity_id)[1]
            else:
                suggested_object_id = entity.name

            if self.entity_namespace is not None:
                suggested_object_id = f"{self.entity_namespace} {suggested_object_id}"

            if self.config_entry is not None:
                config_entry_id: Optional[str] = self.config_entry.entry_id
            else:
                config_entry_id = None

            device_info = entity.device_info
            device_id = None

            if config_entry_id is not None and device_info is not None:
                processed_dev_info = {"config_entry_id": config_entry_id}
                for key in (
                    "connections",
                    "identifiers",
                    "manufacturer",
                    "model",
                    "name",
                    "default_manufacturer",
                    "default_model",
                    "default_name",
                    "sw_version",
                    "entry_type",
                    "via_device",
                ):
                    if key in device_info:
                        processed_dev_info[key] = device_info[key]

                device = device_registry.async_get_or_create(**processed_dev_info)
                if device:
                    device_id = device.id

            disabled_by: Optional[str] = None
            if not entity.entity_registry_enabled_default:
                disabled_by = DISABLED_INTEGRATION

            entry = entity_registry.async_get_or_create(
                self.domain,
                self.platform_name,
                entity.unique_id,
                suggested_object_id=suggested_object_id,
                config_entry=self.config_entry,
                device_id=device_id,
                known_object_ids=self.entities.keys(),
                disabled_by=disabled_by,
                capabilities=entity.capability_attributes,
                supported_features=entity.supported_features,
                device_class=entity.device_class,
                unit_of_measurement=entity.unit_of_measurement,
                original_name=entity.name,
                original_icon=entity.icon,
            )

            entity.registry_entry = entry
            entity.entity_id = entry.entity_id

            if entry.disabled:
                self.logger.info(
                    "Not adding entity %s because it's disabled",
                    entry.name
                    or entity.name
                    or f'"{self.platform_name} {entity.unique_id}"',
                )
                entity.add_to_platform_abort()
                return

        # We won't generate an entity ID if the platform has already set one
        # We will however make sure that platform cannot pick a registered ID
        elif entity.entity_id is not None and entity_registry.async_is_registered(
            entity.entity_id
        ):
            # If entity already registered, convert entity id to suggestion
            suggested_object_id = split_entity_id(entity.entity_id)[1]
            entity.entity_id = None

        # Generate entity ID
        if entity.entity_id is None:
            suggested_object_id = (
                suggested_object_id or entity.name or DEVICE_DEFAULT_NAME
            )

            if self.entity_namespace is not None:
                suggested_object_id = f"{self.entity_namespace} {suggested_object_id}"
            entity.entity_id = entity_registry.async_generate_entity_id(
                self.domain, suggested_object_id, self.entities.keys()
            )

        # Make sure it is valid in case an entity set the value themselves
        if not valid_entity_id(entity.entity_id):
            entity.add_to_platform_abort()
            raise HomeAssistantError(f"Invalid entity id: {entity.entity_id}")

        already_exists = entity.entity_id in self.entities
        restored = False

        if not already_exists and not self.hass.states.async_available(
            entity.entity_id
        ):
            existing = self.hass.states.get(entity.entity_id)
            if existing is not None and ATTR_RESTORED in existing.attributes:
                restored = True
            else:
                already_exists = True

        if already_exists:
            if entity.unique_id is not None:
                msg = f"Platform {self.platform_name} does not generate unique IDs. "
                if requested_entity_id:
                    msg += f"ID {entity.unique_id} is already used by {entity.entity_id} - ignoring {requested_entity_id}"
                else:
                    msg += f"ID {entity.unique_id} already exists - ignoring {entity.entity_id}"
            else:
                msg = f"Entity id already exists - ignoring: {entity.entity_id}"
            self.logger.error(msg)
            entity.add_to_platform_abort()
            return

        entity_id = entity.entity_id
        self.entities[entity_id] = entity

        if not restored:
            # Reserve the state in the state machine
            # because as soon as we return control to the event
            # loop below, another entity could be added
            # with the same id before `entity.add_to_platform_finish()`
            # has a chance to finish.
            self.hass.states.async_reserve(entity.entity_id)

        entity.async_on_remove(lambda: self.entities.pop(entity_id))

        await entity.add_to_platform_finish()

    async def async_reset(self) -> None:
        """Remove all entities and reset data.

        This method must be run in the event loop.
        """
        if self._async_cancel_retry_setup is not None:
            self._async_cancel_retry_setup()
            self._async_cancel_retry_setup = None

        if not self.entities:
            return

        tasks = [self.async_remove_entity(entity_id) for entity_id in self.entities]

        await asyncio.gather(*tasks)

        if self._async_unsub_polling is not None:
            self._async_unsub_polling()
            self._async_unsub_polling = None
        self._setup_complete = False

    async def async_destroy(self) -> None:
        """Destroy an entity platform.

        Call before discarding the object.
        """
        await self.async_reset()
        self.hass.data[DATA_ENTITY_PLATFORM][self.platform_name].remove(self)

    async def async_remove_entity(self, entity_id: str) -> None:
        """Remove entity id from platform."""
        await self.entities[entity_id].async_remove()

        # Clean up polling job if no longer needed
        if self._async_unsub_polling is not None and not any(
            entity.should_poll for entity in self.entities.values()
        ):
            self._async_unsub_polling()
            self._async_unsub_polling = None

    async def async_extract_from_service(
        self, service_call: ServiceCall, expand_group: bool = True
    ) -> List["Entity"]:
        """Extract all known and available entities from a service call.

        Will return an empty list if entities specified but unknown.

        This method must be run in the event loop.
        """
        return await service.async_extract_entities(
            self.hass, self.entities.values(), service_call, expand_group
        )

    @callback
    def async_register_entity_service(self, name, schema, func, required_features=None):
        """Register an entity service.

        Services will automatically be shared by all platforms of the same domain.
        """
        if self.hass.services.has_service(self.platform_name, name):
            return

        if isinstance(schema, dict):
            schema = cv.make_entity_service_schema(schema)

        async def handle_service(call: ServiceCall) -> None:
            """Handle the service."""
            await service.entity_service_call(
                self.hass,
                [
                    plf
                    for plf in self.hass.data[DATA_ENTITY_PLATFORM][self.platform_name]
                    if plf.domain == self.domain
                ],
                func,
                call,
                required_features,
            )

        self.hass.services.async_register(
            self.platform_name, name, handle_service, schema
        )

    async def _update_entity_states(self, now: datetime) -> None:
        """Update the states of all the polling entities.

        To protect from flooding the executor, we will update async entities
        in parallel and other entities sequential.

        This method must be run in the event loop.
        """
        if self._process_updates is None:
            self._process_updates = asyncio.Lock()
        if self._process_updates.locked():
            self.logger.warning(
                "Updating %s %s took longer than the scheduled update interval %s",
                self.platform_name,
                self.domain,
                self.scan_interval,
            )
            return

        async with self._process_updates:
            tasks = []
            for entity in self.entities.values():
                if not entity.should_poll:
                    continue
                tasks.append(entity.async_update_ha_state(True))

            if tasks:
                await asyncio.gather(*tasks)


current_platform: ContextVar[Optional[EntityPlatform]] = ContextVar(
    "current_platform", default=None
)


@callback
def async_get_platforms(
    hass: HomeAssistantType, integration_name: str
) -> List[EntityPlatform]:
    """Find existing platforms."""
    if (
        DATA_ENTITY_PLATFORM not in hass.data
        or integration_name not in hass.data[DATA_ENTITY_PLATFORM]
    ):
        return []

    platforms: List[EntityPlatform] = hass.data[DATA_ENTITY_PLATFORM][integration_name]

    return platforms<|MERGE_RESOLUTION|>--- conflicted
+++ resolved
@@ -202,7 +202,6 @@
             if self._tasks:
                 pending = [task for task in self._tasks if not task.done()]
                 self._tasks.clear()
-                self.logger.warning("_async_setup_platform: %s %s", self, self._tasks)
 
                 if pending:
                     await asyncio.gather(*pending)
@@ -262,44 +261,7 @@
         self, new_entities: Iterable["Entity"], update_before_add: bool = False
     ) -> None:
         """Schedule adding entities for a single platform async."""
-<<<<<<< HEAD
-        self._tasks.append(
-            self._async_schedule_add_entities_nowait(
-                new_entities, update_before_add=update_before_add
-            )
-        )
-        self.logger.warning("_async_schedule_add_entities: %s %s", self, self._tasks)
-
-    @callback
-    def _async_schedule_add_entities_nowait(
-        self, new_entities: Iterable["Entity"], update_before_add: bool = False
-    ) -> asyncio.tasks.Task:
-        """Schedule adding entities for a single platform async.
-
-        Unlike _async_schedule_add_entities, these are not tracked
-        in self._tasks as _async_setup_platform will not be able to clear
-        them as these are setup from config entries where we use
-        async_forward_entry_setup.
-        """
-        return self.hass.async_create_task(
-            self.async_add_entities(new_entities, update_before_add=update_before_add),
-        )
-
-    @callback
-    def _async_schedule_add_entities_nowait(
-        self, new_entities: Iterable["Entity"], update_before_add: bool = False
-    ) -> asyncio.tasks.Task:
-        """Schedule adding entities for a single platform async.
-
-        Unlike _async_schedule_add_entities, these are not tracked
-        in self._tasks as _async_setup_platform will not be able to clear
-        them as these are setup from config entries where we use
-        async_forward_entry_setup.
-        """
-        return self.hass.async_create_task(
-=======
         task = self.hass.async_create_task(
->>>>>>> db1a002c
             self.async_add_entities(new_entities, update_before_add=update_before_add),
         )
 
