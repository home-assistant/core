--- conflicted
+++ resolved
@@ -3,11 +3,7 @@
 from __future__ import annotations
 
 import asyncio
-<<<<<<< HEAD
-from collections.abc import Callable, Coroutine, Iterable, Sequence
-=======
-from collections.abc import Callable, Coroutine, Iterable, Mapping
->>>>>>> 5b056a83
+from collections.abc import Callable, Coroutine, Iterable, Mapping, Sequence
 import dataclasses
 from enum import Enum
 from functools import cache, partial
