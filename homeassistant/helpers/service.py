"""Service calling related helpers."""
import asyncio
import logging
from os import path

import voluptuous as vol

from homeassistant.const import ATTR_ENTITY_ID
import homeassistant.core as ha
from homeassistant.exceptions import TemplateError
from homeassistant.helpers import template
from homeassistant.loader import get_component, bind_hass
from homeassistant.util.yaml import load_yaml
import homeassistant.helpers.config_validation as cv
from homeassistant.util.async_ import run_coroutine_threadsafe

CONF_SERVICE = 'service'
CONF_SERVICE_TEMPLATE = 'service_template'
CONF_SERVICE_ENTITY_ID = 'entity_id'
CONF_SERVICE_DATA = 'data'
CONF_SERVICE_DATA_TEMPLATE = 'data_template'

_LOGGER = logging.getLogger(__name__)

SERVICE_DESCRIPTION_CACHE = 'service_description_cache'


@bind_hass
def call_from_config(hass, config, blocking=False, variables=None,
                     validate_config=True):
    """Call a service based on a config hash."""
    run_coroutine_threadsafe(
        async_call_from_config(hass, config, blocking, variables,
                               validate_config), hass.loop).result()


@bind_hass
async def async_call_from_config(hass, config, blocking=False, variables=None,
                                 validate_config=True, context=None):
    """Call a service based on a config hash."""
    if validate_config:
        try:
            config = cv.SERVICE_SCHEMA(config)
        except vol.Invalid as ex:
            _LOGGER.error("Invalid config for calling service: %s", ex)
            return

    if CONF_SERVICE in config:
        domain_service = config[CONF_SERVICE]
    else:
        try:
            config[CONF_SERVICE_TEMPLATE].hass = hass
            domain_service = config[CONF_SERVICE_TEMPLATE].async_render(
                variables)
            domain_service = cv.service(domain_service)
        except TemplateError as ex:
            _LOGGER.error('Error rendering service name template: %s', ex)
            return
        except vol.Invalid:
            _LOGGER.error('Template rendered invalid service: %s',
                          domain_service)
            return

    domain, service_name = domain_service.split('.', 1)
    service_data = dict(config.get(CONF_SERVICE_DATA, {}))

    if CONF_SERVICE_DATA_TEMPLATE in config:
        try:
            template.attach(hass, config[CONF_SERVICE_DATA_TEMPLATE])
            service_data.update(template.render_complex(
                config[CONF_SERVICE_DATA_TEMPLATE], variables))
        except TemplateError as ex:
            _LOGGER.error('Error rendering data template: %s', ex)
            return

    if CONF_SERVICE_ENTITY_ID in config:
        service_data[ATTR_ENTITY_ID] = config[CONF_SERVICE_ENTITY_ID]

    await hass.services.async_call(
        domain, service_name, service_data, blocking=blocking, context=context)


@bind_hass
def extract_entity_ids(hass, service_call, expand_group=True):
    """Extract a list of entity ids from a service call.

    Will convert group entity ids to the entity ids it represents.

    Async friendly.
    """
    if not (service_call.data and ATTR_ENTITY_ID in service_call.data):
        return []

    group = hass.components.group

    # Entity ID attr can be a list or a string
    service_ent_id = service_call.data[ATTR_ENTITY_ID]

    if expand_group:

        if isinstance(service_ent_id, str):
            return group.expand_entity_ids([service_ent_id])

        return [ent_id for ent_id in
                group.expand_entity_ids(service_ent_id)]

    if isinstance(service_ent_id, str):
        return [service_ent_id]

    return service_ent_id


@bind_hass
async def async_get_all_descriptions(hass):
    """Return descriptions (i.e. user documentation) for all service calls."""
    if SERVICE_DESCRIPTION_CACHE not in hass.data:
        hass.data[SERVICE_DESCRIPTION_CACHE] = {}
    description_cache = hass.data[SERVICE_DESCRIPTION_CACHE]

    format_cache_key = '{}.{}'.format

    def domain_yaml_file(domain):
        """Return the services.yaml location for a domain."""
        if domain == ha.DOMAIN:
            from homeassistant import components
            component_path = path.dirname(components.__file__)
        else:
            component_path = path.dirname(get_component(hass, domain).__file__)
        return path.join(component_path, 'services.yaml')

    def load_services_files(yaml_files):
        """Load and parse services.yaml files."""
        loaded = {}
        for yaml_file in yaml_files:
            try:
                loaded[yaml_file] = load_yaml(yaml_file)
            except FileNotFoundError:
                loaded[yaml_file] = {}

        return loaded

    services = hass.services.async_services()

    # Load missing files
    missing = set()
    for domain in services:
        for service in services[domain]:
            if format_cache_key(domain, service) not in description_cache:
                missing.add(domain_yaml_file(domain))
                break

    if missing:
        loaded = await hass.async_add_job(load_services_files, missing)

    # Build response
    catch_all_yaml_file = domain_yaml_file(ha.DOMAIN)
    descriptions = {}
    for domain in services:
        descriptions[domain] = {}
        yaml_file = domain_yaml_file(domain)

        for service in services[domain]:
            cache_key = format_cache_key(domain, service)
            description = description_cache.get(cache_key)

            # Cache missing descriptions
            if description is None:
                if yaml_file == catch_all_yaml_file:
                    yaml_services = loaded[yaml_file].get(domain, {})
                else:
                    yaml_services = loaded[yaml_file]
                yaml_description = yaml_services.get(service, {})

                description = description_cache[cache_key] = {
                    'description': yaml_description.get('description', ''),
                    'fields': yaml_description.get('fields', {})
                }

            descriptions[domain][service] = description

    return descriptions


@bind_hass
async def entity_service_call(hass, platforms, func, call):
    """Handle an entity service call.

    Calls all platforms simultaneously.
    """
<<<<<<< HEAD
    tasks = []
    all_entities = ATTR_ENTITY_ID not in call.data
    if not all_entities:
=======
    if call.context.user_id:
        user = await hass.auth.async_get_user(call.context.user_id)
        if user is None:
            raise UnknownUser(context=call.context)
        entity_perms = user.permissions.check_entity
    else:
        entity_perms = None

    # Are we trying to target all entities
    target_all_entities = ATTR_ENTITY_ID not in call.data

    if not target_all_entities:
        # A set of entities we're trying to target.
>>>>>>> c6c55c44
        entity_ids = set(
            extract_entity_ids(hass, call, True))

    if isinstance(func, str):
        data = {key: val for key, val in call.data.items()
                if key != ATTR_ENTITY_ID}
    else:
        data = call

<<<<<<< HEAD
=======
    # Check the permissions

    # A list with for each platform in platforms a list of entities to call
    # the service on.
    platforms_entities = []

    if entity_perms is None:
        for platform in platforms:
            if target_all_entities:
                platforms_entities.append(list(platform.entities.values()))
            else:
                platforms_entities.append([
                    entity for entity in platform.entities.values()
                    if entity.entity_id in entity_ids
                ])

    elif target_all_entities:
        # If we target all entities, we will select all entities the user
        # is allowed to control.
        for platform in platforms:
            platforms_entities.append([
                entity for entity in platform.entities.values()
                if entity_perms(entity.entity_id, POLICY_CONTROL)])

    else:
        for platform in platforms:
            platform_entities = []
            for entity in platform.entities.values():
                if entity.entity_id not in entity_ids:
                    continue

                if not entity_perms(entity.entity_id, POLICY_CONTROL):
                    raise Unauthorized(
                        context=call.context,
                        entity_id=entity.entity_id,
                        permission=POLICY_CONTROL
                    )

                platform_entities.append(entity)

            platforms_entities.append(platform_entities)

>>>>>>> c6c55c44
    tasks = [
        _handle_service_platform_call(func, data, [
            entity for entity in platform.entities.values()
            if all_entities or entity.entity_id in entity_ids
        ], call.context) for platform in platforms
    ]

    if tasks:
        await asyncio.wait(tasks)


async def _handle_service_platform_call(func, data, entities, context):
    """Handle a function call."""
    tasks = []

    for entity in entities:
        if not entity.available:
            continue

        entity.async_set_context(context)

        if isinstance(func, str):
            await getattr(entity, func)(**data)
        else:
            await func(entity, data)

        if entity.should_poll:
            tasks.append(entity.async_update_ha_state(True))

    if tasks:
        await asyncio.wait(tasks)<|MERGE_RESOLUTION|>--- conflicted
+++ resolved
@@ -5,9 +5,10 @@
 
 import voluptuous as vol
 
+from homeassistant.auth.permissions.const import POLICY_CONTROL
 from homeassistant.const import ATTR_ENTITY_ID
 import homeassistant.core as ha
-from homeassistant.exceptions import TemplateError
+from homeassistant.exceptions import TemplateError, Unauthorized, UnknownUser
 from homeassistant.helpers import template
 from homeassistant.loader import get_component, bind_hass
 from homeassistant.util.yaml import load_yaml
@@ -187,11 +188,6 @@
 
     Calls all platforms simultaneously.
     """
-<<<<<<< HEAD
-    tasks = []
-    all_entities = ATTR_ENTITY_ID not in call.data
-    if not all_entities:
-=======
     if call.context.user_id:
         user = await hass.auth.async_get_user(call.context.user_id)
         if user is None:
@@ -205,18 +201,17 @@
 
     if not target_all_entities:
         # A set of entities we're trying to target.
->>>>>>> c6c55c44
         entity_ids = set(
             extract_entity_ids(hass, call, True))
 
+    # If the service function is a string, we'll pass it the service call data
     if isinstance(func, str):
         data = {key: val for key, val in call.data.items()
                 if key != ATTR_ENTITY_ID}
+    # If the service function is not a string, we pass the service call
     else:
         data = call
 
-<<<<<<< HEAD
-=======
     # Check the permissions
 
     # A list with for each platform in platforms a list of entities to call
@@ -259,12 +254,9 @@
 
             platforms_entities.append(platform_entities)
 
->>>>>>> c6c55c44
     tasks = [
-        _handle_service_platform_call(func, data, [
-            entity for entity in platform.entities.values()
-            if all_entities or entity.entity_id in entity_ids
-        ], call.context) for platform in platforms
+        _handle_service_platform_call(func, data, entities, call.context)
+        for platform, entities in zip(platforms, platforms_entities)
     ]
 
     if tasks:
