--- conflicted
+++ resolved
@@ -1165,21 +1165,15 @@
         """Init the class."""
         self._domain = domain
         self._action = action
-<<<<<<< HEAD
         self.name = f"{domain}_{action}"
-        self.description, self.parameters, target_entities = (
-            _get_cached_action_parameters(hass, domain, action)
-=======
-        self.name = f"{domain}.{action}"
         # Note: _get_cached_action_parameters only works for services which
         # add their description directly to the service description cache.
         # This is not the case for most services, but it is for scripts.
         # If we want to use `ActionTool` for services other than scripts, we
         # need to add a coroutine function to fetch the non-cached description
         # and schema.
-        self.description, self.parameters = _get_cached_action_parameters(
-            hass, domain, action
->>>>>>> 31eec6f4
+        self.description, self.parameters, target_entities = (
+            _get_cached_action_parameters(hass, domain, action)
         )
         self.target_entities: list[str] | None = None
 
