"""Module to coordinate llm tools."""

from __future__ import annotations

from abc import ABC, abstractmethod
from collections.abc import Callable
from dataclasses import dataclass, field as dc_field
from datetime import timedelta
from decimal import Decimal
from enum import Enum
from functools import cache, partial
from typing import Any, cast

import slugify as unicode_slug
import voluptuous as vol
from voluptuous_openapi import UNSUPPORTED, convert

from homeassistant.components.calendar import (
    DOMAIN as CALENDAR_DOMAIN,
    SERVICE_GET_EVENTS,
)
from homeassistant.components.climate import INTENT_GET_TEMPERATURE
from homeassistant.components.cover import INTENT_CLOSE_COVER, INTENT_OPEN_COVER
from homeassistant.components.homeassistant import async_should_expose
from homeassistant.components.intent import async_device_supports_timers
from homeassistant.components.script import DOMAIN as SCRIPT_DOMAIN
from homeassistant.components.weather import (
    DOMAIN as WEATHER_DOMAIN,
    INTENT_GET_WEATHER,
    SERVICE_GET_FORECASTS,
)
from homeassistant.const import (
    ATTR_DOMAIN,
    ATTR_ENTITY_ID,
    ATTR_NAME,
    ATTR_SERVICE,
    ENTITY_MATCH_ALL,
    EVENT_HOMEASSISTANT_CLOSE,
    EVENT_SERVICE_REMOVED,
)
from homeassistant.core import Context, Event, HomeAssistant, callback, split_entity_id
from homeassistant.exceptions import HomeAssistantError
from homeassistant.util import dt as dt_util, yaml as yaml_util
from homeassistant.util.hass_dict import HassKey
from homeassistant.util.json import JsonObjectType
from homeassistant.util.ulid import ulid_now

from . import (
    area_registry as ar,
    config_validation as cv,
    device_registry as dr,
    entity_registry as er,
    floor_registry as fr,
    intent,
    selector,
    service,
)
from .singleton import singleton

ACTION_PARAMETERS_CACHE: HassKey[
    dict[str, dict[str, tuple[str | None, vol.Schema]]]
] = HassKey("llm_action_parameters_cache")


LLM_API_ASSIST = "assist"

BASE_PROMPT = (
    'Current time is {{ now().strftime("%H:%M:%S") }}. '
    'Today\'s date is {{ now().strftime("%Y-%m-%d") }}.\n'
)

DEFAULT_INSTRUCTIONS_PROMPT = """You are a voice assistant for Home Assistant.
Answer questions about the world truthfully.
Answer in plain text. Keep it simple and to the point.
"""


@callback
def async_render_no_api_prompt(hass: HomeAssistant) -> str:
    """Return the prompt to be used when no API is configured.

    No longer used since Home Assistant 2024.7.
    """
    return ""


@singleton("llm")
@callback
def _async_get_apis(hass: HomeAssistant) -> dict[str, API]:
    """Get all the LLM APIs."""
    return {
        LLM_API_ASSIST: AssistAPI(hass=hass),
    }


@callback
def async_register_api(hass: HomeAssistant, api: API) -> Callable[[], None]:
    """Register an API to be exposed to LLMs."""
    apis = _async_get_apis(hass)

    if api.id in apis:
        raise HomeAssistantError(f"API {api.id} is already registered")

    apis[api.id] = api

    @callback
    def unregister() -> None:
        """Unregister the API."""
        apis.pop(api.id)

    return unregister


async def async_get_api(
    hass: HomeAssistant, api_id: str, llm_context: LLMContext
) -> APIInstance:
    """Get an API."""
    apis = _async_get_apis(hass)

    if api_id not in apis:
        raise HomeAssistantError(f"API {api_id} not found")

    return await apis[api_id].async_get_api_instance(llm_context)


@callback
def async_get_apis(hass: HomeAssistant) -> list[API]:
    """Get all the LLM APIs."""
    return list(_async_get_apis(hass).values())


@dataclass(slots=True)
class LLMContext:
    """Tool input to be processed."""

    platform: str
    context: Context | None
    user_prompt: str | None
    language: str | None
    assistant: str | None
    device_id: str | None


@dataclass(slots=True)
class ToolInput:
    """Tool input to be processed."""

    tool_name: str
    tool_args: dict[str, Any]
    # Using lambda for default to allow patching in tests
    id: str = dc_field(default_factory=lambda: ulid_now())  # pylint: disable=unnecessary-lambda


class Tool:
    """LLM Tool base class."""

    name: str
    description: str | None = None
    parameters: vol.Schema = vol.Schema({})

    @abstractmethod
    async def async_call(
        self, hass: HomeAssistant, tool_input: ToolInput, llm_context: LLMContext
    ) -> JsonObjectType:
        """Call the tool."""
        raise NotImplementedError

    def __repr__(self) -> str:
        """Represent a string of a Tool."""
        return f"<{self.__class__.__name__} - {self.name}>"


@dataclass
class APIInstance:
    """Instance of an API to be used by an LLM."""

    api: API
    api_prompt: str
    llm_context: LLMContext
    tools: list[Tool]
    custom_serializer: Callable[[Any], Any] | None = None

    async def async_call_tool(self, tool_input: ToolInput) -> JsonObjectType:
        """Call a LLM tool, validate args and return the response."""
        # pylint: disable=import-outside-toplevel
        from homeassistant.components.conversation import (
            ConversationTraceEventType,
            async_conversation_trace_append,
        )

        async_conversation_trace_append(
            ConversationTraceEventType.TOOL_CALL,
            {"tool_name": tool_input.tool_name, "tool_args": tool_input.tool_args},
        )

        for tool in self.tools:
            if tool.name == tool_input.tool_name:
                break
        else:
            raise HomeAssistantError(f'Tool "{tool_input.tool_name}" not found')

        return await tool.async_call(self.api.hass, tool_input, self.llm_context)


@dataclass(slots=True, kw_only=True)
class API(ABC):
    """An API to expose to LLMs."""

    hass: HomeAssistant
    id: str
    name: str

    @abstractmethod
    async def async_get_api_instance(self, llm_context: LLMContext) -> APIInstance:
        """Return the instance of the API."""
        raise NotImplementedError


class IntentTool(Tool):
    """LLM Tool representing an Intent."""

    def __init__(
        self,
        name: str,
        intent_handler: intent.IntentHandler,
    ) -> None:
        """Init the class."""
        self.name = name
        self.description = (
            intent_handler.description or f"Execute Home Assistant {self.name} intent"
        )
        self.extra_slots = None
        if not (slot_schema := intent_handler.slot_schema):
            return

        slot_schema = {**slot_schema}
        extra_slots = set()

        for field in ("preferred_area_id", "preferred_floor_id"):
            if field in slot_schema:
                extra_slots.add(field)
                del slot_schema[field]

        self.parameters = vol.Schema(slot_schema)
        if extra_slots:
            self.extra_slots = extra_slots

    async def async_call(
        self, hass: HomeAssistant, tool_input: ToolInput, llm_context: LLMContext
    ) -> JsonObjectType:
        """Handle the intent."""
        slots = {key: {"value": val} for key, val in tool_input.tool_args.items()}

        if self.extra_slots and llm_context.device_id:
            device_reg = dr.async_get(hass)
            device = device_reg.async_get(llm_context.device_id)

            area: ar.AreaEntry | None = None
            floor: fr.FloorEntry | None = None
            if device:
                area_reg = ar.async_get(hass)
                if device.area_id and (area := area_reg.async_get_area(device.area_id)):
                    if area.floor_id:
                        floor_reg = fr.async_get(hass)
                        floor = floor_reg.async_get_floor(area.floor_id)

            for slot_name, slot_value in (
                ("preferred_area_id", area.id if area else None),
                ("preferred_floor_id", floor.floor_id if floor else None),
            ):
                if slot_value and slot_name in self.extra_slots:
                    slots[slot_name] = {"value": slot_value}

        intent_response = await intent.async_handle(
            hass=hass,
            platform=llm_context.platform,
            intent_type=self.name,
            slots=slots,
            text_input=llm_context.user_prompt,
            context=llm_context.context,
            language=llm_context.language,
            assistant=llm_context.assistant,
            device_id=llm_context.device_id,
        )
        response = intent_response.as_dict()
        del response["language"]
        del response["card"]
        return response


class AssistAPI(API):
    """API exposing Assist API to LLMs."""

    IGNORE_INTENTS = {
        INTENT_GET_TEMPERATURE,
        INTENT_GET_WEATHER,
        INTENT_OPEN_COVER,  # deprecated
        INTENT_CLOSE_COVER,  # deprecated
        intent.INTENT_GET_STATE,
        intent.INTENT_NEVERMIND,
        intent.INTENT_TOGGLE,
        intent.INTENT_GET_CURRENT_DATE,
        intent.INTENT_GET_CURRENT_TIME,
        intent.INTENT_RESPOND,
    }

    def __init__(self, hass: HomeAssistant) -> None:
        """Init the class."""
        super().__init__(
            hass=hass,
            id=LLM_API_ASSIST,
            name="Assist",
        )
        self.cached_slugify = cache(
            partial(unicode_slug.slugify, separator="_", lowercase=False)
        )

    async def async_get_api_instance(self, llm_context: LLMContext) -> APIInstance:
        """Return the instance of the API."""
        if llm_context.assistant:
            exposed_entities: dict | None = _get_exposed_entities(
                self.hass, llm_context.assistant
            )
        else:
            exposed_entities = None

        return APIInstance(
            api=self,
            api_prompt=self._async_get_api_prompt(llm_context, exposed_entities),
            llm_context=llm_context,
            tools=self._async_get_tools(llm_context, exposed_entities),
            custom_serializer=_selector_serializer,
        )

    @callback
    def _async_get_api_prompt(
        self, llm_context: LLMContext, exposed_entities: dict | None
    ) -> str:
        if not exposed_entities or not exposed_entities["entities"]:
            return (
                "Only if the user wants to control a device, tell them to expose entities "
                "to their voice assistant in Home Assistant."
            )
        return "\n".join(
            [
                *self._async_get_preable(llm_context),
                *self._async_get_exposed_entities_prompt(llm_context, exposed_entities),
            ]
        )

    @callback
    def _async_get_preable(self, llm_context: LLMContext) -> list[str]:
        """Return the prompt for the API."""

        prompt = [
            (
                "When controlling Home Assistant always call the intent tools. "
                "Use HassTurnOn to lock and HassTurnOff to unlock a lock. "
                "When controlling a device, prefer passing just name and domain. "
                "When controlling an area, prefer passing just area name and domain."
            )
        ]
        area: ar.AreaEntry | None = None
        floor: fr.FloorEntry | None = None
        if llm_context.device_id:
            device_reg = dr.async_get(self.hass)
            device = device_reg.async_get(llm_context.device_id)

            if device:
                area_reg = ar.async_get(self.hass)
                if device.area_id and (area := area_reg.async_get_area(device.area_id)):
                    floor_reg = fr.async_get(self.hass)
                    if area.floor_id:
                        floor = floor_reg.async_get_floor(area.floor_id)

            extra = "and all generic commands like 'turn on the lights' should target this area."

        if floor and area:
            prompt.append(f"You are in area {area.name} (floor {floor.name}) {extra}")
        elif area:
            prompt.append(f"You are in area {area.name} {extra}")
        else:
            prompt.append(
                "When a user asks to turn on all devices of a specific type, "
                "ask user to specify an area, unless there is only one device of that type."
            )

        if not llm_context.device_id or not async_device_supports_timers(
            self.hass, llm_context.device_id
        ):
            prompt.append("This device is not able to start timers.")

        return prompt

    @callback
    def _async_get_exposed_entities_prompt(
        self, llm_context: LLMContext, exposed_entities: dict | None
    ) -> list[str]:
        """Return the prompt for the API for exposed entities."""
        prompt = []

        if exposed_entities and exposed_entities["entities"]:
            prompt.append(
                "An overview of the areas and the devices in this smart home:"
            )
            prompt.append(yaml_util.dump(list(exposed_entities["entities"].values())))

        return prompt

    @callback
    def _async_get_tools(
        self, llm_context: LLMContext, exposed_entities: dict | None
    ) -> list[Tool]:
        """Return a list of LLM tools."""
        ignore_intents = self.IGNORE_INTENTS
        if not llm_context.device_id or not async_device_supports_timers(
            self.hass, llm_context.device_id
        ):
            ignore_intents = ignore_intents | {
                intent.INTENT_START_TIMER,
                intent.INTENT_CANCEL_TIMER,
                intent.INTENT_INCREASE_TIMER,
                intent.INTENT_DECREASE_TIMER,
                intent.INTENT_PAUSE_TIMER,
                intent.INTENT_UNPAUSE_TIMER,
                intent.INTENT_TIMER_STATUS,
            }

        intent_handlers = [
            intent_handler
            for intent_handler in intent.async_get(self.hass)
            if intent_handler.intent_type not in ignore_intents
        ]

        exposed_domains: set[str] | None = None
        if exposed_entities is not None:
            exposed_domains = {
                info["domain"] for info in exposed_entities["entities"].values()
            }

            intent_handlers = [
                intent_handler
                for intent_handler in intent_handlers
                if intent_handler.platforms is None
                or intent_handler.platforms & exposed_domains
            ]

        tools: list[Tool] = [
            IntentTool(self.cached_slugify(intent_handler.intent_type), intent_handler)
            for intent_handler in intent_handlers
        ]
<<<<<<< HEAD
        if exposed_domains and CALENDAR_DOMAIN in exposed_domains:
            tools.append(CalendarGetEventsTool())

        if exposed_domains and WEATHER_DOMAIN in exposed_domains:
            tools.append(WeatherForecastTool())

        if llm_context.assistant is not None:
            for state in self.hass.states.async_all(SCRIPT_DOMAIN):
                if not async_should_expose(
                    self.hass, llm_context.assistant, state.entity_id
                ):
                    continue
=======
>>>>>>> 35416189

        if exposed_entities:
            if exposed_entities[CALENDAR_DOMAIN]:
                names = []
                for info in exposed_entities[CALENDAR_DOMAIN].values():
                    names.extend(info["names"].split(", "))
                tools.append(CalendarGetEventsTool(names))

            tools.extend(
                ScriptTool(self.hass, script_entity_id)
                for script_entity_id in exposed_entities[SCRIPT_DOMAIN]
            )

        return tools


def _get_exposed_entities(
    hass: HomeAssistant, assistant: str
) -> dict[str, dict[str, dict[str, Any]]]:
    """Get exposed entities.

    Splits out calendars and scripts.
    """
    area_registry = ar.async_get(hass)
    entity_registry = er.async_get(hass)
    device_registry = dr.async_get(hass)
    interesting_attributes = {
        "temperature",
        "current_temperature",
        "temperature_unit",
        "brightness",
        "humidity",
        "unit_of_measurement",
        "device_class",
        "current_position",
        "percentage",
        "volume_level",
        "media_title",
        "media_artist",
        "media_album_name",
    }

    entities = {}
    data: dict[str, dict[str, Any]] = {
        SCRIPT_DOMAIN: {},
        CALENDAR_DOMAIN: {},
    }

    for state in hass.states.async_all():
        if not async_should_expose(hass, assistant, state.entity_id):
            continue

        description: str | None = None
        entity_entry = entity_registry.async_get(state.entity_id)
        names = [state.name]
        area_names = []

        if entity_entry is not None:
            names.extend(entity_entry.aliases)
            if entity_entry.area_id and (
                area := area_registry.async_get_area(entity_entry.area_id)
            ):
                # Entity is in area
                area_names.append(area.name)
                area_names.extend(area.aliases)
            elif entity_entry.device_id and (
                device := device_registry.async_get(entity_entry.device_id)
            ):
                # Check device area
                if device.area_id and (
                    area := area_registry.async_get_area(device.area_id)
                ):
                    area_names.append(area.name)
                    area_names.extend(area.aliases)

        info: dict[str, Any] = {
            "names": ", ".join(names),
            "domain": state.domain,
            "state": state.state,
        }

        if description:
            info["description"] = description

        if area_names:
            info["areas"] = ", ".join(area_names)

        if attributes := {
            attr_name: str(attr_value)
            if isinstance(attr_value, (Enum, Decimal, int))
            else attr_value
            for attr_name, attr_value in state.attributes.items()
            if attr_name in interesting_attributes
        }:
            info["attributes"] = attributes

        if state.domain in data:
            data[state.domain][state.entity_id] = info
        else:
            entities[state.entity_id] = info

    data["entities"] = entities
    return data


def _selector_serializer(schema: Any) -> Any:  # noqa: C901
    """Convert selectors into OpenAPI schema."""
    if not isinstance(schema, selector.Selector):
        return UNSUPPORTED

    if isinstance(schema, selector.BackupLocationSelector):
        return {"type": "string", "pattern": "^(?:\\/backup|\\w+)$"}

    if isinstance(schema, selector.BooleanSelector):
        return {"type": "boolean"}

    if isinstance(schema, selector.ColorRGBSelector):
        return {
            "type": "array",
            "items": {"type": "number"},
            "minItems": 3,
            "maxItems": 3,
            "format": "RGB",
        }

    if isinstance(schema, selector.ConditionSelector):
        return convert(cv.CONDITIONS_SCHEMA)

    if isinstance(schema, selector.ConstantSelector):
        return convert(vol.Schema(schema.config["value"]))

    result: dict[str, Any]
    if isinstance(schema, selector.ColorTempSelector):
        result = {"type": "number"}
        if "min" in schema.config:
            result["minimum"] = schema.config["min"]
        elif "min_mireds" in schema.config:
            result["minimum"] = schema.config["min_mireds"]
        if "max" in schema.config:
            result["maximum"] = schema.config["max"]
        elif "max_mireds" in schema.config:
            result["maximum"] = schema.config["max_mireds"]
        return result

    if isinstance(schema, selector.CountrySelector):
        if schema.config.get("countries"):
            return {"type": "string", "enum": schema.config["countries"]}
        return {"type": "string", "format": "ISO 3166-1 alpha-2"}

    if isinstance(schema, selector.DateSelector):
        return {"type": "string", "format": "date"}

    if isinstance(schema, selector.DateTimeSelector):
        return {"type": "string", "format": "date-time"}

    if isinstance(schema, selector.DurationSelector):
        return convert(cv.time_period_dict)

    if isinstance(schema, selector.EntitySelector):
        if schema.config.get("multiple"):
            return {"type": "array", "items": {"type": "string", "format": "entity_id"}}

        return {"type": "string", "format": "entity_id"}

    if isinstance(schema, selector.LanguageSelector):
        if schema.config.get("languages"):
            return {"type": "string", "enum": schema.config["languages"]}
        return {"type": "string", "format": "RFC 5646"}

    if isinstance(schema, (selector.LocationSelector, selector.MediaSelector)):
        return convert(schema.DATA_SCHEMA)

    if isinstance(schema, selector.NumberSelector):
        result = {"type": "number"}
        if "min" in schema.config:
            result["minimum"] = schema.config["min"]
        if "max" in schema.config:
            result["maximum"] = schema.config["max"]
        return result

    if isinstance(schema, selector.ObjectSelector):
        return {"type": "object", "additionalProperties": True}

    if isinstance(schema, selector.SelectSelector):
        options = [
            x["value"] if isinstance(x, dict) else x for x in schema.config["options"]
        ]
        if schema.config.get("multiple"):
            return {
                "type": "array",
                "items": {"type": "string", "enum": options},
                "uniqueItems": True,
            }
        return {"type": "string", "enum": options}

    if isinstance(schema, selector.TargetSelector):
        return convert(cv.TARGET_SERVICE_FIELDS)

    if isinstance(schema, selector.TemplateSelector):
        return {"type": "string", "format": "jinja2"}

    if isinstance(schema, selector.TimeSelector):
        return {"type": "string", "format": "time"}

    if isinstance(schema, selector.TriggerSelector):
        return {"type": "array", "items": {"type": "string"}}

    if schema.config.get("multiple"):
        return {"type": "array", "items": {"type": "string"}}

    return {"type": "string"}


def _get_cached_action_parameters(
    hass: HomeAssistant, domain: str, action: str
) -> tuple[str | None, vol.Schema]:
    """Get action description and schema."""
    description = None
    parameters = vol.Schema({})

    parameters_cache = hass.data.get(ACTION_PARAMETERS_CACHE)

    if parameters_cache is None:
        parameters_cache = hass.data[ACTION_PARAMETERS_CACHE] = {}

        @callback
        def clear_cache(event: Event) -> None:
            """Clear action parameter cache on action removal."""
            if (
                event.data[ATTR_DOMAIN] in parameters_cache
                and event.data[ATTR_SERVICE]
                in parameters_cache[event.data[ATTR_DOMAIN]]
            ):
                parameters_cache[event.data[ATTR_DOMAIN]].pop(event.data[ATTR_SERVICE])

        cancel = hass.bus.async_listen(EVENT_SERVICE_REMOVED, clear_cache)

        @callback
        def on_homeassistant_close(event: Event) -> None:
            """Cleanup."""
            cancel()

        hass.bus.async_listen_once(EVENT_HOMEASSISTANT_CLOSE, on_homeassistant_close)

    if domain in parameters_cache and action in parameters_cache[domain]:
        return parameters_cache[domain][action]

    if action_desc := service.async_get_cached_service_description(
        hass, domain, action
    ):
        description = action_desc.get("description")
        schema: dict[vol.Marker, Any] = {}
        fields = action_desc.get("fields", {})

        for field, config in fields.items():
            field_description = config.get("description")
            if not field_description:
                field_description = config.get("name")
            key: vol.Marker
            if config.get("required"):
                key = vol.Required(field, description=field_description)
            else:
                key = vol.Optional(field, description=field_description)
            if "selector" in config:
                schema[key] = selector.selector(config["selector"])
            else:
                schema[key] = cv.string

        parameters = vol.Schema(schema)

        if domain == SCRIPT_DOMAIN:
            entity_registry = er.async_get(hass)
            if (
                entity_id := entity_registry.async_get_entity_id(domain, domain, action)
            ) and (entity_entry := entity_registry.async_get(entity_id)):
                aliases: list[str] = []
                if entity_entry.name:
                    aliases.append(entity_entry.name)
                if entity_entry.aliases:
                    aliases.extend(entity_entry.aliases)
                if aliases:
                    if description:
                        description = description + ". Aliases: " + str(list(aliases))
                    else:
                        description = "Aliases: " + str(list(aliases))

        parameters_cache.setdefault(domain, {})[action] = (description, parameters)

    return description, parameters


class ActionTool(Tool):
    """LLM Tool representing an action."""

    def __init__(
        self,
        hass: HomeAssistant,
        domain: str,
        action: str,
    ) -> None:
        """Init the class."""
        self._domain = domain
        self._action = action
        self.name = f"{domain}_{action}"
        self.description, self.parameters = _get_cached_action_parameters(
            hass, domain, action
        )

    async def async_call(
        self, hass: HomeAssistant, tool_input: ToolInput, llm_context: LLMContext
    ) -> JsonObjectType:
        """Call the action."""

        for field, validator in self.parameters.schema.items():
            if field not in tool_input.tool_args:
                continue
            if isinstance(validator, selector.AreaSelector):
                area_reg = ar.async_get(hass)
                if validator.config.get("multiple"):
                    areas: list[ar.AreaEntry] = []
                    for area in tool_input.tool_args[field]:
                        areas.extend(intent.find_areas(area, area_reg))
                    tool_input.tool_args[field] = list({area.id for area in areas})
                else:
                    area = tool_input.tool_args[field]
                    area = list(intent.find_areas(area, area_reg))[0].id
                    tool_input.tool_args[field] = area

            elif isinstance(validator, selector.FloorSelector):
                floor_reg = fr.async_get(hass)
                if validator.config.get("multiple"):
                    floors: list[fr.FloorEntry] = []
                    for floor in tool_input.tool_args[field]:
                        floors.extend(intent.find_floors(floor, floor_reg))
                    tool_input.tool_args[field] = list(
                        {floor.floor_id for floor in floors}
                    )
                else:
                    floor = tool_input.tool_args[field]
                    floor = list(intent.find_floors(floor, floor_reg))[0].floor_id
                    tool_input.tool_args[field] = floor

        result = await hass.services.async_call(
            self._domain,
            self._action,
            tool_input.tool_args,
            context=llm_context.context,
            blocking=True,
            return_response=True,
        )

        return {"success": True, "result": result}


class ScriptTool(ActionTool):
    """LLM Tool representing a Script."""

    def __init__(
        self,
        hass: HomeAssistant,
        script_entity_id: str,
    ) -> None:
        """Init the class."""
        script_name = split_entity_id(script_entity_id)[1]

        action = script_name
        entity_registry = er.async_get(hass)
        entity_entry = entity_registry.async_get(script_entity_id)
        if entity_entry and entity_entry.unique_id:
            action = entity_entry.unique_id

        super().__init__(hass, SCRIPT_DOMAIN, action)

        self.name = script_name
        if self.name[0].isdigit():
            self.name = "_" + self.name


class CalendarGetEventsTool(Tool):
    """LLM Tool allowing querying a calendar."""

    name = "calendar_get_events"
    description = (
        "Get events from a calendar. "
        "When asked if something happens, search the whole week. "
        "Results are RFC 5545 which means 'end' is exclusive."
    )

    def __init__(self, calendars: list[str]) -> None:
        """Init the get events tool."""
        self.parameters = vol.Schema(
            {
                vol.Required("calendar"): vol.In(calendars),
                vol.Required("range"): vol.In(["today", "week"]),
            }
        )

    async def async_call(
        self, hass: HomeAssistant, tool_input: ToolInput, llm_context: LLMContext
    ) -> JsonObjectType:
        """Query a calendar."""
        data = self.parameters(tool_input.tool_args)
        result = intent.async_match_targets(
            hass,
            intent.MatchTargetsConstraints(
                name=data["calendar"],
                domains=[CALENDAR_DOMAIN],
                assistant=llm_context.assistant,
            ),
        )
        if not result.is_match:
            return {"success": False, "error": "Calendar not found"}

        entity_id = result.states[0].entity_id
        if data["range"] == "today":
            start = dt_util.now()
            end = dt_util.start_of_local_day() + timedelta(days=1)
        elif data["range"] == "week":
            start = dt_util.now()
            end = dt_util.start_of_local_day() + timedelta(days=7)

        service_data = {
            "entity_id": entity_id,
            "start_date_time": start.isoformat(),
            "end_date_time": end.isoformat(),
        }

        service_result = await hass.services.async_call(
            CALENDAR_DOMAIN,
            SERVICE_GET_EVENTS,
            service_data,
            context=llm_context.context,
            blocking=True,
            return_response=True,
        )

        events = [
            event if "T" in event["start"] else {**event, "all_day": True}
            for event in cast(dict, service_result)[entity_id]["events"]
        ]

        return {"success": True, "result": events}


class WeatherForecastTool(Tool):
    """LLM Tool wrapper for weather forecast action."""

    name = f"{WEATHER_DOMAIN}_{SERVICE_GET_FORECASTS}"
    description = "Get weather forecasts"
    parameters = vol.Schema(
        {
            vol.Required("type"): vol.In(("daily", "hourly", "twice_daily")),
            vol.Optional(ATTR_NAME, description="Weather entity name"): cv.string,
        }
    )

    async def async_call(
        self, hass: HomeAssistant, tool_input: ToolInput, llm_context: LLMContext
    ) -> JsonObjectType:
        """Get the forecast."""
        data = self.parameters(tool_input.tool_args)
        if ATTR_NAME in data:
            result = intent.async_match_targets(
                hass,
                intent.MatchTargetsConstraints(
                    name=data[ATTR_NAME],
                    domains=[WEATHER_DOMAIN],
                    assistant=llm_context.assistant,
                ),
            )
            if not result.is_match:
                return {"success": False, "error": "Weather entity not found"}
            data.pop(ATTR_NAME)
            data[ATTR_ENTITY_ID] = [state.entity_id for state in result.states]
        else:
            data[ATTR_ENTITY_ID] = ENTITY_MATCH_ALL

        service_result = await hass.services.async_call(
            WEATHER_DOMAIN,
            SERVICE_GET_FORECASTS,
            data,
            context=llm_context.context,
            blocking=True,
            return_response=True,
        )

        return {"success": True, "result": service_result}<|MERGE_RESOLUTION|>--- conflicted
+++ resolved
@@ -449,21 +449,6 @@
             IntentTool(self.cached_slugify(intent_handler.intent_type), intent_handler)
             for intent_handler in intent_handlers
         ]
-<<<<<<< HEAD
-        if exposed_domains and CALENDAR_DOMAIN in exposed_domains:
-            tools.append(CalendarGetEventsTool())
-
-        if exposed_domains and WEATHER_DOMAIN in exposed_domains:
-            tools.append(WeatherForecastTool())
-
-        if llm_context.assistant is not None:
-            for state in self.hass.states.async_all(SCRIPT_DOMAIN):
-                if not async_should_expose(
-                    self.hass, llm_context.assistant, state.entity_id
-                ):
-                    continue
-=======
->>>>>>> 35416189
 
         if exposed_entities:
             if exposed_entities[CALENDAR_DOMAIN]:
@@ -471,6 +456,9 @@
                 for info in exposed_entities[CALENDAR_DOMAIN].values():
                     names.extend(info["names"].split(", "))
                 tools.append(CalendarGetEventsTool(names))
+
+            if exposed_entities[WEATHER_DOMAIN]:
+                tools.append(WeatherForecastTool())
 
             tools.extend(
                 ScriptTool(self.hass, script_entity_id)
