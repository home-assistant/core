"""Helpers for dealing with entity targets."""

from __future__ import annotations

from collections.abc import Callable
import dataclasses
import logging
from logging import Logger
from typing import Any, TypeGuard

from homeassistant.const import (
    ATTR_AREA_ID,
    ATTR_DEVICE_ID,
    ATTR_ENTITY_ID,
    ATTR_FLOOR_ID,
    ATTR_LABEL_ID,
    ENTITY_MATCH_NONE,
)
from homeassistant.core import (
    CALLBACK_TYPE,
    Event,
    EventStateChangedData,
    HomeAssistant,
    callback,
)
from homeassistant.exceptions import HomeAssistantError

from . import (
    area_registry as ar,
    config_validation as cv,
    device_registry as dr,
    entity_registry as er,
    floor_registry as fr,
    group,
    label_registry as lr,
)
from .event import async_track_state_change_event
from .typing import ConfigType

_LOGGER = logging.getLogger(__name__)


<<<<<<< HEAD
@dataclasses.dataclass
=======
@dataclasses.dataclass(slots=True, frozen=True)
>>>>>>> ff7c1253
class TargetStateChangedData:
    """Data for state change events related to targets."""

    state_change_event: Event[EventStateChangedData]
    targeted_entity_ids: set[str]


def _has_match(ids: str | list[str] | None) -> TypeGuard[str | list[str]]:
    """Check if ids can match anything."""
    return ids not in (None, ENTITY_MATCH_NONE)


class TargetSelectorData:
    """Class to hold data of target selector."""

    __slots__ = ("area_ids", "device_ids", "entity_ids", "floor_ids", "label_ids")

    def __init__(self, config: ConfigType) -> None:
        """Extract ids from the config."""
        entity_ids: str | list | None = config.get(ATTR_ENTITY_ID)
        device_ids: str | list | None = config.get(ATTR_DEVICE_ID)
        area_ids: str | list | None = config.get(ATTR_AREA_ID)
        floor_ids: str | list | None = config.get(ATTR_FLOOR_ID)
        label_ids: str | list | None = config.get(ATTR_LABEL_ID)

        self.entity_ids = (
            set(cv.ensure_list(entity_ids)) if _has_match(entity_ids) else set()
        )
        self.device_ids = (
            set(cv.ensure_list(device_ids)) if _has_match(device_ids) else set()
        )
        self.area_ids = set(cv.ensure_list(area_ids)) if _has_match(area_ids) else set()
        self.floor_ids = (
            set(cv.ensure_list(floor_ids)) if _has_match(floor_ids) else set()
        )
        self.label_ids = (
            set(cv.ensure_list(label_ids)) if _has_match(label_ids) else set()
        )

    @property
    def has_any_selector(self) -> bool:
        """Determine if any selectors are present."""
        return bool(
            self.entity_ids
            or self.device_ids
            or self.area_ids
            or self.floor_ids
            or self.label_ids
        )


@dataclasses.dataclass(slots=True)
class SelectedEntities:
    """Class to hold the selected entities."""

    # Entities that were explicitly mentioned.
    referenced: set[str] = dataclasses.field(default_factory=set)

    # Entities that were referenced via device/area/floor/label ID.
    # Should not trigger a warning when they don't exist.
    indirectly_referenced: set[str] = dataclasses.field(default_factory=set)

    # Referenced items that could not be found.
    missing_devices: set[str] = dataclasses.field(default_factory=set)
    missing_areas: set[str] = dataclasses.field(default_factory=set)
    missing_floors: set[str] = dataclasses.field(default_factory=set)
    missing_labels: set[str] = dataclasses.field(default_factory=set)

    referenced_devices: set[str] = dataclasses.field(default_factory=set)
    referenced_areas: set[str] = dataclasses.field(default_factory=set)

    def log_missing(self, missing_entities: set[str], logger: Logger) -> None:
        """Log about missing items."""
        parts = []
        for label, items in (
            ("floors", self.missing_floors),
            ("areas", self.missing_areas),
            ("devices", self.missing_devices),
            ("entities", missing_entities),
            ("labels", self.missing_labels),
        ):
            if items:
                parts.append(f"{label} {', '.join(sorted(items))}")

        if not parts:
            return

        logger.warning(
            "Referenced %s are missing or not currently available",
            ", ".join(parts),
        )


def async_extract_referenced_entity_ids(
    hass: HomeAssistant, selector_data: TargetSelectorData, expand_group: bool = True
) -> SelectedEntities:
    """Extract referenced entity IDs from a target selector."""
    selected = SelectedEntities()

    if not selector_data.has_any_selector:
        return selected

    entity_ids: set[str] | list[str] = selector_data.entity_ids
    if expand_group:
        entity_ids = group.expand_entity_ids(hass, entity_ids)

    selected.referenced.update(entity_ids)

    if (
        not selector_data.device_ids
        and not selector_data.area_ids
        and not selector_data.floor_ids
        and not selector_data.label_ids
    ):
        return selected

    entities = er.async_get(hass).entities
    dev_reg = dr.async_get(hass)
    area_reg = ar.async_get(hass)

    if selector_data.floor_ids:
        floor_reg = fr.async_get(hass)
        for floor_id in selector_data.floor_ids:
            if floor_id not in floor_reg.floors:
                selected.missing_floors.add(floor_id)

    for area_id in selector_data.area_ids:
        if area_id not in area_reg.areas:
            selected.missing_areas.add(area_id)

    for device_id in selector_data.device_ids:
        if device_id not in dev_reg.devices:
            selected.missing_devices.add(device_id)

    if selector_data.label_ids:
        label_reg = lr.async_get(hass)
        for label_id in selector_data.label_ids:
            if label_id not in label_reg.labels:
                selected.missing_labels.add(label_id)

            for entity_entry in entities.get_entries_for_label(label_id):
                if (
                    entity_entry.entity_category is None
                    and entity_entry.hidden_by is None
                ):
                    selected.indirectly_referenced.add(entity_entry.entity_id)

            for device_entry in dev_reg.devices.get_devices_for_label(label_id):
                selected.referenced_devices.add(device_entry.id)

            for area_entry in area_reg.areas.get_areas_for_label(label_id):
                selected.referenced_areas.add(area_entry.id)

    # Find areas for targeted floors
    if selector_data.floor_ids:
        selected.referenced_areas.update(
            area_entry.id
            for floor_id in selector_data.floor_ids
            for area_entry in area_reg.areas.get_areas_for_floor(floor_id)
        )

    selected.referenced_areas.update(selector_data.area_ids)
    selected.referenced_devices.update(selector_data.device_ids)

    if not selected.referenced_areas and not selected.referenced_devices:
        return selected

    # Add indirectly referenced by device
    selected.indirectly_referenced.update(
        entry.entity_id
        for device_id in selected.referenced_devices
        for entry in entities.get_entries_for_device_id(device_id)
        # Do not add entities which are hidden or which are config
        # or diagnostic entities.
        if (entry.entity_category is None and entry.hidden_by is None)
    )

    # Find devices for targeted areas
    referenced_devices_by_area: set[str] = set()
    if selected.referenced_areas:
        for area_id in selected.referenced_areas:
            referenced_devices_by_area.update(
                device_entry.id
                for device_entry in dev_reg.devices.get_devices_for_area_id(area_id)
            )
    selected.referenced_devices.update(referenced_devices_by_area)

    # Add indirectly referenced by area
    selected.indirectly_referenced.update(
        entry.entity_id
        for area_id in selected.referenced_areas
        # The entity's area matches a targeted area
        for entry in entities.get_entries_for_area_id(area_id)
        # Do not add entities which are hidden or which are config
        # or diagnostic entities.
        if entry.entity_category is None and entry.hidden_by is None
    )
    # Add indirectly referenced by area through device
    selected.indirectly_referenced.update(
        entry.entity_id
        for device_id in referenced_devices_by_area
        for entry in entities.get_entries_for_device_id(device_id)
        # Do not add entities which are hidden or which are config
        # or diagnostic entities.
        if (
            entry.entity_category is None
            and entry.hidden_by is None
            and (
                # The entity's device matches a device referenced
                # by an area and the entity
                # has no explicitly set area
                not entry.area_id
            )
        )
    )

    return selected


class TargetStateChangeTracker:
    """Helper class to manage state change tracking for targets."""

    def __init__(
        self,
        hass: HomeAssistant,
        selector_data: TargetSelectorData,
        action: Callable[[TargetStateChangedData], Any],
    ) -> None:
        """Initialize the state change tracker."""
        self._hass = hass
        self._selector_data = selector_data
        self._action = action

        self._state_change_unsub: CALLBACK_TYPE | None = None
        self._registry_unsubs: list[CALLBACK_TYPE] = []

    def async_setup(self) -> Callable[[], None]:
        """Set up the state change tracking."""
        self._setup_registry_listeners()
        self._track_entities_state_change()
        return self._unsubscribe

    def _track_entities_state_change(self) -> None:
        """Set up state change tracking for currently selected entities."""
        selected = async_extract_referenced_entity_ids(
            self._hass, self._selector_data, expand_group=False
        )

        tracked_entities = selected.referenced.union(selected.indirectly_referenced)

        @callback
        def state_change_listener(event: Event[EventStateChangedData]) -> None:
            """Handle state change events."""
            if (
                event.data["entity_id"] in selected.referenced
                or event.data["entity_id"] in selected.indirectly_referenced
            ):
                self._action(TargetStateChangedData(event, tracked_entities))

        _LOGGER.debug("Tracking state changes for entities: %s", tracked_entities)
        self._state_change_unsub = async_track_state_change_event(
            self._hass, tracked_entities, state_change_listener
        )

    def _setup_registry_listeners(self) -> None:
        """Set up listeners for registry changes that require resubscription."""

        @callback
        def resubscribe_state_change_event(event: Event[Any] | None = None) -> None:
            """Resubscribe to state change events when registry changes."""
            if self._state_change_unsub:
                self._state_change_unsub()
            self._track_entities_state_change()

        # Subscribe to registry updates that can change the entities to track:
        # - Entity registry: entity added/removed; entity labels changed; entity area changed.
        # - Device registry: device labels changed; device area changed.
        # - Area registry: area floor changed.
        #
        # We don't track other registries (like floor or label registries) because their
        # changes don't affect which entities are tracked.
        self._registry_unsubs = [
            self._hass.bus.async_listen(
                er.EVENT_ENTITY_REGISTRY_UPDATED, resubscribe_state_change_event
            ),
            self._hass.bus.async_listen(
                dr.EVENT_DEVICE_REGISTRY_UPDATED, resubscribe_state_change_event
            ),
            self._hass.bus.async_listen(
                ar.EVENT_AREA_REGISTRY_UPDATED, resubscribe_state_change_event
            ),
        ]

    def _unsubscribe(self) -> None:
        """Unsubscribe from all events."""
        for registry_unsub in self._registry_unsubs:
            registry_unsub()
        self._registry_unsubs.clear()
        if self._state_change_unsub:
            self._state_change_unsub()
            self._state_change_unsub = None


def async_track_target_selector_state_change_event(
    hass: HomeAssistant,
    target_selector_config: ConfigType,
    action: Callable[[TargetStateChangedData], Any],
) -> CALLBACK_TYPE:
    """Track state changes for entities referenced directly or indirectly in a target selector."""
    selector_data = TargetSelectorData(target_selector_config)
    if not selector_data.has_any_selector:
        raise HomeAssistantError(
            f"Target selector {target_selector_config} does not have any selectors defined"
        )
    tracker = TargetStateChangeTracker(hass, selector_data, action)
    return tracker.async_setup()<|MERGE_RESOLUTION|>--- conflicted
+++ resolved
@@ -40,11 +40,7 @@
 _LOGGER = logging.getLogger(__name__)
 
 
-<<<<<<< HEAD
-@dataclasses.dataclass
-=======
 @dataclasses.dataclass(slots=True, frozen=True)
->>>>>>> ff7c1253
 class TargetStateChangedData:
     """Data for state change events related to targets."""
 
