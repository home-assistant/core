--- conflicted
+++ resolved
@@ -20,17 +20,10 @@
     CALLBACK_TYPE,
     Event,
     EventStateChangedData,
-<<<<<<< HEAD
-    HassJobType,
-    HomeAssistant,
-    callback,
-)
-=======
     HomeAssistant,
     callback,
 )
 from homeassistant.exceptions import HomeAssistantError
->>>>>>> c9356868
 
 from . import (
     area_registry as ar,
@@ -266,34 +259,21 @@
         self,
         hass: HomeAssistant,
         selector_data: TargetSelectorData,
-<<<<<<< HEAD
-        job_type: HassJobType | None,
-=======
->>>>>>> c9356868
         action: Callable[[Event[EventStateChangedData]], Any],
     ) -> None:
         """Initialize the state change tracker."""
         self._hass = hass
         self._selector_data = selector_data
-<<<<<<< HEAD
-        self._job_type = job_type
-=======
->>>>>>> c9356868
         self._action = action
 
         self._state_change_unsub: CALLBACK_TYPE | None = None
         self._registry_unsubs: list[CALLBACK_TYPE] = []
 
-<<<<<<< HEAD
-        self._setup_registry_listeners()
-        self._track_entities_state_change()
-=======
     def async_setup(self) -> Callable[[], None]:
         """Set up the state change tracking."""
         self._setup_registry_listeners()
         self._track_entities_state_change()
         return self._unsubscribe
->>>>>>> c9356868
 
     def _track_entities_state_change(self) -> None:
         """Set up state change tracking for currently selected entities."""
@@ -314,11 +294,7 @@
 
         _LOGGER.debug("Tracking state changes for entities: %s", tracked_entities)
         self._state_change_unsub = async_track_state_change_event(
-<<<<<<< HEAD
-            self._hass, tracked_entities, state_change_listener, job_type=self._job_type
-=======
             self._hass, tracked_entities, state_change_listener
->>>>>>> c9356868
         )
 
     def _setup_registry_listeners(self) -> None:
@@ -340,24 +316,6 @@
         # changes don't affect which entities are tracked.
         self._registry_unsubs = [
             self._hass.bus.async_listen(
-<<<<<<< HEAD
-                er.EVENT_ENTITY_REGISTRY_UPDATED,
-                resubscribe_state_change_event,
-                # TODO(abmantis): filter for entities that match the target selector?
-                # event_filter=self._filter_entity_registry_changes,
-            ),
-            self._hass.bus.async_listen(
-                dr.EVENT_DEVICE_REGISTRY_UPDATED,
-                resubscribe_state_change_event,
-            ),
-            self._hass.bus.async_listen(
-                ar.EVENT_AREA_REGISTRY_UPDATED,
-                resubscribe_state_change_event,
-            ),
-        ]
-
-    def unsub(self) -> None:
-=======
                 er.EVENT_ENTITY_REGISTRY_UPDATED, resubscribe_state_change_event
             ),
             self._hass.bus.async_listen(
@@ -369,7 +327,6 @@
         ]
 
     def _unsubscribe(self) -> None:
->>>>>>> c9356868
         """Unsubscribe from all events."""
         for registry_unsub in self._registry_unsubs:
             registry_unsub()
@@ -383,27 +340,12 @@
     hass: HomeAssistant,
     target_selector_config: ConfigType,
     action: Callable[[Event[EventStateChangedData]], Any],
-<<<<<<< HEAD
-    job_type: HassJobType | None = None,
-=======
->>>>>>> c9356868
 ) -> CALLBACK_TYPE:
     """Track state changes for entities referenced directly or indirectly in a target selector."""
     selector_data = TargetSelectorData(target_selector_config)
     if not selector_data.has_any_selector:
-<<<<<<< HEAD
-        _LOGGER.warning(
-            "Target selector %s does not have any selectors defined",
-            target_selector_config,
-        )
-        return lambda: None
-
-    tracker = TargetStateChangeTracker(hass, selector_data, job_type, action)
-    return tracker.unsub
-=======
         raise HomeAssistantError(
             f"Target selector {target_selector_config} does not have any selectors defined"
         )
     tracker = TargetStateChangeTracker(hass, selector_data, action)
-    return tracker.async_setup()
->>>>>>> c9356868
+    return tracker.async_setup()