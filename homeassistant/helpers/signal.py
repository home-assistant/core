--- conflicted
+++ resolved
@@ -14,89 +14,6 @@
 def async_register_signal_handling(hass: HomeAssistant) -> None:
     """Register system signal handler for core."""
 
-<<<<<<< HEAD
-        @callback
-        def async_signal_handle(exit_code: int) -> None:
-            """Wrap signal handling.
-
-            * queue call to shutdown task
-            * re-instate default handler
-            """
-            if exit_code == 2:
-                # the signal SIGINT - Interrupt, need to be ignored on Android
-                print("SIGINT")
-                # quick stop access to files - to prevent
-                # ProcessKiller: Process xxx (10754) has open file /mnt/media_rw/...
-                # ProcessKiller: Sending Interrupt to process 10754
-                from homeassistant.components.ais_dom import ais_global
-
-                # 1. quick stop logs
-                if ais_global.G_LOG_SETTINGS_INFO is not None:
-                    # just to be sure
-                    print("logging.shutdown")
-                    logging.shutdown()
-                    log = logging.getLogger()  # root logger
-                    log.handlers.clear()
-                    log.disabled = True
-                    for hdlr in log.handlers[:]:  # remove all old handlers
-                        hdlr.flush()
-                        hdlr.close()
-                        log.removeHandler(hdlr)
-                    print("ais_stop_logs_event")
-                    hass.bus.async_fire("ais_stop_logs_event")
-                # 2. stop recorder if the db is in file
-                if ais_global.G_DB_SETTINGS_INFO is not None:
-                    db_url = ais_global.G_DB_SETTINGS_INFO["dbUrl"]
-                    if db_url.startswith("sqlite://///data"):
-                        print("ais_stop_recorder_event")
-                        hass.bus.async_fire("ais_stop_recorder_event")
-                # hass.loop.remove_signal_handler(signal.SIGINT)
-            else:
-                hass.loop.remove_signal_handler(signal.SIGTERM)
-                hass.async_create_task(hass.async_stop(exit_code))
-
-        try:
-            hass.loop.add_signal_handler(signal.SIGTERM, async_signal_handle, 0)
-        except ValueError:
-            _LOGGER.warning("Could not bind to SIGTERM")
-
-        try:
-            hass.loop.add_signal_handler(signal.SIGINT, async_signal_handle, 2)
-        except ValueError:
-            _LOGGER.warning("Could not bind to SIGINT")
-
-        try:
-            hass.loop.add_signal_handler(
-                signal.SIGHUP, async_signal_handle, RESTART_EXIT_CODE
-            )
-        except ValueError:
-            _LOGGER.warning("Could not bind to SIGHUP")
-
-    else:
-        old_sigterm = None
-        old_sigint = None
-
-        @callback
-        def async_signal_handle(exit_code: int, frame: FrameType) -> None:
-            """Wrap signal handling.
-
-            * queue call to shutdown task
-            * re-instate default handler
-            """
-            signal.signal(signal.SIGTERM, old_sigterm)
-            signal.signal(signal.SIGINT, old_sigint)
-            hass.async_create_task(hass.async_stop(exit_code))
-
-        try:
-            old_sigterm = signal.signal(signal.SIGTERM, async_signal_handle)
-        except ValueError:
-            _LOGGER.warning("Could not bind to SIGTERM")
-
-        try:
-            old_sigint = signal.signal(signal.SIGINT, async_signal_handle)
-        except ValueError:
-            _LOGGER.warning("Could not bind to SIGINT")
-=======
     @callback
     def async_signal_handle(exit_code: int) -> None:
         """Wrap signal handling.
@@ -123,5 +40,4 @@
             signal.SIGHUP, async_signal_handle, RESTART_EXIT_CODE
         )
     except ValueError:
-        _LOGGER.warning("Could not bind to SIGHUP")
->>>>>>> 50825827
+        _LOGGER.warning("Could not bind to SIGHUP")