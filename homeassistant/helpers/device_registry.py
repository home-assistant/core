--- conflicted
+++ resolved
@@ -981,22 +981,9 @@
             new_values["config_entries"] = config_entries
             old_values["config_entries"] = old.config_entries
 
-<<<<<<< HEAD
-        for attr_name, setvalue in (
-            ("connections", merge_connections),
-            ("identifiers", merge_identifiers),
-        ):
-            old_value = getattr(old, attr_name)
-            # If not undefined, check if `value` contains new items.
-            if setvalue is not UNDEFINED and not setvalue.issubset(old_value):
-                new_values[attr_name] = old_value | setvalue
-                old_values[attr_name] = old_value
-
         added_connections: set[tuple[str, str]] | None = None
         added_identifiers: set[tuple[str, str]] | None = None
 
-=======
->>>>>>> a56c37a5
         if merge_connections is not UNDEFINED:
             normalized_connections = self._validate_connections(
                 device_id,
