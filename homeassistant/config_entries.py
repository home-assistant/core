"""Manage config entries in Home Assistant."""

from __future__ import annotations

import asyncio
from collections import UserDict, defaultdict
from collections.abc import (
    Callable,
    Coroutine,
    Generator,
    Hashable,
    Iterable,
    Mapping,
    ValuesView,
)
from contextvars import ContextVar
from copy import deepcopy
from datetime import datetime
from enum import Enum, StrEnum
import functools
from functools import cache
import logging
from random import randint
from types import MappingProxyType
from typing import TYPE_CHECKING, Any, Self, cast

from async_interrupt import interrupt
from propcache.api import cached_property
import voluptuous as vol

from . import data_entry_flow, loader
from .components import persistent_notification
from .const import (
    CONF_NAME,
    EVENT_HOMEASSISTANT_STARTED,
    EVENT_HOMEASSISTANT_STOP,
    Platform,
)
from .core import (
    CALLBACK_TYPE,
    DOMAIN as HOMEASSISTANT_DOMAIN,
    CoreState,
    Event,
    HassJob,
    HassJobType,
    HomeAssistant,
    callback,
)
from .data_entry_flow import FLOW_NOT_COMPLETE_STEPS, FlowContext, FlowResult
from .exceptions import (
    ConfigEntryAuthFailed,
    ConfigEntryError,
    ConfigEntryNotReady,
    HomeAssistantError,
)
from .helpers import (
    device_registry as dr,
    entity_registry as er,
    issue_registry as ir,
    storage,
)
from .helpers.debounce import Debouncer
from .helpers.discovery_flow import DiscoveryKey
from .helpers.dispatcher import SignalType, async_dispatcher_send_internal
from .helpers.event import (
    RANDOM_MICROSECOND_MAX,
    RANDOM_MICROSECOND_MIN,
    async_call_later,
)
from .helpers.frame import ReportBehavior, report_usage
from .helpers.json import json_bytes, json_bytes_sorted, json_fragment
from .helpers.typing import UNDEFINED, ConfigType, DiscoveryInfoType, UndefinedType
from .loader import async_suggest_report_issue
from .setup import (
    DATA_SETUP_DONE,
    SetupPhases,
    async_pause_setup,
    async_process_deps_reqs,
    async_setup_component,
    async_start_setup,
)
from .util import ulid as ulid_util
from .util.async_ import create_eager_task
from .util.decorator import Registry
from .util.dt import utc_from_timestamp, utcnow
from .util.enum import try_parse_enum

if TYPE_CHECKING:
    from .components.bluetooth import BluetoothServiceInfoBleak
    from .helpers.service_info.dhcp import DhcpServiceInfo
    from .helpers.service_info.hassio import HassioServiceInfo
    from .helpers.service_info.mqtt import MqttServiceInfo
    from .helpers.service_info.ssdp import SsdpServiceInfo
    from .helpers.service_info.usb import UsbServiceInfo
    from .helpers.service_info.zeroconf import ZeroconfServiceInfo


_LOGGER = logging.getLogger(__name__)

SOURCE_BLUETOOTH = "bluetooth"
SOURCE_DHCP = "dhcp"
SOURCE_DISCOVERY = "discovery"
SOURCE_HARDWARE = "hardware"
SOURCE_HASSIO = "hassio"
SOURCE_HOMEKIT = "homekit"
SOURCE_IMPORT = "import"
SOURCE_INTEGRATION_DISCOVERY = "integration_discovery"
SOURCE_MQTT = "mqtt"
SOURCE_SSDP = "ssdp"
SOURCE_SYSTEM = "system"
SOURCE_USB = "usb"
SOURCE_USER = "user"
SOURCE_ZEROCONF = "zeroconf"

# If a user wants to hide a discovery from the UI they can "Ignore" it. The
# config_entries/ignore_flow websocket command creates a config entry with this
# source and while it exists normal discoveries with the same unique id are ignored.
SOURCE_IGNORE = "ignore"

# This is used to signal that re-authentication is required by the user.
SOURCE_REAUTH = "reauth"

# This is used to initiate a reconfigure flow by the user.
SOURCE_RECONFIGURE = "reconfigure"

HANDLERS: Registry[str, type[ConfigFlow]] = Registry()

STORAGE_KEY = "core.config_entries"
STORAGE_VERSION = 1
STORAGE_VERSION_MINOR = 4

SAVE_DELAY = 1

DISCOVERY_COOLDOWN = 1

ISSUE_UNIQUE_ID_COLLISION = "config_entry_unique_id_collision"
UNIQUE_ID_COLLISION_TITLE_LIMIT = 5


class ConfigEntryState(Enum):
    """Config entry state."""

    LOADED = "loaded", True
    """The config entry has been set up successfully"""
    SETUP_ERROR = "setup_error", True
    """There was an error while trying to set up this config entry"""
    MIGRATION_ERROR = "migration_error", False
    """There was an error while trying to migrate the config entry to a new version"""
    SETUP_RETRY = "setup_retry", True
    """The config entry was not ready to be set up yet, but might be later"""
    NOT_LOADED = "not_loaded", True
    """The config entry has not been loaded"""
    FAILED_UNLOAD = "failed_unload", False
    """An error occurred when trying to unload the entry"""
    SETUP_IN_PROGRESS = "setup_in_progress", False
    """The config entry is setting up."""

    _recoverable: bool

    def __new__(cls, value: str, recoverable: bool) -> Self:
        """Create new ConfigEntryState."""
        obj = object.__new__(cls)
        obj._value_ = value
        obj._recoverable = recoverable  # noqa: SLF001
        return obj

    @property
    def recoverable(self) -> bool:
        """Get if the state is recoverable.

        If the entry state is recoverable, unloads
        and reloads are allowed.
        """
        return self._recoverable


DEFAULT_DISCOVERY_UNIQUE_ID = "default_discovery_unique_id"
DISCOVERY_NOTIFICATION_ID = "config_entry_discovery"
DISCOVERY_SOURCES = {
    SOURCE_BLUETOOTH,
    SOURCE_DHCP,
    SOURCE_DISCOVERY,
    SOURCE_HARDWARE,
    SOURCE_HASSIO,
    SOURCE_HOMEKIT,
    SOURCE_IMPORT,
    SOURCE_INTEGRATION_DISCOVERY,
    SOURCE_MQTT,
    SOURCE_SSDP,
    SOURCE_SYSTEM,
    SOURCE_USB,
    SOURCE_ZEROCONF,
}

RECONFIGURE_NOTIFICATION_ID = "config_entry_reconfigure"

EVENT_FLOW_DISCOVERED = "config_entry_discovered"

SIGNAL_CONFIG_ENTRY_CHANGED = SignalType["ConfigEntryChange", "ConfigEntry"](
    "config_entry_changed"
)


@cache
def signal_discovered_config_entry_removed(
    discovery_domain: str,
) -> SignalType[ConfigEntry]:
    """Format signal."""
    return SignalType(f"{discovery_domain}_discovered_config_entry_removed")


NO_RESET_TRIES_STATES = {
    ConfigEntryState.SETUP_RETRY,
    ConfigEntryState.SETUP_IN_PROGRESS,
}


class ConfigEntryChange(StrEnum):
    """What was changed in a config entry."""

    ADDED = "added"
    REMOVED = "removed"
    UPDATED = "updated"


class ConfigEntryDisabler(StrEnum):
    """What disabled a config entry."""

    USER = "user"


# DISABLED_* is deprecated, to be removed in 2022.3
DISABLED_USER = ConfigEntryDisabler.USER.value

RELOAD_AFTER_UPDATE_DELAY = 30

# Deprecated: Connection classes
# These aren't used anymore since 2021.6.0
# Mainly here not to break custom integrations.
CONN_CLASS_CLOUD_PUSH = "cloud_push"
CONN_CLASS_CLOUD_POLL = "cloud_poll"
CONN_CLASS_LOCAL_PUSH = "local_push"
CONN_CLASS_LOCAL_POLL = "local_poll"
CONN_CLASS_ASSUMED = "assumed"
CONN_CLASS_UNKNOWN = "unknown"


class ConfigError(HomeAssistantError):
    """Error while configuring an account."""


class UnknownEntry(ConfigError):
    """Unknown entry specified."""


class OperationNotAllowed(ConfigError):
    """Raised when a config entry operation is not allowed."""


type UpdateListenerType = Callable[
    [HomeAssistant, ConfigEntry], Coroutine[Any, Any, None]
]

STATE_KEYS = {
    "state",
    "reason",
    "error_reason_translation_key",
    "error_reason_translation_placeholders",
}
FROZEN_CONFIG_ENTRY_ATTRS = {"entry_id", "domain", *STATE_KEYS}
UPDATE_ENTRY_CONFIG_ENTRY_ATTRS = {
    "unique_id",
    "title",
    "data",
    "options",
    "pref_disable_new_entities",
    "pref_disable_polling",
    "minor_version",
    "version",
}


class ConfigFlowContext(FlowContext, total=False):
    """Typed context dict for config flow."""

    alternative_domain: str
    configuration_url: str
    confirm_only: bool
    discovery_key: DiscoveryKey
    entry_id: str
    title_placeholders: Mapping[str, str]
    unique_id: str | None


class ConfigFlowResult(FlowResult[ConfigFlowContext, str], total=False):
    """Typed result dict for config flow."""

    minor_version: int
    options: Mapping[str, Any]
    version: int


def _validate_item(*, disabled_by: ConfigEntryDisabler | Any | None = None) -> None:
    """Validate config entry item."""

    # Deprecated in 2022.1, stopped working in 2024.10
    if disabled_by is not None and not isinstance(disabled_by, ConfigEntryDisabler):
        raise TypeError(
            f"disabled_by must be a ConfigEntryDisabler value, got {disabled_by}"
        )


class ConfigEntry[_DataT = Any]:
    """Hold a configuration entry."""

    entry_id: str
    domain: str
    title: str
    data: MappingProxyType[str, Any]
    runtime_data: _DataT
    options: MappingProxyType[str, Any]
    unique_id: str | None
    state: ConfigEntryState
    reason: str | None
    error_reason_translation_key: str | None
    error_reason_translation_placeholders: dict[str, Any] | None
    pref_disable_new_entities: bool
    pref_disable_polling: bool
    version: int
    source: str
    minor_version: int
    disabled_by: ConfigEntryDisabler | None
    supports_unload: bool | None
    supports_remove_device: bool | None
    _supports_options: bool | None
    _supports_reconfigure: bool | None
    update_listeners: list[UpdateListenerType]
    _async_cancel_retry_setup: Callable[[], Any] | None
    _on_unload: list[Callable[[], Coroutine[Any, Any, None] | None]] | None
    setup_lock: asyncio.Lock
    _reauth_lock: asyncio.Lock
    _tasks: set[asyncio.Future[Any]]
    _background_tasks: set[asyncio.Future[Any]]
    _integration_for_domain: loader.Integration | None
    _tries: int
    created_at: datetime
    modified_at: datetime
    discovery_keys: MappingProxyType[str, tuple[DiscoveryKey, ...]]

    def __init__(
        self,
        *,
        created_at: datetime | None = None,
        data: Mapping[str, Any],
        disabled_by: ConfigEntryDisabler | None = None,
        discovery_keys: MappingProxyType[str, tuple[DiscoveryKey, ...]],
        domain: str,
        entry_id: str | None = None,
        minor_version: int,
        modified_at: datetime | None = None,
        options: Mapping[str, Any] | None,
        pref_disable_new_entities: bool | None = None,
        pref_disable_polling: bool | None = None,
        source: str,
        state: ConfigEntryState = ConfigEntryState.NOT_LOADED,
        title: str,
        unique_id: str | None,
        version: int,
    ) -> None:
        """Initialize a config entry."""
        _setter = object.__setattr__
        # Unique id of the config entry
        _setter(self, "entry_id", entry_id or ulid_util.ulid_now())

        # Version of the configuration.
        _setter(self, "version", version)
        _setter(self, "minor_version", minor_version)

        # Domain the configuration belongs to
        _setter(self, "domain", domain)

        # Title of the configuration
        _setter(self, "title", title)

        # Config data
        _setter(self, "data", MappingProxyType(data))

        # Entry options
        _setter(self, "options", MappingProxyType(options or {}))

        # Entry system options
        if pref_disable_new_entities is None:
            pref_disable_new_entities = False

        _setter(self, "pref_disable_new_entities", pref_disable_new_entities)

        if pref_disable_polling is None:
            pref_disable_polling = False

        _setter(self, "pref_disable_polling", pref_disable_polling)

        # Source of the configuration (user, discovery, cloud)
        _setter(self, "source", source)

        # State of the entry (LOADED, NOT_LOADED)
        _setter(self, "state", state)

        # Unique ID of this entry.
        _setter(self, "unique_id", unique_id)

        # Config entry is disabled
        _validate_item(disabled_by=disabled_by)
        _setter(self, "disabled_by", disabled_by)

        # Supports unload
        _setter(self, "supports_unload", None)

        # Supports remove device
        _setter(self, "supports_remove_device", None)

        # Supports options
        _setter(self, "_supports_options", None)

        # Supports reconfigure
        _setter(self, "_supports_reconfigure", None)

        # Listeners to call on update
        _setter(self, "update_listeners", [])

        # Reason why config entry is in a failed state
        _setter(self, "reason", None)
        _setter(self, "error_reason_translation_key", None)
        _setter(self, "error_reason_translation_placeholders", None)

        # Function to cancel a scheduled retry
        _setter(self, "_async_cancel_retry_setup", None)

        # Hold list for actions to call on unload.
        _setter(self, "_on_unload", None)

        # Reload lock to prevent conflicting reloads
        _setter(self, "setup_lock", asyncio.Lock())
        # Reauth lock to prevent concurrent reauth flows
        _setter(self, "_reauth_lock", asyncio.Lock())

        _setter(self, "_tasks", set())
        _setter(self, "_background_tasks", set())

        _setter(self, "_integration_for_domain", None)
        _setter(self, "_tries", 0)
        _setter(self, "created_at", created_at or utcnow())
        _setter(self, "modified_at", modified_at or utcnow())
        _setter(self, "discovery_keys", discovery_keys)

    def __repr__(self) -> str:
        """Representation of ConfigEntry."""
        return (
            f"<ConfigEntry entry_id={self.entry_id} version={self.version} domain={self.domain} "
            f"title={self.title} state={self.state} unique_id={self.unique_id}>"
        )

    def __setattr__(self, key: str, value: Any) -> None:
        """Set an attribute."""
        if key in UPDATE_ENTRY_CONFIG_ENTRY_ATTRS:
            raise AttributeError(
                f"{key} cannot be changed directly, use async_update_entry instead"
            )
        if key in FROZEN_CONFIG_ENTRY_ATTRS:
            raise AttributeError(f"{key} cannot be changed")

        super().__setattr__(key, value)
        self.clear_state_cache()
        self.clear_storage_cache()

    @property
    def supports_options(self) -> bool:
        """Return if entry supports config options."""
        if self._supports_options is None and (handler := HANDLERS.get(self.domain)):
            # work out if handler has support for options flow
            object.__setattr__(
                self, "_supports_options", handler.async_supports_options_flow(self)
            )
        return self._supports_options or False

    @property
    def supports_reconfigure(self) -> bool:
        """Return if entry supports reconfigure step."""
        if self._supports_reconfigure is None and (
            handler := HANDLERS.get(self.domain)
        ):
            # work out if handler has support for reconfigure step
            object.__setattr__(
                self,
                "_supports_reconfigure",
                hasattr(handler, "async_step_reconfigure"),
            )
        return self._supports_reconfigure or False

    def clear_state_cache(self) -> None:
        """Clear cached properties that are included in as_json_fragment."""
        self.__dict__.pop("as_json_fragment", None)

    @cached_property
    def as_json_fragment(self) -> json_fragment:
        """Return JSON fragment of a config entry that is used for the API."""
        json_repr = {
            "created_at": self.created_at.timestamp(),
            "entry_id": self.entry_id,
            "domain": self.domain,
            "modified_at": self.modified_at.timestamp(),
            "title": self.title,
            "source": self.source,
            "state": self.state.value,
            "supports_options": self.supports_options,
            "supports_remove_device": self.supports_remove_device or False,
            "supports_unload": self.supports_unload or False,
            "supports_reconfigure": self.supports_reconfigure,
            "pref_disable_new_entities": self.pref_disable_new_entities,
            "pref_disable_polling": self.pref_disable_polling,
            "disabled_by": self.disabled_by,
            "reason": self.reason,
            "error_reason_translation_key": self.error_reason_translation_key,
            "error_reason_translation_placeholders": self.error_reason_translation_placeholders,
        }
        return json_fragment(json_bytes(json_repr))

    def clear_storage_cache(self) -> None:
        """Clear cached properties that are included in as_storage_fragment."""
        self.__dict__.pop("as_storage_fragment", None)

    @cached_property
    def as_storage_fragment(self) -> json_fragment:
        """Return a storage fragment for this entry."""
        return json_fragment(json_bytes_sorted(self.as_dict()))

    async def async_setup(
        self,
        hass: HomeAssistant,
        *,
        integration: loader.Integration | None = None,
    ) -> None:
        """Set up an entry."""
        if self.source == SOURCE_IGNORE or self.disabled_by:
            return

        current_entry.set(self)
        try:
            await self.__async_setup_with_context(hass, integration)
        finally:
            current_entry.set(None)

    async def __async_setup_with_context(
        self,
        hass: HomeAssistant,
        integration: loader.Integration | None,
    ) -> None:
        """Set up an entry, with current_entry set."""
        if integration is None and not (integration := self._integration_for_domain):
            integration = await loader.async_get_integration(hass, self.domain)
            self._integration_for_domain = integration

        # Only store setup result as state if it was not forwarded.
        if domain_is_integration := self.domain == integration.domain:
            if self.state in (
                ConfigEntryState.LOADED,
                ConfigEntryState.SETUP_IN_PROGRESS,
            ):
                raise OperationNotAllowed(
                    f"The config entry {self.title} ({self.domain}) with entry_id"
                    f" {self.entry_id} cannot be set up because it is already loaded "
                    f"in the {self.state} state"
                )
            if not self.setup_lock.locked():
                raise OperationNotAllowed(
                    f"The config entry {self.title} ({self.domain}) with entry_id"
                    f" {self.entry_id} cannot be set up because it does not hold "
                    "the setup lock"
                )
            self._async_set_state(hass, ConfigEntryState.SETUP_IN_PROGRESS, None)

        if self.supports_unload is None:
            self.supports_unload = await support_entry_unload(hass, self.domain)
        if self.supports_remove_device is None:
            self.supports_remove_device = await support_remove_from_device(
                hass, self.domain
            )
        try:
            component = await integration.async_get_component()
        except ImportError as err:
            _LOGGER.error(
                "Error importing integration %s to set up %s configuration entry: %s",
                integration.domain,
                self.domain,
                err,
            )
            if domain_is_integration:
                self._async_set_state(
                    hass, ConfigEntryState.SETUP_ERROR, "Import error"
                )
            return

        if domain_is_integration:
            try:
                await integration.async_get_platform("config_flow")
            except ImportError as err:
                _LOGGER.error(
                    (
                        "Error importing platform config_flow from integration %s to"
                        " set up %s configuration entry: %s"
                    ),
                    integration.domain,
                    self.domain,
                    err,
                )
                self._async_set_state(
                    hass, ConfigEntryState.SETUP_ERROR, "Import error"
                )
                return

            # Perform migration
            if not await self.async_migrate(hass):
                self._async_set_state(hass, ConfigEntryState.MIGRATION_ERROR, None)
                return

            setup_phase = SetupPhases.CONFIG_ENTRY_SETUP
        else:
            setup_phase = SetupPhases.CONFIG_ENTRY_PLATFORM_SETUP

        error_reason = None
        error_reason_translation_key = None
        error_reason_translation_placeholders = None

        try:
            with async_start_setup(
                hass, integration=self.domain, group=self.entry_id, phase=setup_phase
            ):
                result = await component.async_setup_entry(hass, self)

            if not isinstance(result, bool):
                _LOGGER.error(  # type: ignore[unreachable]
                    "%s.async_setup_entry did not return boolean", integration.domain
                )
                result = False
        except ConfigEntryError as exc:
            error_reason = str(exc) or "Unknown fatal config entry error"
            error_reason_translation_key = exc.translation_key
            error_reason_translation_placeholders = exc.translation_placeholders
            _LOGGER.exception(
                "Error setting up entry %s for %s: %s",
                self.title,
                self.domain,
                error_reason,
            )
            await self._async_process_on_unload(hass)
            result = False
        except ConfigEntryAuthFailed as exc:
            message = str(exc)
            auth_base_message = "could not authenticate"
            error_reason = message or auth_base_message
            error_reason_translation_key = exc.translation_key
            error_reason_translation_placeholders = exc.translation_placeholders
            auth_message = (
                f"{auth_base_message}: {message}" if message else auth_base_message
            )
            _LOGGER.warning(
                "Config entry '%s' for %s integration %s",
                self.title,
                self.domain,
                auth_message,
            )
            await self._async_process_on_unload(hass)
            self.async_start_reauth(hass)
            result = False
        except ConfigEntryNotReady as exc:
            message = str(exc)
            error_reason_translation_key = exc.translation_key
            error_reason_translation_placeholders = exc.translation_placeholders
            self._async_set_state(
                hass,
                ConfigEntryState.SETUP_RETRY,
                message or None,
                error_reason_translation_key,
                error_reason_translation_placeholders,
            )
            wait_time = 2 ** min(self._tries, 4) * 5 + (
                randint(RANDOM_MICROSECOND_MIN, RANDOM_MICROSECOND_MAX) / 1000000
            )
            self._tries += 1
            ready_message = f"ready yet: {message}" if message else "ready yet"
            _LOGGER.debug(
                "Config entry '%s' for %s integration not %s; Retrying in %d seconds",
                self.title,
                self.domain,
                ready_message,
                wait_time,
            )

            if hass.state is CoreState.running:
                self._async_cancel_retry_setup = async_call_later(
                    hass,
                    wait_time,
                    HassJob(
                        functools.partial(self._async_setup_again, hass),
                        job_type=HassJobType.Callback,
                        cancel_on_shutdown=True,
                    ),
                )
            else:
                self._async_cancel_retry_setup = hass.bus.async_listen(
                    EVENT_HOMEASSISTANT_STARTED,
                    functools.partial(self._async_setup_again, hass),
                )

            await self._async_process_on_unload(hass)
            return
        # pylint: disable-next=broad-except
        except (asyncio.CancelledError, SystemExit, Exception):
            _LOGGER.exception(
                "Error setting up entry %s for %s", self.title, integration.domain
            )
            result = False

        #
        # After successfully calling async_setup_entry, it is important that this function
        # does not yield to the event loop by using `await` or `async with` or
        # similar until after the state has been set by calling self._async_set_state.
        #
        # Otherwise we risk that any `call_soon`s
        # created by an integration will be executed before the state is set.
        #

        # Only store setup result as state if it was not forwarded.
        if not domain_is_integration:
            return

        self.async_cancel_retry_setup()

        if result:
            self._async_set_state(hass, ConfigEntryState.LOADED, None)
        else:
            self._async_set_state(
                hass,
                ConfigEntryState.SETUP_ERROR,
                error_reason,
                error_reason_translation_key,
                error_reason_translation_placeholders,
            )

    @callback
    def _async_setup_again(self, hass: HomeAssistant, *_: Any) -> None:
        """Schedule setup again.

        This method is a callback to ensure that _async_cancel_retry_setup
        is unset as soon as its callback is called.
        """
        self._async_cancel_retry_setup = None
        # Check again when we fire in case shutdown
        # has started so we do not block shutdown
        if not hass.is_stopping:
            hass.async_create_background_task(
                self.async_setup_locked(hass),
                f"config entry retry {self.domain} {self.title}",
                eager_start=True,
            )

    async def async_setup_locked(
        self, hass: HomeAssistant, integration: loader.Integration | None = None
    ) -> None:
        """Set up while holding the setup lock."""
        async with self.setup_lock:
            if self.state is ConfigEntryState.LOADED:
                # If something loaded the config entry while
                # we were waiting for the lock, we should not
                # set it up again.
                _LOGGER.debug(
                    "Not setting up %s (%s %s) again, already loaded",
                    self.title,
                    self.domain,
                    self.entry_id,
                )
                return
            await self.async_setup(hass, integration=integration)

    @callback
    def async_shutdown(self) -> None:
        """Call when Home Assistant is stopping."""
        self.async_cancel_retry_setup()

    @callback
    def async_cancel_retry_setup(self) -> None:
        """Cancel retry setup."""
        if self._async_cancel_retry_setup is not None:
            self._async_cancel_retry_setup()
            self._async_cancel_retry_setup = None

    async def async_unload(
        self, hass: HomeAssistant, *, integration: loader.Integration | None = None
    ) -> bool:
        """Unload an entry.

        Returns if unload is possible and was successful.
        """
        if self.source == SOURCE_IGNORE:
            self._async_set_state(hass, ConfigEntryState.NOT_LOADED, None)
            return True

        if self.state == ConfigEntryState.NOT_LOADED:
            return True

        if not integration and (integration := self._integration_for_domain) is None:
            try:
                integration = await loader.async_get_integration(hass, self.domain)
            except loader.IntegrationNotFound:
                # The integration was likely a custom_component
                # that was uninstalled, or an integration
                # that has been renamed without removing the config
                # entry.
                self._async_set_state(hass, ConfigEntryState.NOT_LOADED, None)
                return True

        component = await integration.async_get_component()

        if domain_is_integration := self.domain == integration.domain:
            if not self.setup_lock.locked():
                raise OperationNotAllowed(
                    f"The config entry {self.title} ({self.domain}) with entry_id"
                    f" {self.entry_id} cannot be unloaded because it does not hold "
                    "the setup lock"
                )

            if not self.state.recoverable:
                return False

            if self.state is not ConfigEntryState.LOADED:
                self.async_cancel_retry_setup()
                self._async_set_state(hass, ConfigEntryState.NOT_LOADED, None)
                return True

        supports_unload = hasattr(component, "async_unload_entry")

        if not supports_unload:
            if domain_is_integration:
                self._async_set_state(
                    hass, ConfigEntryState.FAILED_UNLOAD, "Unload not supported"
                )
            return False

        try:
            result = await component.async_unload_entry(hass, self)

            assert isinstance(result, bool)

            # Only adjust state if we unloaded the component
            if domain_is_integration and result:
                await self._async_process_on_unload(hass)
                if hasattr(self, "runtime_data"):
                    object.__delattr__(self, "runtime_data")

                self._async_set_state(hass, ConfigEntryState.NOT_LOADED, None)

        except Exception as exc:
            _LOGGER.exception(
                "Error unloading entry %s for %s", self.title, integration.domain
            )
            if domain_is_integration:
                self._async_set_state(
                    hass, ConfigEntryState.FAILED_UNLOAD, str(exc) or "Unknown error"
                )
            return False
        return result

    async def async_remove(self, hass: HomeAssistant) -> None:
        """Invoke remove callback on component."""
        old_modified_at = self.modified_at
        object.__setattr__(self, "modified_at", utcnow())
        self.clear_state_cache()
        self.clear_storage_cache()

        if self.source == SOURCE_IGNORE:
            return

        if not self.setup_lock.locked():
            raise OperationNotAllowed(
                f"The config entry {self.title} ({self.domain}) with entry_id"
                f" {self.entry_id} cannot be removed because it does not hold "
                "the setup lock"
            )

        if not (integration := self._integration_for_domain):
            try:
                integration = await loader.async_get_integration(hass, self.domain)
            except loader.IntegrationNotFound:
                # The integration was likely a custom_component
                # that was uninstalled, or an integration
                # that has been renamed without removing the config
                # entry.
                return

        component = await integration.async_get_component()
        if not hasattr(component, "async_remove_entry"):
            return
        try:
            await component.async_remove_entry(hass, self)
        except Exception:
            _LOGGER.exception(
                "Error calling entry remove callback %s for %s",
                self.title,
                integration.domain,
            )
            # Restore modified_at
            object.__setattr__(self, "modified_at", old_modified_at)

    @callback
    def _async_set_state(
        self,
        hass: HomeAssistant,
        state: ConfigEntryState,
        reason: str | None,
        error_reason_translation_key: str | None = None,
        error_reason_translation_placeholders: dict[str, str] | None = None,
    ) -> None:
        """Set the state of the config entry."""
        if state not in NO_RESET_TRIES_STATES:
            self._tries = 0
        _setter = object.__setattr__
        _setter(self, "state", state)
        _setter(self, "reason", reason)
        _setter(self, "error_reason_translation_key", error_reason_translation_key)
        _setter(
            self,
            "error_reason_translation_placeholders",
            error_reason_translation_placeholders,
        )
        self.clear_state_cache()
        # Storage cache is not cleared here because the state is not stored
        # in storage and we do not want to clear the cache on every state change
        # since state changes are frequent.
        async_dispatcher_send_internal(
            hass, SIGNAL_CONFIG_ENTRY_CHANGED, ConfigEntryChange.UPDATED, self
        )

    async def async_migrate(self, hass: HomeAssistant) -> bool:
        """Migrate an entry.

        Returns True if config entry is up-to-date or has been migrated.
        """
        if (handler := HANDLERS.get(self.domain)) is None:
            _LOGGER.error(
                "Flow handler not found for entry %s for %s", self.title, self.domain
            )
            return False
        # Handler may be a partial
        # Keep for backwards compatibility
        # https://github.com/home-assistant/core/pull/67087#discussion_r812559950
        while isinstance(handler, functools.partial):
            handler = handler.func  # type: ignore[unreachable]

        same_major_version = self.version == handler.VERSION
        if same_major_version and self.minor_version == handler.MINOR_VERSION:
            return True

        if not (integration := self._integration_for_domain):
            integration = await loader.async_get_integration(hass, self.domain)
        component = await integration.async_get_component()
        supports_migrate = hasattr(component, "async_migrate_entry")
        if not supports_migrate:
            if same_major_version:
                return True
            _LOGGER.error(
                "Migration handler not found for entry %s for %s",
                self.title,
                self.domain,
            )
            return False

        try:
            result = await component.async_migrate_entry(hass, self)
            if not isinstance(result, bool):
                _LOGGER.error(  # type: ignore[unreachable]
                    "%s.async_migrate_entry did not return boolean", self.domain
                )
                return False
            if result:
                hass.config_entries._async_schedule_save()  # noqa: SLF001
        except Exception:
            _LOGGER.exception(
                "Error migrating entry %s for %s", self.title, self.domain
            )
            return False
        return result

    def add_update_listener(self, listener: UpdateListenerType) -> CALLBACK_TYPE:
        """Listen for when entry is updated.

        Returns function to unlisten.
        """
        self.update_listeners.append(listener)
        return lambda: self.update_listeners.remove(listener)

    def as_dict(self) -> dict[str, Any]:
        """Return dictionary version of this entry."""
        return {
            "created_at": self.created_at.isoformat(),
            "data": dict(self.data),
            "discovery_keys": dict(self.discovery_keys),
            "disabled_by": self.disabled_by,
            "domain": self.domain,
            "entry_id": self.entry_id,
            "minor_version": self.minor_version,
            "modified_at": self.modified_at.isoformat(),
            "options": dict(self.options),
            "pref_disable_new_entities": self.pref_disable_new_entities,
            "pref_disable_polling": self.pref_disable_polling,
            "source": self.source,
            "title": self.title,
            "unique_id": self.unique_id,
            "version": self.version,
        }

    @callback
    def async_on_unload(
        self, func: Callable[[], Coroutine[Any, Any, None] | None]
    ) -> None:
        """Add a function to call when config entry is unloaded."""
        if self._on_unload is None:
            self._on_unload = []
        self._on_unload.append(func)

    async def _async_process_on_unload(self, hass: HomeAssistant) -> None:
        """Process the on_unload callbacks and wait for pending tasks."""
        if self._on_unload is not None:
            while self._on_unload:
                if job := self._on_unload.pop()():
                    self.async_create_task(hass, job, eager_start=True)

        if not self._tasks and not self._background_tasks:
            return

        cancel_message = f"Config entry {self.title} with {self.domain} unloading"
        for task in self._background_tasks:
            task.cancel(cancel_message)

        _, pending = await asyncio.wait(
            [*self._tasks, *self._background_tasks], timeout=10
        )

        for task in pending:
            _LOGGER.warning(
                "Unloading %s (%s) config entry. Task %s did not complete in time",
                self.title,
                self.domain,
                task,
            )

    @callback
    def async_start_reauth(
        self,
        hass: HomeAssistant,
        context: ConfigFlowContext | None = None,
        data: dict[str, Any] | None = None,
    ) -> None:
        """Start a reauth flow."""
        # We will check this again in the task when we hold the lock,
        # but we also check it now to try to avoid creating the task.
        if any(self.async_get_active_flows(hass, {SOURCE_RECONFIGURE, SOURCE_REAUTH})):
            # Reauth or Reconfigure flow already in progress for this entry
            return
        hass.async_create_task(
            self._async_init_reauth(hass, context, data),
            f"config entry reauth {self.title} {self.domain} {self.entry_id}",
            eager_start=True,
        )

    async def _async_init_reauth(
        self,
        hass: HomeAssistant,
        context: ConfigFlowContext | None = None,
        data: dict[str, Any] | None = None,
    ) -> None:
        """Start a reauth flow."""
        async with self._reauth_lock:
            if any(
                self.async_get_active_flows(hass, {SOURCE_RECONFIGURE, SOURCE_REAUTH})
            ):
                # Reauth or Reconfigure flow already in progress for this entry
                return
            result = await hass.config_entries.flow.async_init(
                self.domain,
                context=ConfigFlowContext(
                    source=SOURCE_REAUTH,
                    entry_id=self.entry_id,
                    title_placeholders={"name": self.title},
                    unique_id=self.unique_id,
                )
                | (context or {}),
                data=self.data | (data or {}),
            )
        if result["type"] not in FLOW_NOT_COMPLETE_STEPS:
            return

        # Create an issue, there's no need to hold the lock when doing that
        issue_id = f"config_entry_reauth_{self.domain}_{self.entry_id}"
        ir.async_create_issue(
            hass,
            HOMEASSISTANT_DOMAIN,
            issue_id,
            data={"flow_id": result["flow_id"]},
            is_fixable=False,
            issue_domain=self.domain,
            severity=ir.IssueSeverity.ERROR,
            translation_key="config_entry_reauth",
            translation_placeholders={"name": self.title},
        )

    @callback
    def async_get_active_flows(
        self, hass: HomeAssistant, sources: set[str]
    ) -> Generator[ConfigFlowResult]:
        """Get any active flows of certain sources for this entry."""
        return (
            flow
            for flow in hass.config_entries.flow.async_progress_by_handler(
                self.domain,
                match_context={"entry_id": self.entry_id},
                include_uninitialized=True,
            )
            if flow["context"].get("source") in sources
        )

    @callback
    def async_create_task[_R](
        self,
        hass: HomeAssistant,
        target: Coroutine[Any, Any, _R],
        name: str | None = None,
        eager_start: bool = True,
    ) -> asyncio.Task[_R]:
        """Create a task from within the event loop.

        This method must be run in the event loop.

        target: target to call.
        """
        task = hass.async_create_task_internal(
            target, f"{name} {self.title} {self.domain} {self.entry_id}", eager_start
        )
        if eager_start and task.done():
            return task
        self._tasks.add(task)
        task.add_done_callback(self._tasks.remove)

        return task

    @callback
    def async_create_background_task[_R](
        self,
        hass: HomeAssistant,
        target: Coroutine[Any, Any, _R],
        name: str,
        eager_start: bool = True,
    ) -> asyncio.Task[_R]:
        """Create a background task tied to the config entry lifecycle.

        Background tasks are automatically canceled when config entry is unloaded.

        A background task is different from a normal task:

          - Will not block startup
          - Will be automatically cancelled on shutdown
          - Calls to async_block_till_done will not wait for completion

        This method must be run in the event loop.
        """
        task = hass.async_create_background_task(target, name, eager_start)
        if task.done():
            return task
        self._background_tasks.add(task)
        task.add_done_callback(self._background_tasks.remove)
        return task


current_entry: ContextVar[ConfigEntry | None] = ContextVar(
    "current_entry", default=None
)


class FlowCancelledError(Exception):
    """Error to indicate that a flow has been cancelled."""


def _report_non_awaited_platform_forwards(entry: ConfigEntry, what: str) -> None:
    """Report non awaited platform forwards."""
    report_usage(
        f"calls {what} for integration {entry.domain} with "
        f"title: {entry.title} and entry_id: {entry.entry_id}, "
        f"during setup without awaiting {what}, which can cause "
        "the setup lock to be released before the setup is done",
        core_behavior=ReportBehavior.LOG,
        breaks_in_ha_version="2025.1",
    )


class ConfigEntriesFlowManager(
    data_entry_flow.FlowManager[ConfigFlowContext, ConfigFlowResult]
):
    """Manage all the config entry flows that are in progress."""

    _flow_result = ConfigFlowResult

    def __init__(
        self,
        hass: HomeAssistant,
        config_entries: ConfigEntries,
        hass_config: ConfigType,
    ) -> None:
        """Initialize the config entry flow manager."""
        super().__init__(hass)
        self.config_entries = config_entries
        self._hass_config = hass_config
        self._pending_import_flows: defaultdict[
            str, dict[str, asyncio.Future[None]]
        ] = defaultdict(dict)
        self._initialize_futures: defaultdict[str, set[asyncio.Future[None]]] = (
            defaultdict(set)
        )
        self._discovery_debouncer = Debouncer[None](
            hass,
            _LOGGER,
            cooldown=DISCOVERY_COOLDOWN,
            immediate=True,
            function=self._async_discovery,
            background=True,
        )

    async def async_wait_import_flow_initialized(self, handler: str) -> None:
        """Wait till all import flows in progress are initialized."""
        if not (current := self._pending_import_flows.get(handler)):
            return

        await asyncio.wait(current.values())

    @callback
    def _async_has_other_discovery_flows(self, flow_id: str) -> bool:
        """Check if there are any other discovery flows in progress."""
        for flow in self._progress.values():
            if flow.flow_id != flow_id and flow.context["source"] in DISCOVERY_SOURCES:
                return True
        return False

    async def async_init(
        self,
        handler: str,
        *,
        context: ConfigFlowContext | None = None,
        data: Any = None,
    ) -> ConfigFlowResult:
        """Start a configuration flow."""
        if not context or "source" not in context:
            raise KeyError("Context not set or doesn't have a source set")

        # reauth/reconfigure flows should be linked to a config entry
        if (source := context["source"]) in {
            SOURCE_REAUTH,
            SOURCE_RECONFIGURE,
        } and "entry_id" not in context:
            # Deprecated in 2024.12, should fail in 2025.12
            report_usage(
                f"initialises a {source} flow without a link to the config entry",
                breaks_in_ha_version="2025.12",
            )

        flow_id = ulid_util.ulid_now()

        # Avoid starting a config flow on an integration that only supports
        # a single config entry, but which already has an entry
        if (
            source not in {SOURCE_IGNORE, SOURCE_REAUTH, SOURCE_RECONFIGURE}
            and (
                self.config_entries.async_has_entries(handler, include_ignore=False)
                or (
                    self.config_entries.async_has_entries(handler, include_ignore=True)
                    and source != SOURCE_USER
                )
            )
            and await _support_single_config_entry_only(self.hass, handler)
        ):
            return ConfigFlowResult(
                type=data_entry_flow.FlowResultType.ABORT,
                flow_id=flow_id,
                handler=handler,
                reason="single_instance_allowed",
                translation_domain=HOMEASSISTANT_DOMAIN,
            )

        loop = self.hass.loop

        if source == SOURCE_IMPORT:
            self._pending_import_flows[handler][flow_id] = loop.create_future()

        cancel_init_future = loop.create_future()
        handler_init_futures = self._initialize_futures[handler]
        handler_init_futures.add(cancel_init_future)
        try:
            async with interrupt(
                cancel_init_future,
                FlowCancelledError,
                "Config entry initialize canceled: Home Assistant is shutting down",
            ):
                flow, result = await self._async_init(flow_id, handler, context, data)
        except FlowCancelledError as ex:
            raise asyncio.CancelledError from ex
        finally:
            handler_init_futures.remove(cancel_init_future)
            if not handler_init_futures:
                del self._initialize_futures[handler]
            if handler in self._pending_import_flows:
                self._pending_import_flows[handler].pop(flow_id, None)
                if not self._pending_import_flows[handler]:
                    del self._pending_import_flows[handler]

        if result["type"] != data_entry_flow.FlowResultType.ABORT:
            await self.async_post_init(flow, result)

        return result

    async def _async_init(
        self,
        flow_id: str,
        handler: str,
        context: ConfigFlowContext,
        data: Any,
    ) -> tuple[ConfigFlow, ConfigFlowResult]:
        """Run the init in a task to allow it to be canceled at shutdown."""
        flow = await self.async_create_flow(handler, context=context, data=data)
        if not flow:
            raise data_entry_flow.UnknownFlow("Flow was not created")
        flow.hass = self.hass
        flow.handler = handler
        flow.flow_id = flow_id
        flow.context = context
        flow.init_data = data
        self._async_add_flow_progress(flow)
        try:
            result = await self._async_handle_step(flow, flow.init_step, data)
        finally:
            self._set_pending_import_done(flow)
        return flow, result

    def _set_pending_import_done(self, flow: ConfigFlow) -> None:
        """Set pending import flow as done."""
        if (
            (handler_import_flows := self._pending_import_flows.get(flow.handler))
            and (init_done := handler_import_flows.get(flow.flow_id))
            and not init_done.done()
        ):
            init_done.set_result(None)

    @callback
    def async_shutdown(self) -> None:
        """Cancel any initializing flows."""
        for future_list in self._initialize_futures.values():
            for future in future_list:
                future.set_result(None)
        self._discovery_debouncer.async_shutdown()

    async def async_finish_flow(
        self,
        flow: data_entry_flow.FlowHandler[ConfigFlowContext, ConfigFlowResult],
        result: ConfigFlowResult,
    ) -> ConfigFlowResult:
        """Finish a config flow and add an entry.

        This method is called when a flow step returns FlowResultType.ABORT or
        FlowResultType.CREATE_ENTRY.
        """
        flow = cast(ConfigFlow, flow)

        # Mark the step as done.
        # We do this to avoid a circular dependency where async_finish_flow sets up a
        # new entry, which needs the integration to be set up, which is waiting for
        # init to be done.
        self._set_pending_import_done(flow)

        # Remove notification if no other discovery config entries in progress
        if not self._async_has_other_discovery_flows(flow.flow_id):
            persistent_notification.async_dismiss(self.hass, DISCOVERY_NOTIFICATION_ID)

        # Clean up issue if this is a reauth flow
        if flow.context["source"] == SOURCE_REAUTH:
            if (entry_id := flow.context.get("entry_id")) is not None and (
                entry := self.config_entries.async_get_entry(entry_id)
            ) is not None:
                issue_id = f"config_entry_reauth_{entry.domain}_{entry.entry_id}"
                ir.async_delete_issue(self.hass, HOMEASSISTANT_DOMAIN, issue_id)

        if result["type"] != data_entry_flow.FlowResultType.CREATE_ENTRY:
            # If there's an ignored config entry with a matching unique ID,
            # update the discovery key.
            if (
                (discovery_key := flow.context.get("discovery_key"))
                and (unique_id := flow.unique_id) is not None
                and (
                    entry := self.config_entries.async_entry_for_domain_unique_id(
                        result["handler"], unique_id
                    )
                )
                and discovery_key
                not in (
                    known_discovery_keys := entry.discovery_keys.get(
                        discovery_key.domain, ()
                    )
                )
            ):
                new_discovery_keys = MappingProxyType(
                    entry.discovery_keys
                    | {
                        discovery_key.domain: tuple(
                            [*known_discovery_keys, discovery_key][-10:]
                        )
                    }
                )
                _LOGGER.debug(
                    "Updating discovery keys for %s entry %s %s -> %s",
                    entry.domain,
                    unique_id,
                    entry.discovery_keys,
                    new_discovery_keys,
                )
                self.config_entries.async_update_entry(
                    entry, discovery_keys=new_discovery_keys
                )
            return result

        # Avoid adding a config entry for a integration
        # that only supports a single config entry, but already has an entry
        if (
            self.config_entries.async_has_entries(flow.handler, include_ignore=False)
            and await _support_single_config_entry_only(self.hass, flow.handler)
            and flow.context["source"] != SOURCE_IGNORE
        ):
            return ConfigFlowResult(
                type=data_entry_flow.FlowResultType.ABORT,
                flow_id=flow.flow_id,
                handler=flow.handler,
                reason="single_instance_allowed",
                translation_domain=HOMEASSISTANT_DOMAIN,
            )

        # Check if config entry exists with unique ID. Unload it.
        existing_entry = None

        # Abort all flows in progress with same unique ID
        # or the default discovery ID
        for progress_flow in self.async_progress_by_handler(flow.handler):
            progress_unique_id = progress_flow["context"].get("unique_id")
            progress_flow_id = progress_flow["flow_id"]

            if progress_flow_id != flow.flow_id and (
                (flow.unique_id and progress_unique_id == flow.unique_id)
                or progress_unique_id == DEFAULT_DISCOVERY_UNIQUE_ID
            ):
                self.async_abort(progress_flow_id)
                continue

            # Abort any flows in progress for the same handler
            # when integration allows only one config entry
            if (
                progress_flow_id != flow.flow_id
                and await _support_single_config_entry_only(self.hass, flow.handler)
            ):
                self.async_abort(progress_flow_id)

        if flow.unique_id is not None:
            # Reset unique ID when the default discovery ID has been used
            if flow.unique_id == DEFAULT_DISCOVERY_UNIQUE_ID:
                await flow.async_set_unique_id(None)

            # Find existing entry.
            existing_entry = self.config_entries.async_entry_for_domain_unique_id(
                result["handler"], flow.unique_id
            )

        # Unload the entry before setting up the new one.
        if existing_entry is not None and existing_entry.state.recoverable:
            await self.config_entries.async_unload(existing_entry.entry_id)

        discovery_key = flow.context.get("discovery_key")
        discovery_keys = (
            MappingProxyType({discovery_key.domain: (discovery_key,)})
            if discovery_key
            else MappingProxyType({})
        )
        entry = ConfigEntry(
            data=result["data"],
            discovery_keys=discovery_keys,
            domain=result["handler"],
            minor_version=result["minor_version"],
            options=result["options"],
            source=flow.context["source"],
            title=result["title"],
            unique_id=flow.unique_id,
            version=result["version"],
        )

        if existing_entry is not None:
            # Unload and remove the existing entry, but don't clean up devices and
            # entities until the new entry is added
            await self.config_entries._async_remove(existing_entry.entry_id)  # noqa: SLF001
        await self.config_entries.async_add(entry)

        if existing_entry is not None:
            # Clean up devices and entities belonging to the existing entry
            # which are not present in the new entry
            self.config_entries._async_clean_up(existing_entry)  # noqa: SLF001

        result["result"] = entry
        return result

    async def async_create_flow(
        self,
        handler_key: str,
        *,
        context: ConfigFlowContext | None = None,
        data: Any = None,
    ) -> ConfigFlow:
        """Create a flow for specified handler.

        Handler key is the domain of the component that we want to set up.
        """
        handler = await _async_get_flow_handler(
            self.hass, handler_key, self._hass_config
        )
        if not context or "source" not in context:
            raise KeyError("Context not set or doesn't have a source set")

        flow = handler()
        flow.init_step = context["source"]
        return flow

    async def async_post_init(
        self,
        flow: data_entry_flow.FlowHandler[ConfigFlowContext, ConfigFlowResult],
        result: ConfigFlowResult,
    ) -> None:
        """After a flow is initialised trigger new flow notifications."""
        source = flow.context["source"]

        # Create notification.
        if source in DISCOVERY_SOURCES:
            await self._discovery_debouncer.async_call()
        elif source == SOURCE_REAUTH:
            persistent_notification.async_create(
                self.hass,
                title="Integration requires reconfiguration",
                message=(
                    "At least one of your integrations requires reconfiguration to "
                    "continue functioning. [Check it out](/config/integrations)."
                ),
                notification_id=RECONFIGURE_NOTIFICATION_ID,
            )

    @callback
    def _async_discovery(self) -> None:
        """Handle discovery."""
        # async_fire_internal is used here because this is only
        # called from the Debouncer so we know the usage is safe
        self.hass.bus.async_fire_internal(EVENT_FLOW_DISCOVERED)
        persistent_notification.async_create(
            self.hass,
            title="New devices discovered",
            message=(
                "We have discovered new devices on your network. "
                "[Check it out](/config/integrations)."
            ),
            notification_id=DISCOVERY_NOTIFICATION_ID,
        )

    @callback
    def async_has_matching_discovery_flow(
        self, handler: str, match_context: ConfigFlowContext, data: Any
    ) -> bool:
        """Check if an existing matching discovery flow is in progress.

        A flow with the same handler, context, and data.

        If match_context is passed, only return flows with a context that is a
        superset of match_context.
        """
        if not (flows := self._handler_progress_index.get(handler)):
            return False
        match_items = match_context.items()
        for progress in flows:
            if match_items <= progress.context.items() and progress.init_data == data:
                return True
        return False

    @callback
    def async_has_matching_flow(self, flow: ConfigFlow) -> bool:
        """Check if an existing matching flow is in progress."""
        if not (flows := self._handler_progress_index.get(flow.handler)):
            return False
        for other_flow in set(flows):
            if other_flow is not flow and flow.is_matching(other_flow):  # type: ignore[arg-type]
                return True
        return False


class ConfigEntryItems(UserDict[str, ConfigEntry]):
    """Container for config items, maps config_entry_id -> entry.

    Maintains two additional indexes:
    - domain -> list[ConfigEntry]
    - domain -> unique_id -> ConfigEntry
    """

    def __init__(self, hass: HomeAssistant) -> None:
        """Initialize the container."""
        super().__init__()
        self._hass = hass
        self._domain_index: dict[str, list[ConfigEntry]] = {}
        self._domain_unique_id_index: dict[str, dict[str, list[ConfigEntry]]] = {}

    def values(self) -> ValuesView[ConfigEntry]:
        """Return the underlying values to avoid __iter__ overhead."""
        return self.data.values()

    def __setitem__(self, entry_id: str, entry: ConfigEntry) -> None:
        """Add an item."""
        data = self.data
        self.check_unique_id(entry)
        if entry_id in data:
            # This is likely a bug in a test that is adding the same entry twice.
            # In the future, once we have fixed the tests, this will raise HomeAssistantError.
            _LOGGER.error("An entry with the id %s already exists", entry_id)
            self._unindex_entry(entry_id)
        data[entry_id] = entry
        self._index_entry(entry)

    def check_unique_id(self, entry: ConfigEntry) -> None:
        """Check config entry unique id.

        For a string unique id (this is the correct case): return
        For a hashable non string unique id: log warning
        For a non-hashable unique id: raise error
        """
        if (unique_id := entry.unique_id) is None:
            return
        if isinstance(unique_id, str):
            # Unique id should be a string
            return
        if isinstance(unique_id, Hashable):  # type: ignore[unreachable]
            # Checks for other non-string was added in HA Core 2024.10
            # In HA Core 2025.10, we should remove the error and instead fail
            report_issue = async_suggest_report_issue(
                self._hass, integration_domain=entry.domain
            )
            _LOGGER.error(
                (
                    "Config entry '%s' from integration %s has an invalid unique_id"
                    " '%s' of type %s when a string is expected, please %s"
                ),
                entry.title,
                entry.domain,
                entry.unique_id,
                type(entry.unique_id).__name__,
                report_issue,
            )
        else:
            # Guard against integrations using unhashable unique_id
            # In HA Core 2024.11, the guard was changed from warning to failing
            raise HomeAssistantError(
                f"The entry unique id {unique_id} is not a string."
            )

    def _index_entry(self, entry: ConfigEntry) -> None:
        """Index an entry."""
        self.check_unique_id(entry)
        self._domain_index.setdefault(entry.domain, []).append(entry)
        if entry.unique_id is not None:
            self._domain_unique_id_index.setdefault(entry.domain, {}).setdefault(
                entry.unique_id, []
            ).append(entry)

    def _unindex_entry(self, entry_id: str) -> None:
        """Unindex an entry."""
        entry = self.data[entry_id]
        domain = entry.domain
        self._domain_index[domain].remove(entry)
        if not self._domain_index[domain]:
            del self._domain_index[domain]
        if (unique_id := entry.unique_id) is not None:
            self._domain_unique_id_index[domain][unique_id].remove(entry)
            if not self._domain_unique_id_index[domain][unique_id]:
                del self._domain_unique_id_index[domain][unique_id]
            if not self._domain_unique_id_index[domain]:
                del self._domain_unique_id_index[domain]

    def __delitem__(self, entry_id: str) -> None:
        """Remove an item."""
        self._unindex_entry(entry_id)
        super().__delitem__(entry_id)

    def update_unique_id(self, entry: ConfigEntry, new_unique_id: str | None) -> None:
        """Update unique id for an entry.

        This method mutates the entry with the new unique id and updates the indexes.
        """
        entry_id = entry.entry_id
        self._unindex_entry(entry_id)
        self.check_unique_id(entry)
        object.__setattr__(entry, "unique_id", new_unique_id)
        self._index_entry(entry)
        entry.clear_state_cache()
        entry.clear_storage_cache()

    def get_entries_for_domain(self, domain: str) -> list[ConfigEntry]:
        """Get entries for a domain."""
        return self._domain_index.get(domain, [])

    def get_entry_by_domain_and_unique_id(
        self, domain: str, unique_id: str
    ) -> ConfigEntry | None:
        """Get entry by domain and unique id."""
        if unique_id is None:
            return None  # type: ignore[unreachable]
        if not isinstance(unique_id, Hashable):
            raise HomeAssistantError(
                f"The entry unique id {unique_id} is not a string."
            )
        entries = self._domain_unique_id_index.get(domain, {}).get(unique_id)
        if not entries:
            return None
        return entries[0]


class ConfigEntryStore(storage.Store[dict[str, list[dict[str, Any]]]]):
    """Class to help storing config entry data."""

    def __init__(self, hass: HomeAssistant) -> None:
        """Initialize storage class."""
        super().__init__(
            hass,
            STORAGE_VERSION,
            STORAGE_KEY,
            minor_version=STORAGE_VERSION_MINOR,
        )

    async def _async_migrate_func(
        self,
        old_major_version: int,
        old_minor_version: int,
        old_data: dict[str, Any],
    ) -> dict[str, Any]:
        """Migrate to the new version."""
        data = old_data
        if old_major_version == 1:
            if old_minor_version < 2:
                # Version 1.2 implements migration and freezes the available keys
                for entry in data["entries"]:
                    # Populate keys which were introduced before version 1.2

                    pref_disable_new_entities = entry.get("pref_disable_new_entities")
                    if pref_disable_new_entities is None and "system_options" in entry:
                        pref_disable_new_entities = entry.get("system_options", {}).get(
                            "disable_new_entities"
                        )

                    entry.setdefault("disabled_by", entry.get("disabled_by"))
                    entry.setdefault("minor_version", entry.get("minor_version", 1))
                    entry.setdefault("options", entry.get("options", {}))
                    entry.setdefault(
                        "pref_disable_new_entities", pref_disable_new_entities
                    )
                    entry.setdefault(
                        "pref_disable_polling", entry.get("pref_disable_polling")
                    )
                    entry.setdefault("unique_id", entry.get("unique_id"))

            if old_minor_version < 3:
                # Version 1.3 adds the created_at and modified_at fields
                created_at = utc_from_timestamp(0).isoformat()
                for entry in data["entries"]:
                    entry["created_at"] = entry["modified_at"] = created_at

            if old_minor_version < 4:
                # Version 1.4 adds discovery_keys
                for entry in data["entries"]:
                    entry["discovery_keys"] = {}

        if old_major_version > 1:
            raise NotImplementedError
        return data


class ConfigEntries:
    """Manage the configuration entries.

    An instance of this object is available via `hass.config_entries`.
    """

    def __init__(self, hass: HomeAssistant, hass_config: ConfigType) -> None:
        """Initialize the entry manager."""
        self.hass = hass
        self.flow = ConfigEntriesFlowManager(hass, self, hass_config)
        self.options = OptionsFlowManager(hass)
        self._hass_config = hass_config
        self._entries = ConfigEntryItems(hass)
        self._store = ConfigEntryStore(hass)
        EntityRegistryDisabledHandler(hass).async_setup()

    @callback
    def async_domains(
        self, include_ignore: bool = False, include_disabled: bool = False
    ) -> list[str]:
        """Return domains for which we have entries."""
        return list(
            {
                entry.domain: None
                for entry in self._entries.values()
                if (include_ignore or entry.source != SOURCE_IGNORE)
                and (include_disabled or not entry.disabled_by)
            }
        )

    @callback
    def async_get_entry(self, entry_id: str) -> ConfigEntry | None:
        """Return entry with matching entry_id."""
        return self._entries.data.get(entry_id)

    @callback
    def async_get_known_entry(self, entry_id: str) -> ConfigEntry:
        """Return entry with matching entry_id.

        Raises UnknownEntry if entry is not found.
        """
        if (entry := self.async_get_entry(entry_id)) is None:
            raise UnknownEntry
        return entry

    @callback
    def async_entry_ids(self) -> list[str]:
        """Return entry ids."""
        return list(self._entries.data)

    @callback
    def async_has_entries(
        self, domain: str, include_ignore: bool = True, include_disabled: bool = True
    ) -> bool:
        """Return if there are entries for a domain."""
        entries = self._entries.get_entries_for_domain(domain)
        if include_ignore and include_disabled:
            return bool(entries)
        for entry in entries:
            if (include_ignore or entry.source != SOURCE_IGNORE) and (
                include_disabled or not entry.disabled_by
            ):
                return True
        return False

    @callback
    def async_entries(
        self,
        domain: str | None = None,
        include_ignore: bool = True,
        include_disabled: bool = True,
    ) -> list[ConfigEntry]:
        """Return all entries or entries for a specific domain."""
        if domain is None:
            entries: Iterable[ConfigEntry] = self._entries.values()
        else:
            entries = self._entries.get_entries_for_domain(domain)

        if include_ignore and include_disabled:
            return list(entries)

        return [
            entry
            for entry in entries
            if (include_ignore or entry.source != SOURCE_IGNORE)
            and (include_disabled or not entry.disabled_by)
        ]

    @callback
    def async_loaded_entries(self, domain: str) -> list[ConfigEntry]:
        """Return loaded entries for a specific domain.

        This will exclude ignored or disabled config entries.
        """
        entries = self._entries.get_entries_for_domain(domain)

        return [entry for entry in entries if entry.state == ConfigEntryState.LOADED]

    @callback
    def async_entry_for_domain_unique_id(
        self, domain: str, unique_id: str
    ) -> ConfigEntry | None:
        """Return entry for a domain with a matching unique id."""
        return self._entries.get_entry_by_domain_and_unique_id(domain, unique_id)

    async def async_add(self, entry: ConfigEntry) -> None:
        """Add and setup an entry."""
        if entry.entry_id in self._entries.data:
            raise HomeAssistantError(
                f"An entry with the id {entry.entry_id} already exists."
            )

        self._entries[entry.entry_id] = entry
        self.async_update_issues()
        self._async_dispatch(ConfigEntryChange.ADDED, entry)
        await self.async_setup(entry.entry_id)
        self._async_schedule_save()

    async def async_remove(self, entry_id: str) -> dict[str, Any]:
        """Remove, unload and clean up after an entry."""
        unload_success, entry = await self._async_remove(entry_id)
        self._async_clean_up(entry)

        for discovery_domain in entry.discovery_keys:
            async_dispatcher_send_internal(
                self.hass,
                signal_discovered_config_entry_removed(discovery_domain),
                entry,
            )

        return {"require_restart": not unload_success}

    async def _async_remove(self, entry_id: str) -> tuple[bool, ConfigEntry]:
        """Remove and unload an entry."""
        entry = self.async_get_known_entry(entry_id)

        async with entry.setup_lock:
            if not entry.state.recoverable:
                unload_success = entry.state is not ConfigEntryState.FAILED_UNLOAD
            else:
                unload_success = await self.async_unload(entry_id, _lock=False)

            await entry.async_remove(self.hass)

            del self._entries[entry.entry_id]
            self.async_update_issues()
            self._async_schedule_save()

        return (unload_success, entry)

    @callback
    def _async_clean_up(self, entry: ConfigEntry) -> None:
        """Clean up after an entry."""
        entry_id = entry.entry_id

        dev_reg = dr.async_get(self.hass)
        ent_reg = er.async_get(self.hass)

        dev_reg.async_clear_config_entry(entry_id)
        ent_reg.async_clear_config_entry(entry_id)

        # If the configuration entry is removed during reauth, it should
        # abort any reauth flow that is active for the removed entry and
        # linked issues.
        for progress_flow in self.hass.config_entries.flow.async_progress_by_handler(
            entry.domain, match_context={"entry_id": entry_id, "source": SOURCE_REAUTH}
        ):
            if "flow_id" in progress_flow:
                self.hass.config_entries.flow.async_abort(progress_flow["flow_id"])
                issue_id = f"config_entry_reauth_{entry.domain}_{entry.entry_id}"
                ir.async_delete_issue(self.hass, HOMEASSISTANT_DOMAIN, issue_id)

        self._async_dispatch(ConfigEntryChange.REMOVED, entry)

    @callback
    def _async_shutdown(self, event: Event) -> None:
        """Call when Home Assistant is stopping."""
        for entry in self._entries.values():
            entry.async_shutdown()
        self.flow.async_shutdown()

    async def async_initialize(self) -> None:
        """Initialize config entry config."""
        config = await self._store.async_load()

        self.hass.bus.async_listen_once(EVENT_HOMEASSISTANT_STOP, self._async_shutdown)

        if config is None:
            self._entries = ConfigEntryItems(self.hass)
            return

        entries: ConfigEntryItems = ConfigEntryItems(self.hass)
        for entry in config["entries"]:
            entry_id = entry["entry_id"]

            config_entry = ConfigEntry(
                created_at=datetime.fromisoformat(entry["created_at"]),
                data=entry["data"],
                disabled_by=try_parse_enum(ConfigEntryDisabler, entry["disabled_by"]),
                discovery_keys=MappingProxyType(
                    {
                        domain: tuple(DiscoveryKey.from_json_dict(key) for key in keys)
                        for domain, keys in entry["discovery_keys"].items()
                    }
                ),
                domain=entry["domain"],
                entry_id=entry_id,
                minor_version=entry["minor_version"],
                modified_at=datetime.fromisoformat(entry["modified_at"]),
                options=entry["options"],
                pref_disable_new_entities=entry["pref_disable_new_entities"],
                pref_disable_polling=entry["pref_disable_polling"],
                source=entry["source"],
                title=entry["title"],
                unique_id=entry["unique_id"],
                version=entry["version"],
            )
            entries[entry_id] = config_entry

        self._entries = entries
        self.async_update_issues()

    async def async_setup(self, entry_id: str, _lock: bool = True) -> bool:
        """Set up a config entry.

        Return True if entry has been successfully loaded.
        """
        entry = self.async_get_known_entry(entry_id)

        if entry.state is not ConfigEntryState.NOT_LOADED:
            raise OperationNotAllowed(
                f"The config entry '{entry.title}' ({entry.domain}) with entry_id"
                f" '{entry.entry_id}' cannot be set up because it is in state "
                f"{entry.state}, but needs to be in the {ConfigEntryState.NOT_LOADED} state"
            )

        # Setup Component if not set up yet
        if entry.domain in self.hass.config.components:
            if _lock:
                async with entry.setup_lock:
                    await entry.async_setup(self.hass)
            else:
                await entry.async_setup(self.hass)
        else:
            # Setting up the component will set up all its config entries
            result = await async_setup_component(
                self.hass, entry.domain, self._hass_config
            )

            if not result:
                return result

        return (
            entry.state is ConfigEntryState.LOADED  # type: ignore[comparison-overlap]
        )

    async def async_unload(self, entry_id: str, _lock: bool = True) -> bool:
        """Unload a config entry."""
        entry = self.async_get_known_entry(entry_id)

        if not entry.state.recoverable:
            raise OperationNotAllowed(
                f"The config entry '{entry.title}' ({entry.domain}) with entry_id"
                f" '{entry.entry_id}' cannot be unloaded because it is in the non"
                f" recoverable state {entry.state}"
            )

        if _lock:
            async with entry.setup_lock:
                return await entry.async_unload(self.hass)

        return await entry.async_unload(self.hass)

    @callback
    def async_schedule_reload(self, entry_id: str) -> None:
        """Schedule a config entry to be reloaded."""
        entry = self.async_get_known_entry(entry_id)
        entry.async_cancel_retry_setup()
        self.hass.async_create_task(
            self.async_reload(entry_id),
            f"config entry reload {entry.title} {entry.domain} {entry.entry_id}",
        )

    async def async_reload(self, entry_id: str) -> bool:
        """Reload an entry.

        When reloading from an integration is is preferable to
        call async_schedule_reload instead of this method since
        it will cancel setup retry before starting this method
        in a task which eliminates a race condition where the
        setup retry can fire during the reload.

        If an entry was not loaded, will just load.
        """
        entry = self.async_get_known_entry(entry_id)

        # Cancel the setup retry task before waiting for the
        # reload lock to reduce the chance of concurrent reload
        # attempts.
        entry.async_cancel_retry_setup()

        if entry.domain not in self.hass.config.components:
            # If the component is not loaded, just load it as
            # the config entry will be loaded as well. We need
            # to do this before holding the lock to avoid a
            # deadlock.
            await async_setup_component(self.hass, entry.domain, self._hass_config)
            return entry.state is ConfigEntryState.LOADED

        async with entry.setup_lock:
            unload_result = await self.async_unload(entry_id, _lock=False)

            if not unload_result or entry.disabled_by:
                return unload_result

            return await self.async_setup(entry_id, _lock=False)

    async def async_set_disabled_by(
        self, entry_id: str, disabled_by: ConfigEntryDisabler | None
    ) -> bool:
        """Disable an entry.

        If disabled_by is changed, the config entry will be reloaded.
        """
        entry = self.async_get_known_entry(entry_id)

        _validate_item(disabled_by=disabled_by)
        if entry.disabled_by is disabled_by:
            return True

        entry.disabled_by = disabled_by
        self._async_schedule_save()

        dev_reg = dr.async_get(self.hass)
        ent_reg = er.async_get(self.hass)

        if not entry.disabled_by:
            # The config entry will no longer be disabled, enable devices and entities
            dr.async_config_entry_disabled_by_changed(dev_reg, entry)
            er.async_config_entry_disabled_by_changed(ent_reg, entry)

        # Load or unload the config entry
        reload_result = await self.async_reload(entry_id)

        if entry.disabled_by:
            # The config entry has been disabled, disable devices and entities
            dr.async_config_entry_disabled_by_changed(dev_reg, entry)
            er.async_config_entry_disabled_by_changed(ent_reg, entry)

        return reload_result

    @callback
    def async_update_entry(
        self,
        entry: ConfigEntry,
        *,
        data: Mapping[str, Any] | UndefinedType = UNDEFINED,
        discovery_keys: MappingProxyType[str, tuple[DiscoveryKey, ...]]
        | UndefinedType = UNDEFINED,
        minor_version: int | UndefinedType = UNDEFINED,
        options: Mapping[str, Any] | UndefinedType = UNDEFINED,
        pref_disable_new_entities: bool | UndefinedType = UNDEFINED,
        pref_disable_polling: bool | UndefinedType = UNDEFINED,
        title: str | UndefinedType = UNDEFINED,
        unique_id: str | None | UndefinedType = UNDEFINED,
        version: int | UndefinedType = UNDEFINED,
    ) -> bool:
        """Update a config entry.

        If the entry was changed, the update_listeners are
        fired and this function returns True

        If the entry was not changed, the update_listeners are
        not fired and this function returns False
        """
        if entry.entry_id not in self._entries:
            raise UnknownEntry(entry.entry_id)

        self.hass.verify_event_loop_thread("hass.config_entries.async_update_entry")
        changed = False
        _setter = object.__setattr__

        if unique_id is not UNDEFINED and entry.unique_id != unique_id:
            # Deprecated in 2024.11, should fail in 2025.11
            if (
                # flipr creates duplicates during migration, and asks users to
                # remove the duplicate. We don't need warn about it here too.
                # We should remove the special case for "flipr" in HA Core 2025.4,
                # when the flipr migration period ends
                entry.domain != "flipr"
                and unique_id is not None
                and self.async_entry_for_domain_unique_id(entry.domain, unique_id)
                is not None
            ):
                report_issue = async_suggest_report_issue(
                    self.hass, integration_domain=entry.domain
                )
                _LOGGER.error(
                    (
                        "Unique id of config entry '%s' from integration %s changed to"
                        " '%s' which is already in use, please %s"
                    ),
                    entry.title,
                    entry.domain,
                    unique_id,
                    report_issue,
                )
            # Reindex the entry if the unique_id has changed
            self._entries.update_unique_id(entry, unique_id)
            self.async_update_issues()
            changed = True

        for attr, value in (
            ("discovery_keys", discovery_keys),
            ("minor_version", minor_version),
            ("pref_disable_new_entities", pref_disable_new_entities),
            ("pref_disable_polling", pref_disable_polling),
            ("title", title),
            ("version", version),
        ):
            if value is UNDEFINED or getattr(entry, attr) == value:
                continue

            _setter(entry, attr, value)
            changed = True

        if data is not UNDEFINED and entry.data != data:
            changed = True
            _setter(entry, "data", MappingProxyType(data))

        if options is not UNDEFINED and entry.options != options:
            changed = True
            _setter(entry, "options", MappingProxyType(options))

        if not changed:
            return False

        _setter(entry, "modified_at", utcnow())

        for listener in entry.update_listeners:
            self.hass.async_create_task(
                listener(self.hass, entry),
                f"config entry update listener {entry.title} {entry.domain} {entry.domain}",
            )

        self._async_schedule_save()
        entry.clear_state_cache()
        entry.clear_storage_cache()
        self._async_dispatch(ConfigEntryChange.UPDATED, entry)
        return True

    @callback
    def _async_dispatch(
        self, change_type: ConfigEntryChange, entry: ConfigEntry
    ) -> None:
        """Dispatch a config entry change."""
        async_dispatcher_send_internal(
            self.hass, SIGNAL_CONFIG_ENTRY_CHANGED, change_type, entry
        )

    async def async_forward_entry_setups(
        self, entry: ConfigEntry, platforms: Iterable[Platform | str]
    ) -> None:
        """Forward the setup of an entry to platforms.

        This method should be awaited before async_setup_entry is finished
        in each integration. This is to ensure that all platforms are loaded
        before the entry is set up. This ensures that the config entry cannot
        be unloaded before all platforms are loaded.

        This method is more efficient than async_forward_entry_setup as
        it can load multiple platforms at once and does not require a separate
        import executor job for each platform.
        """
        integration = await loader.async_get_integration(self.hass, entry.domain)
        if not integration.platforms_are_loaded(platforms):
            with async_pause_setup(self.hass, SetupPhases.WAIT_IMPORT_PLATFORMS):
                await integration.async_get_platforms(platforms)

        if not entry.setup_lock.locked():
            async with entry.setup_lock:
                if entry.state is not ConfigEntryState.LOADED:
                    raise OperationNotAllowed(
                        f"The config entry '{entry.title}' ({entry.domain}) with "
                        f"entry_id '{entry.entry_id}' cannot forward setup for "
                        f"{platforms} because it is in state {entry.state}, but needs "
                        f"to be in the {ConfigEntryState.LOADED} state"
                    )
                await self._async_forward_entry_setups_locked(entry, platforms)
        else:
            await self._async_forward_entry_setups_locked(entry, platforms)
            # If the lock was held when we stated, and it was released during
            # the platform setup, it means they did not await the setup call.
            if not entry.setup_lock.locked():
                _report_non_awaited_platform_forwards(
                    entry, "async_forward_entry_setups"
                )

    async def _async_forward_entry_setups_locked(
        self, entry: ConfigEntry, platforms: Iterable[Platform | str]
    ) -> None:
        await asyncio.gather(
            *(
                create_eager_task(
                    self._async_forward_entry_setup(entry, platform, False),
                    name=(
                        f"config entry forward setup {entry.title} "
                        f"{entry.domain} {entry.entry_id} {platform}"
                    ),
                    loop=self.hass.loop,
                )
                for platform in platforms
            )
        )

    async def async_forward_entry_setup(
        self, entry: ConfigEntry, domain: Platform | str
    ) -> bool:
        """Forward the setup of an entry to a different component.

        By default an entry is setup with the component it belongs to. If that
        component also has related platforms, the component will have to
        forward the entry to be setup by that component.

        This method is deprecated and will stop working in Home Assistant 2025.6.

        Instead, await async_forward_entry_setups as it can load
        multiple platforms at once and is more efficient since it
        does not require a separate import executor job for each platform.
        """
        report_usage(
            "calls async_forward_entry_setup for "
            f"integration, {entry.domain} with title: {entry.title} "
            f"and entry_id: {entry.entry_id}, which is deprecated, "
            "await async_forward_entry_setups instead",
            core_behavior=ReportBehavior.LOG,
            breaks_in_ha_version="2025.6",
        )
        if not entry.setup_lock.locked():
            async with entry.setup_lock:
                if entry.state is not ConfigEntryState.LOADED:
                    raise OperationNotAllowed(
                        f"The config entry '{entry.title}' ({entry.domain}) with "
                        f"entry_id '{entry.entry_id}' cannot forward setup for "
                        f"{domain} because it is in state {entry.state}, but needs "
                        f"to be in the {ConfigEntryState.LOADED} state"
                    )
                return await self._async_forward_entry_setup(entry, domain, True)
        result = await self._async_forward_entry_setup(entry, domain, True)
        # If the lock was held when we stated, and it was released during
        # the platform setup, it means they did not await the setup call.
        if not entry.setup_lock.locked():
            _report_non_awaited_platform_forwards(entry, "async_forward_entry_setup")
        return result

    async def _async_forward_entry_setup(
        self,
        entry: ConfigEntry,
        domain: Platform | str,
        preload_platform: bool,
    ) -> bool:
        """Forward the setup of an entry to a different component."""
        # Setup Component if not set up yet
        if domain not in self.hass.config.components:
            with async_pause_setup(self.hass, SetupPhases.WAIT_BASE_PLATFORM_SETUP):
                result = await async_setup_component(
                    self.hass, domain, self._hass_config
                )

            if not result:
                return False

        if preload_platform:
            # If this is a late setup, we need to make sure the platform is loaded
            # so we do not end up waiting for when the EntityComponent calls
            # async_prepare_setup_platform
            integration = await loader.async_get_integration(self.hass, entry.domain)
            if not integration.platforms_are_loaded((domain,)):
                with async_pause_setup(self.hass, SetupPhases.WAIT_IMPORT_PLATFORMS):
                    await integration.async_get_platform(domain)

        integration = loader.async_get_loaded_integration(self.hass, domain)
        await entry.async_setup(self.hass, integration=integration)
        return True

    async def async_unload_platforms(
        self, entry: ConfigEntry, platforms: Iterable[Platform | str]
    ) -> bool:
        """Forward the unloading of an entry to platforms."""
        return all(
            await asyncio.gather(
                *(
                    create_eager_task(
                        self.async_forward_entry_unload(entry, platform),
                        name=(
                            f"config entry forward unload {entry.title} "
                            f"{entry.domain} {entry.entry_id} {platform}"
                        ),
                        loop=self.hass.loop,
                    )
                    for platform in platforms
                )
            )
        )

    async def async_forward_entry_unload(
        self, entry: ConfigEntry, domain: Platform | str
    ) -> bool:
        """Forward the unloading of an entry to a different component.

        Its is preferred to call async_unload_platforms instead
        of directly calling this method.
        """
        # It was never loaded.
        if domain not in self.hass.config.components:
            return True

        integration = loader.async_get_loaded_integration(self.hass, domain)

        return await entry.async_unload(self.hass, integration=integration)

    @callback
    def _async_schedule_save(self) -> None:
        """Save the entity registry to a file."""
        self._store.async_delay_save(self._data_to_save, SAVE_DELAY)

    @callback
    def _data_to_save(self) -> dict[str, list[dict[str, Any]]]:
        """Return data to save."""
        # typing does not know that the storage fragment will serialize to a dict
        return {
            "entries": [entry.as_storage_fragment for entry in self._entries.values()]  # type: ignore[misc]
        }

    async def async_wait_component(self, entry: ConfigEntry) -> bool:
        """Wait for an entry's component to load and return if the entry is loaded.

        This is primarily intended for existing config entries which are loaded at
        startup, awaiting this function will block until the component and all its
        config entries are loaded.
        Config entries which are created after Home Assistant is started can't be waited
        for, the function will just return if the config entry is loaded or not.
        """
        setup_done = self.hass.data.get(DATA_SETUP_DONE, {})
        if setup_future := setup_done.get(entry.domain):
            await setup_future
        # The component was not loaded.
        if entry.domain not in self.hass.config.components:
            return False
        return entry.state is ConfigEntryState.LOADED

    @callback
    def async_update_issues(self) -> None:
        """Update unique id collision issues."""
        issue_registry = ir.async_get(self.hass)
        issues: set[str] = set()

        for issue in issue_registry.issues.values():
            if (
                issue.domain != HOMEASSISTANT_DOMAIN
                or not (issue_data := issue.data)
                or issue_data.get("issue_type") != ISSUE_UNIQUE_ID_COLLISION
            ):
                continue
            issues.add(issue.issue_id)

        for domain, unique_ids in self._entries._domain_unique_id_index.items():  # noqa: SLF001
            # flipr creates duplicates during migration, and asks users to
            # remove the duplicate. We don't need warn about it here too.
            # We should remove the special case for "flipr" in HA Core 2025.4,
            # when the flipr migration period ends
            if domain == "flipr":
                continue
            for unique_id, entries in unique_ids.items():
                # We might mutate the list of entries, so we need a copy to not mess up
                # the index
                entries = list(entries)

                # There's no need to raise an issue for ignored entries, we can
                # safely remove them once we no longer allow unique id collisions.
                # Iterate over a copy of the copy to allow mutating while iterating
                for entry in list(entries):
                    if entry.source == SOURCE_IGNORE:
                        entries.remove(entry)

                if len(entries) < 2:
                    continue
                issue_id = f"{ISSUE_UNIQUE_ID_COLLISION}_{domain}_{unique_id}"
                issues.discard(issue_id)
                titles = [f"'{entry.title}'" for entry in entries]
                translation_placeholders = {
                    "domain": domain,
                    "configure_url": f"/config/integrations/integration/{domain}",
                    "unique_id": str(unique_id),
                }
                if len(titles) <= UNIQUE_ID_COLLISION_TITLE_LIMIT:
                    translation_key = "config_entry_unique_id_collision"
                    translation_placeholders["titles"] = ", ".join(titles)
                else:
                    translation_key = "config_entry_unique_id_collision_many"
                    translation_placeholders["number_of_entries"] = str(len(titles))
                    translation_placeholders["titles"] = ", ".join(
                        titles[:UNIQUE_ID_COLLISION_TITLE_LIMIT]
                    )
                    translation_placeholders["title_limit"] = str(
                        UNIQUE_ID_COLLISION_TITLE_LIMIT
                    )

                ir.async_create_issue(
                    self.hass,
                    HOMEASSISTANT_DOMAIN,
                    issue_id,
                    breaks_in_ha_version="2025.11.0",
                    data={
                        "issue_type": ISSUE_UNIQUE_ID_COLLISION,
                        "unique_id": unique_id,
                    },
                    is_fixable=False,
                    issue_domain=domain,
                    severity=ir.IssueSeverity.ERROR,
                    translation_key=translation_key,
                    translation_placeholders=translation_placeholders,
                )

                break  # Only create one issue per domain

        for issue_id in issues:
            ir.async_delete_issue(self.hass, HOMEASSISTANT_DOMAIN, issue_id)


@callback
def _async_abort_entries_match(
    other_entries: list[ConfigEntry], match_dict: dict[str, Any] | None = None
) -> None:
    """Abort if current entries match all data.

    Requires `already_configured` in strings.json in user visible flows.
    """
    if match_dict is None:
        match_dict = {}  # Match any entry
    for entry in other_entries:
        options_items = entry.options.items()
        data_items = entry.data.items()
        for kv in match_dict.items():
            if kv not in options_items and kv not in data_items:
                break
        else:
            raise data_entry_flow.AbortFlow("already_configured")


class ConfigEntryBaseFlow(
    data_entry_flow.FlowHandler[ConfigFlowContext, ConfigFlowResult]
):
    """Base class for config and option flows."""

    _flow_result = ConfigFlowResult


class ConfigFlow(ConfigEntryBaseFlow):
    """Base class for config flows with some helpers."""

    def __init_subclass__(cls, *, domain: str | None = None, **kwargs: Any) -> None:
        """Initialize a subclass, register if possible."""
        super().__init_subclass__(**kwargs)
        if domain is not None:
            HANDLERS.register(domain)(cls)

    @property
    def unique_id(self) -> str | None:
        """Return unique ID if available."""
        if not self.context:
            return None

        return self.context.get("unique_id")

    @staticmethod
    @callback
    def async_get_options_flow(config_entry: ConfigEntry) -> OptionsFlow:
        """Get the options flow for this handler."""
        raise data_entry_flow.UnknownHandler

    @classmethod
    @callback
    def async_supports_options_flow(cls, config_entry: ConfigEntry) -> bool:
        """Return options flow support for this handler."""
        return cls.async_get_options_flow is not ConfigFlow.async_get_options_flow

    @callback
    def _async_abort_entries_match(
        self, match_dict: dict[str, Any] | None = None
    ) -> None:
        """Abort if current entries match all data.

        Requires `already_configured` in strings.json in user visible flows.
        """
        _async_abort_entries_match(
            self._async_current_entries(include_ignore=False), match_dict
        )

    @callback
    def _abort_if_unique_id_mismatch(
        self,
        *,
        reason: str = "unique_id_mismatch",
        description_placeholders: Mapping[str, str] | None = None,
    ) -> None:
        """Abort if the unique ID does not match the reauth/reconfigure context.

        Requires strings.json entry corresponding to the `reason` parameter
        in user visible flows.
        """
        if (
            self.source == SOURCE_REAUTH
            and self._get_reauth_entry().unique_id != self.unique_id
        ) or (
            self.source == SOURCE_RECONFIGURE
            and self._get_reconfigure_entry().unique_id != self.unique_id
        ):
            raise data_entry_flow.AbortFlow(reason, description_placeholders)

    @callback
    def _abort_if_unique_id_configured(
        self,
        updates: dict[str, Any] | None = None,
        reload_on_update: bool = True,
        *,
        error: str = "already_configured",
        include_ignore: bool = True,
    ) -> None:
        """Abort if the unique ID is already configured.

        Requires strings.json entry corresponding to the `error` parameter
        in user visible flows.
        """
        if self.unique_id is None:
            return

        if not (
            entry := self.hass.config_entries.async_entry_for_domain_unique_id(
                self.handler, self.unique_id
            )
        ):
            return

<<<<<<< HEAD
        if include_ignore and entry.source == SOURCE_IGNORE:
=======
        if include_ignore is False and entry.source == SOURCE_IGNORE:
>>>>>>> adf43148
            return

        should_reload = False
        if (
            updates is not None
            and self.hass.config_entries.async_update_entry(
                entry, data={**entry.data, **updates}
            )
            and reload_on_update
            and entry.state in (ConfigEntryState.LOADED, ConfigEntryState.SETUP_RETRY)
        ):
            # Existing config entry present, and the
            # entry data just changed
            should_reload = True
        elif (
            self.source in DISCOVERY_SOURCES
            and entry.state is ConfigEntryState.SETUP_RETRY
        ):
            # Existing config entry present in retry state, and we
            # just discovered the unique id so we know its online
            should_reload = True
        # Allow ignored entries to be configured on manual user step
        if entry.source == SOURCE_IGNORE and self.source == SOURCE_USER:
            return
        if should_reload:
            self.hass.config_entries.async_schedule_reload(entry.entry_id)
        raise data_entry_flow.AbortFlow(error)

    async def async_set_unique_id(
        self, unique_id: str | None = None, *, raise_on_progress: bool = True
    ) -> ConfigEntry | None:
        """Set a unique ID for the config flow.

        Returns optionally existing config entry with same ID.
        """
        if unique_id is None:
            self.context["unique_id"] = None
            return None

        if raise_on_progress:
            if self._async_in_progress(
                include_uninitialized=True, match_context={"unique_id": unique_id}
            ):
                raise data_entry_flow.AbortFlow("already_in_progress")

        self.context["unique_id"] = unique_id

        # Abort discoveries done using the default discovery unique id
        if unique_id != DEFAULT_DISCOVERY_UNIQUE_ID:
            for progress in self._async_in_progress(
                include_uninitialized=True,
                match_context={"unique_id": DEFAULT_DISCOVERY_UNIQUE_ID},
            ):
                self.hass.config_entries.flow.async_abort(progress["flow_id"])

        return self.hass.config_entries.async_entry_for_domain_unique_id(
            self.handler, unique_id
        )

    @callback
    def _set_confirm_only(
        self,
    ) -> None:
        """Mark the config flow as only needing user confirmation to finish flow."""
        self.context["confirm_only"] = True

    @callback
    def _async_current_entries(
        self, include_ignore: bool | None = None
    ) -> list[ConfigEntry]:
        """Return current entries.

        If the flow is user initiated, filter out ignored entries,
        unless include_ignore is True.
        """
        return self.hass.config_entries.async_entries(
            self.handler,
            include_ignore or (include_ignore is None and self.source != SOURCE_USER),
        )

    @callback
    def _async_current_ids(self, include_ignore: bool = True) -> set[str | None]:
        """Return current unique IDs."""
        return {
            entry.unique_id
            for entry in self.hass.config_entries.async_entries(self.handler)
            if include_ignore or entry.source != SOURCE_IGNORE
        }

    @callback
    def _async_in_progress(
        self,
        include_uninitialized: bool = False,
        match_context: dict[str, Any] | None = None,
    ) -> list[ConfigFlowResult]:
        """Return other in progress flows for current domain."""
        return [
            flw
            for flw in self.hass.config_entries.flow.async_progress_by_handler(
                self.handler,
                include_uninitialized=include_uninitialized,
                match_context=match_context,
            )
            if flw["flow_id"] != self.flow_id
        ]

    async def async_step_ignore(self, user_input: dict[str, Any]) -> ConfigFlowResult:
        """Ignore this config flow.

        Ignoring a config flow works by creating a config entry with source set to
        SOURCE_IGNORE.

        There will only be a single active discovery flow per device, also when the
        integration has multiple discovery sources for the same device. This method
        is called when the user ignores a discovered device or service, we then store
        the key for the flow being ignored.

        Once the ignore config entry is created, ConfigEntriesFlowManager.async_finish_flow
        will make sure the discovery key is kept up to date since it may not be stable
        unlike the unique id.
        """
        await self.async_set_unique_id(user_input["unique_id"], raise_on_progress=False)
        return self.async_create_entry(title=user_input["title"], data={})

    async def async_step_user(
        self, user_input: dict[str, Any] | None = None
    ) -> ConfigFlowResult:
        """Handle a flow initiated by the user."""
        return self.async_abort(reason="not_implemented")

    async def _async_handle_discovery_without_unique_id(self) -> None:
        """Mark this flow discovered, without a unique identifier.

        If a flow initiated by discovery, doesn't have a unique ID, this can
        be used alternatively. It will ensure only 1 flow is started and only
        when the handler has no existing config entries.

        It ensures that the discovery can be ignored by the user.

        Requires `already_configured` and `already_in_progress` in strings.json
        in user visible flows.
        """
        if self.unique_id is not None:
            return

        # Abort if the handler has config entries already
        if self._async_current_entries():
            raise data_entry_flow.AbortFlow("already_configured")

        # Use an special unique id to differentiate
        await self.async_set_unique_id(DEFAULT_DISCOVERY_UNIQUE_ID)
        self._abort_if_unique_id_configured()

        # Abort if any other flow for this handler is already in progress
        if self._async_in_progress(include_uninitialized=True):
            raise data_entry_flow.AbortFlow("already_in_progress")

    async def _async_step_discovery_without_unique_id(
        self,
    ) -> ConfigFlowResult:
        """Handle a flow initialized by discovery."""
        await self._async_handle_discovery_without_unique_id()
        return await self.async_step_user()

    async def async_step_discovery(
        self, discovery_info: DiscoveryInfoType
    ) -> ConfigFlowResult:
        """Handle a flow initialized by discovery."""
        return await self._async_step_discovery_without_unique_id()

    @callback
    def async_abort(
        self,
        *,
        reason: str,
        description_placeholders: Mapping[str, str] | None = None,
    ) -> ConfigFlowResult:
        """Abort the config flow."""
        # Remove reauth notification if no reauth flows are in progress
        if self.source == SOURCE_REAUTH and not any(
            ent["flow_id"] != self.flow_id
            for ent in self.hass.config_entries.flow.async_progress_by_handler(
                self.handler, match_context={"source": SOURCE_REAUTH}
            )
        ):
            persistent_notification.async_dismiss(
                self.hass, RECONFIGURE_NOTIFICATION_ID
            )

        return super().async_abort(
            reason=reason, description_placeholders=description_placeholders
        )

    async def async_step_bluetooth(
        self, discovery_info: BluetoothServiceInfoBleak
    ) -> ConfigFlowResult:
        """Handle a flow initialized by Bluetooth discovery."""
        return await self._async_step_discovery_without_unique_id()

    async def async_step_dhcp(
        self, discovery_info: DhcpServiceInfo
    ) -> ConfigFlowResult:
        """Handle a flow initialized by DHCP discovery."""
        return await self._async_step_discovery_without_unique_id()

    async def async_step_hassio(
        self, discovery_info: HassioServiceInfo
    ) -> ConfigFlowResult:
        """Handle a flow initialized by HASS IO discovery."""
        return await self._async_step_discovery_without_unique_id()

    async def async_step_integration_discovery(
        self, discovery_info: DiscoveryInfoType
    ) -> ConfigFlowResult:
        """Handle a flow initialized by integration specific discovery."""
        return await self._async_step_discovery_without_unique_id()

    async def async_step_homekit(
        self, discovery_info: ZeroconfServiceInfo
    ) -> ConfigFlowResult:
        """Handle a flow initialized by Homekit discovery."""
        return await self._async_step_discovery_without_unique_id()

    async def async_step_mqtt(
        self, discovery_info: MqttServiceInfo
    ) -> ConfigFlowResult:
        """Handle a flow initialized by MQTT discovery."""
        return await self._async_step_discovery_without_unique_id()

    async def async_step_ssdp(
        self, discovery_info: SsdpServiceInfo
    ) -> ConfigFlowResult:
        """Handle a flow initialized by SSDP discovery."""
        return await self._async_step_discovery_without_unique_id()

    async def async_step_usb(self, discovery_info: UsbServiceInfo) -> ConfigFlowResult:
        """Handle a flow initialized by USB discovery."""
        return await self._async_step_discovery_without_unique_id()

    async def async_step_zeroconf(
        self, discovery_info: ZeroconfServiceInfo
    ) -> ConfigFlowResult:
        """Handle a flow initialized by Zeroconf discovery."""
        return await self._async_step_discovery_without_unique_id()

    @callback
    def async_create_entry(  # type: ignore[override]
        self,
        *,
        title: str,
        data: Mapping[str, Any],
        description: str | None = None,
        description_placeholders: Mapping[str, str] | None = None,
        options: Mapping[str, Any] | None = None,
    ) -> ConfigFlowResult:
        """Finish config flow and create a config entry."""
        if self.source in {SOURCE_REAUTH, SOURCE_RECONFIGURE}:
            report_usage(
                f"creates a new entry in a '{self.source}' flow, "
                "when it is expected to update an existing entry and abort",
                core_behavior=ReportBehavior.LOG,
                breaks_in_ha_version="2025.11",
                integration_domain=self.handler,
            )
        result = super().async_create_entry(
            title=title,
            data=data,
            description=description,
            description_placeholders=description_placeholders,
        )

        result["minor_version"] = self.MINOR_VERSION
        result["options"] = options or {}
        result["version"] = self.VERSION

        return result

    @callback
    def async_update_reload_and_abort(
        self,
        entry: ConfigEntry,
        *,
        unique_id: str | None | UndefinedType = UNDEFINED,
        title: str | UndefinedType = UNDEFINED,
        data: Mapping[str, Any] | UndefinedType = UNDEFINED,
        data_updates: Mapping[str, Any] | UndefinedType = UNDEFINED,
        options: Mapping[str, Any] | UndefinedType = UNDEFINED,
        reason: str | UndefinedType = UNDEFINED,
        reload_even_if_entry_is_unchanged: bool = True,
    ) -> ConfigFlowResult:
        """Update config entry, reload config entry and finish config flow.

        :param data: replace the entry data with new data
        :param data_updates: add items from data_updates to entry data - existing keys
        are overridden
        :param options: replace the entry options with new options
        :param title: replace the title of the entry
        :param unique_id: replace the unique_id of the entry

        :param reason: set the reason for the abort, defaults to
        `reauth_successful` or `reconfigure_successful` based on flow source

        :param reload_even_if_entry_is_unchanged: set this to `False` if the entry
        should not be reloaded if it is unchanged
        """
        if data_updates is not UNDEFINED:
            if data is not UNDEFINED:
                raise ValueError("Cannot set both data and data_updates")
            data = entry.data | data_updates
        result = self.hass.config_entries.async_update_entry(
            entry=entry,
            unique_id=unique_id,
            title=title,
            data=data,
            options=options,
        )
        if reload_even_if_entry_is_unchanged or result:
            self.hass.config_entries.async_schedule_reload(entry.entry_id)
        if reason is UNDEFINED:
            reason = "reauth_successful"
            if self.source == SOURCE_RECONFIGURE:
                reason = "reconfigure_successful"
        return self.async_abort(reason=reason)

    @callback
    def async_show_form(
        self,
        *,
        step_id: str | None = None,
        data_schema: vol.Schema | None = None,
        errors: dict[str, str] | None = None,
        description_placeholders: Mapping[str, str] | None = None,
        last_step: bool | None = None,
        preview: str | None = None,
    ) -> ConfigFlowResult:
        """Return the definition of a form to gather user input.

        The step_id parameter is deprecated and will be removed in a future release.
        """
        if self.source == SOURCE_REAUTH and "entry_id" in self.context:
            # If the integration does not provide a name for the reauth title,
            # we append it to the description placeholders.
            # We also need to check entry_id as some integrations bypass the
            # reauth helpers and create a flow without it.
            description_placeholders = dict(description_placeholders or {})
            if description_placeholders.get(CONF_NAME) is None:
                description_placeholders[CONF_NAME] = self._get_reauth_entry().title
        return super().async_show_form(
            step_id=step_id,
            data_schema=data_schema,
            errors=errors,
            description_placeholders=description_placeholders,
            last_step=last_step,
            preview=preview,
        )

    def is_matching(self, other_flow: Self) -> bool:
        """Return True if other_flow is matching this flow."""
        raise NotImplementedError

    @property
    def _reauth_entry_id(self) -> str:
        """Return reauth entry id."""
        if self.source != SOURCE_REAUTH:
            raise ValueError(f"Source is {self.source}, expected {SOURCE_REAUTH}")
        return self.context["entry_id"]

    @callback
    def _get_reauth_entry(self) -> ConfigEntry:
        """Return the reauth config entry linked to the current context."""
        return self.hass.config_entries.async_get_known_entry(self._reauth_entry_id)

    @property
    def _reconfigure_entry_id(self) -> str:
        """Return reconfigure entry id."""
        if self.source != SOURCE_RECONFIGURE:
            raise ValueError(f"Source is {self.source}, expected {SOURCE_RECONFIGURE}")
        return self.context["entry_id"]

    @callback
    def _get_reconfigure_entry(self) -> ConfigEntry:
        """Return the reconfigure config entry linked to the current context."""
        return self.hass.config_entries.async_get_known_entry(
            self._reconfigure_entry_id
        )


class OptionsFlowManager(
    data_entry_flow.FlowManager[ConfigFlowContext, ConfigFlowResult]
):
    """Flow to set options for a configuration entry."""

    _flow_result = ConfigFlowResult

    def _async_get_config_entry(self, config_entry_id: str) -> ConfigEntry:
        """Return config entry or raise if not found."""
        return self.hass.config_entries.async_get_known_entry(config_entry_id)

    async def async_create_flow(
        self,
        handler_key: str,
        *,
        context: ConfigFlowContext | None = None,
        data: dict[str, Any] | None = None,
    ) -> OptionsFlow:
        """Create an options flow for a config entry.

        Entry_id and flow.handler is the same thing to map entry with flow.
        """
        entry = self._async_get_config_entry(handler_key)
        handler = await _async_get_flow_handler(self.hass, entry.domain, {})
        return handler.async_get_options_flow(entry)

    async def async_finish_flow(
        self,
        flow: data_entry_flow.FlowHandler[ConfigFlowContext, ConfigFlowResult],
        result: ConfigFlowResult,
    ) -> ConfigFlowResult:
        """Finish an options flow and update options for configuration entry.

        This method is called when a flow step returns FlowResultType.ABORT or
        FlowResultType.CREATE_ENTRY.

        Flow.handler and entry_id is the same thing to map flow with entry.
        """
        flow = cast(OptionsFlow, flow)

        if result["type"] != data_entry_flow.FlowResultType.CREATE_ENTRY:
            return result

        entry = self.hass.config_entries.async_get_known_entry(flow.handler)

        if result["data"] is not None:
            self.hass.config_entries.async_update_entry(entry, options=result["data"])

        result["result"] = True
        return result

    async def _async_setup_preview(
        self, flow: data_entry_flow.FlowHandler[ConfigFlowContext, ConfigFlowResult]
    ) -> None:
        """Set up preview for an option flow handler."""
        entry = self._async_get_config_entry(flow.handler)
        await _load_integration(self.hass, entry.domain, {})
        if entry.domain not in self._preview:
            self._preview.add(entry.domain)
            await flow.async_setup_preview(self.hass)


class OptionsFlow(ConfigEntryBaseFlow):
    """Base class for config options flows."""

    handler: str

    _config_entry: ConfigEntry
    """For compatibility only - to be removed in 2025.12"""

    @callback
    def _async_abort_entries_match(
        self, match_dict: dict[str, Any] | None = None
    ) -> None:
        """Abort if another current entry matches all data.

        Requires `already_configured` in strings.json in user visible flows.
        """
        _async_abort_entries_match(
            [
                entry
                for entry in self.hass.config_entries.async_entries(
                    self.config_entry.domain
                )
                if entry is not self.config_entry and entry.source != SOURCE_IGNORE
            ],
            match_dict,
        )

    @property
    def _config_entry_id(self) -> str:
        """Return config entry id.

        Please note that this is not available inside `__init__` method, and
        can only be referenced after initialisation.
        """
        # This is the same as handler, but that's an implementation detail
        if self.handler is None:
            raise ValueError(
                "The config entry id is not available during initialisation"
            )
        return self.handler

    @property
    def config_entry(self) -> ConfigEntry:
        """Return the config entry linked to the current options flow.

        Please note that this is not available inside `__init__` method, and
        can only be referenced after initialisation.
        """
        # For compatibility only - to be removed in 2025.12
        if hasattr(self, "_config_entry"):
            return self._config_entry

        if self.hass is None:
            raise ValueError("The config entry is not available during initialisation")
        return self.hass.config_entries.async_get_known_entry(self._config_entry_id)

    @config_entry.setter
    def config_entry(self, value: ConfigEntry) -> None:
        """Set the config entry value."""
        report_usage(
            "sets option flow config_entry explicitly, which is deprecated",
            core_behavior=ReportBehavior.ERROR,
            core_integration_behavior=ReportBehavior.ERROR,
            custom_integration_behavior=ReportBehavior.LOG,
            breaks_in_ha_version="2025.12",
        )
        self._config_entry = value


class OptionsFlowWithConfigEntry(OptionsFlow):
    """Base class for options flows with config entry and options.

    This class is being phased out, and should not be referenced in new code.
    It is kept only for backward compatibility, and only for custom integrations.
    """

    def __init__(self, config_entry: ConfigEntry) -> None:
        """Initialize options flow."""
        self._config_entry = config_entry
        self._options = deepcopy(dict(config_entry.options))
        report_usage(
            "inherits from OptionsFlowWithConfigEntry",
            core_behavior=ReportBehavior.ERROR,
            core_integration_behavior=ReportBehavior.ERROR,
            custom_integration_behavior=ReportBehavior.IGNORE,
        )

    @property
    def options(self) -> dict[str, Any]:
        """Return a mutable copy of the config entry options."""
        return self._options


class EntityRegistryDisabledHandler:
    """Handler when entities related to config entries updated disabled_by."""

    def __init__(self, hass: HomeAssistant) -> None:
        """Initialize the handler."""
        self.hass = hass
        self.registry: er.EntityRegistry | None = None
        self.changed: set[str] = set()
        self._remove_call_later: Callable[[], None] | None = None

    @callback
    def async_setup(self) -> None:
        """Set up the disable handler."""
        self.hass.bus.async_listen(
            er.EVENT_ENTITY_REGISTRY_UPDATED,
            self._handle_entry_updated,
            event_filter=_handle_entry_updated_filter,
        )

    @callback
    def _handle_entry_updated(
        self, event: Event[er.EventEntityRegistryUpdatedData]
    ) -> None:
        """Handle entity registry entry update."""
        if self.registry is None:
            self.registry = er.async_get(self.hass)

        entity_entry = self.registry.async_get(event.data["entity_id"])

        if (
            # Stop if no entry found
            entity_entry is None
            # Stop if entry not connected to config entry
            or entity_entry.config_entry_id is None
            # Stop if the entry got disabled. In that case the entity handles it
            # themselves.
            or entity_entry.disabled_by
        ):
            return

        config_entry = self.hass.config_entries.async_get_known_entry(
            entity_entry.config_entry_id
        )

        if config_entry.entry_id not in self.changed and config_entry.supports_unload:
            self.changed.add(config_entry.entry_id)

        if not self.changed:
            return

        # We are going to delay reloading on *every* entity registry change so that
        # if a user is happily clicking along, it will only reload at the end.

        if self._remove_call_later:
            self._remove_call_later()

        self._remove_call_later = async_call_later(
            self.hass,
            RELOAD_AFTER_UPDATE_DELAY,
            HassJob(self._async_handle_reload, cancel_on_shutdown=True),
        )

    @callback
    def _async_handle_reload(self, _now: Any) -> None:
        """Handle a reload."""
        self._remove_call_later = None
        to_reload = self.changed
        self.changed = set()

        _LOGGER.info(
            (
                "Reloading configuration entries because disabled_by changed in entity"
                " registry: %s"
            ),
            ", ".join(to_reload),
        )
        for entry_id in to_reload:
            self.hass.config_entries.async_schedule_reload(entry_id)


@callback
def _handle_entry_updated_filter(
    event_data: er.EventEntityRegistryUpdatedData,
) -> bool:
    """Handle entity registry entry update filter.

    Only handle changes to "disabled_by".
    If "disabled_by" was CONFIG_ENTRY, reload is not needed.
    """
    return not (
        event_data["action"] != "update"
        or "disabled_by" not in event_data["changes"]
        or event_data["changes"]["disabled_by"] is er.RegistryEntryDisabler.CONFIG_ENTRY
    )


async def support_entry_unload(hass: HomeAssistant, domain: str) -> bool:
    """Test if a domain supports entry unloading."""
    integration = await loader.async_get_integration(hass, domain)
    component = await integration.async_get_component()
    return hasattr(component, "async_unload_entry")


async def support_remove_from_device(hass: HomeAssistant, domain: str) -> bool:
    """Test if a domain supports being removed from a device."""
    integration = await loader.async_get_integration(hass, domain)
    component = await integration.async_get_component()
    return hasattr(component, "async_remove_config_entry_device")


async def _support_single_config_entry_only(hass: HomeAssistant, domain: str) -> bool:
    """Test if a domain supports only a single config entry."""
    integration = await loader.async_get_integration(hass, domain)
    return integration.single_config_entry


async def _load_integration(
    hass: HomeAssistant, domain: str, hass_config: ConfigType
) -> None:
    try:
        integration = await loader.async_get_integration(hass, domain)
    except loader.IntegrationNotFound as err:
        _LOGGER.error("Cannot find integration %s", domain)
        raise data_entry_flow.UnknownHandler from err

    # Make sure requirements and dependencies of component are resolved
    await async_process_deps_reqs(hass, hass_config, integration)
    try:
        await integration.async_get_platform("config_flow")
    except ImportError as err:
        _LOGGER.error(
            "Error occurred loading flow for integration %s: %s",
            domain,
            err,
        )
        raise data_entry_flow.UnknownHandler from err


async def _async_get_flow_handler(
    hass: HomeAssistant, domain: str, hass_config: ConfigType
) -> type[ConfigFlow]:
    """Get a flow handler for specified domain."""

    # First check if there is a handler registered for the domain
    if loader.is_component_module_loaded(hass, f"{domain}.config_flow") and (
        handler := HANDLERS.get(domain)
    ):
        return handler

    await _load_integration(hass, domain, hass_config)

    if handler := HANDLERS.get(domain):
        return handler

    raise data_entry_flow.UnknownHandler<|MERGE_RESOLUTION|>--- conflicted
+++ resolved
@@ -2636,11 +2636,7 @@
         ):
             return
 
-<<<<<<< HEAD
-        if include_ignore and entry.source == SOURCE_IGNORE:
-=======
         if include_ignore is False and entry.source == SOURCE_IGNORE:
->>>>>>> adf43148
             return
 
         should_reload = False
