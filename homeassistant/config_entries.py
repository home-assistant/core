"""Manage config entries in Home Assistant."""

from __future__ import annotations

import asyncio
from collections import UserDict, defaultdict
from collections.abc import (
    Callable,
    Coroutine,
    Generator,
    Hashable,
    Iterable,
    Mapping,
    ValuesView,
)
from contextvars import ContextVar
from copy import deepcopy
from datetime import datetime
from enum import Enum, StrEnum
import functools
from functools import cache
import logging
from random import randint
from types import MappingProxyType
from typing import TYPE_CHECKING, Any, Generic, Self, cast

from async_interrupt import interrupt
from propcache import cached_property
from typing_extensions import TypeVar
import voluptuous as vol

from . import data_entry_flow, loader
from .components import persistent_notification
from .const import (
    CONF_NAME,
    EVENT_HOMEASSISTANT_STARTED,
    EVENT_HOMEASSISTANT_STOP,
    Platform,
)
from .core import (
    CALLBACK_TYPE,
    DOMAIN as HOMEASSISTANT_DOMAIN,
    CoreState,
    Event,
    HassJob,
    HassJobType,
    HomeAssistant,
    callback,
)
from .data_entry_flow import FLOW_NOT_COMPLETE_STEPS, FlowContext, FlowResult
from .exceptions import (
    ConfigEntryAuthFailed,
    ConfigEntryError,
    ConfigEntryNotReady,
    HomeAssistantError,
)
from .helpers import (
    device_registry as dr,
    entity_registry as er,
    issue_registry as ir,
    storage,
)
from .helpers.debounce import Debouncer
from .helpers.discovery_flow import DiscoveryKey
from .helpers.dispatcher import SignalType, async_dispatcher_send_internal
from .helpers.event import (
    RANDOM_MICROSECOND_MAX,
    RANDOM_MICROSECOND_MIN,
    async_call_later,
)
from .helpers.frame import ReportBehavior, report_usage
from .helpers.json import json_bytes, json_bytes_sorted, json_fragment
from .helpers.typing import UNDEFINED, ConfigType, DiscoveryInfoType, UndefinedType
from .loader import async_suggest_report_issue
from .setup import (
    DATA_SETUP_DONE,
    SetupPhases,
    async_pause_setup,
    async_process_deps_reqs,
    async_setup_component,
    async_start_setup,
)
from .util import ulid as ulid_util
from .util.async_ import create_eager_task
from .util.decorator import Registry
from .util.dt import utc_from_timestamp, utcnow
from .util.enum import try_parse_enum

if TYPE_CHECKING:
    from .components.bluetooth import BluetoothServiceInfoBleak
    from .components.dhcp import DhcpServiceInfo
    from .components.ssdp import SsdpServiceInfo
    from .components.usb import UsbServiceInfo
    from .components.zeroconf import ZeroconfServiceInfo
    from .helpers.service_info.hassio import HassioServiceInfo
    from .helpers.service_info.mqtt import MqttServiceInfo


_LOGGER = logging.getLogger(__name__)

SOURCE_BLUETOOTH = "bluetooth"
SOURCE_DHCP = "dhcp"
SOURCE_DISCOVERY = "discovery"
SOURCE_HARDWARE = "hardware"
SOURCE_HASSIO = "hassio"
SOURCE_HOMEKIT = "homekit"
SOURCE_IMPORT = "import"
SOURCE_INTEGRATION_DISCOVERY = "integration_discovery"
SOURCE_MQTT = "mqtt"
SOURCE_SSDP = "ssdp"
SOURCE_SYSTEM = "system"
SOURCE_USB = "usb"
SOURCE_USER = "user"
SOURCE_ZEROCONF = "zeroconf"

# If a user wants to hide a discovery from the UI they can "Ignore" it. The
# config_entries/ignore_flow websocket command creates a config entry with this
# source and while it exists normal discoveries with the same unique id are ignored.
SOURCE_IGNORE = "ignore"

# This is used to signal that re-authentication is required by the user.
SOURCE_REAUTH = "reauth"

# This is used to initiate a reconfigure flow by the user.
SOURCE_RECONFIGURE = "reconfigure"

HANDLERS: Registry[str, type[ConfigFlow]] = Registry()

STORAGE_KEY = "core.config_entries"
STORAGE_VERSION = 1
STORAGE_VERSION_MINOR = 4

SAVE_DELAY = 1

DISCOVERY_COOLDOWN = 1

ISSUE_UNIQUE_ID_COLLISION = "config_entry_unique_id_collision"
UNIQUE_ID_COLLISION_TITLE_LIMIT = 5

_DataT = TypeVar("_DataT", default=Any)


class ConfigEntryState(Enum):
    """Config entry state."""

    LOADED = "loaded", True
    """The config entry has been set up successfully"""
    SETUP_ERROR = "setup_error", True
    """There was an error while trying to set up this config entry"""
    MIGRATION_ERROR = "migration_error", False
    """There was an error while trying to migrate the config entry to a new version"""
    SETUP_RETRY = "setup_retry", True
    """The config entry was not ready to be set up yet, but might be later"""
    NOT_LOADED = "not_loaded", True
    """The config entry has not been loaded"""
    FAILED_UNLOAD = "failed_unload", False
    """An error occurred when trying to unload the entry"""
    SETUP_IN_PROGRESS = "setup_in_progress", False
    """The config entry is setting up."""

    _recoverable: bool

    def __new__(cls, value: str, recoverable: bool) -> Self:
        """Create new ConfigEntryState."""
        obj = object.__new__(cls)
        obj._value_ = value
        obj._recoverable = recoverable  # noqa: SLF001
        return obj

    @property
    def recoverable(self) -> bool:
        """Get if the state is recoverable.

        If the entry state is recoverable, unloads
        and reloads are allowed.
        """
        return self._recoverable


DEFAULT_DISCOVERY_UNIQUE_ID = "default_discovery_unique_id"
DISCOVERY_NOTIFICATION_ID = "config_entry_discovery"
DISCOVERY_SOURCES = {
    SOURCE_BLUETOOTH,
    SOURCE_DHCP,
    SOURCE_DISCOVERY,
    SOURCE_HARDWARE,
    SOURCE_HASSIO,
    SOURCE_HOMEKIT,
    SOURCE_IMPORT,
    SOURCE_INTEGRATION_DISCOVERY,
    SOURCE_MQTT,
    SOURCE_SSDP,
    SOURCE_SYSTEM,
    SOURCE_USB,
    SOURCE_ZEROCONF,
}

RECONFIGURE_NOTIFICATION_ID = "config_entry_reconfigure"

EVENT_FLOW_DISCOVERED = "config_entry_discovered"

SIGNAL_CONFIG_ENTRY_CHANGED = SignalType["ConfigEntryChange", "ConfigEntry"](
    "config_entry_changed"
)


@cache
def signal_discovered_config_entry_removed(
    discovery_domain: str,
) -> SignalType[ConfigEntry]:
    """Format signal."""
    return SignalType(f"{discovery_domain}_discovered_config_entry_removed")


NO_RESET_TRIES_STATES = {
    ConfigEntryState.SETUP_RETRY,
    ConfigEntryState.SETUP_IN_PROGRESS,
}


class ConfigEntryChange(StrEnum):
    """What was changed in a config entry."""

    ADDED = "added"
    REMOVED = "removed"
    UPDATED = "updated"


class ConfigEntryDisabler(StrEnum):
    """What disabled a config entry."""

    USER = "user"


# DISABLED_* is deprecated, to be removed in 2022.3
DISABLED_USER = ConfigEntryDisabler.USER.value

RELOAD_AFTER_UPDATE_DELAY = 30

# Deprecated: Connection classes
# These aren't used anymore since 2021.6.0
# Mainly here not to break custom integrations.
CONN_CLASS_CLOUD_PUSH = "cloud_push"
CONN_CLASS_CLOUD_POLL = "cloud_poll"
CONN_CLASS_LOCAL_PUSH = "local_push"
CONN_CLASS_LOCAL_POLL = "local_poll"
CONN_CLASS_ASSUMED = "assumed"
CONN_CLASS_UNKNOWN = "unknown"


class ConfigError(HomeAssistantError):
    """Error while configuring an account."""


class UnknownEntry(ConfigError):
    """Unknown entry specified."""


class OperationNotAllowed(ConfigError):
    """Raised when a config entry operation is not allowed."""


type UpdateListenerType = Callable[
    [HomeAssistant, ConfigEntry], Coroutine[Any, Any, None]
]

STATE_KEYS = {
    "state",
    "reason",
    "error_reason_translation_key",
    "error_reason_translation_placeholders",
}
FROZEN_CONFIG_ENTRY_ATTRS = {"entry_id", "domain", *STATE_KEYS}
UPDATE_ENTRY_CONFIG_ENTRY_ATTRS = {
    "unique_id",
    "title",
    "data",
    "options",
    "pref_disable_new_entities",
    "pref_disable_polling",
    "minor_version",
    "version",
}


class ConfigFlowContext(FlowContext, total=False):
    """Typed context dict for config flow."""

    alternative_domain: str
    configuration_url: str
    confirm_only: bool
    discovery_key: DiscoveryKey
    entry_id: str
    title_placeholders: Mapping[str, str]
    unique_id: str | None


class ConfigFlowResult(FlowResult[ConfigFlowContext, str], total=False):
    """Typed result dict for config flow."""

    minor_version: int
    options: Mapping[str, Any]
    version: int


def _validate_item(*, disabled_by: ConfigEntryDisabler | Any | None = None) -> None:
    """Validate config entry item."""

    # Deprecated in 2022.1, stopped working in 2024.10
    if disabled_by is not None and not isinstance(disabled_by, ConfigEntryDisabler):
        raise TypeError(
            f"disabled_by must be a ConfigEntryDisabler value, got {disabled_by}"
        )


class ConfigEntry(Generic[_DataT]):
    """Hold a configuration entry."""

    entry_id: str
    domain: str
    title: str
    data: MappingProxyType[str, Any]
    runtime_data: _DataT
    options: MappingProxyType[str, Any]
    unique_id: str | None
    state: ConfigEntryState
    reason: str | None
    error_reason_translation_key: str | None
    error_reason_translation_placeholders: dict[str, Any] | None
    pref_disable_new_entities: bool
    pref_disable_polling: bool
    version: int
    source: str
    minor_version: int
    disabled_by: ConfigEntryDisabler | None
    supports_unload: bool | None
    supports_remove_device: bool | None
    _supports_options: bool | None
    _supports_reconfigure: bool | None
    update_listeners: list[UpdateListenerType]
    _async_cancel_retry_setup: Callable[[], Any] | None
    _on_unload: list[Callable[[], Coroutine[Any, Any, None] | None]] | None
    setup_lock: asyncio.Lock
    _reauth_lock: asyncio.Lock
    _tasks: set[asyncio.Future[Any]]
    _background_tasks: set[asyncio.Future[Any]]
    _integration_for_domain: loader.Integration | None
    _tries: int
    created_at: datetime
    modified_at: datetime
    discovery_keys: MappingProxyType[str, tuple[DiscoveryKey, ...]]

    def __init__(
        self,
        *,
        created_at: datetime | None = None,
        data: Mapping[str, Any],
        disabled_by: ConfigEntryDisabler | None = None,
        discovery_keys: MappingProxyType[str, tuple[DiscoveryKey, ...]],
        domain: str,
        entry_id: str | None = None,
        minor_version: int,
        modified_at: datetime | None = None,
        options: Mapping[str, Any] | None,
        pref_disable_new_entities: bool | None = None,
        pref_disable_polling: bool | None = None,
        source: str,
        state: ConfigEntryState = ConfigEntryState.NOT_LOADED,
        title: str,
        unique_id: str | None,
        version: int,
    ) -> None:
        """Initialize a config entry."""
        _setter = object.__setattr__
        # Unique id of the config entry
        _setter(self, "entry_id", entry_id or ulid_util.ulid_now())

        # Version of the configuration.
        _setter(self, "version", version)
        _setter(self, "minor_version", minor_version)

        # Domain the configuration belongs to
        _setter(self, "domain", domain)

        # Title of the configuration
        _setter(self, "title", title)

        # Config data
        _setter(self, "data", MappingProxyType(data))

        # Entry options
        _setter(self, "options", MappingProxyType(options or {}))

        # Entry system options
        if pref_disable_new_entities is None:
            pref_disable_new_entities = False

        _setter(self, "pref_disable_new_entities", pref_disable_new_entities)

        if pref_disable_polling is None:
            pref_disable_polling = False

        _setter(self, "pref_disable_polling", pref_disable_polling)

        # Source of the configuration (user, discovery, cloud)
        _setter(self, "source", source)

        # State of the entry (LOADED, NOT_LOADED)
        _setter(self, "state", state)

        # Unique ID of this entry.
        _setter(self, "unique_id", unique_id)

        # Config entry is disabled
        _validate_item(disabled_by=disabled_by)
        _setter(self, "disabled_by", disabled_by)

        # Supports unload
        _setter(self, "supports_unload", None)

        # Supports remove device
        _setter(self, "supports_remove_device", None)

        # Supports options
        _setter(self, "_supports_options", None)

        # Supports reconfigure
        _setter(self, "_supports_reconfigure", None)

        # Listeners to call on update
        _setter(self, "update_listeners", [])

        # Reason why config entry is in a failed state
        _setter(self, "reason", None)
        _setter(self, "error_reason_translation_key", None)
        _setter(self, "error_reason_translation_placeholders", None)

        # Function to cancel a scheduled retry
        _setter(self, "_async_cancel_retry_setup", None)

        # Hold list for actions to call on unload.
        _setter(self, "_on_unload", None)

        # Reload lock to prevent conflicting reloads
        _setter(self, "setup_lock", asyncio.Lock())
        # Reauth lock to prevent concurrent reauth flows
        _setter(self, "_reauth_lock", asyncio.Lock())

        _setter(self, "_tasks", set())
        _setter(self, "_background_tasks", set())

        _setter(self, "_integration_for_domain", None)
        _setter(self, "_tries", 0)
        _setter(self, "created_at", created_at or utcnow())
        _setter(self, "modified_at", modified_at or utcnow())
        _setter(self, "discovery_keys", discovery_keys)

    def __repr__(self) -> str:
        """Representation of ConfigEntry."""
        return (
            f"<ConfigEntry entry_id={self.entry_id} version={self.version} domain={self.domain} "
            f"title={self.title} state={self.state} unique_id={self.unique_id}>"
        )

    def __setattr__(self, key: str, value: Any) -> None:
        """Set an attribute."""
        if key in UPDATE_ENTRY_CONFIG_ENTRY_ATTRS:
            raise AttributeError(
                f"{key} cannot be changed directly, use async_update_entry instead"
            )
        if key in FROZEN_CONFIG_ENTRY_ATTRS:
            raise AttributeError(f"{key} cannot be changed")

        super().__setattr__(key, value)
        self.clear_state_cache()
        self.clear_storage_cache()

    @property
    def supports_options(self) -> bool:
        """Return if entry supports config options."""
        if self._supports_options is None and (handler := HANDLERS.get(self.domain)):
            # work out if handler has support for options flow
            object.__setattr__(
                self, "_supports_options", handler.async_supports_options_flow(self)
            )
        return self._supports_options or False

    @property
    def supports_reconfigure(self) -> bool:
        """Return if entry supports reconfigure step."""
        if self._supports_reconfigure is None and (
            handler := HANDLERS.get(self.domain)
        ):
            # work out if handler has support for reconfigure step
            object.__setattr__(
                self,
                "_supports_reconfigure",
                hasattr(handler, "async_step_reconfigure"),
            )
        return self._supports_reconfigure or False

    def clear_state_cache(self) -> None:
        """Clear cached properties that are included in as_json_fragment."""
        self.__dict__.pop("as_json_fragment", None)

    @cached_property
    def as_json_fragment(self) -> json_fragment:
        """Return JSON fragment of a config entry that is used for the API."""
        json_repr = {
            "created_at": self.created_at.timestamp(),
            "entry_id": self.entry_id,
            "domain": self.domain,
            "modified_at": self.modified_at.timestamp(),
            "title": self.title,
            "source": self.source,
            "state": self.state.value,
            "supports_options": self.supports_options,
            "supports_remove_device": self.supports_remove_device or False,
            "supports_unload": self.supports_unload or False,
            "supports_reconfigure": self.supports_reconfigure,
            "pref_disable_new_entities": self.pref_disable_new_entities,
            "pref_disable_polling": self.pref_disable_polling,
            "disabled_by": self.disabled_by,
            "reason": self.reason,
            "error_reason_translation_key": self.error_reason_translation_key,
            "error_reason_translation_placeholders": self.error_reason_translation_placeholders,
        }
        return json_fragment(json_bytes(json_repr))

    def clear_storage_cache(self) -> None:
        """Clear cached properties that are included in as_storage_fragment."""
        self.__dict__.pop("as_storage_fragment", None)

    @cached_property
    def as_storage_fragment(self) -> json_fragment:
        """Return a storage fragment for this entry."""
        return json_fragment(json_bytes_sorted(self.as_dict()))

    async def async_setup(
        self,
        hass: HomeAssistant,
        *,
        integration: loader.Integration | None = None,
    ) -> None:
        """Set up an entry."""
        if self.source == SOURCE_IGNORE or self.disabled_by:
            return

        current_entry.set(self)
        try:
            await self.__async_setup_with_context(hass, integration)
        finally:
            current_entry.set(None)

    async def __async_setup_with_context(
        self,
        hass: HomeAssistant,
        integration: loader.Integration | None,
    ) -> None:
        """Set up an entry, with current_entry set."""
        if integration is None and not (integration := self._integration_for_domain):
            integration = await loader.async_get_integration(hass, self.domain)
            self._integration_for_domain = integration

        # Only store setup result as state if it was not forwarded.
        if domain_is_integration := self.domain == integration.domain:
            if self.state in (
                ConfigEntryState.LOADED,
                ConfigEntryState.SETUP_IN_PROGRESS,
            ):
                raise OperationNotAllowed(
                    f"The config entry {self.title} ({self.domain}) with entry_id"
                    f" {self.entry_id} cannot be set up because it is already loaded "
                    f"in the {self.state} state"
                )
            if not self.setup_lock.locked():
                raise OperationNotAllowed(
                    f"The config entry {self.title} ({self.domain}) with entry_id"
                    f" {self.entry_id} cannot be set up because it does not hold "
                    "the setup lock"
                )
            self._async_set_state(hass, ConfigEntryState.SETUP_IN_PROGRESS, None)

        if self.supports_unload is None:
            self.supports_unload = await support_entry_unload(hass, self.domain)
        if self.supports_remove_device is None:
            self.supports_remove_device = await support_remove_from_device(
                hass, self.domain
            )
        try:
            component = await integration.async_get_component()
        except ImportError as err:
            _LOGGER.error(
                "Error importing integration %s to set up %s configuration entry: %s",
                integration.domain,
                self.domain,
                err,
            )
            if domain_is_integration:
                self._async_set_state(
                    hass, ConfigEntryState.SETUP_ERROR, "Import error"
                )
            return

        if domain_is_integration:
            try:
                await integration.async_get_platform("config_flow")
            except ImportError as err:
                _LOGGER.error(
                    (
                        "Error importing platform config_flow from integration %s to"
                        " set up %s configuration entry: %s"
                    ),
                    integration.domain,
                    self.domain,
                    err,
                )
                self._async_set_state(
                    hass, ConfigEntryState.SETUP_ERROR, "Import error"
                )
                return

            # Perform migration
            if not await self.async_migrate(hass):
                self._async_set_state(hass, ConfigEntryState.MIGRATION_ERROR, None)
                return

            setup_phase = SetupPhases.CONFIG_ENTRY_SETUP
        else:
            setup_phase = SetupPhases.CONFIG_ENTRY_PLATFORM_SETUP

        error_reason = None
        error_reason_translation_key = None
        error_reason_translation_placeholders = None

        try:
            with async_start_setup(
                hass, integration=self.domain, group=self.entry_id, phase=setup_phase
            ):
                result = await component.async_setup_entry(hass, self)

            if not isinstance(result, bool):
                _LOGGER.error(  # type: ignore[unreachable]
                    "%s.async_setup_entry did not return boolean", integration.domain
                )
                result = False
        except ConfigEntryError as exc:
            error_reason = str(exc) or "Unknown fatal config entry error"
            error_reason_translation_key = exc.translation_key
            error_reason_translation_placeholders = exc.translation_placeholders
            _LOGGER.exception(
                "Error setting up entry %s for %s: %s",
                self.title,
                self.domain,
                error_reason,
            )
            await self._async_process_on_unload(hass)
            result = False
        except ConfigEntryAuthFailed as exc:
            message = str(exc)
            auth_base_message = "could not authenticate"
            error_reason = message or auth_base_message
            error_reason_translation_key = exc.translation_key
            error_reason_translation_placeholders = exc.translation_placeholders
            auth_message = (
                f"{auth_base_message}: {message}" if message else auth_base_message
            )
            _LOGGER.warning(
                "Config entry '%s' for %s integration %s",
                self.title,
                self.domain,
                auth_message,
            )
            await self._async_process_on_unload(hass)
            self.async_start_reauth(hass)
            result = False
        except ConfigEntryNotReady as exc:
            message = str(exc)
            error_reason_translation_key = exc.translation_key
            error_reason_translation_placeholders = exc.translation_placeholders
            self._async_set_state(
                hass,
                ConfigEntryState.SETUP_RETRY,
                message or None,
                error_reason_translation_key,
                error_reason_translation_placeholders,
            )
            wait_time = 2 ** min(self._tries, 4) * 5 + (
                randint(RANDOM_MICROSECOND_MIN, RANDOM_MICROSECOND_MAX) / 1000000
            )
            self._tries += 1
            ready_message = f"ready yet: {message}" if message else "ready yet"
            _LOGGER.debug(
<<<<<<< HEAD
                ("Config entry '%s' for %s integration not %s; Retrying in %d seconds"),
=======
                "Config entry '%s' for %s integration not %s; Retrying in %d seconds",
>>>>>>> 475a2fb8
                self.title,
                self.domain,
                ready_message,
                wait_time,
            )

            if hass.state is CoreState.running:
                self._async_cancel_retry_setup = async_call_later(
                    hass,
                    wait_time,
                    HassJob(
                        functools.partial(self._async_setup_again, hass),
                        job_type=HassJobType.Callback,
                        cancel_on_shutdown=True,
                    ),
                )
            else:
                self._async_cancel_retry_setup = hass.bus.async_listen(
                    EVENT_HOMEASSISTANT_STARTED,
                    functools.partial(self._async_setup_again, hass),
                )

            await self._async_process_on_unload(hass)
            return
        # pylint: disable-next=broad-except
        except (asyncio.CancelledError, SystemExit, Exception):
            _LOGGER.exception(
                "Error setting up entry %s for %s", self.title, integration.domain
            )
            result = False

        #
        # After successfully calling async_setup_entry, it is important that this function
        # does not yield to the event loop by using `await` or `async with` or
        # similar until after the state has been set by calling self._async_set_state.
        #
        # Otherwise we risk that any `call_soon`s
        # created by an integration will be executed before the state is set.
        #

        # Only store setup result as state if it was not forwarded.
        if not domain_is_integration:
            return

        self.async_cancel_retry_setup()

        if result:
            self._async_set_state(hass, ConfigEntryState.LOADED, None)
        else:
            self._async_set_state(
                hass,
                ConfigEntryState.SETUP_ERROR,
                error_reason,
                error_reason_translation_key,
                error_reason_translation_placeholders,
            )

    @callback
    def _async_setup_again(self, hass: HomeAssistant, *_: Any) -> None:
        """Schedule setup again.

        This method is a callback to ensure that _async_cancel_retry_setup
        is unset as soon as its callback is called.
        """
        self._async_cancel_retry_setup = None
        # Check again when we fire in case shutdown
        # has started so we do not block shutdown
        if not hass.is_stopping:
            hass.async_create_background_task(
                self.async_setup_locked(hass),
                f"config entry retry {self.domain} {self.title}",
                eager_start=True,
            )

    async def async_setup_locked(
        self, hass: HomeAssistant, integration: loader.Integration | None = None
    ) -> None:
        """Set up while holding the setup lock."""
        async with self.setup_lock:
            if self.state is ConfigEntryState.LOADED:
                # If something loaded the config entry while
                # we were waiting for the lock, we should not
                # set it up again.
                _LOGGER.debug(
                    "Not setting up %s (%s %s) again, already loaded",
                    self.title,
                    self.domain,
                    self.entry_id,
                )
                return
            await self.async_setup(hass, integration=integration)

    @callback
    def async_shutdown(self) -> None:
        """Call when Home Assistant is stopping."""
        self.async_cancel_retry_setup()

    @callback
    def async_cancel_retry_setup(self) -> None:
        """Cancel retry setup."""
        if self._async_cancel_retry_setup is not None:
            self._async_cancel_retry_setup()
            self._async_cancel_retry_setup = None

    async def async_unload(
        self, hass: HomeAssistant, *, integration: loader.Integration | None = None
    ) -> bool:
        """Unload an entry.

        Returns if unload is possible and was successful.
        """
        if self.source == SOURCE_IGNORE:
            self._async_set_state(hass, ConfigEntryState.NOT_LOADED, None)
            return True

        if self.state == ConfigEntryState.NOT_LOADED:
            return True

        if not integration and (integration := self._integration_for_domain) is None:
            try:
                integration = await loader.async_get_integration(hass, self.domain)
            except loader.IntegrationNotFound:
                # The integration was likely a custom_component
                # that was uninstalled, or an integration
                # that has been renamed without removing the config
                # entry.
                self._async_set_state(hass, ConfigEntryState.NOT_LOADED, None)
                return True

        component = await integration.async_get_component()

        if domain_is_integration := self.domain == integration.domain:
            if not self.setup_lock.locked():
                raise OperationNotAllowed(
                    f"The config entry {self.title} ({self.domain}) with entry_id"
                    f" {self.entry_id} cannot be unloaded because it does not hold "
                    "the setup lock"
                )

            if not self.state.recoverable:
                return False

            if self.state is not ConfigEntryState.LOADED:
                self.async_cancel_retry_setup()
                self._async_set_state(hass, ConfigEntryState.NOT_LOADED, None)
                return True

        supports_unload = hasattr(component, "async_unload_entry")

        if not supports_unload:
            if domain_is_integration:
                self._async_set_state(
                    hass, ConfigEntryState.FAILED_UNLOAD, "Unload not supported"
                )
            return False

        try:
            result = await component.async_unload_entry(hass, self)

            assert isinstance(result, bool)

            # Only adjust state if we unloaded the component
            if domain_is_integration and result:
                await self._async_process_on_unload(hass)
                if hasattr(self, "runtime_data"):
                    object.__delattr__(self, "runtime_data")

                self._async_set_state(hass, ConfigEntryState.NOT_LOADED, None)

        except Exception as exc:
            _LOGGER.exception(
                "Error unloading entry %s for %s", self.title, integration.domain
            )
            if domain_is_integration:
                self._async_set_state(
                    hass, ConfigEntryState.FAILED_UNLOAD, str(exc) or "Unknown error"
                )
            return False
        return result

    async def async_remove(self, hass: HomeAssistant) -> None:
        """Invoke remove callback on component."""
        old_modified_at = self.modified_at
        object.__setattr__(self, "modified_at", utcnow())
        self.clear_state_cache()
        self.clear_storage_cache()

        if self.source == SOURCE_IGNORE:
            return

        if not self.setup_lock.locked():
            raise OperationNotAllowed(
                f"The config entry {self.title} ({self.domain}) with entry_id"
                f" {self.entry_id} cannot be removed because it does not hold "
                "the setup lock"
            )

        if not (integration := self._integration_for_domain):
            try:
                integration = await loader.async_get_integration(hass, self.domain)
            except loader.IntegrationNotFound:
                # The integration was likely a custom_component
                # that was uninstalled, or an integration
                # that has been renamed without removing the config
                # entry.
                return

        component = await integration.async_get_component()
        if not hasattr(component, "async_remove_entry"):
            return
        try:
            await component.async_remove_entry(hass, self)
        except Exception:
            _LOGGER.exception(
                "Error calling entry remove callback %s for %s",
                self.title,
                integration.domain,
            )
            # Restore modified_at
            object.__setattr__(self, "modified_at", old_modified_at)

    @callback
    def _async_set_state(
        self,
        hass: HomeAssistant,
        state: ConfigEntryState,
        reason: str | None,
        error_reason_translation_key: str | None = None,
        error_reason_translation_placeholders: dict[str, str] | None = None,
    ) -> None:
        """Set the state of the config entry."""
        if state not in NO_RESET_TRIES_STATES:
            self._tries = 0
        _setter = object.__setattr__
        _setter(self, "state", state)
        _setter(self, "reason", reason)
        _setter(self, "error_reason_translation_key", error_reason_translation_key)
        _setter(
            self,
            "error_reason_translation_placeholders",
            error_reason_translation_placeholders,
        )
        self.clear_state_cache()
        # Storage cache is not cleared here because the state is not stored
        # in storage and we do not want to clear the cache on every state change
        # since state changes are frequent.
        async_dispatcher_send_internal(
            hass, SIGNAL_CONFIG_ENTRY_CHANGED, ConfigEntryChange.UPDATED, self
        )

    async def async_migrate(self, hass: HomeAssistant) -> bool:
        """Migrate an entry.

        Returns True if config entry is up-to-date or has been migrated.
        """
        if (handler := HANDLERS.get(self.domain)) is None:
            _LOGGER.error(
                "Flow handler not found for entry %s for %s", self.title, self.domain
            )
            return False
        # Handler may be a partial
        # Keep for backwards compatibility
        # https://github.com/home-assistant/core/pull/67087#discussion_r812559950
        while isinstance(handler, functools.partial):
            handler = handler.func  # type: ignore[unreachable]

        same_major_version = self.version == handler.VERSION
        if same_major_version and self.minor_version == handler.MINOR_VERSION:
            return True

        if not (integration := self._integration_for_domain):
            integration = await loader.async_get_integration(hass, self.domain)
        component = await integration.async_get_component()
        supports_migrate = hasattr(component, "async_migrate_entry")
        if not supports_migrate:
            if same_major_version:
                return True
            _LOGGER.error(
                "Migration handler not found for entry %s for %s",
                self.title,
                self.domain,
            )
            return False

        try:
            result = await component.async_migrate_entry(hass, self)
            if not isinstance(result, bool):
                _LOGGER.error(  # type: ignore[unreachable]
                    "%s.async_migrate_entry did not return boolean", self.domain
                )
                return False
            if result:
                hass.config_entries._async_schedule_save()  # noqa: SLF001
        except Exception:
            _LOGGER.exception(
                "Error migrating entry %s for %s", self.title, self.domain
            )
            return False
        return result

    def add_update_listener(self, listener: UpdateListenerType) -> CALLBACK_TYPE:
        """Listen for when entry is updated.

        Returns function to unlisten.
        """
        self.update_listeners.append(listener)
        return lambda: self.update_listeners.remove(listener)

    def as_dict(self) -> dict[str, Any]:
        """Return dictionary version of this entry."""
        return {
            "created_at": self.created_at.isoformat(),
            "data": dict(self.data),
            "discovery_keys": dict(self.discovery_keys),
            "disabled_by": self.disabled_by,
            "domain": self.domain,
            "entry_id": self.entry_id,
            "minor_version": self.minor_version,
            "modified_at": self.modified_at.isoformat(),
            "options": dict(self.options),
            "pref_disable_new_entities": self.pref_disable_new_entities,
            "pref_disable_polling": self.pref_disable_polling,
            "source": self.source,
            "title": self.title,
            "unique_id": self.unique_id,
            "version": self.version,
        }

    @callback
    def async_on_unload(
        self, func: Callable[[], Coroutine[Any, Any, None] | None]
    ) -> None:
        """Add a function to call when config entry is unloaded."""
        if self._on_unload is None:
            self._on_unload = []
        self._on_unload.append(func)

    async def _async_process_on_unload(self, hass: HomeAssistant) -> None:
        """Process the on_unload callbacks and wait for pending tasks."""
        if self._on_unload is not None:
            while self._on_unload:
                if job := self._on_unload.pop()():
                    self.async_create_task(hass, job, eager_start=True)

        if not self._tasks and not self._background_tasks:
            return

        cancel_message = f"Config entry {self.title} with {self.domain} unloading"
        for task in self._background_tasks:
            task.cancel(cancel_message)

        _, pending = await asyncio.wait(
            [*self._tasks, *self._background_tasks], timeout=10
        )

        for task in pending:
            _LOGGER.warning(
                "Unloading %s (%s) config entry. Task %s did not complete in time",
                self.title,
                self.domain,
                task,
            )

    @callback
    def async_start_reauth(
        self,
        hass: HomeAssistant,
        context: ConfigFlowContext | None = None,
        data: dict[str, Any] | None = None,
    ) -> None:
        """Start a reauth flow."""
        # We will check this again in the task when we hold the lock,
        # but we also check it now to try to avoid creating the task.
        if any(self.async_get_active_flows(hass, {SOURCE_RECONFIGURE, SOURCE_REAUTH})):
            # Reauth or Reconfigure flow already in progress for this entry
            return
        hass.async_create_task(
            self._async_init_reauth(hass, context, data),
            f"config entry reauth {self.title} {self.domain} {self.entry_id}",
            eager_start=True,
        )

    async def _async_init_reauth(
        self,
        hass: HomeAssistant,
        context: ConfigFlowContext | None = None,
        data: dict[str, Any] | None = None,
    ) -> None:
        """Start a reauth flow."""
        async with self._reauth_lock:
            if any(
                self.async_get_active_flows(hass, {SOURCE_RECONFIGURE, SOURCE_REAUTH})
            ):
                # Reauth or Reconfigure flow already in progress for this entry
                return
            result = await hass.config_entries.flow.async_init(
                self.domain,
                context=ConfigFlowContext(
                    source=SOURCE_REAUTH,
                    entry_id=self.entry_id,
                    title_placeholders={"name": self.title},
                    unique_id=self.unique_id,
                )
                | (context or {}),
                data=self.data | (data or {}),
            )
        if result["type"] not in FLOW_NOT_COMPLETE_STEPS:
            return

        # Create an issue, there's no need to hold the lock when doing that
        issue_id = f"config_entry_reauth_{self.domain}_{self.entry_id}"
        ir.async_create_issue(
            hass,
            HOMEASSISTANT_DOMAIN,
            issue_id,
            data={"flow_id": result["flow_id"]},
            is_fixable=False,
            issue_domain=self.domain,
            severity=ir.IssueSeverity.ERROR,
            translation_key="config_entry_reauth",
            translation_placeholders={"name": self.title},
        )

    @callback
    def async_get_active_flows(
        self, hass: HomeAssistant, sources: set[str]
    ) -> Generator[ConfigFlowResult]:
        """Get any active flows of certain sources for this entry."""
        return (
            flow
            for flow in hass.config_entries.flow.async_progress_by_handler(
                self.domain,
                match_context={"entry_id": self.entry_id},
                include_uninitialized=True,
            )
            if flow["context"].get("source") in sources
        )

    @callback
    def async_create_task[_R](
        self,
        hass: HomeAssistant,
        target: Coroutine[Any, Any, _R],
        name: str | None = None,
        eager_start: bool = True,
    ) -> asyncio.Task[_R]:
        """Create a task from within the event loop.

        This method must be run in the event loop.

        target: target to call.
        """
        task = hass.async_create_task_internal(
            target, f"{name} {self.title} {self.domain} {self.entry_id}", eager_start
        )
        if eager_start and task.done():
            return task
        self._tasks.add(task)
        task.add_done_callback(self._tasks.remove)

        return task

    @callback
    def async_create_background_task[_R](
        self,
        hass: HomeAssistant,
        target: Coroutine[Any, Any, _R],
        name: str,
        eager_start: bool = True,
    ) -> asyncio.Task[_R]:
        """Create a background task tied to the config entry lifecycle.

        Background tasks are automatically canceled when config entry is unloaded.

        A background task is different from a normal task:

          - Will not block startup
          - Will be automatically cancelled on shutdown
          - Calls to async_block_till_done will not wait for completion

        This method must be run in the event loop.
        """
        task = hass.async_create_background_task(target, name, eager_start)
        if task.done():
            return task
        self._background_tasks.add(task)
        task.add_done_callback(self._background_tasks.remove)
        return task


current_entry: ContextVar[ConfigEntry | None] = ContextVar(
    "current_entry", default=None
)


class FlowCancelledError(Exception):
    """Error to indicate that a flow has been cancelled."""


def _report_non_awaited_platform_forwards(entry: ConfigEntry, what: str) -> None:
    """Report non awaited platform forwards."""
    report_usage(
        f"calls {what} for integration {entry.domain} with "
        f"title: {entry.title} and entry_id: {entry.entry_id}, "
        f"during setup without awaiting {what}, which can cause "
        "the setup lock to be released before the setup is done",
        core_behavior=ReportBehavior.LOG,
        breaks_in_ha_version="2025.1",
    )


class ConfigEntriesFlowManager(
    data_entry_flow.FlowManager[ConfigFlowContext, ConfigFlowResult]
):
    """Manage all the config entry flows that are in progress."""

    _flow_result = ConfigFlowResult

    def __init__(
        self,
        hass: HomeAssistant,
        config_entries: ConfigEntries,
        hass_config: ConfigType,
    ) -> None:
        """Initialize the config entry flow manager."""
        super().__init__(hass)
        self.config_entries = config_entries
        self._hass_config = hass_config
        self._pending_import_flows: defaultdict[
            str, dict[str, asyncio.Future[None]]
        ] = defaultdict(dict)
        self._initialize_futures: defaultdict[str, set[asyncio.Future[None]]] = (
            defaultdict(set)
        )
        self._discovery_debouncer = Debouncer[None](
            hass,
            _LOGGER,
            cooldown=DISCOVERY_COOLDOWN,
            immediate=True,
            function=self._async_discovery,
            background=True,
        )

    async def async_wait_import_flow_initialized(self, handler: str) -> None:
        """Wait till all import flows in progress are initialized."""
        if not (current := self._pending_import_flows.get(handler)):
            return

        await asyncio.wait(current.values())

    @callback
    def _async_has_other_discovery_flows(self, flow_id: str) -> bool:
        """Check if there are any other discovery flows in progress."""
        for flow in self._progress.values():
            if flow.flow_id != flow_id and flow.context["source"] in DISCOVERY_SOURCES:
                return True
        return False

    async def async_init(
        self,
        handler: str,
        *,
        context: ConfigFlowContext | None = None,
        data: Any = None,
    ) -> ConfigFlowResult:
        """Start a configuration flow."""
        if not context or "source" not in context:
            raise KeyError("Context not set or doesn't have a source set")

        # reauth/reconfigure flows should be linked to a config entry
        if (source := context["source"]) in {
            SOURCE_REAUTH,
            SOURCE_RECONFIGURE,
        } and "entry_id" not in context:
            # Deprecated in 2024.12, should fail in 2025.12
            report_usage(
                f"initialises a {source} flow without a link to the config entry",
                breaks_in_ha_version="2025.12",
            )

        flow_id = ulid_util.ulid_now()

        # Avoid starting a config flow on an integration that only supports
        # a single config entry, but which already has an entry
        if (
            source not in {SOURCE_IGNORE, SOURCE_REAUTH, SOURCE_RECONFIGURE}
            and (
                self.config_entries.async_has_entries(handler, include_ignore=False)
                or (
                    self.config_entries.async_has_entries(handler, include_ignore=True)
                    and source != SOURCE_USER
                )
            )
            and await _support_single_config_entry_only(self.hass, handler)
        ):
            return ConfigFlowResult(
                type=data_entry_flow.FlowResultType.ABORT,
                flow_id=flow_id,
                handler=handler,
                reason="single_instance_allowed",
                translation_domain=HOMEASSISTANT_DOMAIN,
            )

        loop = self.hass.loop

        if source == SOURCE_IMPORT:
            self._pending_import_flows[handler][flow_id] = loop.create_future()

        cancel_init_future = loop.create_future()
        handler_init_futures = self._initialize_futures[handler]
        handler_init_futures.add(cancel_init_future)
        try:
            async with interrupt(
                cancel_init_future,
                FlowCancelledError,
                "Config entry initialize canceled: Home Assistant is shutting down",
            ):
                flow, result = await self._async_init(flow_id, handler, context, data)
        except FlowCancelledError as ex:
            raise asyncio.CancelledError from ex
        finally:
            handler_init_futures.remove(cancel_init_future)
            if not handler_init_futures:
                del self._initialize_futures[handler]
            if handler in self._pending_import_flows:
                self._pending_import_flows[handler].pop(flow_id, None)
                if not self._pending_import_flows[handler]:
                    del self._pending_import_flows[handler]

        if result["type"] != data_entry_flow.FlowResultType.ABORT:
            await self.async_post_init(flow, result)

        return result

    async def _async_init(
        self,
        flow_id: str,
        handler: str,
        context: ConfigFlowContext,
        data: Any,
    ) -> tuple[ConfigFlow, ConfigFlowResult]:
        """Run the init in a task to allow it to be canceled at shutdown."""
        flow = await self.async_create_flow(handler, context=context, data=data)
        if not flow:
            raise data_entry_flow.UnknownFlow("Flow was not created")
        flow.hass = self.hass
        flow.handler = handler
        flow.flow_id = flow_id
        flow.context = context
        flow.init_data = data
        self._async_add_flow_progress(flow)
        try:
            result = await self._async_handle_step(flow, flow.init_step, data)
        finally:
            self._set_pending_import_done(flow)
        return flow, result

    def _set_pending_import_done(self, flow: ConfigFlow) -> None:
        """Set pending import flow as done."""
        if (
            (handler_import_flows := self._pending_import_flows.get(flow.handler))
            and (init_done := handler_import_flows.get(flow.flow_id))
            and not init_done.done()
        ):
            init_done.set_result(None)

    @callback
    def async_shutdown(self) -> None:
        """Cancel any initializing flows."""
        for future_list in self._initialize_futures.values():
            for future in future_list:
                future.set_result(None)
        self._discovery_debouncer.async_shutdown()

    async def async_finish_flow(
        self,
        flow: data_entry_flow.FlowHandler[ConfigFlowContext, ConfigFlowResult],
        result: ConfigFlowResult,
    ) -> ConfigFlowResult:
        """Finish a config flow and add an entry.

        This method is called when a flow step returns FlowResultType.ABORT or
        FlowResultType.CREATE_ENTRY.
        """
        flow = cast(ConfigFlow, flow)

        # Mark the step as done.
        # We do this to avoid a circular dependency where async_finish_flow sets up a
        # new entry, which needs the integration to be set up, which is waiting for
        # init to be done.
        self._set_pending_import_done(flow)

        # Remove notification if no other discovery config entries in progress
        if not self._async_has_other_discovery_flows(flow.flow_id):
            persistent_notification.async_dismiss(self.hass, DISCOVERY_NOTIFICATION_ID)

        # Clean up issue if this is a reauth flow
        if flow.context["source"] == SOURCE_REAUTH:
            if (entry_id := flow.context.get("entry_id")) is not None and (
                entry := self.config_entries.async_get_entry(entry_id)
            ) is not None:
                issue_id = f"config_entry_reauth_{entry.domain}_{entry.entry_id}"
                ir.async_delete_issue(self.hass, HOMEASSISTANT_DOMAIN, issue_id)

        if result["type"] != data_entry_flow.FlowResultType.CREATE_ENTRY:
            # If there's an ignored config entry with a matching unique ID,
            # update the discovery key.
            if (
                (discovery_key := flow.context.get("discovery_key"))
                and (unique_id := flow.unique_id) is not None
                and (
                    entry := self.config_entries.async_entry_for_domain_unique_id(
                        result["handler"], unique_id
                    )
                )
                and discovery_key
                not in (
                    known_discovery_keys := entry.discovery_keys.get(
                        discovery_key.domain, ()
                    )
                )
            ):
                new_discovery_keys = MappingProxyType(
                    entry.discovery_keys
                    | {
                        discovery_key.domain: tuple(
                            [*known_discovery_keys, discovery_key][-10:]
                        )
                    }
                )
                _LOGGER.debug(
                    "Updating discovery keys for %s entry %s %s -> %s",
                    entry.domain,
                    unique_id,
                    entry.discovery_keys,
                    new_discovery_keys,
                )
                self.config_entries.async_update_entry(
                    entry, discovery_keys=new_discovery_keys
                )
            return result

        # Avoid adding a config entry for a integration
        # that only supports a single config entry, but already has an entry
        if (
            self.config_entries.async_has_entries(flow.handler, include_ignore=False)
            and await _support_single_config_entry_only(self.hass, flow.handler)
            and flow.context["source"] != SOURCE_IGNORE
        ):
            return ConfigFlowResult(
                type=data_entry_flow.FlowResultType.ABORT,
                flow_id=flow.flow_id,
                handler=flow.handler,
                reason="single_instance_allowed",
                translation_domain=HOMEASSISTANT_DOMAIN,
            )

        # Check if config entry exists with unique ID. Unload it.
        existing_entry = None

        # Abort all flows in progress with same unique ID
        # or the default discovery ID
        for progress_flow in self.async_progress_by_handler(flow.handler):
            progress_unique_id = progress_flow["context"].get("unique_id")
            progress_flow_id = progress_flow["flow_id"]

            if progress_flow_id != flow.flow_id and (
                (flow.unique_id and progress_unique_id == flow.unique_id)
                or progress_unique_id == DEFAULT_DISCOVERY_UNIQUE_ID
            ):
                self.async_abort(progress_flow_id)
                continue

            # Abort any flows in progress for the same handler
            # when integration allows only one config entry
            if (
                progress_flow_id != flow.flow_id
                and await _support_single_config_entry_only(self.hass, flow.handler)
            ):
                self.async_abort(progress_flow_id)

        if flow.unique_id is not None:
            # Reset unique ID when the default discovery ID has been used
            if flow.unique_id == DEFAULT_DISCOVERY_UNIQUE_ID:
                await flow.async_set_unique_id(None)

            # Find existing entry.
            existing_entry = self.config_entries.async_entry_for_domain_unique_id(
                result["handler"], flow.unique_id
            )

        # Unload the entry before setting up the new one.
        if existing_entry is not None and existing_entry.state.recoverable:
            await self.config_entries.async_unload(existing_entry.entry_id)

        discovery_key = flow.context.get("discovery_key")
        discovery_keys = (
            MappingProxyType({discovery_key.domain: (discovery_key,)})
            if discovery_key
            else MappingProxyType({})
        )
        entry = ConfigEntry(
            data=result["data"],
            discovery_keys=discovery_keys,
            domain=result["handler"],
            minor_version=result["minor_version"],
            options=result["options"],
            source=flow.context["source"],
            title=result["title"],
            unique_id=flow.unique_id,
            version=result["version"],
        )

        if existing_entry is not None:
            # Unload and remove the existing entry, but don't clean up devices and
            # entities until the new entry is added
            await self.config_entries._async_remove(existing_entry.entry_id)  # noqa: SLF001
        await self.config_entries.async_add(entry)

        if existing_entry is not None:
            # Clean up devices and entities belonging to the existing entry
            # which are not present in the new entry
            self.config_entries._async_clean_up(existing_entry)  # noqa: SLF001

        result["result"] = entry
        return result

    async def async_create_flow(
        self,
        handler_key: str,
        *,
        context: ConfigFlowContext | None = None,
        data: Any = None,
    ) -> ConfigFlow:
        """Create a flow for specified handler.

        Handler key is the domain of the component that we want to set up.
        """
        handler = await _async_get_flow_handler(
            self.hass, handler_key, self._hass_config
        )
        if not context or "source" not in context:
            raise KeyError("Context not set or doesn't have a source set")

        flow = handler()
        flow.init_step = context["source"]
        return flow

    async def async_post_init(
        self,
        flow: data_entry_flow.FlowHandler[ConfigFlowContext, ConfigFlowResult],
        result: ConfigFlowResult,
    ) -> None:
        """After a flow is initialised trigger new flow notifications."""
        source = flow.context["source"]

        # Create notification.
        if source in DISCOVERY_SOURCES:
            await self._discovery_debouncer.async_call()
        elif source == SOURCE_REAUTH:
            persistent_notification.async_create(
                self.hass,
                title="Integration requires reconfiguration",
                message=(
                    "At least one of your integrations requires reconfiguration to "
                    "continue functioning. [Check it out](/config/integrations)."
                ),
                notification_id=RECONFIGURE_NOTIFICATION_ID,
            )

    @callback
    def _async_discovery(self) -> None:
        """Handle discovery."""
        # async_fire_internal is used here because this is only
        # called from the Debouncer so we know the usage is safe
        self.hass.bus.async_fire_internal(EVENT_FLOW_DISCOVERED)
        persistent_notification.async_create(
            self.hass,
            title="New devices discovered",
            message=(
                "We have discovered new devices on your network. "
                "[Check it out](/config/integrations)."
            ),
            notification_id=DISCOVERY_NOTIFICATION_ID,
        )

    @callback
    def async_has_matching_discovery_flow(
        self, handler: str, match_context: ConfigFlowContext, data: Any
    ) -> bool:
        """Check if an existing matching discovery flow is in progress.

        A flow with the same handler, context, and data.

        If match_context is passed, only return flows with a context that is a
        superset of match_context.
        """
        if not (flows := self._handler_progress_index.get(handler)):
            return False
        match_items = match_context.items()
        for progress in flows:
            if match_items <= progress.context.items() and progress.init_data == data:
                return True
        return False

    @callback
    def async_has_matching_flow(self, flow: ConfigFlow) -> bool:
        """Check if an existing matching flow is in progress."""
        if not (flows := self._handler_progress_index.get(flow.handler)):
            return False
        for other_flow in set(flows):
            if other_flow is not flow and flow.is_matching(other_flow):  # type: ignore[arg-type]
                return True
        return False


class ConfigEntryItems(UserDict[str, ConfigEntry]):
    """Container for config items, maps config_entry_id -> entry.

    Maintains two additional indexes:
    - domain -> list[ConfigEntry]
    - domain -> unique_id -> ConfigEntry
    """

    def __init__(self, hass: HomeAssistant) -> None:
        """Initialize the container."""
        super().__init__()
        self._hass = hass
        self._domain_index: dict[str, list[ConfigEntry]] = {}
        self._domain_unique_id_index: dict[str, dict[str, list[ConfigEntry]]] = {}

    def values(self) -> ValuesView[ConfigEntry]:
        """Return the underlying values to avoid __iter__ overhead."""
        return self.data.values()

    def __setitem__(self, entry_id: str, entry: ConfigEntry) -> None:
        """Add an item."""
        data = self.data
        self.check_unique_id(entry)
        if entry_id in data:
            # This is likely a bug in a test that is adding the same entry twice.
            # In the future, once we have fixed the tests, this will raise HomeAssistantError.
            _LOGGER.error("An entry with the id %s already exists", entry_id)
            self._unindex_entry(entry_id)
        data[entry_id] = entry
        self._index_entry(entry)

    def check_unique_id(self, entry: ConfigEntry) -> None:
        """Check config entry unique id.

        For a string unique id (this is the correct case): return
        For a hashable non string unique id: log warning
        For a non-hashable unique id: raise error
        """
        if (unique_id := entry.unique_id) is None:
            return
        if isinstance(unique_id, str):
            # Unique id should be a string
            return
        if isinstance(unique_id, Hashable):  # type: ignore[unreachable]
            # Checks for other non-string was added in HA Core 2024.10
            # In HA Core 2025.10, we should remove the error and instead fail
            report_issue = async_suggest_report_issue(
                self._hass, integration_domain=entry.domain
            )
            _LOGGER.error(
                (
                    "Config entry '%s' from integration %s has an invalid unique_id"
                    " '%s' of type %s when a string is expected, please %s"
                ),
                entry.title,
                entry.domain,
                entry.unique_id,
                type(entry.unique_id).__name__,
                report_issue,
            )
        else:
            # Guard against integrations using unhashable unique_id
            # In HA Core 2024.11, the guard was changed from warning to failing
            raise HomeAssistantError(
                f"The entry unique id {unique_id} is not a string."
            )

    def _index_entry(self, entry: ConfigEntry) -> None:
        """Index an entry."""
        self.check_unique_id(entry)
        self._domain_index.setdefault(entry.domain, []).append(entry)
        if entry.unique_id is not None:
            self._domain_unique_id_index.setdefault(entry.domain, {}).setdefault(
                entry.unique_id, []
            ).append(entry)

    def _unindex_entry(self, entry_id: str) -> None:
        """Unindex an entry."""
        entry = self.data[entry_id]
        domain = entry.domain
        self._domain_index[domain].remove(entry)
        if not self._domain_index[domain]:
            del self._domain_index[domain]
        if (unique_id := entry.unique_id) is not None:
            self._domain_unique_id_index[domain][unique_id].remove(entry)
            if not self._domain_unique_id_index[domain][unique_id]:
                del self._domain_unique_id_index[domain][unique_id]
            if not self._domain_unique_id_index[domain]:
                del self._domain_unique_id_index[domain]

    def __delitem__(self, entry_id: str) -> None:
        """Remove an item."""
        self._unindex_entry(entry_id)
        super().__delitem__(entry_id)

    def update_unique_id(self, entry: ConfigEntry, new_unique_id: str | None) -> None:
        """Update unique id for an entry.

        This method mutates the entry with the new unique id and updates the indexes.
        """
        entry_id = entry.entry_id
        self._unindex_entry(entry_id)
        self.check_unique_id(entry)
        object.__setattr__(entry, "unique_id", new_unique_id)
        self._index_entry(entry)
        entry.clear_state_cache()
        entry.clear_storage_cache()

    def get_entries_for_domain(self, domain: str) -> list[ConfigEntry]:
        """Get entries for a domain."""
        return self._domain_index.get(domain, [])

    def get_entry_by_domain_and_unique_id(
        self, domain: str, unique_id: str
    ) -> ConfigEntry | None:
        """Get entry by domain and unique id."""
        if unique_id is None:
            return None  # type: ignore[unreachable]
        if not isinstance(unique_id, Hashable):
            raise HomeAssistantError(
                f"The entry unique id {unique_id} is not a string."
            )
        entries = self._domain_unique_id_index.get(domain, {}).get(unique_id)
        if not entries:
            return None
        return entries[0]


class ConfigEntryStore(storage.Store[dict[str, list[dict[str, Any]]]]):
    """Class to help storing config entry data."""

    def __init__(self, hass: HomeAssistant) -> None:
        """Initialize storage class."""
        super().__init__(
            hass,
            STORAGE_VERSION,
            STORAGE_KEY,
            minor_version=STORAGE_VERSION_MINOR,
        )

    async def _async_migrate_func(
        self,
        old_major_version: int,
        old_minor_version: int,
        old_data: dict[str, Any],
    ) -> dict[str, Any]:
        """Migrate to the new version."""
        data = old_data
        if old_major_version == 1:
            if old_minor_version < 2:
                # Version 1.2 implements migration and freezes the available keys
                for entry in data["entries"]:
                    # Populate keys which were introduced before version 1.2

                    pref_disable_new_entities = entry.get("pref_disable_new_entities")
                    if pref_disable_new_entities is None and "system_options" in entry:
                        pref_disable_new_entities = entry.get("system_options", {}).get(
                            "disable_new_entities"
                        )

                    entry.setdefault("disabled_by", entry.get("disabled_by"))
                    entry.setdefault("minor_version", entry.get("minor_version", 1))
                    entry.setdefault("options", entry.get("options", {}))
                    entry.setdefault(
                        "pref_disable_new_entities", pref_disable_new_entities
                    )
                    entry.setdefault(
                        "pref_disable_polling", entry.get("pref_disable_polling")
                    )
                    entry.setdefault("unique_id", entry.get("unique_id"))

            if old_minor_version < 3:
                # Version 1.3 adds the created_at and modified_at fields
                created_at = utc_from_timestamp(0).isoformat()
                for entry in data["entries"]:
                    entry["created_at"] = entry["modified_at"] = created_at

            if old_minor_version < 4:
                # Version 1.4 adds discovery_keys
                for entry in data["entries"]:
                    entry["discovery_keys"] = {}

        if old_major_version > 1:
            raise NotImplementedError
        return data


class ConfigEntries:
    """Manage the configuration entries.

    An instance of this object is available via `hass.config_entries`.
    """

    def __init__(self, hass: HomeAssistant, hass_config: ConfigType) -> None:
        """Initialize the entry manager."""
        self.hass = hass
        self.flow = ConfigEntriesFlowManager(hass, self, hass_config)
        self.options = OptionsFlowManager(hass)
        self._hass_config = hass_config
        self._entries = ConfigEntryItems(hass)
        self._store = ConfigEntryStore(hass)
        EntityRegistryDisabledHandler(hass).async_setup()

    @callback
    def async_domains(
        self, include_ignore: bool = False, include_disabled: bool = False
    ) -> list[str]:
        """Return domains for which we have entries."""
        return list(
            {
                entry.domain: None
                for entry in self._entries.values()
                if (include_ignore or entry.source != SOURCE_IGNORE)
                and (include_disabled or not entry.disabled_by)
            }
        )

    @callback
    def async_get_entry(self, entry_id: str) -> ConfigEntry | None:
        """Return entry with matching entry_id."""
        return self._entries.data.get(entry_id)

    @callback
    def async_get_known_entry(self, entry_id: str) -> ConfigEntry:
        """Return entry with matching entry_id.

        Raises UnknownEntry if entry is not found.
        """
        if (entry := self.async_get_entry(entry_id)) is None:
            raise UnknownEntry
        return entry

    @callback
    def async_entry_ids(self) -> list[str]:
        """Return entry ids."""
        return list(self._entries.data)

    @callback
    def async_has_entries(
        self, domain: str, include_ignore: bool = True, include_disabled: bool = True
    ) -> bool:
        """Return if there are entries for a domain."""
        entries = self._entries.get_entries_for_domain(domain)
        if include_ignore and include_disabled:
            return bool(entries)
        for entry in entries:
            if (include_ignore or entry.source != SOURCE_IGNORE) and (
                include_disabled or not entry.disabled_by
            ):
                return True
        return False

    @callback
    def async_entries(
        self,
        domain: str | None = None,
        include_ignore: bool = True,
        include_disabled: bool = True,
    ) -> list[ConfigEntry]:
        """Return all entries or entries for a specific domain."""
        if domain is None:
            entries: Iterable[ConfigEntry] = self._entries.values()
        else:
            entries = self._entries.get_entries_for_domain(domain)

        if include_ignore and include_disabled:
            return list(entries)

        return [
            entry
            for entry in entries
            if (include_ignore or entry.source != SOURCE_IGNORE)
            and (include_disabled or not entry.disabled_by)
        ]

    @callback
    def async_loaded_entries(self, domain: str) -> list[ConfigEntry]:
        """Return loaded entries for a specific domain.

        This will exclude ignored or disabled config entruis.
        """
        entries = self._entries.get_entries_for_domain(domain)

        return [entry for entry in entries if entry.state == ConfigEntryState.LOADED]

    @callback
    def async_entry_for_domain_unique_id(
        self, domain: str, unique_id: str
    ) -> ConfigEntry | None:
        """Return entry for a domain with a matching unique id."""
        return self._entries.get_entry_by_domain_and_unique_id(domain, unique_id)

    async def async_add(self, entry: ConfigEntry) -> None:
        """Add and setup an entry."""
        if entry.entry_id in self._entries.data:
            raise HomeAssistantError(
                f"An entry with the id {entry.entry_id} already exists."
            )

        self._entries[entry.entry_id] = entry
        self.async_update_issues()
        self._async_dispatch(ConfigEntryChange.ADDED, entry)
        await self.async_setup(entry.entry_id)
        self._async_schedule_save()

    async def async_remove(self, entry_id: str) -> dict[str, Any]:
        """Remove, unload and clean up after an entry."""
        unload_success, entry = await self._async_remove(entry_id)
        self._async_clean_up(entry)

        for discovery_domain in entry.discovery_keys:
            async_dispatcher_send_internal(
                self.hass,
                signal_discovered_config_entry_removed(discovery_domain),
                entry,
            )

        return {"require_restart": not unload_success}

    async def _async_remove(self, entry_id: str) -> tuple[bool, ConfigEntry]:
        """Remove and unload an entry."""
        entry = self.async_get_known_entry(entry_id)

        async with entry.setup_lock:
            if not entry.state.recoverable:
                unload_success = entry.state is not ConfigEntryState.FAILED_UNLOAD
            else:
                unload_success = await self.async_unload(entry_id, _lock=False)

            await entry.async_remove(self.hass)

            del self._entries[entry.entry_id]
            self.async_update_issues()
            self._async_schedule_save()

        return (unload_success, entry)

    @callback
    def _async_clean_up(self, entry: ConfigEntry) -> None:
        """Clean up after an entry."""
        entry_id = entry.entry_id

        dev_reg = dr.async_get(self.hass)
        ent_reg = er.async_get(self.hass)

        dev_reg.async_clear_config_entry(entry_id)
        ent_reg.async_clear_config_entry(entry_id)

        # If the configuration entry is removed during reauth, it should
        # abort any reauth flow that is active for the removed entry and
        # linked issues.
        for progress_flow in self.hass.config_entries.flow.async_progress_by_handler(
            entry.domain, match_context={"entry_id": entry_id, "source": SOURCE_REAUTH}
        ):
            if "flow_id" in progress_flow:
                self.hass.config_entries.flow.async_abort(progress_flow["flow_id"])
                issue_id = f"config_entry_reauth_{entry.domain}_{entry.entry_id}"
                ir.async_delete_issue(self.hass, HOMEASSISTANT_DOMAIN, issue_id)

        self._async_dispatch(ConfigEntryChange.REMOVED, entry)

    @callback
    def _async_shutdown(self, event: Event) -> None:
        """Call when Home Assistant is stopping."""
        for entry in self._entries.values():
            entry.async_shutdown()
        self.flow.async_shutdown()

    async def async_initialize(self) -> None:
        """Initialize config entry config."""
        config = await self._store.async_load()

        self.hass.bus.async_listen_once(EVENT_HOMEASSISTANT_STOP, self._async_shutdown)

        if config is None:
            self._entries = ConfigEntryItems(self.hass)
            return

        entries: ConfigEntryItems = ConfigEntryItems(self.hass)
        for entry in config["entries"]:
            entry_id = entry["entry_id"]

            config_entry = ConfigEntry(
                created_at=datetime.fromisoformat(entry["created_at"]),
                data=entry["data"],
                disabled_by=try_parse_enum(ConfigEntryDisabler, entry["disabled_by"]),
                discovery_keys=MappingProxyType(
                    {
                        domain: tuple(DiscoveryKey.from_json_dict(key) for key in keys)
                        for domain, keys in entry["discovery_keys"].items()
                    }
                ),
                domain=entry["domain"],
                entry_id=entry_id,
                minor_version=entry["minor_version"],
                modified_at=datetime.fromisoformat(entry["modified_at"]),
                options=entry["options"],
                pref_disable_new_entities=entry["pref_disable_new_entities"],
                pref_disable_polling=entry["pref_disable_polling"],
                source=entry["source"],
                title=entry["title"],
                unique_id=entry["unique_id"],
                version=entry["version"],
            )
            entries[entry_id] = config_entry

        self._entries = entries
        self.async_update_issues()

    async def async_setup(self, entry_id: str, _lock: bool = True) -> bool:
        """Set up a config entry.

        Return True if entry has been successfully loaded.
        """
        entry = self.async_get_known_entry(entry_id)

        if entry.state is not ConfigEntryState.NOT_LOADED:
            raise OperationNotAllowed(
                f"The config entry '{entry.title}' ({entry.domain}) with entry_id"
                f" '{entry.entry_id}' cannot be set up because it is in state "
                f"{entry.state}, but needs to be in the {ConfigEntryState.NOT_LOADED} state"
            )

        # Setup Component if not set up yet
        if entry.domain in self.hass.config.components:
            if _lock:
                async with entry.setup_lock:
                    await entry.async_setup(self.hass)
            else:
                await entry.async_setup(self.hass)
        else:
            # Setting up the component will set up all its config entries
            result = await async_setup_component(
                self.hass, entry.domain, self._hass_config
            )

            if not result:
                return result

        return (
            entry.state is ConfigEntryState.LOADED  # type: ignore[comparison-overlap]
        )

    async def async_unload(self, entry_id: str, _lock: bool = True) -> bool:
        """Unload a config entry."""
        entry = self.async_get_known_entry(entry_id)

        if not entry.state.recoverable:
            raise OperationNotAllowed(
                f"The config entry '{entry.title}' ({entry.domain}) with entry_id"
                f" '{entry.entry_id}' cannot be unloaded because it is in the non"
                f" recoverable state {entry.state}"
            )

        if _lock:
            async with entry.setup_lock:
                return await entry.async_unload(self.hass)

        return await entry.async_unload(self.hass)

    @callback
    def async_schedule_reload(self, entry_id: str) -> None:
        """Schedule a config entry to be reloaded."""
        entry = self.async_get_known_entry(entry_id)
        entry.async_cancel_retry_setup()
        self.hass.async_create_task(
            self.async_reload(entry_id),
            f"config entry reload {entry.title} {entry.domain} {entry.entry_id}",
        )

    async def async_reload(self, entry_id: str) -> bool:
        """Reload an entry.

        When reloading from an integration is is preferable to
        call async_schedule_reload instead of this method since
        it will cancel setup retry before starting this method
        in a task which eliminates a race condition where the
        setup retry can fire during the reload.

        If an entry was not loaded, will just load.
        """
        entry = self.async_get_known_entry(entry_id)

        # Cancel the setup retry task before waiting for the
        # reload lock to reduce the chance of concurrent reload
        # attempts.
        entry.async_cancel_retry_setup()

        if entry.domain not in self.hass.config.components:
            # If the component is not loaded, just load it as
            # the config entry will be loaded as well. We need
            # to do this before holding the lock to avoid a
            # deadlock.
            await async_setup_component(self.hass, entry.domain, self._hass_config)
            return entry.state is ConfigEntryState.LOADED

        async with entry.setup_lock:
            unload_result = await self.async_unload(entry_id, _lock=False)

            if not unload_result or entry.disabled_by:
                return unload_result

            return await self.async_setup(entry_id, _lock=False)

    async def async_set_disabled_by(
        self, entry_id: str, disabled_by: ConfigEntryDisabler | None
    ) -> bool:
        """Disable an entry.

        If disabled_by is changed, the config entry will be reloaded.
        """
        entry = self.async_get_known_entry(entry_id)

        _validate_item(disabled_by=disabled_by)
        if entry.disabled_by is disabled_by:
            return True

        entry.disabled_by = disabled_by
        self._async_schedule_save()

        dev_reg = dr.async_get(self.hass)
        ent_reg = er.async_get(self.hass)

        if not entry.disabled_by:
            # The config entry will no longer be disabled, enable devices and entities
            dr.async_config_entry_disabled_by_changed(dev_reg, entry)
            er.async_config_entry_disabled_by_changed(ent_reg, entry)

        # Load or unload the config entry
        reload_result = await self.async_reload(entry_id)

        if entry.disabled_by:
            # The config entry has been disabled, disable devices and entities
            dr.async_config_entry_disabled_by_changed(dev_reg, entry)
            er.async_config_entry_disabled_by_changed(ent_reg, entry)

        return reload_result

    @callback
    def async_update_entry(
        self,
        entry: ConfigEntry,
        *,
        data: Mapping[str, Any] | UndefinedType = UNDEFINED,
        discovery_keys: MappingProxyType[str, tuple[DiscoveryKey, ...]]
        | UndefinedType = UNDEFINED,
        minor_version: int | UndefinedType = UNDEFINED,
        options: Mapping[str, Any] | UndefinedType = UNDEFINED,
        pref_disable_new_entities: bool | UndefinedType = UNDEFINED,
        pref_disable_polling: bool | UndefinedType = UNDEFINED,
        title: str | UndefinedType = UNDEFINED,
        unique_id: str | None | UndefinedType = UNDEFINED,
        version: int | UndefinedType = UNDEFINED,
    ) -> bool:
        """Update a config entry.

        If the entry was changed, the update_listeners are
        fired and this function returns True

        If the entry was not changed, the update_listeners are
        not fired and this function returns False
        """
        if entry.entry_id not in self._entries:
            raise UnknownEntry(entry.entry_id)

        self.hass.verify_event_loop_thread("hass.config_entries.async_update_entry")
        changed = False
        _setter = object.__setattr__

        if unique_id is not UNDEFINED and entry.unique_id != unique_id:
            # Deprecated in 2024.11, should fail in 2025.11
            if (
                # flipr creates duplicates during migration, and asks users to
                # remove the duplicate. We don't need warn about it here too.
                # We should remove the special case for "flipr" in HA Core 2025.4,
                # when the flipr migration period ends
                entry.domain != "flipr"
                and unique_id is not None
                and self.async_entry_for_domain_unique_id(entry.domain, unique_id)
                is not None
            ):
                report_issue = async_suggest_report_issue(
                    self.hass, integration_domain=entry.domain
                )
                _LOGGER.error(
                    (
                        "Unique id of config entry '%s' from integration %s changed to"
                        " '%s' which is already in use, please %s"
                    ),
                    entry.title,
                    entry.domain,
                    unique_id,
                    report_issue,
                )
            # Reindex the entry if the unique_id has changed
            self._entries.update_unique_id(entry, unique_id)
            self.async_update_issues()
            changed = True

        for attr, value in (
            ("discovery_keys", discovery_keys),
            ("minor_version", minor_version),
            ("pref_disable_new_entities", pref_disable_new_entities),
            ("pref_disable_polling", pref_disable_polling),
            ("title", title),
            ("version", version),
        ):
            if value is UNDEFINED or getattr(entry, attr) == value:
                continue

            _setter(entry, attr, value)
            changed = True

        if data is not UNDEFINED and entry.data != data:
            changed = True
            _setter(entry, "data", MappingProxyType(data))

        if options is not UNDEFINED and entry.options != options:
            changed = True
            _setter(entry, "options", MappingProxyType(options))

        if not changed:
            return False

        _setter(entry, "modified_at", utcnow())

        for listener in entry.update_listeners:
            self.hass.async_create_task(
                listener(self.hass, entry),
                f"config entry update listener {entry.title} {entry.domain} {entry.domain}",
            )

        self._async_schedule_save()
        entry.clear_state_cache()
        entry.clear_storage_cache()
        self._async_dispatch(ConfigEntryChange.UPDATED, entry)
        return True

    @callback
    def _async_dispatch(
        self, change_type: ConfigEntryChange, entry: ConfigEntry
    ) -> None:
        """Dispatch a config entry change."""
        async_dispatcher_send_internal(
            self.hass, SIGNAL_CONFIG_ENTRY_CHANGED, change_type, entry
        )

    async def async_forward_entry_setups(
        self, entry: ConfigEntry, platforms: Iterable[Platform | str]
    ) -> None:
        """Forward the setup of an entry to platforms.

        This method should be awaited before async_setup_entry is finished
        in each integration. This is to ensure that all platforms are loaded
        before the entry is set up. This ensures that the config entry cannot
        be unloaded before all platforms are loaded.

        This method is more efficient than async_forward_entry_setup as
        it can load multiple platforms at once and does not require a separate
        import executor job for each platform.
        """
        integration = await loader.async_get_integration(self.hass, entry.domain)
        if not integration.platforms_are_loaded(platforms):
            with async_pause_setup(self.hass, SetupPhases.WAIT_IMPORT_PLATFORMS):
                await integration.async_get_platforms(platforms)

        if not entry.setup_lock.locked():
            async with entry.setup_lock:
                if entry.state is not ConfigEntryState.LOADED:
                    raise OperationNotAllowed(
                        f"The config entry '{entry.title}' ({entry.domain}) with "
                        f"entry_id '{entry.entry_id}' cannot forward setup for "
                        f"{platforms} because it is in state {entry.state}, but needs "
                        f"to be in the {ConfigEntryState.LOADED} state"
                    )
                await self._async_forward_entry_setups_locked(entry, platforms)
        else:
            await self._async_forward_entry_setups_locked(entry, platforms)
            # If the lock was held when we stated, and it was released during
            # the platform setup, it means they did not await the setup call.
            if not entry.setup_lock.locked():
                _report_non_awaited_platform_forwards(
                    entry, "async_forward_entry_setups"
                )

    async def _async_forward_entry_setups_locked(
        self, entry: ConfigEntry, platforms: Iterable[Platform | str]
    ) -> None:
        await asyncio.gather(
            *(
                create_eager_task(
                    self._async_forward_entry_setup(entry, platform, False),
                    name=(
                        f"config entry forward setup {entry.title} "
                        f"{entry.domain} {entry.entry_id} {platform}"
                    ),
                    loop=self.hass.loop,
                )
                for platform in platforms
            )
        )

    async def async_forward_entry_setup(
        self, entry: ConfigEntry, domain: Platform | str
    ) -> bool:
        """Forward the setup of an entry to a different component.

        By default an entry is setup with the component it belongs to. If that
        component also has related platforms, the component will have to
        forward the entry to be setup by that component.

        This method is deprecated and will stop working in Home Assistant 2025.6.

        Instead, await async_forward_entry_setups as it can load
        multiple platforms at once and is more efficient since it
        does not require a separate import executor job for each platform.
        """
        report_usage(
            "calls async_forward_entry_setup for "
            f"integration, {entry.domain} with title: {entry.title} "
            f"and entry_id: {entry.entry_id}, which is deprecated, "
            "await async_forward_entry_setups instead",
            core_behavior=ReportBehavior.LOG,
            breaks_in_ha_version="2025.6",
        )
        if not entry.setup_lock.locked():
            async with entry.setup_lock:
                if entry.state is not ConfigEntryState.LOADED:
                    raise OperationNotAllowed(
                        f"The config entry '{entry.title}' ({entry.domain}) with "
                        f"entry_id '{entry.entry_id}' cannot forward setup for "
                        f"{domain} because it is in state {entry.state}, but needs "
                        f"to be in the {ConfigEntryState.LOADED} state"
                    )
                return await self._async_forward_entry_setup(entry, domain, True)
        result = await self._async_forward_entry_setup(entry, domain, True)
        # If the lock was held when we stated, and it was released during
        # the platform setup, it means they did not await the setup call.
        if not entry.setup_lock.locked():
            _report_non_awaited_platform_forwards(entry, "async_forward_entry_setup")
        return result

    async def _async_forward_entry_setup(
        self,
        entry: ConfigEntry,
        domain: Platform | str,
        preload_platform: bool,
    ) -> bool:
        """Forward the setup of an entry to a different component."""
        # Setup Component if not set up yet
        if domain not in self.hass.config.components:
            with async_pause_setup(self.hass, SetupPhases.WAIT_BASE_PLATFORM_SETUP):
                result = await async_setup_component(
                    self.hass, domain, self._hass_config
                )

            if not result:
                return False

        if preload_platform:
            # If this is a late setup, we need to make sure the platform is loaded
            # so we do not end up waiting for when the EntityComponent calls
            # async_prepare_setup_platform
            integration = await loader.async_get_integration(self.hass, entry.domain)
            if not integration.platforms_are_loaded((domain,)):
                with async_pause_setup(self.hass, SetupPhases.WAIT_IMPORT_PLATFORMS):
                    await integration.async_get_platform(domain)

        integration = loader.async_get_loaded_integration(self.hass, domain)
        await entry.async_setup(self.hass, integration=integration)
        return True

    async def async_unload_platforms(
        self, entry: ConfigEntry, platforms: Iterable[Platform | str]
    ) -> bool:
        """Forward the unloading of an entry to platforms."""
        return all(
            await asyncio.gather(
                *(
                    create_eager_task(
                        self.async_forward_entry_unload(entry, platform),
                        name=(
                            f"config entry forward unload {entry.title} "
                            f"{entry.domain} {entry.entry_id} {platform}"
                        ),
                        loop=self.hass.loop,
                    )
                    for platform in platforms
                )
            )
        )

    async def async_forward_entry_unload(
        self, entry: ConfigEntry, domain: Platform | str
    ) -> bool:
        """Forward the unloading of an entry to a different component.

        Its is preferred to call async_unload_platforms instead
        of directly calling this method.
        """
        # It was never loaded.
        if domain not in self.hass.config.components:
            return True

        integration = loader.async_get_loaded_integration(self.hass, domain)

        return await entry.async_unload(self.hass, integration=integration)

    @callback
    def _async_schedule_save(self) -> None:
        """Save the entity registry to a file."""
        self._store.async_delay_save(self._data_to_save, SAVE_DELAY)

    @callback
    def _data_to_save(self) -> dict[str, list[dict[str, Any]]]:
        """Return data to save."""
        # typing does not know that the storage fragment will serialize to a dict
        return {
            "entries": [entry.as_storage_fragment for entry in self._entries.values()]  # type: ignore[misc]
        }

    async def async_wait_component(self, entry: ConfigEntry) -> bool:
        """Wait for an entry's component to load and return if the entry is loaded.

        This is primarily intended for existing config entries which are loaded at
        startup, awaiting this function will block until the component and all its
        config entries are loaded.
        Config entries which are created after Home Assistant is started can't be waited
        for, the function will just return if the config entry is loaded or not.
        """
        setup_done = self.hass.data.get(DATA_SETUP_DONE, {})
        if setup_future := setup_done.get(entry.domain):
            await setup_future
        # The component was not loaded.
        if entry.domain not in self.hass.config.components:
            return False
        return entry.state is ConfigEntryState.LOADED

    @callback
    def async_update_issues(self) -> None:
        """Update unique id collision issues."""
        issue_registry = ir.async_get(self.hass)
        issues: set[str] = set()

        for issue in issue_registry.issues.values():
            if (
                issue.domain != HOMEASSISTANT_DOMAIN
                or not (issue_data := issue.data)
                or issue_data.get("issue_type") != ISSUE_UNIQUE_ID_COLLISION
            ):
                continue
            issues.add(issue.issue_id)

        for domain, unique_ids in self._entries._domain_unique_id_index.items():  # noqa: SLF001
            # flipr creates duplicates during migration, and asks users to
            # remove the duplicate. We don't need warn about it here too.
            # We should remove the special case for "flipr" in HA Core 2025.4,
            # when the flipr migration period ends
            if domain == "flipr":
                continue
            for unique_id, entries in unique_ids.items():
                # We might mutate the list of entries, so we need a copy to not mess up
                # the index
                entries = list(entries)

                # There's no need to raise an issue for ignored entries, we can
                # safely remove them once we no longer allow unique id collisions.
                # Iterate over a copy of the copy to allow mutating while iterating
                for entry in list(entries):
                    if entry.source == SOURCE_IGNORE:
                        entries.remove(entry)

                if len(entries) < 2:
                    continue
                issue_id = f"{ISSUE_UNIQUE_ID_COLLISION}_{domain}_{unique_id}"
                issues.discard(issue_id)
                titles = [f"'{entry.title}'" for entry in entries]
                translation_placeholders = {
                    "domain": domain,
                    "configure_url": f"/config/integrations/integration/{domain}",
                    "unique_id": str(unique_id),
                }
                if len(titles) <= UNIQUE_ID_COLLISION_TITLE_LIMIT:
                    translation_key = "config_entry_unique_id_collision"
                    translation_placeholders["titles"] = ", ".join(titles)
                else:
                    translation_key = "config_entry_unique_id_collision_many"
                    translation_placeholders["number_of_entries"] = str(len(titles))
                    translation_placeholders["titles"] = ", ".join(
                        titles[:UNIQUE_ID_COLLISION_TITLE_LIMIT]
                    )
                    translation_placeholders["title_limit"] = str(
                        UNIQUE_ID_COLLISION_TITLE_LIMIT
                    )

                ir.async_create_issue(
                    self.hass,
                    HOMEASSISTANT_DOMAIN,
                    issue_id,
                    breaks_in_ha_version="2025.11.0",
                    data={
                        "issue_type": ISSUE_UNIQUE_ID_COLLISION,
                        "unique_id": unique_id,
                    },
                    is_fixable=False,
                    issue_domain=domain,
                    severity=ir.IssueSeverity.ERROR,
                    translation_key=translation_key,
                    translation_placeholders=translation_placeholders,
                )

                break  # Only create one issue per domain

        for issue_id in issues:
            ir.async_delete_issue(self.hass, HOMEASSISTANT_DOMAIN, issue_id)


@callback
def _async_abort_entries_match(
    other_entries: list[ConfigEntry], match_dict: dict[str, Any] | None = None
) -> None:
    """Abort if current entries match all data.

    Requires `already_configured` in strings.json in user visible flows.
    """
    if match_dict is None:
        match_dict = {}  # Match any entry
    for entry in other_entries:
        options_items = entry.options.items()
        data_items = entry.data.items()
        for kv in match_dict.items():
            if kv not in options_items and kv not in data_items:
                break
        else:
            raise data_entry_flow.AbortFlow("already_configured")


class ConfigEntryBaseFlow(
    data_entry_flow.FlowHandler[ConfigFlowContext, ConfigFlowResult]
):
    """Base class for config and option flows."""

    _flow_result = ConfigFlowResult


class ConfigFlow(ConfigEntryBaseFlow):
    """Base class for config flows with some helpers."""

    def __init_subclass__(cls, *, domain: str | None = None, **kwargs: Any) -> None:
        """Initialize a subclass, register if possible."""
        super().__init_subclass__(**kwargs)
        if domain is not None:
            HANDLERS.register(domain)(cls)

    @property
    def unique_id(self) -> str | None:
        """Return unique ID if available."""
        if not self.context:
            return None

        return self.context.get("unique_id")

    @staticmethod
    @callback
    def async_get_options_flow(config_entry: ConfigEntry) -> OptionsFlow:
        """Get the options flow for this handler."""
        raise data_entry_flow.UnknownHandler

    @classmethod
    @callback
    def async_supports_options_flow(cls, config_entry: ConfigEntry) -> bool:
        """Return options flow support for this handler."""
        return cls.async_get_options_flow is not ConfigFlow.async_get_options_flow

    @callback
    def _async_abort_entries_match(
        self, match_dict: dict[str, Any] | None = None
    ) -> None:
        """Abort if current entries match all data.

        Requires `already_configured` in strings.json in user visible flows.
        """
        _async_abort_entries_match(
            self._async_current_entries(include_ignore=False), match_dict
        )

    @callback
    def _abort_if_unique_id_mismatch(
        self,
        *,
        reason: str = "unique_id_mismatch",
        description_placeholders: Mapping[str, str] | None = None,
    ) -> None:
        """Abort if the unique ID does not match the reauth/reconfigure context.

        Requires strings.json entry corresponding to the `reason` parameter
        in user visible flows.
        """
        if (
            self.source == SOURCE_REAUTH
            and self._get_reauth_entry().unique_id != self.unique_id
        ) or (
            self.source == SOURCE_RECONFIGURE
            and self._get_reconfigure_entry().unique_id != self.unique_id
        ):
            raise data_entry_flow.AbortFlow(reason, description_placeholders)

    @callback
    def _abort_if_unique_id_configured(
        self,
        updates: dict[str, Any] | None = None,
        reload_on_update: bool = True,
        *,
        error: str = "already_configured",
    ) -> None:
        """Abort if the unique ID is already configured.

        Requires strings.json entry corresponding to the `error` parameter
        in user visible flows.
        """
        if self.unique_id is None:
            return

        if not (
            entry := self.hass.config_entries.async_entry_for_domain_unique_id(
                self.handler, self.unique_id
            )
        ):
            return

        should_reload = False
        if (
            updates is not None
            and self.hass.config_entries.async_update_entry(
                entry, data={**entry.data, **updates}
            )
            and reload_on_update
            and entry.state in (ConfigEntryState.LOADED, ConfigEntryState.SETUP_RETRY)
        ):
            # Existing config entry present, and the
            # entry data just changed
            should_reload = True
        elif (
            self.source in DISCOVERY_SOURCES
            and entry.state is ConfigEntryState.SETUP_RETRY
        ):
            # Existing config entry present in retry state, and we
            # just discovered the unique id so we know its online
            should_reload = True
        # Allow ignored entries to be configured on manual user step
        if entry.source == SOURCE_IGNORE and self.source == SOURCE_USER:
            return
        if should_reload:
            self.hass.config_entries.async_schedule_reload(entry.entry_id)
        raise data_entry_flow.AbortFlow(error)

    async def async_set_unique_id(
        self, unique_id: str | None = None, *, raise_on_progress: bool = True
    ) -> ConfigEntry | None:
        """Set a unique ID for the config flow.

        Returns optionally existing config entry with same ID.
        """
        if unique_id is None:
            self.context["unique_id"] = None
            return None

        if raise_on_progress:
            if self._async_in_progress(
                include_uninitialized=True, match_context={"unique_id": unique_id}
            ):
                raise data_entry_flow.AbortFlow("already_in_progress")

        self.context["unique_id"] = unique_id

        # Abort discoveries done using the default discovery unique id
        if unique_id != DEFAULT_DISCOVERY_UNIQUE_ID:
            for progress in self._async_in_progress(
                include_uninitialized=True,
                match_context={"unique_id": DEFAULT_DISCOVERY_UNIQUE_ID},
            ):
                self.hass.config_entries.flow.async_abort(progress["flow_id"])

        return self.hass.config_entries.async_entry_for_domain_unique_id(
            self.handler, unique_id
        )

    @callback
    def _set_confirm_only(
        self,
    ) -> None:
        """Mark the config flow as only needing user confirmation to finish flow."""
        self.context["confirm_only"] = True

    @callback
    def _async_current_entries(
        self, include_ignore: bool | None = None
    ) -> list[ConfigEntry]:
        """Return current entries.

        If the flow is user initiated, filter out ignored entries,
        unless include_ignore is True.
        """
        return self.hass.config_entries.async_entries(
            self.handler,
            include_ignore or (include_ignore is None and self.source != SOURCE_USER),
        )

    @callback
    def _async_current_ids(self, include_ignore: bool = True) -> set[str | None]:
        """Return current unique IDs."""
        return {
            entry.unique_id
            for entry in self.hass.config_entries.async_entries(self.handler)
            if include_ignore or entry.source != SOURCE_IGNORE
        }

    @callback
    def _async_in_progress(
        self,
        include_uninitialized: bool = False,
        match_context: dict[str, Any] | None = None,
    ) -> list[ConfigFlowResult]:
        """Return other in progress flows for current domain."""
        return [
            flw
            for flw in self.hass.config_entries.flow.async_progress_by_handler(
                self.handler,
                include_uninitialized=include_uninitialized,
                match_context=match_context,
            )
            if flw["flow_id"] != self.flow_id
        ]

    async def async_step_ignore(self, user_input: dict[str, Any]) -> ConfigFlowResult:
        """Ignore this config flow.

        Ignoring a config flow works by creating a config entry with source set to
        SOURCE_IGNORE.

        There will only be a single active discovery flow per device, also when the
        integration has multiple discovery sources for the same device. This method
        is called when the user ignores a discovered device or service, we then store
        the key for the flow being ignored.

        Once the ignore config entry is created, ConfigEntriesFlowManager.async_finish_flow
        will make sure the discovery key is kept up to date since it may not be stable
        unlike the unique id.
        """
        await self.async_set_unique_id(user_input["unique_id"], raise_on_progress=False)
        return self.async_create_entry(title=user_input["title"], data={})

    async def async_step_user(
        self, user_input: dict[str, Any] | None = None
    ) -> ConfigFlowResult:
        """Handle a flow initiated by the user."""
        return self.async_abort(reason="not_implemented")

    async def _async_handle_discovery_without_unique_id(self) -> None:
        """Mark this flow discovered, without a unique identifier.

        If a flow initiated by discovery, doesn't have a unique ID, this can
        be used alternatively. It will ensure only 1 flow is started and only
        when the handler has no existing config entries.

        It ensures that the discovery can be ignored by the user.

        Requires `already_configured` and `already_in_progress` in strings.json
        in user visible flows.
        """
        if self.unique_id is not None:
            return

        # Abort if the handler has config entries already
        if self._async_current_entries():
            raise data_entry_flow.AbortFlow("already_configured")

        # Use an special unique id to differentiate
        await self.async_set_unique_id(DEFAULT_DISCOVERY_UNIQUE_ID)
        self._abort_if_unique_id_configured()

        # Abort if any other flow for this handler is already in progress
        if self._async_in_progress(include_uninitialized=True):
            raise data_entry_flow.AbortFlow("already_in_progress")

    async def _async_step_discovery_without_unique_id(
        self,
    ) -> ConfigFlowResult:
        """Handle a flow initialized by discovery."""
        await self._async_handle_discovery_without_unique_id()
        return await self.async_step_user()

    async def async_step_discovery(
        self, discovery_info: DiscoveryInfoType
    ) -> ConfigFlowResult:
        """Handle a flow initialized by discovery."""
        return await self._async_step_discovery_without_unique_id()

    @callback
    def async_abort(
        self,
        *,
        reason: str,
        description_placeholders: Mapping[str, str] | None = None,
    ) -> ConfigFlowResult:
        """Abort the config flow."""
        # Remove reauth notification if no reauth flows are in progress
        if self.source == SOURCE_REAUTH and not any(
            ent["flow_id"] != self.flow_id
            for ent in self.hass.config_entries.flow.async_progress_by_handler(
                self.handler, match_context={"source": SOURCE_REAUTH}
            )
        ):
            persistent_notification.async_dismiss(
                self.hass, RECONFIGURE_NOTIFICATION_ID
            )

        return super().async_abort(
            reason=reason, description_placeholders=description_placeholders
        )

    async def async_step_bluetooth(
        self, discovery_info: BluetoothServiceInfoBleak
    ) -> ConfigFlowResult:
        """Handle a flow initialized by Bluetooth discovery."""
        return await self._async_step_discovery_without_unique_id()

    async def async_step_dhcp(
        self, discovery_info: DhcpServiceInfo
    ) -> ConfigFlowResult:
        """Handle a flow initialized by DHCP discovery."""
        return await self._async_step_discovery_without_unique_id()

    async def async_step_hassio(
        self, discovery_info: HassioServiceInfo
    ) -> ConfigFlowResult:
        """Handle a flow initialized by HASS IO discovery."""
        return await self._async_step_discovery_without_unique_id()

    async def async_step_integration_discovery(
        self, discovery_info: DiscoveryInfoType
    ) -> ConfigFlowResult:
        """Handle a flow initialized by integration specific discovery."""
        return await self._async_step_discovery_without_unique_id()

    async def async_step_homekit(
        self, discovery_info: ZeroconfServiceInfo
    ) -> ConfigFlowResult:
        """Handle a flow initialized by Homekit discovery."""
        return await self._async_step_discovery_without_unique_id()

    async def async_step_mqtt(
        self, discovery_info: MqttServiceInfo
    ) -> ConfigFlowResult:
        """Handle a flow initialized by MQTT discovery."""
        return await self._async_step_discovery_without_unique_id()

    async def async_step_ssdp(
        self, discovery_info: SsdpServiceInfo
    ) -> ConfigFlowResult:
        """Handle a flow initialized by SSDP discovery."""
        return await self._async_step_discovery_without_unique_id()

    async def async_step_usb(self, discovery_info: UsbServiceInfo) -> ConfigFlowResult:
        """Handle a flow initialized by USB discovery."""
        return await self._async_step_discovery_without_unique_id()

    async def async_step_zeroconf(
        self, discovery_info: ZeroconfServiceInfo
    ) -> ConfigFlowResult:
        """Handle a flow initialized by Zeroconf discovery."""
        return await self._async_step_discovery_without_unique_id()

    @callback
    def async_create_entry(  # type: ignore[override]
        self,
        *,
        title: str,
        data: Mapping[str, Any],
        description: str | None = None,
        description_placeholders: Mapping[str, str] | None = None,
        options: Mapping[str, Any] | None = None,
    ) -> ConfigFlowResult:
        """Finish config flow and create a config entry."""
        if self.source in {SOURCE_REAUTH, SOURCE_RECONFIGURE}:
            report_usage(
                f"creates a new entry in a '{self.source}' flow, "
                "when it is expected to update an existing entry and abort",
                core_behavior=ReportBehavior.LOG,
                breaks_in_ha_version="2025.11",
                integration_domain=self.handler,
            )
        result = super().async_create_entry(
            title=title,
            data=data,
            description=description,
            description_placeholders=description_placeholders,
        )

        result["minor_version"] = self.MINOR_VERSION
        result["options"] = options or {}
        result["version"] = self.VERSION

        return result

    @callback
    def async_update_reload_and_abort(
        self,
        entry: ConfigEntry,
        *,
        unique_id: str | None | UndefinedType = UNDEFINED,
        title: str | UndefinedType = UNDEFINED,
        data: Mapping[str, Any] | UndefinedType = UNDEFINED,
        data_updates: Mapping[str, Any] | UndefinedType = UNDEFINED,
        options: Mapping[str, Any] | UndefinedType = UNDEFINED,
        reason: str | UndefinedType = UNDEFINED,
        reload_even_if_entry_is_unchanged: bool = True,
    ) -> ConfigFlowResult:
        """Update config entry, reload config entry and finish config flow.

        :param data: replace the entry data with new data
        :param data_updates: add items from data_updates to entry data - existing keys
        are overridden
        :param options: replace the entry options with new options
        :param title: replace the title of the entry
        :param unique_id: replace the unique_id of the entry

        :param reason: set the reason for the abort, defaults to
        `reauth_successful` or `reconfigure_successful` based on flow source

        :param reload_even_if_entry_is_unchanged: set this to `False` if the entry
        should not be reloaded if it is unchanged
        """
        if data_updates is not UNDEFINED:
            if data is not UNDEFINED:
                raise ValueError("Cannot set both data and data_updates")
            data = entry.data | data_updates
        result = self.hass.config_entries.async_update_entry(
            entry=entry,
            unique_id=unique_id,
            title=title,
            data=data,
            options=options,
        )
        if reload_even_if_entry_is_unchanged or result:
            self.hass.config_entries.async_schedule_reload(entry.entry_id)
        if reason is UNDEFINED:
            reason = "reauth_successful"
            if self.source == SOURCE_RECONFIGURE:
                reason = "reconfigure_successful"
        return self.async_abort(reason=reason)

    @callback
    def async_show_form(
        self,
        *,
        step_id: str | None = None,
        data_schema: vol.Schema | None = None,
        errors: dict[str, str] | None = None,
        description_placeholders: Mapping[str, str] | None = None,
        last_step: bool | None = None,
        preview: str | None = None,
    ) -> ConfigFlowResult:
        """Return the definition of a form to gather user input.

        The step_id parameter is deprecated and will be removed in a future release.
        """
        if self.source == SOURCE_REAUTH and "entry_id" in self.context:
            # If the integration does not provide a name for the reauth title,
            # we append it to the description placeholders.
            # We also need to check entry_id as some integrations bypass the
            # reauth helpers and create a flow without it.
            description_placeholders = dict(description_placeholders or {})
            if description_placeholders.get(CONF_NAME) is None:
                description_placeholders[CONF_NAME] = self._get_reauth_entry().title
        return super().async_show_form(
            step_id=step_id,
            data_schema=data_schema,
            errors=errors,
            description_placeholders=description_placeholders,
            last_step=last_step,
            preview=preview,
        )

    def is_matching(self, other_flow: Self) -> bool:
        """Return True if other_flow is matching this flow."""
        raise NotImplementedError

    @property
    def _reauth_entry_id(self) -> str:
        """Return reauth entry id."""
        if self.source != SOURCE_REAUTH:
            raise ValueError(f"Source is {self.source}, expected {SOURCE_REAUTH}")
        return self.context["entry_id"]

    @callback
    def _get_reauth_entry(self) -> ConfigEntry:
        """Return the reauth config entry linked to the current context."""
        return self.hass.config_entries.async_get_known_entry(self._reauth_entry_id)

    @property
    def _reconfigure_entry_id(self) -> str:
        """Return reconfigure entry id."""
        if self.source != SOURCE_RECONFIGURE:
            raise ValueError(f"Source is {self.source}, expected {SOURCE_RECONFIGURE}")
        return self.context["entry_id"]

    @callback
    def _get_reconfigure_entry(self) -> ConfigEntry:
        """Return the reconfigure config entry linked to the current context."""
        return self.hass.config_entries.async_get_known_entry(
            self._reconfigure_entry_id
        )


class OptionsFlowManager(
    data_entry_flow.FlowManager[ConfigFlowContext, ConfigFlowResult]
):
    """Flow to set options for a configuration entry."""

    _flow_result = ConfigFlowResult

    def _async_get_config_entry(self, config_entry_id: str) -> ConfigEntry:
        """Return config entry or raise if not found."""
        return self.hass.config_entries.async_get_known_entry(config_entry_id)

    async def async_create_flow(
        self,
        handler_key: str,
        *,
        context: ConfigFlowContext | None = None,
        data: dict[str, Any] | None = None,
    ) -> OptionsFlow:
        """Create an options flow for a config entry.

        Entry_id and flow.handler is the same thing to map entry with flow.
        """
        entry = self._async_get_config_entry(handler_key)
        handler = await _async_get_flow_handler(self.hass, entry.domain, {})
        return handler.async_get_options_flow(entry)

    async def async_finish_flow(
        self,
        flow: data_entry_flow.FlowHandler[ConfigFlowContext, ConfigFlowResult],
        result: ConfigFlowResult,
    ) -> ConfigFlowResult:
        """Finish an options flow and update options for configuration entry.

        This method is called when a flow step returns FlowResultType.ABORT or
        FlowResultType.CREATE_ENTRY.

        Flow.handler and entry_id is the same thing to map flow with entry.
        """
        flow = cast(OptionsFlow, flow)

        if result["type"] != data_entry_flow.FlowResultType.CREATE_ENTRY:
            return result

        entry = self.hass.config_entries.async_get_known_entry(flow.handler)

        if result["data"] is not None:
            self.hass.config_entries.async_update_entry(entry, options=result["data"])

        result["result"] = True
        return result

    async def _async_setup_preview(
        self, flow: data_entry_flow.FlowHandler[ConfigFlowContext, ConfigFlowResult]
    ) -> None:
        """Set up preview for an option flow handler."""
        entry = self._async_get_config_entry(flow.handler)
        await _load_integration(self.hass, entry.domain, {})
        if entry.domain not in self._preview:
            self._preview.add(entry.domain)
            await flow.async_setup_preview(self.hass)


class OptionsFlow(ConfigEntryBaseFlow):
    """Base class for config options flows."""

    handler: str

    _config_entry: ConfigEntry
    """For compatibility only - to be removed in 2025.12"""

    @callback
    def _async_abort_entries_match(
        self, match_dict: dict[str, Any] | None = None
    ) -> None:
        """Abort if another current entry matches all data.

        Requires `already_configured` in strings.json in user visible flows.
        """
        _async_abort_entries_match(
            [
                entry
                for entry in self.hass.config_entries.async_entries(
                    self.config_entry.domain
                )
                if entry is not self.config_entry and entry.source != SOURCE_IGNORE
            ],
            match_dict,
        )

    @property
    def _config_entry_id(self) -> str:
        """Return config entry id.

        Please note that this is not available inside `__init__` method, and
        can only be referenced after initialisation.
        """
        # This is the same as handler, but that's an implementation detail
        if self.handler is None:
            raise ValueError(
                "The config entry id is not available during initialisation"
            )
        return self.handler

    @property
    def config_entry(self) -> ConfigEntry:
        """Return the config entry linked to the current options flow.

        Please note that this is not available inside `__init__` method, and
        can only be referenced after initialisation.
        """
        # For compatibility only - to be removed in 2025.12
        if hasattr(self, "_config_entry"):
            return self._config_entry

        if self.hass is None:
            raise ValueError("The config entry is not available during initialisation")
        return self.hass.config_entries.async_get_known_entry(self._config_entry_id)

    @config_entry.setter
    def config_entry(self, value: ConfigEntry) -> None:
        """Set the config entry value."""
        report_usage(
            "sets option flow config_entry explicitly, which is deprecated",
            core_behavior=ReportBehavior.ERROR,
            core_integration_behavior=ReportBehavior.ERROR,
            custom_integration_behavior=ReportBehavior.LOG,
            breaks_in_ha_version="2025.12",
        )
        self._config_entry = value


class OptionsFlowWithConfigEntry(OptionsFlow):
    """Base class for options flows with config entry and options.

    This class is being phased out, and should not be referenced in new code.
    It is kept only for backward compatibility, and only for custom integrations.
    """

    def __init__(self, config_entry: ConfigEntry) -> None:
        """Initialize options flow."""
        self._config_entry = config_entry
        self._options = deepcopy(dict(config_entry.options))
        report_usage(
            "inherits from OptionsFlowWithConfigEntry",
            core_behavior=ReportBehavior.ERROR,
            core_integration_behavior=ReportBehavior.ERROR,
            custom_integration_behavior=ReportBehavior.IGNORE,
        )

    @property
    def options(self) -> dict[str, Any]:
        """Return a mutable copy of the config entry options."""
        return self._options


class EntityRegistryDisabledHandler:
    """Handler when entities related to config entries updated disabled_by."""

    def __init__(self, hass: HomeAssistant) -> None:
        """Initialize the handler."""
        self.hass = hass
        self.registry: er.EntityRegistry | None = None
        self.changed: set[str] = set()
        self._remove_call_later: Callable[[], None] | None = None

    @callback
    def async_setup(self) -> None:
        """Set up the disable handler."""
        self.hass.bus.async_listen(
            er.EVENT_ENTITY_REGISTRY_UPDATED,
            self._handle_entry_updated,
            event_filter=_handle_entry_updated_filter,
        )

    @callback
    def _handle_entry_updated(
        self, event: Event[er.EventEntityRegistryUpdatedData]
    ) -> None:
        """Handle entity registry entry update."""
        if self.registry is None:
            self.registry = er.async_get(self.hass)

        entity_entry = self.registry.async_get(event.data["entity_id"])

        if (
            # Stop if no entry found
            entity_entry is None
            # Stop if entry not connected to config entry
            or entity_entry.config_entry_id is None
            # Stop if the entry got disabled. In that case the entity handles it
            # themselves.
            or entity_entry.disabled_by
        ):
            return

        config_entry = self.hass.config_entries.async_get_known_entry(
            entity_entry.config_entry_id
        )

        if config_entry.entry_id not in self.changed and config_entry.supports_unload:
            self.changed.add(config_entry.entry_id)

        if not self.changed:
            return

        # We are going to delay reloading on *every* entity registry change so that
        # if a user is happily clicking along, it will only reload at the end.

        if self._remove_call_later:
            self._remove_call_later()

        self._remove_call_later = async_call_later(
            self.hass,
            RELOAD_AFTER_UPDATE_DELAY,
            HassJob(self._async_handle_reload, cancel_on_shutdown=True),
        )

    @callback
    def _async_handle_reload(self, _now: Any) -> None:
        """Handle a reload."""
        self._remove_call_later = None
        to_reload = self.changed
        self.changed = set()

        _LOGGER.info(
            (
                "Reloading configuration entries because disabled_by changed in entity"
                " registry: %s"
            ),
            ", ".join(to_reload),
        )
        for entry_id in to_reload:
            self.hass.config_entries.async_schedule_reload(entry_id)


@callback
def _handle_entry_updated_filter(
    event_data: er.EventEntityRegistryUpdatedData,
) -> bool:
    """Handle entity registry entry update filter.

    Only handle changes to "disabled_by".
    If "disabled_by" was CONFIG_ENTRY, reload is not needed.
    """
    return not (
        event_data["action"] != "update"
        or "disabled_by" not in event_data["changes"]
        or event_data["changes"]["disabled_by"] is er.RegistryEntryDisabler.CONFIG_ENTRY
    )


async def support_entry_unload(hass: HomeAssistant, domain: str) -> bool:
    """Test if a domain supports entry unloading."""
    integration = await loader.async_get_integration(hass, domain)
    component = await integration.async_get_component()
    return hasattr(component, "async_unload_entry")


async def support_remove_from_device(hass: HomeAssistant, domain: str) -> bool:
    """Test if a domain supports being removed from a device."""
    integration = await loader.async_get_integration(hass, domain)
    component = await integration.async_get_component()
    return hasattr(component, "async_remove_config_entry_device")


async def _support_single_config_entry_only(hass: HomeAssistant, domain: str) -> bool:
    """Test if a domain supports only a single config entry."""
    integration = await loader.async_get_integration(hass, domain)
    return integration.single_config_entry


async def _load_integration(
    hass: HomeAssistant, domain: str, hass_config: ConfigType
) -> None:
    try:
        integration = await loader.async_get_integration(hass, domain)
    except loader.IntegrationNotFound as err:
        _LOGGER.error("Cannot find integration %s", domain)
        raise data_entry_flow.UnknownHandler from err

    # Make sure requirements and dependencies of component are resolved
    await async_process_deps_reqs(hass, hass_config, integration)
    try:
        await integration.async_get_platform("config_flow")
    except ImportError as err:
        _LOGGER.error(
            "Error occurred loading flow for integration %s: %s",
            domain,
            err,
        )
        raise data_entry_flow.UnknownHandler from err


async def _async_get_flow_handler(
    hass: HomeAssistant, domain: str, hass_config: ConfigType
) -> type[ConfigFlow]:
    """Get a flow handler for specified domain."""

    # First check if there is a handler registered for the domain
    if loader.is_component_module_loaded(hass, f"{domain}.config_flow") and (
        handler := HANDLERS.get(domain)
    ):
        return handler

    await _load_integration(hass, domain, hass_config)

    if handler := HANDLERS.get(domain):
        return handler

    raise data_entry_flow.UnknownHandler<|MERGE_RESOLUTION|>--- conflicted
+++ resolved
@@ -691,11 +691,7 @@
             self._tries += 1
             ready_message = f"ready yet: {message}" if message else "ready yet"
             _LOGGER.debug(
-<<<<<<< HEAD
-                ("Config entry '%s' for %s integration not %s; Retrying in %d seconds"),
-=======
                 "Config entry '%s' for %s integration not %s; Retrying in %d seconds",
->>>>>>> 475a2fb8
                 self.title,
                 self.domain,
                 ready_message,
