"""Manage config entries in Home Assistant."""
import asyncio
import functools
import logging
from types import MappingProxyType, MethodType
from typing import Any, Callable, Dict, List, Optional, Set, Union, cast
import weakref

import attr

from homeassistant import data_entry_flow, loader
from homeassistant.core import CALLBACK_TYPE, HomeAssistant, callback
from homeassistant.exceptions import ConfigEntryNotReady, HomeAssistantError
from homeassistant.helpers import entity_registry
from homeassistant.helpers.event import Event
from homeassistant.helpers.typing import UNDEFINED, UndefinedType
from homeassistant.setup import async_process_deps_reqs, async_setup_component
from homeassistant.util.decorator import Registry
import homeassistant.util.uuid as uuid_util

_LOGGER = logging.getLogger(__name__)

SOURCE_DISCOVERY = "discovery"
SOURCE_HASSIO = "hassio"
SOURCE_HOMEKIT = "homekit"
SOURCE_IMPORT = "import"
SOURCE_INTEGRATION_DISCOVERY = "integration_discovery"
SOURCE_MQTT = "mqtt"
SOURCE_SSDP = "ssdp"
SOURCE_USER = "user"
SOURCE_ZEROCONF = "zeroconf"
SOURCE_DHCP = "dhcp"

# If a user wants to hide a discovery from the UI they can "Ignore" it. The config_entries/ignore_flow
# websocket command creates a config entry with this source and while it exists normal discoveries
# with the same unique id are ignored.
SOURCE_IGNORE = "ignore"

# This is used when a user uses the "Stop Ignoring" button in the UI (the
# config_entries/ignore_flow websocket command). It's triggered after the "ignore" config entry has
# been removed and unloaded.
SOURCE_UNIGNORE = "unignore"

# This is used to signal that re-authentication is required by the user.
SOURCE_REAUTH = "reauth"

HANDLERS = Registry()

STORAGE_KEY = "core.config_entries"
STORAGE_VERSION = 1

# Deprecated since 0.73
PATH_CONFIG = ".config_entries.json"

SAVE_DELAY = 1

# The config entry has been set up successfully
ENTRY_STATE_LOADED = "loaded"
# There was an error while trying to set up this config entry
ENTRY_STATE_SETUP_ERROR = "setup_error"
# There was an error while trying to migrate the config entry to a new version
ENTRY_STATE_MIGRATION_ERROR = "migration_error"
# The config entry was not ready to be set up yet, but might be later
ENTRY_STATE_SETUP_RETRY = "setup_retry"
# The config entry has not been loaded
ENTRY_STATE_NOT_LOADED = "not_loaded"
# An error occurred when trying to unload the entry
ENTRY_STATE_FAILED_UNLOAD = "failed_unload"

UNRECOVERABLE_STATES = (ENTRY_STATE_MIGRATION_ERROR, ENTRY_STATE_FAILED_UNLOAD)

DEFAULT_DISCOVERY_UNIQUE_ID = "default_discovery_unique_id"
DISCOVERY_NOTIFICATION_ID = "config_entry_discovery"
DISCOVERY_SOURCES = (
    SOURCE_SSDP,
    SOURCE_ZEROCONF,
    SOURCE_DISCOVERY,
    SOURCE_IMPORT,
    SOURCE_UNIGNORE,
)

RECONFIGURE_NOTIFICATION_ID = "config_entry_reconfigure"

EVENT_FLOW_DISCOVERED = "config_entry_discovered"

CONN_CLASS_CLOUD_PUSH = "cloud_push"
CONN_CLASS_CLOUD_POLL = "cloud_poll"
CONN_CLASS_LOCAL_PUSH = "local_push"
CONN_CLASS_LOCAL_POLL = "local_poll"
CONN_CLASS_ASSUMED = "assumed"
CONN_CLASS_UNKNOWN = "unknown"

RELOAD_AFTER_UPDATE_DELAY = 30


class ConfigError(HomeAssistantError):
    """Error while configuring an account."""


class UnknownEntry(ConfigError):
    """Unknown entry specified."""


class OperationNotAllowed(ConfigError):
    """Raised when a config entry operation is not allowed."""


UpdateListenerType = Callable[[HomeAssistant, "ConfigEntry"], Any]


class ConfigEntry:
    """Hold a configuration entry."""

    __slots__ = (
        "entry_id",
        "version",
        "domain",
        "title",
        "data",
        "options",
        "unique_id",
        "supports_unload",
        "system_options",
        "source",
        "connection_class",
        "state",
        "_setup_lock",
        "update_listeners",
        "_async_cancel_retry_setup",
    )

    def __init__(
        self,
        version: int,
        domain: str,
        title: str,
        data: dict,
        source: str,
        connection_class: str,
        system_options: dict,
        options: Optional[dict] = None,
        unique_id: Optional[str] = None,
        entry_id: Optional[str] = None,
        state: str = ENTRY_STATE_NOT_LOADED,
    ) -> None:
        """Initialize a config entry."""
        # Unique id of the config entry
        self.entry_id = entry_id or uuid_util.random_uuid_hex()

        # Version of the configuration.
        self.version = version

        # Domain the configuration belongs to
        self.domain = domain

        # Title of the configuration
        self.title = title

        # Config data
        self.data = MappingProxyType(data)

        # Entry options
        self.options = MappingProxyType(options or {})

        # Entry system options
        self.system_options = SystemOptions(**system_options)

        # Source of the configuration (user, discovery, cloud)
        self.source = source

        # Connection class
        self.connection_class = connection_class

        # State of the entry (LOADED, NOT_LOADED)
        self.state = state

        # Unique ID of this entry.
        self.unique_id = unique_id

        # Supports unload
        self.supports_unload = False

        # Listeners to call on update
        self.update_listeners: List[
            Union[weakref.ReferenceType[UpdateListenerType], weakref.WeakMethod]
        ] = []

        # Function to cancel a scheduled retry
        self._async_cancel_retry_setup: Optional[Callable[[], Any]] = None

    async def async_setup(
        self,
        hass: HomeAssistant,
        *,
        integration: Optional[loader.Integration] = None,
        tries: int = 0,
    ) -> None:
        """Set up an entry."""
        if self.source == SOURCE_IGNORE:
            return

        if integration is None:
            integration = await loader.async_get_integration(hass, self.domain)

        self.supports_unload = await support_entry_unload(hass, self.domain)

        try:
            component = integration.get_component()
        except ImportError as err:
            _LOGGER.error(
                "Error importing integration %s to set up %s configuration entry: %s",
                integration.domain,
                self.domain,
                err,
            )
            if self.domain == integration.domain:
                self.state = ENTRY_STATE_SETUP_ERROR
            return

        if self.domain == integration.domain:
            try:
                integration.get_platform("config_flow")
            except ImportError as err:
                _LOGGER.error(
                    "Error importing platform config_flow from integration %s to set up %s configuration entry: %s",
                    integration.domain,
                    self.domain,
                    err,
                )
                self.state = ENTRY_STATE_SETUP_ERROR
                return

            # Perform migration
            if not await self.async_migrate(hass):
                self.state = ENTRY_STATE_MIGRATION_ERROR
                return

        try:
            result = await component.async_setup_entry(hass, self)  # type: ignore

            if not isinstance(result, bool):
                _LOGGER.error(
                    "%s.async_setup_entry did not return boolean", integration.domain
                )
                result = False
        except ConfigEntryNotReady:
            self.state = ENTRY_STATE_SETUP_RETRY
            wait_time = 2 ** min(tries, 4) * 5
            tries += 1
            _LOGGER.warning(
                "Config entry '%s' for %s integration not ready yet. Retrying in %d seconds",
                self.title,
                self.domain,
                wait_time,
            )

            async def setup_again(now: Any) -> None:
                """Run setup again."""
                self._async_cancel_retry_setup = None
                await self.async_setup(hass, integration=integration, tries=tries)

            self._async_cancel_retry_setup = hass.helpers.event.async_call_later(
                wait_time, setup_again
            )
            return
        except Exception:  # pylint: disable=broad-except
            _LOGGER.exception(
                "Error setting up entry %s for %s", self.title, integration.domain
            )
            result = False

        # Only store setup result as state if it was not forwarded.
        if self.domain != integration.domain:
            return

        if result:
            self.state = ENTRY_STATE_LOADED
        else:
            self.state = ENTRY_STATE_SETUP_ERROR

    async def async_unload(
        self, hass: HomeAssistant, *, integration: Optional[loader.Integration] = None
    ) -> bool:
        """Unload an entry.

        Returns if unload is possible and was successful.
        """
        if self.source == SOURCE_IGNORE:
            self.state = ENTRY_STATE_NOT_LOADED
            return True

        if integration is None:
            try:
                integration = await loader.async_get_integration(hass, self.domain)
            except loader.IntegrationNotFound:
                # The integration was likely a custom_component
                # that was uninstalled, or an integration
                # that has been renamed without removing the config
                # entry.
                self.state = ENTRY_STATE_NOT_LOADED
                return True

        component = integration.get_component()

        if integration.domain == self.domain:
            if self.state in UNRECOVERABLE_STATES:
                return False

            if self.state != ENTRY_STATE_LOADED:
                if self._async_cancel_retry_setup is not None:
                    self._async_cancel_retry_setup()
                    self._async_cancel_retry_setup = None

                self.state = ENTRY_STATE_NOT_LOADED
                return True

        supports_unload = hasattr(component, "async_unload_entry")

        if not supports_unload:
            if integration.domain == self.domain:
                self.state = ENTRY_STATE_FAILED_UNLOAD
            return False

        try:
            result = await component.async_unload_entry(hass, self)  # type: ignore

            assert isinstance(result, bool)

            # Only adjust state if we unloaded the component
            if result and integration.domain == self.domain:
                self.state = ENTRY_STATE_NOT_LOADED

            return result
        except Exception:  # pylint: disable=broad-except
            _LOGGER.exception(
                "Error unloading entry %s for %s", self.title, integration.domain
            )
            if integration.domain == self.domain:
                self.state = ENTRY_STATE_FAILED_UNLOAD
            return False

    async def async_remove(self, hass: HomeAssistant) -> None:
        """Invoke remove callback on component."""
        if self.source == SOURCE_IGNORE:
            return

        try:
            integration = await loader.async_get_integration(hass, self.domain)
        except loader.IntegrationNotFound:
            # The integration was likely a custom_component
            # that was uninstalled, or an integration
            # that has been renamed without removing the config
            # entry.
            return

        component = integration.get_component()
        if not hasattr(component, "async_remove_entry"):
            return
        try:
            await component.async_remove_entry(hass, self)  # type: ignore
        except Exception:  # pylint: disable=broad-except
            _LOGGER.exception(
                "Error calling entry remove callback %s for %s",
                self.title,
                integration.domain,
            )

    async def async_migrate(self, hass: HomeAssistant) -> bool:
        """Migrate an entry.

        Returns True if config entry is up-to-date or has been migrated.
        """
        handler = HANDLERS.get(self.domain)
        if handler is None:
            _LOGGER.error(
                "Flow handler not found for entry %s for %s", self.title, self.domain
            )
            return False
        # Handler may be a partial
        while isinstance(handler, functools.partial):
            handler = handler.func

        if self.version == handler.VERSION:
            return True

        integration = await loader.async_get_integration(hass, self.domain)
        component = integration.get_component()
        supports_migrate = hasattr(component, "async_migrate_entry")
        if not supports_migrate:
            _LOGGER.error(
                "Migration handler not found for entry %s for %s",
                self.title,
                self.domain,
            )
            return False

        try:
            result = await component.async_migrate_entry(hass, self)  # type: ignore
            if not isinstance(result, bool):
                _LOGGER.error(
                    "%s.async_migrate_entry did not return boolean", self.domain
                )
                return False
            if result:
                # pylint: disable=protected-access
                hass.config_entries._async_schedule_save()
            return result
        except Exception:  # pylint: disable=broad-except
            _LOGGER.exception(
                "Error migrating entry %s for %s", self.title, self.domain
            )
            return False

    def add_update_listener(self, listener: UpdateListenerType) -> CALLBACK_TYPE:
        """Listen for when entry is updated.

        Returns function to unlisten.
        """
        weak_listener: Any
        # weakref.ref is not applicable to a bound method, e.g. method of a class instance, as reference will die immediately
        if hasattr(listener, "__self__"):
            weak_listener = weakref.WeakMethod(cast(MethodType, listener))
        else:
            weak_listener = weakref.ref(listener)
        self.update_listeners.append(weak_listener)

        return lambda: self.update_listeners.remove(weak_listener)

    def as_dict(self) -> Dict[str, Any]:
        """Return dictionary version of this entry."""
        return {
            "entry_id": self.entry_id,
            "version": self.version,
            "domain": self.domain,
            "title": self.title,
            "data": dict(self.data),
            "options": dict(self.options),
            "system_options": self.system_options.as_dict(),
            "source": self.source,
            "connection_class": self.connection_class,
            "unique_id": self.unique_id,
        }


class ConfigEntriesFlowManager(data_entry_flow.FlowManager):
    """Manage all the config entry flows that are in progress."""

    def __init__(
        self, hass: HomeAssistant, config_entries: "ConfigEntries", hass_config: dict
    ):
        """Initialize the config entry flow manager."""
        super().__init__(hass)
        self.config_entries = config_entries
        self._hass_config = hass_config

    async def async_finish_flow(
        self, flow: data_entry_flow.FlowHandler, result: Dict[str, Any]
    ) -> Dict[str, Any]:
        """Finish a config flow and add an entry."""
        flow = cast(ConfigFlow, flow)

        # Remove notification if no other discovery config entries in progress
        if not any(
            ent["context"]["source"] in DISCOVERY_SOURCES
            for ent in self.hass.config_entries.flow.async_progress()
            if ent["flow_id"] != flow.flow_id
        ):
            self.hass.components.persistent_notification.async_dismiss(
                DISCOVERY_NOTIFICATION_ID
            )

        if result["type"] != data_entry_flow.RESULT_TYPE_CREATE_ENTRY:
            return result

        # Check if config entry exists with unique ID. Unload it.
        existing_entry = None

        if flow.unique_id is not None:
            # Abort all flows in progress with same unique ID.
            for progress_flow in self.async_progress():
                if (
                    progress_flow["handler"] == flow.handler
                    and progress_flow["flow_id"] != flow.flow_id
                    and progress_flow["context"].get("unique_id") == flow.unique_id
                ):
                    self.async_abort(progress_flow["flow_id"])

            # Reset unique ID when the default discovery ID has been used
            if flow.unique_id == DEFAULT_DISCOVERY_UNIQUE_ID:
                await flow.async_set_unique_id(None)

            # Find existing entry.
            for check_entry in self.config_entries.async_entries(result["handler"]):
                if check_entry.unique_id == flow.unique_id:
                    existing_entry = check_entry
                    break

        # Unload the entry before setting up the new one.
        # We will remove it only after the other one is set up,
        # so that device customizations are not getting lost.
        if (
            existing_entry is not None
            and existing_entry.state not in UNRECOVERABLE_STATES
        ):
            await self.config_entries.async_unload(existing_entry.entry_id)

        entry = ConfigEntry(
            version=result["version"],
            domain=result["handler"],
            title=result["title"],
            data=result["data"],
            options={},
            system_options={},
            source=flow.context["source"],
            connection_class=flow.CONNECTION_CLASS,
            unique_id=flow.unique_id,
        )

        await self.config_entries.async_add(entry)

        if existing_entry is not None:
            await self.config_entries.async_remove(existing_entry.entry_id)

        result["result"] = entry
        return result

    async def async_create_flow(
        self, handler_key: Any, *, context: Optional[Dict] = None, data: Any = None
    ) -> "ConfigFlow":
        """Create a flow for specified handler.

        Handler key is the domain of the component that we want to set up.
        """
        try:
            integration = await loader.async_get_integration(self.hass, handler_key)
        except loader.IntegrationNotFound as err:
            _LOGGER.error("Cannot find integration %s", handler_key)
            raise data_entry_flow.UnknownHandler from err

        # Make sure requirements and dependencies of component are resolved
        await async_process_deps_reqs(self.hass, self._hass_config, integration)

        try:
            integration.get_platform("config_flow")
        except ImportError as err:
            _LOGGER.error(
                "Error occurred loading configuration flow for integration %s: %s",
                handler_key,
                err,
            )
            raise data_entry_flow.UnknownHandler

        handler = HANDLERS.get(handler_key)

        if handler is None:
            raise data_entry_flow.UnknownHandler

        if not context or "source" not in context:
            raise KeyError("Context not set or doesn't have a source set")

        flow = cast(ConfigFlow, handler())
        flow.init_step = context["source"]
        return flow

    async def async_post_init(
        self, flow: data_entry_flow.FlowHandler, result: dict
    ) -> None:
        """After a flow is initialised trigger new flow notifications."""
        source = flow.context["source"]

        # Create notification.
        if source in DISCOVERY_SOURCES:
            self.hass.bus.async_fire(EVENT_FLOW_DISCOVERED)
            self.hass.components.persistent_notification.async_create(
                title="New devices discovered",
                message=(
                    "We have discovered new devices on your network. "
                    "[Check it out](/config/integrations)."
                ),
                notification_id=DISCOVERY_NOTIFICATION_ID,
            )
        elif source == SOURCE_REAUTH:
            self.hass.components.persistent_notification.async_create(
                title="Integration requires reconfiguration",
                message=(
                    "At least one of your integrations requires reconfiguration to "
                    "continue functioning. [Check it out](/config/integrations)."
                ),
                notification_id=RECONFIGURE_NOTIFICATION_ID,
            )


class ConfigEntries:
    """Manage the configuration entries.

    An instance of this object is available via `hass.config_entries`.
    """

    def __init__(self, hass: HomeAssistant, hass_config: dict) -> None:
        """Initialize the entry manager."""
        self.hass = hass
        self.flow = ConfigEntriesFlowManager(hass, self, hass_config)
        self.options = OptionsFlowManager(hass)
        self._hass_config = hass_config
        self._entries: List[ConfigEntry] = []
        self._store = hass.helpers.storage.Store(STORAGE_VERSION, STORAGE_KEY)
        EntityRegistryDisabledHandler(hass).async_setup()

    @callback
    def async_domains(self) -> List[str]:
        """Return domains for which we have entries."""
        seen: Set[str] = set()
        result = []

        for entry in self._entries:
            if entry.domain not in seen:
                seen.add(entry.domain)
                result.append(entry.domain)

        return result

    @callback
    def async_get_entry(self, entry_id: str) -> Optional[ConfigEntry]:
        """Return entry with matching entry_id."""
        for entry in self._entries:
            if entry_id == entry.entry_id:
                return entry
        return None

    @callback
    def async_entries(self, domain: Optional[str] = None) -> List[ConfigEntry]:
        """Return all entries or entries for a specific domain."""
        if domain is None:
            return list(self._entries)
        return [entry for entry in self._entries if entry.domain == domain]

    async def async_add(self, entry: ConfigEntry) -> None:
        """Add and setup an entry."""
        self._entries.append(entry)
        await self.async_setup(entry.entry_id)
        self._async_schedule_save()

    async def async_remove(self, entry_id: str) -> Dict[str, Any]:
        """Remove an entry."""
        entry = self.async_get_entry(entry_id)

        if entry is None:
            raise UnknownEntry

        if entry.state in UNRECOVERABLE_STATES:
            unload_success = entry.state != ENTRY_STATE_FAILED_UNLOAD
        else:
            unload_success = await self.async_unload(entry_id)

        await entry.async_remove(self.hass)

        self._entries.remove(entry)
        self._async_schedule_save()

        dev_reg, ent_reg = await asyncio.gather(
            self.hass.helpers.device_registry.async_get_registry(),
            self.hass.helpers.entity_registry.async_get_registry(),
        )

        dev_reg.async_clear_config_entry(entry_id)
        ent_reg.async_clear_config_entry(entry_id)

        # After we have fully removed an "ignore" config entry we can try and rediscover it so that a
        # user is able to immediately start configuring it. We do this by starting a new flow with
        # the 'unignore' step. If the integration doesn't implement async_step_unignore then
        # this will be a no-op.
        if entry.source == SOURCE_IGNORE:
            self.hass.async_create_task(
                self.hass.config_entries.flow.async_init(
                    entry.domain,
                    context={"source": SOURCE_UNIGNORE},
                    data={"unique_id": entry.unique_id},
                )
            )

        return {"require_restart": not unload_success}

    async def async_initialize(self) -> None:
        """Initialize config entry config."""
        # Migrating for config entries stored before 0.73
        config = await self.hass.helpers.storage.async_migrator(
            self.hass.config.path(PATH_CONFIG),
            self._store,
            old_conf_migrate_func=_old_conf_migrator,
        )

        if config is None:
            self._entries = []
            return

        self._entries = [
            ConfigEntry(
                version=entry["version"],
                domain=entry["domain"],
                entry_id=entry["entry_id"],
                data=entry["data"],
                source=entry["source"],
                title=entry["title"],
                # New in 0.79
                connection_class=entry.get("connection_class", CONN_CLASS_UNKNOWN),
                # New in 0.89
                options=entry.get("options"),
                # New in 0.98
                system_options=entry.get("system_options", {}),
                # New in 0.104
                unique_id=entry.get("unique_id"),
            )
            for entry in config["entries"]
        ]

    async def async_setup(self, entry_id: str) -> bool:
        """Set up a config entry.

        Return True if entry has been successfully loaded.
        """
        entry = self.async_get_entry(entry_id)

        if entry is None:
            raise UnknownEntry

        if entry.state != ENTRY_STATE_NOT_LOADED:
            raise OperationNotAllowed

        # Setup Component if not set up yet
        if entry.domain in self.hass.config.components:
            await entry.async_setup(self.hass)
        else:
            # Setting up the component will set up all its config entries
            result = await async_setup_component(
                self.hass, entry.domain, self._hass_config
            )

            if not result:
                return result

        return entry.state == ENTRY_STATE_LOADED

    async def async_unload(self, entry_id: str) -> bool:
        """Unload a config entry."""
        entry = self.async_get_entry(entry_id)

        if entry is None:
            raise UnknownEntry

        if entry.state in UNRECOVERABLE_STATES:
            raise OperationNotAllowed

        return await entry.async_unload(self.hass)

    async def async_reload(self, entry_id: str) -> bool:
        """Reload an entry.

        If an entry was not loaded, will just load.
        """
        unload_result = await self.async_unload(entry_id)

        if not unload_result:
            return unload_result

        return await self.async_setup(entry_id)

    @callback
    def async_update_entry(
        self,
        entry: ConfigEntry,
        *,
        unique_id: Union[str, dict, None, UndefinedType] = UNDEFINED,
        title: Union[str, dict, UndefinedType] = UNDEFINED,
        data: Union[dict, UndefinedType] = UNDEFINED,
        options: Union[dict, UndefinedType] = UNDEFINED,
        system_options: Union[dict, UndefinedType] = UNDEFINED,
    ) -> bool:
        """Update a config entry.

        If the entry was changed, the update_listeners are
        fired and this function returns True

        If the entry was not changed, the update_listeners are
        not fired and this function returns False
        """
        changed = False

        if unique_id is not UNDEFINED and entry.unique_id != unique_id:
            changed = True
            entry.unique_id = cast(Optional[str], unique_id)

        if title is not UNDEFINED and entry.title != title:
            changed = True
            entry.title = cast(str, title)

        if data is not UNDEFINED and entry.data != data:  # type: ignore
            changed = True
            entry.data = MappingProxyType(data)

        if options is not UNDEFINED and entry.options != options:  # type: ignore
            changed = True
            entry.options = MappingProxyType(options)

        if (
            system_options is not UNDEFINED
            and entry.system_options.as_dict() != system_options
        ):
            changed = True
            entry.system_options.update(**system_options)

        if not changed:
            return False

        for listener_ref in entry.update_listeners:
            listener = listener_ref()
            if listener is not None:
                self.hass.async_create_task(listener(self.hass, entry))

        self._async_schedule_save()

        return True

    async def async_forward_entry_setup(self, entry: ConfigEntry, domain: str) -> bool:
        """Forward the setup of an entry to a different component.

        By default an entry is setup with the component it belongs to. If that
        component also has related platforms, the component will have to
        forward the entry to be setup by that component.

        You don't want to await this coroutine if it is called as part of the
        setup of a component, because it can cause a deadlock.
        """
        # Setup Component if not set up yet
        if domain not in self.hass.config.components:
            result = await async_setup_component(self.hass, domain, self._hass_config)

            if not result:
                return False

        integration = await loader.async_get_integration(self.hass, domain)

        await entry.async_setup(self.hass, integration=integration)
        return True

    async def async_forward_entry_unload(self, entry: ConfigEntry, domain: str) -> bool:
        """Forward the unloading of an entry to a different component."""
        # It was never loaded.
        if domain not in self.hass.config.components:
            return True

        integration = await loader.async_get_integration(self.hass, domain)

        return await entry.async_unload(self.hass, integration=integration)

    @callback
    def _async_schedule_save(self) -> None:
        """Save the entity registry to a file."""
        self._store.async_delay_save(self._data_to_save, SAVE_DELAY)

    @callback
    def _data_to_save(self) -> Dict[str, List[Dict[str, Any]]]:
        """Return data to save."""
        return {"entries": [entry.as_dict() for entry in self._entries]}


async def _old_conf_migrator(old_config: Dict[str, Any]) -> Dict[str, Any]:
    """Migrate the pre-0.73 config format to the latest version."""
    return {"entries": old_config}


class ConfigFlow(data_entry_flow.FlowHandler):
    """Base class for config flows with some helpers."""

    def __init_subclass__(cls, domain: Optional[str] = None, **kwargs: Any) -> None:
        """Initialize a subclass, register if possible."""
        super().__init_subclass__(**kwargs)  # type: ignore
        if domain is not None:
            HANDLERS.register(domain)(cls)

    CONNECTION_CLASS = CONN_CLASS_UNKNOWN

    @property
    def unique_id(self) -> Optional[str]:
        """Return unique ID if available."""
        # pylint: disable=no-member
        if not self.context:
            return None

        return cast(Optional[str], self.context.get("unique_id"))

    @staticmethod
    @callback
    def async_get_options_flow(config_entry: ConfigEntry) -> "OptionsFlow":
        """Get the options flow for this handler."""
        raise data_entry_flow.UnknownHandler

    @callback
    def _abort_if_unique_id_configured(
        self,
        updates: Optional[Dict[Any, Any]] = None,
        reload_on_update: bool = True,
    ) -> None:
        """Abort if the unique ID is already configured."""
        assert self.hass
        if self.unique_id is None:
            return

        for entry in self._async_current_entries(include_ignore=True):
            if entry.unique_id == self.unique_id:
                if updates is not None:
                    changed = self.hass.config_entries.async_update_entry(
                        entry, data={**entry.data, **updates}
                    )
                    if (
                        changed
                        and reload_on_update
                        and entry.state in (ENTRY_STATE_LOADED, ENTRY_STATE_SETUP_RETRY)
                    ):
                        self.hass.async_create_task(
                            self.hass.config_entries.async_reload(entry.entry_id)
                        )
                # Allow ignored entries to be configured on manual user step
                if entry.source == SOURCE_IGNORE and self.source == SOURCE_USER:
                    continue
                raise data_entry_flow.AbortFlow("already_configured")

    async def async_set_unique_id(
        self, unique_id: Optional[str] = None, *, raise_on_progress: bool = True
    ) -> Optional[ConfigEntry]:
        """Set a unique ID for the config flow.

        Returns optionally existing config entry with same ID.
        """
        if unique_id is None:
            self.context["unique_id"] = None  # pylint: disable=no-member
            return None

        if raise_on_progress:
            for progress in self._async_in_progress():
                if progress["context"].get("unique_id") == unique_id:
                    raise data_entry_flow.AbortFlow("already_in_progress")

        self.context["unique_id"] = unique_id  # pylint: disable=no-member

        # Abort discoveries done using the default discovery unique id
        assert self.hass is not None
        if unique_id != DEFAULT_DISCOVERY_UNIQUE_ID:
            for progress in self._async_in_progress():
                if progress["context"].get("unique_id") == DEFAULT_DISCOVERY_UNIQUE_ID:
                    self.hass.config_entries.flow.async_abort(progress["flow_id"])

        for entry in self._async_current_entries(include_ignore=True):
            if entry.unique_id == unique_id:
                return entry

        return None

    @callback
    def _async_current_entries(self, include_ignore: bool = False) -> List[ConfigEntry]:
        """Return current entries.

        If the flow is user initiated, filter out ignored entries unless include_ignore is True.
        """
        assert self.hass is not None
        config_entries = self.hass.config_entries.async_entries(self.handler)

        if include_ignore or self.source != SOURCE_USER:
            return config_entries

        return [entry for entry in config_entries if entry.source != SOURCE_IGNORE]

    @callback
    def _async_current_ids(self, include_ignore: bool = True) -> Set[Optional[str]]:
        """Return current unique IDs."""
        assert self.hass is not None
        return {
            entry.unique_id
            for entry in self.hass.config_entries.async_entries(self.handler)
            if include_ignore or entry.source != SOURCE_IGNORE
        }

    @callback
    def _async_in_progress(self) -> List[Dict]:
        """Return other in progress flows for current domain."""
        assert self.hass is not None
        return [
            flw
            for flw in self.hass.config_entries.flow.async_progress()
            if flw["handler"] == self.handler and flw["flow_id"] != self.flow_id
        ]

    async def async_step_ignore(self, user_input: Dict[str, Any]) -> Dict[str, Any]:
        """Ignore this config flow."""
        await self.async_set_unique_id(user_input["unique_id"], raise_on_progress=False)
        return self.async_create_entry(title=user_input["title"], data={})

    async def async_step_unignore(self, user_input: Dict[str, Any]) -> Dict[str, Any]:
        """Rediscover a config entry by it's unique_id."""
        return self.async_abort(reason="not_implemented")

    async def async_step_user(
        self, user_input: Optional[Dict[str, Any]] = None
    ) -> Dict[str, Any]:
        """Handle a flow initiated by the user."""
        return self.async_abort(reason="not_implemented")

    async def _async_handle_discovery_without_unique_id(self) -> None:
        """Mark this flow discovered, without a unique identifier.

        If a flow initiated by discovery, doesn't have a unique ID, this can
        be used alternatively. It will ensure only 1 flow is started and only
        when the handler has no existing config entries.

        It ensures that the discovery can be ignored by the user.
        """
        if self.unique_id is not None:
            return

        # Abort if the handler has config entries already
        if self._async_current_entries():
            raise data_entry_flow.AbortFlow("already_configured")

        # Use an special unique id to differentiate
        await self.async_set_unique_id(DEFAULT_DISCOVERY_UNIQUE_ID)
        self._abort_if_unique_id_configured()

        # Abort if any other flow for this handler is already in progress
        assert self.hass is not None
        if self._async_in_progress():
            raise data_entry_flow.AbortFlow("already_in_progress")

    async def async_step_discovery(
        self, discovery_info: Dict[str, Any]
    ) -> Dict[str, Any]:
        """Handle a flow initialized by discovery."""
        await self._async_handle_discovery_without_unique_id()
        return await self.async_step_user()

    @callback
    def async_abort(
        self, *, reason: str, description_placeholders: Optional[Dict] = None
    ) -> Dict[str, Any]:
        """Abort the config flow."""
        assert self.hass

        # Remove reauth notification if no reauth flows are in progress
        if self.source == SOURCE_REAUTH and not any(
            ent["context"]["source"] == SOURCE_REAUTH
            for ent in self.hass.config_entries.flow.async_progress()
            if ent["flow_id"] != self.flow_id
        ):
            self.hass.components.persistent_notification.async_dismiss(
                RECONFIGURE_NOTIFICATION_ID
            )

        return super().async_abort(
            reason=reason, description_placeholders=description_placeholders
        )

    async_step_hassio = async_step_discovery
    async_step_homekit = async_step_discovery
    async_step_mqtt = async_step_discovery
    async_step_ssdp = async_step_discovery
    async_step_zeroconf = async_step_discovery
    async_step_dhcp = async_step_discovery


class OptionsFlowManager(data_entry_flow.FlowManager):
    """Flow to set options for a configuration entry."""

    async def async_create_flow(
        self,
        handler_key: Any,
        *,
        context: Optional[Dict[str, Any]] = None,
        data: Optional[Dict[str, Any]] = None,
    ) -> "OptionsFlow":
        """Create an options flow for a config entry.

        Entry_id and flow.handler is the same thing to map entry with flow.
        """
        entry = self.hass.config_entries.async_get_entry(handler_key)
        if entry is None:
            raise UnknownEntry(handler_key)

        if entry.domain not in HANDLERS:
            raise data_entry_flow.UnknownHandler

        return cast(OptionsFlow, HANDLERS[entry.domain].async_get_options_flow(entry))

    async def async_finish_flow(
        self, flow: data_entry_flow.FlowHandler, result: Dict[str, Any]
    ) -> Dict[str, Any]:
        """Finish an options flow and update options for configuration entry.

        Flow.handler and entry_id is the same thing to map flow with entry.
        """
        flow = cast(OptionsFlow, flow)

        if result["type"] != data_entry_flow.RESULT_TYPE_CREATE_ENTRY:
            return result

        entry = self.hass.config_entries.async_get_entry(flow.handler)
        if entry is None:
            raise UnknownEntry(flow.handler)
        if result["data"] is not None:
            self.hass.config_entries.async_update_entry(entry, options=result["data"])

        result["result"] = True
        return result


class OptionsFlow(data_entry_flow.FlowHandler):
    """Base class for config option flows."""

    handler: str


@attr.s(slots=True)
class SystemOptions:
    """Config entry system options."""

    disable_new_entities: bool = attr.ib(default=False)

    def update(self, *, disable_new_entities: bool) -> None:
        """Update properties."""
        self.disable_new_entities = disable_new_entities

    def as_dict(self) -> Dict[str, Any]:
        """Return dictionary version of this config entries system options."""
        return {"disable_new_entities": self.disable_new_entities}


class EntityRegistryDisabledHandler:
    """Handler to handle when entities related to config entries updating disabled_by."""

    def __init__(self, hass: HomeAssistant) -> None:
        """Initialize the handler."""
        self.hass = hass
        self.registry: Optional[entity_registry.EntityRegistry] = None
        self.changed: Set[str] = set()
        self._remove_call_later: Optional[Callable[[], None]] = None

    @callback
    def async_setup(self) -> None:
        """Set up the disable handler."""
        self.hass.bus.async_listen(
            entity_registry.EVENT_ENTITY_REGISTRY_UPDATED,
            self._handle_entry_updated,
<<<<<<< HEAD
            event_filter=self._handle_entry_updated_filter,
=======
            event_filter=_handle_entry_updated_filter,
>>>>>>> 0eba586d
        )

    @callback
    def _handle_entry_updated_filter(self, event: Event) -> bool:
        """Handle entity registry entry update."""
<<<<<<< HEAD
        if (
            event.data["action"] != "update"
            or "disabled_by" not in event.data["changes"]
        ):
            return False
        return True

    async def _handle_entry_updated(self, event: Event) -> None:
        """Handle entity registry entry update."""
=======
>>>>>>> 0eba586d
        if self.registry is None:
            self.registry = await entity_registry.async_get_registry(self.hass)

        entity_entry = self.registry.async_get(event.data["entity_id"])

        if (
            # Stop if no entry found
            entity_entry is None
            # Stop if entry not connected to config entry
            or entity_entry.config_entry_id is None
            # Stop if the entry got disabled. In that case the entity handles it
            # themselves.
            or entity_entry.disabled_by
        ):
            return

        config_entry = self.hass.config_entries.async_get_entry(
            entity_entry.config_entry_id
        )
        assert config_entry is not None

        if config_entry.entry_id not in self.changed and config_entry.supports_unload:
            self.changed.add(config_entry.entry_id)

        if not self.changed:
            return

        # We are going to delay reloading on *every* entity registry change so that
        # if a user is happily clicking along, it will only reload at the end.

        if self._remove_call_later:
            self._remove_call_later()

        self._remove_call_later = self.hass.helpers.event.async_call_later(
            RELOAD_AFTER_UPDATE_DELAY, self._handle_reload
        )

    async def _handle_reload(self, _now: Any) -> None:
        """Handle a reload."""
        self._remove_call_later = None
        to_reload = self.changed
        self.changed = set()

        _LOGGER.info(
            "Reloading configuration entries because disabled_by changed in entity registry: %s",
            ", ".join(self.changed),
        )

        await asyncio.gather(
            *[self.hass.config_entries.async_reload(entry_id) for entry_id in to_reload]
        )


@callback
def _handle_entry_updated_filter(event: Event) -> bool:
    """Handle entity registry entry update filter."""
    if event.data["action"] != "update" or "disabled_by" not in event.data["changes"]:
        return False
    return True


async def support_entry_unload(hass: HomeAssistant, domain: str) -> bool:
    """Test if a domain supports entry unloading."""
    integration = await loader.async_get_integration(hass, domain)
    component = integration.get_component()
    return hasattr(component, "async_unload_entry")<|MERGE_RESOLUTION|>--- conflicted
+++ resolved
@@ -1147,28 +1147,11 @@
         self.hass.bus.async_listen(
             entity_registry.EVENT_ENTITY_REGISTRY_UPDATED,
             self._handle_entry_updated,
-<<<<<<< HEAD
-            event_filter=self._handle_entry_updated_filter,
-=======
             event_filter=_handle_entry_updated_filter,
->>>>>>> 0eba586d
         )
-
-    @callback
-    def _handle_entry_updated_filter(self, event: Event) -> bool:
-        """Handle entity registry entry update."""
-<<<<<<< HEAD
-        if (
-            event.data["action"] != "update"
-            or "disabled_by" not in event.data["changes"]
-        ):
-            return False
-        return True
 
     async def _handle_entry_updated(self, event: Event) -> None:
         """Handle entity registry entry update."""
-=======
->>>>>>> 0eba586d
         if self.registry is None:
             self.registry = await entity_registry.async_get_registry(self.hass)
 
