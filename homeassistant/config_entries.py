"""Manage config entries in Home Assistant."""
import asyncio
import functools
import logging
from typing import Any, Callable, Dict, List, Optional, Set, Union, cast
import uuid
import weakref

import attr

from homeassistant import data_entry_flow, loader
from homeassistant.core import HomeAssistant, callback
from homeassistant.exceptions import ConfigEntryNotReady, HomeAssistantError
from homeassistant.helpers import entity_registry
from homeassistant.helpers.event import Event
from homeassistant.setup import async_process_deps_reqs, async_setup_component
from homeassistant.util.decorator import Registry

_LOGGER = logging.getLogger(__name__)
_UNDEF: dict = {}

SOURCE_DISCOVERY = "discovery"
SOURCE_IMPORT = "import"
SOURCE_SSDP = "ssdp"
SOURCE_USER = "user"
SOURCE_ZEROCONF = "zeroconf"

# If a user wants to hide a discovery from the UI they can "Ignore" it. The config_entries/ignore_flow
# websocket command creates a config entry with this source and while it exists normal discoveries
# with the same unique id are ignored.
SOURCE_IGNORE = "ignore"

# This is used when a user uses the "Stop Ignoring" button in the UI (the
# config_entries/ignore_flow websocket command). It's triggered after the "ignore" config entry has
# been removed and unloaded.
SOURCE_UNIGNORE = "unignore"

HANDLERS = Registry()

STORAGE_KEY = "core.config_entries"
STORAGE_VERSION = 1

# Deprecated since 0.73
PATH_CONFIG = ".config_entries.json"

SAVE_DELAY = 1

# The config entry has been set up successfully
ENTRY_STATE_LOADED = "loaded"
# There was an error while trying to set up this config entry
ENTRY_STATE_SETUP_ERROR = "setup_error"
# There was an error while trying to migrate the config entry to a new version
ENTRY_STATE_MIGRATION_ERROR = "migration_error"
# The config entry was not ready to be set up yet, but might be later
ENTRY_STATE_SETUP_RETRY = "setup_retry"
# The config entry has not been loaded
ENTRY_STATE_NOT_LOADED = "not_loaded"
# An error occurred when trying to unload the entry
ENTRY_STATE_FAILED_UNLOAD = "failed_unload"

UNRECOVERABLE_STATES = (ENTRY_STATE_MIGRATION_ERROR, ENTRY_STATE_FAILED_UNLOAD)

DISCOVERY_NOTIFICATION_ID = "config_entry_discovery"
DISCOVERY_SOURCES = (
    SOURCE_SSDP,
    SOURCE_ZEROCONF,
    SOURCE_DISCOVERY,
    SOURCE_IMPORT,
    SOURCE_UNIGNORE,
)

EVENT_FLOW_DISCOVERED = "config_entry_discovered"

CONN_CLASS_CLOUD_PUSH = "cloud_push"
CONN_CLASS_CLOUD_POLL = "cloud_poll"
CONN_CLASS_LOCAL_PUSH = "local_push"
CONN_CLASS_LOCAL_POLL = "local_poll"
CONN_CLASS_ASSUMED = "assumed"
CONN_CLASS_UNKNOWN = "unknown"


class ConfigError(HomeAssistantError):
    """Error while configuring an account."""


class UnknownEntry(ConfigError):
    """Unknown entry specified."""


class OperationNotAllowed(ConfigError):
    """Raised when a config entry operation is not allowed."""


class ConfigEntry:
    """Hold a configuration entry."""

    __slots__ = (
        "entry_id",
        "version",
        "domain",
        "title",
        "data",
        "options",
        "unique_id",
        "system_options",
        "source",
        "connection_class",
        "state",
        "_setup_lock",
        "update_listeners",
        "_async_cancel_retry_setup",
    )

    def __init__(
        self,
        version: int,
        domain: str,
        title: str,
        data: dict,
        source: str,
        connection_class: str,
        system_options: dict,
        options: Optional[dict] = None,
        unique_id: Optional[str] = None,
        entry_id: Optional[str] = None,
        state: str = ENTRY_STATE_NOT_LOADED,
    ) -> None:
        """Initialize a config entry."""
        # Unique id of the config entry
        self.entry_id = entry_id or uuid.uuid4().hex

        # Version of the configuration.
        self.version = version

        # Domain the configuration belongs to
        self.domain = domain

        # Title of the configuration
        self.title = title

        # Config data
        self.data = data

        # Entry options
        self.options = options or {}

        # Entry system options
        self.system_options = SystemOptions(**system_options)

        # Source of the configuration (user, discovery, cloud)
        self.source = source

        # Connection class
        self.connection_class = connection_class

        # State of the entry (LOADED, NOT_LOADED)
        self.state = state

        # Unique ID of this entry.
        self.unique_id = unique_id

        # Listeners to call on update
        self.update_listeners: List = []

        # Function to cancel a scheduled retry
        self._async_cancel_retry_setup: Optional[Callable[[], Any]] = None

    async def async_setup(
        self,
        hass: HomeAssistant,
        *,
        integration: Optional[loader.Integration] = None,
        tries: int = 0,
    ) -> None:
        """Set up an entry."""
        if self.source == SOURCE_IGNORE:
            return

        if integration is None:
            integration = await loader.async_get_integration(hass, self.domain)

        try:
            component = integration.get_component()
        except ImportError as err:
            _LOGGER.error(
                "Error importing integration %s to set up %s config entry: %s",
                integration.domain,
                self.domain,
                err,
            )
            if self.domain == integration.domain:
                self.state = ENTRY_STATE_SETUP_ERROR
            return

        if self.domain == integration.domain:
            try:
                integration.get_platform("config_flow")
            except ImportError as err:
                _LOGGER.error(
                    "Error importing platform config_flow from integration %s to set up %s config entry: %s",
                    integration.domain,
                    self.domain,
                    err,
                )
                self.state = ENTRY_STATE_SETUP_ERROR
                return

            # Perform migration
            if not await self.async_migrate(hass):
                self.state = ENTRY_STATE_MIGRATION_ERROR
                return

        try:
            result = await component.async_setup_entry(  # type: ignore
                hass, self
            )

            if not isinstance(result, bool):
                _LOGGER.error(
                    "%s.async_setup_entry did not return boolean", integration.domain
                )
                result = False
        except ConfigEntryNotReady:
            self.state = ENTRY_STATE_SETUP_RETRY
            wait_time = 2 ** min(tries, 4) * 5
            tries += 1
            _LOGGER.warning(
                "Config entry for %s not ready yet. Retrying in %d seconds.",
                self.domain,
                wait_time,
            )

            async def setup_again(now: Any) -> None:
                """Run setup again."""
                self._async_cancel_retry_setup = None
                await self.async_setup(hass, integration=integration, tries=tries)

            self._async_cancel_retry_setup = hass.helpers.event.async_call_later(
                wait_time, setup_again
            )
            return
        except Exception:  # pylint: disable=broad-except
            _LOGGER.exception(
                "Error setting up entry %s for %s", self.title, integration.domain
            )
            result = False

        # Only store setup result as state if it was not forwarded.
        if self.domain != integration.domain:
            return

        if result:
            self.state = ENTRY_STATE_LOADED
        else:
            self.state = ENTRY_STATE_SETUP_ERROR

    async def async_unload(
        self, hass: HomeAssistant, *, integration: Optional[loader.Integration] = None
    ) -> bool:
        """Unload an entry.

        Returns if unload is possible and was successful.
        """
        if self.source == SOURCE_IGNORE:
            self.state = ENTRY_STATE_NOT_LOADED
            return True

        if integration is None:
            integration = await loader.async_get_integration(hass, self.domain)

        component = integration.get_component()

        if integration.domain == self.domain:
            if self.state in UNRECOVERABLE_STATES:
                return False

            if self.state != ENTRY_STATE_LOADED:
                if self._async_cancel_retry_setup is not None:
                    self._async_cancel_retry_setup()
                    self._async_cancel_retry_setup = None

                self.state = ENTRY_STATE_NOT_LOADED
                return True

        supports_unload = hasattr(component, "async_unload_entry")

        if not supports_unload:
            if integration.domain == self.domain:
                self.state = ENTRY_STATE_FAILED_UNLOAD
            return False

        try:
            result = await component.async_unload_entry(  # type: ignore
                hass, self
            )

            assert isinstance(result, bool)

            # Only adjust state if we unloaded the component
            if result and integration.domain == self.domain:
                self.state = ENTRY_STATE_NOT_LOADED

            return result
        except Exception:  # pylint: disable=broad-except
            _LOGGER.exception(
                "Error unloading entry %s for %s", self.title, integration.domain
            )
            if integration.domain == self.domain:
                self.state = ENTRY_STATE_FAILED_UNLOAD
            return False

    async def async_remove(self, hass: HomeAssistant) -> None:
        """Invoke remove callback on component."""
        if self.source == SOURCE_IGNORE:
            return

        integration = await loader.async_get_integration(hass, self.domain)
        component = integration.get_component()
        if not hasattr(component, "async_remove_entry"):
            return
        try:
            await component.async_remove_entry(  # type: ignore
                hass, self
            )
        except Exception:  # pylint: disable=broad-except
            _LOGGER.exception(
                "Error calling entry remove callback %s for %s",
                self.title,
                integration.domain,
            )

    async def async_migrate(self, hass: HomeAssistant) -> bool:
        """Migrate an entry.

        Returns True if config entry is up-to-date or has been migrated.
        """
        handler = HANDLERS.get(self.domain)
        if handler is None:
            _LOGGER.error(
                "Flow handler not found for entry %s for %s", self.title, self.domain
            )
            return False
        # Handler may be a partial
        while isinstance(handler, functools.partial):
            handler = handler.func

        if self.version == handler.VERSION:
            return True

        integration = await loader.async_get_integration(hass, self.domain)
        component = integration.get_component()
        supports_migrate = hasattr(component, "async_migrate_entry")
        if not supports_migrate:
            _LOGGER.error(
                "Migration handler not found for entry %s for %s",
                self.title,
                self.domain,
            )
            return False

        try:
            result = await component.async_migrate_entry(  # type: ignore
                hass, self
            )
            if not isinstance(result, bool):
                _LOGGER.error(
                    "%s.async_migrate_entry did not return boolean", self.domain
                )
                return False
            if result:
                # pylint: disable=protected-access
                hass.config_entries._async_schedule_save()
            return result
        except Exception:  # pylint: disable=broad-except
            _LOGGER.exception(
                "Error migrating entry %s for %s", self.title, self.domain
            )
            return False

    def add_update_listener(self, listener: Callable) -> Callable:
        """Listen for when entry is updated.

        Listener: Callback function(hass, entry)

        Returns function to unlisten.
        """
        weak_listener = weakref.ref(listener)
        self.update_listeners.append(weak_listener)

        return lambda: self.update_listeners.remove(weak_listener)

    def as_dict(self) -> Dict[str, Any]:
        """Return dictionary version of this entry."""
        return {
            "entry_id": self.entry_id,
            "version": self.version,
            "domain": self.domain,
            "title": self.title,
            "data": self.data,
            "options": self.options,
            "system_options": self.system_options.as_dict(),
            "source": self.source,
            "connection_class": self.connection_class,
            "unique_id": self.unique_id,
        }


class ConfigEntriesFlowManager(data_entry_flow.FlowManager):
    """Manage all the config entry flows that are in progress."""

    def __init__(
        self, hass: HomeAssistant, config_entries: "ConfigEntries", hass_config: dict
    ):
        """Initialize the config entry flow manager."""
        super().__init__(hass)
        self.config_entries = config_entries
        self._hass_config = hass_config

    async def async_finish_flow(
        self, flow: data_entry_flow.FlowHandler, result: Dict[str, Any]
    ) -> Dict[str, Any]:
        """Finish a config flow and add an entry."""
        flow = cast(ConfigFlow, flow)

        # Remove notification if no other discovery config entries in progress
        if not any(
            ent["context"]["source"] in DISCOVERY_SOURCES
            for ent in self.hass.config_entries.flow.async_progress()
            if ent["flow_id"] != flow.flow_id
        ):
            self.hass.components.persistent_notification.async_dismiss(
                DISCOVERY_NOTIFICATION_ID
            )

        if result["type"] != data_entry_flow.RESULT_TYPE_CREATE_ENTRY:
            return result

        # Check if config entry exists with unique ID. Unload it.
        existing_entry = None

        if flow.unique_id is not None:
            # Abort all flows in progress with same unique ID.
            for progress_flow in self.async_progress():
                if (
                    progress_flow["handler"] == flow.handler
                    and progress_flow["flow_id"] != flow.flow_id
                    and progress_flow["context"].get("unique_id") == flow.unique_id
                ):
                    self.async_abort(progress_flow["flow_id"])

            # Find existing entry.
            for check_entry in self.config_entries.async_entries(result["handler"]):
                if check_entry.unique_id == flow.unique_id:
                    existing_entry = check_entry
                    break

        # Unload the entry before setting up the new one.
        # We will remove it only after the other one is set up,
        # so that device customizations are not getting lost.
        if (
            existing_entry is not None
            and existing_entry.state not in UNRECOVERABLE_STATES
        ):
            await self.config_entries.async_unload(existing_entry.entry_id)

        entry = ConfigEntry(
            version=result["version"],
            domain=result["handler"],
            title=result["title"],
            data=result["data"],
            options={},
            system_options={},
            source=flow.context["source"],
            connection_class=flow.CONNECTION_CLASS,
            unique_id=flow.unique_id,
        )

        await self.config_entries.async_add(entry)

        if existing_entry is not None:
            await self.config_entries.async_remove(existing_entry.entry_id)

        result["result"] = entry
        return result

    async def async_create_flow(
        self, handler_key: Any, *, context: Optional[Dict] = None, data: Any = None
    ) -> "ConfigFlow":
        """Create a flow for specified handler.

        Handler key is the domain of the component that we want to set up.
        """
        try:
            integration = await loader.async_get_integration(self.hass, handler_key)
        except loader.IntegrationNotFound:
            _LOGGER.error("Cannot find integration %s", handler_key)
            raise data_entry_flow.UnknownHandler

        # Make sure requirements and dependencies of component are resolved
        await async_process_deps_reqs(self.hass, self._hass_config, integration)

        try:
            integration.get_platform("config_flow")
        except ImportError as err:
            _LOGGER.error(
                "Error occurred loading config flow for integration %s: %s",
                handler_key,
                err,
            )
            raise data_entry_flow.UnknownHandler

        handler = HANDLERS.get(handler_key)

        if handler is None:
            raise data_entry_flow.UnknownHandler

        if not context or "source" not in context:
            raise KeyError("Context not set or doesn't have a source set")

        flow = cast(ConfigFlow, handler())
        flow.init_step = context["source"]
        return flow

    async def async_post_init(
        self, flow: data_entry_flow.FlowHandler, result: dict
    ) -> None:
        """After a flow is initialised trigger new flow notifications."""
        source = flow.context["source"]

        # Create notification.
        if source in DISCOVERY_SOURCES:
            self.hass.bus.async_fire(EVENT_FLOW_DISCOVERED)
            self.hass.components.persistent_notification.async_create(
                title="New devices discovered",
                message=(
                    "We have discovered new devices on your network. "
                    "[Check it out](/config/integrations)"
                ),
                notification_id=DISCOVERY_NOTIFICATION_ID,
            )


class ConfigEntries:
    """Manage the configuration entries.

    An instance of this object is available via `hass.config_entries`.
    """

    def __init__(self, hass: HomeAssistant, hass_config: dict) -> None:
        """Initialize the entry manager."""
        self.hass = hass
        self.flow = ConfigEntriesFlowManager(hass, self, hass_config)
        self.options = OptionsFlowManager(hass)
        self._hass_config = hass_config
        self._entries: List[ConfigEntry] = []
        self._store = hass.helpers.storage.Store(STORAGE_VERSION, STORAGE_KEY)
        EntityRegistryDisabledHandler(hass).async_setup()

    @callback
    def async_domains(self) -> List[str]:
        """Return domains for which we have entries."""
        seen: Set[str] = set()
        result = []

        for entry in self._entries:
            if entry.domain not in seen:
                seen.add(entry.domain)
                result.append(entry.domain)

        return result

    @callback
    def async_get_entry(self, entry_id: str) -> Optional[ConfigEntry]:
        """Return entry with matching entry_id."""
        for entry in self._entries:
            if entry_id == entry.entry_id:
                return entry
        return None

    @callback
    def async_entries(self, domain: Optional[str] = None) -> List[ConfigEntry]:
        """Return all entries or entries for a specific domain."""
        if domain is None:
            return list(self._entries)
        return [entry for entry in self._entries if entry.domain == domain]

    async def async_add(self, entry: ConfigEntry) -> None:
        """Add and setup an entry."""
        self._entries.append(entry)
        await self.async_setup(entry.entry_id)
        self._async_schedule_save()

    async def async_remove(self, entry_id: str) -> Dict[str, Any]:
        """Remove an entry."""
        entry = self.async_get_entry(entry_id)

        if entry is None:
            raise UnknownEntry

        if entry.state in UNRECOVERABLE_STATES:
            unload_success = entry.state != ENTRY_STATE_FAILED_UNLOAD
        else:
            unload_success = await self.async_unload(entry_id)

        await entry.async_remove(self.hass)

        self._entries.remove(entry)
        self._async_schedule_save()

        dev_reg, ent_reg = await asyncio.gather(
            self.hass.helpers.device_registry.async_get_registry(),
            self.hass.helpers.entity_registry.async_get_registry(),
        )

        dev_reg.async_clear_config_entry(entry_id)
        ent_reg.async_clear_config_entry(entry_id)

        # After we have fully removed an "ignore" config entry we can try and rediscover it so that a
        # user is able to immediately start configuring it. We do this by starting a new flow with
        # the 'unignore' step. If the integration doesn't implement async_step_unignore then
        # this will be a no-op.
        if entry.source == SOURCE_IGNORE:
            self.hass.async_create_task(
                self.hass.config_entries.flow.async_init(
                    entry.domain,
                    context={"source": SOURCE_UNIGNORE},
                    data={"unique_id": entry.unique_id},
                )
            )

        return {"require_restart": not unload_success}

    async def async_initialize(self) -> None:
        """Initialize config entry config."""
        # Migrating for config entries stored before 0.73
        config = await self.hass.helpers.storage.async_migrator(
            self.hass.config.path(PATH_CONFIG),
            self._store,
            old_conf_migrate_func=_old_conf_migrator,
        )

        if config is None:
            self._entries = []
            return

        self._entries = [
            ConfigEntry(
                version=entry["version"],
                domain=entry["domain"],
                entry_id=entry["entry_id"],
                data=entry["data"],
                source=entry["source"],
                title=entry["title"],
                # New in 0.79
                connection_class=entry.get("connection_class", CONN_CLASS_UNKNOWN),
                # New in 0.89
                options=entry.get("options"),
                # New in 0.98
                system_options=entry.get("system_options", {}),
                # New in 0.104
                unique_id=entry.get("unique_id"),
            )
            for entry in config["entries"]
        ]

    async def async_setup(self, entry_id: str) -> bool:
        """Set up a config entry.

        Return True if entry has been successfully loaded.
        """
        entry = self.async_get_entry(entry_id)

        if entry is None:
            raise UnknownEntry

        if entry.state != ENTRY_STATE_NOT_LOADED:
            raise OperationNotAllowed

        # Setup Component if not set up yet
        if entry.domain in self.hass.config.components:
            await entry.async_setup(self.hass)
        else:
            # Setting up the component will set up all its config entries
            result = await async_setup_component(
                self.hass, entry.domain, self._hass_config
            )

            if not result:
                return result

        return entry.state == ENTRY_STATE_LOADED

    async def async_unload(self, entry_id: str) -> bool:
        """Unload a config entry."""
        entry = self.async_get_entry(entry_id)

        if entry is None:
            raise UnknownEntry

        if entry.state in UNRECOVERABLE_STATES:
            raise OperationNotAllowed

        return await entry.async_unload(self.hass)

    async def async_reload(self, entry_id: str) -> bool:
        """Reload an entry.

        If an entry was not loaded, will just load.
        """
        unload_result = await self.async_unload(entry_id)

        if not unload_result:
            return unload_result

        return await self.async_setup(entry_id)

    @callback
    def async_update_entry(
        self,
        entry: ConfigEntry,
        *,
        unique_id: Union[str, dict, None] = _UNDEF,
        data: dict = _UNDEF,
        options: dict = _UNDEF,
        system_options: dict = _UNDEF,
    ) -> None:
        """Update a config entry."""
        if unique_id is not _UNDEF:
            entry.unique_id = cast(Optional[str], unique_id)

        if data is not _UNDEF:
            entry.data = data

        if options is not _UNDEF:
            entry.options = options

        if system_options is not _UNDEF:
            entry.system_options.update(**system_options)

        for listener_ref in entry.update_listeners:
            listener = listener_ref()
            self.hass.async_create_task(listener(self.hass, entry))

        self._async_schedule_save()

    async def async_forward_entry_setup(self, entry: ConfigEntry, domain: str) -> bool:
        """Forward the setup of an entry to a different component.

        By default an entry is setup with the component it belongs to. If that
        component also has related platforms, the component will have to
        forward the entry to be setup by that component.

        You don't want to await this coroutine if it is called as part of the
        setup of a component, because it can cause a deadlock.
        """
        # Setup Component if not set up yet
        if domain not in self.hass.config.components:
            result = await async_setup_component(self.hass, domain, self._hass_config)

            if not result:
                return False

        integration = await loader.async_get_integration(self.hass, domain)

        await entry.async_setup(self.hass, integration=integration)
        return True

    async def async_forward_entry_unload(self, entry: ConfigEntry, domain: str) -> bool:
        """Forward the unloading of an entry to a different component."""
        # It was never loaded.
        if domain not in self.hass.config.components:
            return True

        integration = await loader.async_get_integration(self.hass, domain)

        return await entry.async_unload(self.hass, integration=integration)

<<<<<<< HEAD
    async def _async_finish_flow(
        self, flow: "ConfigFlow", result: Dict[str, Any]
    ) -> Dict[str, Any]:
        """Finish a config flow and add an entry."""
        # Remove notification if no other discovery config entries in progress
        if not any(
            ent["context"]["source"] in DISCOVERY_SOURCES
            for ent in self.hass.config_entries.flow.async_progress()
            if ent["flow_id"] != flow.flow_id
        ):
            self.hass.components.persistent_notification.async_dismiss(
                DISCOVERY_NOTIFICATION_ID
            )

        if result["type"] != data_entry_flow.RESULT_TYPE_CREATE_ENTRY:
            return result

        entry = ConfigEntry(
            version=result["version"],
            domain=result["handler"],
            title=result["title"],
            data=result["data"],
            options={},
            system_options={},
            source=flow.context["source"],
            connection_class=flow.CONNECTION_CLASS,
        )
        self._entries.append(entry)
        self._async_schedule_save()

        await self.async_setup(entry.entry_id)

        result["result"] = entry
        return result

    async def _async_create_flow(
        self, handler_key: str, *, context: Dict[str, Any], data: Dict[str, Any]
    ) -> "ConfigFlow":
        """Create a flow for specified handler.

        Handler key is the domain of the component that we want to set up.
        """
        try:
            integration = await loader.async_get_integration(self.hass, handler_key)
        except loader.IntegrationNotFound:
            _LOGGER.error("Cannot find integration %s", handler_key)
            raise data_entry_flow.UnknownHandler

        # Make sure requirements and dependencies of component are resolved
        await async_process_deps_reqs(self.hass, self._hass_config, integration)

        try:
            integration.get_platform("config_flow")
        except ImportError as err:
            _LOGGER.error(
                "Error occurred loading config flow for integration %s: %s",
                handler_key,
                err,
            )
            raise data_entry_flow.UnknownHandler

        handler = HANDLERS.get(handler_key)

        if handler is None:
            raise data_entry_flow.UnknownHandler

        source = context["source"]

        # Create notification.
        if source in DISCOVERY_SOURCES:
            self.hass.bus.async_fire(EVENT_FLOW_DISCOVERED)
            self.hass.components.persistent_notification.async_create(
                title="Wykryto nowe urządzenia",
                message=(
                    "Wykryliśmy nowe urządzenia w Twojej sieci."
                    "[ Sprawdz](/config/integrations)"
                ),
                notification_id=DISCOVERY_NOTIFICATION_ID,
            )

        flow = cast(ConfigFlow, handler())
        flow.init_step = source
        return flow

=======
>>>>>>> 4bb319e6
    def _async_schedule_save(self) -> None:
        """Save the entity registry to a file."""
        self._store.async_delay_save(self._data_to_save, SAVE_DELAY)

    @callback
    def _data_to_save(self) -> Dict[str, List[Dict[str, Any]]]:
        """Return data to save."""
        return {"entries": [entry.as_dict() for entry in self._entries]}


async def _old_conf_migrator(old_config: Dict[str, Any]) -> Dict[str, Any]:
    """Migrate the pre-0.73 config format to the latest version."""
    return {"entries": old_config}


class ConfigFlow(data_entry_flow.FlowHandler):
    """Base class for config flows with some helpers."""

    def __init_subclass__(cls, domain: Optional[str] = None, **kwargs: Any) -> None:
        """Initialize a subclass, register if possible."""
        super().__init_subclass__(**kwargs)  # type: ignore
        if domain is not None:
            HANDLERS.register(domain)(cls)

    CONNECTION_CLASS = CONN_CLASS_UNKNOWN

    @property
    def unique_id(self) -> Optional[str]:
        """Return unique ID if available."""
        # pylint: disable=no-member
        if not self.context:
            return None

        return cast(Optional[str], self.context.get("unique_id"))

    @staticmethod
    @callback
    def async_get_options_flow(config_entry: ConfigEntry) -> "OptionsFlow":
        """Get the options flow for this handler."""
        raise data_entry_flow.UnknownHandler

    @callback
    def _abort_if_unique_id_configured(self) -> None:
        """Abort if the unique ID is already configured."""
        if self.unique_id is None:
            return

        if self.unique_id in self._async_current_ids():
            raise data_entry_flow.AbortFlow("already_configured")

    async def async_set_unique_id(
        self, unique_id: str, *, raise_on_progress: bool = True
    ) -> Optional[ConfigEntry]:
        """Set a unique ID for the config flow.

        Returns optionally existing config entry with same ID.
        """
        if raise_on_progress:
            for progress in self._async_in_progress():
                if progress["context"].get("unique_id") == unique_id:
                    raise data_entry_flow.AbortFlow("already_in_progress")

        # pylint: disable=no-member
        self.context["unique_id"] = unique_id

        for entry in self._async_current_entries():
            if entry.unique_id == unique_id:
                return entry

        return None

    @callback
    def _async_current_entries(self) -> List[ConfigEntry]:
        """Return current entries."""
        assert self.hass is not None
        return self.hass.config_entries.async_entries(self.handler)

    @callback
    def _async_current_ids(self, include_ignore: bool = True) -> Set[Optional[str]]:
        """Return current unique IDs."""
        assert self.hass is not None
        return set(
            entry.unique_id
            for entry in self.hass.config_entries.async_entries(self.handler)
            if include_ignore or entry.source != SOURCE_IGNORE
        )

    @callback
    def _async_in_progress(self) -> List[Dict]:
        """Return other in progress flows for current domain."""
        assert self.hass is not None
        return [
            flw
            for flw in self.hass.config_entries.flow.async_progress()
            if flw["handler"] == self.handler and flw["flow_id"] != self.flow_id
        ]

    async def async_step_ignore(self, user_input: Dict[str, Any]) -> Dict[str, Any]:
        """Ignore this config flow."""
        await self.async_set_unique_id(user_input["unique_id"], raise_on_progress=False)
        return self.async_create_entry(title="Ignored", data={})

    async def async_step_unignore(self, user_input: Dict[str, Any]) -> Dict[str, Any]:
        """Rediscover a config entry by it's unique_id."""
        return self.async_abort(reason="not_implemented")


class OptionsFlowManager(data_entry_flow.FlowManager):
    """Flow to set options for a configuration entry."""

    async def async_create_flow(
        self,
        handler_key: Any,
        *,
        context: Optional[Dict[str, Any]] = None,
        data: Optional[Dict[str, Any]] = None,
    ) -> "OptionsFlow":
        """Create an options flow for a config entry.

        Entry_id and flow.handler is the same thing to map entry with flow.
        """
        entry = self.hass.config_entries.async_get_entry(handler_key)
        if entry is None:
            raise UnknownEntry(handler_key)

        if entry.domain not in HANDLERS:
            raise data_entry_flow.UnknownHandler

        flow = cast(OptionsFlow, HANDLERS[entry.domain].async_get_options_flow(entry))
        return flow

    async def async_finish_flow(
        self, flow: data_entry_flow.FlowHandler, result: Dict[str, Any]
    ) -> Dict[str, Any]:
        """Finish an options flow and update options for configuration entry.

        Flow.handler and entry_id is the same thing to map flow with entry.
        """
        flow = cast(OptionsFlow, flow)

        entry = self.hass.config_entries.async_get_entry(flow.handler)
        if entry is None:
            raise UnknownEntry(flow.handler)
        self.hass.config_entries.async_update_entry(entry, options=result["data"])

        result["result"] = True
        return result


class OptionsFlow(data_entry_flow.FlowHandler):
    """Base class for config option flows."""

    handler: str


@attr.s(slots=True)
class SystemOptions:
    """Config entry system options."""

    disable_new_entities = attr.ib(type=bool, default=False)

    def update(self, *, disable_new_entities: bool) -> None:
        """Update properties."""
        self.disable_new_entities = disable_new_entities

    def as_dict(self) -> Dict[str, Any]:
        """Return dictionary version of this config entrys system options."""
        return {"disable_new_entities": self.disable_new_entities}


class EntityRegistryDisabledHandler:
    """Handler to handle when entities related to config entries updating disabled_by."""

    RELOAD_AFTER_UPDATE_DELAY = 30

    def __init__(self, hass: HomeAssistant) -> None:
        """Initialize the handler."""
        self.hass = hass
        self.registry: Optional[entity_registry.EntityRegistry] = None
        self.changed: Set[str] = set()
        self._remove_call_later: Optional[Callable[[], None]] = None

    @callback
    def async_setup(self) -> None:
        """Set up the disable handler."""
        self.hass.bus.async_listen(
            entity_registry.EVENT_ENTITY_REGISTRY_UPDATED, self._handle_entry_updated
        )

    async def _handle_entry_updated(self, event: Event) -> None:
        """Handle entity registry entry update."""
        if (
            event.data["action"] != "update"
            or "disabled_by" not in event.data["changes"]
        ):
            return

        if self.registry is None:
            self.registry = await entity_registry.async_get_registry(self.hass)

        entity_entry = self.registry.async_get(event.data["entity_id"])

        if (
            # Stop if no entry found
            entity_entry is None
            # Stop if entry not connected to config entry
            or entity_entry.config_entry_id is None
            # Stop if the entry got disabled. In that case the entity handles it
            # themselves.
            or entity_entry.disabled_by
        ):
            return

        config_entry = self.hass.config_entries.async_get_entry(
            entity_entry.config_entry_id
        )
        assert config_entry is not None

        if config_entry.entry_id not in self.changed and await support_entry_unload(
            self.hass, config_entry.domain
        ):
            self.changed.add(config_entry.entry_id)

        if not self.changed:
            return

        # We are going to delay reloading on *every* entity registry change so that
        # if a user is happily clicking along, it will only reload at the end.

        if self._remove_call_later:
            self._remove_call_later()

        self._remove_call_later = self.hass.helpers.event.async_call_later(
            self.RELOAD_AFTER_UPDATE_DELAY, self._handle_reload
        )

    async def _handle_reload(self, _now: Any) -> None:
        """Handle a reload."""
        self._remove_call_later = None
        to_reload = self.changed
        self.changed = set()

        _LOGGER.info(
            "Reloading config entries because disabled_by changed in entity registry: %s",
            ", ".join(self.changed),
        )

        await asyncio.gather(
            *[self.hass.config_entries.async_reload(entry_id) for entry_id in to_reload]
        )


async def support_entry_unload(hass: HomeAssistant, domain: str) -> bool:
    """Test if a domain supports entry unloading."""
    integration = await loader.async_get_integration(hass, domain)
    component = integration.get_component()
    return hasattr(component, "async_unload_entry")<|MERGE_RESOLUTION|>--- conflicted
+++ resolved
@@ -531,10 +531,10 @@
         if source in DISCOVERY_SOURCES:
             self.hass.bus.async_fire(EVENT_FLOW_DISCOVERED)
             self.hass.components.persistent_notification.async_create(
-                title="New devices discovered",
+                title="Wykryto nowe urządzenia",
                 message=(
-                    "We have discovered new devices on your network. "
-                    "[Check it out](/config/integrations)"
+                    "Wykryliśmy nowe urządzenia w Twojej sieci. "
+                    "[Sprawdz](/config/integrations)"
                 ),
                 notification_id=DISCOVERY_NOTIFICATION_ID,
             )
@@ -775,93 +775,6 @@
 
         return await entry.async_unload(self.hass, integration=integration)
 
-<<<<<<< HEAD
-    async def _async_finish_flow(
-        self, flow: "ConfigFlow", result: Dict[str, Any]
-    ) -> Dict[str, Any]:
-        """Finish a config flow and add an entry."""
-        # Remove notification if no other discovery config entries in progress
-        if not any(
-            ent["context"]["source"] in DISCOVERY_SOURCES
-            for ent in self.hass.config_entries.flow.async_progress()
-            if ent["flow_id"] != flow.flow_id
-        ):
-            self.hass.components.persistent_notification.async_dismiss(
-                DISCOVERY_NOTIFICATION_ID
-            )
-
-        if result["type"] != data_entry_flow.RESULT_TYPE_CREATE_ENTRY:
-            return result
-
-        entry = ConfigEntry(
-            version=result["version"],
-            domain=result["handler"],
-            title=result["title"],
-            data=result["data"],
-            options={},
-            system_options={},
-            source=flow.context["source"],
-            connection_class=flow.CONNECTION_CLASS,
-        )
-        self._entries.append(entry)
-        self._async_schedule_save()
-
-        await self.async_setup(entry.entry_id)
-
-        result["result"] = entry
-        return result
-
-    async def _async_create_flow(
-        self, handler_key: str, *, context: Dict[str, Any], data: Dict[str, Any]
-    ) -> "ConfigFlow":
-        """Create a flow for specified handler.
-
-        Handler key is the domain of the component that we want to set up.
-        """
-        try:
-            integration = await loader.async_get_integration(self.hass, handler_key)
-        except loader.IntegrationNotFound:
-            _LOGGER.error("Cannot find integration %s", handler_key)
-            raise data_entry_flow.UnknownHandler
-
-        # Make sure requirements and dependencies of component are resolved
-        await async_process_deps_reqs(self.hass, self._hass_config, integration)
-
-        try:
-            integration.get_platform("config_flow")
-        except ImportError as err:
-            _LOGGER.error(
-                "Error occurred loading config flow for integration %s: %s",
-                handler_key,
-                err,
-            )
-            raise data_entry_flow.UnknownHandler
-
-        handler = HANDLERS.get(handler_key)
-
-        if handler is None:
-            raise data_entry_flow.UnknownHandler
-
-        source = context["source"]
-
-        # Create notification.
-        if source in DISCOVERY_SOURCES:
-            self.hass.bus.async_fire(EVENT_FLOW_DISCOVERED)
-            self.hass.components.persistent_notification.async_create(
-                title="Wykryto nowe urządzenia",
-                message=(
-                    "Wykryliśmy nowe urządzenia w Twojej sieci."
-                    "[ Sprawdz](/config/integrations)"
-                ),
-                notification_id=DISCOVERY_NOTIFICATION_ID,
-            )
-
-        flow = cast(ConfigFlow, handler())
-        flow.init_step = source
-        return flow
-
-=======
->>>>>>> 4bb319e6
     def _async_schedule_save(self) -> None:
         """Save the entity registry to a file."""
         self._store.async_delay_save(self._data_to_save, SAVE_DELAY)
