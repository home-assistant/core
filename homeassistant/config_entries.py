--- conflicted
+++ resolved
@@ -87,17 +87,9 @@
 
 if TYPE_CHECKING:
     from .components.bluetooth import BluetoothServiceInfoBleak
-<<<<<<< HEAD
-    from .components.dhcp import DhcpServiceInfo
-    from .components.hassio import HassioServiceInfo
-    from .components.location import LocationServiceInfo
-    from .components.ssdp import SsdpServiceInfo
-    from .components.usb import UsbServiceInfo
-    from .components.zeroconf import ZeroconfServiceInfo
-=======
     from .helpers.service_info.dhcp import DhcpServiceInfo
     from .helpers.service_info.hassio import HassioServiceInfo
->>>>>>> 7950f9ab
+    from .helpers.service_info.location import LocationServiceInfo
     from .helpers.service_info.mqtt import MqttServiceInfo
     from .helpers.service_info.ssdp import SsdpServiceInfo
     from .helpers.service_info.usb import UsbServiceInfo
@@ -3180,13 +3172,12 @@
         """Handle a flow initialized by Zeroconf discovery."""
         return await self._async_step_discovery_without_unique_id()
 
-<<<<<<< HEAD
     async def async_step_location(
         self, discovery_info: LocationServiceInfo
     ) -> ConfigFlowResult:
         """Handle a flow initialized by Location discovery."""
         return await self._async_step_discovery_without_unique_id()
-=======
+
     def _async_set_next_flow_if_valid(
         self,
         result: ConfigFlowResult,
@@ -3217,7 +3208,6 @@
         )
         self._async_set_next_flow_if_valid(result, next_flow)
         return result
->>>>>>> 7950f9ab
 
     @callback
     def async_create_entry(  # type: ignore[override]
