--- conflicted
+++ resolved
@@ -142,11 +142,8 @@
     'hue',
     'ifttt',
     'ios',
-<<<<<<< HEAD
+    'lifx',
     'monzo',
-=======
-    'lifx',
->>>>>>> 237ac080
     'mqtt',
     'nest',
     'openuv',
