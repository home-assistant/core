"""Run Home Assistant."""
from __future__ import annotations

import asyncio
from asyncio import events
import dataclasses
import logging
import os
<<<<<<< HEAD
import subprocess
=======
>>>>>>> 7b929394
import threading
import traceback
from typing import Any

from . import bootstrap
from .core import callback
from .helpers.frame import warn_use
from .util.executor import InterruptibleThreadPoolExecutor
from .util.thread import deadlock_safe_shutdown

#
# Some Python versions may have different number of workers by default
# than others.  In order to be consistent between
# supported versions, we need to set max_workers.
#
# In most cases the workers are not I/O bound, as they
# are sleeping/blocking waiting for data from integrations
# updating so this number should be higher than the default
# use case.
#
MAX_EXECUTOR_WORKERS = 64
TASK_CANCELATION_TIMEOUT = 5
ALPINE_RELEASE_FILE = "/etc/alpine-release"

_LOGGER = logging.getLogger(__name__)


@dataclasses.dataclass
class RuntimeConfig:
    """Class to hold the information for running Home Assistant."""

    config_dir: str
    skip_pip: bool = False
    skip_pip_packages: list[str] = dataclasses.field(default_factory=list)
    safe_mode: bool = False

    verbose: bool = False

    log_rotate_days: int | None = None
    log_file: str | None = None
    log_no_color: bool = False

    debug: bool = False
    open_ui: bool = False


def can_use_pidfd() -> bool:
    """Check if pidfd_open is available.

    Back ported from cpython 3.12
    """
    if not hasattr(os, "pidfd_open"):
        return False
    try:
        pid = os.getpid()
        os.close(os.pidfd_open(pid, 0))  # pylint: disable=no-member
    except OSError:
        # blocked by security policy like SECCOMP
        return False
    return True


class HassEventLoopPolicy(asyncio.DefaultEventLoopPolicy):
    """Event loop policy for Home Assistant."""

    def __init__(self, debug: bool) -> None:
        """Init the event loop policy."""
        super().__init__()
        self.debug = debug
        self._watcher: asyncio.AbstractChildWatcher | None = None

    def _init_watcher(self) -> None:
        """Initialize the watcher for child processes.

        Back ported from cpython 3.12
        """
        with events._lock:  # type: ignore[attr-defined] # pylint: disable=protected-access
            if self._watcher is None:  # pragma: no branch
                if can_use_pidfd():
                    self._watcher = asyncio.PidfdChildWatcher()
                else:
                    self._watcher = asyncio.ThreadedChildWatcher()
                if threading.current_thread() is threading.main_thread():
                    self._watcher.attach_loop(
                        self._local._loop  # type: ignore[attr-defined] # pylint: disable=protected-access
                    )

    @property
    def loop_name(self) -> str:
        """Return name of the loop."""
        return self._loop_factory.__name__  # type: ignore[no-any-return,attr-defined]

    def new_event_loop(self) -> asyncio.AbstractEventLoop:
        """Get the event loop."""
        loop: asyncio.AbstractEventLoop = super().new_event_loop()
        loop.set_exception_handler(_async_loop_exception_handler)
        if self.debug:
            loop.set_debug(True)

        executor = InterruptibleThreadPoolExecutor(
            thread_name_prefix="SyncWorker", max_workers=MAX_EXECUTOR_WORKERS
        )
        loop.set_default_executor(executor)
        loop.set_default_executor = warn_use(  # type: ignore[assignment]
            loop.set_default_executor, "sets default executor on the event loop"
        )
        return loop


@callback
def _async_loop_exception_handler(_: Any, context: dict[str, Any]) -> None:
    """Handle all exception inside the core loop."""
    kwargs = {}
    if exception := context.get("exception"):
        kwargs["exc_info"] = (type(exception), exception, exception.__traceback__)

    logger = logging.getLogger(__package__)
    if source_traceback := context.get("source_traceback"):
        stack_summary = "".join(traceback.format_list(source_traceback))
        logger.error(
            "Error doing job: %s: %s",
            context["message"],
            stack_summary,
            **kwargs,  # type: ignore[arg-type]
        )
        return

    logger.error(
        "Error doing job: %s",
        context["message"],
        **kwargs,  # type: ignore[arg-type]
    )


async def setup_and_run_hass(runtime_config: RuntimeConfig) -> int:
    """Set up Home Assistant and run."""
    hass = await bootstrap.async_setup_hass(runtime_config)

    if hass is None:
        return 1

    # threading._shutdown can deadlock forever
    # pylint: disable-next=protected-access
    threading._shutdown = deadlock_safe_shutdown  # type: ignore[attr-defined]

    return await hass.async_run()


def _enable_posix_spawn() -> None:
    """Enable posix_spawn on Alpine Linux."""
    # pylint: disable=protected-access
    if subprocess._USE_POSIX_SPAWN:
        return

    # The subprocess module does not know about Alpine Linux/musl
    # and will use fork() instead of posix_spawn() which significantly
    # less efficient. This is a workaround to force posix_spawn()
    # on Alpine Linux which is supported by musl.
    subprocess._USE_POSIX_SPAWN = os.path.exists(ALPINE_RELEASE_FILE)


def run(runtime_config: RuntimeConfig) -> int:
    """Run Home Assistant."""
    _enable_posix_spawn()
    asyncio.set_event_loop_policy(HassEventLoopPolicy(runtime_config.debug))
    # Backport of cpython 3.9 asyncio.run with a _cancel_all_tasks that times out
    loop = asyncio.new_event_loop()
    try:
        asyncio.set_event_loop(loop)
        return loop.run_until_complete(setup_and_run_hass(runtime_config))
    finally:
        try:
            _cancel_all_tasks_with_timeout(loop, TASK_CANCELATION_TIMEOUT)
            loop.run_until_complete(loop.shutdown_asyncgens())
            loop.run_until_complete(loop.shutdown_default_executor())
        finally:
            asyncio.set_event_loop(None)
            loop.close()


def _cancel_all_tasks_with_timeout(
    loop: asyncio.AbstractEventLoop, timeout: int
) -> None:
    """Adapted _cancel_all_tasks from python 3.9 with a timeout."""
    to_cancel = asyncio.all_tasks(loop)
    if not to_cancel:
        return

    for task in to_cancel:
        task.cancel()

    loop.run_until_complete(asyncio.wait(to_cancel, timeout=timeout))

    for task in to_cancel:
        if task.cancelled():
            continue
        if not task.done():
            _LOGGER.warning(
                "Task could not be canceled and was still running after shutdown: %s",
                task,
            )
            continue
        if task.exception() is not None:
            loop.call_exception_handler(
                {
                    "message": "unhandled exception during shutdown",
                    "exception": task.exception(),
                    "task": task,
                }
            )<|MERGE_RESOLUTION|>--- conflicted
+++ resolved
@@ -6,10 +6,7 @@
 import dataclasses
 import logging
 import os
-<<<<<<< HEAD
 import subprocess
-=======
->>>>>>> 7b929394
 import threading
 import traceback
 from typing import Any
