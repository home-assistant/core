--- conflicted
+++ resolved
@@ -415,11 +415,7 @@
 @contextlib.contextmanager
 def async_start_setup(hass: core.HomeAssistant, components: Iterable) -> Generator:
     """Keep track of when setup starts and finishes."""
-<<<<<<< HEAD
-    hass.data.setdefault(DATA_SETUP_STARTED, {})
-=======
     setup_started = hass.data.setdefault(DATA_SETUP_STARTED, {})
->>>>>>> 3a32a260
     started = dt_util.utcnow()
     unique_components = {}
     for domain in components:
@@ -429,11 +425,7 @@
 
     yield
 
-<<<<<<< HEAD
-    hass.data.setdefault(DATA_SETUP_TIME, {})
-=======
     setup_time = hass.data.setdefault(DATA_SETUP_TIME, {})
->>>>>>> 3a32a260
     time_taken = dt_util.utcnow() - started
     for unique, domain in unique_components.items():
         del setup_started[unique]
