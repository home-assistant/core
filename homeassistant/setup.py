--- conflicted
+++ resolved
@@ -251,7 +251,6 @@
     elif integration.domain in processed:
         return
 
-<<<<<<< HEAD
     if integration.dependencies and not await _async_process_dependencies(
             hass,
             config,
@@ -259,29 +258,6 @@
             integration.dependencies
     ):
         raise HomeAssistantError("Could not set up all dependencies.")
-=======
-    manifest = await hass.async_add_executor_job(
-        json_util.load_json,
-        os.path.join(os.path.dirname(module.__file__), 'manifest.json')
-    )
-
-    if manifest:
-        deps = manifest['dependencies']  # type: ignore
-    else:
-        deps = getattr(module, 'DEPENDENCIES', [])
-
-    if deps and not await _async_process_dependencies(
-            hass,
-            config,
-            name,
-            deps
-    ):
-        raise HomeAssistantError("Could not set up all dependencies.")
-
-    if not hass.config.skip_pip and hasattr(module, 'REQUIREMENTS'):
-        req_success = await requirements.async_process_requirements(
-            hass, name, module.REQUIREMENTS)  # type: ignore
->>>>>>> 88f58fe0
 
     if (not hass.config.skip_pip and integration.requirements and
             not await requirements.async_process_requirements(
