--- conflicted
+++ resolved
@@ -399,7 +399,6 @@
     unsub = hass.bus.async_listen(EVENT_COMPONENT_LOADED, loaded_event)
 
 
-<<<<<<< HEAD
 @core.callback
 def async_get_loaded_integrations(hass: core.HomeAssistant) -> set:
     """Return the complete list of loaded integrations."""
@@ -414,8 +413,6 @@
     return integrations
 
 
-=======
->>>>>>> 21c7d991
 @contextlib.contextmanager
 def async_start_setup(hass: core.HomeAssistant, components: Iterable) -> Generator:
     """Keep track of when setup starts and finishes."""
