--- conflicted
+++ resolved
@@ -7,6 +7,7 @@
 import glob
 from http.client import HTTPConnection
 import importlib
+import logging
 import os
 from pathlib import Path
 from ssl import SSLContext
@@ -20,6 +21,7 @@
 
 _IN_TESTS = "unittest" in sys.modules
 
+_LOGGER = logging.getLogger(__name__)
 ALLOWED_FILE_PREFIXES = ("/proc",)
 
 
@@ -54,7 +56,19 @@
     # If the file is in /proc we can ignore it.
     args = mapped_args["args"]
     path = args[0] if type(args[0]) is str else str(args[0])  # noqa: E721
+    _LOGGER.warning("Checking if %s is allowed", path)
     return path.startswith(ALLOWED_FILE_PREFIXES)
+
+
+#    frame = get_current_frame(0)
+#    while frame.f_back:
+#        print(['frame', frame])
+#        frame = frame.f_back
+#
+#    return False
+#    with suppress((ValueError,AttributeError)):
+#        return get_current_frame(1).f_code.co_code.co_name == "raise_for_blocking_call"
+#   return False
 
 
 @dataclass(slots=True, frozen=True)
@@ -153,12 +167,15 @@
         skip_for_tests=True,
     ),
     BlockingCall(
-<<<<<<< HEAD
         original_func=os.stat,
         object=os,
         function="stat",
         check_allowed=_check_stat_call_allowed,
-=======
+        strict=False,
+        strict_core=False,
+        skip_for_tests=True,
+    ),
+    BlockingCall(
         original_func=SSLContext.load_default_certs,
         object=SSLContext,
         function="load_default_certs",
@@ -226,7 +243,6 @@
         object=Path,
         function="write_bytes",
         check_allowed=_check_file_allowed,
->>>>>>> 41b129e9
         strict=False,
         strict_core=False,
         skip_for_tests=True,
