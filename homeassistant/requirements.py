--- conflicted
+++ resolved
@@ -58,7 +58,6 @@
     if an requirement can't be satisfied.
     """
     await _async_get_manager(hass).async_process_requirements(name, requirements)
-<<<<<<< HEAD
 
 
 @callback
@@ -72,21 +71,6 @@
     return manager
 
 
-=======
-
-
-@callback
-def _async_get_manager(hass: HomeAssistant) -> RequirementsManager:
-    """Get the requirements manager."""
-    if DATA_REQUIREMENTS_MANAGER in hass.data:
-        manager: RequirementsManager = hass.data[DATA_REQUIREMENTS_MANAGER]
-        return manager
-
-    manager = hass.data[DATA_REQUIREMENTS_MANAGER] = RequirementsManager(hass)
-    return manager
-
-
->>>>>>> 5bd74b0a
 @callback
 def async_clear_install_history(hass: HomeAssistant) -> None:
     """Forget the install history."""
@@ -247,15 +231,9 @@
 
         async with self.pip_lock:
             # Recaculate missing again now that we have the lock
-<<<<<<< HEAD
-            await self._async_process_requirements(
-                name, self._find_missing_requirements(requirements)
-            )
-=======
             missing = self._find_missing_requirements(requirements)
             if missing:
                 await self._async_process_requirements(name, missing)
->>>>>>> 5bd74b0a
 
     def _find_missing_requirements(self, requirements: list[str]) -> list[str]:
         """Find requirements that are missing in the cache."""
