"""Storage for auth models."""
from __future__ import annotations

import asyncio
<<<<<<< HEAD
from collections import OrderedDict
from datetime import datetime, timedelta
=======
from datetime import timedelta
>>>>>>> 4d46f5ec
import hmac
from logging import getLogger
from typing import Any

from homeassistant.core import HomeAssistant, callback
from homeassistant.helpers import device_registry as dr, entity_registry as er
from homeassistant.helpers.storage import Store
from homeassistant.util import dt as dt_util

from . import models
from .const import (
    ACCESS_TOKEN_EXPIRATION,
    GROUP_ID_ADMIN,
    GROUP_ID_READ_ONLY,
    GROUP_ID_USER,
    REFRESH_TOKEN_EXPIRATION,
)
from .permissions import system_policies
from .permissions.models import PermissionLookup
from .permissions.types import PolicyType

STORAGE_VERSION = 1
STORAGE_KEY = "auth"
GROUP_NAME_ADMIN = "Administrators"
GROUP_NAME_USER = "Users"
GROUP_NAME_READ_ONLY = "Read Only"


class AuthStore:
    """Stores authentication info.

    Any mutation to an object should happen inside the auth store.

    The auth store is lazy. It won't load the data from disk until a method is
    called that needs it.
    """

    def __init__(self, hass: HomeAssistant) -> None:
        """Initialize the auth store."""
        self.hass = hass
        self._users: dict[str, models.User] | None = None
        self._groups: dict[str, models.Group] | None = None
        self._perm_lookup: PermissionLookup | None = None
        self._store = Store[dict[str, list[dict[str, Any]]]](
            hass, STORAGE_VERSION, STORAGE_KEY, private=True, atomic_writes=True
        )
        self._lock = asyncio.Lock()

    async def async_get_groups(self) -> list[models.Group]:
        """Retrieve all users."""
        if self._groups is None:
            await self._async_load()
            assert self._groups is not None

        return list(self._groups.values())

    async def async_get_group(self, group_id: str) -> models.Group | None:
        """Retrieve all users."""
        if self._groups is None:
            await self._async_load()
            assert self._groups is not None

        return self._groups.get(group_id)

    async def async_get_users(self) -> list[models.User]:
        """Retrieve all users."""
        if self._users is None:
            await self._async_load()
            assert self._users is not None

        return list(self._users.values())

    async def async_get_user(self, user_id: str) -> models.User | None:
        """Retrieve a user by id."""
        if self._users is None:
            await self._async_load()
            assert self._users is not None

        return self._users.get(user_id)

    async def async_create_user(
        self,
        name: str | None,
        is_owner: bool | None = None,
        is_active: bool | None = None,
        system_generated: bool | None = None,
        credentials: models.Credentials | None = None,
        group_ids: list[str] | None = None,
        local_only: bool | None = None,
    ) -> models.User:
        """Create a new user."""
        if self._users is None:
            await self._async_load()

        assert self._users is not None
        assert self._groups is not None

        groups = []
        for group_id in group_ids or []:
            if (group := self._groups.get(group_id)) is None:
                raise ValueError(f"Invalid group specified {group_id}")
            groups.append(group)

        kwargs: dict[str, Any] = {
            "name": name,
            # Until we get group management, we just put everyone in the
            # same group.
            "groups": groups,
            "perm_lookup": self._perm_lookup,
        }

        for attr_name, value in (
            ("is_owner", is_owner),
            ("is_active", is_active),
            ("local_only", local_only),
            ("system_generated", system_generated),
        ):
            if value is not None:
                kwargs[attr_name] = value

        new_user = models.User(**kwargs)

        self._users[new_user.id] = new_user

        if credentials is None:
            self._async_schedule_save()
            return new_user

        # Saving is done inside the link.
        await self.async_link_user(new_user, credentials)
        return new_user

    async def async_link_user(
        self, user: models.User, credentials: models.Credentials
    ) -> None:
        """Add credentials to an existing user."""
        user.credentials.append(credentials)
        self._async_schedule_save()
        credentials.is_new = False

    async def async_remove_user(self, user: models.User) -> None:
        """Remove a user."""
        if self._users is None:
            await self._async_load()
            assert self._users is not None

        self._users.pop(user.id)
        self._async_schedule_save()

    async def async_update_user(
        self,
        user: models.User,
        name: str | None = None,
        is_active: bool | None = None,
        group_ids: list[str] | None = None,
        local_only: bool | None = None,
    ) -> None:
        """Update a user."""
        assert self._groups is not None

        if group_ids is not None:
            groups = []
            for grid in group_ids:
                if (group := self._groups.get(grid)) is None:
                    raise ValueError("Invalid group specified.")
                groups.append(group)

            user.groups = groups

        for attr_name, value in (
            ("name", name),
            ("is_active", is_active),
            ("local_only", local_only),
        ):
            if value is not None:
                setattr(user, attr_name, value)

        self._async_schedule_save()

    async def async_activate_user(self, user: models.User) -> None:
        """Activate a user."""
        user.is_active = True
        self._async_schedule_save()

    async def async_deactivate_user(self, user: models.User) -> None:
        """Activate a user."""
        user.is_active = False
        self._async_schedule_save()

    async def async_remove_credentials(self, credentials: models.Credentials) -> None:
        """Remove credentials."""
        if self._users is None:
            await self._async_load()
            assert self._users is not None

        for user in self._users.values():
            found = None

            for index, cred in enumerate(user.credentials):
                if cred is credentials:
                    found = index
                    break

            if found is not None:
                user.credentials.pop(found)
                break

        self._async_schedule_save()

    async def async_create_refresh_token(
        self,
        user: models.User,
        client_id: str | None = None,
        client_name: str | None = None,
        client_icon: str | None = None,
        token_type: str = models.TOKEN_TYPE_NORMAL,
        access_token_expiration: timedelta = ACCESS_TOKEN_EXPIRATION,
        expire_at: datetime | None = None,
        credential: models.Credentials | None = None,
    ) -> models.RefreshToken:
        """Create a new token for a user."""
        kwargs: dict[str, Any] = {
            "user": user,
            "client_id": client_id,
            "token_type": token_type,
            "access_token_expiration": access_token_expiration,
            "expire_at": expire_at,
            "credential": credential,
        }
        if client_name:
            kwargs["client_name"] = client_name
        if client_icon:
            kwargs["client_icon"] = client_icon

        refresh_token = models.RefreshToken(**kwargs)
        user.refresh_tokens[refresh_token.id] = refresh_token

        self._async_schedule_save()
        return refresh_token

    async def async_remove_refresh_token(
        self, refresh_token: models.RefreshToken
    ) -> None:
        """Remove a refresh token."""
        if self._users is None:
            await self._async_load()
            assert self._users is not None

        for user in self._users.values():
            if user.refresh_tokens.pop(refresh_token.id, None):
                self._async_schedule_save()
                break

    async def async_get_refresh_token(
        self, token_id: str
    ) -> models.RefreshToken | None:
        """Get refresh token by id."""
        if self._users is None:
            await self._async_load()
            assert self._users is not None

        for user in self._users.values():
            refresh_token = user.refresh_tokens.get(token_id)
            if refresh_token is not None:
                return refresh_token

        return None

    async def async_get_refresh_token_by_token(
        self, token: str
    ) -> models.RefreshToken | None:
        """Get refresh token by token."""
        if self._users is None:
            await self._async_load()
            assert self._users is not None

        found = None

        for user in self._users.values():
            for refresh_token in user.refresh_tokens.values():
                if hmac.compare_digest(refresh_token.token, token):
                    found = refresh_token

        return found

    async def async_get_refresh_tokens(self) -> list[models.RefreshToken]:
        """Get all refresh tokens."""
        tokens: list[models.RefreshToken] = []
        if self._users is None:
            await self._async_load()
            assert self._users is not None

        for user in self._users.values():
            tokens += list(user.refresh_tokens.values())

        return tokens

    @callback
    def async_log_refresh_token_usage(
        self, refresh_token: models.RefreshToken, remote_ip: str | None = None
    ) -> None:
        """Update refresh token last used information."""
        refresh_token.last_used_at = dt_util.utcnow()
        refresh_token.last_used_ip = remote_ip
        if refresh_token.expire_at:
            refresh_token.expire_at = (
                refresh_token.last_used_at + REFRESH_TOKEN_EXPIRATION
            )
        self._async_schedule_save()

    async def _async_load(self) -> None:
        """Load the users."""
        async with self._lock:
            if self._users is not None:
                return
            await self._async_load_task()

    async def _async_load_task(self) -> None:
        """Load the users."""
        dev_reg = dr.async_get(self.hass)
        ent_reg = er.async_get(self.hass)
        data = await self._store.async_load()

        # Make sure that we're not overriding data if 2 loads happened at the
        # same time
        if self._users is not None:
            return

        self._perm_lookup = perm_lookup = PermissionLookup(ent_reg, dev_reg)

        if data is None or not isinstance(data, dict):
            self._set_defaults()
            return

        users: dict[str, models.User] = {}
        groups: dict[str, models.Group] = {}
        credentials: dict[str, models.Credentials] = {}

        # Soft-migrating data as we load. We are going to make sure we have a
        # read only group and an admin group. There are two states that we can
        # migrate from:
        # 1. Data from a recent version which has a single group without policy
        # 2. Data from old version which has no groups
        has_admin_group = False
        has_user_group = False
        has_read_only_group = False
        group_without_policy = None

        # When creating objects we mention each attribute explicitly. This
        # prevents crashing if user rolls back HA version after a new property
        # was added.

        for group_dict in data.get("groups", []):
            policy: PolicyType | None = None

            if group_dict["id"] == GROUP_ID_ADMIN:
                has_admin_group = True

                name = GROUP_NAME_ADMIN
                policy = system_policies.ADMIN_POLICY
                system_generated = True

            elif group_dict["id"] == GROUP_ID_USER:
                has_user_group = True

                name = GROUP_NAME_USER
                policy = system_policies.USER_POLICY
                system_generated = True

            elif group_dict["id"] == GROUP_ID_READ_ONLY:
                has_read_only_group = True

                name = GROUP_NAME_READ_ONLY
                policy = system_policies.READ_ONLY_POLICY
                system_generated = True

            else:
                name = group_dict["name"]
                policy = group_dict.get("policy")
                system_generated = False

            # We don't want groups without a policy that are not system groups
            # This is part of migrating from state 1
            if policy is None:
                group_without_policy = group_dict["id"]
                continue

            groups[group_dict["id"]] = models.Group(
                id=group_dict["id"],
                name=name,
                policy=policy,
                system_generated=system_generated,
            )

        # If there are no groups, add all existing users to the admin group.
        # This is part of migrating from state 2
        migrate_users_to_admin_group = not groups and group_without_policy is None

        # If we find a no_policy_group, we need to migrate all users to the
        # admin group. We only do this if there are no other groups, as is
        # the expected state. If not expected state, not marking people admin.
        # This is part of migrating from state 1
        if groups and group_without_policy is not None:
            group_without_policy = None

        # This is part of migrating from state 1 and 2
        if not has_admin_group:
            admin_group = _system_admin_group()
            groups[admin_group.id] = admin_group

        # This is part of migrating from state 1 and 2
        if not has_read_only_group:
            read_only_group = _system_read_only_group()
            groups[read_only_group.id] = read_only_group

        if not has_user_group:
            user_group = _system_user_group()
            groups[user_group.id] = user_group

        for user_dict in data["users"]:
            # Collect the users group.
            user_groups = []
            for group_id in user_dict.get("group_ids", []):
                # This is part of migrating from state 1
                if group_id == group_without_policy:
                    group_id = GROUP_ID_ADMIN
                user_groups.append(groups[group_id])

            # This is part of migrating from state 2
            if not user_dict["system_generated"] and migrate_users_to_admin_group:
                user_groups.append(groups[GROUP_ID_ADMIN])

            users[user_dict["id"]] = models.User(
                name=user_dict["name"],
                groups=user_groups,
                id=user_dict["id"],
                is_owner=user_dict["is_owner"],
                is_active=user_dict["is_active"],
                system_generated=user_dict["system_generated"],
                perm_lookup=perm_lookup,
                # New in 2021.11
                local_only=user_dict.get("local_only", False),
            )

        for cred_dict in data["credentials"]:
            credential = models.Credentials(
                id=cred_dict["id"],
                is_new=False,
                auth_provider_type=cred_dict["auth_provider_type"],
                auth_provider_id=cred_dict["auth_provider_id"],
                data=cred_dict["data"],
            )
            credentials[cred_dict["id"]] = credential
            users[cred_dict["user_id"]].credentials.append(credential)

        for rt_dict in data["refresh_tokens"]:
            # Filter out the old keys that don't have jwt_key (pre-0.76)
            if "jwt_key" not in rt_dict:
                continue

            created_at = dt_util.parse_datetime(rt_dict["created_at"])
            if created_at is None:
                getLogger(__name__).error(
                    (
                        "Ignoring refresh token %(id)s with invalid created_at "
                        "%(created_at)s for user_id %(user_id)s"
                    ),
                    rt_dict,
                )
                continue

            if (token_type := rt_dict.get("token_type")) is None:
                if rt_dict["client_id"] is None:
                    token_type = models.TOKEN_TYPE_SYSTEM
                else:
                    token_type = models.TOKEN_TYPE_NORMAL

            # old refresh_token don't have last_used_at (pre-0.78)
            if last_used_at_str := rt_dict.get("last_used_at"):
                last_used_at = dt_util.parse_datetime(last_used_at_str)
            else:
                last_used_at = None

            # old refresh_token don't have expire_at (pre-2024.2)
            if expire_at_str := rt_dict.get("expire_at"):
                expire_at = dt_util.parse_datetime(expire_at_str)
            else:
                expire_at = None

            token = models.RefreshToken(
                id=rt_dict["id"],
                user=users[rt_dict["user_id"]],
                client_id=rt_dict["client_id"],
                # use dict.get to keep backward compatibility
                client_name=rt_dict.get("client_name"),
                client_icon=rt_dict.get("client_icon"),
                token_type=token_type,
                created_at=created_at,
                access_token_expiration=timedelta(
                    seconds=rt_dict["access_token_expiration"]
                ),
                token=rt_dict["token"],
                jwt_key=rt_dict["jwt_key"],
                last_used_at=last_used_at,
                last_used_ip=rt_dict.get("last_used_ip"),
                expire_at=expire_at,
                version=rt_dict.get("version"),
            )
            if "credential_id" in rt_dict:
                token.credential = credentials.get(rt_dict["credential_id"])
            users[rt_dict["user_id"]].refresh_tokens[token.id] = token

        self._groups = groups
        self._users = users

    @callback
    def _async_schedule_save(self) -> None:
        """Save users."""
        if self._users is None:
            return

        self._store.async_delay_save(self._data_to_save, 1)

    @callback
    def _data_to_save(self) -> dict[str, list[dict[str, Any]]]:
        """Return the data to store."""
        assert self._users is not None
        assert self._groups is not None

        users = [
            {
                "id": user.id,
                "group_ids": [group.id for group in user.groups],
                "is_owner": user.is_owner,
                "is_active": user.is_active,
                "name": user.name,
                "system_generated": user.system_generated,
                "local_only": user.local_only,
            }
            for user in self._users.values()
        ]

        groups = []
        for group in self._groups.values():
            g_dict: dict[str, Any] = {
                "id": group.id,
                # Name not read for sys groups. Kept here for backwards compat
                "name": group.name,
            }

            if not group.system_generated:
                g_dict["policy"] = group.policy

            groups.append(g_dict)

        credentials = [
            {
                "id": credential.id,
                "user_id": user.id,
                "auth_provider_type": credential.auth_provider_type,
                "auth_provider_id": credential.auth_provider_id,
                "data": credential.data,
            }
            for user in self._users.values()
            for credential in user.credentials
        ]

        refresh_tokens = [
            {
                "id": refresh_token.id,
                "user_id": user.id,
                "client_id": refresh_token.client_id,
                "client_name": refresh_token.client_name,
                "client_icon": refresh_token.client_icon,
                "token_type": refresh_token.token_type,
                "created_at": refresh_token.created_at.isoformat(),
                "access_token_expiration": (
                    refresh_token.access_token_expiration.total_seconds()
                ),
                "token": refresh_token.token,
                "jwt_key": refresh_token.jwt_key,
                "last_used_at": refresh_token.last_used_at.isoformat()
                if refresh_token.last_used_at
                else None,
                "last_used_ip": refresh_token.last_used_ip,
                "expire_at": refresh_token.expire_at.isoformat()
                if refresh_token.expire_at
                else None,
                "credential_id": refresh_token.credential.id
                if refresh_token.credential
                else None,
                "version": refresh_token.version,
            }
            for user in self._users.values()
            for refresh_token in user.refresh_tokens.values()
        ]

        return {
            "users": users,
            "groups": groups,
            "credentials": credentials,
            "refresh_tokens": refresh_tokens,
        }

    def _set_defaults(self) -> None:
        """Set default values for auth store."""
        self._users = {}

        groups: dict[str, models.Group] = {}
        admin_group = _system_admin_group()
        groups[admin_group.id] = admin_group
        user_group = _system_user_group()
        groups[user_group.id] = user_group
        read_only_group = _system_read_only_group()
        groups[read_only_group.id] = read_only_group
        self._groups = groups


def _system_admin_group() -> models.Group:
    """Create system admin group."""
    return models.Group(
        name=GROUP_NAME_ADMIN,
        id=GROUP_ID_ADMIN,
        policy=system_policies.ADMIN_POLICY,
        system_generated=True,
    )


def _system_user_group() -> models.Group:
    """Create system user group."""
    return models.Group(
        name=GROUP_NAME_USER,
        id=GROUP_ID_USER,
        policy=system_policies.USER_POLICY,
        system_generated=True,
    )


def _system_read_only_group() -> models.Group:
    """Create read only group."""
    return models.Group(
        name=GROUP_NAME_READ_ONLY,
        id=GROUP_ID_READ_ONLY,
        policy=system_policies.READ_ONLY_POLICY,
        system_generated=True,
    )<|MERGE_RESOLUTION|>--- conflicted
+++ resolved
@@ -2,12 +2,7 @@
 from __future__ import annotations
 
 import asyncio
-<<<<<<< HEAD
-from collections import OrderedDict
 from datetime import datetime, timedelta
-=======
-from datetime import timedelta
->>>>>>> 4d46f5ec
 import hmac
 from logging import getLogger
 from typing import Any
