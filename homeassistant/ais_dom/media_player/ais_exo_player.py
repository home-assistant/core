"""
Support to interact with a ExoPlayer on Android via HTTO and MQTT.

"""
import asyncio
import logging
import json
import os
import homeassistant.util.dt as dt_util
from homeassistant.core import callback
import homeassistant.components.mqtt as mqtt
import homeassistant.ais_dom.ais_global as ais_global
from homeassistant.components.media_player import (
    SUPPORT_NEXT_TRACK, SUPPORT_PAUSE,
    SUPPORT_PREVIOUS_TRACK, SUPPORT_STOP, SUPPORT_PLAY,
    SUPPORT_PLAY_MEDIA, MediaPlayerDevice, SUPPORT_SEEK,
    SUPPORT_SELECT_SOURCE, ATTR_MEDIA_DURATION, ATTR_MEDIA_SEEK_POSITION)
from typing import Optional
from homeassistant.const import (
    STATE_IDLE, STATE_OFF, STATE_PAUSED, STATE_PLAYING,
    CONF_NAME, CONF_IP_ADDRESS, CONF_MAC)


_LOGGER = logging.getLogger(__name__)

SUPPORT_EXO = SUPPORT_PAUSE | SUPPORT_PREVIOUS_TRACK | SUPPORT_NEXT_TRACK | \
<<<<<<< HEAD
    SUPPORT_PLAY_MEDIA | SUPPORT_PLAY | SUPPORT_STOP | SUPPORT_SEEK | SUPPORT_SELECT_SOURCE
=======
    SUPPORT_PLAY_MEDIA | SUPPORT_PLAY | SUPPORT_STOP | \
    SUPPORT_SEEK | SUPPORT_SELECT_SOURCE
>>>>>>> 5eadcb6c

SUBSCTRIBE_TOPIC = 'ais/player_status'
DEFAULT_NAME = 'AIS Dom Odtwarzacz'


@asyncio.coroutine
def async_setup_platform(hass, config, async_add_devices, discovery_info=None):
    """Set up the ExoPlayer platform."""
    if discovery_info is not None:
        name = discovery_info.get(CONF_NAME)
        _ip = discovery_info.get(CONF_IP_ADDRESS)
        _mac = discovery_info.get(CONF_MAC)
    else:
        name = config.get(CONF_NAME)
        _ip = config.get(CONF_IP_ADDRESS)
        # TODO get local mac address
        _mac = '1111111111111111111'

    device = ExoPlayerDevice(_ip, _mac, name)
    _LOGGER.info("device: " + str(device))
    async_add_devices([device], True)


class ExoPlayerDevice(MediaPlayerDevice):
    """Representation of a ExoPlayer ."""

    def turn_on(self):
        pass

    def turn_off(self):
        pass

    def set_volume_level(self, volume):
        pass

    def select_sound_mode(self, sound_mode):
        pass

    def clear_playlist(self):
        pass

    # pylint: disable=no-member
    def __init__(self, device_ip, device_mac, name):
        """Initialize the ExoPlayer device."""
        self._device_ip = device_ip
        self._device_mac = device_mac
        self._name = name
        self._status = None
        self._playing = False
        self._qos = 2
        self._stream_image = None
        self._media_title = None
        self._media_source = None
        self._album_name = None
        self._playlists = [ais_global.G_AN_RADIO,
                           ais_global.G_AN_PODCAST,
                           ais_global.G_AN_MUSIC,
                           ais_global.G_AN_AUDIOBOOK,
                           ais_global.G_AN_NEWS,
                           ais_global.G_AN_LOCAL]
        self._currentplaylist = None
        self._media_status_received_time = None
        self._media_position = 0
        self._duration = 0
        self._media_content_id = None

    @asyncio.coroutine
    def async_added_to_hass(self):
        """Subscribe MQTT events."""
        @callback
        def message_received(topic, payload, qos):
            """Handle new MQTT messages."""
            self._media_status_received_time = dt_util.utcnow()
            message = json.loads(payload.decode('utf8').replace("'", '"'))
            self._status = message.get("currentStatus", 0)
            self._playing = message.get("playing", False)
            self._media_position = message.get("currentPosition", 0)
            self._duration = message.get("duration", 0)
            _LOGGER.debug(str.format("message_received: {0}", message))
            if "giveMeNextOne" in message:
                play_next = message.get("giveMeNextOne", False)
                if play_next is True:
                    self.hass.async_add_job(
                        self.hass.services.async_call(
                            'media_player',
                            'media_next_track', {
                                "entity_id": "media_player.wbudowany_glosnik"})
                            )
        return mqtt.async_subscribe(
            self.hass, SUBSCTRIBE_TOPIC, message_received, self._qos, None)

    def _fetch_status(self):
        """Fetch status from ExoPlayer."""
        _LOGGER.debug("_fetch_status")
        # TODO maybe we should do this for other players in network...
        # self.hass.services.call(
        #     'ais_ai_service',
        #     'publish_command_to_frame', {
        #         "key": 'getAudioStatus',
        #         "val": True,
        #         "ip": self._device_ip
        #         }
        #     )

    @property
    def source(self):
        """Name of the current input source."""
        return self._currentplaylist

    @property
    def source_list(self):
        """Return the list of available input sources."""
        return self._playlists

    def select_source(self, source):
        """Choose a different available playlist and play it."""
        # TODO
        pass

    @property
    def media_duration(self):
        """Return the duration of current playing media in seconds."""
        # Time does not exist for streams
        # TODO
        return self._duration

    def media_seek(self, position):
        """Seek the media to a specific location."""
        if position == 0:
            self.hass.services.call(
                'ais_ai_service',
                'publish_command_to_frame', {
                    "key": 'seekTo',
                    "val": -5000
                }
            )
        elif position == 1:
            self.hass.services.call(
                'ais_ai_service',
                'publish_command_to_frame', {
                    "key": 'seekTo',
                    "val": 5000
                }
            )
        else:
            self.hass.services.call(
                'ais_ai_service',
                'publish_command_to_frame', {
                    "key": 'skipTo',
                    "val": position
                }
            )

    def volume_up(self):
        """Service to send the exo the command for volume up."""
        self.hass.services.call(
            'ais_ai_service',
            'publish_command_to_frame', {
                "key": 'upVolume',
                "val": True
                }
            )

    def volume_down(self):
        """Service to send the exo the command for volume down."""
        self.hass.services.call(
            'ais_ai_service',
            'publish_command_to_frame', {
                "key": 'downVolume',
                "val": True
                }
            )

    def mute_volume(self, mute):
        """Service to send the exo the command for mute."""
        self.hass.services.call(
            'ais_ai_service',
            'publish_command_to_frame', {
                "key": 'downVolume',
                "val": True
            }
        )

    @property
    def shuffle(self):
        """Boolean if shuffle is enabled."""
        # TODO
        return True

    def set_shuffle(self, shuffle):
        """Enable/disable shuffle mode."""
        # TODO
        pass

    @property
    def available(self):
        """True if ExoPlayer is available and connected."""
        return True

    def update(self):
        """Get the latest data and update the state."""
        self._fetch_status()

    @property
    def name(self):
        """Return the name of the device."""
        return self._name

    @property
    def media_image_url(self):
        """Return the image url of current playing media."""
        if self._stream_image is None:
            return "http://localhost:8180/static/icons/tile-win-310x150.png"
        return self._stream_image

    @property
    def state(self):
        """Return the media state."""

        if self._playing is False:
            return STATE_PAUSED
        else:
            # STATE_IDLE == 1
            # STATE_BUFFERING == 2
            # Player.STATE_READY == 3
            # STATE_ENDED == 4
            if self._status == 1:
                return STATE_IDLE
            if self._status == 2:
                return STATE_PAUSED
            if self._status == 3:
                return STATE_PLAYING
            if self._status == 4:
                return STATE_PAUSED

        return STATE_OFF

    @property
    def media_title(self):
        """Return the title of current playing media."""
        return self._media_title

    @property
    def media_album_name(self):
        """Album of current playing media"""
        return self._album_name

    @property
    def app_name(self):
        """Name of the current running app."""
        app = None
        if self._media_source is not None:
            app = self._media_source
            if self._album_name is not None:
                app = app + " " + self._album_name
        return app

    @property
    def supported_features(self):
        """Flag media player features that are supported."""
        return SUPPORT_EXO

    @property
    def device_ip(self):
        """The device IP Address"""
        return self._device_ip

    @property
    def media_content_id(self):
        """The media content id"""
        return self._media_content_id

    @property
    def media_stream_image(self):
        """The media content id"""
        return self._stream_image

    @property
    def media_position(self):
        """Position of current playing media in seconds."""
        position = self._media_position
        if self._status == 3 and self._media_status_received_time is not None:
            position += (dt_util.utcnow() - self._media_status_received_time).total_seconds()
        return int(position)

    @property
    def device_state_attributes(self):
        """Return the specific state attributes of the player."""
        attr = {'device_ip': self._device_ip}
        # attr['device_mac'] = self._device_mac
        return attr

    @property
    def unique_id(self) -> Optional[str]:
        """Return a unique ID."""
        return self._device_mac

    @property
    def media_position_updated_at(self):
        """When was the position of the current playing media valid.
        Returns value from homeassistant.util.dt.utcnow().
        """
        return self._media_status_received_time

    def media_play(self):
        """Service to send the ExoPlayer the command for play/pause."""
        self.hass.services.call(
            'ais_ai_service',
            'publish_command_to_frame', {
                "key": 'pauseAudio',
                "val": False,
                "ip": self._device_ip
                }
            )
        self._playing = True
        self._status = 3

    def media_pause(self):
        """Service to send the ExoPlayer the command for play/pause."""
        # to have more accurate media_position
        self._fetch_status()
        self.hass.services.call(
            'ais_ai_service',
            'publish_command_to_frame', {
                "key": 'pauseAudio',
                "val": True,
                "ip": self._device_ip
                }
            )

        self._playing = False
        # if self._device_ip == 'localhost' and self._media_source == ais_global.G_AN_LOCAL and self._album_name is not None:
        #     import threading
        #     timer = threading.Timer(1, self.add_bookmark)
        #     timer.start()

    def media_stop(self):
        """Service to send the ExoPlayer the command for stop."""
        self.hass.services.call(
            'ais_ai_service',
            'publish_command_to_frame', {
                "key": 'pauseAudio',
                "val": True,
                "ip": self._device_ip
                }
            )
        self._playing = False

    def media_next_track(self):
        """Service to send the ExoPlayer the command for next track."""
        entity_id = ""
        if self._media_source == ais_global.G_AN_RADIO:
            entity_id = "input_select.radio_station_name"
        elif self._media_source == ais_global.G_AN_PODCAST:
            entity_id = "input_select.podcast_track"
        elif self._media_source == ais_global.G_AN_MUSIC:
            entity_id = "input_select.ais_youtube_track_name"
        elif self._media_source == ais_global.G_AN_AUDIOBOOK:
            entity_id = "input_select.book_chapter"
        elif self._media_source == ais_global.G_AN_LOCAL:
            entity_id = "input_select.folder_name"

        self.hass.services.call(
            'input_select',
            'select_next', {
                "entity_id": entity_id})
        self.hass.block_till_done()
        name = self.hass.states.get(entity_id).state
        self.hass.block_till_done()
        if name == '-':
            self.hass.services.call(
                'input_select',
                'select_next', {
                    "entity_id": entity_id})
        self.hass.block_till_done()
        name = self.hass.states.get(entity_id).state
        if self._media_source == ais_global.G_AN_LOCAL:
            name = os.path.basename(name)
        name = 'Odtwarzam kolejny: ' + name
        self.hass.services.call(
            'ais_ai_service',
            'say_it', {
                "text": name})

    def media_previous_track(self):
        """Service to send the ExoPlayer the command for previous track."""
        entity_id = ""
        if self._media_source == ais_global.G_AN_RADIO:
            entity_id = "input_select.radio_station_name"
        elif self._media_source == ais_global.G_AN_PODCAST:
            entity_id = "input_select.podcast_track"
        elif self._media_source == ais_global.G_AN_MUSIC:
            entity_id = "input_select.ais_youtube_track_name"
        elif self._media_source == ais_global.G_AN_AUDIOBOOK:
            entity_id = "input_select.book_chapter"
        elif self._media_source == ais_global.G_AN_LOCAL:
            entity_id = "input_select.folder_name"
        self.hass.services.call(
            'input_select',
            'select_previous', {
                "entity_id": entity_id})
        self.hass.block_till_done()
        name = self.hass.states.get(entity_id).state
        if name == '-':
            self.hass.services.call(
                'input_select',
                'select_previous', {
                    "entity_id": entity_id})
        self.hass.block_till_done()
        name = self.hass.states.get(entity_id).state
        if self._media_source == ais_global.G_AN_LOCAL:
            name = os.path.basename(name)
        name = 'Odtwarzam poprzedni: ' + name
        self.hass.services.call(
            'ais_ai_service',
            'say_it', {
                "text": name})

    def play_media(self, media_type, media_content_id, **kwargs):
        """Send the media player the command for playing a media."""
        if media_type == 'ais_info':
            # set image and name
            j_info = json.loads(media_content_id)
            if "IMAGE_URL" not in j_info:
                self._stream_image = "http://localhost:8180/static/icons/tile-win-310x150.png"
            else:
                self._stream_image = j_info["IMAGE_URL"]
            self._media_title = j_info["NAME"]
            self._media_source = j_info["MEDIA_SOURCE"]
            self._currentplaylist = j_info["MEDIA_SOURCE"]
            if "ALBUM_NAME" in j_info:
                self._album_name = j_info["ALBUM_NAME"]
            else:
                self._album_name = None

            try:
                j_media_info = {"media_title": self._media_title,
                                "media_source": self._media_source,
                                "media_stream_image": self._stream_image,
                                "media_album_name": self._album_name}
                self.hass.services.call(
                    'ais_ai_service',
                    'publish_command_to_frame', {
                        "key": 'setAudioInfo',
                        "val": j_media_info,
                        "ip": self._device_ip
                    }
                )
            except Exception as e:
                _LOGGER.info("problem to publish setAudioInfo: " + str(e))
        else:
            self._media_content_id = media_content_id
            self._media_position = 0
            self._media_status_received_time = dt_util.utcnow()
            self.hass.services.call(
                'ais_ai_service',
                'publish_command_to_frame', {
                    "key": 'playAudio',
                    "val": media_content_id,
                    "ip": self._device_ip
                    }
                )

        # go to media player on localhost
        if self._device_ip == 'localhost':
            # refresh state
            self._playing = True
            self._status = 3
            old_state = self.hass.states.get('media_player.wbudowany_glosnik')
            self.hass.states.set(
                'media_player.wbudowany_glosnik', STATE_PLAYING, old_state.attributes, force_update=True)

            self.hass.services.call(
                'ais_ai_service',
                'process_command_from_frame', {
                    "topic": 'ais/go_to_player',
                    "payload": ""
                }
            )<|MERGE_RESOLUTION|>--- conflicted
+++ resolved
@@ -24,12 +24,8 @@
 _LOGGER = logging.getLogger(__name__)
 
 SUPPORT_EXO = SUPPORT_PAUSE | SUPPORT_PREVIOUS_TRACK | SUPPORT_NEXT_TRACK | \
-<<<<<<< HEAD
-    SUPPORT_PLAY_MEDIA | SUPPORT_PLAY | SUPPORT_STOP | SUPPORT_SEEK | SUPPORT_SELECT_SOURCE
-=======
     SUPPORT_PLAY_MEDIA | SUPPORT_PLAY | SUPPORT_STOP | \
     SUPPORT_SEEK | SUPPORT_SELECT_SOURCE
->>>>>>> 5eadcb6c
 
 SUBSCTRIBE_TOPIC = 'ais/player_status'
 DEFAULT_NAME = 'AIS Dom Odtwarzacz'
