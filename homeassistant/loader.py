"""The methods for loading Home Assistant integrations.

This module has quite some complex parts. I have tried to add as much
documentation as possible to keep it understandable.
"""
from __future__ import annotations

import asyncio
from collections.abc import Callable, Iterable
from contextlib import suppress
from dataclasses import dataclass
import functools as ft
import importlib
import logging
import os
import pathlib
import sys
import time
from types import ModuleType
from typing import TYPE_CHECKING, Any, Literal, Protocol, TypedDict, TypeVar, cast

from awesomeversion import (
    AwesomeVersion,
    AwesomeVersionException,
    AwesomeVersionStrategy,
)
import voluptuous as vol

from . import generated
from .const import Platform
from .core import HomeAssistant, callback
from .generated.application_credentials import APPLICATION_CREDENTIALS
from .generated.bluetooth import BLUETOOTH
from .generated.config_flows import FLOWS
from .generated.dhcp import DHCP
from .generated.mqtt import MQTT
from .generated.ssdp import SSDP
from .generated.usb import USB
from .generated.zeroconf import HOMEKIT, ZEROCONF
from .util.json import JSON_DECODE_EXCEPTIONS, json_loads

if TYPE_CHECKING:
    from functools import cached_property

    # The relative imports below are guarded by TYPE_CHECKING
    # because they would cause a circular import otherwise.
    from .config_entries import ConfigEntry
    from .helpers import device_registry as dr
    from .helpers.typing import ConfigType
else:
    from .backports.functools import cached_property

_CallableT = TypeVar("_CallableT", bound=Callable[..., Any])

_LOGGER = logging.getLogger(__name__)

#
# Integration.get_component will check preload platforms and
# try to import the code to avoid a thundering heard of import
# executor jobs later in the startup process.
#
# default platforms are prepopulated in this list to ensure that
# by the time the component is loaded, we check if the platform is
# available.
#
# This list can be extended by calling async_register_preload_platform
#
BASE_PRELOAD_PLATFORMS = [
    "config",
    "diagnostics",
    "energy",
    "group",
    "logbook",
    "hardware",
    "intent",
    "media_source",
    "recorder",
    "repairs",
    "system_health",
    "trigger",
]


DATA_COMPONENTS = "components"
DATA_INTEGRATIONS = "integrations"
DATA_MISSING_PLATFORMS = "missing_platforms"
DATA_CUSTOM_COMPONENTS = "custom_components"
DATA_PRELOAD_PLATFORMS = "preload_platforms"
PACKAGE_CUSTOM_COMPONENTS = "custom_components"
PACKAGE_BUILTIN = "homeassistant.components"
CUSTOM_WARNING = (
    "We found a custom integration %s which has not "
    "been tested by Home Assistant. This component might "
    "cause stability problems, be sure to disable it if you "
    "experience issues with Home Assistant"
)

_UNDEF = object()  # Internal; not helpers.typing.UNDEFINED due to circular dependency

MAX_LOAD_CONCURRENTLY = 4

MOVED_ZEROCONF_PROPS = ("macaddress", "model", "manufacturer")


class DHCPMatcherRequired(TypedDict, total=True):
    """Matcher for the dhcp integration for required fields."""

    domain: str


class DHCPMatcherOptional(TypedDict, total=False):
    """Matcher for the dhcp integration for optional fields."""

    macaddress: str
    hostname: str
    registered_devices: bool


class DHCPMatcher(DHCPMatcherRequired, DHCPMatcherOptional):
    """Matcher for the dhcp integration."""


class BluetoothMatcherRequired(TypedDict, total=True):
    """Matcher for the bluetooth integration for required fields."""

    domain: str


class BluetoothMatcherOptional(TypedDict, total=False):
    """Matcher for the bluetooth integration for optional fields."""

    local_name: str
    service_uuid: str
    service_data_uuid: str
    manufacturer_id: int
    manufacturer_data_start: list[int]
    connectable: bool


class BluetoothMatcher(BluetoothMatcherRequired, BluetoothMatcherOptional):
    """Matcher for the bluetooth integration."""


class USBMatcherRequired(TypedDict, total=True):
    """Matcher for the usb integration for required fields."""

    domain: str


class USBMatcherOptional(TypedDict, total=False):
    """Matcher for the usb integration for optional fields."""

    vid: str
    pid: str
    serial_number: str
    manufacturer: str
    description: str


class USBMatcher(USBMatcherRequired, USBMatcherOptional):
    """Matcher for the bluetooth integration."""


@dataclass(slots=True)
class HomeKitDiscoveredIntegration:
    """HomeKit model."""

    domain: str
    always_discover: bool


class ZeroconfMatcher(TypedDict, total=False):
    """Matcher for zeroconf."""

    domain: str
    name: str
    properties: dict[str, str]


class Manifest(TypedDict, total=False):
    """Integration manifest.

    Note that none of the attributes are marked Optional here. However, some of
    them may be optional in manifest.json in the sense that they can be omitted
    altogether. But when present, they should not have null values in it.
    """

    name: str
    disabled: str
    domain: str
    integration_type: Literal[
        "entity", "device", "hardware", "helper", "hub", "service", "system", "virtual"
    ]
    dependencies: list[str]
    after_dependencies: list[str]
    requirements: list[str]
    config_flow: bool
    documentation: str
    issue_tracker: str
    quality_scale: str
    iot_class: str
    bluetooth: list[dict[str, int | str]]
    mqtt: list[str]
    ssdp: list[dict[str, str]]
    zeroconf: list[str | dict[str, str]]
    dhcp: list[dict[str, bool | str]]
    usb: list[dict[str, str]]
    homekit: dict[str, list[str]]
    is_built_in: bool
    version: str
    codeowners: list[str]
    loggers: list[str]
    import_executor: bool
    single_config_entry: bool


def async_setup(hass: HomeAssistant) -> None:
    """Set up the necessary data structures."""
    _async_mount_config_dir(hass)
    hass.data[DATA_COMPONENTS] = {}
    hass.data[DATA_INTEGRATIONS] = {}
    hass.data[DATA_MISSING_PLATFORMS] = {}
    hass.data[DATA_PRELOAD_PLATFORMS] = BASE_PRELOAD_PLATFORMS.copy()


def manifest_from_legacy_module(domain: str, module: ModuleType) -> Manifest:
    """Generate a manifest from a legacy module."""
    return {
        "domain": domain,
        "name": domain,
        "requirements": getattr(module, "REQUIREMENTS", []),
        "dependencies": getattr(module, "DEPENDENCIES", []),
        "codeowners": [],
    }


async def _async_get_custom_components(
    hass: HomeAssistant,
) -> dict[str, Integration]:
    """Return list of custom integrations."""
    if hass.config.recovery_mode or hass.config.safe_mode:
        return {}

    try:
        import custom_components  # pylint: disable=import-outside-toplevel
    except ImportError:
        return {}

    def get_sub_directories(paths: list[str]) -> list[pathlib.Path]:
        """Return all sub directories in a set of paths."""
        return [
            entry
            for path in paths
            for entry in pathlib.Path(path).iterdir()
            if entry.is_dir()
        ]

    dirs = await hass.async_add_executor_job(
        get_sub_directories, custom_components.__path__
    )

    integrations = await hass.async_add_executor_job(
        _resolve_integrations_from_root,
        hass,
        custom_components,
        [comp.name for comp in dirs],
    )
    return {
        integration.domain: integration
        for integration in integrations.values()
        if integration is not None
    }


async def async_get_custom_components(
    hass: HomeAssistant,
) -> dict[str, Integration]:
    """Return cached list of custom integrations."""
    comps_or_future: dict[str, Integration] | asyncio.Future[
        dict[str, Integration]
    ] | None = hass.data.get(DATA_CUSTOM_COMPONENTS)

    if comps_or_future is None:
        future = hass.data[DATA_CUSTOM_COMPONENTS] = hass.loop.create_future()

        comps = await _async_get_custom_components(hass)

        hass.data[DATA_CUSTOM_COMPONENTS] = comps
        future.set_result(comps)
        return comps

    if isinstance(comps_or_future, asyncio.Future):
        return await comps_or_future

    return comps_or_future


async def async_get_config_flows(
    hass: HomeAssistant,
    type_filter: Literal["device", "helper", "hub", "service"] | None = None,
) -> set[str]:
    """Return cached list of config flows."""
    integrations = await async_get_custom_components(hass)
    flows: set[str] = set()

    if type_filter is not None:
        flows.update(FLOWS[type_filter])
    else:
        for type_flows in FLOWS.values():
            flows.update(type_flows)

    flows.update(
        integration.domain
        for integration in integrations.values()
        if integration.config_flow
        and (type_filter is None or integration.integration_type == type_filter)
    )

    return flows


class ComponentProtocol(Protocol):
    """Define the format of an integration."""

    CONFIG_SCHEMA: vol.Schema
    DOMAIN: str

    async def async_setup_entry(
        self, hass: HomeAssistant, config_entry: ConfigEntry
    ) -> bool:
        """Set up a config entry."""

    async def async_unload_entry(
        self, hass: HomeAssistant, config_entry: ConfigEntry
    ) -> bool:
        """Unload a config entry."""

    async def async_migrate_entry(
        self, hass: HomeAssistant, config_entry: ConfigEntry
    ) -> bool:
        """Migrate an old config entry."""

    async def async_remove_entry(
        self, hass: HomeAssistant, config_entry: ConfigEntry
    ) -> None:
        """Remove a config entry."""

    async def async_remove_config_entry_device(
        self,
        hass: HomeAssistant,
        config_entry: ConfigEntry,
        device_entry: dr.DeviceEntry,
    ) -> bool:
        """Remove a config entry device."""

    async def async_reset_platform(
        self, hass: HomeAssistant, integration_name: str
    ) -> None:
        """Release resources."""

    async def async_setup(self, hass: HomeAssistant, config: ConfigType) -> bool:
        """Set up integration."""

    def setup(self, hass: HomeAssistant, config: ConfigType) -> bool:
        """Set up integration."""


async def async_get_integration_descriptions(
    hass: HomeAssistant,
) -> dict[str, Any]:
    """Return cached list of integrations."""
    base = generated.__path__[0]
    config_flow_path = pathlib.Path(base) / "integrations.json"

    flow = await hass.async_add_executor_job(config_flow_path.read_text)
    core_flows = cast(dict[str, Any], json_loads(flow))
    custom_integrations = await async_get_custom_components(hass)
    custom_flows: dict[str, Any] = {
        "integration": {},
        "helper": {},
    }

    for integration in custom_integrations.values():
        # Remove core integration with same domain as the custom integration
        if integration.integration_type in ("entity", "system"):
            continue

        for integration_type in ("integration", "helper"):
            if integration.domain not in core_flows[integration_type]:
                continue
            del core_flows[integration_type][integration.domain]
        if integration.domain in core_flows["translated_name"]:
            core_flows["translated_name"].remove(integration.domain)

        if integration.integration_type == "helper":
            integration_key: str = integration.integration_type
        else:
            integration_key = "integration"

        metadata = {
            "config_flow": integration.config_flow,
            "integration_type": integration.integration_type,
            "iot_class": integration.iot_class,
            "name": integration.name,
            "single_config_entry": integration.manifest.get(
                "single_config_entry", False
            ),
        }
        custom_flows[integration_key][integration.domain] = metadata

    return {"core": core_flows, "custom": custom_flows}


async def async_get_application_credentials(hass: HomeAssistant) -> list[str]:
    """Return cached list of application credentials."""
    integrations = await async_get_custom_components(hass)

    return [
        *APPLICATION_CREDENTIALS,
        *[
            integration.domain
            for integration in integrations.values()
            if "application_credentials" in integration.dependencies
        ],
    ]


def async_process_zeroconf_match_dict(entry: dict[str, Any]) -> ZeroconfMatcher:
    """Handle backwards compat with zeroconf matchers."""
    entry_without_type: dict[str, Any] = entry.copy()
    del entry_without_type["type"]
    # These properties keys used to be at the top level, we relocate
    # them for backwards compat
    for moved_prop in MOVED_ZEROCONF_PROPS:
        if value := entry_without_type.pop(moved_prop, None):
            _LOGGER.warning(
                (
                    'Matching the zeroconf property "%s" at top-level is deprecated and'
                    " should be moved into a properties dict; Check the developer"
                    " documentation"
                ),
                moved_prop,
            )
            if "properties" not in entry_without_type:
                prop_dict: dict[str, str] = {}
                entry_without_type["properties"] = prop_dict
            else:
                prop_dict = entry_without_type["properties"]
            prop_dict[moved_prop] = value.lower()
    return cast(ZeroconfMatcher, entry_without_type)


async def async_get_zeroconf(
    hass: HomeAssistant,
) -> dict[str, list[ZeroconfMatcher]]:
    """Return cached list of zeroconf types."""
    zeroconf: dict[str, list[ZeroconfMatcher]] = ZEROCONF.copy()  # type: ignore[assignment]

    integrations = await async_get_custom_components(hass)
    for integration in integrations.values():
        if not integration.zeroconf:
            continue
        for entry in integration.zeroconf:
            data: ZeroconfMatcher = {"domain": integration.domain}
            if isinstance(entry, dict):
                typ = entry["type"]
                data.update(async_process_zeroconf_match_dict(entry))
            else:
                typ = entry

            zeroconf.setdefault(typ, []).append(data)

    return zeroconf


async def async_get_bluetooth(hass: HomeAssistant) -> list[BluetoothMatcher]:
    """Return cached list of bluetooth types."""
    bluetooth = cast(list[BluetoothMatcher], BLUETOOTH.copy())

    integrations = await async_get_custom_components(hass)
    for integration in integrations.values():
        if not integration.bluetooth:
            continue
        for entry in integration.bluetooth:
            bluetooth.append(
                cast(BluetoothMatcher, {"domain": integration.domain, **entry})
            )

    return bluetooth


async def async_get_dhcp(hass: HomeAssistant) -> list[DHCPMatcher]:
    """Return cached list of dhcp types."""
    dhcp = cast(list[DHCPMatcher], DHCP.copy())

    integrations = await async_get_custom_components(hass)
    for integration in integrations.values():
        if not integration.dhcp:
            continue
        for entry in integration.dhcp:
            dhcp.append(cast(DHCPMatcher, {"domain": integration.domain, **entry}))

    return dhcp


async def async_get_usb(hass: HomeAssistant) -> list[USBMatcher]:
    """Return cached list of usb types."""
    usb = cast(list[USBMatcher], USB.copy())

    integrations = await async_get_custom_components(hass)
    for integration in integrations.values():
        if not integration.usb:
            continue
        for entry in integration.usb:
            usb.append(
                cast(
                    USBMatcher,
                    {
                        "domain": integration.domain,
                        **{k: v for k, v in entry.items() if k != "known_devices"},
                    },
                )
            )

    return usb


def homekit_always_discover(iot_class: str | None) -> bool:
    """Return if we should always offer HomeKit control for a device."""
    #
    # Since we prefer local control, if the integration that is being
    # discovered is cloud AND the HomeKit device is UNPAIRED we still
    # want to discovery it.
    #
    # Additionally if the integration is polling, HKC offers a local
    # push experience for the user to control the device so we want
    # to offer that as well.
    #
    return not iot_class or (iot_class.startswith("cloud") or "polling" in iot_class)


async def async_get_homekit(
    hass: HomeAssistant,
) -> dict[str, HomeKitDiscoveredIntegration]:
    """Return cached list of homekit models."""
    homekit: dict[str, HomeKitDiscoveredIntegration] = {
        model: HomeKitDiscoveredIntegration(
            cast(str, details["domain"]), cast(bool, details["always_discover"])
        )
        for model, details in HOMEKIT.items()
    }

    integrations = await async_get_custom_components(hass)
    for integration in integrations.values():
        if (
            not integration.homekit
            or "models" not in integration.homekit
            or not integration.homekit["models"]
        ):
            continue
        for model in integration.homekit["models"]:
            homekit[model] = HomeKitDiscoveredIntegration(
                integration.domain,
                homekit_always_discover(integration.iot_class),
            )

    return homekit


async def async_get_ssdp(hass: HomeAssistant) -> dict[str, list[dict[str, str]]]:
    """Return cached list of ssdp mappings."""

    ssdp: dict[str, list[dict[str, str]]] = SSDP.copy()

    integrations = await async_get_custom_components(hass)
    for integration in integrations.values():
        if not integration.ssdp:
            continue

        ssdp[integration.domain] = integration.ssdp

    return ssdp


async def async_get_mqtt(hass: HomeAssistant) -> dict[str, list[str]]:
    """Return cached list of MQTT mappings."""

    mqtt: dict[str, list[str]] = MQTT.copy()

    integrations = await async_get_custom_components(hass)
    for integration in integrations.values():
        if not integration.mqtt:
            continue

        mqtt[integration.domain] = integration.mqtt

    return mqtt


@callback
def async_register_preload_platform(hass: HomeAssistant, platform_name: str) -> None:
    """Register a platform to be preloaded."""
    preload_platforms: list[str] = hass.data[DATA_PRELOAD_PLATFORMS]
    if platform_name not in preload_platforms:
        preload_platforms.append(platform_name)


class Integration:
    """An integration in Home Assistant."""

    @classmethod
    def resolve_from_root(
        cls, hass: HomeAssistant, root_module: ModuleType, domain: str
    ) -> Integration | None:
        """Resolve an integration from a root module."""
        for base in root_module.__path__:
            manifest_path = pathlib.Path(base) / domain / "manifest.json"

            if not manifest_path.is_file():
                continue

            try:
                manifest = cast(Manifest, json_loads(manifest_path.read_text()))
            except JSON_DECODE_EXCEPTIONS as err:
                _LOGGER.error(
                    "Error parsing manifest.json file at %s: %s", manifest_path, err
                )
                continue

            file_path = manifest_path.parent
            # Avoid the listdir for virtual integrations
            # as they cannot have any platforms
            is_virtual = manifest.get("integration_type") == "virtual"
            integration = cls(
                hass,
                f"{root_module.__name__}.{domain}",
                file_path,
                manifest,
                None if is_virtual else set(os.listdir(file_path)),
            )

            if integration.is_built_in:
                return integration

            _LOGGER.warning(CUSTOM_WARNING, integration.domain)
            if integration.version is None:
                _LOGGER.error(
                    (
                        "The custom integration '%s' does not have a version key in the"
                        " manifest file and was blocked from loading. See"
                        " https://developers.home-assistant.io"
                        "/blog/2021/01/29/custom-integration-changes#versions"
                        " for more details"
                    ),
                    integration.domain,
                )
                return None
            try:
                AwesomeVersion(
                    integration.version,
                    ensure_strategy=[
                        AwesomeVersionStrategy.CALVER,
                        AwesomeVersionStrategy.SEMVER,
                        AwesomeVersionStrategy.SIMPLEVER,
                        AwesomeVersionStrategy.BUILDVER,
                        AwesomeVersionStrategy.PEP440,
                    ],
                )
            except AwesomeVersionException:
                _LOGGER.error(
                    (
                        "The custom integration '%s' does not have a valid version key"
                        " (%s) in the manifest file and was blocked from loading. See"
                        " https://developers.home-assistant.io"
                        "/blog/2021/01/29/custom-integration-changes#versions"
                        " for more details"
                    ),
                    integration.domain,
                    integration.version,
                )
                return None
            return integration

        return None

    def __init__(
        self,
        hass: HomeAssistant,
        pkg_path: str,
        file_path: pathlib.Path,
        manifest: Manifest,
        top_level_files: set[str] | None = None,
    ) -> None:
        """Initialize an integration."""
        self.hass = hass
        self.pkg_path = pkg_path
        self.file_path = file_path
        self.manifest = manifest
        manifest["is_built_in"] = self.is_built_in

        if self.dependencies:
            self._all_dependencies_resolved: bool | None = None
            self._all_dependencies: set[str] | None = None
        else:
            self._all_dependencies_resolved = True
            self._all_dependencies = set()

<<<<<<< HEAD
        preload_platforms: list[str] = hass.data[DATA_PRELOAD_PLATFORMS]
        self._preload_platforms = preload_platforms
=======
        platforms_to_preload: list[str] = hass.data[DATA_PRELOAD_PLATFORMS]
        self._platforms_to_preload = platforms_to_preload
>>>>>>> 1e173e82
        self._component_future: asyncio.Future[ComponentProtocol] | None = None
        self._import_futures: dict[str, asyncio.Future[ModuleType]] = {}
        cache: dict[str, ModuleType | ComponentProtocol] = hass.data[DATA_COMPONENTS]
        self._cache = cache
        missing_platforms_cache: dict[str, ImportError] = hass.data[
            DATA_MISSING_PLATFORMS
        ]
        self._missing_platforms_cache = missing_platforms_cache
        self._top_level_files = top_level_files or set()
        _LOGGER.info("Loaded %s from %s", self.domain, pkg_path)

    @cached_property
    def name(self) -> str:
        """Return name."""
        return self.manifest["name"]

    @cached_property
    def disabled(self) -> str | None:
        """Return reason integration is disabled."""
        return self.manifest.get("disabled")

    @cached_property
    def domain(self) -> str:
        """Return domain."""
        return self.manifest["domain"]

    @cached_property
    def dependencies(self) -> list[str]:
        """Return dependencies."""
        return self.manifest.get("dependencies", [])

    @cached_property
    def after_dependencies(self) -> list[str]:
        """Return after_dependencies."""
        return self.manifest.get("after_dependencies", [])

    @cached_property
    def requirements(self) -> list[str]:
        """Return requirements."""
        return self.manifest.get("requirements", [])

    @cached_property
    def config_flow(self) -> bool:
        """Return config_flow."""
        return self.manifest.get("config_flow") or False

    @cached_property
    def documentation(self) -> str | None:
        """Return documentation."""
        return self.manifest.get("documentation")

    @cached_property
    def issue_tracker(self) -> str | None:
        """Return issue tracker link."""
        return self.manifest.get("issue_tracker")

    @cached_property
    def loggers(self) -> list[str] | None:
        """Return list of loggers used by the integration."""
        return self.manifest.get("loggers")

    @cached_property
    def quality_scale(self) -> str | None:
        """Return Integration Quality Scale."""
        return self.manifest.get("quality_scale")

    @cached_property
    def iot_class(self) -> str | None:
        """Return the integration IoT Class."""
        return self.manifest.get("iot_class")

    @cached_property
    def integration_type(
        self,
    ) -> Literal[
        "entity", "device", "hardware", "helper", "hub", "service", "system", "virtual"
    ]:
        """Return the integration type."""
        return self.manifest.get("integration_type", "hub")

    @cached_property
    def import_executor(self) -> bool:
        """Import integration in the executor."""
        # If the integration does not explicitly set import_executor, we default to
        # True if it's a built-in integration and False if it's a custom integration.
        # In the future, we want to default to True for all integrations.
        return self.manifest.get("import_executor", self.is_built_in)

    @property
    def mqtt(self) -> list[str] | None:
        """Return Integration MQTT entries."""
        return self.manifest.get("mqtt")

    @property
    def ssdp(self) -> list[dict[str, str]] | None:
        """Return Integration SSDP entries."""
        return self.manifest.get("ssdp")

    @property
    def zeroconf(self) -> list[str | dict[str, str]] | None:
        """Return Integration zeroconf entries."""
        return self.manifest.get("zeroconf")

    @property
    def bluetooth(self) -> list[dict[str, str | int]] | None:
        """Return Integration bluetooth entries."""
        return self.manifest.get("bluetooth")

    @property
    def dhcp(self) -> list[dict[str, str | bool]] | None:
        """Return Integration dhcp entries."""
        return self.manifest.get("dhcp")

    @property
    def usb(self) -> list[dict[str, str]] | None:
        """Return Integration usb entries."""
        return self.manifest.get("usb")

    @property
    def homekit(self) -> dict[str, list[str]] | None:
        """Return Integration homekit entries."""
        return self.manifest.get("homekit")

    @property
    def is_built_in(self) -> bool:
        """Test if package is a built-in integration."""
        return self.pkg_path.startswith(PACKAGE_BUILTIN)

    @property
    def version(self) -> AwesomeVersion | None:
        """Return the version of the integration."""
        if "version" not in self.manifest:
            return None
        return AwesomeVersion(self.manifest["version"])

    @cached_property
    def single_config_entry(self) -> bool:
        """Return if the integration supports a single config entry only."""
        return self.manifest.get("single_config_entry", False)

    @property
    def all_dependencies(self) -> set[str]:
        """Return all dependencies including sub-dependencies."""
        if self._all_dependencies is None:
            raise RuntimeError("Dependencies not resolved!")

        return self._all_dependencies

    @property
    def all_dependencies_resolved(self) -> bool:
        """Return if all dependencies have been resolved."""
        return self._all_dependencies_resolved is not None

    async def resolve_dependencies(self) -> bool:
        """Resolve all dependencies."""
        if self._all_dependencies_resolved is not None:
            return self._all_dependencies_resolved

        self._all_dependencies_resolved = False
        try:
            dependencies = await _async_component_dependencies(self.hass, self)
        except IntegrationNotFound as err:
            _LOGGER.error(
                (
                    "Unable to resolve dependencies for %s:  we are unable to resolve"
                    " (sub)dependency %s"
                ),
                self.domain,
                err.domain,
            )
        except CircularDependency as err:
            _LOGGER.error(
                (
                    "Unable to resolve dependencies for %s:  it contains a circular"
                    " dependency: %s -> %s"
                ),
                self.domain,
                err.from_domain,
                err.to_domain,
            )
        else:
            dependencies.discard(self.domain)
            self._all_dependencies = dependencies
            self._all_dependencies_resolved = True

        return self._all_dependencies_resolved

    async def async_get_component(self) -> ComponentProtocol:
        """Return the component.

        This method will load the component if it's not already loaded
        and will check if import_executor is set and load it in the executor,
        otherwise it will load it in the event loop.
        """
        if self._component_future:
            return await self._component_future

        if debug := _LOGGER.isEnabledFor(logging.DEBUG):
            start = time.perf_counter()

        # Some integrations fail on import because they call functions incorrectly.
        # So we do it before validating config to catch these errors.
        load_executor = self.import_executor and (
            self.pkg_path not in sys.modules
            or (self.config_flow and f"{self.pkg_path}.config_flow" not in sys.modules)
        )
        if not load_executor:
            comp = self.get_component()
            if debug:
                _LOGGER.debug(
                    "Component %s import took %.3f seconds (loaded_executor=False)",
                    self.domain,
                    time.perf_counter() - start,
                )
            return comp

        self._component_future = self.hass.loop.create_future()
        try:
            try:
                comp = await self.hass.async_add_import_executor_job(
                    self.get_component, True
                )
            except ImportError as ex:
                load_executor = False
                _LOGGER.debug(
                    "Failed to import %s in executor", self.domain, exc_info=ex
                )
                # If importing in the executor deadlocks because there is a circular
                # dependency, we fall back to the event loop.
                comp = self.get_component()
            self._component_future.set_result(comp)
        except BaseException as ex:
            self._component_future.set_exception(ex)
            with suppress(BaseException):
                # Set the exception retrieved flag on the future since
                # it will never be retrieved unless there
                # are concurrent calls to async_get_component
                self._component_future.result()
            raise
        finally:
            self._component_future = None

        if debug:
            _LOGGER.debug(
                "Component %s import took %.3f seconds (loaded_executor=%s)",
                self.domain,
                time.perf_counter() - start,
                load_executor,
            )

        return comp

    def get_component(self, preload_platforms: bool = False) -> ComponentProtocol:
        """Return the component.

        This method must be thread-safe as it's called from the executor
        and the event loop.

        This is mostly a thin wrapper around importlib.import_module
        with a dict cache which is thread-safe since importlib has
        appropriate locks.
        """
        cache = self._cache
        domain = self.domain

        if domain in cache:
            return cache[domain]

        try:
            cache[domain] = cast(
                ComponentProtocol, importlib.import_module(self.pkg_path)
            )
        except ImportError:
            raise
        except RuntimeError as err:
            # _DeadlockError inherits from RuntimeError
            raise ImportError(f"RuntimeError importing {self.pkg_path}: {err}") from err
        except Exception as err:
            _LOGGER.exception(
                "Unexpected exception importing component %s", self.pkg_path
            )
            raise ImportError(f"Exception importing {self.pkg_path}") from err

        if preload_platforms:
<<<<<<< HEAD
            for platform_name in self.platforms_exists(self._preload_platforms):
=======
            for platform_name in self.platforms_exists(self._platforms_to_preload):
>>>>>>> 1e173e82
                with suppress(ImportError):
                    self.get_platform(platform_name)

            if self.config_flow:
                # If there is a config flow, we will cache it as well since
                # config entry setup always has to load the flow to get the
                # major/minor version for migrations. Since we may be running
                # in the executor we will use this opportunity to cache the
                # config_flow as well.
                with suppress(ImportError):
                    self.get_platform("config_flow")

        return cache[domain]

    def _load_platforms(self, platform_names: Iterable[str]) -> dict[str, ModuleType]:
        """Load platforms for an integration."""
        return {
            platform_name: self._load_platform(platform_name)
            for platform_name in platform_names
        }

    async def async_get_platform(self, platform_name: str) -> ModuleType:
        """Return a platform for an integration."""
        platforms = await self.async_get_platforms([platform_name])
        return platforms[platform_name]

    async def async_get_platforms(
        self, platform_names: Iterable[Platform | str]
    ) -> dict[str, ModuleType]:
        """Return a platforms for an integration."""
        domain = self.domain
        platforms: dict[str, ModuleType] = {}

        load_executor_platforms: list[str] = []
        load_event_loop_platforms: list[str] = []
        in_progress_imports: dict[str, asyncio.Future[ModuleType]] = {}
        import_futures: list[tuple[str, asyncio.Future[ModuleType]]] = []

        for platform_name in platform_names:
            full_name = f"{domain}.{platform_name}"
            if platform := self._get_platform_cached_or_raise(full_name):
                platforms[platform_name] = platform
                continue

            # Another call to async_get_platforms is already importing this platform
            if future := self._import_futures.get(platform_name):
                in_progress_imports[platform_name] = future
                continue

            if (
                self.import_executor
                and full_name not in self.hass.config.components
                and f"{self.pkg_path}.{platform_name}" not in sys.modules
            ):
                load_executor_platforms.append(platform_name)
            else:
                load_event_loop_platforms.append(platform_name)

            import_future = self.hass.loop.create_future()
            self._import_futures[platform_name] = import_future
            import_futures.append((platform_name, import_future))

        if load_executor_platforms or load_event_loop_platforms:
            if debug := _LOGGER.isEnabledFor(logging.DEBUG):
                start = time.perf_counter()

            try:
                if load_executor_platforms:
                    try:
                        platforms.update(
                            await self.hass.async_add_import_executor_job(
                                self._load_platforms, platform_names
                            )
                        )
                    except ImportError as ex:
                        _LOGGER.debug(
                            "Failed to import %s platforms %s in executor",
                            domain,
                            load_executor_platforms,
                            exc_info=ex,
                        )
                        # If importing in the executor deadlocks because there is a circular
                        # dependency, we fall back to the event loop.
                        load_event_loop_platforms.extend(load_executor_platforms)

                if load_event_loop_platforms:
                    platforms.update(self._load_platforms(platform_names))

                for platform_name, import_future in import_futures:
                    import_future.set_result(platforms[platform_name])

            except BaseException as ex:
                for _, import_future in import_futures:
                    import_future.set_exception(ex)
                    with suppress(BaseException):
                        # Set the exception retrieved flag on the future since
                        # it will never be retrieved unless there
                        # are concurrent calls to async_get_platforms
                        import_future.result()
                raise

            finally:
                for platform_name, _ in import_futures:
                    self._import_futures.pop(platform_name)

                if debug:
                    _LOGGER.debug(
                        "Importing platforms for %s executor=%s loop=%s took %.2fs",
                        domain,
                        load_executor_platforms,
                        load_event_loop_platforms,
                        time.perf_counter() - start,
                    )

        if in_progress_imports:
            for platform_name, future in in_progress_imports.items():
                platforms[platform_name] = await future

        return platforms

    def _get_platform_cached_or_raise(self, full_name: str) -> ModuleType | None:
        """Return a platform for an integration from cache."""
        if full_name in self._cache:
            # the cache is either a ModuleType or a ComponentProtocol
            # but we only care about the ModuleType here
            return self._cache[full_name]  # type: ignore[return-value]
        if full_name in self._missing_platforms_cache:
            raise self._missing_platforms_cache[full_name]
        return None

    def get_platform_cached(self, platform_name: str) -> ModuleType | None:
        """Return a platform for an integration from cache."""
        return self._cache.get(f"{self.domain}.{platform_name}")  # type: ignore[return-value]

    def get_platform(self, platform_name: str) -> ModuleType:
        """Return a platform for an integration."""
        if platform := self._get_platform_cached_or_raise(
            f"{self.domain}.{platform_name}"
        ):
            return platform
        return self._load_platform(platform_name)

    def platforms_exists(self, platform_names: Iterable[str]) -> list[str]:
        """Check if a platforms exists for an integration.

        This method is thread-safe and can be called from the executor
        or event loop without doing blocking I/O.
        """
        files = self._top_level_files
        domain = self.domain
        existing_platforms: list[str] = []
        missing_platforms = self._missing_platforms_cache
        for platform_name in platform_names:
            full_name = f"{domain}.{platform_name}"
            if full_name not in missing_platforms and (
                f"{platform_name}.py" in files or platform_name in files
            ):
                existing_platforms.append(platform_name)
                continue
            missing_platforms[full_name] = ModuleNotFoundError(
                f"Platform {full_name} not found",
                name=f"{self.pkg_path}.{platform_name}",
            )

        return existing_platforms

    def _load_platform(self, platform_name: str) -> ModuleType:
        """Load a platform for an integration.

        This method must be thread-safe as it's called from the executor
        and the event loop.

        This is mostly a thin wrapper around importlib.import_module
        with a dict cache which is thread-safe since importlib has
        appropriate locks.
        """
        full_name = f"{self.domain}.{platform_name}"
        cache: dict[str, ModuleType] = self.hass.data[DATA_COMPONENTS]
        try:
            cache[full_name] = self._import_platform(platform_name)
        except ImportError as ex:
            if self.domain in cache:
                # If the domain is loaded, cache that the platform
                # does not exist so we do not try to load it again
                self._missing_platforms_cache[full_name] = ex
            raise
        except RuntimeError as err:
            # _DeadlockError inherits from RuntimeError
            raise ImportError(
                f"RuntimeError importing {self.pkg_path}.{platform_name}: {err}"
            ) from err
        except Exception as err:
            _LOGGER.exception(
                "Unexpected exception importing platform %s.%s",
                self.pkg_path,
                platform_name,
            )
            raise ImportError(
                f"Exception importing {self.pkg_path}.{platform_name}"
            ) from err

        return cache[full_name]

    def _import_platform(self, platform_name: str) -> ModuleType:
        """Import the platform.

        This method must be thread-safe as it's called from the executor
        and the event loop.
        """
        return importlib.import_module(f"{self.pkg_path}.{platform_name}")

    def __repr__(self) -> str:
        """Text representation of class."""
        return f"<Integration {self.domain}: {self.pkg_path}>"


def _resolve_integrations_from_root(
    hass: HomeAssistant, root_module: ModuleType, domains: Iterable[str]
) -> dict[str, Integration]:
    """Resolve multiple integrations from root."""
    integrations: dict[str, Integration] = {}
    for domain in domains:
        try:
            integration = Integration.resolve_from_root(hass, root_module, domain)
        except Exception:  # pylint: disable=broad-except
            _LOGGER.exception("Error loading integration: %s", domain)
        else:
            if integration:
                integrations[domain] = integration
    return integrations


@callback
def async_get_loaded_integration(hass: HomeAssistant, domain: str) -> Integration:
    """Get an integration which is already loaded.

    Raises IntegrationNotLoaded if the integration is not loaded.
    """
    cache = hass.data[DATA_INTEGRATIONS]
    if TYPE_CHECKING:
        cache = cast(dict[str, Integration | asyncio.Future[None]], cache)
    int_or_fut = cache.get(domain, _UNDEF)
    # Integration is never subclassed, so we can check for type
    if type(int_or_fut) is Integration:  # noqa: E721
        return int_or_fut
    raise IntegrationNotLoaded(domain)


async def async_get_integration(hass: HomeAssistant, domain: str) -> Integration:
    """Get integration."""
    integrations_or_excs = await async_get_integrations(hass, [domain])
    int_or_exc = integrations_or_excs[domain]
    if isinstance(int_or_exc, Integration):
        return int_or_exc
    raise int_or_exc


async def async_get_integrations(
    hass: HomeAssistant, domains: Iterable[str]
) -> dict[str, Integration | Exception]:
    """Get integrations."""
    cache = hass.data[DATA_INTEGRATIONS]
    results: dict[str, Integration | Exception] = {}
    needed: dict[str, asyncio.Future[None]] = {}
    in_progress: dict[str, asyncio.Future[None]] = {}
    if TYPE_CHECKING:
        cache = cast(dict[str, Integration | asyncio.Future[None]], cache)
    for domain in domains:
        int_or_fut = cache.get(domain, _UNDEF)
        # Integration is never subclassed, so we can check for type
        if type(int_or_fut) is Integration:  # noqa: E721
            results[domain] = int_or_fut
        elif int_or_fut is not _UNDEF:
            in_progress[domain] = cast(asyncio.Future[None], int_or_fut)
        elif "." in domain:
            results[domain] = ValueError(f"Invalid domain {domain}")
        else:
            needed[domain] = cache[domain] = hass.loop.create_future()

    if in_progress:
        await asyncio.gather(*in_progress.values())
        for domain in in_progress:
            # When we have waited and it's _UNDEF, it doesn't exist
            # We don't cache that it doesn't exist, or else people can't fix it
            # and then restart, because their config will never be valid.
            if (int_or_fut := cache.get(domain, _UNDEF)) is _UNDEF:
                results[domain] = IntegrationNotFound(domain)
            else:
                results[domain] = cast(Integration, int_or_fut)

    if not needed:
        return results

    # First we look for custom components
    # Instead of using resolve_from_root we use the cache of custom
    # components to find the integration.
    custom = await async_get_custom_components(hass)
    for domain, future in needed.items():
        if integration := custom.get(domain):
            results[domain] = cache[domain] = integration
            future.set_result(None)

    for domain in results:
        if domain in needed:
            del needed[domain]

    # Now the rest use resolve_from_root
    if needed:
        from . import components  # pylint: disable=import-outside-toplevel

        integrations = await hass.async_add_executor_job(
            _resolve_integrations_from_root, hass, components, needed
        )
        for domain, future in needed.items():
            int_or_exc = integrations.get(domain)
            if not int_or_exc:
                cache.pop(domain)
                results[domain] = IntegrationNotFound(domain)
            elif isinstance(int_or_exc, Exception):
                cache.pop(domain)
                exc = IntegrationNotFound(domain)
                exc.__cause__ = int_or_exc
                results[domain] = exc
            else:
                results[domain] = cache[domain] = int_or_exc
            future.set_result(None)

    return results


class LoaderError(Exception):
    """Loader base error."""


class IntegrationNotFound(LoaderError):
    """Raised when a component is not found."""

    def __init__(self, domain: str) -> None:
        """Initialize a component not found error."""
        super().__init__(f"Integration '{domain}' not found.")
        self.domain = domain


class IntegrationNotLoaded(LoaderError):
    """Raised when a component is not loaded."""

    def __init__(self, domain: str) -> None:
        """Initialize a component not found error."""
        super().__init__(f"Integration '{domain}' not loaded.")
        self.domain = domain


class CircularDependency(LoaderError):
    """Raised when a circular dependency is found when resolving components."""

    def __init__(self, from_domain: str | set[str], to_domain: str) -> None:
        """Initialize circular dependency error."""
        super().__init__(f"Circular dependency detected: {from_domain} -> {to_domain}.")
        self.from_domain = from_domain
        self.to_domain = to_domain


def _load_file(
    hass: HomeAssistant, comp_or_platform: str, base_paths: list[str]
) -> ComponentProtocol | None:
    """Try to load specified file.

    Looks in config dir first, then built-in components.
    Only returns it if also found to be valid.
    Async friendly.
    """
    cache: dict[str, ComponentProtocol] = hass.data[DATA_COMPONENTS]
    module: ComponentProtocol | None
    if module := cache.get(comp_or_platform):
        return module

    for path in (f"{base}.{comp_or_platform}" for base in base_paths):
        try:
            module = importlib.import_module(path)

            # In Python 3 you can import files from directories that do not
            # contain the file __init__.py. A directory is a valid module if
            # it contains a file with the .py extension. In this case Python
            # will succeed in importing the directory as a module and call it
            # a namespace. We do not care about namespaces.
            # This prevents that when only
            # custom_components/switch/some_platform.py exists,
            # the import custom_components.switch would succeed.
            # __file__ was unset for namespaces before Python 3.7
            if getattr(module, "__file__", None) is None:
                continue

            cache[comp_or_platform] = module

            return cast(ComponentProtocol, module)

        except ImportError as err:
            # This error happens if for example custom_components/switch
            # exists and we try to load switch.demo.
            # Ignore errors for custom_components, custom_components.switch
            # and custom_components.switch.demo.
            white_listed_errors = []
            parts = []
            for part in path.split("."):
                parts.append(part)
                white_listed_errors.append(f"No module named '{'.'.join(parts)}'")

            if str(err) not in white_listed_errors:
                _LOGGER.exception(
                    "Error loading %s. Make sure all dependencies are installed", path
                )

    return None


class ModuleWrapper:
    """Class to wrap a Python module and auto fill in hass argument."""

    def __init__(self, hass: HomeAssistant, module: ComponentProtocol) -> None:
        """Initialize the module wrapper."""
        self._hass = hass
        self._module = module

    def __getattr__(self, attr: str) -> Any:
        """Fetch an attribute."""
        value = getattr(self._module, attr)

        if hasattr(value, "__bind_hass"):
            value = ft.partial(value, self._hass)

        setattr(self, attr, value)
        return value


class Components:
    """Helper to load components."""

    def __init__(self, hass: HomeAssistant) -> None:
        """Initialize the Components class."""
        self._hass = hass

    def __getattr__(self, comp_name: str) -> ModuleWrapper:
        """Fetch a component."""
        # Test integration cache
        integration = self._hass.data[DATA_INTEGRATIONS].get(comp_name)

        if isinstance(integration, Integration):
            component: ComponentProtocol | None = integration.get_component()
        else:
            # Fallback to importing old-school
            component = _load_file(self._hass, comp_name, _lookup_path(self._hass))

        if component is None:
            raise ImportError(f"Unable to load {comp_name}")

        # Local import to avoid circular dependencies
        from .helpers.frame import report  # pylint: disable=import-outside-toplevel

        report(
            (
                f"accesses hass.components.{comp_name}."
                " This is deprecated and will stop working in Home Assistant 2024.9, it"
                f" should be updated to import functions used from {comp_name} directly"
            ),
            error_if_core=False,
            log_custom_component_only=True,
        )

        wrapped = ModuleWrapper(self._hass, component)
        setattr(self, comp_name, wrapped)
        return wrapped


class Helpers:
    """Helper to load helpers."""

    def __init__(self, hass: HomeAssistant) -> None:
        """Initialize the Helpers class."""
        self._hass = hass

    def __getattr__(self, helper_name: str) -> ModuleWrapper:
        """Fetch a helper."""
        helper = importlib.import_module(f"homeassistant.helpers.{helper_name}")
        wrapped = ModuleWrapper(self._hass, helper)
        setattr(self, helper_name, wrapped)
        return wrapped


def bind_hass(func: _CallableT) -> _CallableT:
    """Decorate function to indicate that first argument is hass.

    The use of this decorator is discouraged, and it should not be used
    for new functions.
    """
    setattr(func, "__bind_hass", True)
    return func


async def _async_component_dependencies(
    hass: HomeAssistant,
    integration: Integration,
) -> set[str]:
    """Get component dependencies."""
    loading: set[str] = set()
    loaded: set[str] = set()

    async def component_dependencies_impl(integration: Integration) -> None:
        """Recursively get component dependencies."""
        domain = integration.domain
        if not (dependencies := integration.dependencies):
            loaded.add(domain)
            return

        loading.add(domain)
        dep_integrations = await async_get_integrations(hass, dependencies)
        for dependency_domain, dep_integration in dep_integrations.items():
            if isinstance(dep_integration, Exception):
                raise dep_integration

            # If we are already loading it, we have a circular dependency.
            # We have to check it here to make sure that every integration that
            # depends on us, does not appear in our own after_dependencies.
            if conflict := loading.intersection(dep_integration.after_dependencies):
                raise CircularDependency(conflict, dependency_domain)

            # If we have already loaded it, no point doing it again.
            if dependency_domain in loaded:
                continue

            # If we are already loading it, we have a circular dependency.
            if dependency_domain in loading:
                raise CircularDependency(dependency_domain, domain)

            await component_dependencies_impl(dep_integration)
        loading.remove(domain)
        loaded.add(domain)

    await component_dependencies_impl(integration)

    return loaded


def _async_mount_config_dir(hass: HomeAssistant) -> None:
    """Mount config dir in order to load custom_component.

    Async friendly but not a coroutine.
    """

    sys.path.insert(0, hass.config.config_dir)
    with suppress(ImportError):
        import custom_components  # pylint: disable=import-outside-toplevel  # noqa: F401
    sys.path.remove(hass.config.config_dir)
    sys.path_importer_cache.pop(hass.config.config_dir, None)


def _lookup_path(hass: HomeAssistant) -> list[str]:
    """Return the lookup paths for legacy lookups."""
    if hass.config.recovery_mode or hass.config.safe_mode:
        return [PACKAGE_BUILTIN]
    return [PACKAGE_CUSTOM_COMPONENTS, PACKAGE_BUILTIN]


def is_component_module_loaded(hass: HomeAssistant, module: str) -> bool:
    """Test if a component module is loaded."""
    return module in hass.data[DATA_COMPONENTS]


@callback
def async_get_issue_tracker(
    hass: HomeAssistant | None,
    *,
    integration_domain: str | None = None,
    module: str | None = None,
) -> str | None:
    """Return a URL for an integration's issue tracker."""
    issue_tracker = (
        "https://github.com/home-assistant/core/issues?q=is%3Aopen+is%3Aissue"
    )
    if not integration_domain and not module:
        # If we know nothing about the entity, suggest opening an issue on HA core
        return issue_tracker

    if hass and integration_domain:
        with suppress(IntegrationNotLoaded):
            integration = async_get_loaded_integration(hass, integration_domain)
            if not integration.is_built_in:
                return integration.issue_tracker

    if module and "custom_components" in module:
        return None

    if integration_domain:
        issue_tracker += f"+label%3A%22integration%3A+{integration_domain}%22"
    return issue_tracker


@callback
def async_suggest_report_issue(
    hass: HomeAssistant | None,
    *,
    integration_domain: str | None = None,
    module: str | None = None,
) -> str:
    """Generate a blurb asking the user to file a bug report."""
    issue_tracker = async_get_issue_tracker(
        hass, integration_domain=integration_domain, module=module
    )

    if not issue_tracker:
        if not integration_domain:
            return "report it to the custom integration author"
        return (
            f"report it to the author of the '{integration_domain}' "
            "custom integration"
        )

    return f"create a bug report at {issue_tracker}"<|MERGE_RESOLUTION|>--- conflicted
+++ resolved
@@ -705,13 +705,8 @@
             self._all_dependencies_resolved = True
             self._all_dependencies = set()
 
-<<<<<<< HEAD
-        preload_platforms: list[str] = hass.data[DATA_PRELOAD_PLATFORMS]
-        self._preload_platforms = preload_platforms
-=======
         platforms_to_preload: list[str] = hass.data[DATA_PRELOAD_PLATFORMS]
         self._platforms_to_preload = platforms_to_preload
->>>>>>> 1e173e82
         self._component_future: asyncio.Future[ComponentProtocol] | None = None
         self._import_futures: dict[str, asyncio.Future[ModuleType]] = {}
         cache: dict[str, ModuleType | ComponentProtocol] = hass.data[DATA_COMPONENTS]
@@ -996,11 +991,7 @@
             raise ImportError(f"Exception importing {self.pkg_path}") from err
 
         if preload_platforms:
-<<<<<<< HEAD
-            for platform_name in self.platforms_exists(self._preload_platforms):
-=======
             for platform_name in self.platforms_exists(self._platforms_to_preload):
->>>>>>> 1e173e82
                 with suppress(ImportError):
                     self.get_platform(platform_name)
 
