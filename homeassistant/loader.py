"""
The methods for loading Home Assistant integrations.

This module has quite some complex parts. I have tried to add as much
documentation as possible to keep it understandable.
"""
from __future__ import annotations

import asyncio
from collections.abc import Callable
from contextlib import suppress
import functools as ft
import importlib
import logging
import pathlib
import sys
from types import ModuleType
from typing import TYPE_CHECKING, Any, Literal, TypedDict, TypeVar, cast

from awesomeversion import (
    AwesomeVersion,
    AwesomeVersionException,
    AwesomeVersionStrategy,
)

from .generated.application_credentials import APPLICATION_CREDENTIALS
from .generated.dhcp import DHCP
from .generated.mqtt import MQTT
from .generated.ssdp import SSDP
from .generated.usb import USB
from .generated.zeroconf import HOMEKIT, ZEROCONF
<<<<<<< HEAD
from .helpers.json import json_loads
=======
from .helpers.json import JSON_DECODE_EXCEPTIONS, json_loads
>>>>>>> 5647aff0
from .util.async_ import gather_with_concurrency

# Typing imports that create a circular dependency
if TYPE_CHECKING:
    from .core import HomeAssistant

_CallableT = TypeVar("_CallableT", bound=Callable[..., Any])

_LOGGER = logging.getLogger(__name__)

DATA_COMPONENTS = "components"
DATA_INTEGRATIONS = "integrations"
DATA_CUSTOM_COMPONENTS = "custom_components"
PACKAGE_CUSTOM_COMPONENTS = "custom_components"
PACKAGE_BUILTIN = "homeassistant.components"
CUSTOM_WARNING = (
    "We found a custom integration %s which has not "
    "been tested by Home Assistant. This component might "
    "cause stability problems, be sure to disable it if you "
    "experience issues with Home Assistant"
)

_UNDEF = object()  # Internal; not helpers.typing.UNDEFINED due to circular dependency

MAX_LOAD_CONCURRENTLY = 4

MOVED_ZEROCONF_PROPS = ("macaddress", "model", "manufacturer")


class DHCPMatcherRequired(TypedDict, total=True):
    """Matcher for the dhcp integration for required fields."""

    domain: str


class DHCPMatcherOptional(TypedDict, total=False):
    """Matcher for the dhcp integration for optional fields."""

    macaddress: str
    hostname: str
    registered_devices: bool


class DHCPMatcher(DHCPMatcherRequired, DHCPMatcherOptional):
    """Matcher for the dhcp integration."""


class Manifest(TypedDict, total=False):
    """
    Integration manifest.

    Note that none of the attributes are marked Optional here. However, some of them may be optional in manifest.json
    in the sense that they can be omitted altogether. But when present, they should not have null values in it.
    """

    name: str
    disabled: str
    domain: str
    integration_type: Literal["integration", "helper"]
    dependencies: list[str]
    after_dependencies: list[str]
    requirements: list[str]
    config_flow: bool
    documentation: str
    issue_tracker: str
    quality_scale: str
    iot_class: str
    mqtt: list[str]
    ssdp: list[dict[str, str]]
    zeroconf: list[str | dict[str, str]]
    dhcp: list[dict[str, bool | str]]
    usb: list[dict[str, str]]
    homekit: dict[str, list[str]]
    is_built_in: bool
    version: str
    codeowners: list[str]
    loggers: list[str]


def manifest_from_legacy_module(domain: str, module: ModuleType) -> Manifest:
    """Generate a manifest from a legacy module."""
    return {
        "domain": domain,
        "name": domain,
        "requirements": getattr(module, "REQUIREMENTS", []),
        "dependencies": getattr(module, "DEPENDENCIES", []),
        "codeowners": [],
    }


async def _async_get_custom_components(
    hass: HomeAssistant,
) -> dict[str, Integration]:
    """Return list of custom integrations."""
    if hass.config.safe_mode:
        return {}

    try:
        import custom_components  # pylint: disable=import-outside-toplevel
    except ImportError:
        return {}

    def get_sub_directories(paths: list[str]) -> list[pathlib.Path]:
        """Return all sub directories in a set of paths."""
        return [
            entry
            for path in paths
            for entry in pathlib.Path(path).iterdir()
            if entry.is_dir()
        ]

    dirs = await hass.async_add_executor_job(
        get_sub_directories, custom_components.__path__
    )

    integrations = await gather_with_concurrency(
        MAX_LOAD_CONCURRENTLY,
        *(
            hass.async_add_executor_job(
                Integration.resolve_from_root, hass, custom_components, comp.name
            )
            for comp in dirs
        ),
    )

    return {
        integration.domain: integration
        for integration in integrations
        if integration is not None
    }


async def async_get_custom_components(
    hass: HomeAssistant,
) -> dict[str, Integration]:
    """Return cached list of custom integrations."""
    if (reg_or_evt := hass.data.get(DATA_CUSTOM_COMPONENTS)) is None:
        evt = hass.data[DATA_CUSTOM_COMPONENTS] = asyncio.Event()

        reg = await _async_get_custom_components(hass)

        hass.data[DATA_CUSTOM_COMPONENTS] = reg
        evt.set()
        return reg

    if isinstance(reg_or_evt, asyncio.Event):
        await reg_or_evt.wait()
        return cast(dict[str, "Integration"], hass.data.get(DATA_CUSTOM_COMPONENTS))

    return cast(dict[str, "Integration"], reg_or_evt)


async def async_get_config_flows(
    hass: HomeAssistant,
    type_filter: Literal["helper", "integration"] | None = None,
) -> set[str]:
    """Return cached list of config flows."""
    # pylint: disable=import-outside-toplevel
    from .generated.config_flows import FLOWS

    integrations = await async_get_custom_components(hass)
    flows: set[str] = set()

    if type_filter is not None:
        flows.update(FLOWS[type_filter])
    else:
        for type_flows in FLOWS.values():
            flows.update(type_flows)

    flows.update(
        [
            integration.domain
            for integration in integrations.values()
            if integration.config_flow
            and (type_filter is None or integration.integration_type == type_filter)
        ]
    )

    return flows


async def async_get_application_credentials(hass: HomeAssistant) -> list[str]:
    """Return cached list of application credentials."""
    integrations = await async_get_custom_components(hass)

    return [
        *APPLICATION_CREDENTIALS,
        *[
            integration.domain
            for integration in integrations.values()
            if "application_credentials" in integration.dependencies
        ],
    ]


def async_process_zeroconf_match_dict(entry: dict[str, Any]) -> dict[str, Any]:
    """Handle backwards compat with zeroconf matchers."""
    entry_without_type: dict[str, Any] = entry.copy()
    del entry_without_type["type"]
    # These properties keys used to be at the top level, we relocate
    # them for backwards compat
    for moved_prop in MOVED_ZEROCONF_PROPS:
        if value := entry_without_type.pop(moved_prop, None):
            _LOGGER.warning(
                'Matching the zeroconf property "%s" at top-level is deprecated and should be moved into a properties dict; Check the developer documentation',
                moved_prop,
            )
            if "properties" not in entry_without_type:
                prop_dict: dict[str, str] = {}
                entry_without_type["properties"] = prop_dict
            else:
                prop_dict = entry_without_type["properties"]
            prop_dict[moved_prop] = value.lower()
    return entry_without_type


async def async_get_zeroconf(
    hass: HomeAssistant,
) -> dict[str, list[dict[str, str | dict[str, str]]]]:
    """Return cached list of zeroconf types."""
    zeroconf: dict[str, list[dict[str, str | dict[str, str]]]] = ZEROCONF.copy()  # type: ignore[assignment]

    integrations = await async_get_custom_components(hass)
    for integration in integrations.values():
        if not integration.zeroconf:
            continue
        for entry in integration.zeroconf:
            data: dict[str, str | dict[str, str]] = {"domain": integration.domain}
            if isinstance(entry, dict):
                typ = entry["type"]
                data.update(async_process_zeroconf_match_dict(entry))
            else:
                typ = entry

            zeroconf.setdefault(typ, []).append(data)

    return zeroconf


async def async_get_dhcp(hass: HomeAssistant) -> list[DHCPMatcher]:
    """Return cached list of dhcp types."""
    dhcp = cast(list[DHCPMatcher], DHCP.copy())

    integrations = await async_get_custom_components(hass)
    for integration in integrations.values():
        if not integration.dhcp:
            continue
        for entry in integration.dhcp:
            dhcp.append(cast(DHCPMatcher, {"domain": integration.domain, **entry}))

    return dhcp


async def async_get_usb(hass: HomeAssistant) -> list[dict[str, str]]:
    """Return cached list of usb types."""
    usb: list[dict[str, str]] = USB.copy()

    integrations = await async_get_custom_components(hass)
    for integration in integrations.values():
        if not integration.usb:
            continue
        for entry in integration.usb:
            usb.append(
                {
                    "domain": integration.domain,
                    **{k: v for k, v in entry.items() if k != "known_devices"},
                }
            )

    return usb


async def async_get_homekit(hass: HomeAssistant) -> dict[str, str]:
    """Return cached list of homekit models."""

    homekit: dict[str, str] = HOMEKIT.copy()

    integrations = await async_get_custom_components(hass)
    for integration in integrations.values():
        if (
            not integration.homekit
            or "models" not in integration.homekit
            or not integration.homekit["models"]
        ):
            continue
        for model in integration.homekit["models"]:
            homekit[model] = integration.domain

    return homekit


async def async_get_ssdp(hass: HomeAssistant) -> dict[str, list[dict[str, str]]]:
    """Return cached list of ssdp mappings."""

    ssdp: dict[str, list[dict[str, str]]] = SSDP.copy()

    integrations = await async_get_custom_components(hass)
    for integration in integrations.values():
        if not integration.ssdp:
            continue

        ssdp[integration.domain] = integration.ssdp

    return ssdp


async def async_get_mqtt(hass: HomeAssistant) -> dict[str, list[str]]:
    """Return cached list of MQTT mappings."""

    mqtt: dict[str, list[str]] = MQTT.copy()

    integrations = await async_get_custom_components(hass)
    for integration in integrations.values():
        if not integration.mqtt:
            continue

        mqtt[integration.domain] = integration.mqtt

    return mqtt


class Integration:
    """An integration in Home Assistant."""

    @classmethod
    def resolve_from_root(
        cls, hass: HomeAssistant, root_module: ModuleType, domain: str
    ) -> Integration | None:
        """Resolve an integration from a root module."""
        for base in root_module.__path__:
            manifest_path = pathlib.Path(base) / domain / "manifest.json"

            if not manifest_path.is_file():
                continue

            try:
                manifest = json_loads(manifest_path.read_text())
<<<<<<< HEAD
            except ValueError as err:
=======
            except JSON_DECODE_EXCEPTIONS as err:
>>>>>>> 5647aff0
                _LOGGER.error(
                    "Error parsing manifest.json file at %s: %s", manifest_path, err
                )
                continue

            integration = cls(
                hass,
                f"{root_module.__name__}.{domain}",
                manifest_path.parent,
                manifest,
            )

            if integration.is_built_in:
                return integration

            _LOGGER.warning(CUSTOM_WARNING, integration.domain)
            if integration.version is None:
                _LOGGER.error(
                    "The custom integration '%s' does not have a "
                    "version key in the manifest file and was blocked from loading. "
                    "See https://developers.home-assistant.io/blog/2021/01/29/custom-integration-changes#versions for more details",
                    integration.domain,
                )
                return None
            try:
                AwesomeVersion(
                    integration.version,
                    [
                        AwesomeVersionStrategy.CALVER,
                        AwesomeVersionStrategy.SEMVER,
                        AwesomeVersionStrategy.SIMPLEVER,
                        AwesomeVersionStrategy.BUILDVER,
                        AwesomeVersionStrategy.PEP440,
                    ],
                )
            except AwesomeVersionException:
                _LOGGER.error(
                    "The custom integration '%s' does not have a "
                    "valid version key (%s) in the manifest file and was blocked from loading. "
                    "See https://developers.home-assistant.io/blog/2021/01/29/custom-integration-changes#versions for more details",
                    integration.domain,
                    integration.version,
                )
                return None
            return integration

        return None

    def __init__(
        self,
        hass: HomeAssistant,
        pkg_path: str,
        file_path: pathlib.Path,
        manifest: Manifest,
    ) -> None:
        """Initialize an integration."""
        self.hass = hass
        self.pkg_path = pkg_path
        self.file_path = file_path
        self.manifest = manifest
        manifest["is_built_in"] = self.is_built_in

        if self.dependencies:
            self._all_dependencies_resolved: bool | None = None
            self._all_dependencies: set[str] | None = None
        else:
            self._all_dependencies_resolved = True
            self._all_dependencies = set()

        _LOGGER.info("Loaded %s from %s", self.domain, pkg_path)

    @property
    def name(self) -> str:
        """Return name."""
        return self.manifest["name"]

    @property
    def disabled(self) -> str | None:
        """Return reason integration is disabled."""
        return self.manifest.get("disabled")

    @property
    def domain(self) -> str:
        """Return domain."""
        return self.manifest["domain"]

    @property
    def dependencies(self) -> list[str]:
        """Return dependencies."""
        return self.manifest.get("dependencies", [])

    @property
    def after_dependencies(self) -> list[str]:
        """Return after_dependencies."""
        return self.manifest.get("after_dependencies", [])

    @property
    def requirements(self) -> list[str]:
        """Return requirements."""
        return self.manifest.get("requirements", [])

    @property
    def config_flow(self) -> bool:
        """Return config_flow."""
        return self.manifest.get("config_flow") or False

    @property
    def documentation(self) -> str | None:
        """Return documentation."""
        return self.manifest.get("documentation")

    @property
    def issue_tracker(self) -> str | None:
        """Return issue tracker link."""
        return self.manifest.get("issue_tracker")

    @property
    def loggers(self) -> list[str] | None:
        """Return list of loggers used by the integration."""
        return self.manifest.get("loggers")

    @property
    def quality_scale(self) -> str | None:
        """Return Integration Quality Scale."""
        return self.manifest.get("quality_scale")

    @property
    def iot_class(self) -> str | None:
        """Return the integration IoT Class."""
        return self.manifest.get("iot_class")

    @property
    def integration_type(self) -> Literal["integration", "helper"]:
        """Return the integration type."""
        return self.manifest.get("integration_type", "integration")

    @property
    def mqtt(self) -> list[str] | None:
        """Return Integration MQTT entries."""
        return self.manifest.get("mqtt")

    @property
    def ssdp(self) -> list[dict[str, str]] | None:
        """Return Integration SSDP entries."""
        return self.manifest.get("ssdp")

    @property
    def zeroconf(self) -> list[str | dict[str, str]] | None:
        """Return Integration zeroconf entries."""
        return self.manifest.get("zeroconf")

    @property
    def dhcp(self) -> list[dict[str, str | bool]] | None:
        """Return Integration dhcp entries."""
        return self.manifest.get("dhcp")

    @property
    def usb(self) -> list[dict[str, str]] | None:
        """Return Integration usb entries."""
        return self.manifest.get("usb")

    @property
    def homekit(self) -> dict[str, list[str]] | None:
        """Return Integration homekit entries."""
        return self.manifest.get("homekit")

    @property
    def is_built_in(self) -> bool:
        """Test if package is a built-in integration."""
        return self.pkg_path.startswith(PACKAGE_BUILTIN)

    @property
    def version(self) -> AwesomeVersion | None:
        """Return the version of the integration."""
        if "version" not in self.manifest:
            return None
        return AwesomeVersion(self.manifest["version"])

    @property
    def all_dependencies(self) -> set[str]:
        """Return all dependencies including sub-dependencies."""
        if self._all_dependencies is None:
            raise RuntimeError("Dependencies not resolved!")

        return self._all_dependencies

    @property
    def all_dependencies_resolved(self) -> bool:
        """Return if all dependencies have been resolved."""
        return self._all_dependencies_resolved is not None

    async def resolve_dependencies(self) -> bool:
        """Resolve all dependencies."""
        if self._all_dependencies_resolved is not None:
            return self._all_dependencies_resolved

        try:
            dependencies = await _async_component_dependencies(
                self.hass, self.domain, self, set(), set()
            )
            dependencies.discard(self.domain)
            self._all_dependencies = dependencies
            self._all_dependencies_resolved = True
        except IntegrationNotFound as err:
            _LOGGER.error(
                "Unable to resolve dependencies for %s:  we are unable to resolve (sub)dependency %s",
                self.domain,
                err.domain,
            )
            self._all_dependencies_resolved = False
        except CircularDependency as err:
            _LOGGER.error(
                "Unable to resolve dependencies for %s:  it contains a circular dependency: %s -> %s",
                self.domain,
                err.from_domain,
                err.to_domain,
            )
            self._all_dependencies_resolved = False

        return self._all_dependencies_resolved

    def get_component(self) -> ModuleType:
        """Return the component."""
        cache: dict[str, ModuleType] = self.hass.data.setdefault(DATA_COMPONENTS, {})
        if self.domain in cache:
            return cache[self.domain]

        try:
            cache[self.domain] = importlib.import_module(self.pkg_path)
        except ImportError:
            raise
        except Exception as err:
            _LOGGER.exception(
                "Unexpected exception importing component %s", self.pkg_path
            )
            raise ImportError(f"Exception importing {self.pkg_path}") from err

        return cache[self.domain]

    def get_platform(self, platform_name: str) -> ModuleType:
        """Return a platform for an integration."""
        cache: dict[str, ModuleType] = self.hass.data.setdefault(DATA_COMPONENTS, {})
        full_name = f"{self.domain}.{platform_name}"
        if full_name in cache:
            return cache[full_name]

        try:
            cache[full_name] = self._import_platform(platform_name)
        except ImportError:
            raise
        except Exception as err:
            _LOGGER.exception(
                "Unexpected exception importing platform %s.%s",
                self.pkg_path,
                platform_name,
            )
            raise ImportError(
                f"Exception importing {self.pkg_path}.{platform_name}"
            ) from err

        return cache[full_name]

    def _import_platform(self, platform_name: str) -> ModuleType:
        """Import the platform."""
        return importlib.import_module(f"{self.pkg_path}.{platform_name}")

    def __repr__(self) -> str:
        """Text representation of class."""
        return f"<Integration {self.domain}: {self.pkg_path}>"


async def async_get_integration(hass: HomeAssistant, domain: str) -> Integration:
    """Get an integration."""
    if (cache := hass.data.get(DATA_INTEGRATIONS)) is None:
        if not _async_mount_config_dir(hass):
            raise IntegrationNotFound(domain)
        cache = hass.data[DATA_INTEGRATIONS] = {}

    int_or_evt: Integration | asyncio.Event | None = cache.get(domain, _UNDEF)

    if isinstance(int_or_evt, asyncio.Event):
        await int_or_evt.wait()

        # When we have waited and it's _UNDEF, it doesn't exist
        # We don't cache that it doesn't exist, or else people can't fix it
        # and then restart, because their config will never be valid.
        if (int_or_evt := cache.get(domain, _UNDEF)) is _UNDEF:
            raise IntegrationNotFound(domain)

    if int_or_evt is not _UNDEF:
        return cast(Integration, int_or_evt)

    event = cache[domain] = asyncio.Event()

    try:
        integration = await _async_get_integration(hass, domain)
    except Exception:
        # Remove event from cache.
        cache.pop(domain)
        event.set()
        raise

    cache[domain] = integration
    event.set()
    return integration


async def _async_get_integration(hass: HomeAssistant, domain: str) -> Integration:
    if "." in domain:
        raise ValueError(f"Invalid domain {domain}")

    # Instead of using resolve_from_root we use the cache of custom
    # components to find the integration.
    if integration := (await async_get_custom_components(hass)).get(domain):
        return integration

    from . import components  # pylint: disable=import-outside-toplevel

    if integration := await hass.async_add_executor_job(
        Integration.resolve_from_root, hass, components, domain
    ):
        return integration

    raise IntegrationNotFound(domain)


class LoaderError(Exception):
    """Loader base error."""


class IntegrationNotFound(LoaderError):
    """Raised when a component is not found."""

    def __init__(self, domain: str) -> None:
        """Initialize a component not found error."""
        super().__init__(f"Integration '{domain}' not found.")
        self.domain = domain


class CircularDependency(LoaderError):
    """Raised when a circular dependency is found when resolving components."""

    def __init__(self, from_domain: str, to_domain: str) -> None:
        """Initialize circular dependency error."""
        super().__init__(f"Circular dependency detected: {from_domain} -> {to_domain}.")
        self.from_domain = from_domain
        self.to_domain = to_domain


def _load_file(
    hass: HomeAssistant, comp_or_platform: str, base_paths: list[str]
) -> ModuleType | None:
    """Try to load specified file.

    Looks in config dir first, then built-in components.
    Only returns it if also found to be valid.
    Async friendly.
    """
    with suppress(KeyError):
        return hass.data[DATA_COMPONENTS][comp_or_platform]  # type: ignore[no-any-return]

    if (cache := hass.data.get(DATA_COMPONENTS)) is None:
        if not _async_mount_config_dir(hass):
            return None
        cache = hass.data[DATA_COMPONENTS] = {}

    for path in (f"{base}.{comp_or_platform}" for base in base_paths):
        try:
            module = importlib.import_module(path)

            # In Python 3 you can import files from directories that do not
            # contain the file __init__.py. A directory is a valid module if
            # it contains a file with the .py extension. In this case Python
            # will succeed in importing the directory as a module and call it
            # a namespace. We do not care about namespaces.
            # This prevents that when only
            # custom_components/switch/some_platform.py exists,
            # the import custom_components.switch would succeed.
            # __file__ was unset for namespaces before Python 3.7
            if getattr(module, "__file__", None) is None:
                continue

            cache[comp_or_platform] = module

            return module

        except ImportError as err:
            # This error happens if for example custom_components/switch
            # exists and we try to load switch.demo.
            # Ignore errors for custom_components, custom_components.switch
            # and custom_components.switch.demo.
            white_listed_errors = []
            parts = []
            for part in path.split("."):
                parts.append(part)
                white_listed_errors.append(f"No module named '{'.'.join(parts)}'")

            if str(err) not in white_listed_errors:
                _LOGGER.exception(
                    ("Error loading %s. Make sure all dependencies are installed"), path
                )

    return None


class ModuleWrapper:
    """Class to wrap a Python module and auto fill in hass argument."""

    def __init__(self, hass: HomeAssistant, module: ModuleType) -> None:
        """Initialize the module wrapper."""
        self._hass = hass
        self._module = module

    def __getattr__(self, attr: str) -> Any:
        """Fetch an attribute."""
        value = getattr(self._module, attr)

        if hasattr(value, "__bind_hass"):
            value = ft.partial(value, self._hass)

        setattr(self, attr, value)
        return value


class Components:
    """Helper to load components."""

    def __init__(self, hass: HomeAssistant) -> None:
        """Initialize the Components class."""
        self._hass = hass

    def __getattr__(self, comp_name: str) -> ModuleWrapper:
        """Fetch a component."""
        # Test integration cache
        integration = self._hass.data.get(DATA_INTEGRATIONS, {}).get(comp_name)

        if isinstance(integration, Integration):
            component: ModuleType | None = integration.get_component()
        else:
            # Fallback to importing old-school
            component = _load_file(self._hass, comp_name, _lookup_path(self._hass))

        if component is None:
            raise ImportError(f"Unable to load {comp_name}")

        wrapped = ModuleWrapper(self._hass, component)
        setattr(self, comp_name, wrapped)
        return wrapped


class Helpers:
    """Helper to load helpers."""

    def __init__(self, hass: HomeAssistant) -> None:
        """Initialize the Helpers class."""
        self._hass = hass

    def __getattr__(self, helper_name: str) -> ModuleWrapper:
        """Fetch a helper."""
        helper = importlib.import_module(f"homeassistant.helpers.{helper_name}")
        wrapped = ModuleWrapper(self._hass, helper)
        setattr(self, helper_name, wrapped)
        return wrapped


def bind_hass(func: _CallableT) -> _CallableT:
    """Decorate function to indicate that first argument is hass."""
    setattr(func, "__bind_hass", True)
    return func


async def _async_component_dependencies(
    hass: HomeAssistant,
    start_domain: str,
    integration: Integration,
    loaded: set[str],
    loading: set[str],
) -> set[str]:
    """Recursive function to get component dependencies.

    Async friendly.
    """
    domain = integration.domain
    loading.add(domain)

    for dependency_domain in integration.dependencies:
        # Check not already loaded
        if dependency_domain in loaded:
            continue

        # If we are already loading it, we have a circular dependency.
        if dependency_domain in loading:
            raise CircularDependency(domain, dependency_domain)

        loaded.add(dependency_domain)

        dep_integration = await async_get_integration(hass, dependency_domain)

        if start_domain in dep_integration.after_dependencies:
            raise CircularDependency(start_domain, dependency_domain)

        if dep_integration.dependencies:
            dep_loaded = await _async_component_dependencies(
                hass, start_domain, dep_integration, loaded, loading
            )

            loaded.update(dep_loaded)

    loaded.add(domain)
    loading.remove(domain)

    return loaded


def _async_mount_config_dir(hass: HomeAssistant) -> bool:
    """Mount config dir in order to load custom_component.

    Async friendly but not a coroutine.
    """
    if hass.config.config_dir is None:
        _LOGGER.error("Can't load integrations - configuration directory is not set")
        return False
    if hass.config.config_dir not in sys.path:
        sys.path.insert(0, hass.config.config_dir)
    return True


def _lookup_path(hass: HomeAssistant) -> list[str]:
    """Return the lookup paths for legacy lookups."""
    if hass.config.safe_mode:
        return [PACKAGE_BUILTIN]
    return [PACKAGE_CUSTOM_COMPONENTS, PACKAGE_BUILTIN]<|MERGE_RESOLUTION|>--- conflicted
+++ resolved
@@ -29,11 +29,7 @@
 from .generated.ssdp import SSDP
 from .generated.usb import USB
 from .generated.zeroconf import HOMEKIT, ZEROCONF
-<<<<<<< HEAD
-from .helpers.json import json_loads
-=======
 from .helpers.json import JSON_DECODE_EXCEPTIONS, json_loads
->>>>>>> 5647aff0
 from .util.async_ import gather_with_concurrency
 
 # Typing imports that create a circular dependency
@@ -371,11 +367,7 @@
 
             try:
                 manifest = json_loads(manifest_path.read_text())
-<<<<<<< HEAD
-            except ValueError as err:
-=======
             except JSON_DECODE_EXCEPTIONS as err:
->>>>>>> 5647aff0
                 _LOGGER.error(
                     "Error parsing manifest.json file at %s: %s", manifest_path, err
                 )
