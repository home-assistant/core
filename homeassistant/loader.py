"""
The methods for loading Home Assistant integrations.

This module has quite some complex parts. I have tried to add as much
documentation as possible to keep it understandable.
"""
import asyncio
import functools as ft
import importlib
import json
import logging
import pathlib
import sys
from types import ModuleType
from typing import (
    TYPE_CHECKING,
    Any,
    Callable,
    Dict,
    List,
    Optional,
    Set,
    TypeVar,
    Union,
    cast,
)

from homeassistant.generated.dhcp import DHCP
from homeassistant.generated.mqtt import MQTT
from homeassistant.generated.ssdp import SSDP
from homeassistant.generated.zeroconf import HOMEKIT, ZEROCONF

# Typing imports that create a circular dependency
if TYPE_CHECKING:
    from homeassistant.core import HomeAssistant

CALLABLE_T = TypeVar("CALLABLE_T", bound=Callable)  # pylint: disable=invalid-name

_LOGGER = logging.getLogger(__name__)

DATA_COMPONENTS = "components"
DATA_INTEGRATIONS = "integrations"
DATA_CUSTOM_COMPONENTS = "custom_components"
PACKAGE_CUSTOM_COMPONENTS = "custom_components"
PACKAGE_BUILTIN = "homeassistant.components"
CUSTOM_WARNING = (
    "You are using a custom integration for %s which has not "
    "been tested by Home Assistant. This component might "
    "cause stability problems, be sure to disable it if you "
    "experience issues with Home Assistant."
)
_UNDEF = object()  # Internal; not helpers.typing.UNDEFINED due to circular dependency

MAX_LOAD_CONCURRENTLY = 4


def manifest_from_legacy_module(domain: str, module: ModuleType) -> Dict:
    """Generate a manifest from a legacy module."""
    return {
        "domain": domain,
        "name": domain,
        "documentation": None,
        "requirements": getattr(module, "REQUIREMENTS", []),
        "dependencies": getattr(module, "DEPENDENCIES", []),
        "codeowners": [],
    }


async def _async_get_custom_components(
    hass: "HomeAssistant",
) -> Dict[str, "Integration"]:
    """Return list of custom integrations."""
    if hass.config.safe_mode:
        return {}

    try:
        import custom_components  # pylint: disable=import-outside-toplevel
    except ImportError:
        return {}

    def get_sub_directories(paths: List[str]) -> List[pathlib.Path]:
        """Return all sub directories in a set of paths."""
        return [
            entry
            for path in paths
            for entry in pathlib.Path(path).iterdir()
            if entry.is_dir()
        ]

    dirs = await hass.async_add_executor_job(
        get_sub_directories, custom_components.__path__
    )

    integrations = await asyncio.gather(
        *(
            hass.async_add_executor_job(
                Integration.resolve_from_root, hass, custom_components, comp.name
            )
            for comp in dirs
        )
    )

    return {
        integration.domain: integration
        for integration in integrations
        if integration is not None
    }


async def async_get_custom_components(
    hass: "HomeAssistant",
) -> Dict[str, "Integration"]:
    """Return cached list of custom integrations."""
    reg_or_evt = hass.data.get(DATA_CUSTOM_COMPONENTS)

    if reg_or_evt is None:
        evt = hass.data[DATA_CUSTOM_COMPONENTS] = asyncio.Event()

        reg = await _async_get_custom_components(hass)

        hass.data[DATA_CUSTOM_COMPONENTS] = reg
        evt.set()
        return reg

    if isinstance(reg_or_evt, asyncio.Event):
        await reg_or_evt.wait()
        return cast(Dict[str, "Integration"], hass.data.get(DATA_CUSTOM_COMPONENTS))

    return cast(Dict[str, "Integration"], reg_or_evt)


async def async_get_config_flows(hass: "HomeAssistant") -> Set[str]:
    """Return cached list of config flows."""
    # pylint: disable=import-outside-toplevel
    from homeassistant.generated.config_flows import FLOWS

    flows: Set[str] = set()
    flows.update(FLOWS)

    integrations = await async_get_custom_components(hass)
    flows.update(
        [
            integration.domain
            for integration in integrations.values()
            if integration.config_flow
        ]
    )

    return flows


async def async_get_zeroconf(hass: "HomeAssistant") -> Dict[str, List[Dict[str, str]]]:
    """Return cached list of zeroconf types."""
    zeroconf: Dict[str, List[Dict[str, str]]] = ZEROCONF.copy()

    integrations = await async_get_custom_components(hass)
    for integration in integrations.values():
        if not integration.zeroconf:
            continue
        for entry in integration.zeroconf:
            data = {"domain": integration.domain}
            if isinstance(entry, dict):
                typ = entry["type"]
                entry_without_type = entry.copy()
                del entry_without_type["type"]
                data.update(entry_without_type)
            else:
                typ = entry

            zeroconf.setdefault(typ, []).append(data)

    return zeroconf


async def async_get_dhcp(hass: "HomeAssistant") -> List[Dict[str, str]]:
    """Return cached list of dhcp types."""
    dhcp: List[Dict[str, str]] = DHCP.copy()

    integrations = await async_get_custom_components(hass)
    for integration in integrations.values():
        if not integration.dhcp:
            continue
<<<<<<< HEAD
        # TODO: should we remove integrtions that already exist in the list
        # that are overridden as custom?
=======
>>>>>>> 35019606
        for entry in integration.dhcp:
            dhcp.append({"domain": integration.domain, **entry})

    return dhcp


async def async_get_homekit(hass: "HomeAssistant") -> Dict[str, str]:
    """Return cached list of homekit models."""

    homekit: Dict[str, str] = HOMEKIT.copy()

    integrations = await async_get_custom_components(hass)
    for integration in integrations.values():
        if (
            not integration.homekit
            or "models" not in integration.homekit
            or not integration.homekit["models"]
        ):
            continue
        for model in integration.homekit["models"]:
            homekit[model] = integration.domain

    return homekit


async def async_get_ssdp(hass: "HomeAssistant") -> Dict[str, List]:
    """Return cached list of ssdp mappings."""

    ssdp: Dict[str, List] = SSDP.copy()

    integrations = await async_get_custom_components(hass)
    for integration in integrations.values():
        if not integration.ssdp:
            continue

        ssdp[integration.domain] = integration.ssdp

    return ssdp


async def async_get_mqtt(hass: "HomeAssistant") -> Dict[str, List]:
    """Return cached list of MQTT mappings."""

    mqtt: Dict[str, List] = MQTT.copy()

    integrations = await async_get_custom_components(hass)
    for integration in integrations.values():
        if not integration.mqtt:
            continue

        mqtt[integration.domain] = integration.mqtt

    return mqtt


class Integration:
    """An integration in Home Assistant."""

    @classmethod
    def resolve_from_root(
        cls, hass: "HomeAssistant", root_module: ModuleType, domain: str
    ) -> "Optional[Integration]":
        """Resolve an integration from a root module."""
        for base in root_module.__path__:  # type: ignore
            manifest_path = pathlib.Path(base) / domain / "manifest.json"

            if not manifest_path.is_file():
                continue

            try:
                manifest = json.loads(manifest_path.read_text())
            except ValueError as err:
                _LOGGER.error(
                    "Error parsing manifest.json file at %s: %s", manifest_path, err
                )
                continue

            return cls(
                hass, f"{root_module.__name__}.{domain}", manifest_path.parent, manifest
            )

        return None

    @classmethod
    def resolve_legacy(
        cls, hass: "HomeAssistant", domain: str
    ) -> "Optional[Integration]":
        """Resolve legacy component.

        Will create a stub manifest.
        """
        comp = _load_file(hass, domain, _lookup_path(hass))

        if comp is None:
            return None

        return cls(
            hass,
            comp.__name__,
            pathlib.Path(comp.__file__).parent,
            manifest_from_legacy_module(domain, comp),
        )

    def __init__(
        self,
        hass: "HomeAssistant",
        pkg_path: str,
        file_path: pathlib.Path,
        manifest: Dict[str, Any],
    ):
        """Initialize an integration."""
        self.hass = hass
        self.pkg_path = pkg_path
        self.file_path = file_path
        self.manifest = manifest
        manifest["is_built_in"] = self.is_built_in

        if self.dependencies:
            self._all_dependencies_resolved: Optional[bool] = None
            self._all_dependencies: Optional[Set[str]] = None
        else:
            self._all_dependencies_resolved = True
            self._all_dependencies = set()

        _LOGGER.info("Loaded %s from %s", self.domain, pkg_path)

    @property
    def name(self) -> str:
        """Return name."""
        return cast(str, self.manifest["name"])

    @property
    def disabled(self) -> Optional[str]:
        """Return reason integration is disabled."""
        return cast(Optional[str], self.manifest.get("disabled"))

    @property
    def domain(self) -> str:
        """Return domain."""
        return cast(str, self.manifest["domain"])

    @property
    def dependencies(self) -> List[str]:
        """Return dependencies."""
        return cast(List[str], self.manifest.get("dependencies", []))

    @property
    def after_dependencies(self) -> List[str]:
        """Return after_dependencies."""
        return cast(List[str], self.manifest.get("after_dependencies", []))

    @property
    def requirements(self) -> List[str]:
        """Return requirements."""
        return cast(List[str], self.manifest.get("requirements", []))

    @property
    def config_flow(self) -> bool:
        """Return config_flow."""
        return cast(bool, self.manifest.get("config_flow", False))

    @property
    def documentation(self) -> Optional[str]:
        """Return documentation."""
        return cast(str, self.manifest.get("documentation"))

    @property
    def issue_tracker(self) -> Optional[str]:
        """Return issue tracker link."""
        return cast(str, self.manifest.get("issue_tracker"))

    @property
    def quality_scale(self) -> Optional[str]:
        """Return Integration Quality Scale."""
        return cast(str, self.manifest.get("quality_scale"))

    @property
    def mqtt(self) -> Optional[list]:
        """Return Integration MQTT entries."""
        return cast(List[dict], self.manifest.get("mqtt"))

    @property
    def ssdp(self) -> Optional[list]:
        """Return Integration SSDP entries."""
        return cast(List[dict], self.manifest.get("ssdp"))

    @property
    def zeroconf(self) -> Optional[list]:
        """Return Integration zeroconf entries."""
        return cast(List[str], self.manifest.get("zeroconf"))

    @property
    def dhcp(self) -> Optional[list]:
        """Return Integration dhcp entries."""
        return cast(List[str], self.manifest.get("dhcp"))

    @property
    def homekit(self) -> Optional[dict]:
        """Return Integration homekit entries."""
        return cast(Dict[str, List], self.manifest.get("homekit"))

    @property
    def is_built_in(self) -> bool:
        """Test if package is a built-in integration."""
        return self.pkg_path.startswith(PACKAGE_BUILTIN)

    @property
    def all_dependencies(self) -> Set[str]:
        """Return all dependencies including sub-dependencies."""
        if self._all_dependencies is None:
            raise RuntimeError("Dependencies not resolved!")

        return self._all_dependencies

    @property
    def all_dependencies_resolved(self) -> bool:
        """Return if all dependencies have been resolved."""
        return self._all_dependencies_resolved is not None

    async def resolve_dependencies(self) -> bool:
        """Resolve all dependencies."""
        if self._all_dependencies_resolved is not None:
            return self._all_dependencies_resolved

        try:
            dependencies = await _async_component_dependencies(
                self.hass, self.domain, self, set(), set()
            )
            dependencies.discard(self.domain)
            self._all_dependencies = dependencies
            self._all_dependencies_resolved = True
        except IntegrationNotFound as err:
            _LOGGER.error(
                "Unable to resolve dependencies for %s:  we are unable to resolve (sub)dependency %s",
                self.domain,
                err.domain,
            )
            self._all_dependencies_resolved = False
        except CircularDependency as err:
            _LOGGER.error(
                "Unable to resolve dependencies for %s:  it contains a circular dependency: %s -> %s",
                self.domain,
                err.from_domain,
                err.to_domain,
            )
            self._all_dependencies_resolved = False

        return self._all_dependencies_resolved

    def get_component(self) -> ModuleType:
        """Return the component."""
        cache = self.hass.data.setdefault(DATA_COMPONENTS, {})
        if self.domain not in cache:
            cache[self.domain] = importlib.import_module(self.pkg_path)
        return cache[self.domain]  # type: ignore

    def get_platform(self, platform_name: str) -> ModuleType:
        """Return a platform for an integration."""
        cache = self.hass.data.setdefault(DATA_COMPONENTS, {})
        full_name = f"{self.domain}.{platform_name}"
        if full_name not in cache:
            cache[full_name] = self._import_platform(platform_name)
        return cache[full_name]  # type: ignore

    def _import_platform(self, platform_name: str) -> ModuleType:
        """Import the platform."""
        return importlib.import_module(f"{self.pkg_path}.{platform_name}")

    def __repr__(self) -> str:
        """Text representation of class."""
        return f"<Integration {self.domain}: {self.pkg_path}>"


async def async_get_integration(hass: "HomeAssistant", domain: str) -> Integration:
    """Get an integration."""
    cache = hass.data.get(DATA_INTEGRATIONS)
    if cache is None:
        if not _async_mount_config_dir(hass):
            raise IntegrationNotFound(domain)
        cache = hass.data[DATA_INTEGRATIONS] = {}

    int_or_evt: Union[Integration, asyncio.Event, None] = cache.get(domain, _UNDEF)

    if isinstance(int_or_evt, asyncio.Event):
        await int_or_evt.wait()
        int_or_evt = cache.get(domain, _UNDEF)

        # When we have waited and it's _UNDEF, it doesn't exist
        # We don't cache that it doesn't exist, or else people can't fix it
        # and then restart, because their config will never be valid.
        if int_or_evt is _UNDEF:
            raise IntegrationNotFound(domain)

    if int_or_evt is not _UNDEF:
        return cast(Integration, int_or_evt)

    event = cache[domain] = asyncio.Event()

    # Instead of using resolve_from_root we use the cache of custom
    # components to find the integration.
    integration = (await async_get_custom_components(hass)).get(domain)
    if integration is not None:
        _LOGGER.warning(CUSTOM_WARNING, domain)
        cache[domain] = integration
        event.set()
        return integration

    from homeassistant import components  # pylint: disable=import-outside-toplevel

    integration = await hass.async_add_executor_job(
        Integration.resolve_from_root, hass, components, domain
    )

    if integration is not None:
        cache[domain] = integration
        event.set()
        return integration

    integration = Integration.resolve_legacy(hass, domain)
    if integration is not None:
        cache[domain] = integration
    else:
        # Remove event from cache.
        cache.pop(domain)

    event.set()

    if not integration:
        raise IntegrationNotFound(domain)

    return integration


class LoaderError(Exception):
    """Loader base error."""


class IntegrationNotFound(LoaderError):
    """Raised when a component is not found."""

    def __init__(self, domain: str) -> None:
        """Initialize a component not found error."""
        super().__init__(f"Integration '{domain}' not found.")
        self.domain = domain


class CircularDependency(LoaderError):
    """Raised when a circular dependency is found when resolving components."""

    def __init__(self, from_domain: str, to_domain: str) -> None:
        """Initialize circular dependency error."""
        super().__init__(f"Circular dependency detected: {from_domain} -> {to_domain}.")
        self.from_domain = from_domain
        self.to_domain = to_domain


def _load_file(
    hass: "HomeAssistant", comp_or_platform: str, base_paths: List[str]
) -> Optional[ModuleType]:
    """Try to load specified file.

    Looks in config dir first, then built-in components.
    Only returns it if also found to be valid.
    Async friendly.
    """
    try:
        return hass.data[DATA_COMPONENTS][comp_or_platform]  # type: ignore
    except KeyError:
        pass

    cache = hass.data.get(DATA_COMPONENTS)
    if cache is None:
        if not _async_mount_config_dir(hass):
            return None
        cache = hass.data[DATA_COMPONENTS] = {}

    for path in (f"{base}.{comp_or_platform}" for base in base_paths):
        try:
            module = importlib.import_module(path)

            # In Python 3 you can import files from directories that do not
            # contain the file __init__.py. A directory is a valid module if
            # it contains a file with the .py extension. In this case Python
            # will succeed in importing the directory as a module and call it
            # a namespace. We do not care about namespaces.
            # This prevents that when only
            # custom_components/switch/some_platform.py exists,
            # the import custom_components.switch would succeed.
            # __file__ was unset for namespaces before Python 3.7
            if getattr(module, "__file__", None) is None:
                continue

            cache[comp_or_platform] = module

            if module.__name__.startswith(PACKAGE_CUSTOM_COMPONENTS):
                _LOGGER.warning(CUSTOM_WARNING, comp_or_platform)

            return module

        except ImportError as err:
            # This error happens if for example custom_components/switch
            # exists and we try to load switch.demo.
            # Ignore errors for custom_components, custom_components.switch
            # and custom_components.switch.demo.
            white_listed_errors = []
            parts = []
            for part in path.split("."):
                parts.append(part)
                white_listed_errors.append(f"No module named '{'.'.join(parts)}'")

            if str(err) not in white_listed_errors:
                _LOGGER.exception(
                    ("Error loading %s. Make sure all dependencies are installed"), path
                )

    return None


class ModuleWrapper:
    """Class to wrap a Python module and auto fill in hass argument."""

    def __init__(self, hass: "HomeAssistant", module: ModuleType) -> None:
        """Initialize the module wrapper."""
        self._hass = hass
        self._module = module

    def __getattr__(self, attr: str) -> Any:
        """Fetch an attribute."""
        value = getattr(self._module, attr)

        if hasattr(value, "__bind_hass"):
            value = ft.partial(value, self._hass)

        setattr(self, attr, value)
        return value


class Components:
    """Helper to load components."""

    def __init__(self, hass: "HomeAssistant") -> None:
        """Initialize the Components class."""
        self._hass = hass

    def __getattr__(self, comp_name: str) -> ModuleWrapper:
        """Fetch a component."""
        # Test integration cache
        integration = self._hass.data.get(DATA_INTEGRATIONS, {}).get(comp_name)

        if isinstance(integration, Integration):
            component: Optional[ModuleType] = integration.get_component()
        else:
            # Fallback to importing old-school
            component = _load_file(self._hass, comp_name, _lookup_path(self._hass))

        if component is None:
            raise ImportError(f"Unable to load {comp_name}")

        wrapped = ModuleWrapper(self._hass, component)
        setattr(self, comp_name, wrapped)
        return wrapped


class Helpers:
    """Helper to load helpers."""

    def __init__(self, hass: "HomeAssistant") -> None:
        """Initialize the Helpers class."""
        self._hass = hass

    def __getattr__(self, helper_name: str) -> ModuleWrapper:
        """Fetch a helper."""
        helper = importlib.import_module(f"homeassistant.helpers.{helper_name}")
        wrapped = ModuleWrapper(self._hass, helper)
        setattr(self, helper_name, wrapped)
        return wrapped


def bind_hass(func: CALLABLE_T) -> CALLABLE_T:
    """Decorate function to indicate that first argument is hass."""
    setattr(func, "__bind_hass", True)
    return func


async def _async_component_dependencies(
    hass: "HomeAssistant",
    start_domain: str,
    integration: Integration,
    loaded: Set[str],
    loading: Set[str],
) -> Set[str]:
    """Recursive function to get component dependencies.

    Async friendly.
    """
    domain = integration.domain
    loading.add(domain)

    for dependency_domain in integration.dependencies:
        # Check not already loaded
        if dependency_domain in loaded:
            continue

        # If we are already loading it, we have a circular dependency.
        if dependency_domain in loading:
            raise CircularDependency(domain, dependency_domain)

        loaded.add(dependency_domain)

        dep_integration = await async_get_integration(hass, dependency_domain)

        if start_domain in dep_integration.after_dependencies:
            raise CircularDependency(start_domain, dependency_domain)

        if dep_integration.dependencies:
            dep_loaded = await _async_component_dependencies(
                hass, start_domain, dep_integration, loaded, loading
            )

            loaded.update(dep_loaded)

    loaded.add(domain)
    loading.remove(domain)

    return loaded


def _async_mount_config_dir(hass: "HomeAssistant") -> bool:
    """Mount config dir in order to load custom_component.

    Async friendly but not a coroutine.
    """
    if hass.config.config_dir is None:
        _LOGGER.error("Can't load integrations - configuration directory is not set")
        return False
    if hass.config.config_dir not in sys.path:
        sys.path.insert(0, hass.config.config_dir)
    return True


def _lookup_path(hass: "HomeAssistant") -> List[str]:
    """Return the lookup paths for legacy lookups."""
    if hass.config.safe_mode:
        return [PACKAGE_BUILTIN]
    return [PACKAGE_CUSTOM_COMPONENTS, PACKAGE_BUILTIN]<|MERGE_RESOLUTION|>--- conflicted
+++ resolved
@@ -180,11 +180,6 @@
     for integration in integrations.values():
         if not integration.dhcp:
             continue
-<<<<<<< HEAD
-        # TODO: should we remove integrtions that already exist in the list
-        # that are overridden as custom?
-=======
->>>>>>> 35019606
         for entry in integration.dhcp:
             dhcp.append({"domain": integration.domain, **entry})
 
