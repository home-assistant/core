--- conflicted
+++ resolved
@@ -4,12 +4,8 @@
 import asyncio
 from collections.abc import Coroutine
 import contextlib
-<<<<<<< HEAD
-from datetime import datetime, timedelta
+from datetime import timedelta
 import json_log_formatter
-=======
-from datetime import timedelta
->>>>>>> 3ecbd05a
 import logging
 import logging.handlers
 from operator import itemgetter
