--- conflicted
+++ resolved
@@ -143,8 +143,8 @@
 
     config_dict = None
     basic_setup_success = False
-
-<<<<<<< HEAD
+    safe_mode = runtime_config.safe_mode
+
     if not safe_mode:
         try:
             if await hass.async_add_executor_job(
@@ -155,9 +155,6 @@
             _LOGGER.exception("Unable to check for recent crash reports")
 
     if not safe_mode:
-=======
-    if not (safe_mode := runtime_config.safe_mode):
->>>>>>> f1fa6471
         await hass.async_add_executor_job(conf_util.process_ha_config_upgrade, hass)
 
         try:
