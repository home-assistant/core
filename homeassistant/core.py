--- conflicted
+++ resolved
@@ -360,14 +360,6 @@
     ) -> Optional[asyncio.Future]:
         """Add a HassJob from within the event loop.
 
-<<<<<<< HEAD
-        if is_callback(check_target):
-            self.loop.call_soon(target, *args)
-        elif asyncio.iscoroutine(check_target):
-            task = self.loop.create_task(target)  # type: ignore
-        elif asyncio.iscoroutinefunction(check_target):
-            task = self.loop.create_task(target(*args))
-=======
         This method must be run in the event loop.
         hassjob: HassJob to call.
         args: parameters for method to call.
@@ -379,7 +371,6 @@
         elif hassjob.job_type == HassJobType.Callback:
             self.loop.call_soon(hassjob.target, *args)
             return None
->>>>>>> 826ebea9
         else:
             task = self.loop.run_in_executor(  # type: ignore
                 None, hassjob.target, *args
@@ -454,14 +445,7 @@
         target: target to call.
         args: parameters for method to call.
         """
-<<<<<<< HEAD
-        if is_callback(target):
-            target(*args)
-        else:
-            self.async_add_job(target, *args)
-=======
         self.async_run_hass_job(HassJob(target), *args)
->>>>>>> 826ebea9
 
     def block_till_done(self) -> None:
         """Block until all pending work is done."""
