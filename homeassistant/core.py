--- conflicted
+++ resolved
@@ -1775,12 +1775,8 @@
     def __init__(
         self,
         func: Callable[
-<<<<<<< HEAD
-            [ServiceCall], Coroutine[Any, Any, ServiceResponse] | ServiceResponse | None
-=======
             [ServiceCall],
-            Coroutine[Any, Any, ServiceResponse | EntityServiceResponse] | None,
->>>>>>> a63c4208
+            Coroutine[Any, Any, ServiceResponse | EntityServiceResponse] | ServiceResponse | EntityServiceResponse | None,
         ],
         schema: vol.Schema | None,
         domain: str,
@@ -1890,12 +1886,8 @@
         domain: str,
         service: str,
         service_func: Callable[
-<<<<<<< HEAD
-            [ServiceCall], Coroutine[Any, Any, ServiceResponse] | ServiceResponse | None
-=======
             [ServiceCall],
-            Coroutine[Any, Any, ServiceResponse | EntityServiceResponse] | None,
->>>>>>> a63c4208
+            Coroutine[Any, Any, ServiceResponse | EntityServiceResponse] | ServiceResponse | EntityServiceResponse | None,
         ],
         schema: vol.Schema | None = None,
         supports_response: SupportsResponse = SupportsResponse.NONE,
