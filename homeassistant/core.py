"""Core components of Home Assistant.

Home Assistant is a Home Automation framework for observing the state
of entities and react to changes.
"""

from __future__ import annotations

import asyncio
from collections import UserDict, defaultdict
from collections.abc import (
    Callable,
    Collection,
    Coroutine,
    Iterable,
    KeysView,
    Mapping,
    ValuesView,
)
import concurrent.futures
from contextlib import suppress
from dataclasses import dataclass
import datetime
import enum
import functools
from functools import cached_property
import inspect
import logging
import os
import pathlib
import re
import threading
import time
from time import monotonic
from typing import (
    TYPE_CHECKING,
    Any,
    Generic,
    NotRequired,
    ParamSpec,
    Self,
    TypedDict,
    TypeVarTuple,
    cast,
    overload,
)
from urllib.parse import urlparse

from typing_extensions import TypeVar
import voluptuous as vol
import yarl

from . import util
from .const import (
    ATTR_DOMAIN,
    ATTR_FRIENDLY_NAME,
    ATTR_SERVICE,
    ATTR_SERVICE_DATA,
    COMPRESSED_STATE_ATTRIBUTES,
    COMPRESSED_STATE_CONTEXT,
    COMPRESSED_STATE_LAST_CHANGED,
    COMPRESSED_STATE_LAST_UPDATED,
    COMPRESSED_STATE_STATE,
    EVENT_CALL_SERVICE,
    EVENT_CORE_CONFIG_UPDATE,
    EVENT_HOMEASSISTANT_CLOSE,
    EVENT_HOMEASSISTANT_FINAL_WRITE,
    EVENT_HOMEASSISTANT_START,
    EVENT_HOMEASSISTANT_STARTED,
    EVENT_HOMEASSISTANT_STOP,
    EVENT_LOGGING_CHANGED,
    EVENT_SERVICE_REGISTERED,
    EVENT_SERVICE_REMOVED,
    EVENT_STATE_CHANGED,
    EVENT_STATE_REPORTED,
    MATCH_ALL,
    MAX_LENGTH_EVENT_EVENT_TYPE,
    MAX_LENGTH_STATE_STATE,
    UnitOfLength,
    __version__,
)
from .exceptions import (
    HomeAssistantError,
    InvalidEntityFormatError,
    InvalidStateError,
    MaxLengthExceeded,
    ServiceNotFound,
    ServiceValidationError,
    Unauthorized,
)
from .helpers.deprecation import (
    DeprecatedConstantEnum,
    all_with_deprecated_constants,
    check_if_deprecated_constant,
    dir_with_deprecated_constants,
)
from .helpers.json import json_bytes, json_fragment
from .util import dt as dt_util, location
from .util.async_ import (
    cancelling,
    create_eager_task,
    run_callback_threadsafe,
    shutdown_run_callback_threadsafe,
)
from .util.event_type import EventType
from .util.executor import InterruptibleThreadPoolExecutor
from .util.json import JsonObjectType
from .util.read_only_dict import ReadOnlyDict
from .util.timeout import TimeoutManager
from .util.ulid import ulid_at_time, ulid_now
from .util.unit_system import (
    _CONF_UNIT_SYSTEM_IMPERIAL,
    _CONF_UNIT_SYSTEM_US_CUSTOMARY,
    METRIC_SYSTEM,
    UnitSystem,
    get_unit_system,
)

# Typing imports that create a circular dependency
if TYPE_CHECKING:
    from .auth import AuthManager
    from .components.http import ApiConfig, HomeAssistantHTTP
    from .config_entries import ConfigEntries
    from .helpers.entity import StateInfo

STOPPING_STAGE_SHUTDOWN_TIMEOUT = 20
STOP_STAGE_SHUTDOWN_TIMEOUT = 100
FINAL_WRITE_STAGE_SHUTDOWN_TIMEOUT = 60
CLOSE_STAGE_SHUTDOWN_TIMEOUT = 30


_T = TypeVar("_T")
_R = TypeVar("_R")
_R_co = TypeVar("_R_co", covariant=True)
_P = ParamSpec("_P")
_Ts = TypeVarTuple("_Ts")
# Internal; not helpers.typing.UNDEFINED due to circular dependency
_UNDEF: dict[Any, Any] = {}
_SENTINEL = object()
_CallableT = TypeVar("_CallableT", bound=Callable[..., Any])
_DataT = TypeVar("_DataT", bound=Mapping[str, Any], default=Mapping[str, Any])
CALLBACK_TYPE = Callable[[], None]

CORE_STORAGE_KEY = "core.config"
CORE_STORAGE_VERSION = 1
CORE_STORAGE_MINOR_VERSION = 3

DOMAIN = "homeassistant"

# How long to wait to log tasks that are blocking
BLOCK_LOG_TIMEOUT = 60

ServiceResponse = JsonObjectType | None
EntityServiceResponse = dict[str, ServiceResponse]


class ConfigSource(enum.StrEnum):
    """Source of core configuration."""

    DEFAULT = "default"
    DISCOVERED = "discovered"
    STORAGE = "storage"
    YAML = "yaml"


class EventStateChangedData(TypedDict):
    """EventStateChanged data."""

    entity_id: str
    old_state: State | None
    new_state: State | None


# SOURCE_* are deprecated as of Home Assistant 2022.2, use ConfigSource instead
_DEPRECATED_SOURCE_DISCOVERED = DeprecatedConstantEnum(
    ConfigSource.DISCOVERED, "2025.1"
)
_DEPRECATED_SOURCE_STORAGE = DeprecatedConstantEnum(ConfigSource.STORAGE, "2025.1")
_DEPRECATED_SOURCE_YAML = DeprecatedConstantEnum(ConfigSource.YAML, "2025.1")


# How long to wait until things that run on startup have to finish.
TIMEOUT_EVENT_START = 15

MAX_EXPECTED_ENTITY_IDS = 16384

EVENTS_EXCLUDED_FROM_MATCH_ALL = {
    EVENT_HOMEASSISTANT_CLOSE,
    EVENT_STATE_REPORTED,
}

_LOGGER = logging.getLogger(__name__)


@functools.lru_cache(MAX_EXPECTED_ENTITY_IDS)
def split_entity_id(entity_id: str) -> tuple[str, str]:
    """Split a state entity ID into domain and object ID."""
    domain, _, object_id = entity_id.partition(".")
    if not domain or not object_id:
        raise ValueError(f"Invalid entity ID {entity_id}")
    return domain, object_id


_OBJECT_ID = r"(?!_)[\da-z_]+(?<!_)"
_DOMAIN = r"(?!.+__)" + _OBJECT_ID
VALID_DOMAIN = re.compile(r"^" + _DOMAIN + r"$")
VALID_ENTITY_ID = re.compile(r"^" + _DOMAIN + r"\." + _OBJECT_ID + r"$")


@functools.lru_cache(64)
def valid_domain(domain: str) -> bool:
    """Test if a domain a valid format."""
    return VALID_DOMAIN.match(domain) is not None


@functools.lru_cache(512)
def valid_entity_id(entity_id: str) -> bool:
    """Test if an entity ID is a valid format.

    Format: <domain>.<entity> where both are slugs.
    """
    return VALID_ENTITY_ID.match(entity_id) is not None


def validate_state(state: str) -> str:
    """Validate a state, raise if it not valid."""
    if len(state) > MAX_LENGTH_STATE_STATE:
        raise InvalidStateError(
            f"Invalid state with length {len(state)}. "
            "State max length is 255 characters."
        )
    return state


def callback(func: _CallableT) -> _CallableT:
    """Annotation to mark method as safe to call from within the event loop."""
    setattr(func, "_hass_callback", True)
    return func


def is_callback(func: Callable[..., Any]) -> bool:
    """Check if function is safe to be called in the event loop."""
    return getattr(func, "_hass_callback", False) is True


def is_callback_check_partial(target: Callable[..., Any]) -> bool:
    """Check if function is safe to be called in the event loop.

    This version of is_callback will also check if the target is a partial
    and walk the chain of partials to find the original function.
    """
    check_target = target
    while isinstance(check_target, functools.partial):
        check_target = check_target.func
    return is_callback(check_target)


class _Hass(threading.local):
    """Container which makes a HomeAssistant instance available to the event loop."""

    hass: HomeAssistant | None = None


_hass = _Hass()


@callback
def async_get_hass() -> HomeAssistant:
    """Return the HomeAssistant instance.

    Raises HomeAssistantError when called from the wrong thread.

    This should be used where it's very cumbersome or downright impossible to pass
    hass to the code which needs it.
    """
    if not _hass.hass:
        raise HomeAssistantError("async_get_hass called from the wrong thread")
    return _hass.hass


class ReleaseChannel(enum.StrEnum):
    BETA = "beta"
    DEV = "dev"
    NIGHTLY = "nightly"
    STABLE = "stable"


@callback
def get_release_channel() -> ReleaseChannel:
    """Find release channel based on version number."""
    version = __version__
    if "dev0" in version:
        return ReleaseChannel.DEV
    if "dev" in version:
        return ReleaseChannel.NIGHTLY
    if "b" in version:
        return ReleaseChannel.BETA
    return ReleaseChannel.STABLE


@enum.unique
class HassJobType(enum.Enum):
    """Represent a job type."""

    Coroutinefunction = 1
    Callback = 2
    Executor = 3


class HassJob(Generic[_P, _R_co]):
    """Represent a job to be run later.

    We check the callable type in advance
    so we can avoid checking it every time
    we run the job.
    """

    def __init__(
        self,
        target: Callable[_P, _R_co],
        name: str | None = None,
        *,
        cancel_on_shutdown: bool | None = None,
        job_type: HassJobType | None = None,
    ) -> None:
        """Create a job object."""
        self.target = target
        self.name = name
        self._cancel_on_shutdown = cancel_on_shutdown
        self._job_type = job_type

    @cached_property
    def job_type(self) -> HassJobType:
        """Return the job type."""
        return self._job_type or get_hassjob_callable_job_type(self.target)

    @property
    def cancel_on_shutdown(self) -> bool | None:
        """Return if the job should be cancelled on shutdown."""
        return self._cancel_on_shutdown

    def __repr__(self) -> str:
        """Return the job."""
        return f"<Job {self.name} {self.job_type} {self.target}>"


@dataclass(frozen=True)
class HassJobWithArgs:
    """Container for a HassJob and arguments."""

    job: HassJob[..., Coroutine[Any, Any, Any] | Any]
    args: Iterable[Any]


def get_hassjob_callable_job_type(target: Callable[..., Any]) -> HassJobType:
    """Determine the job type from the callable."""
    # Check for partials to properly determine if coroutine function
    check_target = target
    while isinstance(check_target, functools.partial):
        check_target = check_target.func

    if asyncio.iscoroutinefunction(check_target):
        return HassJobType.Coroutinefunction
    if is_callback(check_target):
        return HassJobType.Callback
    if asyncio.iscoroutine(check_target):
        raise ValueError("Coroutine not allowed to be passed to HassJob")
    return HassJobType.Executor


class CoreState(enum.Enum):
    """Represent the current state of Home Assistant."""

    not_running = "NOT_RUNNING"
    starting = "STARTING"
    running = "RUNNING"
    stopping = "STOPPING"
    final_write = "FINAL_WRITE"
    stopped = "STOPPED"

    def __str__(self) -> str:
        """Return the event."""
        return self.value


class HomeAssistant:
    """Root object of the Home Assistant home automation."""

    auth: AuthManager
    http: HomeAssistantHTTP = None  # type: ignore[assignment]
    config_entries: ConfigEntries = None  # type: ignore[assignment]

    def __new__(cls, config_dir: str) -> Self:
        """Set the _hass thread local data."""
        hass = super().__new__(cls)
        _hass.hass = hass
        return hass

    def __repr__(self) -> str:
        """Return the representation."""
        return f"<HomeAssistant {self.state}>"

    def __init__(self, config_dir: str) -> None:
        """Initialize new Home Assistant object."""
        # pylint: disable-next=import-outside-toplevel
        from . import loader

        # This is a dictionary that any component can store any data on.
        self.data: dict[str, Any] = {}
        self.loop = asyncio.get_running_loop()
        self._tasks: set[asyncio.Future[Any]] = set()
        self._background_tasks: set[asyncio.Future[Any]] = set()
        self.bus = EventBus(self)
        self.services = ServiceRegistry(self)
        self.states = StateMachine(self.bus, self.loop)
        self.config = Config(self, config_dir)
        self.config.async_initialize()
        self.components = loader.Components(self)
        self.helpers = loader.Helpers(self)
        self.state: CoreState = CoreState.not_running
        self.exit_code: int = 0
        # If not None, use to signal end-of-loop
        self._stopped: asyncio.Event | None = None
        # Timeout handler for Core/Helper namespace
        self.timeout: TimeoutManager = TimeoutManager()
        self._stop_future: concurrent.futures.Future[None] | None = None
        self._shutdown_jobs: list[HassJobWithArgs] = []
        self.import_executor = InterruptibleThreadPoolExecutor(
            max_workers=1, thread_name_prefix="ImportExecutor"
        )

    def verify_event_loop_thread(self, what: str) -> None:
        """Check if we are not running in the event loop thread."""
        if (
            loop_thread_ident := self.loop.__dict__.get("_thread_ident")
        ) and loop_thread_ident != threading.get_ident():
            from .helpers import frame  # pylint: disable=import-outside-toplevel

            # frame is a circular import, so we import it here
            frame.report(
                f"calls {what} from a thread",
                error_if_core=True,
                error_if_integration=True,
            )

    @property
    def _active_tasks(self) -> set[asyncio.Future[Any]]:
        """Return all active tasks.

        This property is used in bootstrap to log all active tasks
        so we can identify what is blocking startup.

        This property is marked as private to avoid accidental use
        as it is not guaranteed to be present in future versions.
        """
        return self._tasks

    @cached_property
    def is_running(self) -> bool:
        """Return if Home Assistant is running."""
        return self.state in (CoreState.starting, CoreState.running)

    @cached_property
    def is_stopping(self) -> bool:
        """Return if Home Assistant is stopping."""
        return self.state in (CoreState.stopping, CoreState.final_write)

    def set_state(self, state: CoreState) -> None:
        """Set the current state."""
        self.state = state
        for prop in ("is_running", "is_stopping"):
            self.__dict__.pop(prop, None)

    def start(self) -> int:
        """Start Home Assistant.

        Note: This function is only used for testing.
        For regular use, use "await hass.run()".
        """
        # Register the async start
        _future = asyncio.run_coroutine_threadsafe(self.async_start(), self.loop)
        # Run forever
        # Block until stopped
        _LOGGER.info("Starting Home Assistant core loop")
        self.loop.run_forever()
        # The future is never retrieved but we still hold a reference to it
        # to prevent the task from being garbage collected prematurely.
        del _future
        return self.exit_code

    async def async_run(self, *, attach_signals: bool = True) -> int:
        """Home Assistant main entry point.

        Start Home Assistant and block until stopped.

        This method is a coroutine.
        """
        if self.state is not CoreState.not_running:
            raise RuntimeError("Home Assistant is already running")

        # _async_stop will set this instead of stopping the loop
        self._stopped = asyncio.Event()

        await self.async_start()
        if attach_signals:
            # pylint: disable-next=import-outside-toplevel
            from .helpers.signal import async_register_signal_handling

            async_register_signal_handling(self)

        await self._stopped.wait()
        return self.exit_code

    async def async_start(self) -> None:
        """Finalize startup from inside the event loop.

        This method is a coroutine.
        """
        _LOGGER.info("Starting Home Assistant")

        self.set_state(CoreState.starting)
        self.bus.async_fire_internal(EVENT_CORE_CONFIG_UPDATE)
        self.bus.async_fire_internal(EVENT_HOMEASSISTANT_START)

        if not self._tasks:
            pending: set[asyncio.Future[Any]] | None = None
        else:
            _done, pending = await asyncio.wait(
                self._tasks, timeout=TIMEOUT_EVENT_START
            )

        if pending:
            _LOGGER.warning(
                (
                    "Something is blocking Home Assistant from wrapping up the start up"
                    " phase. We're going to continue anyway. Please report the"
                    " following info at"
                    " https://github.com/home-assistant/core/issues: %s"
                    " The system is waiting for tasks: %s"
                ),
                ", ".join(self.config.components),
                self._tasks,
            )

        # Allow automations to set up the start triggers before changing state
        await asyncio.sleep(0)

        if self.state is not CoreState.starting:
            _LOGGER.warning(
                "Home Assistant startup has been interrupted. "
                "Its state may be inconsistent"
            )
            return

        self.set_state(CoreState.running)
        self.bus.async_fire_internal(EVENT_CORE_CONFIG_UPDATE)
        self.bus.async_fire_internal(EVENT_HOMEASSISTANT_STARTED)

    def add_job(
        self, target: Callable[[*_Ts], Any] | Coroutine[Any, Any, Any], *args: *_Ts
    ) -> None:
        """Add a job to be executed by the event loop or by an executor.

        If the job is either a coroutine or decorated with @callback, it will be
        run by the event loop, if not it will be run by an executor.

        target: target to call.
        args: parameters for method to call.
        """
        if target is None:
            raise ValueError("Don't call add_job with None")
        if asyncio.iscoroutine(target):
            self.loop.call_soon_threadsafe(
                functools.partial(self.async_create_task, target, eager_start=True)
            )
            return
        if TYPE_CHECKING:
            target = cast(Callable[[*_Ts], Any], target)
        self.loop.call_soon_threadsafe(
            functools.partial(
                self._async_add_hass_job, HassJob(target), *args, eager_start=True
            )
        )

    @overload
    @callback
    def async_add_job(
        self,
        target: Callable[[*_Ts], Coroutine[Any, Any, _R]],
        *args: *_Ts,
        eager_start: bool = False,
    ) -> asyncio.Future[_R] | None: ...

    @overload
    @callback
    def async_add_job(
        self,
        target: Callable[[*_Ts], Coroutine[Any, Any, _R] | _R],
        *args: *_Ts,
        eager_start: bool = False,
    ) -> asyncio.Future[_R] | None: ...

    @overload
    @callback
    def async_add_job(
        self,
        target: Coroutine[Any, Any, _R],
        *args: Any,
        eager_start: bool = False,
    ) -> asyncio.Future[_R] | None: ...

    @callback
    def async_add_job(
        self,
        target: Callable[[*_Ts], Coroutine[Any, Any, _R] | _R]
        | Coroutine[Any, Any, _R],
        *args: *_Ts,
        eager_start: bool = False,
    ) -> asyncio.Future[_R] | None:
        """Add a job to be executed by the event loop or by an executor.

        If the job is either a coroutine or decorated with @callback, it will be
        run by the event loop, if not it will be run by an executor.

        This method must be run in the event loop.

        target: target to call.
        args: parameters for method to call.
        """
        # late import to avoid circular imports
        from .helpers import frame  # pylint: disable=import-outside-toplevel

        frame.report(
            "calls `async_add_job`, which is deprecated and will be removed in Home "
            "Assistant 2025.4; Please review "
            "https://developers.home-assistant.io/blog/2024/03/13/deprecate_add_run_job"
            " for replacement options",
            error_if_core=False,
        )

        if target is None:
            raise ValueError("Don't call async_add_job with None")

        if asyncio.iscoroutine(target):
            return self.async_create_task(target, eager_start=eager_start)

        # This code path is performance sensitive and uses
        # if TYPE_CHECKING to avoid the overhead of constructing
        # the type used for the cast. For history see:
        # https://github.com/home-assistant/core/pull/71960
        if TYPE_CHECKING:
            target = cast(Callable[[*_Ts], Coroutine[Any, Any, _R] | _R], target)
        return self._async_add_hass_job(HassJob(target), *args, eager_start=eager_start)

    @overload
    @callback
    def async_add_hass_job(
        self,
        hassjob: HassJob[..., Coroutine[Any, Any, _R]],
        *args: Any,
        eager_start: bool = False,
        background: bool = False,
    ) -> asyncio.Future[_R] | None: ...

    @overload
    @callback
    def async_add_hass_job(
        self,
        hassjob: HassJob[..., Coroutine[Any, Any, _R] | _R],
        *args: Any,
        eager_start: bool = False,
        background: bool = False,
    ) -> asyncio.Future[_R] | None: ...

    @callback
    def async_add_hass_job(
        self,
        hassjob: HassJob[..., Coroutine[Any, Any, _R] | _R],
        *args: Any,
        eager_start: bool = False,
        background: bool = False,
    ) -> asyncio.Future[_R] | None:
        """Add a HassJob from within the event loop.

        If eager_start is True, coroutine functions will be scheduled eagerly.
        If background is True, the task will created as a background task.

        This method must be run in the event loop.
        hassjob: HassJob to call.
        args: parameters for method to call.
        """
        # late import to avoid circular imports
        from .helpers import frame  # pylint: disable=import-outside-toplevel

        frame.report(
            "calls `async_add_hass_job`, which is deprecated and will be removed in Home "
            "Assistant 2025.5; Please review "
            "https://developers.home-assistant.io/blog/2024/04/07/deprecate_add_hass_job"
            " for replacement options",
            error_if_core=False,
        )

        return self._async_add_hass_job(
            hassjob, *args, eager_start=eager_start, background=background
        )

    @overload
    @callback
    def _async_add_hass_job(
        self,
        hassjob: HassJob[..., Coroutine[Any, Any, _R]],
        *args: Any,
        eager_start: bool = False,
        background: bool = False,
    ) -> asyncio.Future[_R] | None: ...

    @overload
    @callback
    def _async_add_hass_job(
        self,
        hassjob: HassJob[..., Coroutine[Any, Any, _R] | _R],
        *args: Any,
        eager_start: bool = False,
        background: bool = False,
    ) -> asyncio.Future[_R] | None: ...

    @callback
    def _async_add_hass_job(
        self,
        hassjob: HassJob[..., Coroutine[Any, Any, _R] | _R],
        *args: Any,
        eager_start: bool = False,
        background: bool = False,
    ) -> asyncio.Future[_R] | None:
        """Add a HassJob from within the event loop.

        If eager_start is True, coroutine functions will be scheduled eagerly.
        If background is True, the task will created as a background task.

        This method must be run in the event loop.
        hassjob: HassJob to call.
        args: parameters for method to call.
        """
        task: asyncio.Future[_R]
        # This code path is performance sensitive and uses
        # if TYPE_CHECKING to avoid the overhead of constructing
        # the type used for the cast. For history see:
        # https://github.com/home-assistant/core/pull/71960
        if hassjob.job_type is HassJobType.Coroutinefunction:
            if TYPE_CHECKING:
                hassjob.target = cast(
                    Callable[..., Coroutine[Any, Any, _R]], hassjob.target
                )
            # Use loop.create_task
            # to avoid the extra function call in asyncio.create_task.
            if eager_start:
                task = create_eager_task(
                    hassjob.target(*args), name=hassjob.name, loop=self.loop
                )
                if task.done():
                    return task
            else:
                task = self.loop.create_task(hassjob.target(*args), name=hassjob.name)
        elif hassjob.job_type is HassJobType.Callback:
            if TYPE_CHECKING:
                hassjob.target = cast(Callable[..., _R], hassjob.target)
            self.loop.call_soon(hassjob.target, *args)
            return None
        else:
            if TYPE_CHECKING:
                hassjob.target = cast(Callable[..., _R], hassjob.target)
            task = self.loop.run_in_executor(None, hassjob.target, *args)

        task_bucket = self._background_tasks if background else self._tasks
        task_bucket.add(task)
        task.add_done_callback(task_bucket.remove)

        return task

    def create_task(
        self, target: Coroutine[Any, Any, Any], name: str | None = None
    ) -> None:
        """Add task to the executor pool.

        target: target to call.
        """
        self.loop.call_soon_threadsafe(
            functools.partial(self.async_create_task, target, name, eager_start=True)
        )

    @callback
    def async_create_task(
        self,
        target: Coroutine[Any, Any, _R],
        name: str | None = None,
        eager_start: bool = True,
    ) -> asyncio.Task[_R]:
        """Create a task from within the event loop.

        This method must be run in the event loop. If you are using this in your
        integration, use the create task methods on the config entry instead.

        target: target to call.
        """
        if eager_start:
            task = create_eager_task(target, name=name, loop=self.loop)
            if task.done():
                return task
        else:
            # Use loop.create_task
            # to avoid the extra function call in asyncio.create_task.
            task = self.loop.create_task(target, name=name)
        self._tasks.add(task)
        task.add_done_callback(self._tasks.remove)
        return task

    @callback
    def async_create_background_task(
        self, target: Coroutine[Any, Any, _R], name: str, eager_start: bool = True
    ) -> asyncio.Task[_R]:
        """Create a task from within the event loop.

        This type of task is for background tasks that usually run for
        the lifetime of Home Assistant or an integration's setup.

        A background task is different from a normal task:

          - Will not block startup
          - Will be automatically cancelled on shutdown
          - Calls to async_block_till_done will not wait for completion

        If you are using this in your integration, use the create task
        methods on the config entry instead.

        This method must be run in the event loop.
        """
        if eager_start:
            task = create_eager_task(target, name=name, loop=self.loop)
            if task.done():
                return task
        else:
            # Use loop.create_task
            # to avoid the extra function call in asyncio.create_task.
            task = self.loop.create_task(target, name=name)
        self._background_tasks.add(task)
        task.add_done_callback(self._background_tasks.remove)
        return task

    @callback
    def async_add_executor_job(
        self, target: Callable[[*_Ts], _T], *args: *_Ts
    ) -> asyncio.Future[_T]:
        """Add an executor job from within the event loop."""
        task = self.loop.run_in_executor(None, target, *args)

        tracked = asyncio.current_task() in self._tasks
        task_bucket = self._tasks if tracked else self._background_tasks
        task_bucket.add(task)
        task.add_done_callback(task_bucket.remove)

        return task

    @callback
    def async_add_import_executor_job(
        self, target: Callable[[*_Ts], _T], *args: *_Ts
    ) -> asyncio.Future[_T]:
        """Add an import executor job from within the event loop.

        The future returned from this method must be awaited in the event loop.
        """
        return self.loop.run_in_executor(self.import_executor, target, *args)

    @overload
    @callback
    def async_run_hass_job(
        self,
        hassjob: HassJob[..., Coroutine[Any, Any, _R]],
        *args: Any,
        background: bool = False,
    ) -> asyncio.Future[_R] | None: ...

    @overload
    @callback
    def async_run_hass_job(
        self,
        hassjob: HassJob[..., Coroutine[Any, Any, _R] | _R],
        *args: Any,
        background: bool = False,
    ) -> asyncio.Future[_R] | None: ...

    @callback
    def async_run_hass_job(
        self,
        hassjob: HassJob[..., Coroutine[Any, Any, _R] | _R],
        *args: Any,
        background: bool = False,
    ) -> asyncio.Future[_R] | None:
        """Run a HassJob from within the event loop.

        This method must be run in the event loop.

        If background is True, the task will created as a background task.

        hassjob: HassJob
        args: parameters for method to call.
        """
        # This code path is performance sensitive and uses
        # if TYPE_CHECKING to avoid the overhead of constructing
        # the type used for the cast. For history see:
        # https://github.com/home-assistant/core/pull/71960
        if hassjob.job_type is HassJobType.Callback:
            if TYPE_CHECKING:
                hassjob.target = cast(Callable[..., _R], hassjob.target)
            hassjob.target(*args)
            return None

        return self._async_add_hass_job(
            hassjob, *args, eager_start=True, background=background
        )

    @overload
    @callback
    def async_run_job(
        self, target: Callable[[*_Ts], Coroutine[Any, Any, _R]], *args: *_Ts
    ) -> asyncio.Future[_R] | None: ...

    @overload
    @callback
    def async_run_job(
        self, target: Callable[[*_Ts], Coroutine[Any, Any, _R] | _R], *args: *_Ts
    ) -> asyncio.Future[_R] | None: ...

    @overload
    @callback
    def async_run_job(
        self, target: Coroutine[Any, Any, _R], *args: Any
    ) -> asyncio.Future[_R] | None: ...

    @callback
    def async_run_job(
        self,
        target: Callable[[*_Ts], Coroutine[Any, Any, _R] | _R]
        | Coroutine[Any, Any, _R],
        *args: *_Ts,
    ) -> asyncio.Future[_R] | None:
        """Run a job from within the event loop.

        This method must be run in the event loop.

        target: target to call.
        args: parameters for method to call.
        """
        # late import to avoid circular imports
        from .helpers import frame  # pylint: disable=import-outside-toplevel

        frame.report(
            "calls `async_run_job`, which is deprecated and will be removed in Home "
            "Assistant 2025.4; Please review "
            "https://developers.home-assistant.io/blog/2024/03/13/deprecate_add_run_job"
            " for replacement options",
            error_if_core=False,
        )

        if asyncio.iscoroutine(target):
            return self.async_create_task(target, eager_start=True)

        # This code path is performance sensitive and uses
        # if TYPE_CHECKING to avoid the overhead of constructing
        # the type used for the cast. For history see:
        # https://github.com/home-assistant/core/pull/71960
        if TYPE_CHECKING:
            target = cast(Callable[[*_Ts], Coroutine[Any, Any, _R] | _R], target)
        return self.async_run_hass_job(HassJob(target), *args)

    def block_till_done(self) -> None:
        """Block until all pending work is done."""
        asyncio.run_coroutine_threadsafe(
            self.async_block_till_done(), self.loop
        ).result()

    async def async_block_till_done(self, wait_background_tasks: bool = False) -> None:
        """Block until all pending work is done."""
        # To flush out any call_soon_threadsafe
        await asyncio.sleep(0)
        start_time: float | None = None
        current_task = asyncio.current_task()
        while tasks := [
            task
            for task in (
                self._tasks | self._background_tasks
                if wait_background_tasks
                else self._tasks
            )
            if task is not current_task and not cancelling(task)
        ]:
            await self._await_and_log_pending(tasks)

            if start_time is None:
                # Avoid calling monotonic() until we know
                # we may need to start logging blocked tasks.
                start_time = 0
            elif start_time == 0:
                # If we have waited twice then we set the start
                # time
                start_time = monotonic()
            elif monotonic() - start_time > BLOCK_LOG_TIMEOUT:
                # We have waited at least three loops and new tasks
                # continue to block. At this point we start
                # logging all waiting tasks.
                for task in tasks:
                    _LOGGER.debug("Waiting for task: %s", task)

    async def _await_and_log_pending(
        self, pending: Collection[asyncio.Future[Any]]
    ) -> None:
        """Await and log tasks that take a long time."""
        wait_time = 0
        while pending:
            _, pending = await asyncio.wait(pending, timeout=BLOCK_LOG_TIMEOUT)
            if not pending:
                return
            wait_time += BLOCK_LOG_TIMEOUT
            for task in pending:
                _LOGGER.debug("Waited %s seconds for task: %s", wait_time, task)

    @overload
    @callback
    def async_add_shutdown_job(
        self, hassjob: HassJob[..., Coroutine[Any, Any, Any]], *args: Any
    ) -> CALLBACK_TYPE: ...

    @overload
    @callback
    def async_add_shutdown_job(
        self, hassjob: HassJob[..., Coroutine[Any, Any, Any] | Any], *args: Any
    ) -> CALLBACK_TYPE: ...

    @callback
    def async_add_shutdown_job(
        self, hassjob: HassJob[..., Coroutine[Any, Any, Any] | Any], *args: Any
    ) -> CALLBACK_TYPE:
        """Add a HassJob which will be executed on shutdown.

        This method must be run in the event loop.

        hassjob: HassJob
        args: parameters for method to call.

        Returns function to remove the job.
        """
        job_with_args = HassJobWithArgs(hassjob, args)
        self._shutdown_jobs.append(job_with_args)

        @callback
        def remove_job() -> None:
            self._shutdown_jobs.remove(job_with_args)

        return remove_job

    def stop(self) -> None:
        """Stop Home Assistant and shuts down all threads."""
        if self.state is CoreState.not_running:  # just ignore
            return
        # The future is never retrieved, and we only hold a reference
        # to it to prevent it from being garbage collected.
        self._stop_future = asyncio.run_coroutine_threadsafe(
            self.async_stop(), self.loop
        )

    async def async_stop(self, exit_code: int = 0, *, force: bool = False) -> None:
        """Stop Home Assistant and shuts down all threads.

        The "force" flag commands async_stop to proceed regardless of
        Home Assistant's current state. You should not set this flag
        unless you're testing.

        This method is a coroutine.
        """
        if not force:
            # Some tests require async_stop to run,
            # regardless of the state of the loop.
            if self.state is CoreState.not_running:  # just ignore
                return
            if self.state in [CoreState.stopping, CoreState.final_write]:
                _LOGGER.info("Additional call to async_stop was ignored")
                return
            if self.state is CoreState.starting:
                # This may not work
                _LOGGER.warning(
                    "Stopping Home Assistant before startup has completed may fail"
                )

        # Stage 1 - Run shutdown jobs
        try:
            async with self.timeout.async_timeout(STOPPING_STAGE_SHUTDOWN_TIMEOUT):
                tasks: list[asyncio.Future[Any]] = []
                for job in self._shutdown_jobs:
                    task_or_none = self.async_run_hass_job(job.job, *job.args)
                    if not task_or_none:
                        continue
                    tasks.append(task_or_none)
                if tasks:
                    await asyncio.gather(*tasks, return_exceptions=True)
        except TimeoutError:
            _LOGGER.warning(
                "Timed out waiting for shutdown jobs to complete, the shutdown will"
                " continue"
            )
            self._async_log_running_tasks("run shutdown jobs")

        # Stage 2 - Stop integrations

        # Keep holding the reference to the tasks but do not allow them
        # to block shutdown. Only tasks created after this point will
        # be waited for.
        running_tasks = self._tasks
        # Avoid clearing here since we want the remove callbacks to fire
        # and remove the tasks from the original set which is now running_tasks
        self._tasks = set()

        # Cancel all background tasks
        for task in self._background_tasks:
            self._tasks.add(task)
            task.add_done_callback(self._tasks.remove)
            task.cancel("Home Assistant is stopping")
        self._cancel_cancellable_timers()

        self.exit_code = exit_code

        self.set_state(CoreState.stopping)
        self.bus.async_fire_internal(EVENT_HOMEASSISTANT_STOP)
        try:
            async with self.timeout.async_timeout(STOP_STAGE_SHUTDOWN_TIMEOUT):
                await self.async_block_till_done()
        except TimeoutError:
            _LOGGER.warning(
                "Timed out waiting for integrations to stop, the shutdown will"
                " continue"
            )
            self._async_log_running_tasks("stop integrations")

        # Stage 3 - Final write
        self.set_state(CoreState.final_write)
        self.bus.async_fire_internal(EVENT_HOMEASSISTANT_FINAL_WRITE)
        try:
            async with self.timeout.async_timeout(FINAL_WRITE_STAGE_SHUTDOWN_TIMEOUT):
                await self.async_block_till_done()
        except TimeoutError:
            _LOGGER.warning(
                "Timed out waiting for final writes to complete, the shutdown will"
                " continue"
            )
            self._async_log_running_tasks("final write")

        # Stage 4 - Close
        self.set_state(CoreState.not_running)
        self.bus.async_fire_internal(EVENT_HOMEASSISTANT_CLOSE)

        # Make a copy of running_tasks since a task can finish
        # while we are awaiting canceled tasks to get their result
        # which will result in the set size changing during iteration
        for task in list(running_tasks):
            if task.done() or cancelling(task):
                # Since we made a copy we need to check
                # to see if the task finished while we
                # were awaiting another task
                continue
            _LOGGER.warning(
                "Task %s was still running after final writes shutdown stage; "
                "Integrations should cancel non-critical tasks when receiving "
                "the stop event to prevent delaying shutdown",
                task,
            )
            task.cancel("Home Assistant final writes shutdown stage")
            try:
                async with asyncio.timeout(0.1):
                    await task
            except asyncio.CancelledError:
                pass
            except TimeoutError:
                # Task may be shielded from cancellation.
                _LOGGER.exception(
                    "Task %s could not be canceled during final shutdown stage", task
                )
            except Exception:  # pylint: disable=broad-except
                _LOGGER.exception("Task %s error during final shutdown stage", task)

        # Prevent run_callback_threadsafe from scheduling any additional
        # callbacks in the event loop as callbacks created on the futures
        # it returns will never run after the final `self.async_block_till_done`
        # which will cause the futures to block forever when waiting for
        # the `result()` which will cause a deadlock when shutting down the executor.
        shutdown_run_callback_threadsafe(self.loop)

        try:
            async with self.timeout.async_timeout(CLOSE_STAGE_SHUTDOWN_TIMEOUT):
                await self.async_block_till_done()
        except TimeoutError:
            _LOGGER.warning(
                "Timed out waiting for close event to be processed, the shutdown will"
                " continue"
            )
            self._async_log_running_tasks("close")

        self.set_state(CoreState.stopped)
        self.import_executor.shutdown()

        if self._stopped is not None:
            self._stopped.set()

    def _cancel_cancellable_timers(self) -> None:
        """Cancel timer handles marked as cancellable."""
        # pylint: disable-next=protected-access
        handles: Iterable[asyncio.TimerHandle] = self.loop._scheduled  # type: ignore[attr-defined]
        for handle in handles:
            if (
                not handle.cancelled()
                and (args := handle._args)  # pylint: disable=protected-access
                and type(job := args[0]) is HassJob
                and job.cancel_on_shutdown
            ):
                handle.cancel()

    def _async_log_running_tasks(self, stage: str) -> None:
        """Log all running tasks."""
        for task in self._tasks:
            _LOGGER.warning("Shutdown stage '%s': still running: %s", stage, task)


class Context:
    """The context that triggered something."""

    def __init__(
        self,
        user_id: str | None = None,
        parent_id: str | None = None,
        id: str | None = None,  # pylint: disable=redefined-builtin
    ) -> None:
        """Init the context."""
        self.id = id or ulid_now()
        self.user_id = user_id
        self.parent_id = parent_id
        self.origin_event: Event[Any] | None = None

    def __eq__(self, other: object) -> bool:
        """Compare contexts."""
        return isinstance(other, Context) and self.id == other.id

    @cached_property
    def _as_dict(self) -> dict[str, str | None]:
        """Return a dictionary representation of the context.

        Callers should be careful to not mutate the returned dictionary
        as it will mutate the cached version.
        """
        return {
            "id": self.id,
            "parent_id": self.parent_id,
            "user_id": self.user_id,
        }

    def as_dict(self) -> ReadOnlyDict[str, str | None]:
        """Return a ReadOnlyDict representation of the context."""
        return self._as_read_only_dict

    @cached_property
    def _as_read_only_dict(self) -> ReadOnlyDict[str, str | None]:
        """Return a ReadOnlyDict representation of the context."""
        return ReadOnlyDict(self._as_dict)

    @cached_property
    def json_fragment(self) -> json_fragment:
        """Return a JSON fragment of the context."""
        return json_fragment(json_bytes(self._as_dict))


class EventOrigin(enum.Enum):
    """Represent the origin of an event."""

    local = "LOCAL"
    remote = "REMOTE"

    def __str__(self) -> str:
        """Return the event."""
        return self.value


class Event(Generic[_DataT]):
    """Representation of an event within the bus."""

    def __init__(
        self,
        event_type: EventType[_DataT] | str,
        data: _DataT | None = None,
        origin: EventOrigin = EventOrigin.local,
        time_fired_timestamp: float | None = None,
        context: Context | None = None,
    ) -> None:
        """Initialize a new event."""
        self.event_type = event_type
        self.data: _DataT = data or {}  # type: ignore[assignment]
        self.origin = origin
        self.time_fired_timestamp = time_fired_timestamp or time.time()
        if not context:
            context = Context(id=ulid_at_time(self.time_fired_timestamp))
        self.context = context
        if not context.origin_event:
            context.origin_event = self

    @cached_property
    def time_fired(self) -> datetime.datetime:
        """Return time fired as a timestamp."""
        return dt_util.utc_from_timestamp(self.time_fired_timestamp)

    @cached_property
    def _as_dict(self) -> dict[str, Any]:
        """Create a dict representation of this Event.

        Callers should be careful to not mutate the returned dictionary
        as it will mutate the cached version.
        """
        return {
            "event_type": self.event_type,
            "data": self.data,
            "origin": self.origin.value,
            "time_fired": self.time_fired.isoformat(),
            # _as_dict is marked as protected
            # to avoid callers outside of this module
            # from misusing it by mistake.
            "context": self.context._as_dict,  # pylint: disable=protected-access
        }

    def as_dict(self) -> ReadOnlyDict[str, Any]:
        """Create a ReadOnlyDict representation of this Event.

        Async friendly.
        """
        return self._as_read_only_dict

    @cached_property
    def _as_read_only_dict(self) -> ReadOnlyDict[str, Any]:
        """Create a ReadOnlyDict representation of this Event."""
        as_dict = self._as_dict
        data = as_dict["data"]
        context = as_dict["context"]
        # json_fragment will serialize data from a ReadOnlyDict
        # or a normal dict so its ok to have either. We only
        # mutate the cache if someone asks for the as_dict version
        # to avoid storing multiple copies of the data in memory.
        if type(data) is not ReadOnlyDict:
            as_dict["data"] = ReadOnlyDict(data)
        if type(context) is not ReadOnlyDict:
            as_dict["context"] = ReadOnlyDict(context)
        return ReadOnlyDict(as_dict)

    @cached_property
    def json_fragment(self) -> json_fragment:
        """Return an event as a JSON fragment."""
        return json_fragment(json_bytes(self._as_dict))

    def __repr__(self) -> str:
        """Return the representation."""
        return _event_repr(self.event_type, self.origin, self.data)


def _event_repr(
    event_type: EventType[_DataT] | str, origin: EventOrigin, data: _DataT | None
) -> str:
    """Return the representation."""
    if data:
        return f"<Event {event_type}[{str(origin)[0]}]: {util.repr_helper(data)}>"

    return f"<Event {event_type}[{str(origin)[0]}]>"


_FilterableJobType = tuple[
    HassJob[[Event[_DataT]], Coroutine[Any, Any, None] | None],  # job
    Callable[[_DataT], bool] | None,  # event_filter
]


@dataclass(slots=True)
class _OneTimeListener(Generic[_DataT]):
    hass: HomeAssistant
    listener_job: HassJob[[Event[_DataT]], Coroutine[Any, Any, None] | None]
    remove: CALLBACK_TYPE | None = None

    @callback
    def __call__(self, event: Event[_DataT]) -> None:
        """Remove listener from event bus and then fire listener."""
        if not self.remove:
            # If the listener was already removed, we don't need to do anything
            return
        self.remove()
        self.remove = None
        self.hass.async_run_hass_job(self.listener_job, event)

    def __repr__(self) -> str:
        """Return the representation of the listener and source module."""
        module = inspect.getmodule(self.listener_job.target)
        if module:
            return f"<_OneTimeListener {module.__name__}:{self.listener_job.target}>"
        return f"<_OneTimeListener {self.listener_job.target}>"


# Empty list, used by EventBus.async_fire_internal
EMPTY_LIST: list[Any] = []


def _verify_event_type_length_or_raise(event_type: EventType[_DataT] | str) -> None:
    """Verify the length of the event type and raise if too long."""
    if len(event_type) > MAX_LENGTH_EVENT_EVENT_TYPE:
        raise MaxLengthExceeded(event_type, "event_type", MAX_LENGTH_EVENT_EVENT_TYPE)


class EventBus:
    """Allow the firing of and listening for events."""

    __slots__ = ("_debug", "_hass", "_listeners", "_match_all_listeners")

    def __init__(self, hass: HomeAssistant) -> None:
        """Initialize a new event bus."""
        self._listeners: dict[EventType[Any] | str, list[_FilterableJobType[Any]]] = {}
        self._match_all_listeners: list[_FilterableJobType[Any]] = []
        self._listeners[MATCH_ALL] = self._match_all_listeners
        self._hass = hass
        self._async_logging_changed()
        self.async_listen(EVENT_LOGGING_CHANGED, self._async_logging_changed)

    @callback
    def _async_logging_changed(self, event: Event | None = None) -> None:
        """Handle logging change."""
        self._debug = _LOGGER.isEnabledFor(logging.DEBUG)

    @callback
    def async_listeners(self) -> dict[EventType[Any] | str, int]:
        """Return dictionary with events and the number of listeners.

        This method must be run in the event loop.
        """
        return {key: len(listeners) for key, listeners in self._listeners.items()}

    @property
    def listeners(self) -> dict[EventType[Any] | str, int]:
        """Return dictionary with events and the number of listeners."""
        return run_callback_threadsafe(self._hass.loop, self.async_listeners).result()

    def fire(
        self,
        event_type: EventType[_DataT] | str,
        event_data: _DataT | None = None,
        origin: EventOrigin = EventOrigin.local,
        context: Context | None = None,
    ) -> None:
        """Fire an event."""
        _verify_event_type_length_or_raise(event_type)
        self._hass.loop.call_soon_threadsafe(
            self.async_fire_internal, event_type, event_data, origin, context
        )

    @callback
    def async_fire(
        self,
        event_type: EventType[_DataT] | str,
        event_data: _DataT | None = None,
        origin: EventOrigin = EventOrigin.local,
        context: Context | None = None,
        time_fired: float | None = None,
    ) -> None:
        """Fire an event.

        This method must be run in the event loop.
        """
<<<<<<< HEAD
        if (
            loop_thread_ident := self._hass.loop.__dict__.get("_thread_ident")
        ) and loop_thread_ident != threading.get_ident():
            # late import to avoid circular imports
            from .helpers import frame  # pylint: disable=import-outside-toplevel

            frame.report("calls async_fire from a thread")
        _verify_event_type_length_or_raise(event_type)
=======
        if self._hass.config.debug:
            self._hass.verify_event_loop_thread("async_fire")

        if len(event_type) > MAX_LENGTH_EVENT_EVENT_TYPE:
            raise MaxLengthExceeded(
                event_type, "event_type", MAX_LENGTH_EVENT_EVENT_TYPE
            )
>>>>>>> 5fbbabad
        return self.async_fire_internal(
            event_type, event_data, origin, context, time_fired
        )

    @callback
    def async_fire_internal(
        self,
        event_type: EventType[_DataT] | str,
        event_data: _DataT | None = None,
        origin: EventOrigin = EventOrigin.local,
        context: Context | None = None,
        time_fired: float | None = None,
    ) -> None:
        """Fire an event, for internal use only.

        This method is intended to only be used by core internally
        and should not be considered a stable API. We will make
        breaking change to this function in the future and it
        should not be used in integrations.

        This method must be run in the event loop.
        """

        if self._debug:
            _LOGGER.debug(
                "Bus:Handling %s", _event_repr(event_type, origin, event_data)
            )

        listeners = self._listeners.get(event_type, EMPTY_LIST)
        if event_type not in EVENTS_EXCLUDED_FROM_MATCH_ALL:
            match_all_listeners = self._match_all_listeners
        else:
            match_all_listeners = EMPTY_LIST
        if event_type == EVENT_STATE_CHANGED:
            aliased_listeners = self._listeners.get(EVENT_STATE_REPORTED, EMPTY_LIST)
        else:
            aliased_listeners = EMPTY_LIST
        listeners = listeners + match_all_listeners + aliased_listeners
        if not listeners:
            return

        event: Event[_DataT] | None = None

        for job, event_filter in listeners:
            if event_filter is not None:
                try:
                    if event_data is None or not event_filter(event_data):
                        continue
                except Exception:  # pylint: disable=broad-except
                    _LOGGER.exception("Error in event filter")
                    continue

            if not event:
                event = Event(
                    event_type,
                    event_data,
                    origin,
                    time_fired,
                    context,
                )

            try:
                self._hass.async_run_hass_job(job, event)
            except Exception:  # pylint: disable=broad-except
                _LOGGER.exception("Error running job: %s", job)

    def listen(
        self,
        event_type: EventType[_DataT] | str,
        listener: Callable[[Event[_DataT]], Coroutine[Any, Any, None] | None],
    ) -> CALLBACK_TYPE:
        """Listen for all events or events of a specific type.

        To listen to all events specify the constant ``MATCH_ALL``
        as event_type.
        """
        async_remove_listener = run_callback_threadsafe(
            self._hass.loop, self.async_listen, event_type, listener
        ).result()

        def remove_listener() -> None:
            """Remove the listener."""
            run_callback_threadsafe(self._hass.loop, async_remove_listener).result()

        return remove_listener

    @callback
    def async_listen(
        self,
        event_type: EventType[_DataT] | str,
        listener: Callable[[Event[_DataT]], Coroutine[Any, Any, None] | None],
        event_filter: Callable[[_DataT], bool] | None = None,
        run_immediately: bool | object = _SENTINEL,
    ) -> CALLBACK_TYPE:
        """Listen for all events or events of a specific type.

        To listen to all events specify the constant ``MATCH_ALL``
        as event_type.

        An optional event_filter, which must be a callable decorated with
        @callback that returns a boolean value, determines if the
        listener callable should run.

        If run_immediately is passed:
          - callbacks will be run right away instead of using call_soon.
          - coroutine functions will be scheduled eagerly.

        This method must be run in the event loop.
        """
        if run_immediately in (True, False):
            # late import to avoid circular imports
            from .helpers import frame  # pylint: disable=import-outside-toplevel

            frame.report(
                "calls `async_listen` with run_immediately, which is"
                " deprecated and will be removed in Home Assistant 2025.5",
                error_if_core=False,
            )

        if event_filter is not None and not is_callback_check_partial(event_filter):
            raise HomeAssistantError(f"Event filter {event_filter} is not a callback")
        if event_type == EVENT_STATE_REPORTED:
            if not event_filter:
                raise HomeAssistantError(
                    f"Event filter is required for event {event_type}"
                )
        return self._async_listen_filterable_job(
            event_type,
            (
                HassJob(listener, f"listen {event_type}"),
                event_filter,
            ),
        )

    @callback
    def _async_listen_filterable_job(
        self,
        event_type: EventType[_DataT] | str,
        filterable_job: _FilterableJobType[_DataT],
    ) -> CALLBACK_TYPE:
        self._listeners.setdefault(event_type, []).append(filterable_job)
        return functools.partial(
            self._async_remove_listener, event_type, filterable_job
        )

    def listen_once(
        self,
        event_type: EventType[_DataT] | str,
        listener: Callable[[Event[_DataT]], Coroutine[Any, Any, None] | None],
    ) -> CALLBACK_TYPE:
        """Listen once for event of a specific type.

        To listen to all events specify the constant ``MATCH_ALL``
        as event_type.

        Returns function to unsubscribe the listener.
        """
        async_remove_listener = run_callback_threadsafe(
            self._hass.loop, self.async_listen_once, event_type, listener
        ).result()

        def remove_listener() -> None:
            """Remove the listener."""
            run_callback_threadsafe(self._hass.loop, async_remove_listener).result()

        return remove_listener

    @callback
    def async_listen_once(
        self,
        event_type: EventType[_DataT] | str,
        listener: Callable[[Event[_DataT]], Coroutine[Any, Any, None] | None],
        run_immediately: bool | object = _SENTINEL,
    ) -> CALLBACK_TYPE:
        """Listen once for event of a specific type.

        To listen to all events specify the constant ``MATCH_ALL``
        as event_type.

        Returns registered listener that can be used with remove_listener.

        This method must be run in the event loop.
        """
        if run_immediately in (True, False):
            # late import to avoid circular imports
            from .helpers import frame  # pylint: disable=import-outside-toplevel

            frame.report(
                "calls `async_listen_once` with run_immediately, which is "
                "deprecated and will be removed in Home Assistant 2025.5",
                error_if_core=False,
            )

        one_time_listener: _OneTimeListener[_DataT] = _OneTimeListener(
            self._hass, HassJob(listener)
        )
        remove = self._async_listen_filterable_job(
            event_type,
            (
                HassJob(
                    one_time_listener,
                    f"onetime listen {event_type} {listener}",
                    job_type=HassJobType.Callback,
                ),
                None,
            ),
        )
        one_time_listener.remove = remove
        return remove

    @callback
    def _async_remove_listener(
        self,
        event_type: EventType[_DataT] | str,
        filterable_job: _FilterableJobType[_DataT],
    ) -> None:
        """Remove a listener of a specific event_type.

        This method must be run in the event loop.
        """
        try:
            self._listeners[event_type].remove(filterable_job)

            # delete event_type list if empty
            if not self._listeners[event_type] and event_type != MATCH_ALL:
                self._listeners.pop(event_type)
        except (KeyError, ValueError):
            # KeyError is key event_type listener did not exist
            # ValueError if listener did not exist within event_type
            _LOGGER.exception(
                "Unable to remove unknown job listener %s", filterable_job
            )


class CompressedState(TypedDict):
    """Compressed dict of a state."""

    s: str  # COMPRESSED_STATE_STATE
    a: ReadOnlyDict[str, Any]  # COMPRESSED_STATE_ATTRIBUTES
    c: str | dict[str, Any]  # COMPRESSED_STATE_CONTEXT
    lc: float  # COMPRESSED_STATE_LAST_CHANGED
    lu: NotRequired[float]  # COMPRESSED_STATE_LAST_UPDATED


class State:
    """Object to represent a state within the state machine.

    entity_id: the entity that is represented.
    state: the state of the entity
    attributes: extra information on entity and state
    last_changed: last time the state was changed.
    last_reported: last time the state was reported.
    last_updated: last time the state or attributes were changed.
    context: Context in which it was created
    domain: Domain of this state.
    object_id: Object id of this state.
    """

    def __init__(
        self,
        entity_id: str,
        state: str,
        attributes: Mapping[str, Any] | None = None,
        last_changed: datetime.datetime | None = None,
        last_reported: datetime.datetime | None = None,
        last_updated: datetime.datetime | None = None,
        context: Context | None = None,
        validate_entity_id: bool | None = True,
        state_info: StateInfo | None = None,
    ) -> None:
        """Initialize a new state."""
        state = str(state)

        if validate_entity_id and not valid_entity_id(entity_id):
            raise InvalidEntityFormatError(
                f"Invalid entity id encountered: {entity_id}. "
                "Format should be <domain>.<object_id>"
            )

        validate_state(state)

        self.entity_id = entity_id
        self.state = state
        # State only creates and expects a ReadOnlyDict so
        # there is no need to check for subclassing with
        # isinstance here so we can use the faster type check.
        if type(attributes) is not ReadOnlyDict:
            self.attributes = ReadOnlyDict(attributes or {})
        else:
            self.attributes = attributes
        self.last_reported = last_reported or dt_util.utcnow()
        self.last_updated = last_updated or self.last_reported
        self.last_changed = last_changed or self.last_updated
        self.context = context or Context()
        self.state_info = state_info
        self.domain, self.object_id = split_entity_id(self.entity_id)

    @cached_property
    def name(self) -> str:
        """Name of this state."""
        return self.attributes.get(ATTR_FRIENDLY_NAME) or self.object_id.replace(
            "_", " "
        )

    @cached_property
    def last_changed_timestamp(self) -> float:
        """Timestamp of last change."""
        if self.last_changed == self.last_updated:
            return self.last_updated_timestamp
        return self.last_changed.timestamp()

    @cached_property
    def last_reported_timestamp(self) -> float:
        """Timestamp of last report."""
        if self.last_reported == self.last_updated:
            return self.last_updated_timestamp
        return self.last_reported.timestamp()

    @cached_property
    def last_updated_timestamp(self) -> float:
        """Timestamp of last update."""
        return self.last_updated.timestamp()

    @cached_property
    def _as_dict(self) -> dict[str, Any]:
        """Return a dict representation of the State.

        Callers should be careful to not mutate the returned dictionary
        as it will mutate the cached version.
        """
        last_changed_isoformat = self.last_changed.isoformat()
        if self.last_changed == self.last_updated:
            last_updated_isoformat = last_changed_isoformat
        else:
            last_updated_isoformat = self.last_updated.isoformat()
        if self.last_changed == self.last_reported:
            last_reported_isoformat = last_changed_isoformat
        else:
            last_reported_isoformat = self.last_reported.isoformat()
        return {
            "entity_id": self.entity_id,
            "state": self.state,
            "attributes": self.attributes,
            "last_changed": last_changed_isoformat,
            "last_reported": last_reported_isoformat,
            "last_updated": last_updated_isoformat,
            # _as_dict is marked as protected
            # to avoid callers outside of this module
            # from misusing it by mistake.
            "context": self.context._as_dict,  # pylint: disable=protected-access
        }

    def as_dict(
        self,
    ) -> ReadOnlyDict[str, datetime.datetime | Collection[Any]]:
        """Return a ReadOnlyDict representation of the State.

        Async friendly.

        Can be used for JSON serialization.
        Ensures: state == State.from_dict(state.as_dict())
        """
        return self._as_read_only_dict

    @cached_property
    def _as_read_only_dict(
        self,
    ) -> ReadOnlyDict[str, datetime.datetime | Collection[Any]]:
        """Return a ReadOnlyDict representation of the State."""
        as_dict = self._as_dict
        context = as_dict["context"]
        # json_fragment will serialize data from a ReadOnlyDict
        # or a normal dict so its ok to have either. We only
        # mutate the cache if someone asks for the as_dict version
        # to avoid storing multiple copies of the data in memory.
        if type(context) is not ReadOnlyDict:
            as_dict["context"] = ReadOnlyDict(context)
        return ReadOnlyDict(as_dict)

    @cached_property
    def as_dict_json(self) -> bytes:
        """Return a JSON string of the State."""
        return json_bytes(self._as_dict)

    @cached_property
    def json_fragment(self) -> json_fragment:
        """Return a JSON fragment of the State."""
        return json_fragment(self.as_dict_json)

    @cached_property
    def as_compressed_state(self) -> CompressedState:
        """Build a compressed dict of a state for adds.

        Omits the lu (last_updated) if it matches (lc) last_changed.

        Sends c (context) as a string if it only contains an id.
        """
        state_context = self.context
        if state_context.parent_id is None and state_context.user_id is None:
            context: dict[str, Any] | str = state_context.id
        else:
            # _as_dict is marked as protected
            # to avoid callers outside of this module
            # from misusing it by mistake.
            context = state_context._as_dict  # pylint: disable=protected-access
        compressed_state: CompressedState = {
            COMPRESSED_STATE_STATE: self.state,
            COMPRESSED_STATE_ATTRIBUTES: self.attributes,
            COMPRESSED_STATE_CONTEXT: context,
            COMPRESSED_STATE_LAST_CHANGED: self.last_changed_timestamp,
        }
        if self.last_changed != self.last_updated:
            compressed_state[COMPRESSED_STATE_LAST_UPDATED] = (
                self.last_updated_timestamp
            )
        return compressed_state

    @cached_property
    def as_compressed_state_json(self) -> bytes:
        """Build a compressed JSON key value pair of a state for adds.

        The JSON string is a key value pair of the entity_id and the compressed state.

        It is used for sending multiple states in a single message.
        """
        return json_bytes({self.entity_id: self.as_compressed_state})[1:-1]

    @classmethod
    def from_dict(cls, json_dict: dict[str, Any]) -> Self | None:
        """Initialize a state from a dict.

        Async friendly.

        Ensures: state == State.from_json_dict(state.to_json_dict())
        """
        if not (json_dict and "entity_id" in json_dict and "state" in json_dict):
            return None

        last_changed = json_dict.get("last_changed")
        if isinstance(last_changed, str):
            last_changed = dt_util.parse_datetime(last_changed)

        last_updated = json_dict.get("last_updated")
        if isinstance(last_updated, str):
            last_updated = dt_util.parse_datetime(last_updated)

        last_reported = json_dict.get("last_reported")
        if isinstance(last_reported, str):
            last_reported = dt_util.parse_datetime(last_reported)

        if context := json_dict.get("context"):
            context = Context(id=context.get("id"), user_id=context.get("user_id"))

        return cls(
            json_dict["entity_id"],
            json_dict["state"],
            json_dict.get("attributes"),
            last_changed=last_changed,
            last_reported=last_reported,
            last_updated=last_updated,
            context=context,
        )

    def expire(self) -> None:
        """Mark the state as old.

        We give up the original reference to the context to ensure
        the context can be garbage collected by replacing it with
        a new one with the same id to ensure the old state
        can still be examined for comparison against the new state.

        Since we are always going to fire a EVENT_STATE_CHANGED event
        after we remove a state from the state machine we need to make
        sure we don't end up holding a reference to the original context
        since it can never be garbage collected as each event would
        reference the previous one.
        """
        self.context = Context(
            self.context.user_id, self.context.parent_id, self.context.id
        )

    def __repr__(self) -> str:
        """Return the representation of the states."""
        attrs = f"; {util.repr_helper(self.attributes)}" if self.attributes else ""

        return (
            f"<state {self.entity_id}={self.state}{attrs}"
            f" @ {dt_util.as_local(self.last_changed).isoformat()}>"
        )


class States(UserDict[str, State]):
    """Container for states, maps entity_id -> State.

    Maintains an additional index:
    - domain -> dict[str, State]
    """

    def __init__(self) -> None:
        """Initialize the container."""
        super().__init__()
        self._domain_index: defaultdict[str, dict[str, State]] = defaultdict(dict)

    def values(self) -> ValuesView[State]:
        """Return the underlying values to avoid __iter__ overhead."""
        return self.data.values()

    def __setitem__(self, key: str, entry: State) -> None:
        """Add an item."""
        self.data[key] = entry
        self._domain_index[entry.domain][entry.entity_id] = entry

    def __delitem__(self, key: str) -> None:
        """Remove an item."""
        entry = self[key]
        del self._domain_index[entry.domain][entry.entity_id]
        super().__delitem__(key)

    def domain_entity_ids(self, key: str) -> KeysView[str] | tuple[()]:
        """Get all entity_ids for a domain."""
        # Avoid polluting _domain_index with non-existing domains
        if key not in self._domain_index:
            return ()
        return self._domain_index[key].keys()

    def domain_states(self, key: str) -> ValuesView[State] | tuple[()]:
        """Get all states for a domain."""
        # Avoid polluting _domain_index with non-existing domains
        if key not in self._domain_index:
            return ()
        return self._domain_index[key].values()


class StateMachine:
    """Helper class that tracks the state of different entities."""

    __slots__ = ("_states", "_states_data", "_reservations", "_bus", "_loop")

    def __init__(self, bus: EventBus, loop: asyncio.events.AbstractEventLoop) -> None:
        """Initialize state machine."""
        self._states = States()
        # _states_data is used to access the States backing dict directly to speed
        # up read operations
        self._states_data = self._states.data
        self._reservations: set[str] = set()
        self._bus = bus
        self._loop = loop

    def entity_ids(self, domain_filter: str | None = None) -> list[str]:
        """List of entity ids that are being tracked."""
        future = run_callback_threadsafe(
            self._loop, self.async_entity_ids, domain_filter
        )
        return future.result()

    @callback
    def async_entity_ids(
        self, domain_filter: str | Iterable[str] | None = None
    ) -> list[str]:
        """List of entity ids that are being tracked.

        This method must be run in the event loop.
        """
        if domain_filter is None:
            return list(self._states_data)

        if isinstance(domain_filter, str):
            return list(self._states.domain_entity_ids(domain_filter.lower()))

        entity_ids: list[str] = []
        for domain in domain_filter:
            entity_ids.extend(self._states.domain_entity_ids(domain))
        return entity_ids

    @callback
    def async_entity_ids_count(
        self, domain_filter: str | Iterable[str] | None = None
    ) -> int:
        """Count the entity ids that are being tracked.

        This method must be run in the event loop.
        """
        if domain_filter is None:
            return len(self._states_data)

        if isinstance(domain_filter, str):
            return len(self._states.domain_entity_ids(domain_filter.lower()))

        return sum(
            len(self._states.domain_entity_ids(domain)) for domain in domain_filter
        )

    def all(self, domain_filter: str | Iterable[str] | None = None) -> list[State]:
        """Create a list of all states."""
        return run_callback_threadsafe(
            self._loop, self.async_all, domain_filter
        ).result()

    @callback
    def async_all(
        self, domain_filter: str | Iterable[str] | None = None
    ) -> list[State]:
        """Create a list of all states matching the filter.

        This method must be run in the event loop.
        """
        if domain_filter is None:
            return list(self._states_data.values())

        if isinstance(domain_filter, str):
            return list(self._states.domain_states(domain_filter.lower()))

        states: list[State] = []
        for domain in domain_filter:
            states.extend(self._states.domain_states(domain))
        return states

    def get(self, entity_id: str) -> State | None:
        """Retrieve state of entity_id or None if not found.

        Async friendly.
        """
        return self._states_data.get(entity_id) or self._states_data.get(
            entity_id.lower()
        )

    def is_state(self, entity_id: str, state: str) -> bool:
        """Test if entity exists and is in specified state.

        Async friendly.
        """
        state_obj = self.get(entity_id)
        return state_obj is not None and state_obj.state == state

    def remove(self, entity_id: str) -> bool:
        """Remove the state of an entity.

        Returns boolean to indicate if an entity was removed.
        """
        return run_callback_threadsafe(
            self._loop, self.async_remove, entity_id
        ).result()

    @callback
    def async_remove(self, entity_id: str, context: Context | None = None) -> bool:
        """Remove the state of an entity.

        Returns boolean to indicate if an entity was removed.

        This method must be run in the event loop.
        """
        entity_id = entity_id.lower()
        old_state = self._states.pop(entity_id, None)
        self._reservations.discard(entity_id)

        if old_state is None:
            return False

        old_state.expire()
        state_changed_data: EventStateChangedData = {
            "entity_id": entity_id,
            "old_state": old_state,
            "new_state": None,
        }
        self._bus.async_fire_internal(
            EVENT_STATE_CHANGED,
            state_changed_data,
            context=context,
        )
        return True

    def set(
        self,
        entity_id: str,
        new_state: str,
        attributes: Mapping[str, Any] | None = None,
        force_update: bool = False,
        context: Context | None = None,
    ) -> None:
        """Set the state of an entity, add entity if it does not exist.

        Attributes is an optional dict to specify attributes of this state.

        If you just update the attributes and not the state, last changed will
        not be affected.
        """
        run_callback_threadsafe(
            self._loop,
            self.async_set,
            entity_id,
            new_state,
            attributes,
            force_update,
            context,
        ).result()

    @callback
    def async_reserve(self, entity_id: str) -> None:
        """Reserve a state in the state machine for an entity being added.

        This must not fire an event when the state is reserved.

        This avoids a race condition where multiple entities with the same
        entity_id are added.
        """
        entity_id = entity_id.lower()
        if entity_id in self._states_data or entity_id in self._reservations:
            raise HomeAssistantError(
                "async_reserve must not be called once the state is in the state"
                " machine."
            )

        self._reservations.add(entity_id)

    @callback
    def async_available(self, entity_id: str) -> bool:
        """Check to see if an entity_id is available to be used."""
        entity_id = entity_id.lower()
        return (
            entity_id not in self._states_data and entity_id not in self._reservations
        )

    @callback
    def async_set(
        self,
        entity_id: str,
        new_state: str,
        attributes: Mapping[str, Any] | None = None,
        force_update: bool = False,
        context: Context | None = None,
        state_info: StateInfo | None = None,
    ) -> None:
        """Set the state of an entity, add entity if it does not exist.

        Attributes is an optional dict to specify attributes of this state.

        If you just update the attributes and not the state, last changed will
        not be affected.

        This method must be run in the event loop.
        """
        new_state = str(new_state)
        attributes = attributes or {}
        old_state = self._states_data.get(entity_id)
        if old_state is None:
            # If the state is missing, try to convert the entity_id to lowercase
            # and try again.
            entity_id = entity_id.lower()
            old_state = self._states_data.get(entity_id)

        if old_state is None:
            same_state = False
            same_attr = False
            last_changed = None
        else:
            same_state = old_state.state == new_state and not force_update
            same_attr = old_state.attributes == attributes
            last_changed = old_state.last_changed if same_state else None

        # It is much faster to convert a timestamp to a utc datetime object
        # than converting a utc datetime object to a timestamp since cpython
        # does not have a fast path for handling the UTC timezone and has to do
        # multiple local timezone conversions.
        #
        # from_timestamp implementation:
        # https://github.com/python/cpython/blob/c90a862cdcf55dc1753c6466e5fa4a467a13ae24/Modules/_datetimemodule.c#L2936
        #
        # timestamp implementation:
        # https://github.com/python/cpython/blob/c90a862cdcf55dc1753c6466e5fa4a467a13ae24/Modules/_datetimemodule.c#L6387
        # https://github.com/python/cpython/blob/c90a862cdcf55dc1753c6466e5fa4a467a13ae24/Modules/_datetimemodule.c#L6323
        timestamp = time.time()
        now = dt_util.utc_from_timestamp(timestamp)

        if same_state and same_attr:
            # mypy does not understand this is only possible if old_state is not None
            old_last_reported = old_state.last_reported  # type: ignore[union-attr]
            old_state.last_reported = now  # type: ignore[union-attr]
            self._bus.async_fire_internal(
                EVENT_STATE_REPORTED,
                {
                    "entity_id": entity_id,
                    "old_last_reported": old_last_reported,
                    "new_state": old_state,
                },
                context=context,
                time_fired=timestamp,
            )
            return

        if context is None:
            if TYPE_CHECKING:
                assert timestamp is not None
            context = Context(id=ulid_at_time(timestamp))

        if same_attr:
            if TYPE_CHECKING:
                assert old_state is not None
            attributes = old_state.attributes

        # This is intentionally called with positional only arguments for performance
        # reasons
        state = State(
            entity_id,
            new_state,
            attributes,
            last_changed,
            now,
            now,
            context,
            old_state is None,
            state_info,
        )
        if old_state is not None:
            old_state.expire()
        self._states[entity_id] = state
        state_changed_data: EventStateChangedData = {
            "entity_id": entity_id,
            "old_state": old_state,
            "new_state": state,
        }
        self._bus.async_fire_internal(
            EVENT_STATE_CHANGED,
            state_changed_data,
            context=context,
            time_fired=timestamp,
        )


class SupportsResponse(enum.StrEnum):
    """Service call response configuration."""

    NONE = "none"
    """The service does not support responses (the default)."""

    OPTIONAL = "optional"
    """The service optionally returns response data when asked by the caller."""

    ONLY = "only"
    """The service is read-only and the caller must always ask for response data."""


class Service:
    """Representation of a callable service."""

    __slots__ = ["job", "schema", "domain", "service", "supports_response"]

    def __init__(
        self,
        func: Callable[
            [ServiceCall],
            Coroutine[Any, Any, ServiceResponse | EntityServiceResponse]
            | ServiceResponse
            | EntityServiceResponse
            | None,
        ],
        schema: vol.Schema | None,
        domain: str,
        service: str,
        context: Context | None = None,
        supports_response: SupportsResponse = SupportsResponse.NONE,
        job_type: HassJobType | None = None,
    ) -> None:
        """Initialize a service."""
        self.job = HassJob(func, f"service {domain}.{service}", job_type=job_type)
        self.schema = schema
        self.supports_response = supports_response


class ServiceCall:
    """Representation of a call to a service."""

    __slots__ = ("domain", "service", "data", "context", "return_response")

    def __init__(
        self,
        domain: str,
        service: str,
        data: dict[str, Any] | None = None,
        context: Context | None = None,
        return_response: bool = False,
    ) -> None:
        """Initialize a service call."""
        self.domain = domain
        self.service = service
        self.data = ReadOnlyDict(data or {})
        self.context = context or Context()
        self.return_response = return_response

    def __repr__(self) -> str:
        """Return the representation of the service."""
        if self.data:
            return (
                f"<ServiceCall {self.domain}.{self.service} "
                f"(c:{self.context.id}): {util.repr_helper(self.data)}>"
            )

        return f"<ServiceCall {self.domain}.{self.service} (c:{self.context.id})>"


class ServiceRegistry:
    """Offer the services over the eventbus."""

    __slots__ = ("_services", "_hass")

    def __init__(self, hass: HomeAssistant) -> None:
        """Initialize a service registry."""
        self._services: dict[str, dict[str, Service]] = {}
        self._hass = hass

    @property
    def services(self) -> dict[str, dict[str, Service]]:
        """Return dictionary with per domain a list of available services."""
        return run_callback_threadsafe(self._hass.loop, self.async_services).result()

    @callback
    def async_services(self) -> dict[str, dict[str, Service]]:
        """Return dictionary with per domain a list of available services.

        This method makes a copy of the registry. This function is expensive,
        and should only be used if has_service is not sufficient.

        This method must be run in the event loop.
        """
        return {domain: service.copy() for domain, service in self._services.items()}

    @callback
    def async_services_for_domain(self, domain: str) -> dict[str, Service]:
        """Return dictionary with per domain a list of available services.

        This method makes a copy of the registry for the domain.

        This method must be run in the event loop.
        """
        return self._services.get(domain, {}).copy()

    @callback
    def async_services_internal(self) -> dict[str, dict[str, Service]]:
        """Return dictionary with per domain a list of available services.

        This method DOES NOT make a copy of the services like async_services does.
        It is only expected to be called from the Home Assistant internals
        as a performance optimization when the caller is not going to modify the
        returned data.

        This method must be run in the event loop.
        """
        return self._services

    def has_service(self, domain: str, service: str) -> bool:
        """Test if specified service exists.

        Async friendly.
        """
        return service.lower() in self._services.get(domain.lower(), [])

    def supports_response(self, domain: str, service: str) -> SupportsResponse:
        """Return whether or not the service supports response data.

        This exists so that callers can return more helpful error messages given
        the context. Will return NONE if the service does not exist as there is
        other error handling when calling the service if it does not exist.
        """
        if not (handler := self._services[domain.lower()][service.lower()]):
            return SupportsResponse.NONE
        return handler.supports_response

    def register(
        self,
        domain: str,
        service: str,
        service_func: Callable[
            [ServiceCall],
            Coroutine[Any, Any, ServiceResponse] | ServiceResponse | None,
        ],
        schema: vol.Schema | None = None,
        supports_response: SupportsResponse = SupportsResponse.NONE,
    ) -> None:
        """Register a service.

        Schema is called to coerce and validate the service data.
        """
        run_callback_threadsafe(
            self._hass.loop,
            self.async_register,
            domain,
            service,
            service_func,
            schema,
            supports_response,
        ).result()

    @callback
    def async_register(
        self,
        domain: str,
        service: str,
        service_func: Callable[
            [ServiceCall],
            Coroutine[Any, Any, ServiceResponse | EntityServiceResponse]
            | ServiceResponse
            | EntityServiceResponse
            | None,
        ],
        schema: vol.Schema | None = None,
        supports_response: SupportsResponse = SupportsResponse.NONE,
        job_type: HassJobType | None = None,
    ) -> None:
        """Register a service.

        Schema is called to coerce and validate the service data.

        This method must be run in the event loop.
        """
        domain = domain.lower()
        service = service.lower()
        service_obj = Service(
            service_func,
            schema,
            domain,
            service,
            supports_response=supports_response,
            job_type=job_type,
        )

        if domain in self._services:
            self._services[domain][service] = service_obj
        else:
            self._services[domain] = {service: service_obj}

        self._hass.bus.async_fire(
            EVENT_SERVICE_REGISTERED, {ATTR_DOMAIN: domain, ATTR_SERVICE: service}
        )

    def remove(self, domain: str, service: str) -> None:
        """Remove a registered service from service handler."""
        run_callback_threadsafe(
            self._hass.loop, self.async_remove, domain, service
        ).result()

    @callback
    def async_remove(self, domain: str, service: str) -> None:
        """Remove a registered service from service handler.

        This method must be run in the event loop.
        """
        domain = domain.lower()
        service = service.lower()

        if service not in self._services.get(domain, {}):
            _LOGGER.warning("Unable to remove unknown service %s/%s", domain, service)
            return

        self._services[domain].pop(service)

        if not self._services[domain]:
            self._services.pop(domain)

        self._hass.bus.async_fire(
            EVENT_SERVICE_REMOVED, {ATTR_DOMAIN: domain, ATTR_SERVICE: service}
        )

    def call(
        self,
        domain: str,
        service: str,
        service_data: dict[str, Any] | None = None,
        blocking: bool = False,
        context: Context | None = None,
        target: dict[str, Any] | None = None,
        return_response: bool = False,
    ) -> ServiceResponse:
        """Call a service.

        See description of async_call for details.
        """
        return asyncio.run_coroutine_threadsafe(
            self.async_call(
                domain,
                service,
                service_data,
                blocking,
                context,
                target,
                return_response,
            ),
            self._hass.loop,
        ).result()

    async def async_call(
        self,
        domain: str,
        service: str,
        service_data: dict[str, Any] | None = None,
        blocking: bool = False,
        context: Context | None = None,
        target: dict[str, Any] | None = None,
        return_response: bool = False,
    ) -> ServiceResponse:
        """Call a service.

        Specify blocking=True to wait until service is executed.

        If return_response=True, indicates that the caller can consume return values
        from the service, if any. Return values are a dict that can be returned by the
        standard JSON serialization process. Return values can only be used with blocking=True.

        This method will fire an event to indicate the service has been called.

        Because the service is sent as an event you are not allowed to use
        the keys ATTR_DOMAIN and ATTR_SERVICE in your service_data.

        This method is a coroutine.
        """
        context = context or Context()
        service_data = service_data or {}

        try:
            handler = self._services[domain][service]
        except KeyError:
            # Almost all calls are already lower case, so we avoid
            # calling lower() on the arguments in the common case.
            domain = domain.lower()
            service = service.lower()
            try:
                handler = self._services[domain][service]
            except KeyError:
                raise ServiceNotFound(domain, service) from None

        if return_response:
            if not blocking:
                raise ServiceValidationError(
                    translation_domain=DOMAIN,
                    translation_key="service_should_be_blocking",
                    translation_placeholders={
                        "return_response": "return_response=True",
                        "non_blocking_argument": "blocking=False",
                    },
                )
            if handler.supports_response is SupportsResponse.NONE:
                raise ServiceValidationError(
                    translation_domain=DOMAIN,
                    translation_key="service_does_not_support_response",
                    translation_placeholders={
                        "return_response": "return_response=True"
                    },
                )
        elif handler.supports_response is SupportsResponse.ONLY:
            raise ServiceValidationError(
                translation_domain=DOMAIN,
                translation_key="service_lacks_response_request",
                translation_placeholders={"return_response": "return_response=True"},
            )

        if target:
            service_data.update(target)

        if handler.schema:
            try:
                processed_data: dict[str, Any] = handler.schema(service_data)
            except vol.Invalid:
                _LOGGER.debug(
                    "Invalid data for service call %s.%s: %s",
                    domain,
                    service,
                    service_data,
                )
                raise
        else:
            processed_data = service_data

        service_call = ServiceCall(
            domain, service, processed_data, context, return_response
        )

        self._hass.bus.async_fire_internal(
            EVENT_CALL_SERVICE,
            {
                ATTR_DOMAIN: domain,
                ATTR_SERVICE: service,
                ATTR_SERVICE_DATA: service_data,
            },
            context=context,
        )

        coro = self._execute_service(handler, service_call)
        if not blocking:
            self._hass.async_create_task(
                self._run_service_call_catch_exceptions(coro, service_call),
                f"service call background {service_call.domain}.{service_call.service}",
                eager_start=True,
            )
            return None

        response_data = await coro
        if not return_response:
            return None
        if not isinstance(response_data, dict):
            raise HomeAssistantError(
                translation_domain=DOMAIN,
                translation_key="service_reponse_invalid",
                translation_placeholders={
                    "response_data_type": str(type(response_data))
                },
            )
        return response_data

    async def _run_service_call_catch_exceptions(
        self,
        coro_or_task: Coroutine[Any, Any, Any] | asyncio.Task[Any],
        service_call: ServiceCall,
    ) -> None:
        """Run service call in background, catching and logging any exceptions."""
        try:
            await coro_or_task
        except Unauthorized:
            _LOGGER.warning(
                "Unauthorized service called %s/%s",
                service_call.domain,
                service_call.service,
            )
        except asyncio.CancelledError:
            _LOGGER.debug("Service was cancelled: %s", service_call)
        except Exception:  # pylint: disable=broad-except
            _LOGGER.exception("Error executing service: %s", service_call)

    async def _execute_service(
        self, handler: Service, service_call: ServiceCall
    ) -> ServiceResponse:
        """Execute a service."""
        job = handler.job
        target = job.target
        if job.job_type is HassJobType.Coroutinefunction:
            if TYPE_CHECKING:
                target = cast(Callable[..., Coroutine[Any, Any, _R]], target)
            return await target(service_call)
        if job.job_type is HassJobType.Callback:
            if TYPE_CHECKING:
                target = cast(Callable[..., _R], target)
            return target(service_call)
        if TYPE_CHECKING:
            target = cast(Callable[..., _R], target)
        return await self._hass.async_add_executor_job(target, service_call)


class _ComponentSet(set[str]):
    """Set of loaded components.

    This set contains both top level components and platforms.

    Examples:
    `light`, `switch`, `hue`, `mjpeg.camera`, `universal.media_player`,
    `homeassistant.scene`

    The top level components set only contains the top level components.

    """

    def __init__(self, top_level_components: set[str]) -> None:
        """Initialize the component set."""
        self._top_level_components = top_level_components

    def add(self, component: str) -> None:
        """Add a component to the store."""
        if "." not in component:
            self._top_level_components.add(component)
        return super().add(component)

    def remove(self, component: str) -> None:
        """Remove a component from the store."""
        if "." in component:
            raise ValueError("_ComponentSet does not support removing sub-components")
        self._top_level_components.remove(component)
        return super().remove(component)

    def discard(self, component: str) -> None:
        """Remove a component from the store."""
        raise NotImplementedError("_ComponentSet does not support discard, use remove")


class Config:
    """Configuration settings for Home Assistant."""

    _store: Config._ConfigStore

    def __init__(self, hass: HomeAssistant, config_dir: str) -> None:
        """Initialize a new config object."""
        self.hass = hass

        self.latitude: float = 0
        self.longitude: float = 0

        self.elevation: int = 0
        """Elevation (always in meters regardless of the unit system)."""

        self.debug: bool = False
        self.location_name: str = "Home"
        self.time_zone: str = "UTC"
        self.units: UnitSystem = METRIC_SYSTEM
        self.internal_url: str | None = None
        self.external_url: str | None = None
        self.currency: str = "EUR"
        self.country: str | None = None
        self.language: str = "en"

        self.config_source: ConfigSource = ConfigSource.DEFAULT

        # If True, pip install is skipped for requirements on startup
        self.skip_pip: bool = False

        # List of packages to skip when installing requirements on startup
        self.skip_pip_packages: list[str] = []

        # Set of loaded top level components
        # This set is updated by _ComponentSet
        # and should not be modified directly
        self.top_level_components: set[str] = set()

        # Set of loaded components
        self.components: _ComponentSet = _ComponentSet(self.top_level_components)

        # API (HTTP) server configuration
        self.api: ApiConfig | None = None

        # Directory that holds the configuration
        self.config_dir: str = config_dir

        # List of allowed external dirs to access
        self.allowlist_external_dirs: set[str] = set()

        # List of allowed external URLs that integrations may use
        self.allowlist_external_urls: set[str] = set()

        # Dictionary of Media folders that integrations may use
        self.media_dirs: dict[str, str] = {}

        # If Home Assistant is running in recovery mode
        self.recovery_mode: bool = False

        # Use legacy template behavior
        self.legacy_templates: bool = False

        # If Home Assistant is running in safe mode
        self.safe_mode: bool = False

    def async_initialize(self) -> None:
        """Finish initializing a config object.

        This must be called before the config object is used.
        """
        self._store = self._ConfigStore(self.hass)

    def distance(self, lat: float, lon: float) -> float | None:
        """Calculate distance from Home Assistant.

        Async friendly.
        """
        return self.units.length(
            location.distance(self.latitude, self.longitude, lat, lon),
            UnitOfLength.METERS,
        )

    def path(self, *path: str) -> str:
        """Generate path to the file within the configuration directory.

        Async friendly.
        """
        return os.path.join(self.config_dir, *path)

    def is_allowed_external_url(self, url: str) -> bool:
        """Check if an external URL is allowed."""
        parsed_url = f"{str(yarl.URL(url))}/"

        return any(
            allowed
            for allowed in self.allowlist_external_urls
            if parsed_url.startswith(allowed)
        )

    def is_allowed_path(self, path: str) -> bool:
        """Check if the path is valid for access from outside.

        This function does blocking I/O and should not be called from the event loop.
        Use hass.async_add_executor_job to schedule it on the executor.
        """
        assert path is not None

        thepath = pathlib.Path(path)
        try:
            # The file path does not have to exist (it's parent should)
            if thepath.exists():
                thepath = thepath.resolve()
            else:
                thepath = thepath.parent.resolve()
        except (FileNotFoundError, RuntimeError, PermissionError):
            return False

        for allowed_path in self.allowlist_external_dirs:
            try:
                thepath.relative_to(allowed_path)
            except ValueError:
                pass
            else:
                return True

        return False

    def as_dict(self) -> dict[str, Any]:
        """Create a dictionary representation of the configuration.

        Async friendly.
        """
        allowlist_external_dirs = list(self.allowlist_external_dirs)
        return {
            "latitude": self.latitude,
            "longitude": self.longitude,
            "elevation": self.elevation,
            "unit_system": self.units.as_dict(),
            "location_name": self.location_name,
            "time_zone": self.time_zone,
            "components": list(self.components),
            "config_dir": self.config_dir,
            # legacy, backwards compat
            "whitelist_external_dirs": allowlist_external_dirs,
            "allowlist_external_dirs": allowlist_external_dirs,
            "allowlist_external_urls": list(self.allowlist_external_urls),
            "version": __version__,
            "config_source": self.config_source,
            "recovery_mode": self.recovery_mode,
            "state": self.hass.state.value,
            "external_url": self.external_url,
            "internal_url": self.internal_url,
            "currency": self.currency,
            "country": self.country,
            "language": self.language,
            "safe_mode": self.safe_mode,
            "debug": self.debug,
        }

    def set_time_zone(self, time_zone_str: str) -> None:
        """Help to set the time zone."""
        if time_zone := dt_util.get_time_zone(time_zone_str):
            self.time_zone = time_zone_str
            dt_util.set_default_time_zone(time_zone)
        else:
            raise ValueError(f"Received invalid time zone {time_zone_str}")

    @callback
    def _update(
        self,
        *,
        source: ConfigSource,
        latitude: float | None = None,
        longitude: float | None = None,
        elevation: int | None = None,
        unit_system: str | None = None,
        location_name: str | None = None,
        time_zone: str | None = None,
        # pylint: disable=dangerous-default-value # _UNDEFs not modified
        external_url: str | dict[Any, Any] | None = _UNDEF,
        internal_url: str | dict[Any, Any] | None = _UNDEF,
        currency: str | None = None,
        country: str | dict[Any, Any] | None = _UNDEF,
        language: str | None = None,
    ) -> None:
        """Update the configuration from a dictionary."""
        self.config_source = source
        if latitude is not None:
            self.latitude = latitude
        if longitude is not None:
            self.longitude = longitude
        if elevation is not None:
            self.elevation = elevation
        if unit_system is not None:
            try:
                self.units = get_unit_system(unit_system)
            except ValueError:
                self.units = METRIC_SYSTEM
        if location_name is not None:
            self.location_name = location_name
        if time_zone is not None:
            self.set_time_zone(time_zone)
        if external_url is not _UNDEF:
            self.external_url = cast(str | None, external_url)
        if internal_url is not _UNDEF:
            self.internal_url = cast(str | None, internal_url)
        if currency is not None:
            self.currency = currency
        if country is not _UNDEF:
            self.country = cast(str | None, country)
        if language is not None:
            self.language = language

    async def async_update(self, **kwargs: Any) -> None:
        """Update the configuration from a dictionary."""
        # pylint: disable-next=import-outside-toplevel
        from .config import (
            _raise_issue_if_historic_currency,
            _raise_issue_if_no_country,
        )

        self._update(source=ConfigSource.STORAGE, **kwargs)
        await self._async_store()
        self.hass.bus.async_fire_internal(EVENT_CORE_CONFIG_UPDATE, kwargs)

        _raise_issue_if_historic_currency(self.hass, self.currency)
        _raise_issue_if_no_country(self.hass, self.country)

    async def async_load(self) -> None:
        """Load [homeassistant] core config."""
        if not (data := await self._store.async_load()):
            return

        # In 2021.9 we fixed validation to disallow a path (because that's never
        # correct) but this data still lives in storage, so we print a warning.
        if data.get("external_url") and urlparse(data["external_url"]).path not in (
            "",
            "/",
        ):
            _LOGGER.warning("Invalid external_url set. It's not allowed to have a path")

        if data.get("internal_url") and urlparse(data["internal_url"]).path not in (
            "",
            "/",
        ):
            _LOGGER.warning("Invalid internal_url set. It's not allowed to have a path")

        self._update(
            source=ConfigSource.STORAGE,
            latitude=data.get("latitude"),
            longitude=data.get("longitude"),
            elevation=data.get("elevation"),
            unit_system=data.get("unit_system_v2"),
            location_name=data.get("location_name"),
            time_zone=data.get("time_zone"),
            external_url=data.get("external_url", _UNDEF),
            internal_url=data.get("internal_url", _UNDEF),
            currency=data.get("currency"),
            country=data.get("country"),
            language=data.get("language"),
        )

    async def _async_store(self) -> None:
        """Store [homeassistant] core config."""
        data = {
            "latitude": self.latitude,
            "longitude": self.longitude,
            "elevation": self.elevation,
            # We don't want any integrations to use the name of the unit system
            # so we are using the private attribute here
            "unit_system_v2": self.units._name,  # pylint: disable=protected-access
            "location_name": self.location_name,
            "time_zone": self.time_zone,
            "external_url": self.external_url,
            "internal_url": self.internal_url,
            "currency": self.currency,
            "country": self.country,
            "language": self.language,
        }
        await self._store.async_save(data)

    # Circular dependency prevents us from generating the class at top level
    # pylint: disable-next=import-outside-toplevel
    from .helpers.storage import Store

    class _ConfigStore(Store[dict[str, Any]]):
        """Class to help storing Config data."""

        def __init__(self, hass: HomeAssistant) -> None:
            """Initialize storage class."""
            super().__init__(
                hass,
                CORE_STORAGE_VERSION,
                CORE_STORAGE_KEY,
                private=True,
                atomic_writes=True,
                minor_version=CORE_STORAGE_MINOR_VERSION,
            )
            self._original_unit_system: str | None = None  # from old store 1.1

        async def _async_migrate_func(
            self,
            old_major_version: int,
            old_minor_version: int,
            old_data: dict[str, Any],
        ) -> dict[str, Any]:
            """Migrate to the new version."""
            data = old_data
            if old_major_version == 1 and old_minor_version < 2:
                # In 1.2, we remove support for "imperial", replaced by "us_customary"
                # Using a new key to allow rollback
                self._original_unit_system = data.get("unit_system")
                data["unit_system_v2"] = self._original_unit_system
                if data["unit_system_v2"] == _CONF_UNIT_SYSTEM_IMPERIAL:
                    data["unit_system_v2"] = _CONF_UNIT_SYSTEM_US_CUSTOMARY
            if old_major_version == 1 and old_minor_version < 3:
                # In 1.3, we add the key "language", initialize it from the
                # owner account.
                data["language"] = "en"
                try:
                    owner = await self.hass.auth.async_get_owner()
                    if owner is not None:
                        # pylint: disable-next=import-outside-toplevel
                        from .components.frontend import storage as frontend_store

                        # pylint: disable-next=import-outside-toplevel
                        from .helpers import config_validation as cv

                        _, owner_data = await frontend_store.async_user_store(
                            self.hass, owner.id
                        )

                        if (
                            "language" in owner_data
                            and "language" in owner_data["language"]
                        ):
                            with suppress(vol.InInvalid):
                                data["language"] = cv.language(
                                    owner_data["language"]["language"]
                                )
                # pylint: disable-next=broad-except
                except Exception:
                    _LOGGER.exception("Unexpected error during core config migration")

            if old_major_version > 1:
                raise NotImplementedError
            return data

        async def async_save(self, data: dict[str, Any]) -> None:
            if self._original_unit_system:
                data["unit_system"] = self._original_unit_system
            return await super().async_save(data)


# These can be removed if no deprecated constant are in this module anymore
__getattr__ = functools.partial(check_if_deprecated_constant, module_globals=globals())
__dir__ = functools.partial(
    dir_with_deprecated_constants, module_globals_keys=[*globals().keys()]
)
__all__ = all_with_deprecated_constants(globals())<|MERGE_RESOLUTION|>--- conflicted
+++ resolved
@@ -1471,24 +1471,8 @@
 
         This method must be run in the event loop.
         """
-<<<<<<< HEAD
-        if (
-            loop_thread_ident := self._hass.loop.__dict__.get("_thread_ident")
-        ) and loop_thread_ident != threading.get_ident():
-            # late import to avoid circular imports
-            from .helpers import frame  # pylint: disable=import-outside-toplevel
-
-            frame.report("calls async_fire from a thread")
         _verify_event_type_length_or_raise(event_type)
-=======
-        if self._hass.config.debug:
-            self._hass.verify_event_loop_thread("async_fire")
-
-        if len(event_type) > MAX_LENGTH_EVENT_EVENT_TYPE:
-            raise MaxLengthExceeded(
-                event_type, "event_type", MAX_LENGTH_EVENT_EVENT_TYPE
-            )
->>>>>>> 5fbbabad
+        self._hass.verify_event_loop_thread("async_fire")
         return self.async_fire_internal(
             event_type, event_data, origin, context, time_fired
         )
