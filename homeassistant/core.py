--- conflicted
+++ resolved
@@ -557,47 +557,29 @@
     @overload
     @callback
     def async_add_job(
-<<<<<<< HEAD
-        self, target: Callable[..., Coroutine[Any, Any, _R]], *args: Any
-    ) -> asyncio.Future[_R] | None: ...
-=======
         self,
         target: Callable[..., Coroutine[Any, Any, _R]],
         *args: Any,
         eager_start: bool = False,
-    ) -> asyncio.Future[_R] | None:
-        ...
->>>>>>> 3ec9312f
+    ) -> asyncio.Future[_R] | None: ...
 
     @overload
     @callback
     def async_add_job(
-<<<<<<< HEAD
-        self, target: Callable[..., Coroutine[Any, Any, _R] | _R], *args: Any
-    ) -> asyncio.Future[_R] | None: ...
-=======
         self,
         target: Callable[..., Coroutine[Any, Any, _R] | _R],
         *args: Any,
         eager_start: bool = False,
-    ) -> asyncio.Future[_R] | None:
-        ...
->>>>>>> 3ec9312f
+    ) -> asyncio.Future[_R] | None: ...
 
     @overload
     @callback
     def async_add_job(
-<<<<<<< HEAD
-        self, target: Coroutine[Any, Any, _R], *args: Any
-    ) -> asyncio.Future[_R] | None: ...
-=======
         self,
         target: Coroutine[Any, Any, _R],
         *args: Any,
         eager_start: bool = False,
-    ) -> asyncio.Future[_R] | None:
-        ...
->>>>>>> 3ec9312f
+    ) -> asyncio.Future[_R] | None: ...
 
     @callback
     def async_add_job(
