"""
Core components of Home Assistant.

Home Assistant is a Home Automation framework for observing the state
of entities and react to changes.
"""
from __future__ import annotations

import asyncio
from collections.abc import Awaitable, Collection, Coroutine, Iterable, Mapping
import datetime
import enum
import functools
import logging
import os
import pathlib
import re
import threading
from time import monotonic
from types import MappingProxyType
from typing import TYPE_CHECKING, Any, Callable, Optional, TypeVar, cast
from urllib.parse import urlparse

import attr
import voluptuous as vol
import yarl

from homeassistant import block_async_io, loader, util
from homeassistant.const import (
    ATTR_DOMAIN,
    ATTR_FRIENDLY_NAME,
    ATTR_NOW,
    ATTR_SECONDS,
    ATTR_SERVICE,
    ATTR_SERVICE_DATA,
    CONF_UNIT_SYSTEM_IMPERIAL,
    EVENT_CALL_SERVICE,
    EVENT_CORE_CONFIG_UPDATE,
    EVENT_HOMEASSISTANT_CLOSE,
    EVENT_HOMEASSISTANT_FINAL_WRITE,
    EVENT_HOMEASSISTANT_START,
    EVENT_HOMEASSISTANT_STARTED,
    EVENT_HOMEASSISTANT_STOP,
    EVENT_SERVICE_REGISTERED,
    EVENT_SERVICE_REMOVED,
    EVENT_STATE_CHANGED,
    EVENT_TIME_CHANGED,
    EVENT_TIMER_OUT_OF_SYNC,
    LENGTH_METERS,
    MATCH_ALL,
    MAX_LENGTH_EVENT_EVENT_TYPE,
    MAX_LENGTH_STATE_STATE,
    __version__,
)
from homeassistant.exceptions import (
    HomeAssistantError,
    InvalidEntityFormatError,
    InvalidStateError,
    MaxLengthExceeded,
    ServiceNotFound,
    Unauthorized,
)
from homeassistant.util import location
from homeassistant.util.async_ import (
    fire_coroutine_threadsafe,
    run_callback_threadsafe,
    shutdown_run_callback_threadsafe,
)
import homeassistant.util.dt as dt_util
from homeassistant.util.timeout import TimeoutManager
from homeassistant.util.unit_system import IMPERIAL_SYSTEM, METRIC_SYSTEM, UnitSystem
import homeassistant.util.uuid as uuid_util

# Typing imports that create a circular dependency
if TYPE_CHECKING:
    from homeassistant.auth import AuthManager
    from homeassistant.components.http import HomeAssistantHTTP
    from homeassistant.config_entries import ConfigEntries


STAGE_1_SHUTDOWN_TIMEOUT = 100
STAGE_2_SHUTDOWN_TIMEOUT = 60
STAGE_3_SHUTDOWN_TIMEOUT = 30


block_async_io.enable()

T = TypeVar("T")
_UNDEF: dict = {}  # Internal; not helpers.typing.UNDEFINED due to circular dependency
# pylint: disable=invalid-name
CALLABLE_T = TypeVar("CALLABLE_T", bound=Callable)
CALLBACK_TYPE = Callable[[], None]
# pylint: enable=invalid-name

CORE_STORAGE_KEY = "core.config"
CORE_STORAGE_VERSION = 1

DOMAIN = "homeassistant"

# How long to wait to log tasks that are blocking
BLOCK_LOG_TIMEOUT = 60

# How long we wait for the result of a service call
SERVICE_CALL_LIMIT = 10  # seconds

# Source of core configuration
SOURCE_DISCOVERED = "discovered"
SOURCE_STORAGE = "storage"
SOURCE_YAML = "yaml"

# How long to wait until things that run on startup have to finish.
TIMEOUT_EVENT_START = 15

_LOGGER = logging.getLogger(__name__)


def split_entity_id(entity_id: str) -> list[str]:
    """Split a state entity ID into domain and object ID."""
    return entity_id.split(".", 1)


VALID_ENTITY_ID = re.compile(r"^(?!.+__)(?!_)[\da-z_]+(?<!_)\.(?!_)[\da-z_]+(?<!_)$")


def valid_entity_id(entity_id: str) -> bool:
    """Test if an entity ID is a valid format.

    Format: <domain>.<entity> where both are slugs.
    """
    return VALID_ENTITY_ID.match(entity_id) is not None


def valid_state(state: str) -> bool:
    """Test if a state is valid."""
    return len(state) <= MAX_LENGTH_STATE_STATE


def callback(func: CALLABLE_T) -> CALLABLE_T:
    """Annotation to mark method as safe to call from within the event loop."""
    setattr(func, "_hass_callback", True)
    return func


def is_callback(func: Callable[..., Any]) -> bool:
    """Check if function is safe to be called in the event loop."""
    return getattr(func, "_hass_callback", False) is True


@enum.unique
class HassJobType(enum.Enum):
    """Represent a job type."""

    Coroutinefunction = 1
    Callback = 2
    Executor = 3


class HassJob:
    """Represent a job to be run later.

    We check the callable type in advance
    so we can avoid checking it every time
    we run the job.
    """

    __slots__ = ("job_type", "target")

    def __init__(self, target: Callable) -> None:
        """Create a job object."""
        if asyncio.iscoroutine(target):
            raise ValueError("Coroutine not allowed to be passed to HassJob")

        self.target = target
        self.job_type = _get_callable_job_type(target)

    def __repr__(self) -> str:
        """Return the job."""
        return f"<Job {self.job_type} {self.target}>"


def _get_callable_job_type(target: Callable) -> HassJobType:
    """Determine the job type from the callable."""
    # Check for partials to properly determine if coroutine function
    check_target = target
    while isinstance(check_target, functools.partial):
        check_target = check_target.func

    if asyncio.iscoroutinefunction(check_target):
        return HassJobType.Coroutinefunction
    if is_callback(check_target):
        return HassJobType.Callback
    return HassJobType.Executor


@callback
class OneTimeListener:
    """A one time listener."""

    __slots__ = ("_hass", "_run", "_listener", "_on_run")

    def __init__(self, hass: HomeAssistant, listener: Callable) -> None:
        """Init the one time listener."""
        self._hass = hass
        self._run = False
        self._listener = listener
        self._on_run: Callable | None = None

    def __call__(self, event: Event) -> None:
        """Call the listener."""
        if self._run:
            return
        self._run = True
        assert self._on_run is not None
        self._on_run()
        self._hass.async_run_job(self._listener, event)

    def set_run_callback(self, func: Callable) -> None:
        """Register a callback to run before running the job."""
        self._on_run = func

    def __repr__(self) -> str:
        """Representation of the listener."""
        return f"<OneTimeListener: {repr(self._listener)}>"


class CoreState(enum.Enum):
    """Represent the current state of Home Assistant."""

    not_running = "NOT_RUNNING"
    starting = "STARTING"
    running = "RUNNING"
    stopping = "STOPPING"
    final_write = "FINAL_WRITE"
    stopped = "STOPPED"

    def __str__(self) -> str:
        """Return the event."""
        return self.value


class HomeAssistant:
    """Root object of the Home Assistant home automation."""

    auth: AuthManager
    http: HomeAssistantHTTP = None  # type: ignore
    config_entries: ConfigEntries = None  # type: ignore

    def __init__(self) -> None:
        """Initialize new Home Assistant object."""
        self.loop = asyncio.get_running_loop()
        self._pending_tasks: list = []
        self._track_task = True
        self.bus = EventBus(self)
        self.services = ServiceRegistry(self)
        self.states = StateMachine(self.bus, self.loop)
        self.config = Config(self)
        self.components = loader.Components(self)
        self.helpers = loader.Helpers(self)
        # This is a dictionary that any component can store any data on.
        self.data: dict = {}
        self.state: CoreState = CoreState.not_running
        self.exit_code: int = 0
        # If not None, use to signal end-of-loop
        self._stopped: asyncio.Event | None = None
        # Timeout handler for Core/Helper namespace
        self.timeout: TimeoutManager = TimeoutManager()

    @property
    def is_running(self) -> bool:
        """Return if Home Assistant is running."""
        return self.state in (CoreState.starting, CoreState.running)

    @property
    def is_stopping(self) -> bool:
        """Return if Home Assistant is stopping."""
        return self.state in (CoreState.stopping, CoreState.final_write)

    def start(self) -> int:
        """Start Home Assistant.

        Note: This function is only used for testing.
        For regular use, use "await hass.run()".
        """
        # Register the async start
        fire_coroutine_threadsafe(self.async_start(), self.loop)

        # Run forever
        # Block until stopped
        _LOGGER.info("Starting Home Assistant core loop")
        self.loop.run_forever()
        return self.exit_code

    async def async_run(self, *, attach_signals: bool = True) -> int:
        """Home Assistant main entry point.

        Start Home Assistant and block until stopped.

        This method is a coroutine.
        """
        if self.state != CoreState.not_running:
            raise RuntimeError("Home Assistant is already running")

        # _async_stop will set this instead of stopping the loop
        self._stopped = asyncio.Event()

        await self.async_start()
        if attach_signals:
            # pylint: disable=import-outside-toplevel
            from homeassistant.helpers.signal import async_register_signal_handling

            async_register_signal_handling(self)

        await self._stopped.wait()
        return self.exit_code

    async def async_start(self) -> None:
        """Finalize startup from inside the event loop.

        This method is a coroutine.
        """
        _LOGGER.info("Starting Home Assistant")
        setattr(self.loop, "_thread_ident", threading.get_ident())

        self.state = CoreState.starting
        self.bus.async_fire(EVENT_CORE_CONFIG_UPDATE)
        self.bus.async_fire(EVENT_HOMEASSISTANT_START)

        try:
            # Only block for EVENT_HOMEASSISTANT_START listener
            self.async_stop_track_tasks()
            async with self.timeout.async_timeout(TIMEOUT_EVENT_START):
                await self.async_block_till_done()
        except asyncio.TimeoutError:
            _LOGGER.warning(
                "Something is blocking Home Assistant from wrapping up the "
                "start up phase. We're going to continue anyway. Please "
                "report the following info at https://github.com/home-assistant/core/issues: %s",
                ", ".join(self.config.components),
            )

        # Allow automations to set up the start triggers before changing state
        await asyncio.sleep(0)

        if self.state != CoreState.starting:
            _LOGGER.warning(
                "Home Assistant startup has been interrupted. "
                "Its state may be inconsistent"
            )
            return

        self.state = CoreState.running
        self.bus.async_fire(EVENT_CORE_CONFIG_UPDATE)
        self.bus.async_fire(EVENT_HOMEASSISTANT_STARTED)
        _async_create_timer(self)

    def add_job(self, target: Callable[..., Any], *args: Any) -> None:
        """Add job to the executor pool.

        target: target to call.
        args: parameters for method to call.
        """
        if target is None:
            raise ValueError("Don't call add_job with None")
        self.loop.call_soon_threadsafe(self.async_add_job, target, *args)

    @callback
    def async_add_job(
        self, target: Callable[..., Any], *args: Any
    ) -> asyncio.Future | None:
        """Add a job from within the event loop.

        This method must be run in the event loop.

        target: target to call.
        args: parameters for method to call.
        """
        if target is None:
            raise ValueError("Don't call async_add_job with None")

        if asyncio.iscoroutine(target):
            return self.async_create_task(cast(Coroutine, target))

        return self.async_add_hass_job(HassJob(target), *args)

    @callback
    def async_add_hass_job(self, hassjob: HassJob, *args: Any) -> asyncio.Future | None:
        """Add a HassJob from within the event loop.

        This method must be run in the event loop.
        hassjob: HassJob to call.
        args: parameters for method to call.
        """
        if hassjob.job_type == HassJobType.Coroutinefunction:
            task = self.loop.create_task(hassjob.target(*args))
        elif hassjob.job_type == HassJobType.Callback:
            self.loop.call_soon(hassjob.target, *args)
            return None
        else:
            task = self.loop.run_in_executor(  # type: ignore
                None, hassjob.target, *args
            )

        # If a task is scheduled
        if self._track_task:
            self._pending_tasks.append(task)

        return task

    def create_task(self, target: Awaitable) -> None:
        """Add task to the executor pool.

        target: target to call.
        """
        self.loop.call_soon_threadsafe(self.async_create_task, target)

    @callback
    def async_create_task(self, target: Awaitable) -> asyncio.Task:
        """Create a task from within the eventloop.

        This method must be run in the event loop.

        target: target to call.
        """
        task: asyncio.Task = self.loop.create_task(target)

        if self._track_task:
            self._pending_tasks.append(task)

        return task

    @callback
    def async_add_executor_job(
        self, target: Callable[..., T], *args: Any
    ) -> Awaitable[T]:
        """Add an executor job from within the event loop."""
        task = self.loop.run_in_executor(None, target, *args)

        # If a task is scheduled
        if self._track_task:
            self._pending_tasks.append(task)

        return task

    @callback
    def async_track_tasks(self) -> None:
        """Track tasks so you can wait for all tasks to be done."""
        self._track_task = True

    @callback
    def async_stop_track_tasks(self) -> None:
        """Stop track tasks so you can't wait for all tasks to be done."""
        self._track_task = False

    @callback
    def async_run_hass_job(self, hassjob: HassJob, *args: Any) -> asyncio.Future | None:
        """Run a HassJob from within the event loop.

        This method must be run in the event loop.

        hassjob: HassJob
        args: parameters for method to call.
        """
        if hassjob.job_type == HassJobType.Callback:
            hassjob.target(*args)
            return None

        return self.async_add_hass_job(hassjob, *args)

    @callback
    def async_run_job(
        self, target: Callable[..., None | Awaitable], *args: Any
    ) -> asyncio.Future | None:
        """Run a job from within the event loop.

        This method must be run in the event loop.

        target: target to call.
        args: parameters for method to call.
        """
        if asyncio.iscoroutine(target):
            return self.async_create_task(cast(Coroutine, target))

        return self.async_run_hass_job(HassJob(target), *args)

    def block_till_done(self) -> None:
        """Block until all pending work is done."""
        asyncio.run_coroutine_threadsafe(
            self.async_block_till_done(), self.loop
        ).result()

    async def async_block_till_done(self) -> None:
        """Block until all pending work is done."""
        # To flush out any call_soon_threadsafe
        await asyncio.sleep(0)
        start_time: float | None = None

        while self._pending_tasks:
            pending = [task for task in self._pending_tasks if not task.done()]
            self._pending_tasks.clear()
            if pending:
                await self._await_and_log_pending(pending)

                if start_time is None:
                    # Avoid calling monotonic() until we know
                    # we may need to start logging blocked tasks.
                    start_time = 0
                elif start_time == 0:
                    # If we have waited twice then we set the start
                    # time
                    start_time = monotonic()
                elif monotonic() - start_time > BLOCK_LOG_TIMEOUT:
                    # We have waited at least three loops and new tasks
                    # continue to block. At this point we start
                    # logging all waiting tasks.
                    for task in pending:
                        _LOGGER.debug("Waiting for task: %s", task)
            else:
                await asyncio.sleep(0)

    async def _await_and_log_pending(self, pending: Iterable[Awaitable[Any]]) -> None:
        """Await and log tasks that take a long time."""
        # pylint: disable=no-self-use
        wait_time = 0
        while pending:
            _, pending = await asyncio.wait(pending, timeout=BLOCK_LOG_TIMEOUT)
            if not pending:
                return
            wait_time += BLOCK_LOG_TIMEOUT
            for task in pending:
                _LOGGER.debug("Waited %s seconds for task: %s", wait_time, task)

    def stop(self) -> None:
        """Stop Home Assistant and shuts down all threads."""
        if self.state == CoreState.not_running:  # just ignore
            return
        fire_coroutine_threadsafe(self.async_stop(), self.loop)

    async def async_stop(self, exit_code: int = 0, *, force: bool = False) -> None:
        """Stop Home Assistant and shuts down all threads.

        The "force" flag commands async_stop to proceed regardless of
        Home Assistant's current state. You should not set this flag
        unless you're testing.

        This method is a coroutine.
        """
        if not force:
            # Some tests require async_stop to run,
            # regardless of the state of the loop.
            if self.state == CoreState.not_running:  # just ignore
                return
            if self.state in [CoreState.stopping, CoreState.final_write]:
                _LOGGER.info("Additional call to async_stop was ignored")
                return
            if self.state == CoreState.starting:
                # This may not work
                _LOGGER.warning(
                    "Stopping Home Assistant before startup has completed may fail"
                )

        # stage 1
        self.state = CoreState.stopping
        self.async_track_tasks()
        self.bus.async_fire(EVENT_HOMEASSISTANT_STOP)
        try:
            async with self.timeout.async_timeout(STAGE_1_SHUTDOWN_TIMEOUT):
                await self.async_block_till_done()
        except asyncio.TimeoutError:
            _LOGGER.warning(
                "Timed out waiting for shutdown stage 1 to complete, the shutdown will continue"
            )

        # stage 2
        self.state = CoreState.final_write
        self.bus.async_fire(EVENT_HOMEASSISTANT_FINAL_WRITE)
        try:
            async with self.timeout.async_timeout(STAGE_2_SHUTDOWN_TIMEOUT):
                await self.async_block_till_done()
        except asyncio.TimeoutError:
            _LOGGER.warning(
                "Timed out waiting for shutdown stage 2 to complete, the shutdown will continue"
            )

        # stage 3
        self.state = CoreState.not_running
        self.bus.async_fire(EVENT_HOMEASSISTANT_CLOSE)

        # Prevent run_callback_threadsafe from scheduling any additional
        # callbacks in the event loop as callbacks created on the futures
        # it returns will never run after the final `self.async_block_till_done`
        # which will cause the futures to block forever when waiting for
        # the `result()` which will cause a deadlock when shutting down the executor.
        shutdown_run_callback_threadsafe(self.loop)

        try:
            async with self.timeout.async_timeout(STAGE_3_SHUTDOWN_TIMEOUT):
                await self.async_block_till_done()
        except asyncio.TimeoutError:
            _LOGGER.warning(
                "Timed out waiting for shutdown stage 3 to complete, the shutdown will continue"
            )

        self.exit_code = exit_code
        self.state = CoreState.stopped

        if self._stopped is not None:
            self._stopped.set()


@attr.s(slots=True, frozen=True)
class Context:
    """The context that triggered something."""

    user_id: str = attr.ib(default=None)
    parent_id: str | None = attr.ib(default=None)
    id: str = attr.ib(factory=uuid_util.random_uuid_hex)

    def as_dict(self) -> dict[str, str | None]:
        """Return a dictionary representation of the context."""
        return {"id": self.id, "parent_id": self.parent_id, "user_id": self.user_id}


class EventOrigin(enum.Enum):
    """Represent the origin of an event."""

    local = "LOCAL"
    remote = "REMOTE"

    def __str__(self) -> str:
        """Return the event."""
        return self.value


class Event:
    """Representation of an event within the bus."""

    __slots__ = ["event_type", "data", "origin", "time_fired", "context"]

    def __init__(
        self,
        event_type: str,
        data: dict[str, Any] | None = None,
        origin: EventOrigin = EventOrigin.local,
        time_fired: datetime.datetime | None = None,
        context: Context | None = None,
    ) -> None:
        """Initialize a new event."""
        self.event_type = event_type
        self.data = data or {}
        self.origin = origin
        self.time_fired = time_fired or dt_util.utcnow()
        self.context: Context = context or Context()

    def __hash__(self) -> int:
        """Make hashable."""
        # The only event type that shares context are the TIME_CHANGED
        return hash((self.event_type, self.context.id, self.time_fired))

    def as_dict(self) -> dict[str, Any]:
        """Create a dict representation of this Event.

        Async friendly.
        """
        return {
            "event_type": self.event_type,
            "data": dict(self.data),
            "origin": str(self.origin.value),
            "time_fired": self.time_fired.isoformat(),
            "context": self.context.as_dict(),
        }

    def __repr__(self) -> str:
        """Return the representation."""
        if self.data:
            return f"<Event {self.event_type}[{str(self.origin)[0]}]: {util.repr_helper(self.data)}>"

        return f"<Event {self.event_type}[{str(self.origin)[0]}]>"

    def __eq__(self, other: Any) -> bool:
        """Return the comparison."""
        return (  # type: ignore
            self.__class__ == other.__class__
            and self.event_type == other.event_type
            and self.data == other.data
            and self.origin == other.origin
            and self.time_fired == other.time_fired
            and self.context == other.context
        )


class EventBus:
    """Allow the firing of and listening for events."""

    def __init__(self, hass: HomeAssistant) -> None:
        """Initialize a new event bus."""
        self._listeners: dict[str, list[tuple[HassJob, Callable | None]]] = {}
        self._hass = hass

    @callback
    def async_listeners(self) -> dict[str, int]:
        """Return dictionary with events and the number of listeners.

        This method must be run in the event loop.
        """
        return {key: len(listeners) for key, listeners in self._listeners.items()}

    @property
    def listeners(self) -> dict[str, int]:
        """Return dictionary with events and the number of listeners."""
        return run_callback_threadsafe(self._hass.loop, self.async_listeners).result()

    def fire(
        self,
        event_type: str,
        event_data: dict | None = None,
        origin: EventOrigin = EventOrigin.local,
        context: Context | None = None,
    ) -> None:
        """Fire an event."""
        self._hass.loop.call_soon_threadsafe(
            self.async_fire, event_type, event_data, origin, context
        )

    @callback
    def async_fire(
        self,
        event_type: str,
        event_data: dict[str, Any] | None = None,
        origin: EventOrigin = EventOrigin.local,
        context: Context | None = None,
        time_fired: datetime.datetime | None = None,
    ) -> None:
        """Fire an event.

        This method must be run in the event loop.
        """
        if len(event_type) > MAX_LENGTH_EVENT_EVENT_TYPE:
            raise MaxLengthExceeded(
                event_type, "event_type", MAX_LENGTH_EVENT_EVENT_TYPE
            )

        listeners = self._listeners.get(event_type, [])

        # EVENT_HOMEASSISTANT_CLOSE should go only to his listeners
        match_all_listeners = self._listeners.get(MATCH_ALL)
        if match_all_listeners is not None and event_type != EVENT_HOMEASSISTANT_CLOSE:
            listeners = match_all_listeners + listeners

        event = Event(event_type, event_data, origin, time_fired, context)

        if event_type != EVENT_TIME_CHANGED:
            _LOGGER.debug("Bus:Handling %s", event)

        if not listeners:
            return

        for job, event_filter in listeners:
            if event_filter is not None:
                try:
                    if not event_filter(event):
                        continue
                except Exception:  # pylint: disable=broad-except
                    _LOGGER.exception("Error in event filter")
                    continue
            self._hass.async_add_hass_job(job, event)

    def listen(self, event_type: str, listener: Callable) -> CALLBACK_TYPE:
        """Listen for all events or events of a specific type.

        To listen to all events specify the constant ``MATCH_ALL``
        as event_type.
        """
        async_remove_listener = run_callback_threadsafe(
            self._hass.loop, self.async_listen, event_type, listener
        ).result()

        def remove_listener() -> None:
            """Remove the listener."""
            run_callback_threadsafe(self._hass.loop, async_remove_listener).result()

        return remove_listener

    @callback
    def async_listen(
        self,
        event_type: str,
        listener: Callable,
        event_filter: Callable | None = None,
    ) -> CALLBACK_TYPE:
        """Listen for all events or events of a specific type.

        To listen to all events specify the constant ``MATCH_ALL``
        as event_type.

        An optional event_filter, which must be a callable decorated with
        @callback that returns a boolean value, determines if the
        listener callable should run.

        This method must be run in the event loop.
        """
        if event_filter is not None and not is_callback(event_filter):
            raise HomeAssistantError(f"Event filter {event_filter} is not a callback")
        return self._async_listen_filterable_job(
            event_type, (HassJob(listener), event_filter)
        )

    @callback
    def _async_listen_filterable_job(
        self, event_type: str, filterable_job: tuple[HassJob, Callable | None]
    ) -> CALLBACK_TYPE:
        self._listeners.setdefault(event_type, []).append(filterable_job)

        def remove_listener() -> None:
            """Remove the listener."""
            self._async_remove_listener(event_type, filterable_job)

        return remove_listener

    def listen_once(
        self, event_type: str, listener: Callable[[Event], None]
    ) -> CALLBACK_TYPE:
        """Listen once for event of a specific type.

        To listen to all events specify the constant ``MATCH_ALL``
        as event_type.

        Returns function to unsubscribe the listener.
        """
        async_remove_listener = run_callback_threadsafe(
            self._hass.loop, self.async_listen_once, event_type, listener
        ).result()

        def remove_listener() -> None:
            """Remove the listener."""
            run_callback_threadsafe(self._hass.loop, async_remove_listener).result()

        return remove_listener

    @callback
    def async_listen_once(self, event_type: str, listener: Callable) -> CALLBACK_TYPE:
        """Listen once for event of a specific type.

        To listen to all events specify the constant ``MATCH_ALL``
        as event_type.

        Returns registered listener that can be used with remove_listener.

        This method must be run in the event loop.
        """
<<<<<<< HEAD
        onetime = OneTimeListener(self._hass, listener)
        filterable_job = (HassJob(onetime), None)
        onetime.set_run_callback(
            functools.partial(self._async_remove_listener, event_type, filterable_job)
        )
=======
        filterable_job: tuple[HassJob, Callable | None] | None = None

        @callback
        def _onetime_listener(event: Event) -> None:
            """Remove listener from event bus and then fire listener."""
            nonlocal filterable_job
            if hasattr(_onetime_listener, "run"):
                return
            # Set variable so that we will never run twice.
            # Because the event bus loop might have async_fire queued multiple
            # times, its possible this listener may already be lined up
            # multiple times as well.
            # This will make sure the second time it does nothing.
            setattr(_onetime_listener, "run", True)
            assert filterable_job is not None
            self._async_remove_listener(event_type, filterable_job)
            self._hass.async_run_job(listener, event)

        functools.update_wrapper(
            _onetime_listener, listener, ("__name__", "__qualname__", "__module__"), []
        )

        filterable_job = (HassJob(_onetime_listener), None)

>>>>>>> 0ad5ad5c
        return self._async_listen_filterable_job(event_type, filterable_job)

    @callback
    def _async_remove_listener(
        self, event_type: str, filterable_job: tuple[HassJob, Callable | None]
    ) -> None:
        """Remove a listener of a specific event_type.

        This method must be run in the event loop.
        """
        try:
            self._listeners[event_type].remove(filterable_job)

            # delete event_type list if empty
            if not self._listeners[event_type]:
                self._listeners.pop(event_type)
        except (KeyError, ValueError):
            # KeyError is key event_type listener did not exist
            # ValueError if listener did not exist within event_type
            _LOGGER.exception(
                "Unable to remove unknown job listener %s", filterable_job
            )


class State:
    """Object to represent a state within the state machine.

    entity_id: the entity that is represented.
    state: the state of the entity
    attributes: extra information on entity and state
    last_changed: last time the state was changed, not the attributes.
    last_updated: last time this object was updated.
    context: Context in which it was created
    domain: Domain of this state.
    object_id: Object id of this state.
    """

    __slots__ = [
        "entity_id",
        "state",
        "attributes",
        "last_changed",
        "last_updated",
        "context",
        "domain",
        "object_id",
        "_as_dict",
    ]

    def __init__(
        self,
        entity_id: str,
        state: str,
        attributes: Mapping[str, Any] | None = None,
        last_changed: datetime.datetime | None = None,
        last_updated: datetime.datetime | None = None,
        context: Context | None = None,
        validate_entity_id: bool | None = True,
    ) -> None:
        """Initialize a new state."""
        state = str(state)

        if validate_entity_id and not valid_entity_id(entity_id):
            raise InvalidEntityFormatError(
                f"Invalid entity id encountered: {entity_id}. "
                "Format should be <domain>.<object_id>"
            )

        if not valid_state(state):
            raise InvalidStateError(
                f"Invalid state encountered for entity ID: {entity_id}. "
                "State max length is 255 characters."
            )

        self.entity_id = entity_id.lower()
        self.state = state
        self.attributes = MappingProxyType(attributes or {})
        self.last_updated = last_updated or dt_util.utcnow()
        self.last_changed = last_changed or self.last_updated
        self.context = context or Context()
        self.domain, self.object_id = split_entity_id(self.entity_id)
        self._as_dict: dict[str, Collection[Any]] | None = None

    @property
    def name(self) -> str:
        """Name of this state."""
        return self.attributes.get(ATTR_FRIENDLY_NAME) or self.object_id.replace(
            "_", " "
        )

    def as_dict(self) -> dict:
        """Return a dict representation of the State.

        Async friendly.

        To be used for JSON serialization.
        Ensures: state == State.from_dict(state.as_dict())
        """
        if not self._as_dict:
            last_changed_isoformat = self.last_changed.isoformat()
            if self.last_changed == self.last_updated:
                last_updated_isoformat = last_changed_isoformat
            else:
                last_updated_isoformat = self.last_updated.isoformat()
            self._as_dict = {
                "entity_id": self.entity_id,
                "state": self.state,
                "attributes": dict(self.attributes),
                "last_changed": last_changed_isoformat,
                "last_updated": last_updated_isoformat,
                "context": self.context.as_dict(),
            }
        return self._as_dict

    @classmethod
    def from_dict(cls, json_dict: dict) -> Any:
        """Initialize a state from a dict.

        Async friendly.

        Ensures: state == State.from_json_dict(state.to_json_dict())
        """
        if not (json_dict and "entity_id" in json_dict and "state" in json_dict):
            return None

        last_changed = json_dict.get("last_changed")

        if isinstance(last_changed, str):
            last_changed = dt_util.parse_datetime(last_changed)

        last_updated = json_dict.get("last_updated")

        if isinstance(last_updated, str):
            last_updated = dt_util.parse_datetime(last_updated)

        if context := json_dict.get("context"):
            context = Context(id=context.get("id"), user_id=context.get("user_id"))

        return cls(
            json_dict["entity_id"],
            json_dict["state"],
            json_dict.get("attributes"),
            last_changed,
            last_updated,
            context,
        )

    def __eq__(self, other: Any) -> bool:
        """Return the comparison of the state."""
        return (  # type: ignore
            self.__class__ == other.__class__
            and self.entity_id == other.entity_id
            and self.state == other.state
            and self.attributes == other.attributes
            and self.context == other.context
        )

    def __repr__(self) -> str:
        """Return the representation of the states."""
        attrs = f"; {util.repr_helper(self.attributes)}" if self.attributes else ""

        return (
            f"<state {self.entity_id}={self.state}{attrs}"
            f" @ {dt_util.as_local(self.last_changed).isoformat()}>"
        )


class StateMachine:
    """Helper class that tracks the state of different entities."""

    def __init__(self, bus: EventBus, loop: asyncio.events.AbstractEventLoop) -> None:
        """Initialize state machine."""
        self._states: dict[str, State] = {}
        self._reservations: set[str] = set()
        self._bus = bus
        self._loop = loop

    def entity_ids(self, domain_filter: str | None = None) -> list[str]:
        """List of entity ids that are being tracked."""
        future = run_callback_threadsafe(
            self._loop, self.async_entity_ids, domain_filter
        )
        return future.result()

    @callback
    def async_entity_ids(
        self, domain_filter: str | Iterable | None = None
    ) -> list[str]:
        """List of entity ids that are being tracked.

        This method must be run in the event loop.
        """
        if domain_filter is None:
            return list(self._states)

        if isinstance(domain_filter, str):
            domain_filter = (domain_filter.lower(),)

        return [
            state.entity_id
            for state in self._states.values()
            if state.domain in domain_filter
        ]

    @callback
    def async_entity_ids_count(
        self, domain_filter: str | Iterable | None = None
    ) -> int:
        """Count the entity ids that are being tracked.

        This method must be run in the event loop.
        """
        if domain_filter is None:
            return len(self._states)

        if isinstance(domain_filter, str):
            domain_filter = (domain_filter.lower(),)

        return len(
            [None for state in self._states.values() if state.domain in domain_filter]
        )

    def all(self, domain_filter: str | Iterable | None = None) -> list[State]:
        """Create a list of all states."""
        return run_callback_threadsafe(
            self._loop, self.async_all, domain_filter
        ).result()

    @callback
    def async_all(self, domain_filter: str | Iterable | None = None) -> list[State]:
        """Create a list of all states matching the filter.

        This method must be run in the event loop.
        """
        if domain_filter is None:
            return list(self._states.values())

        if isinstance(domain_filter, str):
            domain_filter = (domain_filter.lower(),)

        return [
            state for state in self._states.values() if state.domain in domain_filter
        ]

    def get(self, entity_id: str) -> State | None:
        """Retrieve state of entity_id or None if not found.

        Async friendly.
        """
        return self._states.get(entity_id.lower())

    def is_state(self, entity_id: str, state: str) -> bool:
        """Test if entity exists and is in specified state.

        Async friendly.
        """
        state_obj = self.get(entity_id)
        return state_obj is not None and state_obj.state == state

    def remove(self, entity_id: str) -> bool:
        """Remove the state of an entity.

        Returns boolean to indicate if an entity was removed.
        """
        return run_callback_threadsafe(
            self._loop, self.async_remove, entity_id
        ).result()

    @callback
    def async_remove(self, entity_id: str, context: Context | None = None) -> bool:
        """Remove the state of an entity.

        Returns boolean to indicate if an entity was removed.

        This method must be run in the event loop.
        """
        entity_id = entity_id.lower()
        old_state = self._states.pop(entity_id, None)

        if entity_id in self._reservations:
            self._reservations.remove(entity_id)

        if old_state is None:
            return False

        self._bus.async_fire(
            EVENT_STATE_CHANGED,
            {"entity_id": entity_id, "old_state": old_state, "new_state": None},
            EventOrigin.local,
            context=context,
        )
        return True

    def set(
        self,
        entity_id: str,
        new_state: str,
        attributes: Mapping[str, Any] | None = None,
        force_update: bool = False,
        context: Context | None = None,
    ) -> None:
        """Set the state of an entity, add entity if it does not exist.

        Attributes is an optional dict to specify attributes of this state.

        If you just update the attributes and not the state, last changed will
        not be affected.
        """
        run_callback_threadsafe(
            self._loop,
            self.async_set,
            entity_id,
            new_state,
            attributes,
            force_update,
            context,
        ).result()

    @callback
    def async_reserve(self, entity_id: str) -> None:
        """Reserve a state in the state machine for an entity being added.

        This must not fire an event when the state is reserved.

        This avoids a race condition where multiple entities with the same
        entity_id are added.
        """
        entity_id = entity_id.lower()
        if entity_id in self._states or entity_id in self._reservations:
            raise HomeAssistantError(
                "async_reserve must not be called once the state is in the state machine."
            )

        self._reservations.add(entity_id)

    @callback
    def async_available(self, entity_id: str) -> bool:
        """Check to see if an entity_id is available to be used."""
        entity_id = entity_id.lower()
        return entity_id not in self._states and entity_id not in self._reservations

    @callback
    def async_set(
        self,
        entity_id: str,
        new_state: str,
        attributes: Mapping[str, Any] | None = None,
        force_update: bool = False,
        context: Context | None = None,
    ) -> None:
        """Set the state of an entity, add entity if it does not exist.

        Attributes is an optional dict to specify attributes of this state.

        If you just update the attributes and not the state, last changed will
        not be affected.

        This method must be run in the event loop.
        """
        entity_id = entity_id.lower()
        new_state = str(new_state)
        attributes = attributes or {}
        if (old_state := self._states.get(entity_id)) is None:
            same_state = False
            same_attr = False
            last_changed = None
        else:
            same_state = old_state.state == new_state and not force_update
            same_attr = old_state.attributes == MappingProxyType(attributes)
            last_changed = old_state.last_changed if same_state else None

        if same_state and same_attr:
            return

        if context is None:
            context = Context()

        now = dt_util.utcnow()

        state = State(
            entity_id,
            new_state,
            attributes,
            last_changed,
            now,
            context,
            old_state is None,
        )
        self._states[entity_id] = state
        self._bus.async_fire(
            EVENT_STATE_CHANGED,
            {"entity_id": entity_id, "old_state": old_state, "new_state": state},
            EventOrigin.local,
            context,
            time_fired=now,
        )


class Service:
    """Representation of a callable service."""

    __slots__ = ["job", "schema"]

    def __init__(
        self,
        func: Callable,
        schema: vol.Schema | None,
        context: Context | None = None,
    ) -> None:
        """Initialize a service."""
        self.job = HassJob(func)
        self.schema = schema


class ServiceCall:
    """Representation of a call to a service."""

    __slots__ = ["domain", "service", "data", "context"]

    def __init__(
        self,
        domain: str,
        service: str,
        data: dict | None = None,
        context: Context | None = None,
    ) -> None:
        """Initialize a service call."""
        self.domain = domain.lower()
        self.service = service.lower()
        self.data = MappingProxyType(data or {})
        self.context = context or Context()

    def __repr__(self) -> str:
        """Return the representation of the service."""
        if self.data:
            return (
                f"<ServiceCall {self.domain}.{self.service} "
                f"(c:{self.context.id}): {util.repr_helper(self.data)}>"
            )

        return f"<ServiceCall {self.domain}.{self.service} (c:{self.context.id})>"


class ServiceRegistry:
    """Offer the services over the eventbus."""

    def __init__(self, hass: HomeAssistant) -> None:
        """Initialize a service registry."""
        self._services: dict[str, dict[str, Service]] = {}
        self._hass = hass

    @property
    def services(self) -> dict[str, dict[str, Service]]:
        """Return dictionary with per domain a list of available services."""
        return run_callback_threadsafe(self._hass.loop, self.async_services).result()

    @callback
    def async_services(self) -> dict[str, dict[str, Service]]:
        """Return dictionary with per domain a list of available services.

        This method must be run in the event loop.
        """
        return {domain: service.copy() for domain, service in self._services.items()}

    def has_service(self, domain: str, service: str) -> bool:
        """Test if specified service exists.

        Async friendly.
        """
        return service.lower() in self._services.get(domain.lower(), [])

    def register(
        self,
        domain: str,
        service: str,
        service_func: Callable,
        schema: vol.Schema | None = None,
    ) -> None:
        """
        Register a service.

        Schema is called to coerce and validate the service data.
        """
        run_callback_threadsafe(
            self._hass.loop, self.async_register, domain, service, service_func, schema
        ).result()

    @callback
    def async_register(
        self,
        domain: str,
        service: str,
        service_func: Callable,
        schema: vol.Schema | None = None,
    ) -> None:
        """
        Register a service.

        Schema is called to coerce and validate the service data.

        This method must be run in the event loop.
        """
        domain = domain.lower()
        service = service.lower()
        service_obj = Service(service_func, schema)

        if domain in self._services:
            self._services[domain][service] = service_obj
        else:
            self._services[domain] = {service: service_obj}

        self._hass.bus.async_fire(
            EVENT_SERVICE_REGISTERED, {ATTR_DOMAIN: domain, ATTR_SERVICE: service}
        )

    def remove(self, domain: str, service: str) -> None:
        """Remove a registered service from service handler."""
        run_callback_threadsafe(
            self._hass.loop, self.async_remove, domain, service
        ).result()

    @callback
    def async_remove(self, domain: str, service: str) -> None:
        """Remove a registered service from service handler.

        This method must be run in the event loop.
        """
        domain = domain.lower()
        service = service.lower()

        if service not in self._services.get(domain, {}):
            _LOGGER.warning("Unable to remove unknown service %s/%s", domain, service)
            return

        self._services[domain].pop(service)

        if not self._services[domain]:
            self._services.pop(domain)

        self._hass.bus.async_fire(
            EVENT_SERVICE_REMOVED, {ATTR_DOMAIN: domain, ATTR_SERVICE: service}
        )

    def call(
        self,
        domain: str,
        service: str,
        service_data: dict | None = None,
        blocking: bool = False,
        context: Context | None = None,
        limit: float | None = SERVICE_CALL_LIMIT,
        target: dict | None = None,
    ) -> bool | None:
        """
        Call a service.

        See description of async_call for details.
        """
        return asyncio.run_coroutine_threadsafe(
            self.async_call(
                domain, service, service_data, blocking, context, limit, target
            ),
            self._hass.loop,
        ).result()

    async def async_call(
        self,
        domain: str,
        service: str,
        service_data: dict | None = None,
        blocking: bool = False,
        context: Context | None = None,
        limit: float | None = SERVICE_CALL_LIMIT,
        target: dict | None = None,
    ) -> bool | None:
        """
        Call a service.

        Specify blocking=True to wait until service is executed.
        Waits a maximum of limit, which may be None for no timeout.

        If blocking = True, will return boolean if service executed
        successfully within limit.

        This method will fire an event to indicate the service has been called.

        Because the service is sent as an event you are not allowed to use
        the keys ATTR_DOMAIN and ATTR_SERVICE in your service_data.

        This method is a coroutine.
        """
        domain = domain.lower()
        service = service.lower()
        context = context or Context()
        service_data = service_data or {}

        try:
            handler = self._services[domain][service]
        except KeyError:
            raise ServiceNotFound(domain, service) from None

        if target:
            service_data.update(target)

        if handler.schema:
            try:
                processed_data = handler.schema(service_data)
            except vol.Invalid:
                _LOGGER.debug(
                    "Invalid data for service call %s.%s: %s",
                    domain,
                    service,
                    service_data,
                )
                raise
        else:
            processed_data = service_data

        service_call = ServiceCall(domain, service, processed_data, context)

        self._hass.bus.async_fire(
            EVENT_CALL_SERVICE,
            {
                ATTR_DOMAIN: domain.lower(),
                ATTR_SERVICE: service.lower(),
                ATTR_SERVICE_DATA: service_data,
            },
            context=context,
        )

        coro = self._execute_service(handler, service_call)
        if not blocking:
            self._run_service_in_background(coro, service_call)
            return None

        task = self._hass.async_create_task(coro)
        try:
            await asyncio.wait({task}, timeout=limit)
        except asyncio.CancelledError:
            # Task calling us was cancelled, so cancel service call task, and wait for
            # it to be cancelled, within reason, before leaving.
            _LOGGER.debug("Service call was cancelled: %s", service_call)
            task.cancel()
            await asyncio.wait({task}, timeout=SERVICE_CALL_LIMIT)
            raise

        if task.cancelled():
            # Service call task was cancelled some other way, such as during shutdown.
            _LOGGER.debug("Service was cancelled: %s", service_call)
            raise asyncio.CancelledError
        if task.done():
            # Propagate any exceptions that might have happened during service call.
            task.result()
            # Service call completed successfully!
            return True
        # Service call task did not complete before timeout expired.
        # Let it keep running in background.
        self._run_service_in_background(task, service_call)
        _LOGGER.debug("Service did not complete before timeout: %s", service_call)
        return False

    def _run_service_in_background(
        self, coro_or_task: Coroutine | asyncio.Task, service_call: ServiceCall
    ) -> None:
        """Run service call in background, catching and logging any exceptions."""

        async def catch_exceptions() -> None:
            try:
                await coro_or_task
            except Unauthorized:
                _LOGGER.warning(
                    "Unauthorized service called %s/%s",
                    service_call.domain,
                    service_call.service,
                )
            except asyncio.CancelledError:
                _LOGGER.debug("Service was cancelled: %s", service_call)
            except Exception:  # pylint: disable=broad-except
                _LOGGER.exception("Error executing service: %s", service_call)

        self._hass.async_create_task(catch_exceptions())

    async def _execute_service(
        self, handler: Service, service_call: ServiceCall
    ) -> None:
        """Execute a service."""
        if handler.job.job_type == HassJobType.Coroutinefunction:
            await handler.job.target(service_call)
        elif handler.job.job_type == HassJobType.Callback:
            handler.job.target(service_call)
        else:
            await self._hass.async_add_executor_job(handler.job.target, service_call)


class Config:
    """Configuration settings for Home Assistant."""

    def __init__(self, hass: HomeAssistant) -> None:
        """Initialize a new config object."""
        self.hass = hass

        self.latitude: float = 0
        self.longitude: float = 0
        self.elevation: int = 0
        self.location_name: str = "Home"
        self.time_zone: str = "UTC"
        self.units: UnitSystem = METRIC_SYSTEM
        self.internal_url: str | None = None
        self.external_url: str | None = None
        self.currency: str = "EUR"

        self.config_source: str = "default"

        # If True, pip install is skipped for requirements on startup
        self.skip_pip: bool = False

        # List of loaded components
        self.components: set[str] = set()

        # API (HTTP) server configuration, see components.http.ApiConfig
        self.api: Any | None = None

        # Directory that holds the configuration
        self.config_dir: str | None = None

        # List of allowed external dirs to access
        self.allowlist_external_dirs: set[str] = set()

        # List of allowed external URLs that integrations may use
        self.allowlist_external_urls: set[str] = set()

        # Dictionary of Media folders that integrations may use
        self.media_dirs: dict[str, str] = {}

        # If Home Assistant is running in safe mode
        self.safe_mode: bool = False

        # Use legacy template behavior
        self.legacy_templates: bool = False

    def distance(self, lat: float, lon: float) -> float | None:
        """Calculate distance from Home Assistant.

        Async friendly.
        """
        return self.units.length(
            location.distance(self.latitude, self.longitude, lat, lon), LENGTH_METERS
        )

    def path(self, *path: str) -> str:
        """Generate path to the file within the configuration directory.

        Async friendly.
        """
        if self.config_dir is None:
            raise HomeAssistantError("config_dir is not set")
        return os.path.join(self.config_dir, *path)

    def is_allowed_external_url(self, url: str) -> bool:
        """Check if an external URL is allowed."""
        parsed_url = f"{str(yarl.URL(url))}/"

        return any(
            allowed
            for allowed in self.allowlist_external_urls
            if parsed_url.startswith(allowed)
        )

    def is_allowed_path(self, path: str) -> bool:
        """Check if the path is valid for access from outside."""
        assert path is not None

        thepath = pathlib.Path(path)
        try:
            # The file path does not have to exist (it's parent should)
            if thepath.exists():
                thepath = thepath.resolve()
            else:
                thepath = thepath.parent.resolve()
        except (FileNotFoundError, RuntimeError, PermissionError):
            return False

        for allowed_path in self.allowlist_external_dirs:
            try:
                thepath.relative_to(allowed_path)
                return True
            except ValueError:
                pass

        return False

    def as_dict(self) -> dict:
        """Create a dictionary representation of the configuration.

        Async friendly.
        """
        return {
            "latitude": self.latitude,
            "longitude": self.longitude,
            "elevation": self.elevation,
            "unit_system": self.units.as_dict(),
            "location_name": self.location_name,
            "time_zone": self.time_zone,
            "components": self.components,
            "config_dir": self.config_dir,
            # legacy, backwards compat
            "whitelist_external_dirs": self.allowlist_external_dirs,
            "allowlist_external_dirs": self.allowlist_external_dirs,
            "allowlist_external_urls": self.allowlist_external_urls,
            "version": __version__,
            "config_source": self.config_source,
            "safe_mode": self.safe_mode,
            "state": self.hass.state.value,
            "external_url": self.external_url,
            "internal_url": self.internal_url,
            "currency": self.currency,
        }

    def set_time_zone(self, time_zone_str: str) -> None:
        """Help to set the time zone."""
        if time_zone := dt_util.get_time_zone(time_zone_str):
            self.time_zone = time_zone_str
            dt_util.set_default_time_zone(time_zone)
        else:
            raise ValueError(f"Received invalid time zone {time_zone_str}")

    @callback
    def _update(
        self,
        *,
        source: str,
        latitude: float | None = None,
        longitude: float | None = None,
        elevation: int | None = None,
        unit_system: str | None = None,
        location_name: str | None = None,
        time_zone: str | None = None,
        # pylint: disable=dangerous-default-value # _UNDEFs not modified
        external_url: str | dict | None = _UNDEF,
        internal_url: str | dict | None = _UNDEF,
        currency: str | None = None,
    ) -> None:
        """Update the configuration from a dictionary."""
        self.config_source = source
        if latitude is not None:
            self.latitude = latitude
        if longitude is not None:
            self.longitude = longitude
        if elevation is not None:
            self.elevation = elevation
        if unit_system is not None:
            if unit_system == CONF_UNIT_SYSTEM_IMPERIAL:
                self.units = IMPERIAL_SYSTEM
            else:
                self.units = METRIC_SYSTEM
        if location_name is not None:
            self.location_name = location_name
        if time_zone is not None:
            self.set_time_zone(time_zone)
        if external_url is not _UNDEF:
            self.external_url = cast(Optional[str], external_url)
        if internal_url is not _UNDEF:
            self.internal_url = cast(Optional[str], internal_url)
        if currency is not None:
            self.currency = currency

    async def async_update(self, **kwargs: Any) -> None:
        """Update the configuration from a dictionary."""
        self._update(source=SOURCE_STORAGE, **kwargs)
        await self.async_store()
        self.hass.bus.async_fire(EVENT_CORE_CONFIG_UPDATE, kwargs)

    async def async_load(self) -> None:
        """Load [homeassistant] core config."""
        store = self.hass.helpers.storage.Store(
            CORE_STORAGE_VERSION, CORE_STORAGE_KEY, private=True
        )

        if not (data := await store.async_load()):
            return

        # In 2021.9 we fixed validation to disallow a path (because that's never correct)
        # but this data still lives in storage, so we print a warning.
        if data.get("external_url") and urlparse(data["external_url"]).path not in (
            "",
            "/",
        ):
            _LOGGER.warning("Invalid external_url set. It's not allowed to have a path")

        if data.get("internal_url") and urlparse(data["internal_url"]).path not in (
            "",
            "/",
        ):
            _LOGGER.warning("Invalid internal_url set. It's not allowed to have a path")

        self._update(
            source=SOURCE_STORAGE,
            latitude=data.get("latitude"),
            longitude=data.get("longitude"),
            elevation=data.get("elevation"),
            unit_system=data.get("unit_system"),
            location_name=data.get("location_name"),
            time_zone=data.get("time_zone"),
            external_url=data.get("external_url", _UNDEF),
            internal_url=data.get("internal_url", _UNDEF),
            currency=data.get("currency"),
        )

    async def async_store(self) -> None:
        """Store [homeassistant] core config."""
        data = {
            "latitude": self.latitude,
            "longitude": self.longitude,
            "elevation": self.elevation,
            "unit_system": self.units.name,
            "location_name": self.location_name,
            "time_zone": self.time_zone,
            "external_url": self.external_url,
            "internal_url": self.internal_url,
            "currency": self.currency,
        }

        store = self.hass.helpers.storage.Store(
            CORE_STORAGE_VERSION, CORE_STORAGE_KEY, private=True
        )
        await store.async_save(data)


def _async_create_timer(hass: HomeAssistant) -> None:
    """Create a timer that will start on HOMEASSISTANT_START."""
    handle = None
    timer_context = Context()

    def schedule_tick(now: datetime.datetime) -> None:
        """Schedule a timer tick when the next second rolls around."""
        nonlocal handle

        slp_seconds = 1 - (now.microsecond / 10 ** 6)
        target = monotonic() + slp_seconds
        handle = hass.loop.call_later(slp_seconds, fire_time_event, target)

    @callback
    def fire_time_event(target: float) -> None:
        """Fire next time event."""
        now = dt_util.utcnow()

        hass.bus.async_fire(
            EVENT_TIME_CHANGED, {ATTR_NOW: now}, time_fired=now, context=timer_context
        )

        # If we are more than a second late, a tick was missed
        if (late := monotonic() - target) > 1:
            hass.bus.async_fire(
                EVENT_TIMER_OUT_OF_SYNC,
                {ATTR_SECONDS: late},
                time_fired=now,
                context=timer_context,
            )

        schedule_tick(now)

    @callback
    def stop_timer(_: Event) -> None:
        """Stop the timer."""
        if handle is not None:
            handle.cancel()

    hass.bus.async_listen_once(EVENT_HOMEASSISTANT_STOP, stop_timer)

    _LOGGER.info("Timer:starting")
    schedule_tick(dt_util.utcnow())<|MERGE_RESOLUTION|>--- conflicted
+++ resolved
@@ -192,37 +192,6 @@
     return HassJobType.Executor
 
 
-@callback
-class OneTimeListener:
-    """A one time listener."""
-
-    __slots__ = ("_hass", "_run", "_listener", "_on_run")
-
-    def __init__(self, hass: HomeAssistant, listener: Callable) -> None:
-        """Init the one time listener."""
-        self._hass = hass
-        self._run = False
-        self._listener = listener
-        self._on_run: Callable | None = None
-
-    def __call__(self, event: Event) -> None:
-        """Call the listener."""
-        if self._run:
-            return
-        self._run = True
-        assert self._on_run is not None
-        self._on_run()
-        self._hass.async_run_job(self._listener, event)
-
-    def set_run_callback(self, func: Callable) -> None:
-        """Register a callback to run before running the job."""
-        self._on_run = func
-
-    def __repr__(self) -> str:
-        """Representation of the listener."""
-        return f"<OneTimeListener: {repr(self._listener)}>"
-
-
 class CoreState(enum.Enum):
     """Represent the current state of Home Assistant."""
 
@@ -847,13 +816,6 @@
 
         This method must be run in the event loop.
         """
-<<<<<<< HEAD
-        onetime = OneTimeListener(self._hass, listener)
-        filterable_job = (HassJob(onetime), None)
-        onetime.set_run_callback(
-            functools.partial(self._async_remove_listener, event_type, filterable_job)
-        )
-=======
         filterable_job: tuple[HassJob, Callable | None] | None = None
 
         @callback
@@ -878,7 +840,6 @@
 
         filterable_job = (HassJob(_onetime_listener), None)
 
->>>>>>> 0ad5ad5c
         return self._async_listen_filterable_job(event_type, filterable_job)
 
     @callback
