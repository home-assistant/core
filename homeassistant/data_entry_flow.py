--- conflicted
+++ resolved
@@ -832,11 +832,7 @@
 
     @callback
     def async_update_progress(self, progress: float) -> None:
-<<<<<<< HEAD
-        """Update the progress of a flow."""
-=======
         """Update the progress of a flow. `progress` must be between 0 and 1."""
->>>>>>> 9239ace1
         self.hass.bus.async_fire_internal(
             EVENT_DATA_ENTRY_FLOW_PROGRESS_UPDATE,
             {"handler": self.handler, "flow_id": self.flow_id, "progress": progress},
