"""Helpers to install PyPi packages."""
from __future__ import annotations

import asyncio
from importlib.metadata import PackageNotFoundError, version
import logging
import os
from pathlib import Path
from subprocess import PIPE, Popen
import sys
from urllib.parse import urlparse

import pkg_resources

_LOGGER = logging.getLogger(__name__)


def is_virtual_env() -> bool:
    """Return if we run in a virtual environment."""
    # Check supports venv && virtualenv
    return getattr(sys, "base_prefix", sys.prefix) != sys.prefix or hasattr(
        sys, "real_prefix"
    )


def is_docker_env() -> bool:
    """Return True if we run in a docker env."""
    return Path("/.dockerenv").exists()


def is_installed(package: str) -> bool:
    """Check if a package is installed and will be loaded when we import it.

    Returns True when the requirement is met.
    Returns False when the package is not installed or doesn't meet req.
    """
    try:
        pkg_resources.get_distribution(package)
        return True
    except (pkg_resources.ResolutionError, pkg_resources.ExtractionError):
        req = pkg_resources.Requirement.parse(package)
    except ValueError:
        # This is a zip file. We no longer use this in Home Assistant,
        # leaving it in for custom components.
        req = pkg_resources.Requirement.parse(urlparse(package).fragment)

    try:
        installed_version = version(req.project_name)
        # This will happen when an install failed or
        # was aborted while in progress see
        # https://github.com/home-assistant/core/issues/47699
        if installed_version is None:
<<<<<<< HEAD
            _LOGGER.error(
                "Installed version for %s resolved to None", req.project_name
            )  # type: ignore
=======
            _LOGGER.error("Installed version for %s resolved to None", req.project_name)  # type: ignore[unreachable]
>>>>>>> 37ebeae8
            return False
        return installed_version in req
    except PackageNotFoundError:
        return False


def install_package(
    package: str,
    upgrade: bool = True,
    target: str | None = None,
    constraints: str | None = None,
    find_links: str | None = None,
    timeout: int | None = None,
    no_cache_dir: bool | None = False,
) -> bool:
    """Install a package on PyPi. Accepts pip compatible package strings.

    Return boolean if install successful.
    """
    # Not using 'import pip; pip.main([])' because it breaks the logger
    _LOGGER.info("Attempting install of %s", package)
    from homeassistant.components.ais_dom import ais_global

    package_name = str(package).split("==")[0]
    package_name = package_name.split(">=")[0]
    ais_global.say_direct(
        "Instaluje zależności pakietu: " + package_name + "; poczekaj."
    )
    env = os.environ.copy()
    # AIS dom prefer to use the version of libsodium provided by distribution
    # SODIUM_INSTALL=system pip install pynacl
    if package.lower().startswith("pynacl"):
        # "SODIUM_INSTALL=system pip install --quiet " + package
        env["SODIUM_INSTALL"] = "system"
    if package.lower().startswith("pillow"):
        # LDFLAGS="-L/system/lib/" CFLAGS="-I/data/data/pl.sviete.dom/files/usr/include/" pip install Pillow
        env["LDFLAGS"] = "-L/system/lib/"
        env["CFLAGS"] = "-I/data/data/pl.sviete.dom/files/usr/include/"
    args = [sys.executable, "-m", "pip", "install", "--quiet", package]
    if timeout:
        args += ["--timeout", str(timeout)]
    if no_cache_dir:
        args.append("--no-cache-dir")
    if upgrade:
        args.append("--upgrade")
    if constraints is not None:
        args += ["--constraint", constraints]
    if find_links is not None:
        args += ["--find-links", find_links, "--prefer-binary"]
    # AIS dom don't install in deps dir <config>/deps
    # if target:
    #     assert not is_virtual_env()
    #     # This only works if not running in venv
    #     args += ["--user"]
    #     env["PYTHONUSERBASE"] = os.path.abspath(target)
    #     # Workaround for incompatible prefix setting
    #     # See http://stackoverflow.com/a/4495175
    #     args += ["--prefix="]
    # _LOGGER.debug("Running pip command: args=%s", args)
    with Popen(args, stdin=PIPE, stdout=PIPE, stderr=PIPE, env=env) as process:
        _, stderr = process.communicate()
        if process.returncode != 0:
            _LOGGER.error(
                "Unable to install package %s: %s",
                package,
                stderr.decode("utf-8").lstrip().strip(),
            )
            return False

    return True


async def async_get_user_site(deps_dir: str) -> str:
    """Return user local library path.

    This function is a coroutine.
    """
    env = os.environ.copy()
    env["PYTHONUSERBASE"] = os.path.abspath(deps_dir)
    args = [sys.executable, "-m", "site", "--user-site"]
    process = await asyncio.create_subprocess_exec(
        *args,
        stdin=asyncio.subprocess.PIPE,
        stdout=asyncio.subprocess.PIPE,
        stderr=asyncio.subprocess.DEVNULL,
        env=env,
    )
    stdout, _ = await process.communicate()
    lib_dir = stdout.decode().strip()
    return lib_dir<|MERGE_RESOLUTION|>--- conflicted
+++ resolved
@@ -50,13 +50,7 @@
         # was aborted while in progress see
         # https://github.com/home-assistant/core/issues/47699
         if installed_version is None:
-<<<<<<< HEAD
-            _LOGGER.error(
-                "Installed version for %s resolved to None", req.project_name
-            )  # type: ignore
-=======
             _LOGGER.error("Installed version for %s resolved to None", req.project_name)  # type: ignore[unreachable]
->>>>>>> 37ebeae8
             return False
         return installed_version in req
     except PackageNotFoundError:
