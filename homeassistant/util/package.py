"""Helpers to install PyPi packages."""
from __future__ import annotations

import asyncio
from functools import cache
from importlib.metadata import PackageNotFoundError, version
import logging
import os
from pathlib import Path
from subprocess import PIPE, Popen
import sys

from packaging.requirements import InvalidRequirement, Requirement

_LOGGER = logging.getLogger(__name__)


def is_virtual_env() -> bool:
    """Return if we run in a virtual environment."""
    # Check supports venv && virtualenv
    return getattr(sys, "base_prefix", sys.prefix) != sys.prefix or hasattr(
        sys, "real_prefix"
    )


@cache
def is_docker_env() -> bool:
    """Return True if we run in a docker env."""
    return Path("/.dockerenv").exists()


<<<<<<< HEAD
def get_installed_versions(specifiers: set[str]) -> set[str]:
    """Return a set of installed packages and versions."""
    return {specifier for specifier in specifiers if is_installed(specifier)}


def is_installed(requirement_str: str) -> bool:
    """Check if a package is installed and will be loaded when we import it.

    expected input is a pip compatible package specifier
=======
def is_installed(requirement_str: str) -> bool:
    """Check if a package is installed and will be loaded when we import it.

    expected input is a pip compatible package specifier (requirement string)
>>>>>>> 75d59159
    e.g. "package==1.0.0" or "package>=1.0.0,<2.0.0"

    Returns True when the requirement is met.
    Returns False when the package is not installed or doesn't meet req.
    """
    try:
        req = Requirement(requirement_str)
    except InvalidRequirement:
<<<<<<< HEAD
        # This is a zip file. We no longer use this in Home Assistant,
        # leaving it in for custom components.
        try:
            req = Requirement(urlparse(requirement_str).fragment)
        except InvalidRequirement:
            _LOGGER.error("Invalid requirement '%s'", requirement_str)
            return False
=======
        _LOGGER.error("Invalid requirement '%s'", requirement_str)
        return False
>>>>>>> 75d59159

    try:
        if (installed_version := version(req.name)) is None:
            # This can happen when an install failed or
            # was aborted while in progress see
            # https://github.com/home-assistant/core/issues/47699
            _LOGGER.error(  # type: ignore[unreachable]
                "Installed version for %s resolved to None", req.name
            )
            return False
        return req.specifier.contains(installed_version, prereleases=True)
    except PackageNotFoundError:
        return False


def install_package(
    package: str,
    upgrade: bool = True,
    target: str | None = None,
    constraints: str | None = None,
    timeout: int | None = None,
) -> bool:
    """Install a package on PyPi. Accepts pip compatible package strings.

    Return boolean if install successful.
    """
    # Not using 'import pip; pip.main([])' because it breaks the logger
    _LOGGER.info("Attempting install of %s", package)
    env = os.environ.copy()
    args = [sys.executable, "-m", "pip", "install", "--quiet", package]
    if timeout:
        args += ["--timeout", str(timeout)]
    if upgrade:
        args.append("--upgrade")
    if constraints is not None:
        args += ["--constraint", constraints]
    if target:
        assert not is_virtual_env()
        # This only works if not running in venv
        args += ["--user"]
        env["PYTHONUSERBASE"] = os.path.abspath(target)
    _LOGGER.debug("Running pip command: args=%s", args)
    with Popen(
        args,
        stdin=PIPE,
        stdout=PIPE,
        stderr=PIPE,
        env=env,
        close_fds=False,  # required for posix_spawn
    ) as process:
        _, stderr = process.communicate()
        if process.returncode != 0:
            _LOGGER.error(
                "Unable to install package %s: %s",
                package,
                stderr.decode("utf-8").lstrip().strip(),
            )
            return False

    return True


async def async_get_user_site(deps_dir: str) -> str:
    """Return user local library path.

    This function is a coroutine.
    """
    env = os.environ.copy()
    env["PYTHONUSERBASE"] = os.path.abspath(deps_dir)
    args = [sys.executable, "-m", "site", "--user-site"]
    process = await asyncio.create_subprocess_exec(
        *args,
        stdin=asyncio.subprocess.PIPE,
        stdout=asyncio.subprocess.PIPE,
        stderr=asyncio.subprocess.DEVNULL,
        env=env,
        close_fds=False,  # required for posix_spawn
    )
    stdout, _ = await process.communicate()
    lib_dir = stdout.decode().strip()
    return lib_dir<|MERGE_RESOLUTION|>--- conflicted
+++ resolved
@@ -29,7 +29,6 @@
     return Path("/.dockerenv").exists()
 
 
-<<<<<<< HEAD
 def get_installed_versions(specifiers: set[str]) -> set[str]:
     """Return a set of installed packages and versions."""
     return {specifier for specifier in specifiers if is_installed(specifier)}
@@ -38,13 +37,7 @@
 def is_installed(requirement_str: str) -> bool:
     """Check if a package is installed and will be loaded when we import it.
 
-    expected input is a pip compatible package specifier
-=======
-def is_installed(requirement_str: str) -> bool:
-    """Check if a package is installed and will be loaded when we import it.
-
     expected input is a pip compatible package specifier (requirement string)
->>>>>>> 75d59159
     e.g. "package==1.0.0" or "package>=1.0.0,<2.0.0"
 
     Returns True when the requirement is met.
@@ -53,18 +46,8 @@
     try:
         req = Requirement(requirement_str)
     except InvalidRequirement:
-<<<<<<< HEAD
-        # This is a zip file. We no longer use this in Home Assistant,
-        # leaving it in for custom components.
-        try:
-            req = Requirement(urlparse(requirement_str).fragment)
-        except InvalidRequirement:
-            _LOGGER.error("Invalid requirement '%s'", requirement_str)
-            return False
-=======
         _LOGGER.error("Invalid requirement '%s'", requirement_str)
         return False
->>>>>>> 75d59159
 
     try:
         if (installed_version := version(req.name)) is None:
