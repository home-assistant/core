"""Typing Helpers for Home Assistant."""
from __future__ import annotations

from collections.abc import Callable
from functools import lru_cache

from homeassistant.const import (
    CONCENTRATION_PARTS_PER_BILLION,
    CONCENTRATION_PARTS_PER_MILLION,
    PERCENTAGE,
    UNIT_NOT_RECOGNIZED_TEMPLATE,
    UnitOfDataRate,
    UnitOfElectricCurrent,
    UnitOfElectricPotential,
    UnitOfEnergy,
    UnitOfInformation,
    UnitOfLength,
    UnitOfMass,
    UnitOfPower,
    UnitOfPressure,
    UnitOfSpeed,
    UnitOfTemperature,
    UnitOfTime,
    UnitOfVolume,
    UnitOfVolumeFlowRate,
    UnitOfVolumetricFlux,
)
from homeassistant.exceptions import HomeAssistantError

# Distance conversion constants
_MM_TO_M = 0.001  # 1 mm = 0.001 m
_CM_TO_M = 0.01  # 1 cm = 0.01 m
_KM_TO_M = 1000  # 1 km = 1000 m

_IN_TO_M = 0.0254  # 1 inch = 0.0254 m
_FOOT_TO_M = _IN_TO_M * 12  # 12 inches = 1 foot (0.3048 m)
_YARD_TO_M = _FOOT_TO_M * 3  # 3 feet = 1 yard (0.9144 m)
_MILE_TO_M = _YARD_TO_M * 1760  # 1760 yard = 1 mile (1609.344 m)

_NAUTICAL_MILE_TO_M = 1852  # 1 nautical mile = 1852 m

# Duration conversion constants
<<<<<<< HEAD
_MIN_TO_SEC = 60  # 1 min = 60 seconds
_HRS_TO_SECS = 60 * _MIN_TO_SEC  # 1 hr = 60 minutes = 3600 seconds
=======
_HRS_TO_SECS = 60 * 60  # 1 hr = 3600 seconds
_HRS_TO_MINUTES = 60  # 1 hr = 60 minutes
>>>>>>> bc720b48
_DAYS_TO_SECS = 24 * _HRS_TO_SECS  # 1 day = 24 hours = 86400 seconds

# Mass conversion constants
_POUND_TO_G = 453.59237
_OUNCE_TO_G = _POUND_TO_G / 16  # 16 ounces to a pound
_STONE_TO_G = _POUND_TO_G * 14  # 14 pounds to a stone

# Pressure conversion constants
_STANDARD_GRAVITY = 9.80665
_MERCURY_DENSITY = 13.5951

# Volume conversion constants
_L_TO_CUBIC_METER = 0.001  # 1 L = 0.001 m³
_ML_TO_CUBIC_METER = 0.001 * _L_TO_CUBIC_METER  # 1 mL = 0.001 L
_GALLON_TO_CUBIC_METER = 231 * pow(_IN_TO_M, 3)  # US gallon is 231 cubic inches
_FLUID_OUNCE_TO_CUBIC_METER = _GALLON_TO_CUBIC_METER / 128  # 128 fl. oz. in a US gallon
_CUBIC_FOOT_TO_CUBIC_METER = pow(_FOOT_TO_M, 3)


class BaseUnitConverter:
    """Define the format of a conversion utility."""

    UNIT_CLASS: str
    NORMALIZED_UNIT: str | None
    VALID_UNITS: set[str | None]

    _UNIT_CONVERSION: dict[str | None, float]

    @classmethod
    def convert(cls, value: float, from_unit: str | None, to_unit: str | None) -> float:
        """Convert one unit of measurement to another."""
        return cls.converter_factory(from_unit, to_unit)(value)

    @classmethod
    @lru_cache
    def converter_factory(
        cls, from_unit: str | None, to_unit: str | None
    ) -> Callable[[float], float]:
        """Return a function to convert one unit of measurement to another."""
        if from_unit == to_unit:
            return lambda value: value
        from_ratio, to_ratio = cls._get_from_to_ratio(from_unit, to_unit)
        return lambda val: (val / from_ratio) * to_ratio

    @classmethod
    def _get_from_to_ratio(
        cls, from_unit: str | None, to_unit: str | None
    ) -> tuple[float, float]:
        """Get unit ratio between units of measurement."""
        unit_conversion = cls._UNIT_CONVERSION
        try:
            return unit_conversion[from_unit], unit_conversion[to_unit]
        except KeyError as err:
            raise HomeAssistantError(
                UNIT_NOT_RECOGNIZED_TEMPLATE.format(err.args[0], cls.UNIT_CLASS)
            ) from err

    @classmethod
    @lru_cache
    def converter_factory_allow_none(
        cls, from_unit: str | None, to_unit: str | None
    ) -> Callable[[float | None], float | None]:
        """Return a function to convert one unit of measurement to another which allows None."""
        if from_unit == to_unit:
            return lambda value: value
        from_ratio, to_ratio = cls._get_from_to_ratio(from_unit, to_unit)
        return lambda val: None if val is None else (val / from_ratio) * to_ratio

    @classmethod
    @lru_cache
    def get_unit_ratio(cls, from_unit: str | None, to_unit: str | None) -> float:
        """Get unit ratio between units of measurement."""
        from_ratio, to_ratio = cls._get_from_to_ratio(from_unit, to_unit)
        return from_ratio / to_ratio


class DataRateConverter(BaseUnitConverter):
    """Utility to convert data rate values."""

    UNIT_CLASS = "data_rate"
    NORMALIZED_UNIT = UnitOfDataRate.BITS_PER_SECOND
    # Units in terms of bits
    _UNIT_CONVERSION: dict[str | None, float] = {
        UnitOfDataRate.BITS_PER_SECOND: 1,
        UnitOfDataRate.KILOBITS_PER_SECOND: 1 / 1e3,
        UnitOfDataRate.MEGABITS_PER_SECOND: 1 / 1e6,
        UnitOfDataRate.GIGABITS_PER_SECOND: 1 / 1e9,
        UnitOfDataRate.BYTES_PER_SECOND: 1 / 8,
        UnitOfDataRate.KILOBYTES_PER_SECOND: 1 / 8e3,
        UnitOfDataRate.MEGABYTES_PER_SECOND: 1 / 8e6,
        UnitOfDataRate.GIGABYTES_PER_SECOND: 1 / 8e9,
        UnitOfDataRate.KIBIBYTES_PER_SECOND: 1 / 2**13,
        UnitOfDataRate.MEBIBYTES_PER_SECOND: 1 / 2**23,
        UnitOfDataRate.GIBIBYTES_PER_SECOND: 1 / 2**33,
    }
    VALID_UNITS = set(UnitOfDataRate)


class DistanceConverter(BaseUnitConverter):
    """Utility to convert distance values."""

    UNIT_CLASS = "distance"
    NORMALIZED_UNIT = UnitOfLength.METERS
    _UNIT_CONVERSION: dict[str | None, float] = {
        UnitOfLength.METERS: 1,
        UnitOfLength.MILLIMETERS: 1 / _MM_TO_M,
        UnitOfLength.CENTIMETERS: 1 / _CM_TO_M,
        UnitOfLength.KILOMETERS: 1 / _KM_TO_M,
        UnitOfLength.INCHES: 1 / _IN_TO_M,
        UnitOfLength.FEET: 1 / _FOOT_TO_M,
        UnitOfLength.YARDS: 1 / _YARD_TO_M,
        UnitOfLength.MILES: 1 / _MILE_TO_M,
    }
    VALID_UNITS = {
        UnitOfLength.KILOMETERS,
        UnitOfLength.MILES,
        UnitOfLength.FEET,
        UnitOfLength.METERS,
        UnitOfLength.CENTIMETERS,
        UnitOfLength.MILLIMETERS,
        UnitOfLength.INCHES,
        UnitOfLength.YARDS,
    }


class ElectricCurrentConverter(BaseUnitConverter):
    """Utility to convert electric current values."""

    UNIT_CLASS = "electric_current"
    NORMALIZED_UNIT = UnitOfElectricCurrent.AMPERE
    _UNIT_CONVERSION: dict[str | None, float] = {
        UnitOfElectricCurrent.AMPERE: 1,
        UnitOfElectricCurrent.MILLIAMPERE: 1e3,
    }
    VALID_UNITS = set(UnitOfElectricCurrent)


class ElectricPotentialConverter(BaseUnitConverter):
    """Utility to convert electric potential values."""

    UNIT_CLASS = "voltage"
    NORMALIZED_UNIT = UnitOfElectricPotential.VOLT
    _UNIT_CONVERSION: dict[str | None, float] = {
        UnitOfElectricPotential.VOLT: 1,
        UnitOfElectricPotential.MILLIVOLT: 1e3,
    }
    VALID_UNITS = {
        UnitOfElectricPotential.VOLT,
        UnitOfElectricPotential.MILLIVOLT,
    }


class EnergyConverter(BaseUnitConverter):
    """Utility to convert energy values."""

    UNIT_CLASS = "energy"
    NORMALIZED_UNIT = UnitOfEnergy.KILO_WATT_HOUR
    _UNIT_CONVERSION: dict[str | None, float] = {
        UnitOfEnergy.WATT_HOUR: 1 * 1000,
        UnitOfEnergy.KILO_WATT_HOUR: 1,
        UnitOfEnergy.MEGA_WATT_HOUR: 1 / 1000,
        UnitOfEnergy.MEGA_JOULE: 3.6,
        UnitOfEnergy.GIGA_JOULE: 3.6 / 1000,
    }
    VALID_UNITS = {
        UnitOfEnergy.WATT_HOUR,
        UnitOfEnergy.KILO_WATT_HOUR,
        UnitOfEnergy.MEGA_WATT_HOUR,
        UnitOfEnergy.MEGA_JOULE,
        UnitOfEnergy.GIGA_JOULE,
    }


class InformationConverter(BaseUnitConverter):
    """Utility to convert information values."""

    UNIT_CLASS = "information"
    NORMALIZED_UNIT = UnitOfInformation.BITS
    # Units in terms of bits
    _UNIT_CONVERSION: dict[str | None, float] = {
        UnitOfInformation.BITS: 1,
        UnitOfInformation.KILOBITS: 1 / 1e3,
        UnitOfInformation.MEGABITS: 1 / 1e6,
        UnitOfInformation.GIGABITS: 1 / 1e9,
        UnitOfInformation.BYTES: 1 / 8,
        UnitOfInformation.KILOBYTES: 1 / 8e3,
        UnitOfInformation.MEGABYTES: 1 / 8e6,
        UnitOfInformation.GIGABYTES: 1 / 8e9,
        UnitOfInformation.TERABYTES: 1 / 8e12,
        UnitOfInformation.PETABYTES: 1 / 8e15,
        UnitOfInformation.EXABYTES: 1 / 8e18,
        UnitOfInformation.ZETTABYTES: 1 / 8e21,
        UnitOfInformation.YOTTABYTES: 1 / 8e24,
        UnitOfInformation.KIBIBYTES: 1 / 2**13,
        UnitOfInformation.MEBIBYTES: 1 / 2**23,
        UnitOfInformation.GIBIBYTES: 1 / 2**33,
        UnitOfInformation.TEBIBYTES: 1 / 2**43,
        UnitOfInformation.PEBIBYTES: 1 / 2**53,
        UnitOfInformation.EXBIBYTES: 1 / 2**63,
        UnitOfInformation.ZEBIBYTES: 1 / 2**73,
        UnitOfInformation.YOBIBYTES: 1 / 2**83,
    }
    VALID_UNITS = set(UnitOfInformation)


class MassConverter(BaseUnitConverter):
    """Utility to convert mass values."""

    UNIT_CLASS = "mass"
    NORMALIZED_UNIT = UnitOfMass.GRAMS
    _UNIT_CONVERSION: dict[str | None, float] = {
        UnitOfMass.MICROGRAMS: 1 * 1000 * 1000,
        UnitOfMass.MILLIGRAMS: 1 * 1000,
        UnitOfMass.GRAMS: 1,
        UnitOfMass.KILOGRAMS: 1 / 1000,
        UnitOfMass.OUNCES: 1 / _OUNCE_TO_G,
        UnitOfMass.POUNDS: 1 / _POUND_TO_G,
        UnitOfMass.STONES: 1 / _STONE_TO_G,
    }
    VALID_UNITS = {
        UnitOfMass.GRAMS,
        UnitOfMass.KILOGRAMS,
        UnitOfMass.MILLIGRAMS,
        UnitOfMass.MICROGRAMS,
        UnitOfMass.OUNCES,
        UnitOfMass.POUNDS,
        UnitOfMass.STONES,
    }


class PowerConverter(BaseUnitConverter):
    """Utility to convert power values."""

    UNIT_CLASS = "power"
    NORMALIZED_UNIT = UnitOfPower.WATT
    _UNIT_CONVERSION: dict[str | None, float] = {
        UnitOfPower.WATT: 1,
        UnitOfPower.KILO_WATT: 1 / 1000,
    }
    VALID_UNITS = {
        UnitOfPower.WATT,
        UnitOfPower.KILO_WATT,
    }


class PressureConverter(BaseUnitConverter):
    """Utility to convert pressure values."""

    UNIT_CLASS = "pressure"
    NORMALIZED_UNIT = UnitOfPressure.PA
    _UNIT_CONVERSION: dict[str | None, float] = {
        UnitOfPressure.PA: 1,
        UnitOfPressure.HPA: 1 / 100,
        UnitOfPressure.KPA: 1 / 1000,
        UnitOfPressure.BAR: 1 / 100000,
        UnitOfPressure.CBAR: 1 / 1000,
        UnitOfPressure.MBAR: 1 / 100,
        UnitOfPressure.INHG: 1
        / (_IN_TO_M * 1000 * _STANDARD_GRAVITY * _MERCURY_DENSITY),
        UnitOfPressure.PSI: 1 / 6894.757,
        UnitOfPressure.MMHG: 1
        / (_MM_TO_M * 1000 * _STANDARD_GRAVITY * _MERCURY_DENSITY),
    }
    VALID_UNITS = {
        UnitOfPressure.PA,
        UnitOfPressure.HPA,
        UnitOfPressure.KPA,
        UnitOfPressure.BAR,
        UnitOfPressure.CBAR,
        UnitOfPressure.MBAR,
        UnitOfPressure.INHG,
        UnitOfPressure.PSI,
        UnitOfPressure.MMHG,
    }


class SpeedConverter(BaseUnitConverter):
    """Utility to convert speed values."""

    UNIT_CLASS = "speed"
    NORMALIZED_UNIT = UnitOfSpeed.METERS_PER_SECOND
    _UNIT_CONVERSION: dict[str | None, float] = {
        UnitOfVolumetricFlux.INCHES_PER_DAY: _DAYS_TO_SECS / _IN_TO_M,
        UnitOfVolumetricFlux.INCHES_PER_HOUR: _HRS_TO_SECS / _IN_TO_M,
        UnitOfVolumetricFlux.MILLIMETERS_PER_DAY: _DAYS_TO_SECS / _MM_TO_M,
        UnitOfVolumetricFlux.MILLIMETERS_PER_HOUR: _HRS_TO_SECS / _MM_TO_M,
        UnitOfSpeed.FEET_PER_SECOND: 1 / _FOOT_TO_M,
        UnitOfSpeed.KILOMETERS_PER_HOUR: _HRS_TO_SECS / _KM_TO_M,
        UnitOfSpeed.KNOTS: _HRS_TO_SECS / _NAUTICAL_MILE_TO_M,
        UnitOfSpeed.METERS_PER_SECOND: 1,
        UnitOfSpeed.MILES_PER_HOUR: _HRS_TO_SECS / _MILE_TO_M,
    }
    VALID_UNITS = {
        UnitOfVolumetricFlux.INCHES_PER_DAY,
        UnitOfVolumetricFlux.INCHES_PER_HOUR,
        UnitOfVolumetricFlux.MILLIMETERS_PER_DAY,
        UnitOfVolumetricFlux.MILLIMETERS_PER_HOUR,
        UnitOfSpeed.FEET_PER_SECOND,
        UnitOfSpeed.KILOMETERS_PER_HOUR,
        UnitOfSpeed.KNOTS,
        UnitOfSpeed.METERS_PER_SECOND,
        UnitOfSpeed.MILES_PER_HOUR,
    }


class TemperatureConverter(BaseUnitConverter):
    """Utility to convert temperature values."""

    UNIT_CLASS = "temperature"
    NORMALIZED_UNIT = UnitOfTemperature.CELSIUS
    VALID_UNITS = {
        UnitOfTemperature.CELSIUS,
        UnitOfTemperature.FAHRENHEIT,
        UnitOfTemperature.KELVIN,
    }
    _UNIT_CONVERSION = {
        UnitOfTemperature.CELSIUS: 1.0,
        UnitOfTemperature.FAHRENHEIT: 1.8,
        UnitOfTemperature.KELVIN: 1.0,
    }

    @classmethod
    @lru_cache(maxsize=8)
    def converter_factory(
        cls, from_unit: str | None, to_unit: str | None
    ) -> Callable[[float], float]:
        """Return a function to convert a temperature from one unit to another."""
        if from_unit == to_unit:
            # Return a function that does nothing. This is not
            # in _converter_factory because we do not want to wrap
            # it with the None check in converter_factory_allow_none.
            return lambda value: value

        return cls._converter_factory(from_unit, to_unit)

    @classmethod
    @lru_cache(maxsize=8)
    def converter_factory_allow_none(
        cls, from_unit: str | None, to_unit: str | None
    ) -> Callable[[float | None], float | None]:
        """Return a function to convert a temperature from one unit to another which allows None."""
        if from_unit == to_unit:
            # Return a function that does nothing. This is not
            # in _converter_factory because we do not want to wrap
            # it with the None check in this case.
            return lambda value: value
        convert = cls._converter_factory(from_unit, to_unit)
        return lambda value: None if value is None else convert(value)

    @classmethod
    def _converter_factory(
        cls, from_unit: str | None, to_unit: str | None
    ) -> Callable[[float], float]:
        """Convert a temperature from one unit to another.

        eg. 10°C will return 50°F

        For converting an interval between two temperatures, please use
        `convert_interval` instead.
        """
        # We cannot use the implementation from BaseUnitConverter here because the
        # temperature units do not use the same floor: 0°C, 0°F and 0K do not align
        if from_unit == UnitOfTemperature.CELSIUS:
            if to_unit == UnitOfTemperature.FAHRENHEIT:
                return cls._celsius_to_fahrenheit
            if to_unit == UnitOfTemperature.KELVIN:
                return cls._celsius_to_kelvin
            raise HomeAssistantError(
                UNIT_NOT_RECOGNIZED_TEMPLATE.format(to_unit, cls.UNIT_CLASS)
            )

        if from_unit == UnitOfTemperature.FAHRENHEIT:
            if to_unit == UnitOfTemperature.CELSIUS:
                return cls._fahrenheit_to_celsius
            if to_unit == UnitOfTemperature.KELVIN:
                return cls._fahrenheit_to_kelvin
            raise HomeAssistantError(
                UNIT_NOT_RECOGNIZED_TEMPLATE.format(to_unit, cls.UNIT_CLASS)
            )

        if from_unit == UnitOfTemperature.KELVIN:
            if to_unit == UnitOfTemperature.CELSIUS:
                return cls._kelvin_to_celsius
            if to_unit == UnitOfTemperature.FAHRENHEIT:
                return cls._kelvin_to_fahrenheit
            raise HomeAssistantError(
                UNIT_NOT_RECOGNIZED_TEMPLATE.format(to_unit, cls.UNIT_CLASS)
            )
        raise HomeAssistantError(
            UNIT_NOT_RECOGNIZED_TEMPLATE.format(from_unit, cls.UNIT_CLASS)
        )

    @classmethod
    def convert_interval(cls, interval: float, from_unit: str, to_unit: str) -> float:
        """Convert a temperature interval from one unit to another.

        eg. a 10°C interval (10°C to 20°C) will return a 18°F (50°F to 68°F) interval

        For converting a temperature value, please use `convert` as this method
        skips floor adjustment.
        """
        # We use BaseUnitConverter implementation here because we are only interested
        # in the ratio between the units.
        return super().converter_factory(from_unit, to_unit)(interval)

    @classmethod
    def _kelvin_to_fahrenheit(cls, kelvin: float) -> float:
        """Convert a temperature in Kelvin to Fahrenheit."""
        return (kelvin - 273.15) * 1.8 + 32.0

    @classmethod
    def _fahrenheit_to_kelvin(cls, fahrenheit: float) -> float:
        """Convert a temperature in Fahrenheit to Kelvin."""
        return 273.15 + ((fahrenheit - 32.0) / 1.8)

    @classmethod
    def _fahrenheit_to_celsius(cls, fahrenheit: float) -> float:
        """Convert a temperature in Fahrenheit to Celsius."""
        return (fahrenheit - 32.0) / 1.8

    @classmethod
    def _kelvin_to_celsius(cls, kelvin: float) -> float:
        """Convert a temperature in Kelvin to Celsius."""
        return kelvin - 273.15

    @classmethod
    def _celsius_to_fahrenheit(cls, celsius: float) -> float:
        """Convert a temperature in Celsius to Fahrenheit."""
        return celsius * 1.8 + 32.0

    @classmethod
    def _celsius_to_kelvin(cls, celsius: float) -> float:
        """Convert a temperature in Celsius to Kelvin."""
        return celsius + 273.15


class UnitlessRatioConverter(BaseUnitConverter):
    """Utility to convert unitless ratios."""

    UNIT_CLASS = "unitless"
    NORMALIZED_UNIT = None
    _UNIT_CONVERSION: dict[str | None, float] = {
        None: 1,
        CONCENTRATION_PARTS_PER_BILLION: 1000000000,
        CONCENTRATION_PARTS_PER_MILLION: 1000000,
        PERCENTAGE: 100,
    }
    VALID_UNITS = {
        None,
        PERCENTAGE,
    }


class VolumeConverter(BaseUnitConverter):
    """Utility to convert volume values."""

    UNIT_CLASS = "volume"
    NORMALIZED_UNIT = UnitOfVolume.CUBIC_METERS
    # Units in terms of m³
    _UNIT_CONVERSION: dict[str | None, float] = {
        UnitOfVolume.LITERS: 1 / _L_TO_CUBIC_METER,
        UnitOfVolume.MILLILITERS: 1 / _ML_TO_CUBIC_METER,
        UnitOfVolume.GALLONS: 1 / _GALLON_TO_CUBIC_METER,
        UnitOfVolume.FLUID_OUNCES: 1 / _FLUID_OUNCE_TO_CUBIC_METER,
        UnitOfVolume.CUBIC_METERS: 1,
        UnitOfVolume.CUBIC_FEET: 1 / _CUBIC_FOOT_TO_CUBIC_METER,
        UnitOfVolume.CENTUM_CUBIC_FEET: 1 / (100 * _CUBIC_FOOT_TO_CUBIC_METER),
    }
    VALID_UNITS = {
        UnitOfVolume.LITERS,
        UnitOfVolume.MILLILITERS,
        UnitOfVolume.GALLONS,
        UnitOfVolume.FLUID_OUNCES,
        UnitOfVolume.CUBIC_METERS,
        UnitOfVolume.CUBIC_FEET,
        UnitOfVolume.CENTUM_CUBIC_FEET,
    }


<<<<<<< HEAD
class DurationConverter(BaseUnitConverter):
    """Utility to convert duration values."""

    UNIT_CLASS = "duration"
    NORMALIZED_UNIT = UnitOfTime.SECONDS
    _UNIT_CONVERSION: dict[str | None, float] = {
        UnitOfTime.MICROSECONDS: 1000000,
        UnitOfTime.MILLISECONDS: 1000,
        UnitOfTime.SECONDS: 1,
        UnitOfTime.MINUTES: 1 / _MIN_TO_SEC,
        UnitOfTime.HOURS: 1 / _HRS_TO_SECS,
        UnitOfTime.DAYS: 1 / _DAYS_TO_SECS,
        UnitOfTime.WEEKS: 1 / (7 * _DAYS_TO_SECS),
    }
    VALID_UNITS = {
        UnitOfTime.MICROSECONDS,
        UnitOfTime.MILLISECONDS,
        UnitOfTime.SECONDS,
        UnitOfTime.MINUTES,
        UnitOfTime.HOURS,
        UnitOfTime.DAYS,
        UnitOfTime.WEEKS,
=======
class VolumeFlowRateConverter(BaseUnitConverter):
    """Utility to convert volume values."""

    UNIT_CLASS = "volume_flow_rate"
    NORMALIZED_UNIT = UnitOfVolumeFlowRate.CUBIC_METERS_PER_HOUR
    # Units in terms of m³/h
    _UNIT_CONVERSION: dict[str | None, float] = {
        UnitOfVolumeFlowRate.CUBIC_METERS_PER_HOUR: 1,
        UnitOfVolumeFlowRate.CUBIC_FEET_PER_MINUTE: 1
        / (_HRS_TO_MINUTES * _CUBIC_FOOT_TO_CUBIC_METER),
        UnitOfVolumeFlowRate.LITERS_PER_MINUTE: 1
        / (_HRS_TO_MINUTES * _L_TO_CUBIC_METER),
        UnitOfVolumeFlowRate.GALLONS_PER_MINUTE: 1
        / (_HRS_TO_MINUTES * _GALLON_TO_CUBIC_METER),
    }
    VALID_UNITS = {
        UnitOfVolumeFlowRate.CUBIC_FEET_PER_MINUTE,
        UnitOfVolumeFlowRate.CUBIC_METERS_PER_HOUR,
        UnitOfVolumeFlowRate.LITERS_PER_MINUTE,
        UnitOfVolumeFlowRate.GALLONS_PER_MINUTE,
>>>>>>> bc720b48
    }<|MERGE_RESOLUTION|>--- conflicted
+++ resolved
@@ -40,13 +40,9 @@
 _NAUTICAL_MILE_TO_M = 1852  # 1 nautical mile = 1852 m
 
 # Duration conversion constants
-<<<<<<< HEAD
 _MIN_TO_SEC = 60  # 1 min = 60 seconds
-_HRS_TO_SECS = 60 * _MIN_TO_SEC  # 1 hr = 60 minutes = 3600 seconds
-=======
-_HRS_TO_SECS = 60 * 60  # 1 hr = 3600 seconds
 _HRS_TO_MINUTES = 60  # 1 hr = 60 minutes
->>>>>>> bc720b48
+_HRS_TO_SECS = _HRS_TO_MINUTES * _MIN_TO_SEC  # 1 hr = 60 minutes = 3600 seconds
 _DAYS_TO_SECS = 24 * _HRS_TO_SECS  # 1 day = 24 hours = 86400 seconds
 
 # Mass conversion constants
@@ -526,7 +522,29 @@
     }
 
 
-<<<<<<< HEAD
+class VolumeFlowRateConverter(BaseUnitConverter):
+    """Utility to convert volume values."""
+
+    UNIT_CLASS = "volume_flow_rate"
+    NORMALIZED_UNIT = UnitOfVolumeFlowRate.CUBIC_METERS_PER_HOUR
+    # Units in terms of m³/h
+    _UNIT_CONVERSION: dict[str | None, float] = {
+        UnitOfVolumeFlowRate.CUBIC_METERS_PER_HOUR: 1,
+        UnitOfVolumeFlowRate.CUBIC_FEET_PER_MINUTE: 1
+        / (_HRS_TO_MINUTES * _CUBIC_FOOT_TO_CUBIC_METER),
+        UnitOfVolumeFlowRate.LITERS_PER_MINUTE: 1
+        / (_HRS_TO_MINUTES * _L_TO_CUBIC_METER),
+        UnitOfVolumeFlowRate.GALLONS_PER_MINUTE: 1
+        / (_HRS_TO_MINUTES * _GALLON_TO_CUBIC_METER),
+    }
+    VALID_UNITS = {
+        UnitOfVolumeFlowRate.CUBIC_FEET_PER_MINUTE,
+        UnitOfVolumeFlowRate.CUBIC_METERS_PER_HOUR,
+        UnitOfVolumeFlowRate.LITERS_PER_MINUTE,
+        UnitOfVolumeFlowRate.GALLONS_PER_MINUTE,
+    }
+
+
 class DurationConverter(BaseUnitConverter):
     """Utility to convert duration values."""
 
@@ -549,26 +567,4 @@
         UnitOfTime.HOURS,
         UnitOfTime.DAYS,
         UnitOfTime.WEEKS,
-=======
-class VolumeFlowRateConverter(BaseUnitConverter):
-    """Utility to convert volume values."""
-
-    UNIT_CLASS = "volume_flow_rate"
-    NORMALIZED_UNIT = UnitOfVolumeFlowRate.CUBIC_METERS_PER_HOUR
-    # Units in terms of m³/h
-    _UNIT_CONVERSION: dict[str | None, float] = {
-        UnitOfVolumeFlowRate.CUBIC_METERS_PER_HOUR: 1,
-        UnitOfVolumeFlowRate.CUBIC_FEET_PER_MINUTE: 1
-        / (_HRS_TO_MINUTES * _CUBIC_FOOT_TO_CUBIC_METER),
-        UnitOfVolumeFlowRate.LITERS_PER_MINUTE: 1
-        / (_HRS_TO_MINUTES * _L_TO_CUBIC_METER),
-        UnitOfVolumeFlowRate.GALLONS_PER_MINUTE: 1
-        / (_HRS_TO_MINUTES * _GALLON_TO_CUBIC_METER),
-    }
-    VALID_UNITS = {
-        UnitOfVolumeFlowRate.CUBIC_FEET_PER_MINUTE,
-        UnitOfVolumeFlowRate.CUBIC_METERS_PER_HOUR,
-        UnitOfVolumeFlowRate.LITERS_PER_MINUTE,
-        UnitOfVolumeFlowRate.GALLONS_PER_MINUTE,
->>>>>>> bc720b48
     }