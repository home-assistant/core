--- conflicted
+++ resolved
@@ -15,7 +15,6 @@
         ]
     },
     {
-<<<<<<< HEAD
         "domain": "inkbird",
         "local_name": "sps"
     },
@@ -30,10 +29,10 @@
     {
         "domain": "inkbird",
         "local_name": "tps"
-=======
+    },
+    {
         "domain": "sensorpush",
         "local_name": "SensorPush*"
->>>>>>> 67e16d77
     },
     {
         "domain": "switchbot",
