--- conflicted
+++ resolved
@@ -435,17 +435,10 @@
         "local_name": "AP-*",
     },
     {
-<<<<<<< HEAD
-=======
-        "domain": "led_ble",
-        "local_name": "MELK-*",
-    },
-    {
         "domain": "led_ble",
         "local_name": "LD-0003",
     },
     {
->>>>>>> ff7601e6
         "domain": "medcom_ble",
         "service_uuid": "39b31fec-b63a-4ef7-b163-a7317872007f",
     },
