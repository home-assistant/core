--- conflicted
+++ resolved
@@ -73,14 +73,13 @@
         "macaddress": "B4E62D*"
     },
     {
-<<<<<<< HEAD
         "domain": "gogogate2",
         "hostname": "ismartgate*"
-=======
+    },
+    {
         "domain": "guardian",
         "hostname": "gvc*",
         "macaddress": "30AEA4*"
->>>>>>> 09ed46e7
     },
     {
         "domain": "hunterdouglas_powerview",
