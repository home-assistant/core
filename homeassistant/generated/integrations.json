{
  "integration": {
    "3_day_blinds": {
      "name": "3 Day Blinds",
      "integration_type": "virtual",
      "supported_by": "motion_blinds"
    },
    "abode": {
      "name": "Abode",
      "integration_type": "hub",
      "config_flow": true,
      "iot_class": "cloud_push",
      "single_config_entry": true
    },
    "acaia": {
      "name": "Acaia",
      "integration_type": "device",
      "config_flow": true,
      "iot_class": "local_push"
    },
    "accuweather": {
      "name": "AccuWeather",
      "integration_type": "service",
      "config_flow": true,
      "iot_class": "cloud_polling"
    },
    "acer_projector": {
      "name": "Acer Projector",
      "integration_type": "hub",
      "config_flow": false,
      "iot_class": "local_polling"
    },
    "acmeda": {
      "name": "Rollease Acmeda Automate",
      "integration_type": "hub",
      "config_flow": true,
      "iot_class": "local_push"
    },
    "acomax": {
      "name": "Acomax",
      "integration_type": "virtual",
      "supported_by": "motion_blinds"
    },
    "actiontec": {
      "name": "Actiontec",
      "integration_type": "hub",
      "config_flow": false,
      "iot_class": "local_polling"
    },
    "adax": {
      "name": "Adax",
      "integration_type": "hub",
      "config_flow": true,
      "iot_class": "local_polling"
    },
    "adguard": {
      "name": "AdGuard Home",
      "integration_type": "service",
      "config_flow": true,
      "iot_class": "local_polling"
    },
    "ads": {
      "name": "ADS",
      "integration_type": "hub",
      "config_flow": false,
      "iot_class": "local_push"
    },
    "advantage_air": {
      "name": "Advantage Air",
      "integration_type": "hub",
      "config_flow": true,
      "iot_class": "local_polling"
    },
    "aemet": {
      "name": "AEMET OpenData",
      "integration_type": "hub",
      "config_flow": true,
      "iot_class": "cloud_polling"
    },
    "aep_ohio": {
      "name": "AEP Ohio",
      "integration_type": "virtual",
      "supported_by": "opower"
    },
    "aep_texas": {
      "name": "AEP Texas",
      "integration_type": "virtual",
      "supported_by": "opower"
    },
    "aftership": {
      "name": "AfterShip",
      "integration_type": "hub",
      "config_flow": true,
      "iot_class": "cloud_polling"
    },
    "agent_dvr": {
      "name": "Agent DVR",
      "integration_type": "hub",
      "config_flow": true,
      "iot_class": "local_polling"
    },
    "airgradient": {
      "name": "AirGradient",
      "integration_type": "device",
      "config_flow": true,
      "iot_class": "local_polling"
    },
    "airly": {
      "name": "Airly",
      "integration_type": "service",
      "config_flow": true,
      "iot_class": "cloud_polling"
    },
    "airnow": {
      "name": "AirNow",
      "integration_type": "hub",
      "config_flow": true,
      "iot_class": "cloud_polling"
    },
    "airq": {
      "name": "air-Q",
      "integration_type": "hub",
      "config_flow": true,
      "iot_class": "local_polling"
    },
    "airthings": {
      "name": "Airthings",
      "integrations": {
        "airthings": {
          "integration_type": "hub",
          "config_flow": true,
          "iot_class": "cloud_polling",
          "name": "Airthings"
        },
        "airthings_ble": {
          "integration_type": "hub",
          "config_flow": true,
          "iot_class": "local_polling",
          "name": "Airthings BLE"
        }
      }
    },
    "airtouch4": {
      "name": "AirTouch 4",
      "integration_type": "hub",
      "config_flow": true,
      "iot_class": "local_polling"
    },
    "airtouch5": {
      "name": "AirTouch 5",
      "integration_type": "hub",
      "config_flow": true,
      "iot_class": "local_push"
    },
    "airvisual": {
      "name": "AirVisual",
      "integrations": {
        "airvisual": {
          "integration_type": "service",
          "config_flow": true,
          "iot_class": "cloud_polling",
          "name": "AirVisual Cloud"
        },
        "airvisual_pro": {
          "integration_type": "device",
          "config_flow": true,
          "iot_class": "local_polling",
          "name": "AirVisual Pro"
        }
      }
    },
    "airzone": {
      "name": "Airzone",
      "integrations": {
        "airzone": {
          "integration_type": "hub",
          "config_flow": true,
          "iot_class": "local_polling",
          "name": "Airzone"
        },
        "airzone_cloud": {
          "integration_type": "hub",
          "config_flow": true,
          "iot_class": "cloud_push",
          "name": "Airzone Cloud"
        }
      }
    },
    "aladdin_connect": {
      "name": "Aladdin Connect",
      "integration_type": "hub",
      "config_flow": true,
      "iot_class": "cloud_polling"
    },
    "alarmdecoder": {
      "name": "AlarmDecoder",
      "integration_type": "device",
      "config_flow": true,
      "iot_class": "local_push"
    },
    "alert": {
      "name": "Alert",
      "integration_type": "hub",
      "config_flow": false,
      "iot_class": "local_push"
    },
    "alpha_vantage": {
      "name": "Alpha Vantage",
      "integration_type": "hub",
      "config_flow": false,
      "iot_class": "cloud_polling"
    },
    "altruist": {
      "name": "Altruist",
      "integration_type": "device",
      "config_flow": true,
      "iot_class": "local_polling"
    },
    "amazon": {
      "name": "Amazon",
      "integrations": {
        "alexa_devices": {
          "integration_type": "hub",
          "config_flow": true,
          "iot_class": "cloud_polling",
          "name": "Alexa Devices"
        },
        "amazon_polly": {
          "integration_type": "hub",
          "config_flow": false,
          "iot_class": "cloud_push",
          "name": "Amazon Polly"
        },
        "aws": {
          "integration_type": "hub",
          "config_flow": false,
          "iot_class": "cloud_push",
          "name": "Amazon Web Services (AWS)"
        },
        "aws_s3": {
          "integration_type": "service",
          "config_flow": true,
          "iot_class": "cloud_push",
          "name": "AWS S3"
        },
        "fire_tv": {
          "integration_type": "virtual",
          "config_flow": false,
          "supported_by": "androidtv",
          "name": "Amazon Fire TV"
        },
        "route53": {
          "integration_type": "hub",
          "config_flow": false,
          "iot_class": "cloud_push",
          "name": "AWS Route53"
        }
      }
    },
    "amberelectric": {
      "name": "Amber Electric",
      "integration_type": "hub",
      "config_flow": true,
      "iot_class": "cloud_polling"
    },
    "ambient_weather": {
      "name": "Ambient Weather",
      "integrations": {
        "ambient_network": {
          "integration_type": "service",
          "config_flow": true,
          "iot_class": "cloud_polling",
          "name": "Ambient Weather Network"
        },
        "ambient_station": {
          "integration_type": "hub",
          "config_flow": true,
          "iot_class": "cloud_push",
          "name": "Ambient Weather Station"
        }
      }
    },
    "amcrest": {
      "name": "Amcrest",
      "integration_type": "hub",
      "config_flow": false,
      "iot_class": "local_polling"
    },
    "amp_motorization": {
      "name": "AMP Motorization",
      "integration_type": "virtual",
      "supported_by": "motion_blinds"
    },
    "ampio": {
      "name": "Ampio Smart Smog System",
      "integration_type": "hub",
      "config_flow": false,
      "iot_class": "cloud_polling"
    },
    "analytics_insights": {
      "name": "Home Assistant Analytics Insights",
      "integration_type": "service",
      "config_flow": true,
      "iot_class": "cloud_polling",
      "single_config_entry": true
    },
    "android_ip_webcam": {
      "name": "Android IP Webcam",
      "integration_type": "hub",
      "config_flow": true,
      "iot_class": "local_polling"
    },
    "androidtv": {
      "name": "Android Debug Bridge",
      "integration_type": "device",
      "config_flow": true,
      "iot_class": "local_polling"
    },
    "androidtv_remote": {
      "name": "Android TV Remote",
      "integration_type": "device",
      "config_flow": true,
      "iot_class": "local_push"
    },
    "anel_pwrctrl": {
      "name": "Anel NET-PwrCtrl",
      "integration_type": "hub",
      "config_flow": false,
      "iot_class": "local_polling"
    },
    "anova": {
      "name": "Anova",
      "integration_type": "hub",
      "config_flow": true,
      "iot_class": "cloud_push"
    },
    "anthemav": {
      "name": "Anthem A/V Receivers",
      "integration_type": "hub",
      "config_flow": true,
      "iot_class": "local_push"
    },
    "anthropic": {
      "name": "Anthropic Conversation",
      "integration_type": "service",
      "config_flow": true,
      "iot_class": "cloud_polling"
    },
    "anwb_energie": {
      "name": "ANWB Energie",
      "integration_type": "virtual",
      "supported_by": "energyzero"
    },
    "aosmith": {
      "name": "A. O. Smith",
      "integration_type": "hub",
      "config_flow": true,
      "iot_class": "cloud_polling"
    },
    "apache_kafka": {
      "name": "Apache Kafka",
      "integration_type": "hub",
      "config_flow": false,
      "iot_class": "local_push"
    },
    "apcupsd": {
      "name": "APC UPS Daemon",
      "integration_type": "hub",
      "config_flow": true,
      "iot_class": "local_polling"
    },
    "apollo_automation": {
      "name": "Apollo Automation",
      "integration_type": "virtual",
      "supported_by": "esphome"
    },
    "appalachianpower": {
      "name": "Appalachian Power",
      "integration_type": "virtual",
      "supported_by": "opower"
    },
    "apple": {
      "name": "Apple",
      "integrations": {
        "apple_tv": {
          "integration_type": "hub",
          "config_flow": true,
          "iot_class": "local_push",
          "name": "Apple TV"
        },
        "homekit_controller": {
          "integration_type": "hub",
          "config_flow": true,
          "iot_class": "local_push",
          "name": "HomeKit Device"
        },
        "homekit": {
          "integration_type": "hub",
          "config_flow": true,
          "iot_class": "local_push",
          "name": "HomeKit Bridge"
        },
        "ibeacon": {
          "integration_type": "hub",
          "config_flow": true,
          "iot_class": "local_push",
          "name": "iBeacon Tracker"
        },
        "icloud": {
          "integration_type": "hub",
          "config_flow": true,
          "iot_class": "cloud_polling",
          "name": "Apple iCloud"
        },
        "itunes": {
          "integration_type": "hub",
          "config_flow": false,
          "iot_class": "local_polling",
          "name": "Apple iTunes"
        },
        "weatherkit": {
          "integration_type": "hub",
          "config_flow": true,
          "iot_class": "cloud_polling",
          "name": "Apple WeatherKit"
        }
      }
    },
    "apprise": {
      "name": "Apprise",
      "integration_type": "hub",
      "config_flow": false,
      "iot_class": "cloud_push"
    },
    "aprilaire": {
      "name": "AprilAire",
      "integration_type": "device",
      "config_flow": true,
      "iot_class": "local_push"
    },
    "aprs": {
      "name": "APRS",
      "integration_type": "hub",
      "config_flow": false,
      "iot_class": "cloud_push"
    },
    "apsystems": {
      "name": "APsystems",
      "integration_type": "device",
      "config_flow": true,
      "iot_class": "local_polling"
    },
    "aqara": {
      "name": "Aqara",
      "iot_standards": [
        "matter",
        "zigbee"
      ]
    },
    "aquacell": {
      "name": "AquaCell",
      "integration_type": "device",
      "config_flow": true,
      "iot_class": "cloud_polling"
    },
    "aqualogic": {
      "name": "AquaLogic",
      "integration_type": "hub",
      "config_flow": false,
      "iot_class": "local_push"
    },
    "aquostv": {
      "name": "Sharp Aquos TV",
      "integration_type": "hub",
      "config_flow": false,
      "iot_class": "local_polling"
    },
    "aranet": {
      "name": "Aranet",
      "integration_type": "device",
      "config_flow": true,
      "iot_class": "local_push"
    },
    "arcam_fmj": {
      "name": "Arcam FMJ Receivers",
      "integration_type": "hub",
      "config_flow": true,
      "iot_class": "local_polling"
    },
    "arest": {
      "name": "aREST",
      "integration_type": "hub",
      "config_flow": false,
      "iot_class": "local_polling"
    },
    "arris_tg2492lg": {
      "name": "Arris TG2492LG",
      "integration_type": "hub",
      "config_flow": false,
      "iot_class": "local_polling"
    },
    "artsound": {
      "name": "ArtSound",
      "integration_type": "virtual",
      "supported_by": "linkplay"
    },
    "aruba": {
      "name": "Aruba",
      "integrations": {
        "aruba": {
          "integration_type": "hub",
          "config_flow": false,
          "iot_class": "local_polling",
          "name": "Aruba"
        },
        "cppm_tracker": {
          "integration_type": "hub",
          "config_flow": false,
          "iot_class": "local_polling",
          "name": "Aruba ClearPass"
        }
      }
    },
    "arve": {
      "name": "Arve",
      "integration_type": "hub",
      "config_flow": true,
      "iot_class": "cloud_polling"
    },
    "arwn": {
      "name": "Ambient Radio Weather Network",
      "integration_type": "hub",
      "config_flow": false,
      "iot_class": "local_polling"
    },
    "aseko_pool_live": {
      "name": "Aseko Pool Live",
      "integration_type": "hub",
      "config_flow": true,
      "iot_class": "cloud_polling"
    },
    "asuswrt": {
      "name": "ASUSWRT",
      "integration_type": "hub",
      "config_flow": true,
      "iot_class": "local_polling"
    },
    "atag": {
      "name": "Atag",
      "integration_type": "hub",
      "config_flow": true,
      "iot_class": "local_polling"
    },
    "aten_pe": {
      "name": "ATEN Rack PDU",
      "integration_type": "hub",
      "config_flow": false,
      "iot_class": "local_polling"
    },
    "atlanticcityelectric": {
      "name": "Atlantic City Electric",
      "integration_type": "virtual",
      "supported_by": "opower"
    },
    "atome": {
      "name": "Atome Linky",
      "integration_type": "hub",
      "config_flow": false,
      "iot_class": "cloud_polling"
    },
    "august": {
      "name": "August Home",
      "integrations": {
        "august": {
          "integration_type": "hub",
          "config_flow": true,
          "iot_class": "cloud_push",
          "name": "August"
        },
        "yalexs_ble": {
          "integration_type": "hub",
          "config_flow": true,
          "iot_class": "local_push",
          "name": "Yale Access Bluetooth"
        }
      }
    },
    "august_ble": {
      "name": "August Bluetooth",
      "integration_type": "virtual",
      "supported_by": "yalexs_ble"
    },
    "aurora": {
      "name": "Aurora",
      "integration_type": "hub",
      "config_flow": true,
      "iot_class": "cloud_polling"
    },
    "aurora_abb_powerone": {
      "name": "Aurora ABB PowerOne Solar PV",
      "integration_type": "device",
      "config_flow": true,
      "iot_class": "local_polling"
    },
    "aussie_broadband": {
      "name": "Aussie Broadband",
      "integration_type": "hub",
      "config_flow": true,
      "iot_class": "cloud_polling"
    },
    "autarco": {
      "name": "Autarco",
      "integration_type": "hub",
      "config_flow": true,
      "iot_class": "cloud_polling"
    },
    "avion": {
      "name": "Avi-on",
      "integration_type": "hub",
      "config_flow": false,
      "iot_class": "assumed_state"
    },
    "awair": {
      "name": "Awair",
      "integration_type": "hub",
      "config_flow": true,
      "iot_class": "local_polling"
    },
    "axis": {
      "name": "Axis",
      "integration_type": "device",
      "config_flow": true,
      "iot_class": "local_push"
    },
    "backup": {
      "name": "Backup",
      "integration_type": "service",
      "config_flow": false,
      "iot_class": "calculated",
      "single_config_entry": true
    },
    "baf": {
      "name": "Big Ass Fans",
      "integration_type": "hub",
      "config_flow": true,
      "iot_class": "local_push"
    },
    "baidu": {
      "name": "Baidu",
      "integration_type": "hub",
      "config_flow": false,
      "iot_class": "cloud_push"
    },
    "balay": {
      "name": "Balay",
      "integration_type": "virtual",
      "supported_by": "home_connect"
    },
    "balboa": {
      "name": "Balboa Spa Client",
      "integration_type": "hub",
      "config_flow": true,
      "iot_class": "local_push"
    },
    "bang_olufsen": {
      "name": "Bang & Olufsen",
      "integration_type": "device",
      "config_flow": true,
      "iot_class": "local_push"
    },
    "bauknecht": {
      "name": "Bauknecht",
      "integration_type": "virtual",
      "supported_by": "whirlpool"
    },
    "bayesian": {
      "name": "Bayesian",
      "integration_type": "service",
      "config_flow": true,
      "iot_class": "calculated"
    },
    "bbox": {
      "name": "Bbox",
      "integration_type": "hub",
      "config_flow": false,
      "iot_class": "local_polling"
    },
    "beewi_smartclim": {
      "name": "BeeWi SmartClim BLE sensor",
      "integration_type": "hub",
      "config_flow": false,
      "iot_class": "local_polling"
    },
    "bge": {
      "name": "Baltimore Gas and Electric (BGE)",
      "integration_type": "virtual",
      "supported_by": "opower"
    },
    "bitcoin": {
      "name": "Bitcoin",
      "integration_type": "hub",
      "config_flow": false,
      "iot_class": "cloud_polling"
    },
    "bizkaibus": {
      "name": "Bizkaibus",
      "integration_type": "hub",
      "config_flow": false,
      "iot_class": "cloud_polling"
    },
    "blackbird": {
      "name": "Monoprice Blackbird Matrix Switch",
      "integration_type": "hub",
      "config_flow": false,
      "iot_class": "local_polling"
    },
    "blebox": {
      "name": "BleBox devices",
      "integration_type": "hub",
      "config_flow": true,
      "iot_class": "local_polling"
    },
    "blink": {
      "name": "Blink",
      "integration_type": "hub",
      "config_flow": true,
      "iot_class": "cloud_polling"
    },
    "blinksticklight": {
      "name": "BlinkStick",
      "integration_type": "hub",
      "config_flow": false,
      "iot_class": "local_polling"
    },
    "bliss_automation": {
      "name": "Bliss Automation",
      "integration_type": "virtual",
      "supported_by": "motion_blinds"
    },
    "bloc_blinds": {
      "name": "Bloc Blinds",
      "integration_type": "virtual",
      "supported_by": "motion_blinds"
    },
    "blockchain": {
      "name": "Blockchain.com",
      "integration_type": "hub",
      "config_flow": false,
      "iot_class": "cloud_polling"
    },
    "blue_current": {
      "name": "Blue Current",
      "integration_type": "hub",
      "config_flow": true,
      "iot_class": "cloud_push"
    },
    "bluemaestro": {
      "name": "BlueMaestro",
      "integration_type": "hub",
      "config_flow": true,
      "iot_class": "local_push"
    },
    "bluesound": {
      "name": "Bluesound",
      "integration_type": "hub",
      "config_flow": true,
      "iot_class": "local_polling"
    },
    "bluetooth": {
      "name": "Bluetooth",
      "integration_type": "hub",
      "config_flow": true,
      "iot_class": "local_push"
    },
    "bluetooth_le_tracker": {
      "name": "Bluetooth LE Tracker",
      "integration_type": "hub",
      "config_flow": false,
      "iot_class": "local_push"
    },
    "bluetooth_tracker": {
      "name": "Bluetooth Tracker",
      "integration_type": "hub",
      "config_flow": false,
      "iot_class": "local_polling"
    },
    "bmw_connected_drive": {
      "name": "BMW Connected Drive",
      "integration_type": "hub",
      "config_flow": true,
      "iot_class": "cloud_polling"
    },
    "bond": {
      "name": "Bond",
      "integration_type": "hub",
      "config_flow": true,
      "iot_class": "local_push"
    },
    "bosch": {
      "name": "Bosch",
      "integrations": {
        "bosch_alarm": {
          "integration_type": "device",
          "config_flow": true,
          "iot_class": "local_push",
          "name": "Bosch Alarm"
        },
        "bosch_shc": {
          "integration_type": "hub",
          "config_flow": true,
          "iot_class": "local_push",
          "name": "Bosch SHC"
        },
        "home_connect": {
          "integration_type": "hub",
          "config_flow": true,
          "iot_class": "cloud_push",
          "name": "Home Connect"
        }
      }
    },
    "brandt": {
      "name": "Brandt Smart Control",
      "integration_type": "virtual",
      "supported_by": "overkiz"
    },
    "brel_home": {
      "name": "Brel Home",
      "integration_type": "virtual",
      "supported_by": "motion_blinds"
    },
    "bring": {
      "name": "Bring!",
      "integration_type": "service",
      "config_flow": true,
      "iot_class": "cloud_polling"
    },
    "broadlink": {
      "name": "Broadlink",
      "integration_type": "hub",
      "config_flow": true,
      "iot_class": "local_polling"
    },
    "brother": {
      "name": "Brother Printer",
      "integration_type": "device",
      "config_flow": true,
      "iot_class": "local_polling"
    },
    "brottsplatskartan": {
      "name": "Brottsplatskartan",
      "integration_type": "hub",
      "config_flow": true,
      "iot_class": "cloud_polling"
    },
    "browser": {
      "name": "Browser",
      "integration_type": "hub",
      "config_flow": false,
      "iot_class": "local_push"
    },
    "brunt": {
      "name": "Brunt Blind Engine",
      "integration_type": "hub",
      "config_flow": true,
      "iot_class": "cloud_polling"
    },
    "bryant_evolution": {
      "name": "Bryant Evolution",
      "integration_type": "device",
      "config_flow": true,
      "iot_class": "local_polling"
    },
    "bsblan": {
      "name": "BSB-Lan",
      "integration_type": "device",
      "config_flow": true,
      "iot_class": "local_polling"
    },
    "bswitch": {
      "name": "BSwitch",
      "integration_type": "virtual",
      "supported_by": "switchbee"
    },
    "bt_home_hub_5": {
      "name": "BT Home Hub 5",
      "integration_type": "hub",
      "config_flow": false,
      "iot_class": "local_polling"
    },
    "bt_smarthub": {
      "name": "BT Smart Hub",
      "integration_type": "hub",
      "config_flow": false,
      "iot_class": "local_polling"
    },
    "bthome": {
      "name": "BTHome",
      "integration_type": "hub",
      "config_flow": true,
      "iot_class": "local_push"
    },
    "bticino": {
      "name": "BTicino",
      "integration_type": "virtual",
      "supported_by": "netatmo"
    },
    "bubendorff": {
      "name": "Bubendorff",
      "integration_type": "virtual",
      "supported_by": "netatmo"
    },
    "buienradar": {
      "name": "Buienradar",
      "integration_type": "hub",
      "config_flow": true,
      "iot_class": "cloud_polling"
    },
    "burbank_water_and_power": {
      "name": "Burbank Water and Power (BWP)",
      "integration_type": "virtual",
      "supported_by": "opower"
    },
    "caldav": {
      "name": "CalDAV",
      "integration_type": "hub",
      "config_flow": true,
      "iot_class": "cloud_polling"
    },
    "cambridge_audio": {
      "name": "Cambridge Audio",
      "integration_type": "device",
      "config_flow": true,
      "iot_class": "local_push"
    },
    "canary": {
      "name": "Canary",
      "integration_type": "hub",
      "config_flow": true,
      "iot_class": "cloud_polling",
      "single_config_entry": true
    },
    "ccm15": {
      "name": "Midea ccm15 AC Controller",
      "integration_type": "hub",
      "config_flow": true,
      "iot_class": "local_polling"
    },
    "cert_expiry": {
      "name": "Certificate Expiry",
      "integration_type": "hub",
      "config_flow": true,
      "iot_class": "cloud_polling"
    },
    "chacon_dio": {
      "name": "Chacon DiO",
      "integration_type": "hub",
      "config_flow": true,
      "iot_class": "cloud_push"
    },
    "channels": {
      "name": "Channels",
      "integration_type": "hub",
      "config_flow": false,
      "iot_class": "local_polling"
    },
    "cisco": {
      "name": "Cisco",
      "integrations": {
        "cisco_ios": {
          "integration_type": "hub",
          "config_flow": false,
          "iot_class": "local_polling",
          "name": "Cisco IOS"
        },
        "cisco_mobility_express": {
          "integration_type": "hub",
          "config_flow": false,
          "iot_class": "local_polling",
          "name": "Cisco Mobility Express"
        },
        "cisco_webex_teams": {
          "integration_type": "hub",
          "config_flow": false,
          "iot_class": "cloud_push",
          "name": "Cisco Webex Teams"
        }
      }
    },
    "citybikes": {
      "name": "CityBikes",
      "integration_type": "hub",
      "config_flow": false,
      "iot_class": "cloud_polling"
    },
    "clementine": {
      "name": "Clementine Music Player",
      "integration_type": "hub",
      "config_flow": false,
      "iot_class": "local_polling"
    },
    "clickatell": {
      "name": "Clickatell",
      "integration_type": "hub",
      "config_flow": false,
      "iot_class": "cloud_push"
    },
    "clicksend": {
      "name": "ClickSend",
      "integrations": {
        "clicksend": {
          "integration_type": "hub",
          "config_flow": false,
          "iot_class": "cloud_push",
          "name": "ClickSend SMS"
        },
        "clicksend_tts": {
          "integration_type": "hub",
          "config_flow": false,
          "iot_class": "cloud_push",
          "name": "ClickSend TTS"
        }
      }
    },
    "cloudflare": {
      "name": "Cloudflare",
      "integration_type": "hub",
      "config_flow": true,
      "iot_class": "cloud_push",
      "single_config_entry": true
    },
    "cmus": {
      "name": "cmus",
      "integration_type": "hub",
      "config_flow": false,
      "iot_class": "local_polling"
    },
    "co2signal": {
      "name": "Electricity Maps",
      "integration_type": "service",
      "config_flow": true,
      "iot_class": "cloud_polling"
    },
    "coautilities": {
      "name": "City of Austin Utilities",
      "integration_type": "virtual",
      "supported_by": "opower"
    },
    "coinbase": {
      "name": "Coinbase",
      "integration_type": "hub",
      "config_flow": true,
      "iot_class": "cloud_polling"
    },
    "color_extractor": {
      "name": "ColorExtractor",
      "integration_type": "hub",
      "config_flow": true,
      "single_config_entry": true
    },
    "comed": {
      "name": "Commonwealth Edison (ComEd)",
      "integration_type": "virtual",
      "supported_by": "opower"
    },
    "comed_hourly_pricing": {
      "name": "ComEd Hourly Pricing",
      "integration_type": "hub",
      "config_flow": false,
      "iot_class": "cloud_polling"
    },
    "comelit": {
      "name": "Comelit SimpleHome",
      "integration_type": "hub",
      "config_flow": true,
      "iot_class": "local_polling"
    },
    "comfoconnect": {
      "name": "Zehnder ComfoAir Q",
      "integration_type": "hub",
      "config_flow": false,
      "iot_class": "local_push"
    },
    "command_line": {
      "name": "Command Line",
      "integration_type": "hub",
      "config_flow": false,
      "iot_class": "local_polling"
    },
    "compensation": {
      "name": "Compensation",
      "integration_type": "hub",
      "config_flow": false,
      "iot_class": "calculated"
    },
    "compit": {
      "name": "Compit",
      "integration_type": "hub",
      "config_flow": true,
      "iot_class": "cloud_polling"
    },
    "concord232": {
      "name": "Concord232",
      "integration_type": "hub",
      "config_flow": false,
      "iot_class": "local_polling"
    },
    "coned": {
      "name": "Consolidated Edison (ConEd)",
      "integration_type": "virtual",
      "supported_by": "opower"
    },
    "constructa": {
      "name": "Constructa",
      "integration_type": "virtual",
      "supported_by": "home_connect"
    },
    "control4": {
      "name": "Control4",
      "integration_type": "hub",
      "config_flow": true,
      "iot_class": "local_polling"
    },
    "cookidoo": {
      "name": "Cookidoo",
      "integration_type": "service",
      "config_flow": true,
      "iot_class": "cloud_polling"
    },
    "coolmaster": {
      "name": "CoolMasterNet",
      "integration_type": "hub",
      "config_flow": true,
      "iot_class": "local_polling"
    },
    "cozytouch": {
      "name": "Atlantic Cozytouch",
      "integration_type": "virtual",
      "supported_by": "overkiz"
    },
    "cpuspeed": {
      "name": "CPU Speed",
      "integration_type": "device",
      "config_flow": true,
      "iot_class": "local_push",
      "single_config_entry": true
    },
    "cribl": {
      "name": "Cribl",
      "integration_type": "virtual",
      "supported_by": "splunk"
    },
    "crownstone": {
      "name": "Crownstone",
      "integration_type": "hub",
      "config_flow": true,
      "iot_class": "cloud_push"
    },
    "cups": {
      "name": "CUPS",
      "integration_type": "hub",
      "config_flow": false,
      "iot_class": "local_polling"
    },
    "currencylayer": {
      "name": "currencylayer",
      "integration_type": "hub",
      "config_flow": false,
      "iot_class": "cloud_polling"
    },
    "dacia": {
      "name": "Dacia",
      "integration_type": "virtual",
      "supported_by": "renault"
    },
    "daikin": {
      "name": "Daikin AC",
      "integration_type": "hub",
      "config_flow": true,
      "iot_class": "local_polling"
    },
    "danfoss_air": {
      "name": "Danfoss Air",
      "integration_type": "hub",
      "config_flow": false,
      "iot_class": "local_polling"
    },
    "datadog": {
      "name": "Datadog",
      "integration_type": "hub",
      "config_flow": true,
      "iot_class": "local_push"
    },
    "ddwrt": {
      "name": "DD-WRT",
      "integration_type": "hub",
      "config_flow": false,
      "iot_class": "local_polling"
    },
    "deako": {
      "name": "Deako",
      "integration_type": "hub",
      "config_flow": true,
      "iot_class": "local_polling",
      "single_config_entry": true
    },
    "debugpy": {
      "name": "Remote Python Debugger",
      "integration_type": "service",
      "config_flow": false,
      "iot_class": "local_push"
    },
    "deconz": {
      "name": "deCONZ",
      "integration_type": "hub",
      "config_flow": true,
      "iot_class": "local_push"
    },
    "decora": {
      "name": "Leviton Decora",
      "integration_type": "hub",
      "config_flow": false,
      "iot_class": "local_polling"
    },
    "decora_wifi": {
      "name": "Leviton Decora Wi-Fi",
      "integration_type": "hub",
      "config_flow": false,
      "iot_class": "cloud_polling"
    },
    "decorquip": {
      "name": "Decorquip Dream",
      "integration_type": "virtual",
      "supported_by": "motion_blinds"
    },
    "delijn": {
      "name": "De Lijn",
      "integration_type": "hub",
      "config_flow": false,
      "iot_class": "cloud_polling"
    },
    "delmarva": {
      "name": "Delmarva Power",
      "integration_type": "virtual",
      "supported_by": "opower"
    },
    "deluge": {
      "name": "Deluge",
      "integration_type": "service",
      "config_flow": true,
      "iot_class": "local_polling"
    },
    "demo": {
      "name": "Demo",
      "integration_type": "hub",
      "config_flow": false,
      "iot_class": "calculated",
      "single_config_entry": true
    },
    "denon": {
      "name": "Denon",
      "integrations": {
        "denon": {
          "integration_type": "hub",
          "config_flow": false,
          "iot_class": "local_polling",
          "name": "Denon Network Receivers"
        },
        "denonavr": {
          "integration_type": "hub",
          "config_flow": true,
          "iot_class": "local_push",
          "name": "Denon AVR Network Receivers"
        },
        "heos": {
          "integration_type": "hub",
          "config_flow": true,
          "iot_class": "local_push",
          "name": "Denon HEOS"
        }
      }
    },
    "devialet": {
      "name": "Devialet",
      "integration_type": "device",
      "config_flow": true,
      "iot_class": "local_polling"
    },
    "device_sun_light_trigger": {
      "name": "Presence-based Lights",
      "integration_type": "hub",
      "config_flow": false,
      "iot_class": "calculated"
    },
    "devolo": {
      "name": "devolo",
      "integrations": {
        "devolo_home_control": {
          "integration_type": "hub",
          "config_flow": true,
          "iot_class": "local_push",
          "name": "devolo Home Control"
        },
        "devolo_home_network": {
          "integration_type": "device",
          "config_flow": true,
          "iot_class": "local_polling",
          "name": "devolo Home Network"
        }
      },
      "iot_standards": [
        "zwave"
      ]
    },
    "dexcom": {
      "name": "Dexcom",
      "integration_type": "hub",
      "config_flow": true,
      "iot_class": "cloud_polling"
    },
    "diaz": {
      "name": "Diaz",
      "integration_type": "virtual",
      "supported_by": "motion_blinds"
    },
    "digital_loggers": {
      "name": "Digital Loggers",
      "integration_type": "virtual",
      "supported_by": "wemo"
    },
    "digital_ocean": {
      "name": "Digital Ocean",
      "integration_type": "hub",
      "config_flow": false,
      "iot_class": "local_polling"
    },
    "directv": {
      "name": "DirecTV",
      "integration_type": "hub",
      "config_flow": true,
      "iot_class": "local_polling"
    },
    "discogs": {
      "name": "Discogs",
      "integration_type": "hub",
      "config_flow": false,
      "iot_class": "cloud_polling"
    },
    "discord": {
      "name": "Discord",
      "integration_type": "service",
      "config_flow": true,
      "iot_class": "cloud_push"
    },
    "discovergy": {
      "name": "inexogy",
      "integration_type": "service",
      "config_flow": true,
      "iot_class": "cloud_polling"
    },
    "dlib_face_detect": {
      "name": "Dlib Face Detect",
      "integration_type": "hub",
      "config_flow": false,
      "iot_class": "local_push"
    },
    "dlib_face_identify": {
      "name": "Dlib Face Identify",
      "integration_type": "hub",
      "config_flow": false,
      "iot_class": "local_push"
    },
    "dlink": {
      "name": "D-Link Wi-Fi Smart Plugs",
      "integration_type": "device",
      "config_flow": true,
      "iot_class": "local_polling"
    },
    "dlna": {
      "name": "DLNA",
      "integrations": {
        "dlna_dmr": {
          "integration_type": "hub",
          "config_flow": true,
          "iot_class": "local_push",
          "name": "DLNA Digital Media Renderer"
        },
        "dlna_dms": {
          "integration_type": "hub",
          "config_flow": true,
          "iot_class": "local_polling",
          "name": "DLNA Digital Media Server"
        }
      }
    },
    "dnsip": {
      "name": "DNS IP",
      "integration_type": "hub",
      "config_flow": true,
      "iot_class": "cloud_polling"
    },
    "dominos": {
      "name": "Dominos Pizza",
      "integration_type": "hub",
      "config_flow": false,
      "iot_class": "cloud_polling"
    },
    "doods": {
      "name": "DOODS - Dedicated Open Object Detection Service",
      "integration_type": "hub",
      "config_flow": false,
      "iot_class": "local_polling"
    },
    "doorbird": {
      "name": "DoorBird",
      "integration_type": "hub",
      "config_flow": true,
      "iot_class": "local_push"
    },
    "dooya": {
      "name": "Dooya",
      "integration_type": "virtual",
      "supported_by": "motion_blinds"
    },
    "dormakaba_dkey": {
      "name": "Dormakaba dKey",
      "integration_type": "device",
      "config_flow": true,
      "iot_class": "local_polling"
    },
    "dovado": {
      "name": "Dovado",
      "integration_type": "hub",
      "config_flow": false,
      "iot_class": "local_polling"
    },
    "downloader": {
      "name": "Downloader",
      "integration_type": "hub",
      "config_flow": true,
      "single_config_entry": true
    },
    "dremel_3d_printer": {
      "name": "Dremel 3D Printer",
      "integration_type": "device",
      "config_flow": true,
      "iot_class": "local_polling"
    },
    "drop_connect": {
      "name": "DROP",
      "integration_type": "hub",
      "config_flow": true,
      "iot_class": "local_push"
    },
    "droplet": {
      "name": "Droplet",
      "integration_type": "hub",
      "config_flow": true,
      "iot_class": "local_push"
    },
    "dsmr": {
      "name": "DSMR Smart Meter",
      "integration_type": "hub",
      "config_flow": true,
      "iot_class": "local_push"
    },
    "dsmr_reader": {
      "name": "DSMR Reader",
      "integration_type": "hub",
      "config_flow": true,
      "iot_class": "local_push"
    },
    "dublin_bus_transport": {
      "name": "Dublin Bus",
      "integration_type": "hub",
      "config_flow": false,
      "iot_class": "cloud_polling"
    },
    "duckdns": {
      "name": "Duck DNS",
      "integration_type": "hub",
      "config_flow": false,
      "iot_class": "cloud_polling"
    },
    "duke_energy": {
      "name": "Duke Energy",
      "integration_type": "hub",
      "config_flow": true,
      "iot_class": "cloud_polling"
    },
    "dunehd": {
      "name": "Dune HD",
      "integration_type": "hub",
      "config_flow": true,
      "iot_class": "local_polling"
    },
    "duotecno": {
      "name": "Duotecno",
      "integration_type": "hub",
      "config_flow": true,
      "iot_class": "local_push",
      "single_config_entry": true
    },
    "duquesne_light": {
      "name": "Duquesne Light",
      "integration_type": "virtual",
      "supported_by": "opower"
    },
    "dwd_weather_warnings": {
      "name": "Deutscher Wetterdienst (DWD) Weather Warnings",
      "integration_type": "service",
      "config_flow": true,
      "iot_class": "cloud_polling"
    },
    "eafm": {
      "name": "Environment Agency Flood Gauges",
      "integration_type": "hub",
      "config_flow": true,
      "iot_class": "cloud_polling"
    },
    "eastron": {
      "name": "Eastron",
      "integration_type": "virtual",
      "supported_by": "homewizard"
    },
    "easyenergy": {
      "name": "easyEnergy",
      "integration_type": "service",
      "config_flow": true,
      "iot_class": "cloud_polling",
      "single_config_entry": true
    },
    "ebox": {
      "name": "EBox",
      "integration_type": "hub",
      "config_flow": false,
      "iot_class": "cloud_polling"
    },
    "ebusd": {
      "name": "ebusd",
      "integration_type": "hub",
      "config_flow": false,
      "iot_class": "local_polling"
    },
    "ecoal_boiler": {
      "name": "eSterownik eCoal.pl Boiler",
      "integration_type": "hub",
      "config_flow": false,
      "iot_class": "local_polling"
    },
    "ecobee": {
      "name": "ecobee",
      "integration_type": "hub",
      "config_flow": true,
      "iot_class": "cloud_polling",
      "single_config_entry": true
    },
    "ecoforest": {
      "name": "Ecoforest",
      "integration_type": "hub",
      "config_flow": true,
      "iot_class": "local_polling"
    },
    "econet": {
      "name": "Rheem EcoNet Products",
      "integration_type": "hub",
      "config_flow": true,
      "iot_class": "cloud_push"
    },
    "ecovacs": {
      "name": "Ecovacs",
      "integration_type": "hub",
      "config_flow": true,
      "iot_class": "cloud_push"
    },
    "ecowitt": {
      "name": "Ecowitt",
      "integration_type": "hub",
      "config_flow": true,
      "iot_class": "local_push"
    },
    "eddystone_temperature": {
      "name": "Eddystone",
      "integration_type": "hub",
      "config_flow": false,
      "iot_class": "local_polling"
    },
    "edimax": {
      "name": "Edimax",
      "integration_type": "hub",
      "config_flow": false,
      "iot_class": "local_polling"
    },
    "edl21": {
      "name": "EDL21",
      "integration_type": "hub",
      "config_flow": true,
      "iot_class": "local_push"
    },
    "efergy": {
      "name": "Efergy",
      "integration_type": "hub",
      "config_flow": true,
      "iot_class": "cloud_polling"
    },
    "egardia": {
      "name": "Egardia",
      "integration_type": "hub",
      "config_flow": false,
      "iot_class": "local_polling"
    },
    "eheimdigital": {
      "name": "EHEIM Digital",
      "integration_type": "hub",
      "config_flow": true,
      "iot_class": "local_polling"
    },
    "electrasmart": {
      "name": "Electra Smart",
      "integration_type": "hub",
      "config_flow": true,
      "iot_class": "cloud_polling"
    },
    "electric_kiwi": {
      "name": "Electric Kiwi",
      "integration_type": "hub",
      "config_flow": true,
      "iot_class": "cloud_polling"
    },
    "elevenlabs": {
      "name": "ElevenLabs",
      "integration_type": "service",
      "config_flow": true,
      "iot_class": "cloud_polling"
    },
    "elgato": {
      "name": "Elgato",
      "integrations": {
        "avea": {
          "integration_type": "hub",
          "config_flow": false,
          "iot_class": "local_polling",
          "name": "Elgato Avea"
        },
        "elgato": {
          "integration_type": "device",
          "config_flow": true,
          "iot_class": "local_polling",
          "name": "Elgato Light"
        }
      }
    },
    "eliqonline": {
      "name": "Eliqonline",
      "integration_type": "hub",
      "config_flow": false,
      "iot_class": "cloud_polling"
    },
    "elkm1": {
      "name": "Elk-M1 Control",
      "integration_type": "hub",
      "config_flow": true,
      "iot_class": "local_push"
    },
    "elmax": {
      "name": "Elmax",
      "integration_type": "hub",
      "config_flow": true,
      "iot_class": "cloud_polling"
    },
    "elv": {
      "name": "ELV PCA",
      "integration_type": "hub",
      "config_flow": false,
      "iot_class": "local_polling"
    },
    "elvia": {
      "name": "Elvia",
      "integration_type": "hub",
      "config_flow": true,
      "iot_class": "cloud_polling"
    },
    "emby": {
      "name": "Emby",
      "integration_type": "hub",
      "config_flow": false,
      "iot_class": "local_push"
    },
    "emoncms": {
      "name": "emoncms",
      "integrations": {
        "emoncms": {
          "integration_type": "hub",
          "config_flow": true,
          "iot_class": "local_polling",
          "name": "Emoncms"
        },
        "emoncms_history": {
          "integration_type": "hub",
          "config_flow": false,
          "iot_class": "local_polling",
          "name": "Emoncms History"
        }
      }
    },
    "emonitor": {
      "name": "SiteSage Emonitor",
      "integration_type": "hub",
      "config_flow": true,
      "iot_class": "local_polling"
    },
    "emulated_hue": {
      "name": "Emulated Hue",
      "integration_type": "hub",
      "config_flow": false,
      "iot_class": "local_push"
    },
    "emulated_kasa": {
      "name": "Emulated Kasa",
      "integration_type": "hub",
      "config_flow": false,
      "iot_class": "local_push"
    },
    "emulated_roku": {
      "name": "Emulated Roku",
      "integration_type": "hub",
      "config_flow": true,
      "iot_class": "local_push"
    },
    "energenie_power_sockets": {
      "name": "Energenie Power Sockets",
      "integration_type": "device",
      "config_flow": true,
      "iot_class": "local_polling"
    },
    "energie_vanons": {
      "name": "Energie VanOns",
      "integration_type": "virtual",
      "supported_by": "energyzero"
    },
    "energyzero": {
      "name": "EnergyZero",
      "integration_type": "service",
      "config_flow": true,
      "iot_class": "cloud_polling",
      "single_config_entry": true
    },
    "enigma2": {
      "name": "Enigma2 (OpenWebif)",
      "integration_type": "device",
      "config_flow": true,
      "iot_class": "local_polling"
    },
    "enmax": {
      "name": "Enmax Energy",
      "integration_type": "virtual",
      "supported_by": "opower"
    },
    "enocean": {
      "name": "EnOcean",
      "integration_type": "hub",
      "config_flow": true,
      "iot_class": "local_push",
      "single_config_entry": true
    },
    "enphase_envoy": {
      "name": "Enphase Envoy",
      "integration_type": "hub",
      "config_flow": true,
      "iot_class": "local_polling"
    },
    "entur_public_transport": {
      "name": "Entur",
      "integration_type": "hub",
      "config_flow": false,
      "iot_class": "cloud_polling"
    },
    "environment_canada": {
      "name": "Environment Canada",
      "integration_type": "hub",
      "config_flow": true,
      "iot_class": "cloud_polling"
    },
    "envisalink": {
      "name": "Envisalink",
      "integration_type": "hub",
      "config_flow": false,
      "iot_class": "local_push"
    },
    "ephember": {
      "name": "EPH Controls",
      "integration_type": "hub",
      "config_flow": false,
      "iot_class": "local_polling"
    },
    "epic_games_store": {
      "name": "Epic Games Store",
      "integration_type": "service",
      "config_flow": true,
      "iot_class": "cloud_polling"
    },
    "epion": {
      "name": "Epion",
      "integration_type": "hub",
      "config_flow": true,
      "iot_class": "cloud_polling"
    },
    "epson": {
      "name": "Epson",
      "integration_type": "hub",
      "config_flow": true,
      "iot_class": "local_polling"
    },
    "eq3": {
      "name": "eQ-3",
      "integrations": {
        "maxcube": {
          "integration_type": "hub",
          "config_flow": false,
          "iot_class": "local_polling",
          "name": "eQ-3 MAX!"
        },
        "eq3btsmart": {
          "integration_type": "device",
          "config_flow": true,
          "iot_class": "local_polling",
          "name": "eQ-3 Bluetooth Smart Thermostats"
        }
      }
    },
    "escea": {
      "name": "Escea",
      "integration_type": "hub",
      "config_flow": true,
      "iot_class": "local_push"
    },
    "esera_onewire": {
      "name": "ESERA 1-Wire",
      "integration_type": "virtual",
      "supported_by": "onewire"
    },
    "esphome": {
      "name": "ESPHome",
      "integration_type": "device",
      "config_flow": true,
      "iot_class": "local_push"
    },
    "etherscan": {
      "name": "Etherscan",
      "integration_type": "hub",
      "config_flow": false,
      "iot_class": "cloud_polling"
    },
    "eufy": {
      "name": "eufy",
      "integrations": {
        "eufy": {
          "integration_type": "hub",
          "config_flow": false,
          "iot_class": "local_polling",
          "name": "EufyHome"
        },
        "eufylife_ble": {
          "integration_type": "device",
          "config_flow": true,
          "iot_class": "local_push",
          "name": "EufyLife"
        }
      }
    },
    "eve": {
      "name": "Eve",
      "iot_standards": [
        "matter"
      ]
    },
    "evergy": {
      "name": "Evergy",
      "integration_type": "virtual",
      "supported_by": "opower"
    },
    "everlights": {
      "name": "EverLights",
      "integration_type": "hub",
      "config_flow": false,
      "iot_class": "local_polling"
    },
    "evil_genius_labs": {
      "name": "Evil Genius Labs",
      "integration_type": "hub",
      "config_flow": true,
      "iot_class": "local_polling"
    },
    "ezviz": {
      "name": "EZVIZ",
      "integration_type": "hub",
      "config_flow": true,
      "iot_class": "cloud_polling"
    },
    "faa_delays": {
      "name": "FAA Delays",
      "integration_type": "hub",
      "config_flow": true,
      "iot_class": "cloud_polling"
    },
    "facebook": {
      "name": "Facebook Messenger",
      "integration_type": "hub",
      "config_flow": false,
      "iot_class": "cloud_push"
    },
    "fail2ban": {
      "name": "Fail2Ban",
      "integration_type": "hub",
      "config_flow": false,
      "iot_class": "local_polling"
    },
    "fastdotcom": {
      "name": "Fast.com",
      "integration_type": "hub",
      "config_flow": true,
      "iot_class": "cloud_polling",
      "single_config_entry": true
    },
    "feedreader": {
      "name": "Feedreader",
      "integration_type": "hub",
      "config_flow": true,
      "iot_class": "cloud_polling"
    },
    "ffmpeg": {
      "name": "FFmpeg",
      "integrations": {
        "ffmpeg_motion": {
          "integration_type": "hub",
          "config_flow": false,
          "iot_class": "calculated",
          "name": "FFmpeg Motion"
        },
        "ffmpeg_noise": {
          "integration_type": "hub",
          "config_flow": false,
          "iot_class": "calculated",
          "name": "FFmpeg Noise"
        }
      }
    },
    "fibaro": {
      "name": "Fibaro",
      "integration_type": "hub",
      "config_flow": true,
      "iot_class": "local_push"
    },
    "fido": {
      "name": "Fido",
      "integration_type": "hub",
      "config_flow": false,
      "iot_class": "cloud_polling"
    },
    "file": {
      "name": "File",
      "integration_type": "hub",
      "config_flow": true,
      "iot_class": "local_polling"
    },
    "filesize": {
      "name": "File Size",
      "integration_type": "hub",
      "config_flow": true,
      "iot_class": "local_polling"
    },
    "fints": {
      "name": "FinTS",
      "integration_type": "service",
      "config_flow": false,
      "iot_class": "cloud_polling"
    },
    "fireservicerota": {
      "name": "FireServiceRota",
      "integration_type": "hub",
      "config_flow": true,
      "iot_class": "cloud_polling"
    },
    "firmata": {
      "name": "Firmata",
      "integration_type": "hub",
      "config_flow": false,
      "iot_class": "local_push"
    },
    "fitbit": {
      "name": "Fitbit",
      "integration_type": "hub",
      "config_flow": true,
      "iot_class": "cloud_polling"
    },
    "fivem": {
      "name": "FiveM",
      "integration_type": "hub",
      "config_flow": true,
      "iot_class": "local_polling"
    },
    "fixer": {
      "name": "Fixer",
      "integration_type": "hub",
      "config_flow": false,
      "iot_class": "cloud_polling"
    },
    "fjaraskupan": {
      "name": "Fj\u00e4r\u00e5skupan",
      "integration_type": "hub",
      "config_flow": true,
      "iot_class": "local_polling"
    },
    "fleetgo": {
      "name": "FleetGO",
      "integration_type": "hub",
      "config_flow": false,
      "iot_class": "cloud_polling"
    },
    "flexit": {
      "name": "Flexit",
      "integrations": {
        "flexit": {
          "integration_type": "hub",
          "config_flow": false,
          "iot_class": "local_polling",
          "name": "Flexit"
        },
        "flexit_bacnet": {
          "integration_type": "device",
          "config_flow": true,
          "iot_class": "local_polling",
          "name": "Flexit Nordic (BACnet)"
        }
      }
    },
    "flexom": {
      "name": "Bouygues Flexom",
      "integration_type": "virtual",
      "supported_by": "overkiz"
    },
    "flic": {
      "name": "Flic",
      "integration_type": "hub",
      "config_flow": false,
      "iot_class": "local_push"
    },
    "flick_electric": {
      "name": "Flick Electric",
      "integration_type": "service",
      "config_flow": true,
      "iot_class": "cloud_polling"
    },
    "flipr": {
      "name": "Flipr",
      "integration_type": "hub",
      "config_flow": true,
      "iot_class": "cloud_polling"
    },
    "flo": {
      "name": "Flo",
      "integration_type": "hub",
      "config_flow": true,
      "iot_class": "cloud_polling"
    },
    "flock": {
      "name": "Flock",
      "integration_type": "hub",
      "config_flow": false,
      "iot_class": "cloud_push"
    },
    "flume": {
      "name": "Flume",
      "integration_type": "hub",
      "config_flow": true,
      "iot_class": "cloud_polling"
    },
    "flux": {
      "name": "Flux",
      "integration_type": "hub",
      "config_flow": false,
      "iot_class": "calculated"
    },
    "flux_led": {
      "name": "Magic Home",
      "integration_type": "hub",
      "config_flow": true,
      "iot_class": "local_push"
    },
    "folder": {
      "name": "Folder",
      "integration_type": "hub",
      "config_flow": false,
      "iot_class": "local_polling"
    },
    "folder_watcher": {
      "name": "Folder Watcher",
      "integration_type": "hub",
      "config_flow": true,
      "iot_class": "local_polling"
    },
    "foobot": {
      "name": "Foobot",
      "integration_type": "hub",
      "config_flow": false,
      "iot_class": "cloud_polling"
    },
    "forecast_solar": {
      "name": "Forecast.Solar",
      "integration_type": "service",
      "config_flow": true,
      "iot_class": "cloud_polling"
    },
    "forked_daapd": {
      "name": "OwnTone",
      "integration_type": "hub",
      "config_flow": true,
      "iot_class": "local_push"
    },
    "fortios": {
      "name": "FortiOS",
      "integration_type": "hub",
      "config_flow": false,
      "iot_class": "local_polling"
    },
    "foscam": {
      "name": "Foscam",
      "integration_type": "hub",
      "config_flow": true,
      "iot_class": "local_polling"
    },
    "foursquare": {
      "name": "Foursquare",
      "integration_type": "hub",
      "config_flow": false,
      "iot_class": "cloud_push"
    },
    "frankever": {
      "name": "FrankEver",
      "integration_type": "virtual",
      "supported_by": "shelly"
    },
    "free_mobile": {
      "name": "Free Mobile",
      "integration_type": "hub",
      "config_flow": false,
      "iot_class": "cloud_push"
    },
    "freebox": {
      "name": "Freebox",
      "integration_type": "hub",
      "config_flow": true,
      "iot_class": "local_polling"
    },
    "freedns": {
      "name": "FreeDNS",
      "integration_type": "hub",
      "config_flow": false,
      "iot_class": "cloud_push"
    },
    "freedompro": {
      "name": "Freedompro",
      "integration_type": "hub",
      "config_flow": true,
      "iot_class": "cloud_polling"
    },
    "frient": {
      "name": "Frient",
      "iot_standards": [
        "zigbee"
      ]
    },
    "fritzbox": {
      "name": "FRITZ!",
      "integrations": {
        "fritz": {
          "integration_type": "hub",
          "config_flow": true,
          "iot_class": "local_polling",
          "name": "FRITZ!Box Tools"
        },
        "fritzbox": {
          "integration_type": "hub",
          "config_flow": true,
          "iot_class": "local_polling",
          "name": "FRITZ!SmartHome"
        },
        "fritzbox_callmonitor": {
          "integration_type": "device",
          "config_flow": true,
          "iot_class": "local_polling",
          "name": "FRITZ!Box Call Monitor"
        }
      }
    },
    "fronius": {
      "name": "Fronius",
      "integration_type": "hub",
      "config_flow": true,
      "iot_class": "local_polling"
    },
    "frontier_silicon": {
      "name": "Frontier Silicon",
      "integration_type": "hub",
      "config_flow": true,
      "iot_class": "local_polling"
    },
    "fujitsu": {
      "name": "Fujitsu",
      "integrations": {
        "fujitsu_anywair": {
          "integration_type": "virtual",
          "config_flow": false,
          "supported_by": "advantage_air",
          "name": "Fujitsu anywAIR"
        },
        "fujitsu_fglair": {
          "integration_type": "hub",
          "config_flow": true,
          "iot_class": "cloud_polling",
          "name": "FGLair"
        }
      }
    },
    "fully_kiosk": {
      "name": "Fully Kiosk Browser",
      "integration_type": "hub",
      "config_flow": true,
      "iot_class": "local_polling"
    },
    "futurenow": {
      "name": "P5 FutureNow",
      "integration_type": "hub",
      "config_flow": false,
      "iot_class": "local_polling"
    },
    "fyta": {
      "name": "FYTA",
      "integration_type": "hub",
      "config_flow": true,
      "iot_class": "cloud_polling"
    },
    "gaggenau": {
      "name": "Gaggenau",
      "integration_type": "virtual",
      "supported_by": "home_connect"
    },
    "garadget": {
      "name": "Garadget",
      "integration_type": "hub",
      "config_flow": false,
      "iot_class": "cloud_polling"
    },
    "garages_amsterdam": {
      "name": "Garages Amsterdam",
      "integration_type": "hub",
      "config_flow": true,
      "iot_class": "cloud_polling"
    },
    "gardena_bluetooth": {
      "name": "Gardena Bluetooth",
      "integration_type": "hub",
      "config_flow": true,
      "iot_class": "local_polling"
    },
    "gaviota": {
      "name": "Gaviota",
      "integration_type": "virtual",
      "supported_by": "motion_blinds"
    },
    "gdacs": {
      "name": "Global Disaster Alert and Coordination System (GDACS)",
      "integration_type": "service",
      "config_flow": true,
      "iot_class": "cloud_polling"
    },
    "generic": {
      "name": "Generic Camera",
      "integration_type": "device",
      "config_flow": true,
      "iot_class": "local_push"
    },
    "geniushub": {
      "name": "Genius Hub",
      "integration_type": "hub",
      "config_flow": true,
      "iot_class": "local_polling"
    },
    "geo_json_events": {
      "name": "GeoJSON",
      "integration_type": "service",
      "config_flow": true,
      "iot_class": "cloud_polling"
    },
    "geo_rss_events": {
      "name": "GeoRSS",
      "integration_type": "hub",
      "config_flow": false,
      "iot_class": "cloud_polling"
    },
    "geocaching": {
      "name": "Geocaching",
      "integration_type": "hub",
      "config_flow": true,
      "iot_class": "cloud_polling"
    },
    "geofency": {
      "name": "Geofency",
      "integration_type": "hub",
      "config_flow": true,
      "iot_class": "cloud_push"
    },
    "geonet": {
      "name": "GeoNet",
      "integrations": {
        "geonetnz_quakes": {
          "integration_type": "service",
          "config_flow": true,
          "iot_class": "cloud_polling",
          "name": "GeoNet NZ Quakes"
        },
        "geonetnz_volcano": {
          "integration_type": "service",
          "config_flow": true,
          "iot_class": "cloud_polling",
          "name": "GeoNet NZ Volcano"
        }
      }
    },
    "gios": {
      "name": "GIO\u015a",
      "integration_type": "service",
      "config_flow": true,
      "iot_class": "cloud_polling"
    },
    "github": {
      "name": "GitHub",
      "integration_type": "hub",
      "config_flow": true,
      "iot_class": "cloud_polling"
    },
    "gitlab_ci": {
      "name": "GitLab-CI",
      "integration_type": "hub",
      "config_flow": false,
      "iot_class": "cloud_polling"
    },
    "gitter": {
      "name": "Gitter",
      "integration_type": "hub",
      "config_flow": false,
      "iot_class": "cloud_polling"
    },
    "glances": {
      "name": "Glances",
      "integration_type": "hub",
      "config_flow": true,
      "iot_class": "local_polling"
    },
    "globalcache": {
      "name": "Global Cach\u00e9",
      "integrations": {
        "gc100": {
          "integration_type": "hub",
          "config_flow": false,
          "iot_class": "local_polling",
          "name": "Global Cach\u00e9 GC-100"
        },
        "itach": {
          "integration_type": "hub",
          "config_flow": false,
          "iot_class": "assumed_state",
          "name": "Global Cach\u00e9 iTach TCP/IP to IR"
        }
      }
    },
    "goalzero": {
      "name": "Goal Zero Yeti",
      "integration_type": "device",
      "config_flow": true,
      "iot_class": "local_polling"
    },
    "gogogate2": {
      "name": "Gogogate2 and ismartgate",
      "integration_type": "hub",
      "config_flow": true,
      "iot_class": "local_polling"
    },
    "goodwe": {
      "name": "GoodWe Inverter",
      "integration_type": "hub",
      "config_flow": true,
      "iot_class": "local_polling"
    },
    "google": {
      "name": "Google",
      "integrations": {
        "google_assistant_sdk": {
          "integration_type": "service",
          "config_flow": true,
          "iot_class": "cloud_polling",
          "name": "Google Assistant SDK"
        },
        "google_cloud": {
          "integration_type": "service",
          "config_flow": true,
          "iot_class": "cloud_push",
          "name": "Google Cloud"
        },
        "google_drive": {
          "integration_type": "service",
          "config_flow": true,
          "iot_class": "cloud_polling",
          "name": "Google Drive"
        },
        "google_generative_ai_conversation": {
          "integration_type": "service",
          "config_flow": true,
          "iot_class": "cloud_polling",
          "name": "Google Gemini"
        },
        "google_mail": {
          "integration_type": "service",
          "config_flow": true,
          "iot_class": "cloud_polling",
          "name": "Google Mail"
        },
        "google_maps": {
          "integration_type": "hub",
          "config_flow": false,
          "iot_class": "cloud_polling",
          "name": "Google Maps"
        },
        "google_photos": {
          "integration_type": "hub",
          "config_flow": true,
          "iot_class": "cloud_polling",
          "name": "Google Photos"
        },
        "google_pubsub": {
          "integration_type": "hub",
          "config_flow": false,
          "iot_class": "cloud_push",
          "name": "Google Pub/Sub"
        },
        "google_sheets": {
          "integration_type": "service",
          "config_flow": true,
          "iot_class": "cloud_polling",
          "name": "Google Sheets"
        },
        "google_tasks": {
          "integration_type": "hub",
          "config_flow": true,
          "iot_class": "cloud_polling",
          "name": "Google Tasks"
        },
        "google_translate": {
          "integration_type": "hub",
          "config_flow": true,
          "iot_class": "cloud_push",
          "name": "Google Translate text-to-speech"
        },
        "google_travel_time": {
          "integration_type": "hub",
          "config_flow": true,
          "iot_class": "cloud_polling",
          "name": "Google Maps Travel Time"
        },
        "google_wifi": {
          "integration_type": "hub",
          "config_flow": false,
          "iot_class": "local_polling",
          "name": "Google Wifi"
        },
        "google": {
          "integration_type": "hub",
          "config_flow": true,
          "iot_class": "cloud_polling",
          "name": "Google Calendar"
        },
        "nest": {
          "integration_type": "hub",
          "config_flow": true,
          "iot_class": "cloud_push",
          "name": "Google Nest"
        },
        "cast": {
          "integration_type": "hub",
          "config_flow": true,
          "iot_class": "local_polling",
          "name": "Google Cast"
        },
        "dialogflow": {
          "integration_type": "hub",
          "config_flow": true,
          "iot_class": "cloud_push",
          "name": "Dialogflow"
        },
        "youtube": {
          "integration_type": "service",
          "config_flow": true,
          "iot_class": "cloud_polling",
          "name": "YouTube"
        }
      }
    },
    "govee": {
      "name": "Govee",
      "integrations": {
        "govee_ble": {
          "integration_type": "hub",
          "config_flow": true,
          "iot_class": "local_push",
          "name": "Govee Bluetooth"
        },
        "govee_light_local": {
          "integration_type": "hub",
          "config_flow": true,
          "iot_class": "local_push",
          "name": "Govee lights local"
        }
      }
    },
    "gpsd": {
      "name": "GPSD",
      "integration_type": "hub",
      "config_flow": true,
      "iot_class": "local_polling"
    },
    "gpslogger": {
      "name": "GPSLogger",
      "integration_type": "hub",
      "config_flow": true,
      "iot_class": "cloud_push"
    },
    "graphite": {
      "name": "Graphite",
      "integration_type": "hub",
      "config_flow": false,
      "iot_class": "local_push"
    },
    "gree": {
      "name": "Gree Climate",
      "integration_type": "hub",
      "config_flow": true,
      "iot_class": "local_polling"
    },
    "greeneye_monitor": {
      "name": "GreenEye Monitor (GEM)",
      "integration_type": "hub",
      "config_flow": false,
      "iot_class": "local_push"
    },
    "greenwave": {
      "name": "Greenwave Reality",
      "integration_type": "hub",
      "config_flow": false,
      "iot_class": "local_polling"
    },
    "growatt_server": {
      "name": "Growatt",
      "integration_type": "hub",
      "config_flow": true,
      "iot_class": "cloud_polling"
    },
    "gstreamer": {
      "name": "GStreamer",
      "integration_type": "hub",
      "config_flow": false,
      "iot_class": "local_push"
    },
    "gtfs": {
      "name": "General Transit Feed Specification (GTFS)",
      "integration_type": "hub",
      "config_flow": false,
      "iot_class": "local_polling"
    },
    "guardian": {
      "name": "Elexa Guardian",
      "integration_type": "device",
      "config_flow": true,
      "iot_class": "local_polling"
    },
    "habitica": {
      "name": "Habitica",
      "integration_type": "hub",
      "config_flow": true,
      "iot_class": "cloud_polling"
    },
    "hardkernel": {
      "name": "Hardkernel",
      "integration_type": "hardware",
      "config_flow": false,
      "single_config_entry": true
    },
    "harman_kardon_avr": {
      "name": "Harman Kardon AVR",
      "integration_type": "hub",
      "config_flow": false,
      "iot_class": "local_polling"
    },
    "harvey": {
      "name": "Harvey",
      "integration_type": "virtual",
      "supported_by": "aquacell"
    },
    "hassio": {
      "name": "Home Assistant Supervisor",
      "integration_type": "hub",
      "config_flow": false,
      "iot_class": "local_polling",
      "single_config_entry": true
    },
    "havana_shade": {
      "name": "Havana Shade",
      "integration_type": "virtual",
      "supported_by": "motion_blinds"
    },
    "haveibeenpwned": {
      "name": "HaveIBeenPwned",
      "integration_type": "hub",
      "config_flow": false,
      "iot_class": "cloud_polling"
    },
    "hddtemp": {
      "name": "hddtemp",
      "integration_type": "hub",
      "config_flow": false,
      "iot_class": "local_polling"
    },
    "hdmi_cec": {
      "name": "HDMI-CEC",
      "integration_type": "hub",
      "config_flow": false,
      "iot_class": "local_push"
    },
    "heatmiser": {
      "name": "Heatmiser",
      "integration_type": "hub",
      "config_flow": false,
      "iot_class": "local_polling"
    },
    "heicko": {
      "name": "Heicko",
      "integration_type": "virtual",
      "supported_by": "motion_blinds"
    },
    "heiwa": {
      "name": "Heiwa",
      "integration_type": "virtual",
      "supported_by": "gree"
    },
    "heltun": {
      "name": "HELTUN",
      "iot_standards": [
        "zwave"
      ]
    },
    "here_travel_time": {
      "name": "HERE Travel Time",
      "integration_type": "hub",
      "config_flow": true,
      "iot_class": "cloud_polling"
    },
    "hexaom": {
      "name": "Hexaom Hexaconnect",
      "integration_type": "virtual",
      "supported_by": "overkiz"
    },
    "hi_kumo": {
      "name": "Hitachi Hi Kumo",
      "integration_type": "virtual",
      "supported_by": "overkiz"
    },
    "hikvision": {
      "name": "Hikvision",
      "integrations": {
        "hikvision": {
          "integration_type": "hub",
          "config_flow": false,
          "iot_class": "local_push",
          "name": "Hikvision"
        },
        "hikvisioncam": {
          "integration_type": "hub",
          "config_flow": false,
          "iot_class": "local_polling",
          "name": "Hikvision"
        }
      }
    },
    "hisense_aehw4a1": {
      "name": "Hisense AEH-W4A1",
      "integration_type": "hub",
      "config_flow": true,
      "iot_class": "local_polling"
    },
    "hitron_coda": {
      "name": "Rogers Hitron CODA",
      "integration_type": "hub",
      "config_flow": false,
      "iot_class": "local_polling"
    },
    "hive": {
      "name": "Hive",
      "integration_type": "hub",
      "config_flow": true,
      "iot_class": "cloud_polling"
    },
    "hko": {
      "name": "Hong Kong Observatory",
      "integration_type": "hub",
      "config_flow": true,
      "iot_class": "cloud_polling"
    },
    "hlk_sw16": {
      "name": "Hi-Link HLK-SW16",
      "integration_type": "hub",
      "config_flow": true,
      "iot_class": "local_push"
    },
    "holiday": {
      "name": "Holiday",
      "integration_type": "hub",
      "config_flow": true,
      "iot_class": "local_polling"
    },
    "home_plus_control": {
      "name": "Legrand Home+ Control",
      "integration_type": "virtual",
      "supported_by": "netatmo"
    },
    "homeassistant_connect_zbt2": {
      "name": "Home Assistant Connect ZBT-2",
      "integration_type": "hardware",
      "config_flow": true
    },
    "homeassistant_green": {
      "name": "Home Assistant Green",
      "integration_type": "hardware",
      "config_flow": false,
      "single_config_entry": true
    },
    "homeassistant_sky_connect": {
      "name": "Home Assistant Connect ZBT-1",
      "integration_type": "hardware",
      "config_flow": true
    },
    "homeassistant_yellow": {
      "name": "Home Assistant Yellow",
      "integration_type": "hardware",
      "config_flow": false,
      "single_config_entry": true
    },
    "homee": {
      "name": "Homee",
      "integration_type": "hub",
      "config_flow": true,
      "iot_class": "local_push"
    },
    "homematic": {
      "name": "Homematic",
      "integrations": {
        "homematic": {
          "integration_type": "hub",
          "config_flow": false,
          "iot_class": "local_push",
          "name": "Homematic"
        },
        "homematicip_cloud": {
          "integration_type": "hub",
          "config_flow": true,
          "iot_class": "cloud_push",
          "name": "HomematicIP Cloud"
        }
      }
    },
    "homeseer": {
      "name": "HomeSeer",
      "iot_standards": [
        "zwave"
      ]
    },
    "homewizard": {
      "name": "HomeWizard Energy",
      "integration_type": "hub",
      "config_flow": true,
      "iot_class": "local_polling"
    },
    "honeywell": {
      "name": "Honeywell",
      "integrations": {
        "lyric": {
          "integration_type": "hub",
          "config_flow": true,
          "iot_class": "cloud_polling",
          "name": "Honeywell Lyric"
        },
        "evohome": {
          "integration_type": "hub",
          "config_flow": false,
          "iot_class": "cloud_polling",
          "name": "Honeywell Total Connect Comfort (Europe)"
        },
        "honeywell": {
          "integration_type": "hub",
          "config_flow": true,
          "iot_class": "cloud_polling",
          "name": "Honeywell Total Connect Comfort (US)"
        }
      }
    },
    "horizon": {
      "name": "Unitymedia Horizon HD Recorder",
      "integration_type": "hub",
      "config_flow": false,
      "iot_class": "local_polling"
    },
    "hp_ilo": {
      "name": "HP Integrated Lights-Out (ILO)",
      "integration_type": "hub",
      "config_flow": false,
      "iot_class": "local_polling"
    },
    "html5": {
      "name": "HTML5 Push Notifications",
      "integration_type": "hub",
      "config_flow": true,
      "iot_class": "cloud_push",
      "single_config_entry": true
    },
    "huawei_lte": {
      "name": "Huawei LTE",
      "integration_type": "hub",
      "config_flow": true,
      "iot_class": "local_polling"
    },
    "huisbaasje": {
      "name": "EnergyFlip",
      "integration_type": "hub",
      "config_flow": true,
      "iot_class": "cloud_polling"
    },
    "hunterdouglas_powerview": {
      "name": "Hunter Douglas PowerView",
      "integration_type": "hub",
      "config_flow": true,
      "iot_class": "local_polling"
    },
    "hurrican_shutters_wholesale": {
      "name": "Hurrican Shutters Wholesale",
      "integration_type": "virtual",
      "supported_by": "motion_blinds"
    },
    "husqvarna": {
      "name": "Husqvarna",
      "integrations": {
        "husqvarna_automower": {
          "integration_type": "hub",
          "config_flow": true,
          "iot_class": "cloud_push",
          "name": "Husqvarna Automower"
        },
        "husqvarna_automower_ble": {
          "integration_type": "hub",
          "config_flow": true,
          "iot_class": "local_polling",
          "name": "Husqvarna Automower BLE"
        }
      }
    },
    "huum": {
      "name": "Huum",
      "integration_type": "hub",
      "config_flow": true,
      "iot_class": "cloud_polling"
    },
    "hvv_departures": {
      "name": "HVV Departures",
      "integration_type": "hub",
      "config_flow": true,
      "iot_class": "cloud_polling"
    },
    "hydrawise": {
      "name": "Hunter Hydrawise",
      "integration_type": "hub",
      "config_flow": true,
      "iot_class": "cloud_polling"
    },
    "hyperion": {
      "name": "Hyperion",
      "integration_type": "hub",
      "config_flow": true,
      "iot_class": "local_push"
    },
    "ialarm": {
      "name": "Antifurto365 iAlarm",
      "integration_type": "hub",
      "config_flow": true,
      "iot_class": "local_polling"
    },
    "iammeter": {
      "name": "IamMeter",
      "integration_type": "hub",
      "config_flow": false,
      "iot_class": "local_polling"
    },
    "iaqualink": {
      "name": "Jandy iAqualink",
      "integration_type": "hub",
      "config_flow": true,
      "iot_class": "cloud_polling",
      "single_config_entry": true
    },
    "ibm": {
      "name": "IBM",
      "integrations": {
        "watson_iot": {
          "integration_type": "hub",
          "config_flow": false,
          "iot_class": "cloud_push",
          "name": "IBM Watson IoT Platform"
        },
        "watson_tts": {
          "integration_type": "hub",
          "config_flow": false,
          "iot_class": "cloud_push",
          "name": "IBM Watson TTS"
        }
      }
    },
    "idteck_prox": {
      "name": "IDTECK Proximity Reader",
      "integration_type": "hub",
      "config_flow": false,
      "iot_class": "local_push"
    },
    "ifttt": {
      "name": "IFTTT",
      "integration_type": "hub",
      "config_flow": true,
      "iot_class": "cloud_push"
    },
    "iglo": {
      "name": "iGlo",
      "integration_type": "hub",
      "config_flow": false,
      "iot_class": "local_polling"
    },
    "igloohome": {
      "name": "igloohome",
      "integration_type": "hub",
      "config_flow": true,
      "iot_class": "cloud_polling"
    },
    "ign_sismologia": {
      "name": "IGN Sismolog\u00eda",
      "integration_type": "service",
      "config_flow": false,
      "iot_class": "cloud_polling"
    },
    "ihc": {
      "name": "IHC Controller",
      "integration_type": "hub",
      "config_flow": false,
      "iot_class": "local_push"
    },
    "ikea": {
      "name": "IKEA",
      "integrations": {
        "symfonisk": {
          "integration_type": "virtual",
          "config_flow": false,
          "supported_by": "sonos",
          "name": "IKEA SYMFONISK"
        },
        "tradfri": {
          "integration_type": "hub",
          "config_flow": true,
          "iot_class": "local_polling",
          "name": "IKEA TR\u00c5DFRI"
        },
        "idasen_desk": {
          "integration_type": "device",
          "config_flow": true,
          "iot_class": "local_push",
          "name": "IKEA Idasen Desk"
        }
      }
    },
    "imap": {
      "name": "IMAP",
      "integration_type": "hub",
      "config_flow": true,
      "iot_class": "cloud_push"
    },
    "imeon_inverter": {
      "name": "Imeon Inverter",
      "integration_type": "device",
      "config_flow": true,
      "iot_class": "local_polling"
    },
    "imgw_pib": {
      "name": "IMGW-PIB",
      "integration_type": "hub",
      "config_flow": true,
      "iot_class": "cloud_polling"
    },
    "immich": {
      "name": "Immich",
      "integration_type": "hub",
      "config_flow": true,
      "iot_class": "local_polling"
    },
    "improv_ble": {
      "name": "Improv via BLE",
      "integration_type": "device",
      "config_flow": true,
      "iot_class": "local_polling"
    },
    "incomfort": {
      "name": "Intergas gateway",
      "integration_type": "hub",
      "config_flow": true,
      "iot_class": "local_polling"
    },
    "indianamichiganpower": {
      "name": "Indiana Michigan Power",
      "integration_type": "virtual",
      "supported_by": "opower"
    },
    "influxdb": {
      "name": "InfluxDB",
      "integration_type": "hub",
      "config_flow": false,
      "iot_class": "local_push"
    },
    "inkbird": {
      "name": "INKBIRD",
      "integration_type": "hub",
      "config_flow": true,
      "iot_class": "local_push"
    },
    "inovelli": {
      "name": "Inovelli",
      "iot_standards": [
        "zigbee",
        "zwave"
      ]
    },
    "inspired_shades": {
      "name": "Inspired Shades",
      "integration_type": "virtual",
      "supported_by": "motion_blinds"
    },
    "insteon": {
      "name": "Insteon",
      "integration_type": "hub",
      "config_flow": true,
      "iot_class": "local_push",
      "single_config_entry": true
    },
    "intellifire": {
      "name": "IntelliFire",
      "integration_type": "hub",
      "config_flow": true,
      "iot_class": "local_polling"
    },
    "intent_script": {
      "name": "Intent Script",
      "integration_type": "hub",
      "config_flow": false
    },
    "intesishome": {
      "name": "IntesisHome",
      "integration_type": "hub",
      "config_flow": false,
      "iot_class": "cloud_push"
    },
    "iometer": {
      "name": "IOmeter",
      "integration_type": "device",
      "config_flow": true,
      "iot_class": "local_polling"
    },
    "ios": {
      "name": "Home Assistant iOS",
      "integration_type": "hub",
      "config_flow": true,
      "iot_class": "cloud_push"
    },
    "iotawatt": {
      "name": "IoTaWatt",
      "integration_type": "hub",
      "config_flow": true,
      "iot_class": "local_polling"
    },
    "iotty": {
      "name": "iotty",
      "integration_type": "device",
      "config_flow": true,
      "iot_class": "cloud_polling"
    },
    "iperf3": {
      "name": "Iperf3",
      "integration_type": "hub",
      "config_flow": false,
      "iot_class": "local_polling"
    },
    "ipma": {
      "name": "Instituto Portugu\u00eas do Mar e Atmosfera (IPMA)",
      "integration_type": "hub",
      "config_flow": true,
      "iot_class": "cloud_polling"
    },
    "ipp": {
      "name": "Internet Printing Protocol (IPP)",
      "integration_type": "device",
      "config_flow": true,
      "iot_class": "local_polling"
    },
    "iqvia": {
      "name": "IQVIA",
      "integration_type": "service",
      "config_flow": true,
      "iot_class": "cloud_polling"
    },
    "irish_rail_transport": {
      "name": "Irish Rail Transport",
      "integration_type": "hub",
      "config_flow": false,
      "iot_class": "cloud_polling"
    },
    "irm_kmi": {
      "integration_type": "service",
      "config_flow": true,
      "iot_class": "cloud_polling"
    },
    "iron_os": {
      "name": "IronOS",
      "integration_type": "hub",
      "config_flow": true,
      "iot_class": "local_polling"
    },
    "iskra": {
      "name": "iskra",
      "integration_type": "hub",
      "config_flow": true,
      "iot_class": "local_polling"
    },
    "islamic_prayer_times": {
      "name": "Islamic Prayer Times",
      "integration_type": "hub",
      "config_flow": true,
      "iot_class": "calculated"
    },
    "ismartwindow": {
      "name": "iSmartWindow",
      "integration_type": "virtual",
      "supported_by": "motion_blinds"
    },
    "israel_rail": {
      "name": "Israel Railways",
      "integration_type": "hub",
      "config_flow": true,
      "iot_class": "cloud_polling"
    },
    "iss": {
      "name": "International Space Station (ISS)",
      "integration_type": "service",
      "config_flow": true,
      "iot_class": "cloud_polling",
      "single_config_entry": true
    },
    "ista_ecotrend": {
      "name": "ista EcoTrend",
      "integration_type": "hub",
      "config_flow": true,
      "iot_class": "cloud_polling"
    },
    "isy994": {
      "name": "Universal Devices ISY/IoX",
      "integration_type": "hub",
      "config_flow": true,
      "iot_class": "local_push"
    },
    "ituran": {
      "name": "Ituran",
      "integration_type": "hub",
      "config_flow": true,
      "iot_class": "cloud_polling"
    },
    "izone": {
      "name": "iZone",
      "integration_type": "hub",
      "config_flow": true,
      "iot_class": "local_polling"
    },
    "jasco": {
      "name": "Jasco",
      "iot_standards": [
        "zwave"
      ]
    },
    "jellyfin": {
      "name": "Jellyfin",
      "integration_type": "service",
      "config_flow": true,
      "iot_class": "local_polling"
    },
    "jewish_calendar": {
      "name": "Jewish Calendar",
      "integration_type": "hub",
      "config_flow": true,
      "iot_class": "calculated",
      "single_config_entry": true
    },
    "joaoapps_join": {
      "name": "Joaoapps Join",
      "integration_type": "hub",
      "config_flow": false,
      "iot_class": "cloud_push"
    },
    "justnimbus": {
      "name": "JustNimbus",
      "integration_type": "hub",
      "config_flow": true,
      "iot_class": "cloud_polling"
    },
    "jvc_projector": {
      "name": "JVC Projector",
      "integration_type": "device",
      "config_flow": true,
      "iot_class": "local_polling"
    },
    "kaiser_nienhaus": {
      "name": "Kaiser Nienhaus",
      "integration_type": "virtual",
      "supported_by": "motion_blinds"
    },
    "kaiterra": {
      "name": "Kaiterra",
      "integration_type": "hub",
      "config_flow": false,
      "iot_class": "cloud_polling"
    },
    "kaleidescape": {
      "name": "Kaleidescape",
      "integration_type": "hub",
      "config_flow": true,
      "iot_class": "local_push"
    },
    "kankun": {
      "name": "Kankun",
      "integration_type": "hub",
      "config_flow": false,
      "iot_class": "local_polling"
    },
    "keba": {
      "name": "Keba Charging Station",
      "integration_type": "hub",
      "config_flow": false,
      "iot_class": "local_polling"
    },
    "keenetic_ndms2": {
      "name": "Keenetic NDMS2 Router",
      "integration_type": "hub",
      "config_flow": true,
      "iot_class": "local_polling"
    },
    "kef": {
      "name": "KEF",
      "integration_type": "hub",
      "config_flow": false,
      "iot_class": "local_polling"
    },
    "kegtron": {
      "name": "Kegtron",
      "integration_type": "hub",
      "config_flow": true,
      "iot_class": "local_push"
    },
    "kentuckypower": {
      "name": "Kentucky Power",
      "integration_type": "virtual",
      "supported_by": "opower"
    },
    "keyboard": {
      "name": "Keyboard",
      "integration_type": "hub",
      "config_flow": false,
      "iot_class": "local_push"
    },
    "keyboard_remote": {
      "name": "Keyboard Remote",
      "integration_type": "hub",
      "config_flow": false,
      "iot_class": "local_push"
    },
    "keymitt_ble": {
      "name": "Keymitt MicroBot Push",
      "integration_type": "device",
      "config_flow": true,
      "iot_class": "assumed_state"
    },
    "kira": {
      "name": "Kira",
      "integration_type": "hub",
      "config_flow": false,
      "iot_class": "local_push"
    },
    "kitchen_sink": {
      "name": "Everything but the Kitchen Sink",
      "integration_type": "hub",
      "config_flow": false,
      "iot_class": "calculated",
      "single_config_entry": true
    },
    "kiwi": {
      "name": "KIWI",
      "integration_type": "hub",
      "config_flow": false,
      "iot_class": "cloud_polling"
    },
    "kmtronic": {
      "name": "KMtronic",
      "integration_type": "hub",
      "config_flow": true,
      "iot_class": "local_push"
    },
    "knocki": {
      "name": "Knocki",
      "integration_type": "hub",
      "config_flow": true,
      "iot_class": "cloud_push"
    },
    "knx": {
      "name": "KNX",
      "integration_type": "hub",
      "config_flow": true,
      "iot_class": "local_push",
      "single_config_entry": true
    },
    "kodi": {
      "name": "Kodi",
      "integration_type": "hub",
      "config_flow": true,
      "iot_class": "local_push"
    },
    "konnected": {
      "name": "Konnected.io",
      "integration_type": "hub",
      "config_flow": true,
      "iot_class": "local_push"
    },
    "kostal_plenticore": {
      "name": "Kostal Plenticore Solar Inverter",
      "integration_type": "hub",
      "config_flow": true,
      "iot_class": "local_polling"
    },
    "kraken": {
      "name": "Kraken",
      "integration_type": "hub",
      "config_flow": true,
      "iot_class": "cloud_polling"
    },
    "krispol": {
      "name": "Krispol",
      "integration_type": "virtual",
      "supported_by": "motion_blinds"
    },
    "kulersky": {
      "name": "Kuler Sky",
      "integration_type": "hub",
      "config_flow": true,
      "iot_class": "local_polling"
    },
    "kwb": {
      "name": "KWB Easyfire",
      "integration_type": "hub",
      "config_flow": false,
      "iot_class": "local_polling"
    },
    "lacrosse": {
      "name": "LaCrosse",
      "integration_type": "hub",
      "config_flow": false,
      "iot_class": "local_polling"
    },
    "lacrosse_view": {
      "name": "LaCrosse View",
      "integration_type": "hub",
      "config_flow": true,
      "iot_class": "cloud_polling"
    },
    "lamarzocco": {
      "name": "La Marzocco",
      "integration_type": "device",
      "config_flow": true,
      "iot_class": "cloud_push"
    },
    "lametric": {
      "name": "LaMetric",
      "integration_type": "device",
      "config_flow": true,
      "iot_class": "local_polling"
    },
    "landisgyr_heat_meter": {
      "name": "Landis+Gyr Heat Meter",
      "integration_type": "hub",
      "config_flow": true,
      "iot_class": "local_polling"
    },
    "lannouncer": {
      "name": "LANnouncer",
      "integration_type": "hub",
      "config_flow": false,
      "iot_class": "local_push"
    },
    "lastfm": {
      "name": "Last.fm",
      "integration_type": "hub",
      "config_flow": true,
      "iot_class": "cloud_polling"
    },
    "launch_library": {
      "name": "Launch Library",
      "integration_type": "service",
      "config_flow": true,
      "iot_class": "cloud_polling",
      "single_config_entry": true
    },
    "laundrify": {
      "name": "laundrify",
      "integration_type": "hub",
      "config_flow": true,
      "iot_class": "cloud_polling"
    },
    "lcn": {
      "name": "LCN",
      "integration_type": "hub",
      "config_flow": true,
      "iot_class": "local_push"
    },
    "ld2410_ble": {
      "name": "LD2410 BLE",
      "integration_type": "device",
      "config_flow": true,
      "iot_class": "local_push"
    },
    "leaone": {
      "name": "LeaOne",
      "integration_type": "hub",
      "config_flow": true,
      "iot_class": "local_push"
    },
    "led_ble": {
      "name": "LED BLE",
      "integration_type": "hub",
      "config_flow": true,
      "iot_class": "local_polling"
    },
    "legrand": {
      "name": "Legrand",
      "integration_type": "virtual",
      "supported_by": "netatmo"
    },
    "lektrico": {
      "name": "Lektrico Charging Station",
      "integration_type": "device",
      "config_flow": true,
      "iot_class": "local_polling"
    },
    "letpot": {
      "name": "LetPot",
      "integration_type": "hub",
      "config_flow": true,
      "iot_class": "cloud_push"
    },
    "leviton": {
      "name": "Leviton",
      "iot_standards": [
        "zwave"
      ]
    },
    "lg": {
      "name": "LG",
      "integrations": {
        "lg_netcast": {
          "integration_type": "device",
          "config_flow": true,
          "iot_class": "local_polling",
          "name": "LG Netcast"
        },
        "lg_soundbar": {
          "integration_type": "hub",
          "config_flow": true,
          "iot_class": "local_polling",
          "name": "LG Soundbars"
        },
        "lg_thinq": {
          "integration_type": "hub",
          "config_flow": true,
          "iot_class": "cloud_push",
          "name": "LG ThinQ"
        },
        "webostv": {
          "integration_type": "hub",
          "config_flow": true,
          "iot_class": "local_push",
          "name": "LG webOS TV"
        }
      }
    },
    "libre_hardware_monitor": {
      "name": "Libre Hardware Monitor",
      "integration_type": "hub",
      "config_flow": true,
      "iot_class": "local_polling"
    },
    "lidarr": {
      "name": "Lidarr",
      "integration_type": "service",
      "config_flow": true,
      "iot_class": "local_polling"
    },
    "lifx": {
      "name": "LIFX",
      "integration_type": "hub",
      "config_flow": true,
      "iot_class": "local_polling"
    },
    "lifx_cloud": {
      "name": "LIFX Cloud",
      "integration_type": "hub",
      "config_flow": false,
      "iot_class": "cloud_push"
    },
    "lightwave": {
      "name": "Lightwave",
      "integration_type": "hub",
      "config_flow": false,
      "iot_class": "assumed_state"
    },
    "limitlessled": {
      "name": "LimitlessLED",
      "integration_type": "hub",
      "config_flow": false,
      "iot_class": "assumed_state"
    },
    "linak": {
      "name": "LINAK",
      "integration_type": "virtual",
      "supported_by": "idasen_desk"
    },
    "linkedgo": {
      "name": "LinkedGo",
      "integration_type": "virtual",
      "supported_by": "shelly"
    },
    "linkplay": {
      "name": "LinkPlay",
      "integration_type": "hub",
      "config_flow": true,
      "iot_class": "local_polling"
    },
    "linksys_smart": {
      "name": "Linksys Smart Wi-Fi",
      "integration_type": "hub",
      "config_flow": false,
      "iot_class": "local_polling"
    },
    "linode": {
      "name": "Linode",
      "integration_type": "hub",
      "config_flow": false,
      "iot_class": "cloud_polling"
    },
    "linux_battery": {
      "name": "Linux Battery",
      "integration_type": "hub",
      "config_flow": false,
      "iot_class": "local_polling"
    },
    "linx": {
      "name": "Linx",
      "integration_type": "virtual",
      "supported_by": "motion_blinds"
    },
    "lirc": {
      "name": "LIRC",
      "integration_type": "hub",
      "config_flow": false,
      "iot_class": "local_push"
    },
    "litejet": {
      "name": "LiteJet",
      "integration_type": "hub",
      "config_flow": true,
      "iot_class": "local_push",
      "single_config_entry": true
    },
    "litterrobot": {
      "name": "Litter-Robot",
      "integration_type": "hub",
      "config_flow": true,
      "iot_class": "cloud_push"
    },
    "livisi": {
      "name": "LIVISI Smart Home",
      "integration_type": "hub",
      "config_flow": true,
      "iot_class": "local_polling"
    },
    "llamalab_automate": {
      "name": "LlamaLab Automate",
      "integration_type": "hub",
      "config_flow": false,
      "iot_class": "cloud_push"
    },
    "local_calendar": {
      "name": "Local Calendar",
      "integration_type": "hub",
      "config_flow": true,
      "iot_class": "local_polling"
    },
    "local_file": {
      "name": "Local File",
      "integration_type": "hub",
      "config_flow": true,
      "iot_class": "local_polling"
    },
    "local_ip": {
      "name": "Local IP Address",
      "integration_type": "hub",
      "config_flow": true,
      "iot_class": "local_polling",
      "single_config_entry": true
    },
    "local_todo": {
      "name": "Local To-do",
      "integration_type": "hub",
      "config_flow": true,
      "iot_class": "local_polling"
    },
    "locative": {
      "name": "Locative",
      "integration_type": "hub",
      "config_flow": true,
      "iot_class": "local_push"
    },
    "logentries": {
      "name": "Logentries",
      "integration_type": "hub",
      "config_flow": false,
      "iot_class": "cloud_push"
    },
    "logitech": {
      "name": "Logitech",
      "integrations": {
        "harmony": {
          "integration_type": "hub",
          "config_flow": true,
          "iot_class": "local_push",
          "name": "Logitech Harmony Hub"
        },
        "squeezebox": {
          "integration_type": "hub",
          "config_flow": true,
          "iot_class": "local_polling",
          "name": "Squeezebox (Lyrion Music Server)"
        }
      }
    },
    "london_air": {
      "name": "London Air",
      "integration_type": "hub",
      "config_flow": false,
      "iot_class": "cloud_polling"
    },
    "london_underground": {
      "name": "London Underground",
      "integration_type": "hub",
      "config_flow": false,
      "iot_class": "cloud_polling"
    },
    "lookin": {
      "name": "LOOKin",
      "integration_type": "hub",
      "config_flow": true,
      "iot_class": "local_push"
    },
    "loqed": {
      "name": "LOQED Touch Smart Lock",
      "integration_type": "hub",
      "config_flow": true,
      "iot_class": "local_push"
    },
    "luftdaten": {
      "name": "Sensor.Community",
      "integration_type": "device",
      "config_flow": true,
      "iot_class": "cloud_polling"
    },
    "lupusec": {
      "name": "Lupus Electronics LUPUSEC",
      "integration_type": "hub",
      "config_flow": true,
      "iot_class": "local_polling"
    },
    "lutron": {
      "name": "Lutron",
      "integrations": {
        "lutron": {
          "integration_type": "hub",
          "config_flow": true,
          "iot_class": "local_polling",
          "name": "Lutron"
        },
        "lutron_caseta": {
          "integration_type": "hub",
          "config_flow": true,
          "iot_class": "local_push",
          "name": "Lutron Cas\u00e9ta"
        },
        "homeworks": {
          "integration_type": "hub",
          "config_flow": true,
          "iot_class": "local_push",
          "name": "Lutron Homeworks"
        }
      }
    },
    "luxaflex": {
      "name": "Luxaflex",
      "integration_type": "virtual",
      "supported_by": "hunterdouglas_powerview"
    },
    "lw12wifi": {
      "name": "LAGUTE LW-12",
      "integration_type": "hub",
      "config_flow": false,
      "iot_class": "local_polling"
    },
    "madeco": {
      "name": "Madeco",
      "integration_type": "virtual",
      "supported_by": "motion_blinds"
    },
    "madvr": {
      "name": "madVR Envy",
      "integration_type": "device",
      "config_flow": true,
      "iot_class": "local_push"
    },
    "mailgun": {
      "name": "Mailgun",
      "integration_type": "hub",
      "config_flow": true,
      "iot_class": "cloud_push"
    },
    "marantz": {
      "name": "Marantz",
      "integration_type": "virtual",
      "supported_by": "denonavr"
    },
    "martec": {
      "name": "Martec",
      "integration_type": "virtual",
      "supported_by": "motion_blinds"
    },
    "marytts": {
      "name": "MaryTTS",
      "integration_type": "hub",
      "config_flow": false,
      "iot_class": "local_push"
    },
    "mastodon": {
      "name": "Mastodon",
      "integration_type": "service",
      "config_flow": true,
      "iot_class": "cloud_polling"
    },
    "matrix": {
      "name": "Matrix",
      "integration_type": "hub",
      "config_flow": false,
      "iot_class": "cloud_push"
    },
    "matter": {
      "name": "Matter",
      "integration_type": "hub",
      "config_flow": true,
      "iot_class": "local_push"
    },
    "maytag": {
      "name": "Maytag",
      "integration_type": "virtual",
      "supported_by": "whirlpool"
    },
    "mcp": {
      "name": "Model Context Protocol",
      "integration_type": "hub",
      "config_flow": true,
      "iot_class": "local_polling"
    },
    "mcp_server": {
      "name": "Model Context Protocol Server",
      "integration_type": "service",
      "config_flow": true,
      "iot_class": "local_push",
      "single_config_entry": true
    },
    "mealie": {
      "name": "Mealie",
      "integration_type": "service",
      "config_flow": true,
      "iot_class": "local_polling"
    },
    "meater": {
      "name": "Meater",
      "integration_type": "hub",
      "config_flow": true,
      "iot_class": "cloud_polling"
    },
    "medcom_ble": {
      "name": "Medcom Bluetooth",
      "integration_type": "hub",
      "config_flow": true,
      "iot_class": "local_polling"
    },
    "media_extractor": {
      "name": "Media Extractor",
      "integration_type": "hub",
      "config_flow": true,
      "iot_class": "calculated",
      "single_config_entry": true
    },
    "mediaroom": {
      "name": "Mediaroom",
      "integration_type": "hub",
      "config_flow": false,
      "iot_class": "local_polling"
    },
    "melcloud": {
      "name": "MELCloud",
      "integration_type": "hub",
      "config_flow": true,
      "iot_class": "cloud_polling"
    },
    "melissa": {
      "name": "Melissa",
      "integration_type": "hub",
      "config_flow": false,
      "iot_class": "cloud_polling"
    },
    "melnor": {
      "name": "Melnor",
      "integrations": {
        "melnor": {
          "integration_type": "hub",
          "config_flow": true,
          "iot_class": "local_polling",
          "name": "Melnor Bluetooth"
        },
        "raincloud": {
          "integration_type": "hub",
          "config_flow": false,
          "iot_class": "cloud_polling",
          "name": "Melnor RainCloud"
        }
      }
    },
    "meraki": {
      "name": "Meraki",
      "integration_type": "hub",
      "config_flow": false,
      "iot_class": "cloud_polling"
    },
    "message_bird": {
      "name": "MessageBird",
      "integration_type": "hub",
      "config_flow": false,
      "iot_class": "cloud_push"
    },
    "met": {
      "name": "Meteorologisk institutt (Met.no)",
      "integration_type": "hub",
      "config_flow": true,
      "iot_class": "cloud_polling"
    },
    "met_eireann": {
      "name": "Met \u00c9ireann",
      "integration_type": "hub",
      "config_flow": true,
      "iot_class": "cloud_polling"
    },
    "meteo_france": {
      "name": "M\u00e9t\u00e9o-France",
      "integration_type": "hub",
      "config_flow": true,
      "iot_class": "cloud_polling"
    },
    "meteoalarm": {
      "name": "MeteoAlarm",
      "integration_type": "hub",
      "config_flow": false,
      "iot_class": "cloud_polling"
    },
    "meteoclimatic": {
      "name": "Meteoclimatic",
      "integration_type": "hub",
      "config_flow": true,
      "iot_class": "cloud_polling"
    },
    "metoffice": {
      "name": "Met Office",
      "integration_type": "hub",
      "config_flow": true,
      "iot_class": "cloud_polling"
    },
    "mfi": {
      "name": "Ubiquiti mFi mPort",
      "integration_type": "hub",
      "config_flow": false,
      "iot_class": "local_polling"
    },
    "microbees": {
      "name": "microBees",
      "integration_type": "hub",
      "config_flow": true,
      "iot_class": "cloud_polling"
    },
    "microsoft": {
      "name": "Microsoft",
      "integrations": {
        "azure_data_explorer": {
          "integration_type": "hub",
          "config_flow": true,
          "iot_class": "cloud_push",
          "name": "Azure Data Explorer"
        },
        "azure_devops": {
          "integration_type": "hub",
          "config_flow": true,
          "iot_class": "cloud_polling",
          "name": "Azure DevOps"
        },
        "azure_event_hub": {
          "integration_type": "hub",
          "config_flow": true,
          "iot_class": "cloud_push",
          "name": "Azure Event Hub"
        },
        "azure_service_bus": {
          "integration_type": "hub",
          "config_flow": false,
          "iot_class": "cloud_push",
          "name": "Azure Service Bus"
        },
        "azure_storage": {
          "integration_type": "service",
          "config_flow": true,
          "iot_class": "cloud_polling",
          "name": "Azure Storage"
        },
        "microsoft_face_detect": {
          "integration_type": "hub",
          "config_flow": false,
          "iot_class": "cloud_push",
          "name": "Microsoft Face Detect"
        },
        "microsoft_face_identify": {
          "integration_type": "hub",
          "config_flow": false,
          "iot_class": "cloud_push",
          "name": "Microsoft Face Identify"
        },
        "microsoft_face": {
          "integration_type": "hub",
          "config_flow": false,
          "iot_class": "cloud_push",
          "name": "Microsoft Face"
        },
        "microsoft": {
          "integration_type": "hub",
          "config_flow": false,
          "iot_class": "cloud_push",
          "name": "Microsoft Text-to-Speech (TTS)"
        },
        "msteams": {
          "integration_type": "hub",
          "config_flow": false,
          "iot_class": "cloud_push",
          "name": "Microsoft Teams"
        },
        "onedrive": {
          "integration_type": "service",
          "config_flow": true,
          "iot_class": "cloud_polling",
          "name": "OneDrive"
        },
        "xbox": {
          "integration_type": "hub",
          "config_flow": true,
          "iot_class": "cloud_polling",
          "name": "Xbox"
        }
      }
    },
    "miele": {
      "name": "Miele",
      "integration_type": "hub",
      "config_flow": true,
      "iot_class": "cloud_push",
      "single_config_entry": true
    },
    "mijndomein_energie": {
      "name": "Mijndomein Energie",
      "integration_type": "virtual",
      "supported_by": "energyzero"
    },
    "mikrotik": {
      "name": "Mikrotik",
      "integration_type": "hub",
      "config_flow": true,
      "iot_class": "local_polling"
    },
    "mill": {
      "name": "Mill",
      "integration_type": "hub",
      "config_flow": true,
      "iot_class": "local_polling"
    },
    "minecraft_server": {
      "name": "Minecraft Server",
      "integration_type": "hub",
      "config_flow": true,
      "iot_class": "local_polling"
    },
    "mini_connected": {
      "name": "MINI Connected",
      "integration_type": "virtual",
      "supported_by": "bmw_connected_drive"
    },
    "minio": {
      "name": "Minio",
      "integration_type": "hub",
      "config_flow": false,
      "iot_class": "cloud_push"
    },
    "mjpeg": {
      "name": "MJPEG IP Camera",
      "integration_type": "hub",
      "config_flow": true,
      "iot_class": "local_push"
    },
    "moat": {
      "name": "Moat",
      "integration_type": "hub",
      "config_flow": true,
      "iot_class": "local_push"
    },
    "mobile_app": {
      "name": "Mobile App",
      "integration_type": "hub",
      "config_flow": true,
      "iot_class": "local_push"
    },
    "mochad": {
      "name": "Mochad",
      "integration_type": "hub",
      "config_flow": false,
      "iot_class": "local_polling"
    },
    "modbus": {
      "name": "Modbus",
      "integration_type": "hub",
      "config_flow": false,
      "iot_class": "local_polling"
    },
    "modem_callerid": {
      "name": "Phone Modem",
      "integration_type": "device",
      "config_flow": true,
      "iot_class": "local_polling"
    },
    "modern_forms": {
      "name": "Modern Forms",
      "integration_type": "hub",
      "config_flow": true,
      "iot_class": "local_polling"
    },
    "moehlenhoff_alpha2": {
      "name": "M\u00f6hlenhoff Alpha 2",
      "integration_type": "hub",
      "config_flow": true,
      "iot_class": "local_push"
    },
    "monarch_money": {
      "name": "Monarch Money",
      "integration_type": "hub",
      "config_flow": true,
      "iot_class": "cloud_polling"
    },
    "monessen": {
      "name": "Monessen",
      "integration_type": "virtual",
      "supported_by": "intellifire"
    },
    "monoprice": {
      "name": "Monoprice 6-Zone Amplifier",
      "integration_type": "hub",
      "config_flow": true,
      "iot_class": "local_polling"
    },
    "monzo": {
      "name": "Monzo",
      "integration_type": "hub",
      "config_flow": true,
      "iot_class": "cloud_polling"
    },
    "moon": {
      "name": "Moon",
      "integration_type": "service",
      "config_flow": true,
      "iot_class": "calculated",
      "single_config_entry": true
    },
    "mopeka": {
      "name": "Mopeka",
      "integration_type": "device",
      "config_flow": true,
      "iot_class": "local_push"
    },
    "motionblinds": {
      "name": "Motionblinds",
      "integrations": {
        "motion_blinds": {
          "integration_type": "hub",
          "config_flow": true,
          "iot_class": "local_push",
          "name": "Motionblinds"
        },
        "motionblinds_ble": {
          "integration_type": "device",
          "config_flow": true,
          "iot_class": "assumed_state",
          "name": "Motionblinds Bluetooth"
        }
      },
      "iot_standards": [
        "matter"
      ]
    },
    "motioneye": {
      "name": "motionEye",
      "integration_type": "hub",
      "config_flow": true,
      "iot_class": "local_polling"
    },
    "motionmount": {
      "name": "Vogel's MotionMount",
      "integration_type": "device",
      "config_flow": true,
      "iot_class": "local_push"
    },
    "mpd": {
      "name": "Music Player Daemon (MPD)",
      "integration_type": "hub",
      "config_flow": true,
      "iot_class": "local_polling"
    },
    "mqtt": {
      "name": "MQTT",
      "integrations": {
        "manual_mqtt": {
          "integration_type": "hub",
          "config_flow": false,
          "iot_class": "local_push",
          "name": "Manual MQTT Alarm Control Panel"
        },
        "mqtt": {
          "integration_type": "hub",
          "config_flow": true,
          "iot_class": "local_push",
          "name": "MQTT"
        },
        "mqtt_eventstream": {
          "integration_type": "hub",
          "config_flow": false,
          "iot_class": "local_polling",
          "name": "MQTT Eventstream"
        },
        "mqtt_json": {
          "integration_type": "hub",
          "config_flow": false,
          "iot_class": "local_push",
          "name": "MQTT JSON"
        },
        "mqtt_room": {
          "integration_type": "hub",
          "config_flow": false,
          "iot_class": "local_push",
          "name": "MQTT Room Presence"
        },
        "mqtt_statestream": {
          "integration_type": "hub",
          "config_flow": false,
          "iot_class": "local_push",
          "name": "MQTT Statestream"
        }
      }
    },
    "mullvad": {
      "name": "Mullvad VPN",
      "integration_type": "hub",
      "config_flow": true,
      "iot_class": "cloud_polling",
      "single_config_entry": true
    },
    "music_assistant": {
      "name": "Music Assistant",
      "integration_type": "hub",
      "config_flow": true,
      "iot_class": "local_push"
    },
    "mutesync": {
      "name": "mutesync",
      "integration_type": "hub",
      "config_flow": true,
      "iot_class": "local_polling"
    },
    "mvglive": {
      "name": "MVG",
      "integration_type": "hub",
      "config_flow": false,
      "iot_class": "cloud_polling"
    },
    "mycroft": {
      "name": "Mycroft",
      "integration_type": "hub",
      "config_flow": false,
      "iot_class": "local_push"
    },
    "mysensors": {
      "name": "MySensors",
      "integration_type": "hub",
      "config_flow": true,
      "iot_class": "local_push"
    },
    "mystrom": {
      "name": "myStrom",
      "integration_type": "hub",
      "config_flow": true,
      "iot_class": "local_polling"
    },
    "mythicbeastsdns": {
      "name": "Mythic Beasts DNS",
      "integration_type": "hub",
      "config_flow": false,
      "iot_class": "cloud_push"
    },
    "myuplink": {
      "name": "myUplink",
      "integration_type": "hub",
      "config_flow": true,
      "iot_class": "cloud_polling"
    },
    "nad": {
      "name": "NAD",
      "integration_type": "hub",
      "config_flow": false,
      "iot_class": "local_polling"
    },
    "nam": {
      "name": "Nettigo Air Monitor",
      "integration_type": "device",
      "config_flow": true,
      "iot_class": "local_polling"
    },
    "namecheapdns": {
      "name": "Namecheap FreeDNS",
      "integration_type": "hub",
      "config_flow": false,
      "iot_class": "cloud_push"
    },
    "nanoleaf": {
      "name": "Nanoleaf",
      "integration_type": "hub",
      "config_flow": true,
      "iot_class": "local_push"
    },
    "nasweb": {
      "name": "NASweb",
      "integration_type": "hub",
      "config_flow": true,
      "iot_class": "local_push"
    },
    "national_grid_us": {
      "name": "National Grid US",
      "integration_type": "virtual",
      "supported_by": "opower"
    },
    "neato": {
      "name": "Neato Botvac",
      "integration_type": "hub",
      "config_flow": true,
      "iot_class": "cloud_polling"
    },
    "nederlandse_spoorwegen": {
      "name": "Nederlandse Spoorwegen (NS)",
      "integration_type": "service",
      "config_flow": true,
      "iot_class": "cloud_polling"
    },
    "neff": {
      "name": "Neff",
      "integration_type": "virtual",
      "supported_by": "home_connect"
    },
    "ness_alarm": {
      "name": "Ness Alarm",
      "integration_type": "hub",
      "config_flow": false,
      "iot_class": "local_push"
    },
    "netatmo": {
      "name": "Netatmo",
      "integration_type": "hub",
      "config_flow": true,
      "iot_class": "cloud_polling"
    },
    "netdata": {
      "name": "Netdata",
      "integration_type": "hub",
      "config_flow": false,
      "iot_class": "local_polling"
    },
    "netgear": {
      "name": "NETGEAR",
      "integrations": {
        "netgear": {
          "integration_type": "hub",
          "config_flow": true,
          "iot_class": "local_polling",
          "name": "NETGEAR"
        },
        "netgear_lte": {
          "integration_type": "hub",
          "config_flow": true,
          "iot_class": "local_polling",
          "name": "NETGEAR LTE"
        }
      }
    },
    "netio": {
      "name": "Netio",
      "integration_type": "hub",
      "config_flow": false,
      "iot_class": "local_polling"
    },
    "neurio_energy": {
      "name": "Neurio energy",
      "integration_type": "hub",
      "config_flow": false,
      "iot_class": "cloud_polling"
    },
    "nexia": {
      "name": "Nexia/American Standard/Trane",
      "integration_type": "hub",
      "config_flow": true,
      "iot_class": "cloud_polling"
    },
    "nexity": {
      "name": "Nexity Eug\u00e9nie",
      "integration_type": "virtual",
      "supported_by": "overkiz"
    },
    "nextbus": {
      "name": "NextBus",
      "integration_type": "hub",
      "config_flow": true,
      "iot_class": "cloud_polling"
    },
    "nextcloud": {
      "name": "Nextcloud",
      "integration_type": "hub",
      "config_flow": true,
      "iot_class": "cloud_polling"
    },
    "nextdns": {
      "name": "NextDNS",
      "integration_type": "service",
      "config_flow": true,
      "iot_class": "cloud_polling"
    },
    "nfandroidtv": {
      "name": "Notifications for Android TV / Fire TV",
      "integration_type": "service",
      "config_flow": true,
      "iot_class": "local_push"
    },
    "nibe_heatpump": {
      "name": "Nibe Heat Pump",
      "integration_type": "hub",
      "config_flow": true,
      "iot_class": "local_polling"
    },
    "nice_go": {
      "name": "Nice G.O.",
      "integration_type": "hub",
      "config_flow": true,
      "iot_class": "cloud_push"
    },
    "nightscout": {
      "name": "Nightscout",
      "integration_type": "hub",
      "config_flow": true,
      "iot_class": "cloud_polling"
    },
    "niko_home_control": {
      "name": "Niko Home Control",
      "integration_type": "hub",
      "config_flow": true,
      "iot_class": "local_push"
    },
    "nilu": {
      "name": "Norwegian Institute for Air Research (NILU)",
      "integration_type": "hub",
      "config_flow": false,
      "iot_class": "cloud_polling"
    },
    "nina": {
      "name": "NINA",
      "integration_type": "hub",
      "config_flow": true,
      "iot_class": "cloud_polling",
      "single_config_entry": true
    },
    "nissan_leaf": {
      "name": "Nissan Leaf",
      "integration_type": "hub",
      "config_flow": false,
      "iot_class": "cloud_polling"
    },
    "nmap_tracker": {
      "name": "Nmap Tracker",
      "integration_type": "hub",
      "config_flow": true,
      "iot_class": "local_polling"
    },
    "nmbs": {
      "name": "NMBS",
      "integration_type": "hub",
      "config_flow": true,
      "iot_class": "cloud_polling"
    },
    "no_ip": {
      "name": "No-IP.com",
      "integration_type": "hub",
      "config_flow": false,
      "iot_class": "cloud_polling"
    },
    "noaa_tides": {
      "name": "NOAA Tides",
      "integration_type": "hub",
      "config_flow": false,
      "iot_class": "cloud_polling"
    },
    "nobo_hub": {
      "name": "Nob\u00f8 Ecohub",
      "integration_type": "hub",
      "config_flow": true,
      "iot_class": "local_push"
    },
    "nordpool": {
      "name": "Nord Pool",
      "integration_type": "hub",
      "config_flow": true,
      "iot_class": "cloud_polling",
      "single_config_entry": true
    },
    "norway_air": {
      "name": "Om Luftkvalitet i Norge (Norway Air)",
      "integration_type": "hub",
      "config_flow": false,
      "iot_class": "cloud_polling"
    },
    "notify_events": {
      "name": "Notify.Events",
      "integration_type": "hub",
      "config_flow": false,
      "iot_class": "cloud_push"
    },
    "notion": {
      "name": "Notion",
      "integration_type": "hub",
      "config_flow": true,
      "iot_class": "cloud_polling"
    },
    "nsw_fuel_station": {
      "name": "NSW Fuel Station Price",
      "integration_type": "hub",
      "config_flow": false,
      "iot_class": "cloud_polling"
    },
    "nsw_rural_fire_service_feed": {
      "name": "NSW Rural Fire Service Incidents",
      "integration_type": "service",
      "config_flow": false,
      "iot_class": "cloud_polling"
    },
    "ntfy": {
      "name": "ntfy",
      "integration_type": "hub",
      "config_flow": true,
      "iot_class": "cloud_push"
    },
    "nuheat": {
      "name": "NuHeat",
      "integration_type": "hub",
      "config_flow": true,
      "iot_class": "cloud_polling"
    },
    "nuki": {
      "name": "Nuki",
      "integrations": {
        "nuki": {
          "integration_type": "hub",
          "config_flow": true,
          "iot_class": "local_polling",
          "name": "Nuki Bridge"
        }
      },
      "iot_standards": [
        "matter"
      ]
    },
    "numato": {
      "name": "Numato USB GPIO Expander",
      "integration_type": "hub",
      "config_flow": false,
      "iot_class": "local_push"
    },
    "nut": {
      "name": "Network UPS Tools (NUT)",
      "integration_type": "device",
      "config_flow": true,
      "iot_class": "local_polling"
    },
    "nutrichef": {
      "name": "Nutrichef",
      "integration_type": "virtual",
      "supported_by": "inkbird"
    },
    "nws": {
      "name": "National Weather Service (NWS)",
      "integration_type": "hub",
      "config_flow": true,
      "iot_class": "cloud_polling"
    },
    "nx584": {
      "name": "NX584",
      "integration_type": "hub",
      "config_flow": false,
      "iot_class": "local_push"
    },
    "nyt_games": {
      "name": "NYT Games",
      "integration_type": "service",
      "config_flow": true,
      "iot_class": "cloud_polling"
    },
    "nzbget": {
      "name": "NZBGet",
      "integration_type": "hub",
      "config_flow": true,
      "iot_class": "local_polling",
      "single_config_entry": true
    },
    "oasa_telematics": {
      "name": "OASA Telematics",
      "integration_type": "hub",
      "config_flow": false,
      "iot_class": "cloud_polling"
    },
    "obihai": {
      "name": "Obihai",
      "integration_type": "hub",
      "config_flow": true,
      "iot_class": "local_polling"
    },
    "octoprint": {
      "name": "OctoPrint",
      "integration_type": "hub",
      "config_flow": true,
      "iot_class": "local_polling"
    },
    "oem": {
      "name": "OpenEnergyMonitor WiFi Thermostat",
      "integration_type": "hub",
      "config_flow": false,
      "iot_class": "local_polling"
    },
    "ogemray": {
      "name": "Ogemray",
      "integration_type": "virtual",
      "supported_by": "shelly"
    },
    "ohmconnect": {
      "name": "OhmConnect",
      "integration_type": "hub",
      "config_flow": false,
      "iot_class": "cloud_polling"
    },
    "ohme": {
      "name": "Ohme",
      "integration_type": "device",
      "config_flow": true,
      "iot_class": "cloud_polling"
    },
    "ollama": {
      "name": "Ollama",
      "integration_type": "service",
      "config_flow": true,
      "iot_class": "local_polling"
    },
    "ombi": {
      "name": "Ombi",
      "integration_type": "hub",
      "config_flow": false,
      "iot_class": "local_polling"
    },
    "omnilogic": {
      "name": "Hayward Omnilogic",
      "integration_type": "hub",
      "config_flow": true,
      "iot_class": "cloud_polling",
      "single_config_entry": true
    },
    "ondilo_ico": {
      "name": "Ondilo ICO",
      "integration_type": "hub",
      "config_flow": true,
      "iot_class": "cloud_polling",
      "single_config_entry": true
    },
    "onewire": {
      "name": "1-Wire",
      "integration_type": "hub",
      "config_flow": true,
      "iot_class": "local_polling"
    },
    "onkyo": {
      "name": "Onkyo",
      "integration_type": "device",
      "config_flow": true,
      "iot_class": "local_push"
    },
    "onvif": {
      "name": "ONVIF",
      "integration_type": "hub",
      "config_flow": true,
      "iot_class": "local_push"
    },
    "open_meteo": {
      "name": "Open-Meteo",
      "integration_type": "service",
      "config_flow": true,
      "iot_class": "cloud_polling"
    },
    "open_router": {
      "name": "OpenRouter",
      "integration_type": "service",
      "config_flow": true,
      "iot_class": "cloud_polling"
    },
    "openai_conversation": {
      "name": "OpenAI",
      "integration_type": "service",
      "config_flow": true,
      "iot_class": "cloud_polling"
    },
    "openalpr_cloud": {
      "name": "OpenALPR Cloud",
      "integration_type": "hub",
      "config_flow": false,
      "iot_class": "cloud_push"
    },
    "openerz": {
      "name": "Open ERZ",
      "integration_type": "hub",
      "config_flow": false,
      "iot_class": "cloud_polling"
    },
    "openevse": {
      "name": "OpenEVSE",
      "integration_type": "hub",
      "config_flow": false,
      "iot_class": "local_polling"
    },
    "openexchangerates": {
      "name": "Open Exchange Rates",
      "integration_type": "hub",
      "config_flow": true,
      "iot_class": "cloud_polling"
    },
    "opengarage": {
      "name": "OpenGarage",
      "integration_type": "hub",
      "config_flow": true,
      "iot_class": "local_polling"
    },
    "openhardwaremonitor": {
      "name": "Open Hardware Monitor",
      "integration_type": "hub",
      "config_flow": false,
      "iot_class": "local_polling"
    },
    "openhome": {
      "name": "Linn / OpenHome",
      "integration_type": "hub",
      "config_flow": true,
      "iot_class": "local_polling"
    },
    "opensensemap": {
      "name": "openSenseMap",
      "integration_type": "hub",
      "config_flow": false,
      "iot_class": "cloud_polling"
    },
    "opensky": {
      "name": "OpenSky Network",
      "integration_type": "hub",
      "config_flow": true,
      "iot_class": "cloud_polling"
    },
    "opentherm_gw": {
      "name": "OpenTherm Gateway",
      "integration_type": "hub",
      "config_flow": true,
      "iot_class": "local_push"
    },
    "openuv": {
      "name": "OpenUV",
      "integration_type": "service",
      "config_flow": true,
      "iot_class": "cloud_polling"
    },
    "openweathermap": {
      "name": "OpenWeatherMap",
      "integration_type": "hub",
      "config_flow": true,
      "iot_class": "cloud_polling"
    },
    "openwrt": {
      "name": "OpenWrt",
      "integrations": {
        "luci": {
          "integration_type": "hub",
          "config_flow": false,
          "iot_class": "local_polling",
          "name": "OpenWrt (luci)"
        },
        "ubus": {
          "integration_type": "hub",
          "config_flow": false,
          "iot_class": "local_polling",
          "name": "OpenWrt (ubus)"
        }
      }
    },
    "opnsense": {
      "name": "OPNsense",
      "integration_type": "hub",
      "config_flow": false,
      "iot_class": "local_polling"
    },
    "opower": {
      "name": "Opower",
      "integration_type": "hub",
      "config_flow": true,
      "iot_class": "cloud_polling"
    },
    "opple": {
      "name": "Opple",
      "integration_type": "hub",
      "config_flow": false,
      "iot_class": "local_polling"
    },
    "oralb": {
      "name": "Oral-B",
      "integration_type": "hub",
      "config_flow": true,
      "iot_class": "local_push"
    },
    "oru": {
      "name": "Orange and Rockland Utility (ORU)",
      "integration_type": "hub",
      "config_flow": false,
      "iot_class": "cloud_polling"
    },
    "oru_opower": {
      "name": "Orange and Rockland Utilities (ORU) Opower",
      "integration_type": "virtual",
      "supported_by": "opower"
    },
    "orvibo": {
      "name": "Orvibo",
      "integration_type": "hub",
      "config_flow": false,
      "iot_class": "local_push"
    },
    "osoenergy": {
      "name": "OSO Energy",
      "integration_type": "hub",
      "config_flow": true,
      "iot_class": "cloud_polling"
    },
    "osramlightify": {
      "name": "Osramlightify",
      "integration_type": "hub",
      "config_flow": false,
      "iot_class": "local_polling"
    },
    "otbr": {
      "name": "Open Thread Border Router",
      "integration_type": "service",
      "config_flow": true,
      "iot_class": "local_polling"
    },
    "otp": {
      "name": "One-Time Password (OTP)",
      "integration_type": "hub",
      "config_flow": true,
      "iot_class": "local_polling"
    },
    "ourgroceries": {
      "name": "OurGroceries",
      "integration_type": "hub",
      "config_flow": true,
      "iot_class": "cloud_polling"
    },
    "overkiz": {
      "name": "Overkiz",
      "integration_type": "hub",
      "config_flow": true,
      "iot_class": "local_polling"
    },
    "overseerr": {
      "name": "Overseerr",
      "integration_type": "service",
      "config_flow": true,
      "iot_class": "local_push"
    },
    "ovo_energy": {
      "name": "OVO Energy",
      "integration_type": "service",
      "config_flow": true,
      "iot_class": "cloud_polling"
    },
    "owntracks": {
      "name": "OwnTracks",
      "integration_type": "hub",
      "config_flow": true,
      "iot_class": "local_push",
      "single_config_entry": true
    },
    "p1_monitor": {
      "name": "P1 Monitor",
      "integration_type": "hub",
      "config_flow": true,
      "iot_class": "local_polling"
    },
    "palazzetti": {
      "name": "Palazzetti",
      "integration_type": "device",
      "config_flow": true,
      "iot_class": "local_polling"
    },
    "panasonic": {
      "name": "Panasonic",
      "integrations": {
        "panasonic_bluray": {
          "integration_type": "hub",
          "config_flow": false,
          "iot_class": "local_polling",
          "name": "Panasonic Blu-Ray Player"
        },
        "panasonic_viera": {
          "integration_type": "hub",
          "config_flow": true,
          "iot_class": "local_polling",
          "name": "Panasonic Viera"
        }
      }
    },
    "pandora": {
      "name": "Pandora",
      "integration_type": "hub",
      "config_flow": false,
      "iot_class": "local_polling"
    },
    "paperless_ngx": {
      "name": "Paperless-ngx",
      "integration_type": "service",
      "config_flow": true,
      "iot_class": "local_polling"
    },
    "pcs_lighting": {
      "name": "PCS Lighting",
      "integration_type": "virtual",
      "supported_by": "upb"
    },
    "peblar": {
      "name": "Peblar",
      "integration_type": "device",
      "config_flow": true,
      "iot_class": "local_polling"
    },
    "peco": {
      "name": "PECO Outage Counter",
      "integration_type": "hub",
      "config_flow": true,
      "iot_class": "cloud_polling"
    },
    "peco_opower": {
      "name": "PECO Energy Company (PECO)",
      "integration_type": "virtual",
      "supported_by": "opower"
    },
    "pegel_online": {
      "name": "PEGELONLINE",
      "integration_type": "service",
      "config_flow": true,
      "iot_class": "cloud_polling"
    },
    "pencom": {
      "name": "Pencom",
      "integration_type": "hub",
      "config_flow": false,
      "iot_class": "local_polling"
    },
    "pepco": {
      "name": "Potomac Electric Power Company (Pepco)",
      "integration_type": "virtual",
      "supported_by": "opower"
    },
    "permobil": {
      "name": "MyPermobil",
      "integration_type": "hub",
      "config_flow": true,
      "iot_class": "cloud_polling"
    },
    "pge": {
      "name": "Pacific Gas & Electric (PG&E)",
      "integration_type": "virtual",
      "supported_by": "opower"
    },
    "pglab": {
      "name": "PG LAB Electronics",
      "integration_type": "hub",
      "config_flow": true,
      "iot_class": "local_push",
      "single_config_entry": true
    },
    "philips": {
      "name": "Philips",
      "integrations": {
        "dynalite": {
          "integration_type": "hub",
          "config_flow": true,
          "iot_class": "local_push",
          "name": "Philips Dynalite"
        },
        "hue": {
          "integration_type": "hub",
          "config_flow": true,
          "iot_class": "local_push",
          "name": "Philips Hue"
        },
        "philips_js": {
          "integration_type": "hub",
          "config_flow": true,
          "iot_class": "local_polling",
          "name": "Philips TV"
        }
      }
    },
    "pi_hole": {
      "name": "Pi-hole",
      "integration_type": "hub",
      "config_flow": true,
      "iot_class": "local_polling"
    },
    "picnic": {
      "name": "Picnic",
      "integration_type": "hub",
      "config_flow": true,
      "iot_class": "cloud_polling"
    },
    "picotts": {
      "name": "Pico TTS",
      "integration_type": "hub",
      "config_flow": false,
      "iot_class": "local_push"
    },
    "pilight": {
      "name": "Pilight",
      "integration_type": "hub",
      "config_flow": false,
      "iot_class": "local_push"
    },
    "pinecil": {
      "name": "Pinecil",
      "integration_type": "virtual",
      "supported_by": "iron_os"
    },
    "ping": {
      "name": "Ping (ICMP)",
      "integration_type": "hub",
      "config_flow": true,
      "iot_class": "local_polling"
    },
    "pioneer": {
      "name": "Pioneer",
      "integration_type": "hub",
      "config_flow": false,
      "iot_class": "local_polling"
    },
    "piper": {
      "name": "Piper",
      "integration_type": "virtual",
      "supported_by": "wyoming"
    },
    "pitsos": {
      "name": "Pitsos",
      "integration_type": "virtual",
      "supported_by": "home_connect"
    },
    "pjlink": {
      "name": "PJLink",
      "integration_type": "hub",
      "config_flow": false,
      "iot_class": "local_polling"
    },
    "plaato": {
      "name": "Plaato",
      "integration_type": "hub",
      "config_flow": true,
      "iot_class": "cloud_push"
    },
    "plant": {
      "name": "Plant Monitor",
      "integration_type": "hub",
      "config_flow": false
    },
    "plex": {
      "name": "Plex Media Server",
      "integration_type": "hub",
      "config_flow": true,
      "iot_class": "local_push"
    },
    "plugwise": {
      "name": "Plugwise",
      "integration_type": "hub",
      "config_flow": true,
      "iot_class": "local_polling"
    },
    "plum_lightpad": {
      "name": "Plum Lightpad",
      "integration_type": "hub",
      "config_flow": true,
      "iot_class": "local_push"
    },
    "pocketcasts": {
      "name": "Pocket Casts",
      "integration_type": "hub",
      "config_flow": false,
      "iot_class": "cloud_polling"
    },
    "point": {
      "name": "Minut Point",
      "integration_type": "hub",
      "config_flow": true,
      "iot_class": "cloud_polling"
    },
    "pooldose": {
      "name": "SEKO PoolDose",
      "integration_type": "hub",
      "config_flow": true,
      "iot_class": "local_polling"
    },
    "poolsense": {
      "name": "PoolSense",
      "integration_type": "hub",
      "config_flow": true,
      "iot_class": "cloud_polling"
    },
    "portainer": {
      "name": "Portainer",
      "integration_type": "hub",
      "config_flow": true,
      "iot_class": "local_polling"
    },
    "portlandgeneral": {
      "name": "Portland General Electric (PGE)",
      "integration_type": "virtual",
      "supported_by": "opower"
    },
    "powerfox": {
      "name": "Powerfox",
      "integration_type": "hub",
      "config_flow": true,
      "iot_class": "cloud_polling"
    },
    "private_ble_device": {
      "name": "Private BLE Device",
      "integration_type": "hub",
      "config_flow": true,
      "iot_class": "local_push"
    },
    "probe_plus": {
      "name": "Probe Plus",
      "integration_type": "device",
      "config_flow": true,
      "iot_class": "local_push"
    },
    "profiler": {
      "name": "Profiler",
      "integration_type": "hub",
      "config_flow": true,
      "single_config_entry": true
    },
    "profilo": {
      "name": "Profilo",
      "integration_type": "virtual",
      "supported_by": "home_connect"
    },
    "progettihwsw": {
      "name": "ProgettiHWSW Automation",
      "integration_type": "hub",
      "config_flow": true,
      "iot_class": "local_polling"
    },
    "proliphix": {
      "name": "Proliphix",
      "integration_type": "hub",
      "config_flow": false,
      "iot_class": "local_polling"
    },
    "prometheus": {
      "name": "Prometheus",
      "integration_type": "hub",
      "config_flow": false,
      "iot_class": "assumed_state"
    },
    "prosegur": {
      "name": "Prosegur Alarm",
      "integration_type": "hub",
      "config_flow": true,
      "iot_class": "cloud_polling"
    },
    "prowl": {
      "name": "Prowl",
      "integration_type": "service",
      "config_flow": false,
      "iot_class": "cloud_push"
    },
    "proximity": {
      "name": "Proximity",
      "integration_type": "hub",
      "config_flow": true,
      "iot_class": "calculated"
    },
    "proxmoxve": {
      "name": "Proxmox VE",
      "integration_type": "hub",
      "config_flow": false,
      "iot_class": "local_polling"
    },
    "proxy": {
      "name": "Camera Proxy",
      "integration_type": "hub",
      "config_flow": false
    },
    "prusalink": {
      "name": "PrusaLink",
      "integration_type": "hub",
      "config_flow": true,
      "iot_class": "local_polling"
    },
    "pse": {
      "name": "Puget Sound Energy (PSE)",
      "integration_type": "virtual",
      "supported_by": "opower"
    },
    "psoklahoma": {
      "name": "Public Service Company of Oklahoma (PSO)",
      "integration_type": "virtual",
      "supported_by": "opower"
    },
    "pterodactyl": {
      "name": "Pterodactyl",
      "integration_type": "hub",
      "config_flow": true,
      "iot_class": "local_polling"
    },
    "pulseaudio_loopback": {
      "name": "PulseAudio Loopback",
      "integration_type": "hub",
      "config_flow": false,
      "iot_class": "local_polling"
    },
    "pure_energie": {
      "name": "Pure Energie",
      "integration_type": "hub",
      "config_flow": true,
      "iot_class": "local_polling"
    },
    "purpleair": {
      "name": "PurpleAir",
      "integration_type": "hub",
      "config_flow": true,
      "iot_class": "cloud_polling"
    },
    "push": {
      "name": "Push",
      "integration_type": "hub",
      "config_flow": false,
      "iot_class": "local_push"
    },
    "pushbullet": {
      "name": "Pushbullet",
      "integration_type": "hub",
      "config_flow": true,
      "iot_class": "cloud_polling"
    },
    "pushover": {
      "name": "Pushover",
      "integration_type": "hub",
      "config_flow": true,
      "iot_class": "cloud_push"
    },
    "pushsafer": {
      "name": "Pushsafer",
      "integration_type": "hub",
      "config_flow": false,
      "iot_class": "cloud_push"
    },
    "pvoutput": {
      "name": "PVOutput",
      "integration_type": "device",
      "config_flow": true,
      "iot_class": "cloud_polling"
    },
    "pvpc_hourly_pricing": {
      "name": "Spain electricity hourly pricing (PVPC)",
      "integration_type": "hub",
      "config_flow": true,
      "iot_class": "cloud_polling"
    },
    "pyload": {
      "name": "pyLoad",
      "integration_type": "service",
      "config_flow": true,
      "iot_class": "local_polling"
    },
    "python_script": {
      "name": "Python Scripts",
      "integration_type": "hub",
      "config_flow": false
    },
    "qbittorrent": {
      "name": "qBittorrent",
      "integration_type": "service",
      "config_flow": true,
      "iot_class": "local_polling"
    },
    "qbus": {
      "name": "Qbus",
      "integration_type": "hub",
      "config_flow": true,
      "iot_class": "local_push"
    },
    "qingping": {
      "name": "Qingping",
      "integration_type": "hub",
      "config_flow": true,
      "iot_class": "local_push"
    },
    "qld_bushfire": {
      "name": "Queensland Bushfire Alert",
      "integration_type": "service",
      "config_flow": false,
      "iot_class": "cloud_polling"
    },
    "qnap": {
      "name": "QNAP",
      "integrations": {
        "qnap": {
          "integration_type": "device",
          "config_flow": true,
          "iot_class": "local_polling",
          "name": "QNAP"
        },
        "qnap_qsw": {
          "integration_type": "hub",
          "config_flow": true,
          "iot_class": "local_polling",
          "name": "QNAP QSW"
        }
      }
    },
    "qrcode": {
      "name": "QR Code",
      "integration_type": "hub",
      "config_flow": false,
      "iot_class": "calculated"
    },
    "quadrafire": {
      "name": "Quadra-Fire",
      "integration_type": "virtual",
      "supported_by": "intellifire"
    },
    "quantum_gateway": {
      "name": "Quantum Gateway",
      "integration_type": "hub",
      "config_flow": false,
      "iot_class": "local_polling"
    },
    "qvr_pro": {
      "name": "QVR Pro",
      "integration_type": "hub",
      "config_flow": false,
      "iot_class": "local_polling"
    },
    "qwikswitch": {
      "name": "QwikSwitch QSUSB",
      "integration_type": "hub",
      "config_flow": false,
      "iot_class": "local_push"
    },
    "rabbitair": {
      "name": "Rabbit Air",
      "integration_type": "hub",
      "config_flow": true,
      "iot_class": "local_polling"
    },
    "rachio": {
      "name": "Rachio",
      "integration_type": "hub",
      "config_flow": true,
      "iot_class": "cloud_push"
    },
    "radarr": {
      "name": "Radarr",
      "integration_type": "service",
      "config_flow": true,
      "iot_class": "local_polling"
    },
    "radio_browser": {
      "name": "Radio Browser",
      "integration_type": "service",
      "config_flow": true,
      "iot_class": "cloud_polling",
      "single_config_entry": true
    },
    "radiotherm": {
      "name": "Radio Thermostat",
      "integration_type": "hub",
      "config_flow": true,
      "iot_class": "local_polling"
    },
    "rainbird": {
      "name": "Rain Bird",
      "integration_type": "hub",
      "config_flow": true,
      "iot_class": "local_polling"
    },
    "rainforest_automation": {
      "name": "Rainforest Automation",
      "integrations": {
        "rainforest_eagle": {
          "integration_type": "hub",
          "config_flow": true,
          "iot_class": "local_polling",
          "name": "Rainforest Eagle"
        },
        "rainforest_raven": {
          "integration_type": "hub",
          "config_flow": true,
          "iot_class": "local_polling",
          "name": "Rainforest RAVEn"
        }
      }
    },
    "rainmachine": {
      "name": "RainMachine",
      "integration_type": "device",
      "config_flow": true,
      "iot_class": "local_polling"
    },
    "rapt_ble": {
      "name": "RAPT Bluetooth",
      "integration_type": "hub",
      "config_flow": true,
      "iot_class": "local_push"
    },
    "raspberry_pi": {
      "name": "Raspberry Pi",
      "integrations": {
        "raspberry_pi": {
          "integration_type": "hardware",
          "config_flow": false,
          "name": "Raspberry Pi"
        },
        "rpi_camera": {
          "integration_type": "hub",
          "config_flow": false,
          "iot_class": "local_polling",
          "name": "Raspberry Pi Camera"
        },
        "rpi_power": {
          "integration_type": "hub",
          "config_flow": true,
          "iot_class": "local_polling",
          "name": "Raspberry Pi Power Supply Checker"
        },
        "remote_rpi_gpio": {
          "integration_type": "hub",
          "config_flow": false,
          "iot_class": "local_push",
          "name": "Raspberry Pi Remote GPIO"
        }
      }
    },
    "raspyrfm": {
      "name": "RaspyRFM",
      "integration_type": "hub",
      "config_flow": false,
      "iot_class": "assumed_state"
    },
    "raven_rock_mfg": {
      "name": "Raven Rock MFG",
      "integration_type": "virtual",
      "supported_by": "motion_blinds"
    },
    "rdw": {
      "name": "RDW",
      "integration_type": "service",
      "config_flow": true,
      "iot_class": "cloud_polling"
    },
    "recollect_waste": {
      "name": "ReCollect Waste",
      "integration_type": "service",
      "config_flow": true,
      "iot_class": "cloud_polling"
    },
    "recswitch": {
      "name": "Ankuoo REC Switch",
      "integration_type": "hub",
      "config_flow": false,
      "iot_class": "local_polling"
    },
    "reddit": {
      "name": "Reddit",
      "integration_type": "hub",
      "config_flow": false,
      "iot_class": "cloud_polling"
    },
    "refoss": {
      "name": "Refoss",
      "integration_type": "hub",
      "config_flow": true,
      "iot_class": "local_polling",
      "single_config_entry": true
    },
    "rehlko": {
      "name": "Rehlko",
      "integration_type": "hub",
      "config_flow": true,
      "iot_class": "cloud_polling"
    },
    "rejseplanen": {
      "name": "Rejseplanen",
      "integration_type": "hub",
      "config_flow": false,
      "iot_class": "cloud_polling"
    },
    "remember_the_milk": {
      "name": "Remember The Milk",
      "integration_type": "hub",
      "config_flow": false,
      "iot_class": "cloud_push"
    },
    "remote_calendar": {
      "name": "Remote Calendar",
      "integration_type": "service",
      "config_flow": true,
      "iot_class": "cloud_polling"
    },
    "renault": {
      "name": "Renault",
      "integration_type": "hub",
      "config_flow": true,
      "iot_class": "cloud_polling"
    },
    "renson": {
      "name": "Renson",
      "integration_type": "hub",
      "config_flow": true,
      "iot_class": "local_polling"
    },
    "reolink": {
      "name": "Reolink",
      "integration_type": "hub",
      "config_flow": true,
      "iot_class": "local_push"
    },
    "repetier": {
      "name": "Repetier-Server",
      "integration_type": "hub",
      "config_flow": false,
      "iot_class": "local_polling"
    },
    "rest": {
      "name": "RESTful",
      "integration_type": "hub",
      "config_flow": false,
      "iot_class": "local_polling"
    },
    "rest_command": {
      "name": "RESTful Command",
      "integration_type": "hub",
      "config_flow": false,
      "iot_class": "local_push"
    },
    "rexel": {
      "name": "Rexel Energeasy Connect",
      "integration_type": "virtual",
      "supported_by": "overkiz"
    },
    "rflink": {
      "name": "RFLink",
      "integration_type": "hub",
      "config_flow": false,
      "iot_class": "assumed_state"
    },
    "rfxtrx": {
      "name": "RFXCOM RFXtrx",
      "integration_type": "hub",
      "config_flow": true,
      "iot_class": "local_push"
    },
    "rhasspy": {
      "name": "Rhasspy",
      "integration_type": "hub",
      "config_flow": true,
      "iot_class": "local_push",
      "single_config_entry": true
    },
    "ridwell": {
      "name": "Ridwell",
      "integration_type": "service",
      "config_flow": true,
      "iot_class": "cloud_polling"
    },
    "ring": {
      "name": "Ring",
      "integration_type": "hub",
      "config_flow": true,
      "iot_class": "cloud_polling"
    },
    "ripple": {
      "name": "Ripple",
      "integration_type": "hub",
      "config_flow": false,
      "iot_class": "cloud_polling"
    },
    "risco": {
      "name": "Risco",
      "integration_type": "hub",
      "config_flow": true,
      "iot_class": "local_push"
    },
    "rituals_perfume_genie": {
      "name": "Rituals Perfume Genie",
      "integration_type": "hub",
      "config_flow": true,
      "iot_class": "cloud_polling"
    },
    "rmvtransport": {
      "name": "RMV",
      "integration_type": "hub",
      "config_flow": false,
      "iot_class": "cloud_polling"
    },
    "roborock": {
      "name": "Roborock",
      "integration_type": "hub",
      "config_flow": true,
      "iot_class": "local_polling"
    },
    "rocketchat": {
      "name": "Rocket.Chat",
      "integration_type": "hub",
      "config_flow": false,
      "iot_class": "cloud_push"
    },
    "roku": {
      "name": "Roku",
      "integration_type": "device",
      "config_flow": true,
      "iot_class": "local_polling"
    },
    "romy": {
      "name": "ROMY Vacuum Cleaner",
      "integration_type": "hub",
      "config_flow": true,
      "iot_class": "local_polling"
    },
    "roomba": {
      "name": "iRobot Roomba and Braava",
      "integration_type": "hub",
      "config_flow": true,
      "iot_class": "local_push"
    },
    "roon": {
      "name": "RoonLabs music player",
      "integration_type": "hub",
      "config_flow": true,
      "iot_class": "local_push"
    },
    "roth": {
      "name": "Roth",
      "integrations": {
        "touchline": {
          "integration_type": "hub",
          "config_flow": false,
          "iot_class": "local_polling",
          "name": "Roth Touchline"
        },
        "touchline_sl": {
          "integration_type": "hub",
          "config_flow": true,
          "iot_class": "cloud_polling",
          "name": "Roth Touchline SL"
        }
      }
    },
    "rova": {
      "name": "ROVA",
      "integration_type": "hub",
      "config_flow": true,
      "iot_class": "cloud_polling"
    },
    "rss_feed_template": {
      "name": "RSS Feed Template",
      "integration_type": "hub",
      "config_flow": false,
      "iot_class": "local_push"
    },
    "rtorrent": {
      "name": "rTorrent",
      "integration_type": "hub",
      "config_flow": false,
      "iot_class": "local_polling"
    },
    "ruckus_unleashed": {
      "name": "Ruckus",
      "integration_type": "hub",
      "config_flow": true,
      "iot_class": "local_polling"
    },
    "russound": {
      "name": "Russound",
      "integrations": {
        "russound_rio": {
          "integration_type": "hub",
          "config_flow": true,
          "iot_class": "local_push",
          "name": "Russound RIO"
        },
        "russound_rnet": {
          "integration_type": "hub",
          "config_flow": false,
          "iot_class": "local_polling",
          "name": "Russound RNET"
        }
      }
    },
    "ruuvi": {
      "name": "Ruuvi",
      "integrations": {
        "ruuvi_gateway": {
          "integration_type": "hub",
          "config_flow": true,
          "iot_class": "local_polling",
          "name": "Ruuvi Gateway"
        },
        "ruuvitag_ble": {
          "integration_type": "hub",
          "config_flow": true,
          "iot_class": "local_push",
          "name": "RuuviTag BLE"
        }
      }
    },
    "rympro": {
      "name": "Read Your Meter Pro",
      "integration_type": "hub",
      "config_flow": true,
      "iot_class": "cloud_polling"
    },
    "sabnzbd": {
      "name": "SABnzbd",
      "integration_type": "hub",
      "config_flow": true,
      "iot_class": "local_polling"
    },
    "saj": {
      "name": "SAJ Solar Inverter",
      "integration_type": "hub",
      "config_flow": false,
      "iot_class": "local_polling"
    },
    "samsam": {
      "name": "SamSam",
      "integration_type": "virtual",
      "supported_by": "energyzero"
    },
    "samsung": {
      "name": "Samsung",
      "integrations": {
        "familyhub": {
          "integration_type": "hub",
          "config_flow": false,
          "iot_class": "local_polling",
          "name": "Samsung Family Hub"
        },
        "samsungtv": {
          "integration_type": "device",
          "config_flow": true,
          "iot_class": "local_push",
          "name": "Samsung Smart TV"
        },
        "syncthru": {
          "integration_type": "hub",
          "config_flow": true,
          "iot_class": "local_polling",
          "name": "Samsung SyncThru Printer"
        }
      }
    },
    "sanix": {
      "name": "Sanix",
      "integration_type": "hub",
      "config_flow": true,
      "iot_class": "cloud_polling"
    },
    "satel_integra": {
      "name": "Satel Integra",
      "integration_type": "hub",
      "config_flow": true,
      "iot_class": "local_push",
      "single_config_entry": true
    },
    "schlage": {
      "name": "Schlage",
      "integration_type": "hub",
      "config_flow": true,
      "iot_class": "cloud_polling"
    },
    "schluter": {
      "name": "Schluter",
      "integration_type": "hub",
      "config_flow": false,
      "iot_class": "cloud_polling"
    },
    "scl": {
      "name": "Seattle City Light (SCL)",
      "integration_type": "virtual",
      "supported_by": "opower"
    },
    "scrape": {
      "name": "Scrape",
      "integration_type": "hub",
      "config_flow": true,
      "iot_class": "cloud_polling"
    },
    "screenaway": {
      "name": "ScreenAway",
      "integration_type": "virtual",
      "supported_by": "motion_blinds"
    },
    "screenlogic": {
      "name": "Pentair ScreenLogic",
      "integration_type": "hub",
      "config_flow": true,
      "iot_class": "local_push"
    },
    "scsgate": {
      "name": "SCSGate",
      "integration_type": "hub",
      "config_flow": false,
      "iot_class": "local_polling"
    },
    "season": {
      "name": "Season",
      "integration_type": "service",
      "config_flow": true,
      "iot_class": "local_polling"
    },
    "sendgrid": {
      "name": "SendGrid",
      "integration_type": "hub",
      "config_flow": false,
      "iot_class": "cloud_push"
    },
    "sense": {
      "name": "Sense",
      "integration_type": "hub",
      "config_flow": true,
      "iot_class": "cloud_polling"
    },
    "sensibo": {
      "name": "Sensibo",
      "integration_type": "hub",
      "config_flow": true,
      "iot_class": "cloud_polling"
    },
    "sensirion_ble": {
      "name": "Sensirion BLE",
      "integration_type": "hub",
      "config_flow": true,
      "iot_class": "local_push"
    },
    "sensorblue": {
      "name": "SensorBlue",
      "integration_type": "virtual",
      "supported_by": "thermobeacon"
    },
    "sensorpro": {
      "name": "SensorPro",
      "integration_type": "hub",
      "config_flow": true,
      "iot_class": "local_push"
    },
    "sensorpush": {
      "name": "SensorPush",
      "integrations": {
        "sensorpush": {
          "integration_type": "hub",
          "config_flow": true,
          "iot_class": "local_push",
          "name": "SensorPush"
        },
        "sensorpush_cloud": {
          "integration_type": "hub",
          "config_flow": true,
          "iot_class": "cloud_polling",
          "name": "SensorPush Cloud"
        }
      }
    },
    "sensoterra": {
      "name": "Sensoterra",
      "integration_type": "hub",
      "config_flow": true,
      "iot_class": "cloud_polling"
    },
    "sentry": {
      "name": "Sentry",
      "integration_type": "service",
      "config_flow": true,
      "iot_class": "cloud_polling"
    },
    "senz": {
      "name": "nVent RAYCHEM SENZ",
      "integration_type": "hub",
      "config_flow": true,
      "iot_class": "cloud_polling"
    },
    "serial": {
      "name": "Serial",
      "integration_type": "hub",
      "config_flow": false,
      "iot_class": "local_polling"
    },
    "serial_pm": {
      "name": "Serial Particulate Matter",
      "integration_type": "hub",
      "config_flow": false,
      "iot_class": "local_polling"
    },
    "sesame": {
      "name": "Sesame Smart Lock",
      "integration_type": "hub",
      "config_flow": false,
      "iot_class": "cloud_polling"
    },
    "seven_segments": {
      "name": "Seven Segments OCR",
      "integration_type": "hub",
      "config_flow": false,
      "iot_class": "local_polling"
    },
    "seventeentrack": {
      "name": "17TRACK",
      "integration_type": "service",
      "config_flow": true,
      "iot_class": "cloud_polling"
    },
    "sfr_box": {
      "name": "SFR Box",
      "integration_type": "device",
      "config_flow": true,
      "iot_class": "local_polling"
    },
    "sftp_storage": {
      "name": "SFTP Storage",
      "integration_type": "service",
      "config_flow": true,
      "iot_class": "local_polling"
    },
    "sharkiq": {
      "name": "Shark IQ",
      "integration_type": "hub",
      "config_flow": true,
      "iot_class": "cloud_polling"
    },
    "shell_command": {
      "name": "Shell Command",
      "integration_type": "hub",
      "config_flow": false,
      "iot_class": "local_push"
    },
    "shelly": {
      "name": "shelly",
      "integrations": {
        "shelly": {
          "integration_type": "device",
          "config_flow": true,
          "iot_class": "local_push",
          "name": "Shelly"
        }
      },
      "iot_standards": [
        "zwave"
      ]
    },
    "shodan": {
      "name": "Shodan",
      "integration_type": "hub",
      "config_flow": false,
      "iot_class": "cloud_polling"
    },
    "shopping_list": {
      "name": "Shopping List",
      "integration_type": "hub",
      "config_flow": true,
      "iot_class": "local_push"
    },
    "sia": {
      "name": "SIA Alarm Systems",
      "integration_type": "hub",
      "config_flow": true,
      "iot_class": "local_push"
    },
    "siemens": {
      "name": "Siemens",
      "integration_type": "virtual",
      "supported_by": "home_connect"
    },
    "sigfox": {
      "name": "Sigfox",
      "integration_type": "hub",
      "config_flow": false,
      "iot_class": "cloud_polling"
    },
    "sighthound": {
      "name": "Sighthound",
      "integration_type": "hub",
      "config_flow": false,
      "iot_class": "cloud_polling"
    },
    "signal_messenger": {
      "name": "Signal Messenger",
      "integration_type": "hub",
      "config_flow": false,
      "iot_class": "cloud_push"
    },
    "simplefin": {
      "name": "SimpleFin",
      "integration_type": "service",
      "config_flow": true,
      "iot_class": "cloud_polling"
    },
    "simplepush": {
      "name": "Simplepush",
      "integration_type": "hub",
      "config_flow": true,
      "iot_class": "cloud_polling"
    },
    "simplisafe": {
      "name": "SimpliSafe",
      "integration_type": "hub",
      "config_flow": true,
      "iot_class": "cloud_polling"
    },
    "simply_automated": {
      "name": "Simply Automated",
      "integration_type": "virtual",
      "supported_by": "upb"
    },
    "simu": {
      "name": "SIMU LiveIn2",
      "integration_type": "virtual",
      "supported_by": "overkiz"
    },
    "sinch": {
      "name": "Sinch SMS",
      "integration_type": "hub",
      "config_flow": false,
      "iot_class": "cloud_push"
    },
    "sisyphus": {
      "name": "Sisyphus",
      "integration_type": "hub",
      "config_flow": false,
      "iot_class": "local_push"
    },
    "sky": {
      "name": "Sky",
      "integrations": {
        "sky_hub": {
          "integration_type": "hub",
          "config_flow": false,
          "iot_class": "local_polling",
          "name": "Sky Hub"
        },
        "sky_remote": {
          "integration_type": "device",
          "config_flow": true,
          "iot_class": "assumed_state",
          "name": "Sky Remote Control"
        }
      }
    },
    "skybeacon": {
      "name": "Skybeacon",
      "integration_type": "hub",
      "config_flow": false,
      "iot_class": "local_polling"
    },
    "skybell": {
      "name": "SkyBell",
      "integration_type": "hub",
      "config_flow": true,
      "iot_class": "cloud_polling"
    },
    "slack": {
      "name": "Slack",
      "integration_type": "service",
      "config_flow": true,
      "iot_class": "cloud_push"
    },
    "sleep_as_android": {
      "name": "Sleep as Android",
      "integration_type": "hub",
      "config_flow": true,
      "iot_class": "local_push"
    },
    "sleepiq": {
      "name": "SleepIQ",
      "integration_type": "hub",
      "config_flow": true,
      "iot_class": "cloud_polling"
    },
    "slide": {
      "name": "Slide",
      "integrations": {
        "slide": {
          "integration_type": "hub",
          "config_flow": false,
          "iot_class": "cloud_polling",
          "name": "Slide"
        },
        "slide_local": {
          "integration_type": "device",
          "config_flow": true,
          "iot_class": "local_polling",
          "name": "Slide Local"
        }
      }
    },
    "slimproto": {
      "name": "SlimProto (Squeezebox players)",
      "integration_type": "hub",
      "config_flow": true,
      "iot_class": "local_push"
    },
    "sma": {
      "name": "SMA Solar",
      "integration_type": "hub",
      "config_flow": true,
      "iot_class": "local_polling"
    },
    "smappee": {
      "name": "Smappee",
      "integration_type": "hub",
      "config_flow": true,
      "iot_class": "cloud_polling"
    },
    "smarla": {
      "name": "Swing2Sleep Smarla",
      "integration_type": "device",
      "config_flow": true,
      "iot_class": "cloud_push"
    },
    "smart_blinds": {
      "name": "Smartblinds",
      "integration_type": "virtual",
      "supported_by": "motion_blinds"
    },
    "smart_home": {
      "name": "Smart Home",
      "integration_type": "virtual",
      "supported_by": "motion_blinds"
    },
    "smart_meter_texas": {
      "name": "Smart Meter Texas",
      "integration_type": "hub",
      "config_flow": true,
      "iot_class": "cloud_polling"
    },
    "smart_rollos": {
      "name": "Smart Rollos",
      "integration_type": "virtual",
      "supported_by": "motion_blinds"
    },
    "smarther": {
      "name": "Smarther",
      "integration_type": "virtual",
      "supported_by": "netatmo"
    },
    "smartthings": {
      "name": "SmartThings",
      "integration_type": "hub",
      "config_flow": true,
      "iot_class": "cloud_push"
    },
    "smarttub": {
      "name": "SmartTub",
      "integration_type": "hub",
      "config_flow": true,
      "iot_class": "cloud_polling"
    },
    "smarty": {
      "name": "Salda Smarty",
      "integration_type": "hub",
      "config_flow": true,
      "iot_class": "local_polling"
    },
    "smhi": {
      "name": "SMHI",
      "integration_type": "hub",
      "config_flow": true,
      "iot_class": "cloud_polling"
    },
    "smlight": {
      "name": "SMLIGHT SLZB",
      "integration_type": "device",
      "config_flow": true,
      "iot_class": "local_push"
    },
    "sms": {
      "name": "SMS notifications via GSM-modem",
      "integration_type": "hub",
      "config_flow": true,
      "iot_class": "local_polling"
    },
    "smtp": {
      "name": "SMTP",
      "integration_type": "hub",
      "config_flow": false,
      "iot_class": "cloud_push"
    },
    "smud": {
      "name": "Sacramento Municipal Utility District (SMUD)",
      "integration_type": "virtual",
      "supported_by": "opower"
    },
    "snapcast": {
      "name": "Snapcast",
      "integration_type": "hub",
      "config_flow": true,
      "iot_class": "local_push"
    },
    "snips": {
      "name": "Snips",
      "integration_type": "hub",
      "config_flow": false,
      "iot_class": "local_push"
    },
    "snmp": {
      "name": "SNMP",
      "integration_type": "hub",
      "config_flow": false,
      "iot_class": "local_polling"
    },
    "snoo": {
      "name": "Happiest Baby Snoo",
      "integration_type": "hub",
      "config_flow": true,
      "iot_class": "cloud_push"
    },
    "snooz": {
      "name": "Snooz",
      "integration_type": "hub",
      "config_flow": true,
      "iot_class": "local_push"
    },
    "solaredge": {
      "name": "SolarEdge",
      "integrations": {
        "solaredge": {
          "integration_type": "device",
          "config_flow": true,
          "iot_class": "cloud_polling",
          "name": "SolarEdge"
        },
        "solaredge_local": {
          "integration_type": "hub",
          "config_flow": false,
          "iot_class": "local_polling",
          "name": "SolarEdge Local"
        }
      }
    },
    "solarlog": {
      "name": "Solar-Log",
      "integration_type": "hub",
      "config_flow": true,
      "iot_class": "local_polling"
    },
    "solax": {
      "name": "SolaX Power",
      "integration_type": "hub",
      "config_flow": true,
      "iot_class": "local_polling"
    },
    "soma": {
      "name": "Soma Connect",
      "integration_type": "hub",
      "config_flow": true,
      "iot_class": "local_polling"
    },
    "somfy": {
      "name": "Somfy",
      "integration_type": "virtual",
      "supported_by": "overkiz"
    },
    "somfy_mylink": {
      "name": "Somfy MyLink",
      "integration_type": "hub",
      "config_flow": true,
      "iot_class": "assumed_state"
    },
    "sonarr": {
      "name": "Sonarr",
      "integration_type": "hub",
      "config_flow": true,
      "iot_class": "local_polling"
    },
    "sonos": {
      "name": "Sonos",
      "integration_type": "hub",
      "config_flow": true,
      "iot_class": "local_push"
    },
    "sony": {
      "name": "Sony",
      "integrations": {
        "braviatv": {
          "integration_type": "device",
          "config_flow": true,
          "iot_class": "local_polling",
          "name": "Sony Bravia TV"
        },
        "ps4": {
          "integration_type": "hub",
          "config_flow": true,
          "iot_class": "local_polling",
          "name": "Sony PlayStation 4"
        },
        "sony_projector": {
          "integration_type": "hub",
          "config_flow": false,
          "iot_class": "local_polling",
          "name": "Sony Projector"
        },
        "songpal": {
          "integration_type": "hub",
          "config_flow": true,
          "iot_class": "local_push",
          "name": "Sony Songpal"
        },
        "playstation_network": {
          "integration_type": "service",
          "config_flow": true,
          "iot_class": "cloud_polling",
          "name": "PlayStation Network"
        }
      }
    },
    "soundtouch": {
      "name": "Bose SoundTouch",
      "integration_type": "hub",
      "config_flow": true,
      "iot_class": "local_polling"
    },
    "spaceapi": {
      "name": "Space API",
      "integration_type": "hub",
      "config_flow": false,
      "iot_class": "cloud_polling"
    },
    "spc": {
      "name": "Vanderbilt SPC",
      "integration_type": "hub",
      "config_flow": false,
      "iot_class": "local_push"
    },
    "speedtestdotnet": {
      "name": "Speedtest.net",
      "integration_type": "hub",
      "config_flow": true,
      "iot_class": "cloud_polling"
    },
    "splunk": {
      "name": "Splunk",
      "integration_type": "hub",
      "config_flow": false,
      "iot_class": "local_push"
    },
    "spotify": {
      "name": "Spotify",
      "integration_type": "service",
      "config_flow": true,
      "iot_class": "cloud_polling"
    },
    "sql": {
      "name": "SQL",
      "integration_type": "hub",
      "config_flow": true,
      "iot_class": "local_polling"
    },
    "srp_energy": {
      "name": "SRP Energy",
      "integration_type": "hub",
      "config_flow": true,
      "iot_class": "cloud_polling"
    },
    "starline": {
      "name": "StarLine",
      "integration_type": "hub",
      "config_flow": true,
      "iot_class": "cloud_polling"
    },
    "starlingbank": {
      "name": "Starling Bank",
      "integration_type": "hub",
      "config_flow": false,
      "iot_class": "cloud_polling"
    },
    "starlink": {
      "name": "Starlink",
      "integration_type": "hub",
      "config_flow": true,
      "iot_class": "local_polling"
    },
    "startca": {
      "name": "Start.ca",
      "integration_type": "hub",
      "config_flow": false,
      "iot_class": "cloud_polling"
    },
    "statsd": {
      "name": "StatsD",
      "integration_type": "hub",
      "config_flow": false,
      "iot_class": "local_push"
    },
    "steam_online": {
      "name": "Steam",
      "integration_type": "service",
      "config_flow": true,
      "iot_class": "cloud_polling"
    },
    "steamist": {
      "name": "Steamist",
      "integration_type": "hub",
      "config_flow": true,
      "iot_class": "local_polling"
    },
    "stiebel_eltron": {
      "name": "STIEBEL ELTRON",
      "integration_type": "hub",
      "config_flow": true,
      "iot_class": "local_polling"
    },
    "stookwijzer": {
      "name": "Stookwijzer",
      "integration_type": "service",
      "config_flow": true,
      "iot_class": "cloud_polling"
    },
    "streamlabswater": {
      "name": "StreamLabs",
      "integration_type": "hub",
      "config_flow": true,
      "iot_class": "cloud_polling"
    },
    "subaru": {
      "name": "Subaru",
      "integration_type": "hub",
      "config_flow": true,
      "iot_class": "cloud_polling"
    },
    "suez_water": {
      "name": "Suez Water",
      "integration_type": "hub",
      "config_flow": true,
      "iot_class": "cloud_polling"
    },
    "sun": {
      "name": "Sun",
      "integration_type": "hub",
      "config_flow": true,
      "iot_class": "calculated",
      "single_config_entry": true
    },
    "sunweg": {
      "name": "Sun WEG",
      "integration_type": "hub",
      "config_flow": true,
      "iot_class": "cloud_polling"
    },
    "supervisord": {
      "name": "Supervisord",
      "integration_type": "hub",
      "config_flow": false,
      "iot_class": "local_polling"
    },
    "supla": {
      "name": "SUPLA",
      "integration_type": "hub",
      "config_flow": false,
      "iot_class": "cloud_polling"
    },
    "surepetcare": {
      "name": "Sure Petcare",
      "integration_type": "hub",
      "config_flow": true,
      "iot_class": "cloud_polling"
    },
    "swepco": {
      "name": "Southwestern Electric Power Company (SWEPCO)",
      "integration_type": "virtual",
      "supported_by": "opower"
    },
    "swiss_hydrological_data": {
      "name": "Swiss Hydrological Data",
      "integration_type": "hub",
      "config_flow": false,
      "iot_class": "cloud_polling"
    },
    "swiss_public_transport": {
      "name": "Swiss public transport",
      "integration_type": "hub",
      "config_flow": true,
      "iot_class": "cloud_polling"
    },
    "swisscom": {
      "name": "Swisscom Internet-Box",
      "integration_type": "hub",
      "config_flow": false,
      "iot_class": "local_polling"
    },
    "switchbee": {
      "name": "SwitchBee",
      "integration_type": "hub",
      "config_flow": true,
      "iot_class": "local_push"
    },
    "switchbot": {
      "name": "SwitchBot",
      "integrations": {
        "switchbot": {
          "integration_type": "hub",
          "config_flow": true,
          "iot_class": "local_push",
          "name": "SwitchBot Bluetooth"
        },
        "switchbot_cloud": {
          "integration_type": "hub",
          "config_flow": true,
          "iot_class": "cloud_polling",
          "name": "SwitchBot Cloud"
        }
      },
      "iot_standards": [
        "matter"
      ]
    },
    "switcher_kis": {
      "name": "Switcher",
      "integration_type": "hub",
      "config_flow": true,
      "iot_class": "local_push",
      "single_config_entry": true
    },
    "switchmate": {
      "name": "Switchmate SimplySmart Home",
      "integration_type": "hub",
      "config_flow": false,
      "iot_class": "local_polling"
    },
    "syncthing": {
      "name": "Syncthing",
      "integration_type": "hub",
      "config_flow": true,
      "iot_class": "local_polling"
    },
    "synology": {
      "name": "Synology",
      "integrations": {
        "synology_chat": {
          "integration_type": "hub",
          "config_flow": false,
          "iot_class": "cloud_push",
          "name": "Synology Chat"
        },
        "synology_dsm": {
          "integration_type": "hub",
          "config_flow": true,
          "iot_class": "local_polling",
          "name": "Synology DSM"
        },
        "synology_srm": {
          "integration_type": "hub",
          "config_flow": false,
          "iot_class": "local_polling",
          "name": "Synology SRM"
        }
      }
    },
    "syslog": {
      "name": "Syslog",
      "integration_type": "hub",
      "config_flow": false,
      "iot_class": "local_push"
    },
    "system_bridge": {
      "name": "System Bridge",
      "integration_type": "device",
      "config_flow": true,
      "iot_class": "local_push"
    },
    "systemmonitor": {
      "name": "System Monitor",
      "integration_type": "hub",
      "config_flow": true,
      "iot_class": "local_push",
      "single_config_entry": true
    },
    "tado": {
      "name": "Tado",
      "integration_type": "hub",
      "config_flow": true,
      "iot_class": "cloud_polling"
    },
    "tailscale": {
      "name": "Tailscale",
      "integration_type": "hub",
      "config_flow": true,
      "iot_class": "cloud_polling"
    },
    "tailwind": {
      "name": "Tailwind",
      "integration_type": "device",
      "config_flow": true,
      "iot_class": "local_polling"
    },
    "tami4": {
      "name": "Tami4 Edge / Edge+",
      "integration_type": "hub",
      "config_flow": true,
      "iot_class": "cloud_polling"
    },
    "tank_utility": {
      "name": "Tank Utility",
      "integration_type": "hub",
      "config_flow": false,
      "iot_class": "cloud_polling"
    },
    "tankerkoenig": {
      "name": "Tankerkoenig",
      "integration_type": "hub",
      "config_flow": true,
      "iot_class": "cloud_polling"
    },
    "tapsaff": {
      "name": "Taps Aff",
      "integration_type": "hub",
      "config_flow": false,
      "iot_class": "local_polling"
    },
    "tasmota": {
      "name": "Tasmota",
      "integration_type": "hub",
      "config_flow": true,
      "iot_class": "local_push"
    },
    "tautulli": {
      "name": "Tautulli",
      "integration_type": "hub",
      "config_flow": true,
      "iot_class": "local_polling"
    },
    "tcp": {
      "name": "TCP",
      "integration_type": "hub",
      "config_flow": false,
      "iot_class": "local_polling"
    },
    "technove": {
      "name": "TechnoVE",
      "integration_type": "device",
      "config_flow": true,
      "iot_class": "local_polling"
    },
    "ted5000": {
      "name": "The Energy Detective TED5000",
      "integration_type": "hub",
      "config_flow": false,
      "iot_class": "local_polling"
    },
    "tedee": {
      "name": "Tedee",
      "integration_type": "hub",
      "config_flow": true,
      "iot_class": "local_push"
    },
    "telegram": {
      "name": "Telegram",
      "integrations": {
        "telegram": {
          "integration_type": "hub",
          "config_flow": false,
          "iot_class": "cloud_polling",
          "name": "Telegram"
        },
        "telegram_bot": {
          "integration_type": "hub",
          "config_flow": true,
          "iot_class": "cloud_push",
          "name": "Telegram bot"
        }
      }
    },
    "telldus": {
      "name": "Telldus",
      "integrations": {
        "tellduslive": {
          "integration_type": "hub",
          "config_flow": true,
          "iot_class": "cloud_polling",
          "name": "Telldus Live"
        },
        "tellstick": {
          "integration_type": "hub",
          "config_flow": false,
          "iot_class": "assumed_state",
          "name": "TellStick"
        }
      }
    },
    "telnet": {
      "name": "Telnet",
      "integration_type": "hub",
      "config_flow": false,
      "iot_class": "local_polling"
    },
    "temper": {
      "name": "TEMPer",
      "integration_type": "hub",
      "config_flow": false,
      "iot_class": "local_polling"
    },
    "tensorflow": {
      "name": "TensorFlow",
      "integration_type": "hub",
      "config_flow": false,
      "iot_class": "local_polling"
    },
    "tesla": {
      "name": "Tesla",
      "integrations": {
        "powerwall": {
          "integration_type": "hub",
          "config_flow": true,
          "iot_class": "local_polling",
          "name": "Tesla Powerwall"
        },
        "tesla_wall_connector": {
          "integration_type": "hub",
          "config_flow": true,
          "iot_class": "local_polling",
          "name": "Tesla Wall Connector"
        },
        "tesla_fleet": {
          "integration_type": "hub",
          "config_flow": true,
          "iot_class": "cloud_polling",
          "name": "Tesla Fleet"
        }
      }
    },
    "teslemetry": {
      "name": "Teslemetry",
      "integration_type": "hub",
      "config_flow": true,
      "iot_class": "cloud_polling"
    },
    "tessie": {
      "name": "Tessie",
      "integration_type": "hub",
      "config_flow": true,
      "iot_class": "cloud_polling"
    },
    "tfiac": {
      "name": "Tfiac",
      "integration_type": "hub",
      "config_flow": false,
      "iot_class": "local_polling"
    },
    "thermador": {
      "name": "Thermador",
      "integration_type": "virtual",
      "supported_by": "home_connect"
    },
    "thermobeacon": {
      "name": "ThermoBeacon",
      "integration_type": "hub",
      "config_flow": true,
      "iot_class": "local_push"
    },
    "thermoplus": {
      "name": "ThermoPlus",
      "integration_type": "virtual",
      "supported_by": "thermobeacon"
    },
    "thermopro": {
      "name": "ThermoPro",
      "integration_type": "hub",
      "config_flow": true,
      "iot_class": "local_push"
    },
    "thermoworks_smoke": {
      "name": "ThermoWorks Smoke",
      "integration_type": "hub",
      "config_flow": false,
      "iot_class": "cloud_polling"
    },
    "thethingsnetwork": {
      "name": "The Things Network",
      "integration_type": "hub",
      "config_flow": true,
      "iot_class": "cloud_polling"
    },
    "thingspeak": {
      "name": "ThingSpeak",
      "integration_type": "hub",
      "config_flow": false,
      "iot_class": "cloud_push"
    },
    "thinkingcleaner": {
      "name": "Thinking Cleaner",
      "integration_type": "hub",
      "config_flow": false,
      "iot_class": "local_polling"
    },
    "third_reality": {
      "name": "Third Reality",
      "iot_standards": [
        "matter",
        "zigbee"
      ]
    },
    "thomson": {
      "name": "Thomson",
      "integration_type": "hub",
      "config_flow": false,
      "iot_class": "local_polling"
    },
    "thread": {
      "name": "Thread",
      "integration_type": "service",
      "config_flow": true,
      "iot_class": "local_polling"
    },
    "tibber": {
      "name": "Tibber",
      "integration_type": "hub",
      "config_flow": true,
      "iot_class": "cloud_polling"
    },
    "tikteck": {
      "name": "Tikteck",
      "integration_type": "hub",
      "config_flow": false,
      "iot_class": "local_polling"
    },
    "tile": {
      "name": "Tile",
      "integration_type": "hub",
      "config_flow": true,
      "iot_class": "cloud_polling"
    },
    "tilt": {
      "name": "Tilt",
      "integrations": {
        "tilt_ble": {
          "integration_type": "hub",
          "config_flow": true,
          "iot_class": "local_push",
          "name": "Tilt Hydrometer BLE"
        },
        "tilt_pi": {
          "integration_type": "hub",
          "config_flow": true,
          "iot_class": "local_polling",
          "name": "Tilt Pi"
        }
      }
    },
    "time_date": {
      "name": "Time & Date",
      "integration_type": "service",
      "config_flow": true,
      "iot_class": "local_push"
    },
    "tmb": {
      "name": "Transports Metropolitans de Barcelona",
      "integration_type": "hub",
      "config_flow": false,
      "iot_class": "local_polling"
    },
    "todoist": {
      "name": "Todoist",
      "integration_type": "hub",
      "config_flow": true,
      "iot_class": "cloud_polling"
    },
    "togrill": {
      "name": "ToGrill",
      "integration_type": "hub",
      "config_flow": true,
      "iot_class": "local_push"
    },
    "tolo": {
      "name": "TOLO Sauna",
      "integration_type": "hub",
      "config_flow": true,
      "iot_class": "local_polling"
    },
    "tomato": {
      "name": "Tomato",
      "integration_type": "hub",
      "config_flow": false,
      "iot_class": "local_polling"
    },
    "tomorrowio": {
      "name": "Tomorrow.io",
      "integration_type": "service",
      "config_flow": true,
      "iot_class": "cloud_polling"
    },
    "toon": {
      "name": "Toon",
      "integration_type": "hub",
      "config_flow": true,
      "iot_class": "cloud_push"
    },
    "torque": {
      "name": "Torque",
      "integration_type": "hub",
      "config_flow": false,
      "iot_class": "local_push"
    },
    "totalconnect": {
      "name": "Total Connect",
      "integration_type": "hub",
      "config_flow": true,
      "iot_class": "cloud_polling"
    },
    "tplink": {
      "name": "TP-Link",
      "integrations": {
        "tplink": {
          "integration_type": "hub",
          "config_flow": true,
          "iot_class": "local_polling",
          "name": "TP-Link Smart Home"
        },
        "tplink_omada": {
          "integration_type": "hub",
          "config_flow": true,
          "iot_class": "local_polling",
          "name": "TP-Link Omada"
        },
        "tplink_lte": {
          "integration_type": "hub",
          "config_flow": false,
          "iot_class": "local_polling",
          "name": "TP-Link LTE"
        },
        "tplink_tapo": {
          "integration_type": "virtual",
          "config_flow": false,
          "supported_by": "tplink",
          "name": "Tapo"
        }
      },
      "iot_standards": [
        "matter"
      ]
    },
    "traccar": {
      "name": "Traccar",
      "integrations": {
        "traccar": {
          "integration_type": "hub",
          "config_flow": true,
          "iot_class": "cloud_push",
          "name": "Traccar Client"
        },
        "traccar_server": {
          "integration_type": "hub",
          "config_flow": true,
          "iot_class": "local_push",
          "name": "Traccar Server"
        }
      }
    },
    "tractive": {
      "name": "Tractive",
      "integration_type": "device",
      "config_flow": true,
      "iot_class": "cloud_push"
    },
    "trafikverket": {
      "name": "Trafikverket",
      "integrations": {
        "trafikverket_camera": {
          "integration_type": "hub",
          "config_flow": true,
          "iot_class": "cloud_polling",
          "name": "Trafikverket Camera"
        },
        "trafikverket_ferry": {
          "integration_type": "hub",
          "config_flow": true,
          "iot_class": "cloud_polling",
          "name": "Trafikverket Ferry"
        },
        "trafikverket_train": {
          "integration_type": "hub",
          "config_flow": true,
          "iot_class": "cloud_polling",
          "name": "Trafikverket Train"
        },
        "trafikverket_weatherstation": {
          "integration_type": "hub",
          "config_flow": true,
          "iot_class": "cloud_polling",
          "name": "Trafikverket Weather Station"
        }
      }
    },
    "transmission": {
      "name": "Transmission",
      "integration_type": "hub",
      "config_flow": true,
      "iot_class": "local_polling"
    },
    "transport_nsw": {
      "name": "Transport NSW",
      "integration_type": "hub",
      "config_flow": false,
      "iot_class": "cloud_polling"
    },
    "travisci": {
      "name": "Travis-CI",
      "integration_type": "hub",
      "config_flow": false,
      "iot_class": "cloud_polling"
    },
    "triggercmd": {
      "name": "TRIGGERcmd",
      "integration_type": "hub",
      "config_flow": true,
      "iot_class": "cloud_polling"
    },
    "tuya": {
      "name": "Tuya",
      "integration_type": "hub",
      "config_flow": true,
      "iot_class": "cloud_push"
    },
    "twentemilieu": {
      "name": "Twente Milieu",
      "integration_type": "service",
      "config_flow": true,
      "iot_class": "cloud_polling"
    },
    "twilio": {
      "name": "Twilio",
      "integrations": {
        "twilio": {
          "integration_type": "hub",
          "config_flow": true,
          "iot_class": "cloud_push",
          "name": "Twilio"
        },
        "twilio_call": {
          "integration_type": "hub",
          "config_flow": false,
          "iot_class": "cloud_push",
          "name": "Twilio Call"
        },
        "twilio_sms": {
          "integration_type": "hub",
          "config_flow": false,
          "iot_class": "cloud_push",
          "name": "Twilio SMS"
        }
      }
    },
    "twinkly": {
      "name": "Twinkly",
      "integration_type": "hub",
      "config_flow": true,
      "iot_class": "local_polling"
    },
    "twitch": {
      "name": "Twitch",
      "integration_type": "hub",
      "config_flow": true,
      "iot_class": "cloud_polling"
    },
    "twitter": {
      "name": "X",
      "integration_type": "hub",
      "config_flow": false,
      "iot_class": "cloud_push"
    },
    "u_tec": {
      "name": "U-tec",
      "integrations": {
        "ultraloq": {
          "integration_type": "virtual",
          "config_flow": false,
          "iot_standards": [
            "zwave"
          ],
          "name": "Ultraloq"
        }
      }
    },
    "ubiquiti": {
      "name": "Ubiquiti",
      "integrations": {
        "airos": {
          "integration_type": "hub",
          "config_flow": true,
          "iot_class": "local_polling",
          "name": "Ubiquiti airOS"
        },
        "unifi": {
          "integration_type": "hub",
          "config_flow": true,
          "iot_class": "local_push",
          "name": "UniFi Network"
        },
        "unifi_direct": {
          "integration_type": "hub",
          "config_flow": false,
          "iot_class": "local_polling",
          "name": "UniFi AP"
        },
        "unifiled": {
          "integration_type": "hub",
          "config_flow": false,
          "iot_class": "local_polling",
          "name": "UniFi LED"
        },
        "unifiprotect": {
          "integration_type": "hub",
          "config_flow": true,
          "iot_class": "local_push",
          "name": "UniFi Protect"
        }
      }
    },
    "ubiwizz": {
      "name": "Ubiwizz",
      "integration_type": "virtual",
      "supported_by": "overkiz"
    },
    "ublockout": {
      "name": "Ublockout",
      "integration_type": "virtual",
      "supported_by": "motion_blinds"
    },
    "uk_transport": {
      "name": "UK Transport",
      "integration_type": "hub",
      "config_flow": false,
      "iot_class": "cloud_polling"
    },
    "ukraine_alarm": {
      "name": "Ukraine Alarm",
      "integration_type": "hub",
      "config_flow": true,
      "iot_class": "cloud_polling"
    },
    "universal": {
      "name": "Universal media player",
      "integration_type": "hub",
      "config_flow": false,
      "iot_class": "calculated"
    },
    "upb": {
      "name": "Universal Powerline Bus (UPB)",
      "integration_type": "hub",
      "config_flow": true,
      "iot_class": "local_push"
    },
    "upc_connect": {
      "name": "UPC Connect Box",
      "integration_type": "hub",
      "config_flow": false,
      "iot_class": "local_polling"
    },
    "upcloud": {
      "name": "UpCloud",
      "integration_type": "hub",
      "config_flow": true,
      "iot_class": "cloud_polling"
    },
    "upnp": {
      "name": "UPnP/IGD",
      "integration_type": "device",
      "config_flow": true,
      "iot_class": "local_polling"
    },
    "uprise_smart_shades": {
      "name": "Uprise Smart Shades",
      "integration_type": "virtual",
      "supported_by": "motion_blinds"
    },
    "uptime": {
      "name": "Uptime",
      "integration_type": "service",
      "config_flow": true,
      "iot_class": "local_push",
      "single_config_entry": true
    },
    "uptime_kuma": {
      "name": "Uptime Kuma",
      "integration_type": "hub",
      "config_flow": true,
      "iot_class": "cloud_polling"
    },
    "uptimerobot": {
      "name": "UptimeRobot",
      "integration_type": "hub",
      "config_flow": true,
      "iot_class": "cloud_polling"
    },
    "usgs_earthquakes_feed": {
      "name": "U.S. Geological Survey Earthquake Hazards (USGS)",
      "integration_type": "service",
      "config_flow": false,
      "iot_class": "cloud_polling"
    },
    "uvc": {
      "name": "Ubiquiti UniFi Video",
      "integration_type": "hub",
      "config_flow": false,
      "iot_class": "local_polling"
    },
    "v2c": {
      "name": "V2C",
      "integration_type": "hub",
      "config_flow": true,
      "iot_class": "local_polling"
    },
    "vallox": {
      "name": "Vallox",
      "integration_type": "hub",
      "config_flow": true,
      "iot_class": "local_polling"
    },
    "vasttrafik": {
      "name": "V\u00e4sttrafik",
      "integration_type": "hub",
      "config_flow": false,
      "iot_class": "cloud_polling"
    },
    "vegehub": {
      "name": "Vegetronix VegeHub",
      "integration_type": "hub",
      "config_flow": true,
      "iot_class": "local_push"
    },
    "velbus": {
      "name": "Velbus",
      "integration_type": "hub",
      "config_flow": true,
      "iot_class": "local_push"
    },
    "velux": {
      "name": "Velux",
      "integration_type": "hub",
      "config_flow": true,
      "iot_class": "local_polling"
    },
    "venstar": {
      "name": "Venstar",
      "integration_type": "hub",
      "config_flow": true,
      "iot_class": "local_polling"
    },
    "vera": {
      "name": "Vera",
      "integration_type": "hub",
      "config_flow": true,
      "iot_class": "local_polling"
    },
    "verisure": {
      "name": "Verisure",
      "integration_type": "hub",
      "config_flow": true,
      "iot_class": "cloud_polling"
    },
    "vermont_castings": {
      "name": "Vermont Castings",
      "integration_type": "virtual",
      "supported_by": "intellifire"
    },
    "versasense": {
      "name": "VersaSense",
      "integration_type": "hub",
      "config_flow": false,
      "iot_class": "local_polling"
    },
    "version": {
      "name": "Version",
      "integration_type": "hub",
      "config_flow": true,
      "iot_class": "local_push"
    },
    "vesync": {
      "name": "VeSync",
      "integration_type": "hub",
      "config_flow": true,
      "iot_class": "cloud_polling"
    },
    "viaggiatreno": {
      "name": "Trenitalia ViaggiaTreno",
      "integration_type": "hub",
      "config_flow": false,
      "iot_class": "cloud_polling"
    },
    "vicare": {
      "name": "Viessmann ViCare",
      "integration_type": "hub",
      "config_flow": true,
      "iot_class": "cloud_polling"
    },
    "victron_remote_monitoring": {
      "name": "Victron Remote Monitoring",
      "integration_type": "service",
      "config_flow": true,
      "iot_class": "cloud_polling"
    },
    "vilfo": {
      "name": "Vilfo Router",
      "integration_type": "hub",
      "config_flow": true,
      "iot_class": "local_polling"
    },
    "vitrea": {
      "name": "Vitrea",
      "integration_type": "hub",
      "config_flow": true,
      "iot_class": "local_push"
    },
    "vivotek": {
      "name": "VIVOTEK",
      "integration_type": "hub",
      "config_flow": false,
      "iot_class": "local_polling"
    },
    "vizio": {
      "name": "VIZIO SmartCast",
      "integration_type": "device",
      "config_flow": true,
      "iot_class": "local_polling"
    },
    "vlc": {
      "name": "VideoLAN",
      "integrations": {
        "vlc": {
          "integration_type": "hub",
          "config_flow": false,
          "iot_class": "local_polling",
          "name": "VLC media player"
        },
        "vlc_telnet": {
          "integration_type": "hub",
          "config_flow": true,
          "iot_class": "local_polling",
          "name": "VLC media player via Telnet"
        }
      }
    },
    "vodafone_station": {
      "name": "Vodafone Station",
      "integration_type": "hub",
      "config_flow": true,
      "iot_class": "local_polling"
    },
    "voicerss": {
      "name": "VoiceRSS",
      "integration_type": "hub",
      "config_flow": false,
      "iot_class": "cloud_push"
    },
    "voip": {
      "name": "Voice over IP",
      "integration_type": "hub",
      "config_flow": true,
      "iot_class": "local_push"
    },
    "volkszaehler": {
      "name": "Volkszaehler",
      "integration_type": "hub",
      "config_flow": false,
      "iot_class": "local_polling"
    },
    "volumio": {
      "name": "Volumio",
      "integration_type": "hub",
      "config_flow": true,
      "iot_class": "local_polling"
    },
    "volvo": {
      "name": "Volvo",
      "integration_type": "device",
      "config_flow": true,
      "iot_class": "cloud_polling"
    },
    "volvooncall": {
      "name": "Volvo On Call",
      "integration_type": "hub",
      "config_flow": true,
      "iot_class": "cloud_polling"
    },
    "vultr": {
      "name": "Vultr",
      "integration_type": "hub",
      "config_flow": false,
      "iot_class": "cloud_polling"
    },
    "w800rf32": {
      "name": "WGL Designs W800RF32",
      "integration_type": "hub",
      "config_flow": false,
      "iot_class": "local_push"
    },
    "wake_on_lan": {
      "name": "Wake on LAN",
      "integration_type": "hub",
      "config_flow": true,
      "iot_class": "local_push"
    },
    "wallbox": {
      "name": "Wallbox",
      "integration_type": "hub",
      "config_flow": true,
      "iot_class": "cloud_polling"
    },
    "waqi": {
      "name": "World Air Quality Index (WAQI)",
      "integration_type": "hub",
      "config_flow": true,
      "iot_class": "cloud_polling"
    },
    "waterfurnace": {
      "name": "WaterFurnace",
      "integration_type": "hub",
      "config_flow": false,
      "iot_class": "cloud_polling"
    },
    "watergate": {
      "name": "Watergate",
      "integration_type": "hub",
      "config_flow": true,
      "iot_class": "local_push"
    },
    "watttime": {
      "name": "WattTime",
      "integration_type": "service",
      "config_flow": true,
      "iot_class": "cloud_polling"
    },
    "waze_travel_time": {
      "name": "Waze Travel Time",
      "integration_type": "hub",
      "config_flow": true,
      "iot_class": "cloud_polling"
    },
    "weatherflow": {
      "name": "WeatherFlow",
      "integrations": {
        "weatherflow": {
          "integration_type": "hub",
          "config_flow": true,
          "iot_class": "local_push",
          "name": "WeatherFlow"
        },
        "weatherflow_cloud": {
          "integration_type": "hub",
          "config_flow": true,
          "iot_class": "cloud_polling",
          "name": "WeatherflowCloud"
        }
      }
    },
    "webdav": {
      "name": "WebDAV",
      "integration_type": "service",
      "config_flow": true,
      "iot_class": "cloud_polling"
    },
    "webmin": {
      "name": "Webmin",
      "integration_type": "device",
      "config_flow": true,
      "iot_class": "local_polling"
    },
    "weheat": {
      "name": "Weheat",
      "integration_type": "hub",
      "config_flow": true,
      "iot_class": "cloud_polling"
    },
    "wemo": {
      "name": "Belkin WeMo",
      "integration_type": "hub",
      "config_flow": true,
      "iot_class": "local_push"
    },
    "whirlpool": {
      "name": "Whirlpool Appliances",
      "integration_type": "hub",
      "config_flow": true,
      "iot_class": "cloud_push"
    },
    "whisper": {
      "name": "Whisper",
      "integration_type": "virtual",
      "supported_by": "wyoming"
    },
    "whois": {
      "name": "Whois",
      "integration_type": "service",
      "config_flow": true,
      "iot_class": "cloud_polling"
    },
    "wiffi": {
      "name": "Wiffi",
      "integration_type": "hub",
      "config_flow": true,
      "iot_class": "local_push"
    },
    "wilight": {
      "name": "WiLight",
      "integration_type": "hub",
      "config_flow": true,
      "iot_class": "local_polling"
    },
    "wirelesstag": {
      "name": "Wireless Sensor Tags",
      "integration_type": "hub",
      "config_flow": false,
      "iot_class": "cloud_push"
    },
    "withings": {
      "name": "Withings",
      "integration_type": "hub",
      "config_flow": true,
      "iot_class": "cloud_push"
    },
    "wiz": {
      "name": "WiZ",
      "integration_type": "hub",
      "config_flow": true,
      "iot_class": "local_push"
    },
    "wled": {
      "name": "WLED",
      "integration_type": "device",
      "config_flow": true,
      "iot_class": "local_push"
    },
    "wmspro": {
      "name": "WMS WebControl pro",
      "integration_type": "hub",
      "config_flow": true,
      "iot_class": "local_polling"
    },
    "wolflink": {
      "name": "Wolf SmartSet Service",
      "integration_type": "hub",
      "config_flow": true,
      "iot_class": "cloud_polling"
    },
    "workday": {
      "name": "Workday",
      "integration_type": "hub",
      "config_flow": true,
      "iot_class": "local_polling"
    },
    "worldclock": {
      "name": "Worldclock",
      "integration_type": "hub",
      "config_flow": true,
      "iot_class": "local_push"
    },
    "worldtidesinfo": {
      "name": "World Tides",
      "integration_type": "hub",
      "config_flow": false,
      "iot_class": "cloud_polling"
    },
    "worxlandroid": {
      "name": "Worx Landroid",
      "integration_type": "hub",
      "config_flow": false,
      "iot_class": "local_polling"
    },
    "ws66i": {
      "name": "Soundavo WS66i 6-Zone Amplifier",
      "integration_type": "hub",
      "config_flow": true,
      "iot_class": "local_polling"
    },
    "wsdot": {
      "name": "Washington State Department of Transportation (WSDOT)",
      "integration_type": "hub",
      "config_flow": false,
      "iot_class": "cloud_polling"
    },
    "wyoming": {
      "name": "Wyoming Protocol",
      "integration_type": "service",
      "config_flow": true,
      "iot_class": "local_push"
    },
    "x10": {
      "name": "Heyu X10",
      "integration_type": "hub",
      "config_flow": false,
      "iot_class": "local_polling"
    },
    "xeoma": {
      "name": "Xeoma",
      "integration_type": "hub",
      "config_flow": false,
      "iot_class": "local_polling"
    },
    "xiaomi": {
      "name": "Xiaomi",
      "integrations": {
        "xiaomi_aqara": {
          "integration_type": "hub",
          "config_flow": true,
          "iot_class": "local_push",
          "name": "Xiaomi Gateway (Aqara)"
        },
        "xiaomi_ble": {
          "integration_type": "hub",
          "config_flow": true,
          "iot_class": "local_push",
          "name": "Xiaomi BLE"
        },
        "xiaomi_miio": {
          "integration_type": "hub",
          "config_flow": true,
          "iot_class": "local_polling",
          "name": "Xiaomi Home"
        },
        "xiaomi_tv": {
          "integration_type": "hub",
          "config_flow": false,
          "iot_class": "assumed_state",
          "name": "Xiaomi TV"
        },
        "xiaomi": {
          "integration_type": "hub",
          "config_flow": false,
          "iot_class": "local_polling",
          "name": "Xiaomi"
        }
      }
    },
    "xmpp": {
      "name": "Jabber (XMPP)",
      "integration_type": "hub",
      "config_flow": false,
      "iot_class": "cloud_push"
    },
    "xs1": {
      "name": "EZcontrol XS1",
      "integration_type": "hub",
      "config_flow": false,
      "iot_class": "local_polling"
    },
    "yale": {
      "name": "Yale",
      "integrations": {
        "august": {
          "integration_type": "hub",
          "config_flow": true,
          "iot_class": "cloud_push",
          "name": "August"
        },
        "yale_smart_alarm": {
          "integration_type": "hub",
          "config_flow": true,
          "iot_class": "cloud_polling",
          "name": "Yale Smart Living"
        },
        "yalexs_ble": {
          "integration_type": "hub",
          "config_flow": true,
          "iot_class": "local_push",
          "name": "Yale Access Bluetooth"
        },
        "yale_home": {
          "integration_type": "virtual",
          "config_flow": false,
          "supported_by": "yale",
          "name": "Yale Home"
        },
        "yale": {
          "integration_type": "hub",
          "config_flow": true,
          "iot_class": "cloud_push",
          "name": "Yale"
        }
      }
    },
    "yamaha": {
      "name": "Yamaha",
      "integrations": {
        "yamaha": {
          "integration_type": "hub",
          "config_flow": false,
          "iot_class": "local_polling",
          "name": "Yamaha Network Receivers"
        },
        "yamaha_musiccast": {
          "integration_type": "hub",
          "config_flow": true,
          "iot_class": "local_push",
          "name": "MusicCast"
        }
      }
    },
    "yandex": {
      "name": "Yandex",
      "integrations": {
        "yandex_transport": {
          "integration_type": "hub",
          "config_flow": false,
          "iot_class": "cloud_polling",
          "name": "Yandex Transport"
        },
        "yandextts": {
          "integration_type": "hub",
          "config_flow": false,
          "iot_class": "cloud_push",
          "name": "Yandex TTS"
        }
      }
    },
    "yardian": {
      "name": "Yardian",
      "integration_type": "hub",
      "config_flow": true,
      "iot_class": "local_polling"
    },
    "yeelight": {
      "name": "Yeelight",
      "integrations": {
        "yeelight": {
          "integration_type": "hub",
          "config_flow": true,
          "iot_class": "local_push",
          "name": "Yeelight"
        },
        "yeelightsunflower": {
          "integration_type": "hub",
          "config_flow": false,
          "iot_class": "local_polling",
          "name": "Yeelight Sunflower"
        }
      }
    },
    "yi": {
      "name": "Yi Home Cameras",
      "integration_type": "device",
      "config_flow": false,
      "iot_class": "local_polling"
    },
    "yolink": {
      "name": "YoLink",
      "integration_type": "hub",
      "config_flow": true,
      "iot_class": "cloud_push"
    },
    "youless": {
      "name": "YouLess",
      "integration_type": "hub",
      "config_flow": true,
      "iot_class": "local_polling"
    },
    "zabbix": {
      "name": "Zabbix",
      "integration_type": "hub",
      "config_flow": false,
      "iot_class": "local_polling"
    },
    "zamg": {
      "name": "GeoSphere Austria",
      "integration_type": "hub",
      "config_flow": true,
      "iot_class": "cloud_polling"
    },
    "zbox_hub": {
      "name": "Z-Box Hub",
      "integration_type": "virtual",
      "supported_by": "fibaro"
    },
    "zengge": {
      "name": "Zengge",
      "integration_type": "hub",
      "config_flow": false,
      "iot_class": "local_polling"
    },
    "zerproc": {
      "name": "Zerproc",
      "integration_type": "hub",
      "config_flow": true,
      "iot_class": "local_polling"
    },
    "zestimate": {
      "name": "Zestimate",
      "integration_type": "hub",
      "config_flow": false,
      "iot_class": "cloud_polling"
    },
    "zeversolar": {
      "name": "Zeversolar",
      "integration_type": "device",
      "config_flow": true,
      "iot_class": "local_polling"
    },
    "zha": {
      "name": "Zigbee Home Automation",
      "integration_type": "hub",
      "config_flow": true,
      "iot_class": "local_polling"
    },
    "zhong_hong": {
      "name": "ZhongHong",
      "integration_type": "hub",
      "config_flow": false,
      "iot_class": "local_push"
    },
    "ziggo_mediabox_xl": {
      "name": "Ziggo Mediabox XL",
      "integration_type": "hub",
      "config_flow": false,
      "iot_class": "local_polling"
    },
    "zimi": {
      "name": "zimi",
      "integration_type": "hub",
      "config_flow": true,
      "iot_class": "local_push"
    },
    "zodiac": {
      "name": "Zodiac",
      "integration_type": "hub",
      "config_flow": true,
      "iot_class": "calculated"
    },
    "zondergas": {
      "name": "ZonderGas",
      "integration_type": "virtual",
      "supported_by": "energyzero"
    },
    "zoneminder": {
      "name": "ZoneMinder",
      "integration_type": "hub",
      "config_flow": false,
      "iot_class": "local_polling"
    },
    "zooz": {
      "name": "Zooz",
      "iot_standards": [
        "zwave"
      ]
    },
    "zwave_js": {
      "name": "Z-Wave",
      "integration_type": "hub",
      "config_flow": true,
      "iot_class": "local_push"
    },
    "zwave_me": {
      "name": "Z-Wave.Me",
      "integration_type": "hub",
      "config_flow": true,
      "iot_class": "local_push"
    }
  },
  "helper": {
    "counter": {
      "name": "Counter",
      "integration_type": "helper",
      "config_flow": false
    },
    "derivative": {
      "name": "Derivative",
      "integration_type": "helper",
      "config_flow": true,
      "iot_class": "calculated"
    },
    "filter": {
      "name": "Filter",
      "integration_type": "helper",
      "config_flow": true,
      "iot_class": "local_push"
    },
    "generic_hygrostat": {
      "name": "Generic hygrostat",
      "integration_type": "helper",
      "config_flow": true,
      "iot_class": "local_polling"
    },
    "generic_thermostat": {
      "name": "Generic Thermostat",
      "integration_type": "helper",
      "config_flow": true,
      "iot_class": "local_polling"
    },
    "group": {
      "name": "Group",
      "integration_type": "helper",
      "config_flow": true,
      "iot_class": "calculated"
    },
    "history_stats": {
      "name": "History Stats",
      "integration_type": "helper",
      "config_flow": true,
      "iot_class": "local_polling"
    },
    "input_boolean": {
      "name": "Input Boolean",
      "integration_type": "helper",
      "config_flow": false
    },
    "input_button": {
      "name": "Input Button",
      "integration_type": "helper",
      "config_flow": false
    },
    "input_datetime": {
      "name": "Input Datetime",
      "integration_type": "helper",
      "config_flow": false
    },
    "input_number": {
      "name": "Input Number",
      "integration_type": "helper",
      "config_flow": false
    },
    "input_select": {
      "name": "Input Select",
      "integration_type": "helper",
      "config_flow": false
    },
    "input_text": {
      "name": "Input Text",
      "integration_type": "helper",
      "config_flow": false
    },
    "integration": {
      "name": "Integral",
      "integration_type": "helper",
      "config_flow": true,
      "iot_class": "local_push"
    },
    "manual": {
      "name": "Manual Alarm Control Panel",
      "integration_type": "helper",
      "config_flow": false,
      "iot_class": "calculated"
    },
    "min_max": {
      "name": "Min/Max",
      "integration_type": "helper",
      "config_flow": true,
      "iot_class": "calculated"
    },
    "mold_indicator": {
      "name": "Mold Indicator",
      "integration_type": "helper",
      "config_flow": true,
      "iot_class": "calculated"
    },
    "random": {
      "name": "Random",
      "integration_type": "helper",
      "config_flow": true,
      "iot_class": "calculated"
    },
    "schedule": {
      "name": "Schedule",
      "integration_type": "helper",
      "config_flow": false
    },
    "statistics": {
      "name": "Statistics",
      "integration_type": "helper",
      "config_flow": true,
      "iot_class": "local_polling"
    },
    "switch_as_x": {
      "name": "Change device type of a switch",
      "integration_type": "helper",
      "config_flow": true,
      "iot_class": "calculated"
    },
    "template": {
      "name": "Template",
      "integration_type": "helper",
      "config_flow": true,
      "iot_class": "local_push"
    },
    "threshold": {
      "name": "Threshold",
      "integration_type": "helper",
      "config_flow": true,
      "iot_class": "local_polling"
    },
    "timer": {
      "name": "Timer",
      "integration_type": "helper",
      "config_flow": false
    },
    "tod": {
      "name": "Times of the Day",
      "integration_type": "helper",
      "config_flow": true,
      "iot_class": "calculated"
    },
    "trend": {
      "name": "Trend",
      "integration_type": "helper",
      "config_flow": true,
      "iot_class": "calculated"
    },
    "utility_meter": {
      "name": "Utility Meter",
      "integration_type": "helper",
      "config_flow": true,
      "iot_class": "local_push"
    }
  },
<<<<<<< HEAD
  "translated_name": []
=======
  "translated_name": [
    "alert",
    "aurora",
    "cert_expiry",
    "counter",
    "cpuspeed",
    "demo",
    "derivative",
    "emulated_roku",
    "energenie_power_sockets",
    "filesize",
    "filter",
    "garages_amsterdam",
    "generic",
    "generic_hygrostat",
    "generic_thermostat",
    "google_travel_time",
    "group",
    "growatt_server",
    "history_stats",
    "holiday",
    "homekit_controller",
    "input_boolean",
    "input_button",
    "input_datetime",
    "input_number",
    "input_select",
    "input_text",
    "integration",
    "irm_kmi",
    "islamic_prayer_times",
    "local_calendar",
    "local_ip",
    "local_todo",
    "min_max",
    "mobile_app",
    "moehlenhoff_alpha2",
    "mold_indicator",
    "moon",
    "nextbus",
    "nmap_tracker",
    "plant",
    "proximity",
    "random",
    "remote_calendar",
    "rpi_power",
    "schedule",
    "season",
    "shopping_list",
    "statistics",
    "sun",
    "switch_as_x",
    "threshold",
    "time_date",
    "timer",
    "tod",
    "trend",
    "uptime",
    "utility_meter",
    "vegehub",
    "version",
    "waze_travel_time",
    "workday",
    "zodiac"
  ]
>>>>>>> 3f70084d
}<|MERGE_RESOLUTION|>--- conflicted
+++ resolved
@@ -199,7 +199,6 @@
       "iot_class": "local_push"
     },
     "alert": {
-      "name": "Alert",
       "integration_type": "hub",
       "config_flow": false,
       "iot_class": "local_push"
@@ -391,8 +390,7 @@
         "homekit_controller": {
           "integration_type": "hub",
           "config_flow": true,
-          "iot_class": "local_push",
-          "name": "HomeKit Device"
+          "iot_class": "local_push"
         },
         "homekit": {
           "integration_type": "hub",
@@ -591,7 +589,6 @@
       "supported_by": "yalexs_ble"
     },
     "aurora": {
-      "name": "Aurora",
       "integration_type": "hub",
       "config_flow": true,
       "iot_class": "cloud_polling"
@@ -947,7 +944,6 @@
       "iot_class": "local_polling"
     },
     "cert_expiry": {
-      "name": "Certificate Expiry",
       "integration_type": "hub",
       "config_flow": true,
       "iot_class": "cloud_polling"
@@ -1139,7 +1135,6 @@
       "supported_by": "overkiz"
     },
     "cpuspeed": {
-      "name": "CPU Speed",
       "integration_type": "device",
       "config_flow": true,
       "iot_class": "local_push",
@@ -1251,7 +1246,6 @@
       "iot_class": "local_polling"
     },
     "demo": {
-      "name": "Demo",
       "integration_type": "hub",
       "config_flow": false,
       "iot_class": "calculated",
@@ -1722,13 +1716,11 @@
       "iot_class": "local_push"
     },
     "emulated_roku": {
-      "name": "Emulated Roku",
       "integration_type": "hub",
       "config_flow": true,
       "iot_class": "local_push"
     },
     "energenie_power_sockets": {
-      "name": "Energenie Power Sockets",
       "integration_type": "device",
       "config_flow": true,
       "iot_class": "local_polling"
@@ -1964,7 +1956,6 @@
       "iot_class": "local_polling"
     },
     "filesize": {
-      "name": "File Size",
       "integration_type": "hub",
       "config_flow": true,
       "iot_class": "local_polling"
@@ -2252,7 +2243,6 @@
       "iot_class": "cloud_polling"
     },
     "garages_amsterdam": {
-      "name": "Garages Amsterdam",
       "integration_type": "hub",
       "config_flow": true,
       "iot_class": "cloud_polling"
@@ -2275,7 +2265,6 @@
       "iot_class": "cloud_polling"
     },
     "generic": {
-      "name": "Generic Camera",
       "integration_type": "device",
       "config_flow": true,
       "iot_class": "local_push"
@@ -2464,8 +2453,7 @@
         "google_travel_time": {
           "integration_type": "hub",
           "config_flow": true,
-          "iot_class": "cloud_polling",
-          "name": "Google Maps Travel Time"
+          "iot_class": "cloud_polling"
         },
         "google_wifi": {
           "integration_type": "hub",
@@ -2559,7 +2547,6 @@
       "iot_class": "local_polling"
     },
     "growatt_server": {
-      "name": "Growatt",
       "integration_type": "hub",
       "config_flow": true,
       "iot_class": "cloud_polling"
@@ -2721,7 +2708,6 @@
       "iot_class": "local_push"
     },
     "holiday": {
-      "name": "Holiday",
       "integration_type": "hub",
       "config_flow": true,
       "iot_class": "local_polling"
@@ -3150,7 +3136,6 @@
       "iot_class": "local_polling"
     },
     "islamic_prayer_times": {
-      "name": "Islamic Prayer Times",
       "integration_type": "hub",
       "config_flow": true,
       "iot_class": "calculated"
@@ -3621,7 +3606,6 @@
       "iot_class": "cloud_push"
     },
     "local_calendar": {
-      "name": "Local Calendar",
       "integration_type": "hub",
       "config_flow": true,
       "iot_class": "local_polling"
@@ -3633,14 +3617,12 @@
       "iot_class": "local_polling"
     },
     "local_ip": {
-      "name": "Local IP Address",
       "integration_type": "hub",
       "config_flow": true,
       "iot_class": "local_polling",
       "single_config_entry": true
     },
     "local_todo": {
-      "name": "Local To-do",
       "integration_type": "hub",
       "config_flow": true,
       "iot_class": "local_polling"
@@ -4064,7 +4046,6 @@
       "iot_class": "local_push"
     },
     "mobile_app": {
-      "name": "Mobile App",
       "integration_type": "hub",
       "config_flow": true,
       "iot_class": "local_push"
@@ -4094,7 +4075,6 @@
       "iot_class": "local_polling"
     },
     "moehlenhoff_alpha2": {
-      "name": "M\u00f6hlenhoff Alpha 2",
       "integration_type": "hub",
       "config_flow": true,
       "iot_class": "local_push"
@@ -4123,7 +4103,6 @@
       "iot_class": "cloud_polling"
     },
     "moon": {
-      "name": "Moon",
       "integration_type": "service",
       "config_flow": true,
       "iot_class": "calculated",
@@ -4380,7 +4359,6 @@
       "supported_by": "overkiz"
     },
     "nextbus": {
-      "name": "NextBus",
       "integration_type": "hub",
       "config_flow": true,
       "iot_class": "cloud_polling"
@@ -4447,7 +4425,6 @@
       "iot_class": "cloud_polling"
     },
     "nmap_tracker": {
-      "name": "Nmap Tracker",
       "integration_type": "hub",
       "config_flow": true,
       "iot_class": "local_polling"
@@ -5054,7 +5031,6 @@
       "iot_class": "cloud_push"
     },
     "plant": {
-      "name": "Plant Monitor",
       "integration_type": "hub",
       "config_flow": false
     },
@@ -5171,7 +5147,6 @@
       "iot_class": "cloud_push"
     },
     "proximity": {
-      "name": "Proximity",
       "integration_type": "hub",
       "config_flow": true,
       "iot_class": "calculated"
@@ -5427,8 +5402,7 @@
         "rpi_power": {
           "integration_type": "hub",
           "config_flow": true,
-          "iot_class": "local_polling",
-          "name": "Raspberry Pi Power Supply Checker"
+          "iot_class": "local_polling"
         },
         "remote_rpi_gpio": {
           "integration_type": "hub",
@@ -5499,7 +5473,6 @@
       "iot_class": "cloud_push"
     },
     "remote_calendar": {
-      "name": "Remote Calendar",
       "integration_type": "service",
       "config_flow": true,
       "iot_class": "cloud_polling"
@@ -5811,7 +5784,6 @@
       "iot_class": "local_polling"
     },
     "season": {
-      "name": "Season",
       "integration_type": "service",
       "config_flow": true,
       "iot_class": "local_polling"
@@ -5961,7 +5933,6 @@
       "iot_class": "cloud_polling"
     },
     "shopping_list": {
-      "name": "Shopping List",
       "integration_type": "hub",
       "config_flow": true,
       "iot_class": "local_push"
@@ -6440,7 +6411,6 @@
       "iot_class": "cloud_polling"
     },
     "sun": {
-      "name": "Sun",
       "integration_type": "hub",
       "config_flow": true,
       "iot_class": "calculated",
@@ -6852,7 +6822,6 @@
       }
     },
     "time_date": {
-      "name": "Time & Date",
       "integration_type": "service",
       "config_flow": true,
       "iot_class": "local_push"
@@ -7178,7 +7147,6 @@
       "supported_by": "motion_blinds"
     },
     "uptime": {
-      "name": "Uptime",
       "integration_type": "service",
       "config_flow": true,
       "iot_class": "local_push",
@@ -7227,7 +7195,6 @@
       "iot_class": "cloud_polling"
     },
     "vegehub": {
-      "name": "Vegetronix VegeHub",
       "integration_type": "hub",
       "config_flow": true,
       "iot_class": "local_push"
@@ -7274,7 +7241,6 @@
       "iot_class": "local_polling"
     },
     "version": {
-      "name": "Version",
       "integration_type": "hub",
       "config_flow": true,
       "iot_class": "local_push"
@@ -7310,7 +7276,6 @@
       "iot_class": "local_polling"
     },
     "vitrea": {
-      "name": "Vitrea",
       "integration_type": "hub",
       "config_flow": true,
       "iot_class": "local_push"
@@ -7435,7 +7400,6 @@
       "iot_class": "cloud_polling"
     },
     "waze_travel_time": {
-      "name": "Waze Travel Time",
       "integration_type": "hub",
       "config_flow": true,
       "iot_class": "cloud_polling"
@@ -7547,7 +7511,6 @@
       "iot_class": "cloud_polling"
     },
     "workday": {
-      "name": "Workday",
       "integration_type": "hub",
       "config_flow": true,
       "iot_class": "local_polling"
@@ -7823,7 +7786,6 @@
       "iot_class": "local_push"
     },
     "zodiac": {
-      "name": "Zodiac",
       "integration_type": "hub",
       "config_flow": true,
       "iot_class": "calculated"
@@ -7860,78 +7822,64 @@
   },
   "helper": {
     "counter": {
-      "name": "Counter",
       "integration_type": "helper",
       "config_flow": false
     },
     "derivative": {
-      "name": "Derivative",
       "integration_type": "helper",
       "config_flow": true,
       "iot_class": "calculated"
     },
     "filter": {
-      "name": "Filter",
       "integration_type": "helper",
       "config_flow": true,
       "iot_class": "local_push"
     },
     "generic_hygrostat": {
-      "name": "Generic hygrostat",
       "integration_type": "helper",
       "config_flow": true,
       "iot_class": "local_polling"
     },
     "generic_thermostat": {
-      "name": "Generic Thermostat",
       "integration_type": "helper",
       "config_flow": true,
       "iot_class": "local_polling"
     },
     "group": {
-      "name": "Group",
       "integration_type": "helper",
       "config_flow": true,
       "iot_class": "calculated"
     },
     "history_stats": {
-      "name": "History Stats",
       "integration_type": "helper",
       "config_flow": true,
       "iot_class": "local_polling"
     },
     "input_boolean": {
-      "name": "Input Boolean",
       "integration_type": "helper",
       "config_flow": false
     },
     "input_button": {
-      "name": "Input Button",
       "integration_type": "helper",
       "config_flow": false
     },
     "input_datetime": {
-      "name": "Input Datetime",
       "integration_type": "helper",
       "config_flow": false
     },
     "input_number": {
-      "name": "Input Number",
       "integration_type": "helper",
       "config_flow": false
     },
     "input_select": {
-      "name": "Input Select",
       "integration_type": "helper",
       "config_flow": false
     },
     "input_text": {
-      "name": "Input Text",
       "integration_type": "helper",
       "config_flow": false
     },
     "integration": {
-      "name": "Integral",
       "integration_type": "helper",
       "config_flow": true,
       "iot_class": "local_push"
@@ -7943,36 +7891,30 @@
       "iot_class": "calculated"
     },
     "min_max": {
-      "name": "Min/Max",
       "integration_type": "helper",
       "config_flow": true,
       "iot_class": "calculated"
     },
     "mold_indicator": {
-      "name": "Mold Indicator",
       "integration_type": "helper",
       "config_flow": true,
       "iot_class": "calculated"
     },
     "random": {
-      "name": "Random",
       "integration_type": "helper",
       "config_flow": true,
       "iot_class": "calculated"
     },
     "schedule": {
-      "name": "Schedule",
       "integration_type": "helper",
       "config_flow": false
     },
     "statistics": {
-      "name": "Statistics",
       "integration_type": "helper",
       "config_flow": true,
       "iot_class": "local_polling"
     },
     "switch_as_x": {
-      "name": "Change device type of a switch",
       "integration_type": "helper",
       "config_flow": true,
       "iot_class": "calculated"
@@ -7984,38 +7926,30 @@
       "iot_class": "local_push"
     },
     "threshold": {
-      "name": "Threshold",
       "integration_type": "helper",
       "config_flow": true,
       "iot_class": "local_polling"
     },
     "timer": {
-      "name": "Timer",
       "integration_type": "helper",
       "config_flow": false
     },
     "tod": {
-      "name": "Times of the Day",
       "integration_type": "helper",
       "config_flow": true,
       "iot_class": "calculated"
     },
     "trend": {
-      "name": "Trend",
       "integration_type": "helper",
       "config_flow": true,
       "iot_class": "calculated"
     },
     "utility_meter": {
-      "name": "Utility Meter",
       "integration_type": "helper",
       "config_flow": true,
       "iot_class": "local_push"
     }
   },
-<<<<<<< HEAD
-  "translated_name": []
-=======
   "translated_name": [
     "alert",
     "aurora",
@@ -8077,9 +8011,9 @@
     "utility_meter",
     "vegehub",
     "version",
+    "vitrea",
     "waze_travel_time",
     "workday",
     "zodiac"
   ]
->>>>>>> 3f70084d
 }