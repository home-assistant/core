--- conflicted
+++ resolved
@@ -794,21 +794,12 @@
       "config_flow": false,
       "iot_class": "local_push"
     },
-<<<<<<< HEAD
-    "bluetooth_tracker": {
-      "name": "Bluetooth Tracker",
-      "integration_type": "hub",
-      "config_flow": false,
-      "iot_class": "local_polling"
-    },
     "bms_ble": {
       "name": "BLE Battery Management",
       "integration_type": "device",
       "config_flow": true,
       "iot_class": "local_polling"
     },
-=======
->>>>>>> 6faccf43
     "bmw_connected_drive": {
       "name": "BMW Connected Drive",
       "integration_type": "hub",
