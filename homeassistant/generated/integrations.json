--- conflicted
+++ resolved
@@ -2923,7 +2923,6 @@
       "iot_class": "cloud_polling",
       "single_config_entry": true
     },
-<<<<<<< HEAD
     "ibm": {
       "name": "IBM",
       "integrations": {
@@ -2947,8 +2946,6 @@
       "config_flow": true,
       "iot_class": "cloud_push"
     },
-=======
->>>>>>> fbcf0eb9
     "idteck_prox": {
       "name": "IDTECK Proximity Reader",
       "integration_type": "hub",
