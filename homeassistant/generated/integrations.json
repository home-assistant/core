--- conflicted
+++ resolved
@@ -611,20 +611,17 @@
       "config_flow": true,
       "iot_class": "local_push"
     },
-<<<<<<< HEAD
     "backup_sftp": {
       "name": "SFTP Backup Storage",
       "integration_type": "service",
       "config_flow": true,
       "iot_class": "local_polling"
-=======
     "backup": {
       "name": "Backup",
       "integration_type": "service",
       "config_flow": false,
       "iot_class": "calculated",
       "single_config_entry": true
->>>>>>> fcd4d3e2
     },
     "baf": {
       "name": "Big Ass Fans",
