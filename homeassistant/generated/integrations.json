{
  "integration": {
    "3_day_blinds": {
      "name": "3 Day Blinds",
      "integration_type": "virtual",
      "supported_by": "motion_blinds"
    },
    "abode": {
      "name": "Abode",
      "integration_type": "hub",
      "config_flow": true,
      "iot_class": "cloud_push",
      "single_config_entry": true
    },
    "acaia": {
      "name": "Acaia",
      "integration_type": "device",
      "config_flow": true,
      "iot_class": "local_push"
    },
    "accuweather": {
      "name": "AccuWeather",
      "integration_type": "service",
      "config_flow": true,
      "iot_class": "cloud_polling"
    },
    "acer_projector": {
      "name": "Acer Projector",
      "integration_type": "hub",
      "config_flow": false,
      "iot_class": "local_polling"
    },
    "acmeda": {
      "name": "Rollease Acmeda Automate",
      "integration_type": "hub",
      "config_flow": true,
      "iot_class": "local_push"
    },
    "acomax": {
      "name": "Acomax",
      "integration_type": "virtual",
      "supported_by": "motion_blinds"
    },
    "actiontec": {
      "name": "Actiontec",
      "integration_type": "hub",
      "config_flow": false,
      "iot_class": "local_polling"
    },
    "actron_air": {
      "name": "Actron Air",
      "integration_type": "hub",
      "config_flow": true,
      "iot_class": "cloud_polling"
    },
    "adax": {
      "name": "Adax",
      "integration_type": "hub",
      "config_flow": true,
      "iot_class": "local_polling"
    },
    "adguard": {
      "name": "AdGuard Home",
      "integration_type": "service",
      "config_flow": true,
      "iot_class": "local_polling"
    },
    "ads": {
      "name": "ADS",
      "integration_type": "hub",
      "config_flow": false,
      "iot_class": "local_push"
    },
    "advantage_air": {
      "name": "Advantage Air",
      "integration_type": "hub",
      "config_flow": true,
      "iot_class": "local_polling"
    },
    "aemet": {
      "name": "AEMET OpenData",
      "integration_type": "hub",
      "config_flow": true,
      "iot_class": "cloud_polling"
    },
    "aep_ohio": {
      "name": "AEP Ohio",
      "integration_type": "virtual",
      "supported_by": "opower"
    },
    "aep_texas": {
      "name": "AEP Texas",
      "integration_type": "virtual",
      "supported_by": "opower"
    },
    "aftership": {
      "name": "AfterShip",
      "integration_type": "hub",
      "config_flow": true,
      "iot_class": "cloud_polling"
    },
    "agent_dvr": {
      "name": "Agent DVR",
      "integration_type": "hub",
      "config_flow": true,
      "iot_class": "local_polling"
    },
    "airgradient": {
      "name": "AirGradient",
      "integration_type": "device",
      "config_flow": true,
      "iot_class": "local_polling"
    },
    "airly": {
      "name": "Airly",
      "integration_type": "service",
      "config_flow": true,
      "iot_class": "cloud_polling"
    },
    "airnow": {
      "name": "AirNow",
      "integration_type": "hub",
      "config_flow": true,
      "iot_class": "cloud_polling"
    },
<<<<<<< HEAD
    "airpatrol": {
      "name": "AirPatrol",
      "integration_type": "device",
      "config_flow": true,
      "iot_class": "cloud_polling"
=======
    "airobot": {
      "name": "Airobot",
      "integration_type": "device",
      "config_flow": true,
      "iot_class": "local_polling"
>>>>>>> 2a54d4c3
    },
    "airq": {
      "name": "air-Q",
      "integration_type": "hub",
      "config_flow": true,
      "iot_class": "local_polling"
    },
    "airthings": {
      "name": "Airthings",
      "integrations": {
        "airthings": {
          "integration_type": "hub",
          "config_flow": true,
          "iot_class": "cloud_polling",
          "name": "Airthings"
        },
        "airthings_ble": {
          "integration_type": "hub",
          "config_flow": true,
          "iot_class": "local_polling",
          "name": "Airthings BLE"
        }
      }
    },
    "airtouch4": {
      "name": "AirTouch 4",
      "integration_type": "hub",
      "config_flow": true,
      "iot_class": "local_polling"
    },
    "airtouch5": {
      "name": "AirTouch 5",
      "integration_type": "hub",
      "config_flow": true,
      "iot_class": "local_push"
    },
    "airvisual": {
      "name": "AirVisual",
      "integrations": {
        "airvisual": {
          "integration_type": "service",
          "config_flow": true,
          "iot_class": "cloud_polling",
          "name": "AirVisual Cloud"
        },
        "airvisual_pro": {
          "integration_type": "device",
          "config_flow": true,
          "iot_class": "local_polling",
          "name": "AirVisual Pro"
        }
      }
    },
    "airzone": {
      "name": "Airzone",
      "integrations": {
        "airzone": {
          "integration_type": "hub",
          "config_flow": true,
          "iot_class": "local_polling",
          "name": "Airzone"
        },
        "airzone_cloud": {
          "integration_type": "hub",
          "config_flow": true,
          "iot_class": "cloud_push",
          "name": "Airzone Cloud"
        }
      }
    },
    "aladdin_connect": {
      "name": "Aladdin Connect",
      "integration_type": "hub",
      "config_flow": true,
      "iot_class": "cloud_polling"
    },
    "alarmdecoder": {
      "name": "AlarmDecoder",
      "integration_type": "device",
      "config_flow": true,
      "iot_class": "local_push"
    },
    "alert": {
      "integration_type": "hub",
      "config_flow": false,
      "iot_class": "local_push"
    },
    "alpha_vantage": {
      "name": "Alpha Vantage",
      "integration_type": "hub",
      "config_flow": false,
      "iot_class": "cloud_polling"
    },
    "altruist": {
      "name": "Altruist",
      "integration_type": "device",
      "config_flow": true,
      "iot_class": "local_polling"
    },
    "amazon": {
      "name": "Amazon",
      "integrations": {
        "alexa_devices": {
          "integration_type": "hub",
          "config_flow": true,
          "iot_class": "cloud_polling",
          "name": "Alexa Devices"
        },
        "amazon_polly": {
          "integration_type": "hub",
          "config_flow": false,
          "iot_class": "cloud_push",
          "name": "Amazon Polly"
        },
        "aws": {
          "integration_type": "hub",
          "config_flow": false,
          "iot_class": "cloud_push",
          "name": "Amazon Web Services (AWS)"
        },
        "aws_s3": {
          "integration_type": "service",
          "config_flow": true,
          "iot_class": "cloud_push",
          "name": "AWS S3"
        },
        "fire_tv": {
          "integration_type": "virtual",
          "config_flow": false,
          "supported_by": "androidtv",
          "name": "Amazon Fire TV"
        },
        "route53": {
          "integration_type": "hub",
          "config_flow": false,
          "iot_class": "cloud_push",
          "name": "AWS Route53"
        }
      }
    },
    "amberelectric": {
      "name": "Amber Electric",
      "integration_type": "hub",
      "config_flow": true,
      "iot_class": "cloud_polling"
    },
    "ambient_weather": {
      "name": "Ambient Weather",
      "integrations": {
        "ambient_network": {
          "integration_type": "service",
          "config_flow": true,
          "iot_class": "cloud_polling",
          "name": "Ambient Weather Network"
        },
        "ambient_station": {
          "integration_type": "hub",
          "config_flow": true,
          "iot_class": "cloud_push",
          "name": "Ambient Weather Station"
        }
      }
    },
    "amcrest": {
      "name": "Amcrest",
      "integration_type": "hub",
      "config_flow": false,
      "iot_class": "local_polling"
    },
    "amp_motorization": {
      "name": "AMP Motorization",
      "integration_type": "virtual",
      "supported_by": "motion_blinds"
    },
    "ampio": {
      "name": "Ampio Smart Smog System",
      "integration_type": "hub",
      "config_flow": false,
      "iot_class": "cloud_polling"
    },
    "analytics_insights": {
      "name": "Home Assistant Analytics Insights",
      "integration_type": "service",
      "config_flow": true,
      "iot_class": "cloud_polling",
      "single_config_entry": true
    },
    "android_ip_webcam": {
      "name": "Android IP Webcam",
      "integration_type": "hub",
      "config_flow": true,
      "iot_class": "local_polling"
    },
    "androidtv": {
      "name": "Android Debug Bridge",
      "integration_type": "device",
      "config_flow": true,
      "iot_class": "local_polling"
    },
    "androidtv_remote": {
      "name": "Android TV Remote",
      "integration_type": "device",
      "config_flow": true,
      "iot_class": "local_push"
    },
    "anel_pwrctrl": {
      "name": "Anel NET-PwrCtrl",
      "integration_type": "hub",
      "config_flow": false,
      "iot_class": "local_polling"
    },
    "anglian_water": {
      "name": "Anglian Water",
      "integration_type": "hub",
      "config_flow": true,
      "iot_class": "cloud_polling"
    },
    "anova": {
      "name": "Anova",
      "integration_type": "hub",
      "config_flow": true,
      "iot_class": "cloud_push"
    },
    "anthemav": {
      "name": "Anthem A/V Receivers",
      "integration_type": "hub",
      "config_flow": true,
      "iot_class": "local_push"
    },
    "anthropic": {
      "name": "Anthropic Conversation",
      "integration_type": "service",
      "config_flow": true,
      "iot_class": "cloud_polling"
    },
    "anwb_energie": {
      "name": "ANWB Energie",
      "integration_type": "virtual",
      "supported_by": "energyzero"
    },
    "aosmith": {
      "name": "A. O. Smith",
      "integration_type": "hub",
      "config_flow": true,
      "iot_class": "cloud_polling"
    },
    "apache_kafka": {
      "name": "Apache Kafka",
      "integration_type": "hub",
      "config_flow": false,
      "iot_class": "local_push"
    },
    "apcupsd": {
      "name": "APC UPS Daemon",
      "integration_type": "hub",
      "config_flow": true,
      "iot_class": "local_polling"
    },
    "apollo_automation": {
      "name": "Apollo Automation",
      "integration_type": "virtual",
      "supported_by": "esphome"
    },
    "appalachianpower": {
      "name": "Appalachian Power",
      "integration_type": "virtual",
      "supported_by": "opower"
    },
    "apple": {
      "name": "Apple",
      "integrations": {
        "apple_tv": {
          "integration_type": "device",
          "config_flow": true,
          "iot_class": "local_push",
          "name": "Apple TV"
        },
        "homekit_controller": {
          "integration_type": "device",
          "config_flow": true,
          "iot_class": "local_push"
        },
        "homekit": {
          "integration_type": "hub",
          "config_flow": true,
          "iot_class": "local_push",
          "name": "HomeKit Bridge"
        },
        "ibeacon": {
          "integration_type": "hub",
          "config_flow": true,
          "iot_class": "local_push",
          "name": "iBeacon Tracker"
        },
        "icloud": {
          "integration_type": "hub",
          "config_flow": true,
          "iot_class": "cloud_polling",
          "name": "Apple iCloud"
        },
        "itunes": {
          "integration_type": "hub",
          "config_flow": false,
          "iot_class": "local_polling",
          "name": "Apple iTunes"
        },
        "weatherkit": {
          "integration_type": "hub",
          "config_flow": true,
          "iot_class": "cloud_polling",
          "name": "Apple WeatherKit"
        }
      }
    },
    "apprise": {
      "name": "Apprise",
      "integration_type": "hub",
      "config_flow": false,
      "iot_class": "cloud_push"
    },
    "aprilaire": {
      "name": "AprilAire",
      "integration_type": "device",
      "config_flow": true,
      "iot_class": "local_push"
    },
    "aprs": {
      "name": "APRS",
      "integration_type": "hub",
      "config_flow": false,
      "iot_class": "cloud_push"
    },
    "apsystems": {
      "name": "APsystems",
      "integration_type": "device",
      "config_flow": true,
      "iot_class": "local_polling"
    },
    "aqara": {
      "name": "Aqara",
      "iot_standards": [
        "matter",
        "zigbee"
      ]
    },
    "aquacell": {
      "name": "AquaCell",
      "integration_type": "device",
      "config_flow": true,
      "iot_class": "cloud_polling"
    },
    "aqualogic": {
      "name": "AquaLogic",
      "integration_type": "hub",
      "config_flow": false,
      "iot_class": "local_push"
    },
    "aquostv": {
      "name": "Sharp Aquos TV",
      "integration_type": "hub",
      "config_flow": false,
      "iot_class": "local_polling"
    },
    "aranet": {
      "name": "Aranet",
      "integration_type": "device",
      "config_flow": true,
      "iot_class": "local_push"
    },
    "arcam_fmj": {
      "name": "Arcam FMJ Receivers",
      "integration_type": "hub",
      "config_flow": true,
      "iot_class": "local_polling"
    },
    "arest": {
      "name": "aREST",
      "integration_type": "hub",
      "config_flow": false,
      "iot_class": "local_polling"
    },
    "arris_tg2492lg": {
      "name": "Arris TG2492LG",
      "integration_type": "hub",
      "config_flow": false,
      "iot_class": "local_polling"
    },
    "artsound": {
      "name": "ArtSound",
      "integration_type": "virtual",
      "supported_by": "linkplay"
    },
    "aruba": {
      "name": "Aruba",
      "integrations": {
        "aruba": {
          "integration_type": "hub",
          "config_flow": false,
          "iot_class": "local_polling",
          "name": "Aruba"
        },
        "cppm_tracker": {
          "integration_type": "hub",
          "config_flow": false,
          "iot_class": "local_polling",
          "name": "Aruba ClearPass"
        }
      }
    },
    "arve": {
      "name": "Arve",
      "integration_type": "hub",
      "config_flow": true,
      "iot_class": "cloud_polling"
    },
    "arwn": {
      "name": "Ambient Radio Weather Network",
      "integration_type": "hub",
      "config_flow": false,
      "iot_class": "local_polling"
    },
    "aseko_pool_live": {
      "name": "Aseko Pool Live",
      "integration_type": "hub",
      "config_flow": true,
      "iot_class": "cloud_polling"
    },
    "asuswrt": {
      "name": "ASUSWRT",
      "integration_type": "hub",
      "config_flow": true,
      "iot_class": "local_polling"
    },
    "atag": {
      "name": "Atag",
      "integration_type": "hub",
      "config_flow": true,
      "iot_class": "local_polling"
    },
    "aten_pe": {
      "name": "ATEN Rack PDU",
      "integration_type": "hub",
      "config_flow": false,
      "iot_class": "local_polling"
    },
    "atlanticcityelectric": {
      "name": "Atlantic City Electric",
      "integration_type": "virtual",
      "supported_by": "opower"
    },
    "atome": {
      "name": "Atome Linky",
      "integration_type": "hub",
      "config_flow": false,
      "iot_class": "cloud_polling"
    },
    "august": {
      "name": "August Home",
      "integrations": {
        "august": {
          "integration_type": "hub",
          "config_flow": true,
          "iot_class": "cloud_push",
          "name": "August"
        },
        "yalexs_ble": {
          "integration_type": "hub",
          "config_flow": true,
          "iot_class": "local_push",
          "name": "Yale Access Bluetooth"
        }
      }
    },
    "aurora": {
      "integration_type": "hub",
      "config_flow": true,
      "iot_class": "cloud_polling"
    },
    "aurora_abb_powerone": {
      "name": "Aurora ABB PowerOne Solar PV",
      "integration_type": "device",
      "config_flow": true,
      "iot_class": "local_polling"
    },
    "aussie_broadband": {
      "name": "Aussie Broadband",
      "integration_type": "hub",
      "config_flow": true,
      "iot_class": "cloud_polling"
    },
    "autarco": {
      "name": "Autarco",
      "integration_type": "hub",
      "config_flow": true,
      "iot_class": "cloud_polling"
    },
    "avion": {
      "name": "Avi-on",
      "integration_type": "hub",
      "config_flow": false,
      "iot_class": "assumed_state"
    },
    "awair": {
      "name": "Awair",
      "integration_type": "hub",
      "config_flow": true,
      "iot_class": "local_polling"
    },
    "axis": {
      "name": "Axis",
      "integration_type": "device",
      "config_flow": true,
      "iot_class": "local_push"
    },
    "backblaze_b2": {
      "name": "Backblaze B2",
      "integration_type": "service",
      "config_flow": true,
      "iot_class": "cloud_push"
    },
    "backup": {
      "name": "Backup",
      "integration_type": "service",
      "config_flow": false,
      "iot_class": "calculated",
      "single_config_entry": true
    },
    "baf": {
      "name": "Big Ass Fans",
      "integration_type": "hub",
      "config_flow": true,
      "iot_class": "local_push"
    },
    "baidu": {
      "name": "Baidu",
      "integration_type": "hub",
      "config_flow": false,
      "iot_class": "cloud_push"
    },
    "balay": {
      "name": "Balay",
      "integration_type": "virtual",
      "supported_by": "home_connect"
    },
    "balboa": {
      "name": "Balboa Spa Client",
      "integration_type": "hub",
      "config_flow": true,
      "iot_class": "local_push"
    },
    "bang_olufsen": {
      "name": "Bang & Olufsen",
      "integration_type": "device",
      "config_flow": true,
      "iot_class": "local_push"
    },
    "bauknecht": {
      "name": "Bauknecht",
      "integration_type": "virtual",
      "supported_by": "whirlpool"
    },
    "bayesian": {
      "name": "Bayesian",
      "integration_type": "service",
      "config_flow": true,
      "iot_class": "calculated"
    },
    "bbox": {
      "name": "Bbox",
      "integration_type": "hub",
      "config_flow": false,
      "iot_class": "local_polling"
    },
    "beewi_smartclim": {
      "name": "BeeWi SmartClim BLE sensor",
      "integration_type": "hub",
      "config_flow": false,
      "iot_class": "local_polling"
    },
    "bge": {
      "name": "Baltimore Gas and Electric (BGE)",
      "integration_type": "virtual",
      "supported_by": "opower"
    },
    "bitcoin": {
      "name": "Bitcoin",
      "integration_type": "hub",
      "config_flow": false,
      "iot_class": "cloud_polling"
    },
    "bizkaibus": {
      "name": "Bizkaibus",
      "integration_type": "hub",
      "config_flow": false,
      "iot_class": "cloud_polling"
    },
    "blackbird": {
      "name": "Monoprice Blackbird Matrix Switch",
      "integration_type": "hub",
      "config_flow": false,
      "iot_class": "local_polling"
    },
    "blebox": {
      "name": "BleBox devices",
      "integration_type": "hub",
      "config_flow": true,
      "iot_class": "local_polling"
    },
    "blink": {
      "name": "Blink",
      "integration_type": "hub",
      "config_flow": true,
      "iot_class": "cloud_polling"
    },
    "blinksticklight": {
      "name": "BlinkStick",
      "integration_type": "hub",
      "config_flow": false,
      "iot_class": "local_polling"
    },
    "bliss_automation": {
      "name": "Bliss Automation",
      "integration_type": "virtual",
      "supported_by": "motion_blinds"
    },
    "bloc_blinds": {
      "name": "Bloc Blinds",
      "integration_type": "virtual",
      "supported_by": "motion_blinds"
    },
    "blockchain": {
      "name": "Blockchain.com",
      "integration_type": "hub",
      "config_flow": false,
      "iot_class": "cloud_polling"
    },
    "blue_current": {
      "name": "Blue Current",
      "integration_type": "hub",
      "config_flow": true,
      "iot_class": "cloud_push"
    },
    "bluemaestro": {
      "name": "BlueMaestro",
      "integration_type": "hub",
      "config_flow": true,
      "iot_class": "local_push"
    },
    "bluesound": {
      "name": "Bluesound",
      "integration_type": "hub",
      "config_flow": true,
      "iot_class": "local_polling"
    },
    "bluetooth": {
      "name": "Bluetooth",
      "integration_type": "hub",
      "config_flow": true,
      "iot_class": "local_push"
    },
    "bluetooth_le_tracker": {
      "name": "Bluetooth LE Tracker",
      "integration_type": "hub",
      "config_flow": false,
      "iot_class": "local_push"
    },
    "bmw_connected_drive": {
      "name": "BMW Connected Drive",
      "integration_type": "hub",
      "config_flow": true,
      "iot_class": "cloud_polling"
    },
    "bond": {
      "name": "Bond",
      "integration_type": "hub",
      "config_flow": true,
      "iot_class": "local_push"
    },
    "bosch": {
      "name": "Bosch",
      "integrations": {
        "bosch_alarm": {
          "integration_type": "device",
          "config_flow": true,
          "iot_class": "local_push",
          "name": "Bosch Alarm"
        },
        "bosch_shc": {
          "integration_type": "hub",
          "config_flow": true,
          "iot_class": "local_push",
          "name": "Bosch SHC"
        },
        "home_connect": {
          "integration_type": "hub",
          "config_flow": true,
          "iot_class": "cloud_push",
          "name": "Home Connect"
        }
      }
    },
    "brandt": {
      "name": "Brandt Smart Control",
      "integration_type": "virtual",
      "supported_by": "overkiz"
    },
    "brel_home": {
      "name": "Brel Home",
      "integration_type": "virtual",
      "supported_by": "motion_blinds"
    },
    "bring": {
      "name": "Bring!",
      "integration_type": "service",
      "config_flow": true,
      "iot_class": "cloud_polling"
    },
    "broadlink": {
      "name": "Broadlink",
      "integration_type": "device",
      "config_flow": true,
      "iot_class": "local_polling"
    },
    "brother": {
      "name": "Brother Printer",
      "integration_type": "device",
      "config_flow": true,
      "iot_class": "local_polling"
    },
    "brottsplatskartan": {
      "name": "Brottsplatskartan",
      "integration_type": "hub",
      "config_flow": true,
      "iot_class": "cloud_polling"
    },
    "browser": {
      "name": "Browser",
      "integration_type": "hub",
      "config_flow": false,
      "iot_class": "local_push"
    },
    "brunt": {
      "name": "Brunt Blind Engine",
      "integration_type": "hub",
      "config_flow": true,
      "iot_class": "cloud_polling"
    },
    "bryant_evolution": {
      "name": "Bryant Evolution",
      "integration_type": "device",
      "config_flow": true,
      "iot_class": "local_polling"
    },
    "bsblan": {
      "name": "BSB-Lan",
      "integration_type": "device",
      "config_flow": true,
      "iot_class": "local_polling"
    },
    "bswitch": {
      "name": "BSwitch",
      "integration_type": "virtual",
      "supported_by": "switchbee"
    },
    "bt_home_hub_5": {
      "name": "BT Home Hub 5",
      "integration_type": "hub",
      "config_flow": false,
      "iot_class": "local_polling"
    },
    "bt_smarthub": {
      "name": "BT Smart Hub",
      "integration_type": "hub",
      "config_flow": false,
      "iot_class": "local_polling"
    },
    "bthome": {
      "name": "BTHome",
      "integration_type": "hub",
      "config_flow": true,
      "iot_class": "local_push"
    },
    "bticino": {
      "name": "BTicino",
      "integration_type": "virtual",
      "supported_by": "netatmo"
    },
    "bubendorff": {
      "name": "Bubendorff",
      "integration_type": "virtual",
      "supported_by": "netatmo"
    },
    "buienradar": {
      "name": "Buienradar",
      "integration_type": "hub",
      "config_flow": true,
      "iot_class": "cloud_polling"
    },
    "burbank_water_and_power": {
      "name": "Burbank Water and Power (BWP)",
      "integration_type": "virtual",
      "supported_by": "opower"
    },
    "caldav": {
      "name": "CalDAV",
      "integration_type": "hub",
      "config_flow": true,
      "iot_class": "cloud_polling"
    },
    "cambridge_audio": {
      "name": "Cambridge Audio",
      "integration_type": "device",
      "config_flow": true,
      "iot_class": "local_push"
    },
    "canary": {
      "name": "Canary",
      "integration_type": "hub",
      "config_flow": true,
      "iot_class": "cloud_polling",
      "single_config_entry": true
    },
    "ccm15": {
      "name": "Midea ccm15 AC Controller",
      "integration_type": "hub",
      "config_flow": true,
      "iot_class": "local_polling"
    },
    "cert_expiry": {
      "integration_type": "hub",
      "config_flow": true,
      "iot_class": "cloud_polling"
    },
    "chacon_dio": {
      "name": "Chacon DiO",
      "integration_type": "hub",
      "config_flow": true,
      "iot_class": "cloud_push"
    },
    "channels": {
      "name": "Channels",
      "integration_type": "hub",
      "config_flow": false,
      "iot_class": "local_polling"
    },
    "cisco": {
      "name": "Cisco",
      "integrations": {
        "cisco_ios": {
          "integration_type": "hub",
          "config_flow": false,
          "iot_class": "local_polling",
          "name": "Cisco IOS"
        },
        "cisco_mobility_express": {
          "integration_type": "hub",
          "config_flow": false,
          "iot_class": "local_polling",
          "name": "Cisco Mobility Express"
        },
        "cisco_webex_teams": {
          "integration_type": "hub",
          "config_flow": false,
          "iot_class": "cloud_push",
          "name": "Cisco Webex Teams"
        }
      }
    },
    "citybikes": {
      "name": "CityBikes",
      "integration_type": "hub",
      "config_flow": false,
      "iot_class": "cloud_polling"
    },
    "clementine": {
      "name": "Clementine Music Player",
      "integration_type": "hub",
      "config_flow": false,
      "iot_class": "local_polling"
    },
    "clickatell": {
      "name": "Clickatell",
      "integration_type": "hub",
      "config_flow": false,
      "iot_class": "cloud_push"
    },
    "clicksend": {
      "name": "ClickSend",
      "integrations": {
        "clicksend": {
          "integration_type": "hub",
          "config_flow": false,
          "iot_class": "cloud_push",
          "name": "ClickSend SMS"
        },
        "clicksend_tts": {
          "integration_type": "hub",
          "config_flow": false,
          "iot_class": "cloud_push",
          "name": "ClickSend TTS"
        }
      }
    },
    "cloudflare": {
      "name": "Cloudflare",
      "integration_type": "hub",
      "config_flow": true,
      "iot_class": "cloud_push",
      "single_config_entry": true
    },
    "cmus": {
      "name": "cmus",
      "integration_type": "hub",
      "config_flow": false,
      "iot_class": "local_polling"
    },
    "co2signal": {
      "name": "Electricity Maps",
      "integration_type": "service",
      "config_flow": true,
      "iot_class": "cloud_polling"
    },
    "coautilities": {
      "name": "City of Austin Utilities",
      "integration_type": "virtual",
      "supported_by": "opower"
    },
    "coinbase": {
      "name": "Coinbase",
      "integration_type": "hub",
      "config_flow": true,
      "iot_class": "cloud_polling"
    },
    "color_extractor": {
      "name": "ColorExtractor",
      "integration_type": "hub",
      "config_flow": true,
      "single_config_entry": true
    },
    "comed": {
      "name": "Commonwealth Edison (ComEd)",
      "integration_type": "virtual",
      "supported_by": "opower"
    },
    "comed_hourly_pricing": {
      "name": "ComEd Hourly Pricing",
      "integration_type": "hub",
      "config_flow": false,
      "iot_class": "cloud_polling"
    },
    "comelit": {
      "name": "Comelit SimpleHome",
      "integration_type": "hub",
      "config_flow": true,
      "iot_class": "local_polling"
    },
    "comfoconnect": {
      "name": "Zehnder ComfoAir Q",
      "integration_type": "hub",
      "config_flow": false,
      "iot_class": "local_push"
    },
    "command_line": {
      "name": "Command Line",
      "integration_type": "hub",
      "config_flow": false,
      "iot_class": "local_polling"
    },
    "compensation": {
      "name": "Compensation",
      "integration_type": "hub",
      "config_flow": false,
      "iot_class": "calculated"
    },
    "compit": {
      "name": "Compit",
      "integration_type": "hub",
      "config_flow": true,
      "iot_class": "cloud_polling"
    },
    "concord232": {
      "name": "Concord232",
      "integration_type": "hub",
      "config_flow": false,
      "iot_class": "local_polling"
    },
    "coned": {
      "name": "Consolidated Edison (ConEd)",
      "integration_type": "virtual",
      "supported_by": "opower"
    },
    "constructa": {
      "name": "Constructa",
      "integration_type": "virtual",
      "supported_by": "home_connect"
    },
    "control4": {
      "name": "Control4",
      "integration_type": "hub",
      "config_flow": true,
      "iot_class": "local_polling"
    },
    "cookidoo": {
      "name": "Cookidoo",
      "integration_type": "service",
      "config_flow": true,
      "iot_class": "cloud_polling"
    },
    "coolmaster": {
      "name": "CoolMasterNet",
      "integration_type": "hub",
      "config_flow": true,
      "iot_class": "local_polling"
    },
    "cosori": {
      "name": "Cosori",
      "integration_type": "virtual",
      "supported_by": "vesync"
    },
    "cozytouch": {
      "name": "Atlantic Cozytouch",
      "integration_type": "virtual",
      "supported_by": "overkiz"
    },
    "cpuspeed": {
      "integration_type": "device",
      "config_flow": true,
      "iot_class": "local_push",
      "single_config_entry": true
    },
    "cribl": {
      "name": "Cribl",
      "integration_type": "virtual",
      "supported_by": "splunk"
    },
    "crownstone": {
      "name": "Crownstone",
      "integration_type": "hub",
      "config_flow": true,
      "iot_class": "cloud_push"
    },
    "currencylayer": {
      "name": "currencylayer",
      "integration_type": "hub",
      "config_flow": false,
      "iot_class": "cloud_polling"
    },
    "cync": {
      "name": "Cync",
      "integration_type": "hub",
      "config_flow": true,
      "iot_class": "cloud_push"
    },
    "dacia": {
      "name": "Dacia",
      "integration_type": "virtual",
      "supported_by": "renault"
    },
    "daikin": {
      "name": "Daikin AC",
      "integration_type": "hub",
      "config_flow": true,
      "iot_class": "local_polling"
    },
    "danfoss_air": {
      "name": "Danfoss Air",
      "integration_type": "hub",
      "config_flow": false,
      "iot_class": "local_polling"
    },
    "datadog": {
      "name": "Datadog",
      "integration_type": "hub",
      "config_flow": true,
      "iot_class": "local_push"
    },
    "ddwrt": {
      "name": "DD-WRT",
      "integration_type": "hub",
      "config_flow": false,
      "iot_class": "local_polling"
    },
    "deako": {
      "name": "Deako",
      "integration_type": "hub",
      "config_flow": true,
      "iot_class": "local_polling",
      "single_config_entry": true
    },
    "debugpy": {
      "name": "Remote Python Debugger",
      "integration_type": "service",
      "config_flow": false,
      "iot_class": "local_push"
    },
    "deconz": {
      "name": "deCONZ",
      "integration_type": "hub",
      "config_flow": true,
      "iot_class": "local_push"
    },
    "decora_wifi": {
      "name": "Leviton Decora Wi-Fi",
      "integration_type": "hub",
      "config_flow": false,
      "iot_class": "cloud_polling"
    },
    "decorquip": {
      "name": "Decorquip Dream",
      "integration_type": "virtual",
      "supported_by": "motion_blinds"
    },
    "delijn": {
      "name": "De Lijn",
      "integration_type": "hub",
      "config_flow": false,
      "iot_class": "cloud_polling"
    },
    "delmarva": {
      "name": "Delmarva Power",
      "integration_type": "virtual",
      "supported_by": "opower"
    },
    "deluge": {
      "name": "Deluge",
      "integration_type": "service",
      "config_flow": true,
      "iot_class": "local_polling"
    },
    "demo": {
      "integration_type": "hub",
      "config_flow": false,
      "iot_class": "calculated",
      "single_config_entry": true
    },
    "denon": {
      "name": "Denon",
      "integrations": {
        "denon": {
          "integration_type": "hub",
          "config_flow": false,
          "iot_class": "local_polling",
          "name": "Denon Network Receivers"
        },
        "denonavr": {
          "integration_type": "hub",
          "config_flow": true,
          "iot_class": "local_push",
          "name": "Denon AVR Network Receivers"
        },
        "heos": {
          "integration_type": "hub",
          "config_flow": true,
          "iot_class": "local_push",
          "name": "Denon HEOS"
        }
      }
    },
    "devialet": {
      "name": "Devialet",
      "integration_type": "device",
      "config_flow": true,
      "iot_class": "local_polling"
    },
    "device_sun_light_trigger": {
      "name": "Presence-based Lights",
      "integration_type": "hub",
      "config_flow": false,
      "iot_class": "calculated"
    },
    "devolo": {
      "name": "devolo",
      "integrations": {
        "devolo_home_control": {
          "integration_type": "hub",
          "config_flow": true,
          "iot_class": "local_push",
          "name": "devolo Home Control"
        },
        "devolo_home_network": {
          "integration_type": "device",
          "config_flow": true,
          "iot_class": "local_polling",
          "name": "devolo Home Network"
        }
      },
      "iot_standards": [
        "zwave"
      ]
    },
    "dexcom": {
      "name": "Dexcom",
      "integration_type": "hub",
      "config_flow": true,
      "iot_class": "cloud_polling"
    },
    "diaz": {
      "name": "Diaz",
      "integration_type": "virtual",
      "supported_by": "motion_blinds"
    },
    "digital_loggers": {
      "name": "Digital Loggers",
      "integration_type": "virtual",
      "supported_by": "wemo"
    },
    "digital_ocean": {
      "name": "Digital Ocean",
      "integration_type": "hub",
      "config_flow": false,
      "iot_class": "local_polling"
    },
    "directv": {
      "name": "DirecTV",
      "integration_type": "hub",
      "config_flow": true,
      "iot_class": "local_polling"
    },
    "discogs": {
      "name": "Discogs",
      "integration_type": "hub",
      "config_flow": false,
      "iot_class": "cloud_polling"
    },
    "discord": {
      "name": "Discord",
      "integration_type": "service",
      "config_flow": true,
      "iot_class": "cloud_push"
    },
    "discovergy": {
      "name": "inexogy",
      "integration_type": "service",
      "config_flow": true,
      "iot_class": "cloud_polling"
    },
    "dlink": {
      "name": "D-Link Wi-Fi Smart Plugs",
      "integration_type": "device",
      "config_flow": true,
      "iot_class": "local_polling"
    },
    "dlna": {
      "name": "DLNA",
      "integrations": {
        "dlna_dmr": {
          "integration_type": "device",
          "config_flow": true,
          "iot_class": "local_push",
          "name": "DLNA Digital Media Renderer"
        },
        "dlna_dms": {
          "integration_type": "service",
          "config_flow": true,
          "iot_class": "local_polling",
          "name": "DLNA Digital Media Server"
        }
      }
    },
    "dnsip": {
      "name": "DNS IP",
      "integration_type": "hub",
      "config_flow": true,
      "iot_class": "cloud_polling"
    },
    "doods": {
      "name": "DOODS - Dedicated Open Object Detection Service",
      "integration_type": "hub",
      "config_flow": false,
      "iot_class": "local_polling"
    },
    "doorbird": {
      "name": "DoorBird",
      "integration_type": "hub",
      "config_flow": true,
      "iot_class": "local_push"
    },
    "dooya": {
      "name": "Dooya",
      "integration_type": "virtual",
      "supported_by": "motion_blinds"
    },
    "dormakaba_dkey": {
      "name": "Dormakaba dKey",
      "integration_type": "device",
      "config_flow": true,
      "iot_class": "local_polling"
    },
    "dovado": {
      "name": "Dovado",
      "integration_type": "hub",
      "config_flow": false,
      "iot_class": "local_polling"
    },
    "downloader": {
      "name": "Downloader",
      "integration_type": "service",
      "config_flow": true,
      "single_config_entry": true
    },
    "dremel_3d_printer": {
      "name": "Dremel 3D Printer",
      "integration_type": "device",
      "config_flow": true,
      "iot_class": "local_polling"
    },
    "drop_connect": {
      "name": "DROP",
      "integration_type": "hub",
      "config_flow": true,
      "iot_class": "local_push"
    },
    "droplet": {
      "name": "Droplet",
      "integration_type": "hub",
      "config_flow": true,
      "iot_class": "local_push"
    },
    "dsmr": {
      "name": "DSMR Smart Meter",
      "integration_type": "hub",
      "config_flow": true,
      "iot_class": "local_push"
    },
    "dsmr_reader": {
      "name": "DSMR Reader",
      "integration_type": "device",
      "config_flow": true,
      "iot_class": "local_push"
    },
    "dublin_bus_transport": {
      "name": "Dublin Bus",
      "integration_type": "hub",
      "config_flow": false,
      "iot_class": "cloud_polling"
    },
    "duckdns": {
      "name": "Duck DNS",
      "integration_type": "hub",
      "config_flow": true,
      "iot_class": "cloud_polling"
    },
    "duke_energy": {
      "name": "Duke Energy",
      "integration_type": "hub",
      "config_flow": true,
      "iot_class": "cloud_polling"
    },
    "dunehd": {
      "name": "Dune HD",
      "integration_type": "hub",
      "config_flow": true,
      "iot_class": "local_polling"
    },
    "duotecno": {
      "name": "Duotecno",
      "integration_type": "hub",
      "config_flow": true,
      "iot_class": "local_push",
      "single_config_entry": true
    },
    "duquesne_light": {
      "name": "Duquesne Light",
      "integration_type": "virtual",
      "supported_by": "opower"
    },
    "dwd_weather_warnings": {
      "name": "Deutscher Wetterdienst (DWD) Weather Warnings",
      "integration_type": "service",
      "config_flow": true,
      "iot_class": "cloud_polling"
    },
    "eafm": {
      "name": "Environment Agency Flood Gauges",
      "integration_type": "hub",
      "config_flow": true,
      "iot_class": "cloud_polling"
    },
    "eastron": {
      "name": "Eastron",
      "integration_type": "virtual",
      "supported_by": "homewizard"
    },
    "easyenergy": {
      "name": "easyEnergy",
      "integration_type": "service",
      "config_flow": true,
      "iot_class": "cloud_polling",
      "single_config_entry": true
    },
    "ebox": {
      "name": "EBox",
      "integration_type": "hub",
      "config_flow": false,
      "iot_class": "cloud_polling"
    },
    "ebusd": {
      "name": "ebusd",
      "integration_type": "hub",
      "config_flow": false,
      "iot_class": "local_polling"
    },
    "ecoal_boiler": {
      "name": "eSterownik eCoal.pl Boiler",
      "integration_type": "hub",
      "config_flow": false,
      "iot_class": "local_polling"
    },
    "ecobee": {
      "name": "ecobee",
      "integration_type": "hub",
      "config_flow": true,
      "iot_class": "cloud_polling",
      "single_config_entry": true
    },
    "ecoforest": {
      "name": "Ecoforest",
      "integration_type": "hub",
      "config_flow": true,
      "iot_class": "local_polling"
    },
    "econet": {
      "name": "Rheem EcoNet Products",
      "integration_type": "hub",
      "config_flow": true,
      "iot_class": "cloud_push"
    },
    "ecovacs": {
      "name": "Ecovacs",
      "integration_type": "hub",
      "config_flow": true,
      "iot_class": "cloud_push"
    },
    "ecowitt": {
      "name": "Ecowitt",
      "integration_type": "device",
      "config_flow": true,
      "iot_class": "local_push"
    },
    "edimax": {
      "name": "Edimax",
      "integration_type": "hub",
      "config_flow": false,
      "iot_class": "local_polling"
    },
    "edl21": {
      "name": "EDL21",
      "integration_type": "hub",
      "config_flow": true,
      "iot_class": "local_push"
    },
    "efergy": {
      "name": "Efergy",
      "integration_type": "hub",
      "config_flow": true,
      "iot_class": "cloud_polling"
    },
    "egardia": {
      "name": "Egardia",
      "integration_type": "hub",
      "config_flow": false,
      "iot_class": "local_polling"
    },
    "egauge": {
      "name": "eGauge",
      "integration_type": "device",
      "config_flow": true,
      "iot_class": "local_polling"
    },
    "eheimdigital": {
      "name": "EHEIM Digital",
      "integration_type": "hub",
      "config_flow": true,
      "iot_class": "local_polling"
    },
    "ekeybionyx": {
      "name": "ekey bionyx",
      "integration_type": "hub",
      "config_flow": true,
      "iot_class": "local_push"
    },
    "electrasmart": {
      "name": "Electra Smart",
      "integration_type": "hub",
      "config_flow": true,
      "iot_class": "cloud_polling"
    },
    "electric_kiwi": {
      "name": "Electric Kiwi",
      "integration_type": "hub",
      "config_flow": true,
      "iot_class": "cloud_polling"
    },
    "elevenlabs": {
      "name": "ElevenLabs",
      "integration_type": "service",
      "config_flow": true,
      "iot_class": "cloud_polling"
    },
    "elgato": {
      "name": "Elgato",
      "integrations": {
        "avea": {
          "integration_type": "hub",
          "config_flow": false,
          "iot_class": "local_polling",
          "name": "Elgato Avea"
        },
        "elgato": {
          "integration_type": "device",
          "config_flow": true,
          "iot_class": "local_polling",
          "name": "Elgato Light"
        }
      }
    },
    "eliqonline": {
      "name": "Eliqonline",
      "integration_type": "hub",
      "config_flow": false,
      "iot_class": "cloud_polling"
    },
    "elkm1": {
      "name": "Elk-M1 Control",
      "integration_type": "hub",
      "config_flow": true,
      "iot_class": "local_push"
    },
    "elmax": {
      "name": "Elmax",
      "integration_type": "hub",
      "config_flow": true,
      "iot_class": "cloud_polling"
    },
    "eltako": {
      "name": "Eltako",
      "iot_standards": [
        "matter"
      ]
    },
    "elv": {
      "name": "ELV PCA",
      "integration_type": "hub",
      "config_flow": false,
      "iot_class": "local_polling"
    },
    "elvia": {
      "name": "Elvia",
      "integration_type": "hub",
      "config_flow": true,
      "iot_class": "cloud_polling"
    },
    "emby": {
      "name": "Emby",
      "integration_type": "hub",
      "config_flow": false,
      "iot_class": "local_push"
    },
    "emoncms": {
      "name": "emoncms",
      "integrations": {
        "emoncms": {
          "integration_type": "hub",
          "config_flow": true,
          "iot_class": "local_polling",
          "name": "Emoncms"
        },
        "emoncms_history": {
          "integration_type": "hub",
          "config_flow": false,
          "iot_class": "local_polling",
          "name": "Emoncms History"
        }
      }
    },
    "emonitor": {
      "name": "SiteSage Emonitor",
      "integration_type": "hub",
      "config_flow": true,
      "iot_class": "local_polling"
    },
    "emulated_hue": {
      "name": "Emulated Hue",
      "integration_type": "hub",
      "config_flow": false,
      "iot_class": "local_push"
    },
    "emulated_kasa": {
      "name": "Emulated Kasa",
      "integration_type": "hub",
      "config_flow": false,
      "iot_class": "local_push"
    },
    "emulated_roku": {
      "integration_type": "hub",
      "config_flow": true,
      "iot_class": "local_push"
    },
    "energenie_power_sockets": {
      "integration_type": "device",
      "config_flow": true,
      "iot_class": "local_polling"
    },
    "energie_vanons": {
      "name": "Energie VanOns",
      "integration_type": "virtual",
      "supported_by": "energyzero"
    },
    "energyid": {
      "name": "EnergyID",
      "integration_type": "service",
      "config_flow": true,
      "iot_class": "cloud_push"
    },
    "energyzero": {
      "name": "EnergyZero",
      "integration_type": "service",
      "config_flow": true,
      "iot_class": "cloud_polling",
      "single_config_entry": true
    },
    "enigma2": {
      "name": "Enigma2 (OpenWebif)",
      "integration_type": "device",
      "config_flow": true,
      "iot_class": "local_polling"
    },
    "enocean": {
      "name": "EnOcean",
      "integration_type": "hub",
      "config_flow": true,
      "iot_class": "local_push",
      "single_config_entry": true
    },
    "enphase_envoy": {
      "name": "Enphase Envoy",
      "integration_type": "hub",
      "config_flow": true,
      "iot_class": "local_polling"
    },
    "entur_public_transport": {
      "name": "Entur",
      "integration_type": "hub",
      "config_flow": false,
      "iot_class": "cloud_polling"
    },
    "environment_canada": {
      "name": "Environment Canada",
      "integration_type": "hub",
      "config_flow": true,
      "iot_class": "cloud_polling"
    },
    "envisalink": {
      "name": "Envisalink",
      "integration_type": "hub",
      "config_flow": false,
      "iot_class": "local_push"
    },
    "ephember": {
      "name": "EPH Controls",
      "integration_type": "hub",
      "config_flow": false,
      "iot_class": "local_polling"
    },
    "epic_games_store": {
      "name": "Epic Games Store",
      "integration_type": "service",
      "config_flow": true,
      "iot_class": "cloud_polling"
    },
    "epion": {
      "name": "Epion",
      "integration_type": "hub",
      "config_flow": true,
      "iot_class": "cloud_polling"
    },
    "epson": {
      "name": "Epson",
      "integration_type": "hub",
      "config_flow": true,
      "iot_class": "local_polling"
    },
    "eq3": {
      "name": "eQ-3",
      "integrations": {
        "maxcube": {
          "integration_type": "hub",
          "config_flow": false,
          "iot_class": "local_polling",
          "name": "eQ-3 MAX!"
        },
        "eq3btsmart": {
          "integration_type": "device",
          "config_flow": true,
          "iot_class": "local_polling",
          "name": "eQ-3 Bluetooth Smart Thermostats"
        }
      }
    },
    "escea": {
      "name": "Escea",
      "integration_type": "hub",
      "config_flow": true,
      "iot_class": "local_push"
    },
    "esera_onewire": {
      "name": "ESERA 1-Wire",
      "integration_type": "virtual",
      "supported_by": "onewire"
    },
    "esphome": {
      "name": "ESPHome",
      "integration_type": "device",
      "config_flow": true,
      "iot_class": "local_push"
    },
    "essent": {
      "name": "Essent",
      "integration_type": "service",
      "config_flow": true,
      "iot_class": "cloud_polling",
      "single_config_entry": true
    },
    "etherscan": {
      "name": "Etherscan",
      "integration_type": "hub",
      "config_flow": false,
      "iot_class": "cloud_polling"
    },
    "eufy": {
      "name": "eufy",
      "integrations": {
        "eufy": {
          "integration_type": "hub",
          "config_flow": false,
          "iot_class": "local_polling",
          "name": "EufyHome"
        },
        "eufylife_ble": {
          "integration_type": "device",
          "config_flow": true,
          "iot_class": "local_push",
          "name": "EufyLife"
        }
      }
    },
    "eve": {
      "name": "Eve",
      "iot_standards": [
        "matter"
      ]
    },
    "evergy": {
      "name": "Evergy",
      "integration_type": "virtual",
      "supported_by": "opower"
    },
    "everlights": {
      "name": "EverLights",
      "integration_type": "hub",
      "config_flow": false,
      "iot_class": "local_polling"
    },
    "evil_genius_labs": {
      "name": "Evil Genius Labs",
      "integration_type": "hub",
      "config_flow": true,
      "iot_class": "local_polling"
    },
    "ezviz": {
      "name": "EZVIZ",
      "integration_type": "hub",
      "config_flow": true,
      "iot_class": "cloud_polling"
    },
    "faa_delays": {
      "name": "FAA Delays",
      "integration_type": "hub",
      "config_flow": true,
      "iot_class": "cloud_polling"
    },
    "facebook": {
      "name": "Facebook Messenger",
      "integration_type": "hub",
      "config_flow": false,
      "iot_class": "cloud_push"
    },
    "fail2ban": {
      "name": "Fail2Ban",
      "integration_type": "hub",
      "config_flow": false,
      "iot_class": "local_polling"
    },
    "fastdotcom": {
      "name": "Fast.com",
      "integration_type": "service",
      "config_flow": true,
      "iot_class": "cloud_polling",
      "single_config_entry": true
    },
    "feedreader": {
      "name": "Feedreader",
      "integration_type": "service",
      "config_flow": true,
      "iot_class": "cloud_polling"
    },
    "ffmpeg": {
      "name": "FFmpeg",
      "integrations": {
        "ffmpeg_motion": {
          "integration_type": "hub",
          "config_flow": false,
          "iot_class": "calculated",
          "name": "FFmpeg Motion"
        },
        "ffmpeg_noise": {
          "integration_type": "hub",
          "config_flow": false,
          "iot_class": "calculated",
          "name": "FFmpeg Noise"
        }
      }
    },
    "fibaro": {
      "name": "Fibaro",
      "integration_type": "hub",
      "config_flow": true,
      "iot_class": "local_push"
    },
    "fido": {
      "name": "Fido",
      "integration_type": "hub",
      "config_flow": false,
      "iot_class": "cloud_polling"
    },
    "file": {
      "name": "File",
      "integration_type": "hub",
      "config_flow": true,
      "iot_class": "local_polling"
    },
    "filesize": {
      "integration_type": "hub",
      "config_flow": true,
      "iot_class": "local_polling"
    },
    "fing": {
      "name": "Fing",
      "integration_type": "hub",
      "config_flow": true,
      "iot_class": "local_polling"
    },
    "fints": {
      "name": "FinTS",
      "integration_type": "service",
      "config_flow": false,
      "iot_class": "cloud_polling"
    },
    "firefly_iii": {
      "name": "Firefly III",
      "integration_type": "hub",
      "config_flow": true,
      "iot_class": "local_polling"
    },
    "fireservicerota": {
      "name": "FireServiceRota",
      "integration_type": "hub",
      "config_flow": true,
      "iot_class": "cloud_polling"
    },
    "firmata": {
      "name": "Firmata",
      "integration_type": "hub",
      "config_flow": false,
      "iot_class": "local_push"
    },
    "fitbit": {
      "name": "Fitbit",
      "integration_type": "hub",
      "config_flow": true,
      "iot_class": "cloud_polling"
    },
    "fivem": {
      "name": "FiveM",
      "integration_type": "hub",
      "config_flow": true,
      "iot_class": "local_polling"
    },
    "fixer": {
      "name": "Fixer",
      "integration_type": "hub",
      "config_flow": false,
      "iot_class": "cloud_polling"
    },
    "fjaraskupan": {
      "name": "Fj\u00e4r\u00e5skupan",
      "integration_type": "hub",
      "config_flow": true,
      "iot_class": "local_polling"
    },
    "fleetgo": {
      "name": "FleetGO",
      "integration_type": "hub",
      "config_flow": false,
      "iot_class": "cloud_polling"
    },
    "flexit": {
      "name": "Flexit",
      "integrations": {
        "flexit": {
          "integration_type": "hub",
          "config_flow": false,
          "iot_class": "local_polling",
          "name": "Flexit"
        },
        "flexit_bacnet": {
          "integration_type": "device",
          "config_flow": true,
          "iot_class": "local_polling",
          "name": "Flexit Nordic (BACnet)"
        }
      }
    },
    "flexom": {
      "name": "Bouygues Flexom",
      "integration_type": "virtual",
      "supported_by": "overkiz"
    },
    "flic": {
      "name": "Flic",
      "integration_type": "hub",
      "config_flow": false,
      "iot_class": "local_push"
    },
    "flipr": {
      "name": "Flipr",
      "integration_type": "hub",
      "config_flow": true,
      "iot_class": "cloud_polling"
    },
    "flo": {
      "name": "Flo",
      "integration_type": "hub",
      "config_flow": true,
      "iot_class": "cloud_polling"
    },
    "flock": {
      "name": "Flock",
      "integration_type": "hub",
      "config_flow": false,
      "iot_class": "cloud_push"
    },
    "flume": {
      "name": "Flume",
      "integration_type": "hub",
      "config_flow": true,
      "iot_class": "cloud_polling"
    },
    "flux": {
      "name": "Flux",
      "integration_type": "hub",
      "config_flow": false,
      "iot_class": "calculated"
    },
    "flux_led": {
      "name": "Magic Home",
      "integration_type": "hub",
      "config_flow": true,
      "iot_class": "local_push"
    },
    "folder": {
      "name": "Folder",
      "integration_type": "hub",
      "config_flow": false,
      "iot_class": "local_polling"
    },
    "folder_watcher": {
      "name": "Folder Watcher",
      "integration_type": "hub",
      "config_flow": true,
      "iot_class": "local_polling"
    },
    "foobot": {
      "name": "Foobot",
      "integration_type": "hub",
      "config_flow": false,
      "iot_class": "cloud_polling"
    },
    "forecast_solar": {
      "name": "Forecast.Solar",
      "integration_type": "service",
      "config_flow": true,
      "iot_class": "cloud_polling"
    },
    "forked_daapd": {
      "name": "OwnTone",
      "integration_type": "hub",
      "config_flow": true,
      "iot_class": "local_push"
    },
    "fortios": {
      "name": "FortiOS",
      "integration_type": "hub",
      "config_flow": false,
      "iot_class": "local_polling"
    },
    "foscam": {
      "name": "Foscam",
      "integration_type": "hub",
      "config_flow": true,
      "iot_class": "local_polling"
    },
    "foursquare": {
      "name": "Foursquare",
      "integration_type": "hub",
      "config_flow": false,
      "iot_class": "cloud_push"
    },
    "frankever": {
      "name": "FrankEver",
      "integration_type": "virtual",
      "supported_by": "shelly"
    },
    "free_mobile": {
      "name": "Free Mobile",
      "integration_type": "hub",
      "config_flow": false,
      "iot_class": "cloud_push"
    },
    "freebox": {
      "name": "Freebox",
      "integration_type": "hub",
      "config_flow": true,
      "iot_class": "local_polling"
    },
    "freedns": {
      "name": "FreeDNS",
      "integration_type": "hub",
      "config_flow": false,
      "iot_class": "cloud_push"
    },
    "freedompro": {
      "name": "Freedompro",
      "integration_type": "hub",
      "config_flow": true,
      "iot_class": "cloud_polling"
    },
    "fressnapf_tracker": {
      "name": "Fressnapf Tracker",
      "integration_type": "hub",
      "config_flow": true,
      "iot_class": "cloud_polling"
    },
    "frient": {
      "name": "Frient",
      "iot_standards": [
        "zigbee"
      ]
    },
    "fritzbox": {
      "name": "FRITZ!",
      "integrations": {
        "fritz": {
          "integration_type": "hub",
          "config_flow": true,
          "iot_class": "local_polling",
          "name": "FRITZ!Box Tools"
        },
        "fritzbox": {
          "integration_type": "hub",
          "config_flow": true,
          "iot_class": "local_polling",
          "name": "FRITZ!SmartHome"
        },
        "fritzbox_callmonitor": {
          "integration_type": "device",
          "config_flow": true,
          "iot_class": "local_polling",
          "name": "FRITZ!Box Call Monitor"
        }
      }
    },
    "fronius": {
      "name": "Fronius",
      "integration_type": "hub",
      "config_flow": true,
      "iot_class": "local_polling"
    },
    "frontier_silicon": {
      "name": "Frontier Silicon",
      "integration_type": "hub",
      "config_flow": true,
      "iot_class": "local_polling"
    },
    "fujitsu": {
      "name": "Fujitsu",
      "integrations": {
        "fujitsu_anywair": {
          "integration_type": "virtual",
          "config_flow": false,
          "supported_by": "advantage_air",
          "name": "Fujitsu anywAIR"
        },
        "fujitsu_fglair": {
          "integration_type": "hub",
          "config_flow": true,
          "iot_class": "cloud_polling",
          "name": "FGLair"
        }
      }
    },
    "fully_kiosk": {
      "name": "Fully Kiosk Browser",
      "integration_type": "hub",
      "config_flow": true,
      "iot_class": "local_polling"
    },
    "futurenow": {
      "name": "P5 FutureNow",
      "integration_type": "hub",
      "config_flow": false,
      "iot_class": "local_polling"
    },
    "fyta": {
      "name": "FYTA",
      "integration_type": "hub",
      "config_flow": true,
      "iot_class": "cloud_polling"
    },
    "gaggenau": {
      "name": "Gaggenau",
      "integration_type": "virtual",
      "supported_by": "home_connect"
    },
    "garadget": {
      "name": "Garadget",
      "integration_type": "hub",
      "config_flow": false,
      "iot_class": "cloud_polling"
    },
    "garages_amsterdam": {
      "integration_type": "hub",
      "config_flow": true,
      "iot_class": "cloud_polling"
    },
    "gardena_bluetooth": {
      "name": "Gardena Bluetooth",
      "integration_type": "hub",
      "config_flow": true,
      "iot_class": "local_polling"
    },
    "gaviota": {
      "name": "Gaviota",
      "integration_type": "virtual",
      "supported_by": "motion_blinds"
    },
    "gdacs": {
      "name": "Global Disaster Alert and Coordination System (GDACS)",
      "integration_type": "service",
      "config_flow": true,
      "iot_class": "cloud_polling"
    },
    "generic": {
      "integration_type": "device",
      "config_flow": true,
      "iot_class": "local_push"
    },
    "geniushub": {
      "name": "Genius Hub",
      "integration_type": "hub",
      "config_flow": true,
      "iot_class": "local_polling"
    },
    "gentex_homelink": {
      "name": "HomeLink",
      "integration_type": "hub",
      "config_flow": true,
      "iot_class": "cloud_push"
    },
    "geo_json_events": {
      "name": "GeoJSON",
      "integration_type": "service",
      "config_flow": true,
      "iot_class": "cloud_polling"
    },
    "geo_rss_events": {
      "name": "GeoRSS",
      "integration_type": "hub",
      "config_flow": false,
      "iot_class": "cloud_polling"
    },
    "geocaching": {
      "name": "Geocaching",
      "integration_type": "hub",
      "config_flow": true,
      "iot_class": "cloud_polling"
    },
    "geofency": {
      "name": "Geofency",
      "integration_type": "hub",
      "config_flow": true,
      "iot_class": "cloud_push"
    },
    "geonet": {
      "name": "GeoNet",
      "integrations": {
        "geonetnz_quakes": {
          "integration_type": "service",
          "config_flow": true,
          "iot_class": "cloud_polling",
          "name": "GeoNet NZ Quakes"
        },
        "geonetnz_volcano": {
          "integration_type": "service",
          "config_flow": true,
          "iot_class": "cloud_polling",
          "name": "GeoNet NZ Volcano"
        }
      }
    },
    "gios": {
      "name": "GIO\u015a",
      "integration_type": "service",
      "config_flow": true,
      "iot_class": "cloud_polling"
    },
    "github": {
      "name": "GitHub",
      "integration_type": "hub",
      "config_flow": true,
      "iot_class": "cloud_polling"
    },
    "gitlab_ci": {
      "name": "GitLab-CI",
      "integration_type": "hub",
      "config_flow": false,
      "iot_class": "cloud_polling"
    },
    "gitter": {
      "name": "Gitter",
      "integration_type": "hub",
      "config_flow": false,
      "iot_class": "cloud_polling"
    },
    "glances": {
      "name": "Glances",
      "integration_type": "hub",
      "config_flow": true,
      "iot_class": "local_polling"
    },
    "globalcache": {
      "name": "Global Cach\u00e9",
      "integrations": {
        "gc100": {
          "integration_type": "hub",
          "config_flow": false,
          "iot_class": "local_polling",
          "name": "Global Cach\u00e9 GC-100"
        },
        "itach": {
          "integration_type": "hub",
          "config_flow": false,
          "iot_class": "assumed_state",
          "name": "Global Cach\u00e9 iTach TCP/IP to IR"
        }
      }
    },
    "goalzero": {
      "name": "Goal Zero Yeti",
      "integration_type": "device",
      "config_flow": true,
      "iot_class": "local_polling"
    },
    "gogogate2": {
      "name": "Gogogate2 and ismartgate",
      "integration_type": "hub",
      "config_flow": true,
      "iot_class": "local_polling"
    },
    "goodwe": {
      "name": "GoodWe Inverter",
      "integration_type": "hub",
      "config_flow": true,
      "iot_class": "local_polling"
    },
    "google": {
      "name": "Google",
      "integrations": {
        "google_air_quality": {
          "integration_type": "service",
          "config_flow": true,
          "iot_class": "cloud_polling",
          "name": "Google Air Quality"
        },
        "google_assistant_sdk": {
          "integration_type": "service",
          "config_flow": true,
          "iot_class": "cloud_polling",
          "name": "Google Assistant SDK"
        },
        "google_cloud": {
          "integration_type": "service",
          "config_flow": true,
          "iot_class": "cloud_push",
          "name": "Google Cloud"
        },
        "google_drive": {
          "integration_type": "service",
          "config_flow": true,
          "iot_class": "cloud_polling",
          "name": "Google Drive"
        },
        "google_generative_ai_conversation": {
          "integration_type": "service",
          "config_flow": true,
          "iot_class": "cloud_polling",
          "name": "Google Gemini"
        },
        "google_mail": {
          "integration_type": "service",
          "config_flow": true,
          "iot_class": "cloud_polling",
          "name": "Google Mail"
        },
        "google_maps": {
          "integration_type": "hub",
          "config_flow": false,
          "iot_class": "cloud_polling",
          "name": "Google Maps"
        },
        "google_photos": {
          "integration_type": "hub",
          "config_flow": true,
          "iot_class": "cloud_polling",
          "name": "Google Photos"
        },
        "google_pubsub": {
          "integration_type": "hub",
          "config_flow": false,
          "iot_class": "cloud_push",
          "name": "Google Pub/Sub"
        },
        "google_sheets": {
          "integration_type": "service",
          "config_flow": true,
          "iot_class": "cloud_polling",
          "name": "Google Sheets"
        },
        "google_tasks": {
          "integration_type": "hub",
          "config_flow": true,
          "iot_class": "cloud_polling",
          "name": "Google Tasks"
        },
        "google_translate": {
          "integration_type": "service",
          "config_flow": true,
          "iot_class": "cloud_push",
          "name": "Google Translate text-to-speech"
        },
        "google_travel_time": {
          "integration_type": "hub",
          "config_flow": true,
          "iot_class": "cloud_polling"
        },
        "google_weather": {
          "integration_type": "service",
          "config_flow": true,
          "iot_class": "cloud_polling",
          "name": "Google Weather"
        },
        "google_wifi": {
          "integration_type": "hub",
          "config_flow": false,
          "iot_class": "local_polling",
          "name": "Google Wifi"
        },
        "google": {
          "integration_type": "service",
          "config_flow": true,
          "iot_class": "cloud_polling",
          "name": "Google Calendar"
        },
        "nest": {
          "integration_type": "hub",
          "config_flow": true,
          "iot_class": "cloud_push",
          "name": "Google Nest"
        },
        "cast": {
          "integration_type": "hub",
          "config_flow": true,
          "iot_class": "local_polling",
          "name": "Google Cast"
        },
        "dialogflow": {
          "integration_type": "hub",
          "config_flow": true,
          "iot_class": "cloud_push",
          "name": "Dialogflow"
        },
        "youtube": {
          "integration_type": "service",
          "config_flow": true,
          "iot_class": "cloud_polling",
          "name": "YouTube"
        }
      }
    },
    "govee": {
      "name": "Govee",
      "integrations": {
        "govee_ble": {
          "integration_type": "hub",
          "config_flow": true,
          "iot_class": "local_push",
          "name": "Govee Bluetooth"
        },
        "govee_light_local": {
          "integration_type": "hub",
          "config_flow": true,
          "iot_class": "local_push",
          "name": "Govee lights local"
        }
      }
    },
    "gpsd": {
      "name": "GPSD",
      "integration_type": "hub",
      "config_flow": true,
      "iot_class": "local_polling"
    },
    "gpslogger": {
      "name": "GPSLogger",
      "integration_type": "hub",
      "config_flow": true,
      "iot_class": "cloud_push"
    },
    "graphite": {
      "name": "Graphite",
      "integration_type": "hub",
      "config_flow": false,
      "iot_class": "local_push"
    },
    "gree": {
      "name": "Gree Climate",
      "integration_type": "hub",
      "config_flow": true,
      "iot_class": "local_polling"
    },
    "greeneye_monitor": {
      "name": "GreenEye Monitor (GEM)",
      "integration_type": "hub",
      "config_flow": false,
      "iot_class": "local_push"
    },
    "greenwave": {
      "name": "Greenwave Reality",
      "integration_type": "hub",
      "config_flow": false,
      "iot_class": "local_polling"
    },
    "growatt_server": {
      "integration_type": "hub",
      "config_flow": true,
      "iot_class": "cloud_polling"
    },
    "gtfs": {
      "name": "General Transit Feed Specification (GTFS)",
      "integration_type": "hub",
      "config_flow": false,
      "iot_class": "local_polling"
    },
    "guardian": {
      "name": "Elexa Guardian",
      "integration_type": "device",
      "config_flow": true,
      "iot_class": "local_polling"
    },
    "habitica": {
      "name": "Habitica",
      "integration_type": "service",
      "config_flow": true,
      "iot_class": "cloud_polling"
    },
    "hanna": {
      "name": "Hanna",
      "integration_type": "hub",
      "config_flow": true,
      "iot_class": "cloud_polling"
    },
    "hardkernel": {
      "name": "Hardkernel",
      "integration_type": "hardware",
      "config_flow": false,
      "single_config_entry": true
    },
    "harman_kardon_avr": {
      "name": "Harman Kardon AVR",
      "integration_type": "hub",
      "config_flow": false,
      "iot_class": "local_polling"
    },
    "harvey": {
      "name": "Harvey",
      "integration_type": "virtual",
      "supported_by": "aquacell"
    },
    "hassio": {
      "name": "Home Assistant Supervisor",
      "integration_type": "hub",
      "config_flow": false,
      "iot_class": "local_polling",
      "single_config_entry": true
    },
    "havana_shade": {
      "name": "Havana Shade",
      "integration_type": "virtual",
      "supported_by": "motion_blinds"
    },
    "haveibeenpwned": {
      "name": "HaveIBeenPwned",
      "integration_type": "hub",
      "config_flow": false,
      "iot_class": "cloud_polling"
    },
    "hddtemp": {
      "name": "hddtemp",
      "integration_type": "hub",
      "config_flow": false,
      "iot_class": "local_polling"
    },
    "hdmi_cec": {
      "name": "HDMI-CEC",
      "integration_type": "hub",
      "config_flow": false,
      "iot_class": "local_push"
    },
    "heatmiser": {
      "name": "Heatmiser",
      "integration_type": "hub",
      "config_flow": false,
      "iot_class": "local_polling"
    },
    "heicko": {
      "name": "Heicko",
      "integration_type": "virtual",
      "supported_by": "motion_blinds"
    },
    "heiwa": {
      "name": "Heiwa",
      "integration_type": "virtual",
      "supported_by": "gree"
    },
    "heltun": {
      "name": "HELTUN",
      "iot_standards": [
        "zwave"
      ]
    },
    "here_travel_time": {
      "name": "HERE Travel Time",
      "integration_type": "hub",
      "config_flow": true,
      "iot_class": "cloud_polling"
    },
    "hexaom": {
      "name": "Hexaom Hexaconnect",
      "integration_type": "virtual",
      "supported_by": "overkiz"
    },
    "hi_kumo": {
      "name": "Hitachi Hi Kumo",
      "integration_type": "virtual",
      "supported_by": "overkiz"
    },
    "hikvision": {
      "name": "Hikvision",
      "integrations": {
        "hikvision": {
          "integration_type": "hub",
          "config_flow": false,
          "iot_class": "local_push",
          "name": "Hikvision"
        },
        "hikvisioncam": {
          "integration_type": "hub",
          "config_flow": false,
          "iot_class": "local_polling",
          "name": "Hikvision"
        }
      }
    },
    "hisense_aehw4a1": {
      "name": "Hisense AEH-W4A1",
      "integration_type": "hub",
      "config_flow": true,
      "iot_class": "local_polling"
    },
    "hitron_coda": {
      "name": "Rogers Hitron CODA",
      "integration_type": "hub",
      "config_flow": false,
      "iot_class": "local_polling"
    },
    "hive": {
      "name": "Hive",
      "integration_type": "hub",
      "config_flow": true,
      "iot_class": "cloud_polling"
    },
    "hko": {
      "name": "Hong Kong Observatory",
      "integration_type": "hub",
      "config_flow": true,
      "iot_class": "cloud_polling"
    },
    "hlk_sw16": {
      "name": "Hi-Link HLK-SW16",
      "integration_type": "hub",
      "config_flow": true,
      "iot_class": "local_push"
    },
    "holiday": {
      "integration_type": "hub",
      "config_flow": true,
      "iot_class": "local_polling"
    },
    "home_plus_control": {
      "name": "Legrand Home+ Control",
      "integration_type": "virtual",
      "supported_by": "netatmo"
    },
    "homeassistant_connect_zbt2": {
      "name": "Home Assistant Connect ZBT-2",
      "integration_type": "hardware",
      "config_flow": true
    },
    "homeassistant_green": {
      "name": "Home Assistant Green",
      "integration_type": "hardware",
      "config_flow": false,
      "single_config_entry": true
    },
    "homeassistant_sky_connect": {
      "name": "Home Assistant Connect ZBT-1",
      "integration_type": "hardware",
      "config_flow": true
    },
    "homeassistant_yellow": {
      "name": "Home Assistant Yellow",
      "integration_type": "hardware",
      "config_flow": false,
      "single_config_entry": true
    },
    "homee": {
      "name": "Homee",
      "integration_type": "hub",
      "config_flow": true,
      "iot_class": "local_push"
    },
    "homematic": {
      "name": "Homematic",
      "integrations": {
        "homematic": {
          "integration_type": "hub",
          "config_flow": false,
          "iot_class": "local_push",
          "name": "Homematic"
        },
        "homematicip_cloud": {
          "integration_type": "hub",
          "config_flow": true,
          "iot_class": "cloud_push",
          "name": "HomematicIP Cloud"
        }
      }
    },
    "homeseer": {
      "name": "HomeSeer",
      "iot_standards": [
        "zwave"
      ]
    },
    "homewizard": {
      "name": "HomeWizard Energy",
      "integration_type": "device",
      "config_flow": true,
      "iot_class": "local_polling"
    },
    "honeywell": {
      "name": "Honeywell",
      "integrations": {
        "lyric": {
          "integration_type": "hub",
          "config_flow": true,
          "iot_class": "cloud_polling",
          "name": "Honeywell Lyric"
        },
        "evohome": {
          "integration_type": "hub",
          "config_flow": false,
          "iot_class": "cloud_polling",
          "name": "Honeywell Total Connect Comfort (Europe)"
        },
        "honeywell": {
          "integration_type": "hub",
          "config_flow": true,
          "iot_class": "cloud_polling",
          "name": "Honeywell Total Connect Comfort (US)"
        }
      }
    },
    "horizon": {
      "name": "Unitymedia Horizon HD Recorder",
      "integration_type": "hub",
      "config_flow": false,
      "iot_class": "local_polling"
    },
    "hp_ilo": {
      "name": "HP Integrated Lights-Out (ILO)",
      "integration_type": "hub",
      "config_flow": false,
      "iot_class": "local_polling"
    },
    "html5": {
      "name": "HTML5 Push Notifications",
      "integration_type": "hub",
      "config_flow": true,
      "iot_class": "cloud_push",
      "single_config_entry": true
    },
    "huawei_lte": {
      "name": "Huawei LTE",
      "integration_type": "hub",
      "config_flow": true,
      "iot_class": "local_polling"
    },
    "huisbaasje": {
      "name": "EnergyFlip",
      "integration_type": "hub",
      "config_flow": true,
      "iot_class": "cloud_polling"
    },
    "hunterdouglas_powerview": {
      "name": "Hunter Douglas PowerView",
      "integration_type": "hub",
      "config_flow": true,
      "iot_class": "local_polling"
    },
    "hurrican_shutters_wholesale": {
      "name": "Hurrican Shutters Wholesale",
      "integration_type": "virtual",
      "supported_by": "motion_blinds"
    },
    "husqvarna": {
      "name": "Husqvarna",
      "integrations": {
        "husqvarna_automower": {
          "integration_type": "hub",
          "config_flow": true,
          "iot_class": "cloud_push",
          "name": "Husqvarna Automower"
        },
        "husqvarna_automower_ble": {
          "integration_type": "hub",
          "config_flow": true,
          "iot_class": "local_polling",
          "name": "Husqvarna Automower BLE"
        }
      }
    },
    "huum": {
      "name": "Huum",
      "integration_type": "hub",
      "config_flow": true,
      "iot_class": "cloud_polling"
    },
    "hvv_departures": {
      "name": "HVV Departures",
      "integration_type": "hub",
      "config_flow": true,
      "iot_class": "cloud_polling"
    },
    "hydrawise": {
      "name": "Hunter Hydrawise",
      "integration_type": "hub",
      "config_flow": true,
      "iot_class": "cloud_polling"
    },
    "hyperion": {
      "name": "Hyperion",
      "integration_type": "hub",
      "config_flow": true,
      "iot_class": "local_push"
    },
    "ialarm": {
      "name": "Antifurto365 iAlarm",
      "integration_type": "hub",
      "config_flow": true,
      "iot_class": "local_polling"
    },
    "iammeter": {
      "name": "IamMeter",
      "integration_type": "hub",
      "config_flow": false,
      "iot_class": "local_polling"
    },
    "iaqualink": {
      "name": "Jandy iAqualink",
      "integration_type": "hub",
      "config_flow": true,
      "iot_class": "cloud_polling",
      "single_config_entry": true
    },
    "idteck_prox": {
      "name": "IDTECK Proximity Reader",
      "integration_type": "hub",
      "config_flow": false,
      "iot_class": "local_push"
    },
    "ifttt": {
      "name": "IFTTT",
      "integration_type": "hub",
      "config_flow": true,
      "iot_class": "cloud_push"
    },
    "iglo": {
      "name": "iGlo",
      "integration_type": "hub",
      "config_flow": false,
      "iot_class": "local_polling"
    },
    "igloohome": {
      "name": "igloohome",
      "integration_type": "hub",
      "config_flow": true,
      "iot_class": "cloud_polling"
    },
    "ign_sismologia": {
      "name": "IGN Sismolog\u00eda",
      "integration_type": "service",
      "config_flow": false,
      "iot_class": "cloud_polling"
    },
    "ihc": {
      "name": "IHC Controller",
      "integration_type": "hub",
      "config_flow": false,
      "iot_class": "local_push"
    },
    "ikea": {
      "name": "IKEA",
      "integrations": {
        "symfonisk": {
          "integration_type": "virtual",
          "config_flow": false,
          "supported_by": "sonos",
          "name": "IKEA SYMFONISK"
        },
        "tradfri": {
          "integration_type": "hub",
          "config_flow": true,
          "iot_class": "local_polling",
          "name": "IKEA TR\u00c5DFRI"
        },
        "idasen_desk": {
          "integration_type": "device",
          "config_flow": true,
          "iot_class": "local_push",
          "name": "IKEA Idasen Desk"
        }
      }
    },
    "imap": {
      "name": "IMAP",
      "integration_type": "hub",
      "config_flow": true,
      "iot_class": "cloud_push"
    },
    "imeon_inverter": {
      "name": "Imeon Inverter",
      "integration_type": "device",
      "config_flow": true,
      "iot_class": "local_polling"
    },
    "imgw_pib": {
      "name": "IMGW-PIB",
      "integration_type": "hub",
      "config_flow": true,
      "iot_class": "cloud_polling"
    },
    "immich": {
      "name": "Immich",
      "integration_type": "service",
      "config_flow": true,
      "iot_class": "local_polling"
    },
    "improv_ble": {
      "name": "Improv via BLE",
      "integration_type": "device",
      "config_flow": true,
      "iot_class": "local_polling"
    },
    "incomfort": {
      "name": "Intergas gateway",
      "integration_type": "hub",
      "config_flow": true,
      "iot_class": "local_polling"
    },
    "indianamichiganpower": {
      "name": "Indiana Michigan Power",
      "integration_type": "virtual",
      "supported_by": "opower"
    },
    "inels": {
      "name": "iNELS",
      "integration_type": "hub",
      "config_flow": true,
      "iot_class": "local_push",
      "single_config_entry": true
    },
    "influxdb": {
      "name": "InfluxDB",
      "integration_type": "hub",
      "config_flow": false,
      "iot_class": "local_push"
    },
    "inkbird": {
      "name": "INKBIRD",
      "integration_type": "hub",
      "config_flow": true,
      "iot_class": "local_push"
    },
    "inovelli": {
      "name": "Inovelli",
      "iot_standards": [
        "zigbee",
        "zwave"
      ]
    },
    "inspired_shades": {
      "name": "Inspired Shades",
      "integration_type": "virtual",
      "supported_by": "motion_blinds"
    },
    "insteon": {
      "name": "Insteon",
      "integration_type": "hub",
      "config_flow": true,
      "iot_class": "local_push",
      "single_config_entry": true
    },
    "intellifire": {
      "name": "IntelliFire",
      "integration_type": "hub",
      "config_flow": true,
      "iot_class": "local_polling"
    },
    "intent_script": {
      "name": "Intent Script",
      "integration_type": "hub",
      "config_flow": false
    },
    "intesishome": {
      "name": "IntesisHome",
      "integration_type": "hub",
      "config_flow": false,
      "iot_class": "cloud_push"
    },
    "iometer": {
      "name": "IOmeter",
      "integration_type": "device",
      "config_flow": true,
      "iot_class": "local_polling"
    },
    "ios": {
      "name": "Home Assistant iOS",
      "integration_type": "hub",
      "config_flow": true,
      "iot_class": "cloud_push"
    },
    "iotawatt": {
      "name": "IoTaWatt",
      "integration_type": "hub",
      "config_flow": true,
      "iot_class": "local_polling"
    },
    "iotty": {
      "name": "iotty",
      "integration_type": "device",
      "config_flow": true,
      "iot_class": "cloud_polling"
    },
    "iperf3": {
      "name": "Iperf3",
      "integration_type": "hub",
      "config_flow": false,
      "iot_class": "local_polling"
    },
    "ipma": {
      "name": "Instituto Portugu\u00eas do Mar e Atmosfera (IPMA)",
      "integration_type": "hub",
      "config_flow": true,
      "iot_class": "cloud_polling"
    },
    "ipp": {
      "name": "Internet Printing Protocol (IPP)",
      "integration_type": "device",
      "config_flow": true,
      "iot_class": "local_polling"
    },
    "iqvia": {
      "name": "IQVIA",
      "integration_type": "service",
      "config_flow": true,
      "iot_class": "cloud_polling"
    },
    "irish_rail_transport": {
      "name": "Irish Rail Transport",
      "integration_type": "hub",
      "config_flow": false,
      "iot_class": "cloud_polling"
    },
    "irm_kmi": {
      "integration_type": "service",
      "config_flow": true,
      "iot_class": "cloud_polling"
    },
    "iron_os": {
      "name": "IronOS",
      "integration_type": "device",
      "config_flow": true,
      "iot_class": "local_polling"
    },
    "iskra": {
      "name": "iskra",
      "integration_type": "hub",
      "config_flow": true,
      "iot_class": "local_polling"
    },
    "islamic_prayer_times": {
      "integration_type": "hub",
      "config_flow": true,
      "iot_class": "calculated"
    },
    "ismartwindow": {
      "name": "iSmartWindow",
      "integration_type": "virtual",
      "supported_by": "motion_blinds"
    },
    "israel_rail": {
      "name": "Israel Railways",
      "integration_type": "hub",
      "config_flow": true,
      "iot_class": "cloud_polling"
    },
    "iss": {
      "name": "International Space Station (ISS)",
      "integration_type": "service",
      "config_flow": true,
      "iot_class": "cloud_polling",
      "single_config_entry": true
    },
    "ista_ecotrend": {
      "name": "ista EcoTrend",
      "integration_type": "hub",
      "config_flow": true,
      "iot_class": "cloud_polling"
    },
    "isy994": {
      "name": "Universal Devices ISY/IoX",
      "integration_type": "hub",
      "config_flow": true,
      "iot_class": "local_push"
    },
    "ituran": {
      "name": "Ituran",
      "integration_type": "hub",
      "config_flow": true,
      "iot_class": "cloud_polling"
    },
    "izone": {
      "name": "iZone",
      "integration_type": "hub",
      "config_flow": true,
      "iot_class": "local_polling"
    },
    "jasco": {
      "name": "Jasco",
      "iot_standards": [
        "zwave"
      ]
    },
    "jellyfin": {
      "name": "Jellyfin",
      "integration_type": "service",
      "config_flow": true,
      "iot_class": "local_polling"
    },
    "jewish_calendar": {
      "name": "Jewish Calendar",
      "integration_type": "hub",
      "config_flow": true,
      "iot_class": "calculated",
      "single_config_entry": true
    },
    "joaoapps_join": {
      "name": "Joaoapps Join",
      "integration_type": "hub",
      "config_flow": false,
      "iot_class": "cloud_push"
    },
    "justnimbus": {
      "name": "JustNimbus",
      "integration_type": "hub",
      "config_flow": true,
      "iot_class": "cloud_polling"
    },
    "jvc_projector": {
      "name": "JVC Projector",
      "integration_type": "device",
      "config_flow": true,
      "iot_class": "local_polling"
    },
    "kaiser_nienhaus": {
      "name": "Kaiser Nienhaus",
      "integration_type": "virtual",
      "supported_by": "motion_blinds"
    },
    "kaiterra": {
      "name": "Kaiterra",
      "integration_type": "hub",
      "config_flow": false,
      "iot_class": "cloud_polling"
    },
    "kaleidescape": {
      "name": "Kaleidescape",
      "integration_type": "hub",
      "config_flow": true,
      "iot_class": "local_push"
    },
    "kankun": {
      "name": "Kankun",
      "integration_type": "hub",
      "config_flow": false,
      "iot_class": "local_polling"
    },
    "keba": {
      "name": "Keba Charging Station",
      "integration_type": "hub",
      "config_flow": false,
      "iot_class": "local_polling"
    },
    "keenetic_ndms2": {
      "name": "Keenetic NDMS2 Router",
      "integration_type": "hub",
      "config_flow": true,
      "iot_class": "local_polling"
    },
    "kef": {
      "name": "KEF",
      "integration_type": "hub",
      "config_flow": false,
      "iot_class": "local_polling"
    },
    "kegtron": {
      "name": "Kegtron",
      "integration_type": "hub",
      "config_flow": true,
      "iot_class": "local_push"
    },
    "kentuckypower": {
      "name": "Kentucky Power",
      "integration_type": "virtual",
      "supported_by": "opower"
    },
    "keyboard_remote": {
      "name": "Keyboard Remote",
      "integration_type": "hub",
      "config_flow": false,
      "iot_class": "local_push"
    },
    "keymitt_ble": {
      "name": "Keymitt MicroBot Push",
      "integration_type": "device",
      "config_flow": true,
      "iot_class": "assumed_state"
    },
    "kira": {
      "name": "Kira",
      "integration_type": "hub",
      "config_flow": false,
      "iot_class": "local_push"
    },
    "kitchen_sink": {
      "name": "Everything but the Kitchen Sink",
      "integration_type": "hub",
      "config_flow": false,
      "iot_class": "calculated",
      "single_config_entry": true
    },
    "kiwi": {
      "name": "KIWI",
      "integration_type": "hub",
      "config_flow": false,
      "iot_class": "cloud_polling"
    },
    "kmtronic": {
      "name": "KMtronic",
      "integration_type": "hub",
      "config_flow": true,
      "iot_class": "local_push"
    },
    "knocki": {
      "name": "Knocki",
      "integration_type": "hub",
      "config_flow": true,
      "iot_class": "cloud_push"
    },
    "knx": {
      "name": "KNX",
      "integration_type": "hub",
      "config_flow": true,
      "iot_class": "local_push",
      "single_config_entry": true
    },
    "kodi": {
      "name": "Kodi",
      "integration_type": "hub",
      "config_flow": true,
      "iot_class": "local_push"
    },
    "konnected": {
      "name": "Konnected",
      "integrations": {
        "konnected": {
          "integration_type": "hub",
          "config_flow": true,
          "iot_class": "local_push",
          "name": "Konnected.io (Legacy)"
        },
        "konnected_esphome": {
          "integration_type": "virtual",
          "config_flow": false,
          "supported_by": "esphome",
          "name": "Konnected"
        }
      }
    },
    "kostal_plenticore": {
      "name": "Kostal Plenticore Solar Inverter",
      "integration_type": "hub",
      "config_flow": true,
      "iot_class": "local_polling"
    },
    "kraken": {
      "name": "Kraken",
      "integration_type": "hub",
      "config_flow": true,
      "iot_class": "cloud_polling"
    },
    "krispol": {
      "name": "Krispol",
      "integration_type": "virtual",
      "supported_by": "motion_blinds"
    },
    "kulersky": {
      "name": "Kuler Sky",
      "integration_type": "hub",
      "config_flow": true,
      "iot_class": "local_polling"
    },
    "kwb": {
      "name": "KWB Easyfire",
      "integration_type": "hub",
      "config_flow": false,
      "iot_class": "local_polling"
    },
    "lacrosse": {
      "name": "LaCrosse",
      "integration_type": "hub",
      "config_flow": false,
      "iot_class": "local_polling"
    },
    "lacrosse_view": {
      "name": "LaCrosse View",
      "integration_type": "hub",
      "config_flow": true,
      "iot_class": "cloud_polling"
    },
    "lamarzocco": {
      "name": "La Marzocco",
      "integration_type": "device",
      "config_flow": true,
      "iot_class": "cloud_push"
    },
    "lametric": {
      "name": "LaMetric",
      "integration_type": "device",
      "config_flow": true,
      "iot_class": "local_polling"
    },
    "landisgyr_heat_meter": {
      "name": "Landis+Gyr Heat Meter",
      "integration_type": "hub",
      "config_flow": true,
      "iot_class": "local_polling"
    },
    "lannouncer": {
      "name": "LANnouncer",
      "integration_type": "hub",
      "config_flow": false,
      "iot_class": "local_push"
    },
    "lastfm": {
      "name": "Last.fm",
      "integration_type": "hub",
      "config_flow": true,
      "iot_class": "cloud_polling"
    },
    "launch_library": {
      "name": "Launch Library",
      "integration_type": "service",
      "config_flow": true,
      "iot_class": "cloud_polling",
      "single_config_entry": true
    },
    "laundrify": {
      "name": "laundrify",
      "integration_type": "hub",
      "config_flow": true,
      "iot_class": "cloud_polling"
    },
    "lcn": {
      "name": "LCN",
      "integration_type": "hub",
      "config_flow": true,
      "iot_class": "local_polling"
    },
    "ld2410_ble": {
      "name": "LD2410 BLE",
      "integration_type": "device",
      "config_flow": true,
      "iot_class": "local_push"
    },
    "leaone": {
      "name": "LeaOne",
      "integration_type": "hub",
      "config_flow": true,
      "iot_class": "local_push"
    },
    "led_ble": {
      "name": "LED BLE",
      "integration_type": "hub",
      "config_flow": true,
      "iot_class": "local_polling"
    },
    "legrand": {
      "name": "Legrand",
      "integration_type": "virtual",
      "supported_by": "netatmo"
    },
    "lektrico": {
      "name": "Lektrico Charging Station",
      "integration_type": "device",
      "config_flow": true,
      "iot_class": "local_polling"
    },
    "letpot": {
      "name": "LetPot",
      "integration_type": "hub",
      "config_flow": true,
      "iot_class": "cloud_push"
    },
    "level": {
      "name": "Level",
      "iot_standards": [
        "matter"
      ]
    },
    "leviton": {
      "name": "Leviton",
      "iot_standards": [
        "zwave"
      ]
    },
    "levoit": {
      "name": "Levoit",
      "integration_type": "virtual",
      "supported_by": "vesync"
    },
    "lg": {
      "name": "LG",
      "integrations": {
        "lg_netcast": {
          "integration_type": "device",
          "config_flow": true,
          "iot_class": "local_polling",
          "name": "LG Netcast"
        },
        "lg_soundbar": {
          "integration_type": "hub",
          "config_flow": true,
          "iot_class": "local_polling",
          "name": "LG Soundbars"
        },
        "lg_thinq": {
          "integration_type": "hub",
          "config_flow": true,
          "iot_class": "cloud_push",
          "name": "LG ThinQ"
        },
        "webostv": {
          "integration_type": "device",
          "config_flow": true,
          "iot_class": "local_push",
          "name": "LG webOS TV"
        }
      }
    },
    "libre_hardware_monitor": {
      "name": "Libre Hardware Monitor",
      "integration_type": "hub",
      "config_flow": true,
      "iot_class": "local_polling"
    },
    "lidarr": {
      "name": "Lidarr",
      "integration_type": "service",
      "config_flow": true,
      "iot_class": "local_polling"
    },
    "lifx": {
      "name": "LIFX",
      "integration_type": "hub",
      "config_flow": true,
      "iot_class": "local_polling"
    },
    "lifx_cloud": {
      "name": "LIFX Cloud",
      "integration_type": "hub",
      "config_flow": false,
      "iot_class": "cloud_push"
    },
    "lightwave": {
      "name": "Lightwave",
      "integration_type": "hub",
      "config_flow": false,
      "iot_class": "assumed_state"
    },
    "limitlessled": {
      "name": "LimitlessLED",
      "integration_type": "hub",
      "config_flow": false,
      "iot_class": "assumed_state"
    },
    "linak": {
      "name": "LINAK",
      "integration_type": "virtual",
      "supported_by": "idasen_desk"
    },
    "linkedgo": {
      "name": "LinkedGo",
      "integration_type": "virtual",
      "supported_by": "shelly"
    },
    "linkplay": {
      "name": "LinkPlay",
      "integration_type": "hub",
      "config_flow": true,
      "iot_class": "local_polling"
    },
    "linksys_smart": {
      "name": "Linksys Smart Wi-Fi",
      "integration_type": "hub",
      "config_flow": false,
      "iot_class": "local_polling"
    },
    "linode": {
      "name": "Linode",
      "integration_type": "hub",
      "config_flow": false,
      "iot_class": "cloud_polling"
    },
    "linux_battery": {
      "name": "Linux Battery",
      "integration_type": "hub",
      "config_flow": false,
      "iot_class": "local_polling"
    },
    "linx": {
      "name": "Linx",
      "integration_type": "virtual",
      "supported_by": "motion_blinds"
    },
    "litejet": {
      "name": "LiteJet",
      "integration_type": "hub",
      "config_flow": true,
      "iot_class": "local_push",
      "single_config_entry": true
    },
    "litterrobot": {
      "name": "Litter-Robot",
      "integration_type": "hub",
      "config_flow": true,
      "iot_class": "cloud_push"
    },
    "livisi": {
      "name": "LIVISI Smart Home",
      "integration_type": "hub",
      "config_flow": true,
      "iot_class": "local_polling"
    },
    "llamalab_automate": {
      "name": "LlamaLab Automate",
      "integration_type": "hub",
      "config_flow": false,
      "iot_class": "cloud_push"
    },
    "local_calendar": {
      "integration_type": "hub",
      "config_flow": true,
      "iot_class": "local_polling"
    },
    "local_file": {
      "name": "Local File",
      "integration_type": "hub",
      "config_flow": true,
      "iot_class": "local_polling"
    },
    "local_ip": {
      "integration_type": "hub",
      "config_flow": true,
      "iot_class": "local_polling",
      "single_config_entry": true
    },
    "local_todo": {
      "integration_type": "hub",
      "config_flow": true,
      "iot_class": "local_polling"
    },
    "locative": {
      "name": "Locative",
      "integration_type": "hub",
      "config_flow": true,
      "iot_class": "local_push"
    },
    "logentries": {
      "name": "Logentries",
      "integration_type": "hub",
      "config_flow": false,
      "iot_class": "cloud_push"
    },
    "logitech": {
      "name": "Logitech",
      "integrations": {
        "harmony": {
          "integration_type": "hub",
          "config_flow": true,
          "iot_class": "local_push",
          "name": "Logitech Harmony Hub"
        },
        "squeezebox": {
          "integration_type": "hub",
          "config_flow": true,
          "iot_class": "local_polling",
          "name": "Squeezebox (Lyrion Music Server)"
        }
      }
    },
    "london_air": {
      "name": "London Air",
      "integration_type": "hub",
      "config_flow": false,
      "iot_class": "cloud_polling"
    },
    "london_underground": {
      "name": "London Underground",
      "integration_type": "service",
      "config_flow": true,
      "iot_class": "cloud_polling",
      "single_config_entry": true
    },
    "lookin": {
      "name": "LOOKin",
      "integration_type": "hub",
      "config_flow": true,
      "iot_class": "local_push"
    },
    "loqed": {
      "name": "LOQED Touch Smart Lock",
      "integration_type": "hub",
      "config_flow": true,
      "iot_class": "local_push"
    },
    "luftdaten": {
      "name": "Sensor.Community",
      "integration_type": "device",
      "config_flow": true,
      "iot_class": "cloud_polling"
    },
    "lunatone": {
      "name": "Lunatone",
      "integration_type": "hub",
      "config_flow": true,
      "iot_class": "local_polling"
    },
    "lupusec": {
      "name": "Lupus Electronics LUPUSEC",
      "integration_type": "hub",
      "config_flow": true,
      "iot_class": "local_polling"
    },
    "lutron": {
      "name": "Lutron",
      "integrations": {
        "lutron": {
          "integration_type": "hub",
          "config_flow": true,
          "iot_class": "local_polling",
          "name": "Lutron"
        },
        "lutron_caseta": {
          "integration_type": "hub",
          "config_flow": true,
          "iot_class": "local_push",
          "name": "Lutron Cas\u00e9ta"
        },
        "homeworks": {
          "integration_type": "hub",
          "config_flow": true,
          "iot_class": "local_push",
          "name": "Lutron Homeworks"
        }
      }
    },
    "luxaflex": {
      "name": "Luxaflex",
      "integration_type": "virtual",
      "supported_by": "hunterdouglas_powerview"
    },
    "lw12wifi": {
      "name": "LAGUTE LW-12",
      "integration_type": "hub",
      "config_flow": false,
      "iot_class": "local_polling"
    },
    "madeco": {
      "name": "Madeco",
      "integration_type": "virtual",
      "supported_by": "motion_blinds"
    },
    "madvr": {
      "name": "madVR Envy",
      "integration_type": "device",
      "config_flow": true,
      "iot_class": "local_push"
    },
    "mailgun": {
      "name": "Mailgun",
      "integration_type": "hub",
      "config_flow": true,
      "iot_class": "cloud_push"
    },
    "marantz": {
      "name": "Marantz",
      "integration_type": "virtual",
      "supported_by": "denonavr"
    },
    "martec": {
      "name": "Martec",
      "integration_type": "virtual",
      "supported_by": "motion_blinds"
    },
    "marytts": {
      "name": "MaryTTS",
      "integration_type": "hub",
      "config_flow": false,
      "iot_class": "local_push"
    },
    "mastodon": {
      "name": "Mastodon",
      "integration_type": "service",
      "config_flow": true,
      "iot_class": "cloud_polling"
    },
    "matrix": {
      "name": "Matrix",
      "integration_type": "hub",
      "config_flow": false,
      "iot_class": "cloud_push"
    },
    "matter": {
      "name": "Matter",
      "integration_type": "hub",
      "config_flow": true,
      "iot_class": "local_push"
    },
    "maytag": {
      "name": "Maytag",
      "integration_type": "virtual",
      "supported_by": "whirlpool"
    },
    "mcp": {
      "name": "Model Context Protocol",
      "integration_type": "hub",
      "config_flow": true,
      "iot_class": "local_polling"
    },
    "mcp_server": {
      "name": "Model Context Protocol Server",
      "integration_type": "service",
      "config_flow": true,
      "iot_class": "local_push",
      "single_config_entry": true
    },
    "mealie": {
      "name": "Mealie",
      "integration_type": "service",
      "config_flow": true,
      "iot_class": "local_polling"
    },
    "meater": {
      "name": "Meater",
      "integration_type": "hub",
      "config_flow": true,
      "iot_class": "cloud_polling"
    },
    "medcom_ble": {
      "name": "Medcom Bluetooth",
      "integration_type": "hub",
      "config_flow": true,
      "iot_class": "local_polling"
    },
    "media_extractor": {
      "name": "Media Extractor",
      "integration_type": "hub",
      "config_flow": true,
      "iot_class": "calculated",
      "single_config_entry": true
    },
    "mediaroom": {
      "name": "Mediaroom",
      "integration_type": "hub",
      "config_flow": false,
      "iot_class": "local_polling"
    },
    "melcloud": {
      "name": "MELCloud",
      "integration_type": "device",
      "config_flow": true,
      "iot_class": "cloud_polling"
    },
    "melissa": {
      "name": "Melissa",
      "integration_type": "hub",
      "config_flow": false,
      "iot_class": "cloud_polling"
    },
    "melnor": {
      "name": "Melnor",
      "integrations": {
        "melnor": {
          "integration_type": "hub",
          "config_flow": true,
          "iot_class": "local_polling",
          "name": "Melnor Bluetooth"
        },
        "raincloud": {
          "integration_type": "hub",
          "config_flow": false,
          "iot_class": "cloud_polling",
          "name": "Melnor RainCloud"
        }
      }
    },
    "meraki": {
      "name": "Meraki",
      "integration_type": "hub",
      "config_flow": false,
      "iot_class": "cloud_polling"
    },
    "message_bird": {
      "name": "MessageBird",
      "integration_type": "hub",
      "config_flow": false,
      "iot_class": "cloud_push"
    },
    "met": {
      "name": "Meteorologisk institutt (Met.no)",
      "integration_type": "service",
      "config_flow": true,
      "iot_class": "cloud_polling"
    },
    "met_eireann": {
      "name": "Met \u00c9ireann",
      "integration_type": "hub",
      "config_flow": true,
      "iot_class": "cloud_polling"
    },
    "meteo_france": {
      "name": "M\u00e9t\u00e9o-France",
      "integration_type": "hub",
      "config_flow": true,
      "iot_class": "cloud_polling"
    },
    "meteo_lt": {
      "name": "Meteo.lt",
      "integration_type": "service",
      "config_flow": true,
      "iot_class": "cloud_polling"
    },
    "meteoalarm": {
      "name": "MeteoAlarm",
      "integration_type": "hub",
      "config_flow": false,
      "iot_class": "cloud_polling"
    },
    "meteoclimatic": {
      "name": "Meteoclimatic",
      "integration_type": "hub",
      "config_flow": true,
      "iot_class": "cloud_polling"
    },
    "metoffice": {
      "name": "Met Office",
      "integration_type": "hub",
      "config_flow": true,
      "iot_class": "cloud_polling"
    },
    "mfi": {
      "name": "Ubiquiti mFi mPort",
      "integration_type": "hub",
      "config_flow": false,
      "iot_class": "local_polling"
    },
    "microbees": {
      "name": "microBees",
      "integration_type": "hub",
      "config_flow": true,
      "iot_class": "cloud_polling"
    },
    "microsoft": {
      "name": "Microsoft",
      "integrations": {
        "azure_data_explorer": {
          "integration_type": "hub",
          "config_flow": true,
          "iot_class": "cloud_push",
          "name": "Azure Data Explorer"
        },
        "azure_devops": {
          "integration_type": "hub",
          "config_flow": true,
          "iot_class": "cloud_polling",
          "name": "Azure DevOps"
        },
        "azure_event_hub": {
          "integration_type": "hub",
          "config_flow": true,
          "iot_class": "cloud_push",
          "name": "Azure Event Hub"
        },
        "azure_service_bus": {
          "integration_type": "hub",
          "config_flow": false,
          "iot_class": "cloud_push",
          "name": "Azure Service Bus"
        },
        "azure_storage": {
          "integration_type": "service",
          "config_flow": true,
          "iot_class": "cloud_polling",
          "name": "Azure Storage"
        },
        "microsoft_face_detect": {
          "integration_type": "hub",
          "config_flow": false,
          "iot_class": "cloud_push",
          "name": "Microsoft Face Detect"
        },
        "microsoft_face_identify": {
          "integration_type": "hub",
          "config_flow": false,
          "iot_class": "cloud_push",
          "name": "Microsoft Face Identify"
        },
        "microsoft_face": {
          "integration_type": "hub",
          "config_flow": false,
          "iot_class": "cloud_push",
          "name": "Microsoft Face"
        },
        "microsoft": {
          "integration_type": "hub",
          "config_flow": false,
          "iot_class": "cloud_push",
          "name": "Microsoft Text-to-Speech (TTS)"
        },
        "msteams": {
          "integration_type": "hub",
          "config_flow": false,
          "iot_class": "cloud_push",
          "name": "Microsoft Teams"
        },
        "onedrive": {
          "integration_type": "service",
          "config_flow": true,
          "iot_class": "cloud_polling",
          "name": "OneDrive"
        },
        "xbox": {
          "integration_type": "hub",
          "config_flow": true,
          "iot_class": "cloud_polling",
          "name": "Xbox"
        }
      }
    },
    "miele": {
      "name": "Miele",
      "integration_type": "hub",
      "config_flow": true,
      "iot_class": "cloud_push",
      "single_config_entry": true
    },
    "mijndomein_energie": {
      "name": "Mijndomein Energie",
      "integration_type": "virtual",
      "supported_by": "energyzero"
    },
    "mikrotik": {
      "name": "Mikrotik",
      "integration_type": "hub",
      "config_flow": true,
      "iot_class": "local_polling"
    },
    "mill": {
      "name": "Mill",
      "integration_type": "hub",
      "config_flow": true,
      "iot_class": "local_polling"
    },
    "minecraft_server": {
      "name": "Minecraft Server",
      "integration_type": "hub",
      "config_flow": true,
      "iot_class": "local_polling"
    },
    "mini_connected": {
      "name": "MINI Connected",
      "integration_type": "virtual",
      "supported_by": "bmw_connected_drive"
    },
    "minio": {
      "name": "Minio",
      "integration_type": "hub",
      "config_flow": false,
      "iot_class": "cloud_push"
    },
    "mjpeg": {
      "name": "MJPEG IP Camera",
      "integration_type": "hub",
      "config_flow": true,
      "iot_class": "local_push"
    },
    "moat": {
      "name": "Moat",
      "integration_type": "hub",
      "config_flow": true,
      "iot_class": "local_push"
    },
    "mobile_app": {
      "integration_type": "hub",
      "config_flow": true,
      "iot_class": "local_push"
    },
    "mochad": {
      "name": "Mochad",
      "integration_type": "hub",
      "config_flow": false,
      "iot_class": "local_polling"
    },
    "modbus": {
      "name": "Modbus",
      "integration_type": "hub",
      "config_flow": false,
      "iot_class": "local_polling"
    },
    "modem_callerid": {
      "name": "Phone Modem",
      "integration_type": "device",
      "config_flow": true,
      "iot_class": "local_polling"
    },
    "modern_forms": {
      "name": "Modern Forms",
      "integration_type": "hub",
      "config_flow": true,
      "iot_class": "local_polling"
    },
    "moehlenhoff_alpha2": {
      "integration_type": "hub",
      "config_flow": true,
      "iot_class": "local_push"
    },
    "monarch_money": {
      "name": "Monarch Money",
      "integration_type": "hub",
      "config_flow": true,
      "iot_class": "cloud_polling"
    },
    "monessen": {
      "name": "Monessen",
      "integration_type": "virtual",
      "supported_by": "intellifire"
    },
    "monoprice": {
      "name": "Monoprice 6-Zone Amplifier",
      "integration_type": "hub",
      "config_flow": true,
      "iot_class": "local_polling"
    },
    "monzo": {
      "name": "Monzo",
      "integration_type": "hub",
      "config_flow": true,
      "iot_class": "cloud_polling"
    },
    "moon": {
      "integration_type": "service",
      "config_flow": true,
      "iot_class": "calculated",
      "single_config_entry": true
    },
    "mopeka": {
      "name": "Mopeka",
      "integration_type": "device",
      "config_flow": true,
      "iot_class": "local_push"
    },
    "motionblinds": {
      "name": "Motionblinds",
      "integrations": {
        "motion_blinds": {
          "integration_type": "hub",
          "config_flow": true,
          "iot_class": "local_push",
          "name": "Motionblinds"
        },
        "motionblinds_ble": {
          "integration_type": "device",
          "config_flow": true,
          "iot_class": "assumed_state",
          "name": "Motionblinds Bluetooth"
        }
      },
      "iot_standards": [
        "matter"
      ]
    },
    "motioneye": {
      "name": "motionEye",
      "integration_type": "hub",
      "config_flow": true,
      "iot_class": "local_polling"
    },
    "motionmount": {
      "name": "Vogel's MotionMount",
      "integration_type": "device",
      "config_flow": true,
      "iot_class": "local_push"
    },
    "mpd": {
      "name": "Music Player Daemon (MPD)",
      "integration_type": "hub",
      "config_flow": true,
      "iot_class": "local_polling"
    },
    "mqtt": {
      "name": "MQTT",
      "integrations": {
        "manual_mqtt": {
          "integration_type": "hub",
          "config_flow": false,
          "iot_class": "local_push",
          "name": "Manual MQTT Alarm Control Panel"
        },
        "mqtt": {
          "integration_type": "service",
          "config_flow": true,
          "iot_class": "local_push",
          "name": "MQTT"
        },
        "mqtt_eventstream": {
          "integration_type": "hub",
          "config_flow": false,
          "iot_class": "local_polling",
          "name": "MQTT Eventstream"
        },
        "mqtt_json": {
          "integration_type": "hub",
          "config_flow": false,
          "iot_class": "local_push",
          "name": "MQTT JSON"
        },
        "mqtt_room": {
          "integration_type": "hub",
          "config_flow": false,
          "iot_class": "local_push",
          "name": "MQTT Room Presence"
        },
        "mqtt_statestream": {
          "integration_type": "hub",
          "config_flow": false,
          "iot_class": "local_push",
          "name": "MQTT Statestream"
        }
      }
    },
    "mullvad": {
      "name": "Mullvad VPN",
      "integration_type": "hub",
      "config_flow": true,
      "iot_class": "cloud_polling",
      "single_config_entry": true
    },
    "music_assistant": {
      "name": "Music Assistant",
      "integration_type": "service",
      "config_flow": true,
      "iot_class": "local_push"
    },
    "mutesync": {
      "name": "mutesync",
      "integration_type": "hub",
      "config_flow": true,
      "iot_class": "local_polling"
    },
    "mvglive": {
      "name": "MVG",
      "integration_type": "hub",
      "config_flow": false,
      "iot_class": "cloud_polling"
    },
    "mycroft": {
      "name": "Mycroft",
      "integration_type": "hub",
      "config_flow": false,
      "iot_class": "local_push"
    },
    "mysensors": {
      "name": "MySensors",
      "integration_type": "hub",
      "config_flow": true,
      "iot_class": "local_push"
    },
    "mystrom": {
      "name": "myStrom",
      "integration_type": "hub",
      "config_flow": true,
      "iot_class": "local_polling"
    },
    "mythicbeastsdns": {
      "name": "Mythic Beasts DNS",
      "integration_type": "hub",
      "config_flow": false,
      "iot_class": "cloud_push"
    },
    "myuplink": {
      "name": "myUplink",
      "integration_type": "hub",
      "config_flow": true,
      "iot_class": "cloud_polling"
    },
    "nad": {
      "name": "NAD",
      "integration_type": "hub",
      "config_flow": false,
      "iot_class": "local_polling"
    },
    "nam": {
      "name": "Nettigo Air Monitor",
      "integration_type": "device",
      "config_flow": true,
      "iot_class": "local_polling"
    },
    "namecheapdns": {
      "name": "Namecheap FreeDNS",
      "integration_type": "hub",
      "config_flow": false,
      "iot_class": "cloud_push"
    },
    "nanoleaf": {
      "name": "Nanoleaf",
      "integration_type": "hub",
      "config_flow": true,
      "iot_class": "local_push"
    },
    "nasweb": {
      "name": "NASweb",
      "integration_type": "hub",
      "config_flow": true,
      "iot_class": "local_push"
    },
    "national_grid_us": {
      "name": "National Grid US",
      "integration_type": "virtual",
      "supported_by": "opower"
    },
    "neato": {
      "name": "Neato Botvac",
      "integration_type": "hub",
      "config_flow": true,
      "iot_class": "cloud_polling"
    },
    "nederlandse_spoorwegen": {
      "name": "Nederlandse Spoorwegen (NS)",
      "integration_type": "service",
      "config_flow": true,
      "iot_class": "cloud_polling"
    },
    "neff": {
      "name": "Neff",
      "integration_type": "virtual",
      "supported_by": "home_connect"
    },
    "neo": {
      "name": "Neo",
      "integration_type": "virtual",
      "supported_by": "shelly"
    },
    "ness_alarm": {
      "name": "Ness Alarm",
      "integration_type": "hub",
      "config_flow": false,
      "iot_class": "local_push"
    },
    "netatmo": {
      "name": "Netatmo",
      "integration_type": "hub",
      "config_flow": true,
      "iot_class": "cloud_polling"
    },
    "netdata": {
      "name": "Netdata",
      "integration_type": "hub",
      "config_flow": false,
      "iot_class": "local_polling"
    },
    "netgear": {
      "name": "NETGEAR",
      "integrations": {
        "netgear": {
          "integration_type": "hub",
          "config_flow": true,
          "iot_class": "local_polling",
          "name": "NETGEAR"
        },
        "netgear_lte": {
          "integration_type": "hub",
          "config_flow": true,
          "iot_class": "local_polling",
          "name": "NETGEAR LTE"
        }
      }
    },
    "netio": {
      "name": "Netio",
      "integration_type": "hub",
      "config_flow": false,
      "iot_class": "local_polling"
    },
    "neurio_energy": {
      "name": "Neurio energy",
      "integration_type": "hub",
      "config_flow": false,
      "iot_class": "cloud_polling"
    },
    "nexia": {
      "name": "Nexia/American Standard/Trane",
      "integration_type": "hub",
      "config_flow": true,
      "iot_class": "cloud_polling"
    },
    "nexity": {
      "name": "Nexity Eug\u00e9nie",
      "integration_type": "virtual",
      "supported_by": "overkiz"
    },
    "nextbus": {
      "integration_type": "hub",
      "config_flow": true,
      "iot_class": "cloud_polling"
    },
    "nextcloud": {
      "name": "Nextcloud",
      "integration_type": "service",
      "config_flow": true,
      "iot_class": "cloud_polling"
    },
    "nextdns": {
      "name": "NextDNS",
      "integration_type": "service",
      "config_flow": true,
      "iot_class": "cloud_polling"
    },
    "nfandroidtv": {
      "name": "Notifications for Android TV / Fire TV",
      "integration_type": "service",
      "config_flow": true,
      "iot_class": "local_push"
    },
    "nibe_heatpump": {
      "name": "Nibe Heat Pump",
      "integration_type": "hub",
      "config_flow": true,
      "iot_class": "local_polling"
    },
    "nice_go": {
      "name": "Nice G.O.",
      "integration_type": "hub",
      "config_flow": true,
      "iot_class": "cloud_push"
    },
    "nightscout": {
      "name": "Nightscout",
      "integration_type": "hub",
      "config_flow": true,
      "iot_class": "cloud_polling"
    },
    "niko_home_control": {
      "name": "Niko Home Control",
      "integration_type": "hub",
      "config_flow": true,
      "iot_class": "local_push"
    },
    "nilu": {
      "name": "Norwegian Institute for Air Research (NILU)",
      "integration_type": "hub",
      "config_flow": false,
      "iot_class": "cloud_polling"
    },
    "nina": {
      "name": "NINA",
      "integration_type": "hub",
      "config_flow": true,
      "iot_class": "cloud_polling",
      "single_config_entry": true
    },
    "nintendo_parental_controls": {
      "name": "Nintendo Switch parental controls",
      "integration_type": "hub",
      "config_flow": true,
      "iot_class": "cloud_polling"
    },
    "nissan_leaf": {
      "name": "Nissan Leaf",
      "integration_type": "hub",
      "config_flow": false,
      "iot_class": "cloud_polling"
    },
    "nmap_tracker": {
      "integration_type": "hub",
      "config_flow": true,
      "iot_class": "local_polling"
    },
    "nmbs": {
      "name": "NMBS",
      "integration_type": "hub",
      "config_flow": true,
      "iot_class": "cloud_polling"
    },
    "no_ip": {
      "name": "No-IP.com",
      "integration_type": "hub",
      "config_flow": false,
      "iot_class": "cloud_polling"
    },
    "noaa_tides": {
      "name": "NOAA Tides",
      "integration_type": "hub",
      "config_flow": false,
      "iot_class": "cloud_polling"
    },
    "nobo_hub": {
      "name": "Nob\u00f8 Ecohub",
      "integration_type": "hub",
      "config_flow": true,
      "iot_class": "local_push"
    },
    "nordpool": {
      "name": "Nord Pool",
      "integration_type": "service",
      "config_flow": true,
      "iot_class": "cloud_polling",
      "single_config_entry": true
    },
    "norway_air": {
      "name": "Om Luftkvalitet i Norge (Norway Air)",
      "integration_type": "hub",
      "config_flow": false,
      "iot_class": "cloud_polling"
    },
    "notify_events": {
      "name": "Notify.Events",
      "integration_type": "hub",
      "config_flow": false,
      "iot_class": "cloud_push"
    },
    "notion": {
      "name": "Notion",
      "integration_type": "hub",
      "config_flow": true,
      "iot_class": "cloud_polling"
    },
    "nsw_fuel_station": {
      "name": "NSW Fuel Station Price",
      "integration_type": "hub",
      "config_flow": false,
      "iot_class": "cloud_polling"
    },
    "nsw_rural_fire_service_feed": {
      "name": "NSW Rural Fire Service Incidents",
      "integration_type": "service",
      "config_flow": false,
      "iot_class": "cloud_polling"
    },
    "ntfy": {
      "name": "ntfy",
      "integration_type": "service",
      "config_flow": true,
      "iot_class": "cloud_push"
    },
    "nuheat": {
      "name": "NuHeat",
      "integration_type": "hub",
      "config_flow": true,
      "iot_class": "cloud_polling"
    },
    "nuki": {
      "name": "Nuki",
      "integrations": {
        "nuki": {
          "integration_type": "hub",
          "config_flow": true,
          "iot_class": "local_polling",
          "name": "Nuki Bridge"
        }
      },
      "iot_standards": [
        "matter"
      ]
    },
    "numato": {
      "name": "Numato USB GPIO Expander",
      "integration_type": "hub",
      "config_flow": false,
      "iot_class": "local_push"
    },
    "nut": {
      "name": "Network UPS Tools (NUT)",
      "integration_type": "device",
      "config_flow": true,
      "iot_class": "local_polling"
    },
    "nutrichef": {
      "name": "Nutrichef",
      "integration_type": "virtual",
      "supported_by": "inkbird"
    },
    "nws": {
      "name": "National Weather Service (NWS)",
      "integration_type": "hub",
      "config_flow": true,
      "iot_class": "cloud_polling"
    },
    "nx584": {
      "name": "NX584",
      "integration_type": "hub",
      "config_flow": false,
      "iot_class": "local_push"
    },
    "nyt_games": {
      "name": "NYT Games",
      "integration_type": "service",
      "config_flow": true,
      "iot_class": "cloud_polling"
    },
    "nzbget": {
      "name": "NZBGet",
      "integration_type": "hub",
      "config_flow": true,
      "iot_class": "local_polling",
      "single_config_entry": true
    },
    "oasa_telematics": {
      "name": "OASA Telematics",
      "integration_type": "hub",
      "config_flow": false,
      "iot_class": "cloud_polling"
    },
    "obihai": {
      "name": "Obihai",
      "integration_type": "hub",
      "config_flow": true,
      "iot_class": "local_polling"
    },
    "octoprint": {
      "name": "OctoPrint",
      "integration_type": "hub",
      "config_flow": true,
      "iot_class": "local_polling"
    },
    "oem": {
      "name": "OpenEnergyMonitor WiFi Thermostat",
      "integration_type": "hub",
      "config_flow": false,
      "iot_class": "local_polling"
    },
    "ogemray": {
      "name": "Ogemray",
      "integration_type": "virtual",
      "supported_by": "shelly"
    },
    "ohmconnect": {
      "name": "OhmConnect",
      "integration_type": "hub",
      "config_flow": false,
      "iot_class": "cloud_polling"
    },
    "ohme": {
      "name": "Ohme",
      "integration_type": "device",
      "config_flow": true,
      "iot_class": "cloud_polling"
    },
    "ollama": {
      "name": "Ollama",
      "integration_type": "service",
      "config_flow": true,
      "iot_class": "local_polling"
    },
    "ombi": {
      "name": "Ombi",
      "integration_type": "hub",
      "config_flow": false,
      "iot_class": "local_polling"
    },
    "omnilogic": {
      "name": "Hayward Omnilogic",
      "integration_type": "hub",
      "config_flow": true,
      "iot_class": "cloud_polling",
      "single_config_entry": true
    },
    "ondilo_ico": {
      "name": "Ondilo ICO",
      "integration_type": "hub",
      "config_flow": true,
      "iot_class": "cloud_polling",
      "single_config_entry": true
    },
    "onewire": {
      "name": "1-Wire",
      "integration_type": "hub",
      "config_flow": true,
      "iot_class": "local_polling"
    },
    "onkyo": {
      "name": "Onkyo",
      "integration_type": "device",
      "config_flow": true,
      "iot_class": "local_push"
    },
    "onvif": {
      "name": "ONVIF",
      "integration_type": "hub",
      "config_flow": true,
      "iot_class": "local_push"
    },
    "open_meteo": {
      "name": "Open-Meteo",
      "integration_type": "service",
      "config_flow": true,
      "iot_class": "cloud_polling"
    },
    "open_router": {
      "name": "OpenRouter",
      "integration_type": "service",
      "config_flow": true,
      "iot_class": "cloud_polling"
    },
    "openai_conversation": {
      "name": "OpenAI",
      "integration_type": "service",
      "config_flow": true,
      "iot_class": "cloud_polling"
    },
    "openalpr_cloud": {
      "name": "OpenALPR Cloud",
      "integration_type": "hub",
      "config_flow": false,
      "iot_class": "cloud_push"
    },
    "openerz": {
      "name": "Open ERZ",
      "integration_type": "hub",
      "config_flow": false,
      "iot_class": "cloud_polling"
    },
    "openevse": {
      "name": "OpenEVSE",
      "integration_type": "hub",
      "config_flow": false,
      "iot_class": "local_polling"
    },
    "openexchangerates": {
      "name": "Open Exchange Rates",
      "integration_type": "hub",
      "config_flow": true,
      "iot_class": "cloud_polling"
    },
    "opengarage": {
      "name": "OpenGarage",
      "integration_type": "hub",
      "config_flow": true,
      "iot_class": "local_polling"
    },
    "openhardwaremonitor": {
      "name": "Open Hardware Monitor",
      "integration_type": "hub",
      "config_flow": false,
      "iot_class": "local_polling"
    },
    "openhome": {
      "name": "Linn / OpenHome",
      "integration_type": "hub",
      "config_flow": true,
      "iot_class": "local_polling"
    },
    "openrgb": {
      "name": "OpenRGB",
      "integration_type": "hub",
      "config_flow": true,
      "iot_class": "local_polling"
    },
    "opensensemap": {
      "name": "openSenseMap",
      "integration_type": "hub",
      "config_flow": false,
      "iot_class": "cloud_polling"
    },
    "opensky": {
      "name": "OpenSky Network",
      "integration_type": "hub",
      "config_flow": true,
      "iot_class": "cloud_polling"
    },
    "opentherm_gw": {
      "name": "OpenTherm Gateway",
      "integration_type": "hub",
      "config_flow": true,
      "iot_class": "local_push"
    },
    "openuv": {
      "name": "OpenUV",
      "integration_type": "service",
      "config_flow": true,
      "iot_class": "cloud_polling"
    },
    "openweathermap": {
      "name": "OpenWeatherMap",
      "integration_type": "hub",
      "config_flow": true,
      "iot_class": "cloud_polling"
    },
    "openwrt": {
      "name": "OpenWrt",
      "integrations": {
        "luci": {
          "integration_type": "hub",
          "config_flow": false,
          "iot_class": "local_polling",
          "name": "OpenWrt (luci)"
        },
        "ubus": {
          "integration_type": "hub",
          "config_flow": false,
          "iot_class": "local_polling",
          "name": "OpenWrt (ubus)"
        }
      }
    },
    "opnsense": {
      "name": "OPNsense",
      "integration_type": "hub",
      "config_flow": false,
      "iot_class": "local_polling"
    },
    "opower": {
      "name": "Opower",
      "integration_type": "hub",
      "config_flow": true,
      "iot_class": "cloud_polling"
    },
    "opple": {
      "name": "Opple",
      "integration_type": "hub",
      "config_flow": false,
      "iot_class": "local_polling"
    },
    "oralb": {
      "name": "Oral-B",
      "integration_type": "device",
      "config_flow": true,
      "iot_class": "local_push"
    },
    "oru": {
      "name": "Orange and Rockland Utility (ORU)",
      "integration_type": "hub",
      "config_flow": false,
      "iot_class": "cloud_polling"
    },
    "oru_opower": {
      "name": "Orange and Rockland Utilities (ORU) Opower",
      "integration_type": "virtual",
      "supported_by": "opower"
    },
    "orvibo": {
      "name": "Orvibo",
      "integration_type": "hub",
      "config_flow": false,
      "iot_class": "local_push"
    },
    "osoenergy": {
      "name": "OSO Energy",
      "integration_type": "hub",
      "config_flow": true,
      "iot_class": "cloud_polling"
    },
    "osramlightify": {
      "name": "Osramlightify",
      "integration_type": "hub",
      "config_flow": false,
      "iot_class": "local_polling"
    },
    "otbr": {
      "name": "Open Thread Border Router",
      "integration_type": "service",
      "config_flow": true,
      "iot_class": "local_polling"
    },
    "otp": {
      "name": "One-Time Password (OTP)",
      "integration_type": "hub",
      "config_flow": true,
      "iot_class": "local_polling"
    },
    "ourgroceries": {
      "name": "OurGroceries",
      "integration_type": "hub",
      "config_flow": true,
      "iot_class": "cloud_polling"
    },
    "overkiz": {
      "name": "Overkiz",
      "integration_type": "hub",
      "config_flow": true,
      "iot_class": "local_polling"
    },
    "overseerr": {
      "name": "Overseerr",
      "integration_type": "service",
      "config_flow": true,
      "iot_class": "local_push"
    },
    "ovo_energy": {
      "name": "OVO Energy",
      "integration_type": "service",
      "config_flow": true,
      "iot_class": "cloud_polling"
    },
    "owntracks": {
      "name": "OwnTracks",
      "integration_type": "hub",
      "config_flow": true,
      "iot_class": "local_push",
      "single_config_entry": true
    },
    "p1_monitor": {
      "name": "P1 Monitor",
      "integration_type": "hub",
      "config_flow": true,
      "iot_class": "local_polling"
    },
    "palazzetti": {
      "name": "Palazzetti",
      "integration_type": "device",
      "config_flow": true,
      "iot_class": "local_polling"
    },
    "panasonic": {
      "name": "Panasonic",
      "integrations": {
        "panasonic_bluray": {
          "integration_type": "hub",
          "config_flow": false,
          "iot_class": "local_polling",
          "name": "Panasonic Blu-Ray Player"
        },
        "panasonic_viera": {
          "integration_type": "hub",
          "config_flow": true,
          "iot_class": "local_polling",
          "name": "Panasonic Viera"
        }
      }
    },
    "paperless_ngx": {
      "name": "Paperless-ngx",
      "integration_type": "service",
      "config_flow": true,
      "iot_class": "local_polling"
    },
    "pcs_lighting": {
      "name": "PCS Lighting",
      "integration_type": "virtual",
      "supported_by": "upb"
    },
    "peblar": {
      "name": "Peblar",
      "integration_type": "device",
      "config_flow": true,
      "iot_class": "local_polling"
    },
    "peco": {
      "name": "PECO Outage Counter",
      "integration_type": "hub",
      "config_flow": true,
      "iot_class": "cloud_polling"
    },
    "peco_opower": {
      "name": "PECO Energy Company (PECO)",
      "integration_type": "virtual",
      "supported_by": "opower"
    },
    "pegel_online": {
      "name": "PEGELONLINE",
      "integration_type": "service",
      "config_flow": true,
      "iot_class": "cloud_polling"
    },
    "pencom": {
      "name": "Pencom",
      "integration_type": "hub",
      "config_flow": false,
      "iot_class": "local_polling"
    },
    "pepco": {
      "name": "Potomac Electric Power Company (Pepco)",
      "integration_type": "virtual",
      "supported_by": "opower"
    },
    "permobil": {
      "name": "MyPermobil",
      "integration_type": "hub",
      "config_flow": true,
      "iot_class": "cloud_polling"
    },
    "pge": {
      "name": "Pacific Gas & Electric (PG&E)",
      "integration_type": "virtual",
      "supported_by": "opower"
    },
    "pglab": {
      "name": "PG LAB Electronics",
      "integration_type": "hub",
      "config_flow": true,
      "iot_class": "local_push",
      "single_config_entry": true
    },
    "philips": {
      "name": "Philips",
      "integrations": {
        "dynalite": {
          "integration_type": "hub",
          "config_flow": true,
          "iot_class": "local_push",
          "name": "Philips Dynalite"
        },
        "hue": {
          "integration_type": "hub",
          "config_flow": true,
          "iot_class": "local_push",
          "name": "Philips Hue"
        },
        "hue_ble": {
          "integration_type": "device",
          "config_flow": true,
          "iot_class": "local_push",
          "name": "Philips Hue BLE"
        },
        "philips_js": {
          "integration_type": "hub",
          "config_flow": true,
          "iot_class": "local_polling",
          "name": "Philips TV"
        }
      }
    },
    "pi_hole": {
      "name": "Pi-hole",
      "integration_type": "hub",
      "config_flow": true,
      "iot_class": "local_polling"
    },
    "picnic": {
      "name": "Picnic",
      "integration_type": "hub",
      "config_flow": true,
      "iot_class": "cloud_polling"
    },
    "picotts": {
      "name": "Pico TTS",
      "integration_type": "hub",
      "config_flow": false,
      "iot_class": "local_push"
    },
    "pilight": {
      "name": "Pilight",
      "integration_type": "hub",
      "config_flow": false,
      "iot_class": "local_push"
    },
    "pinecil": {
      "name": "Pinecil",
      "integration_type": "virtual",
      "supported_by": "iron_os"
    },
    "ping": {
      "name": "Ping (ICMP)",
      "integration_type": "service",
      "config_flow": true,
      "iot_class": "local_polling"
    },
    "pioneer": {
      "name": "Pioneer",
      "integration_type": "hub",
      "config_flow": false,
      "iot_class": "local_polling"
    },
    "piper": {
      "name": "Piper",
      "integration_type": "virtual",
      "supported_by": "wyoming"
    },
    "pitsos": {
      "name": "Pitsos",
      "integration_type": "virtual",
      "supported_by": "home_connect"
    },
    "pjlink": {
      "name": "PJLink",
      "integration_type": "hub",
      "config_flow": false,
      "iot_class": "local_polling"
    },
    "plaato": {
      "name": "Plaato",
      "integration_type": "hub",
      "config_flow": true,
      "iot_class": "cloud_push"
    },
    "plant": {
      "integration_type": "hub",
      "config_flow": false
    },
    "plex": {
      "name": "Plex Media Server",
      "integration_type": "hub",
      "config_flow": true,
      "iot_class": "local_push"
    },
    "plugwise": {
      "name": "Plugwise",
      "integration_type": "hub",
      "config_flow": true,
      "iot_class": "local_polling"
    },
    "pocketcasts": {
      "name": "Pocket Casts",
      "integration_type": "hub",
      "config_flow": false,
      "iot_class": "cloud_polling"
    },
    "point": {
      "name": "Minut Point",
      "integration_type": "hub",
      "config_flow": true,
      "iot_class": "cloud_polling"
    },
    "pooldose": {
      "name": "SEKO PoolDose",
      "integration_type": "hub",
      "config_flow": true,
      "iot_class": "local_polling"
    },
    "poolsense": {
      "name": "PoolSense",
      "integration_type": "hub",
      "config_flow": true,
      "iot_class": "cloud_polling"
    },
    "portainer": {
      "name": "Portainer",
      "integration_type": "hub",
      "config_flow": true,
      "iot_class": "local_polling"
    },
    "portlandgeneral": {
      "name": "Portland General Electric (PGE)",
      "integration_type": "virtual",
      "supported_by": "opower"
    },
    "powerfox": {
      "name": "Powerfox",
      "integration_type": "hub",
      "config_flow": true,
      "iot_class": "cloud_polling"
    },
    "private_ble_device": {
      "name": "Private BLE Device",
      "integration_type": "hub",
      "config_flow": true,
      "iot_class": "local_push"
    },
    "probe_plus": {
      "name": "Probe Plus",
      "integration_type": "device",
      "config_flow": true,
      "iot_class": "local_push"
    },
    "profiler": {
      "name": "Profiler",
      "integration_type": "hub",
      "config_flow": true,
      "single_config_entry": true
    },
    "profilo": {
      "name": "Profilo",
      "integration_type": "virtual",
      "supported_by": "home_connect"
    },
    "progettihwsw": {
      "name": "ProgettiHWSW Automation",
      "integration_type": "hub",
      "config_flow": true,
      "iot_class": "local_polling"
    },
    "proliphix": {
      "name": "Proliphix",
      "integration_type": "hub",
      "config_flow": false,
      "iot_class": "local_polling"
    },
    "prometheus": {
      "name": "Prometheus",
      "integration_type": "hub",
      "config_flow": false,
      "iot_class": "assumed_state"
    },
    "prosegur": {
      "name": "Prosegur Alarm",
      "integration_type": "hub",
      "config_flow": true,
      "iot_class": "cloud_polling"
    },
    "prowl": {
      "name": "Prowl",
      "integration_type": "service",
      "config_flow": true,
      "iot_class": "cloud_push"
    },
    "proximity": {
      "integration_type": "hub",
      "config_flow": true,
      "iot_class": "calculated"
    },
    "proxmoxve": {
      "name": "Proxmox VE",
      "integration_type": "hub",
      "config_flow": false,
      "iot_class": "local_polling"
    },
    "proxy": {
      "name": "Camera Proxy",
      "integration_type": "hub",
      "config_flow": false
    },
    "prusalink": {
      "name": "PrusaLink",
      "integration_type": "hub",
      "config_flow": true,
      "iot_class": "local_polling"
    },
    "pse": {
      "name": "Puget Sound Energy (PSE)",
      "integration_type": "virtual",
      "supported_by": "opower"
    },
    "psoklahoma": {
      "name": "Public Service Company of Oklahoma (PSO)",
      "integration_type": "virtual",
      "supported_by": "opower"
    },
    "pterodactyl": {
      "name": "Pterodactyl",
      "integration_type": "hub",
      "config_flow": true,
      "iot_class": "local_polling"
    },
    "pulseaudio_loopback": {
      "name": "PulseAudio Loopback",
      "integration_type": "hub",
      "config_flow": false,
      "iot_class": "local_polling"
    },
    "pure_energie": {
      "name": "Pure Energie",
      "integration_type": "hub",
      "config_flow": true,
      "iot_class": "local_polling"
    },
    "purpleair": {
      "name": "PurpleAir",
      "integration_type": "hub",
      "config_flow": true,
      "iot_class": "cloud_polling"
    },
    "push": {
      "name": "Push",
      "integration_type": "hub",
      "config_flow": false,
      "iot_class": "local_push"
    },
    "pushbullet": {
      "name": "Pushbullet",
      "integration_type": "hub",
      "config_flow": true,
      "iot_class": "cloud_polling"
    },
    "pushover": {
      "name": "Pushover",
      "integration_type": "hub",
      "config_flow": true,
      "iot_class": "cloud_push"
    },
    "pushsafer": {
      "name": "Pushsafer",
      "integration_type": "hub",
      "config_flow": false,
      "iot_class": "cloud_push"
    },
    "pvoutput": {
      "name": "PVOutput",
      "integration_type": "device",
      "config_flow": true,
      "iot_class": "cloud_polling"
    },
    "pvpc_hourly_pricing": {
      "name": "Spain electricity hourly pricing (PVPC)",
      "integration_type": "hub",
      "config_flow": true,
      "iot_class": "cloud_polling"
    },
    "pyload": {
      "name": "pyLoad",
      "integration_type": "service",
      "config_flow": true,
      "iot_class": "local_polling"
    },
    "python_script": {
      "name": "Python Scripts",
      "integration_type": "hub",
      "config_flow": false
    },
    "qbittorrent": {
      "name": "qBittorrent",
      "integration_type": "service",
      "config_flow": true,
      "iot_class": "local_polling"
    },
    "qbus": {
      "name": "Qbus",
      "integration_type": "hub",
      "config_flow": true,
      "iot_class": "local_push"
    },
    "qingping": {
      "name": "Qingping",
      "integration_type": "hub",
      "config_flow": true,
      "iot_class": "local_push"
    },
    "qld_bushfire": {
      "name": "Queensland Bushfire Alert",
      "integration_type": "service",
      "config_flow": false,
      "iot_class": "cloud_polling"
    },
    "qnap": {
      "name": "QNAP",
      "integrations": {
        "qnap": {
          "integration_type": "device",
          "config_flow": true,
          "iot_class": "local_polling",
          "name": "QNAP"
        },
        "qnap_qsw": {
          "integration_type": "hub",
          "config_flow": true,
          "iot_class": "local_polling",
          "name": "QNAP QSW"
        }
      }
    },
    "qrcode": {
      "name": "QR Code",
      "integration_type": "hub",
      "config_flow": false,
      "iot_class": "calculated"
    },
    "quadrafire": {
      "name": "Quadra-Fire",
      "integration_type": "virtual",
      "supported_by": "intellifire"
    },
    "quantum_gateway": {
      "name": "Quantum Gateway",
      "integration_type": "hub",
      "config_flow": false,
      "iot_class": "local_polling"
    },
    "qvr_pro": {
      "name": "QVR Pro",
      "integration_type": "hub",
      "config_flow": false,
      "iot_class": "local_polling"
    },
    "qwikswitch": {
      "name": "QwikSwitch QSUSB",
      "integration_type": "hub",
      "config_flow": false,
      "iot_class": "local_push"
    },
    "rabbitair": {
      "name": "Rabbit Air",
      "integration_type": "hub",
      "config_flow": true,
      "iot_class": "local_polling"
    },
    "rachio": {
      "name": "Rachio",
      "integration_type": "hub",
      "config_flow": true,
      "iot_class": "cloud_push"
    },
    "radarr": {
      "name": "Radarr",
      "integration_type": "service",
      "config_flow": true,
      "iot_class": "local_polling"
    },
    "radio_browser": {
      "name": "Radio Browser",
      "integration_type": "service",
      "config_flow": true,
      "iot_class": "cloud_polling",
      "single_config_entry": true
    },
    "radiotherm": {
      "name": "Radio Thermostat",
      "integration_type": "hub",
      "config_flow": true,
      "iot_class": "local_polling"
    },
    "rainbird": {
      "name": "Rain Bird",
      "integration_type": "hub",
      "config_flow": true,
      "iot_class": "local_polling"
    },
    "rainforest_automation": {
      "name": "Rainforest Automation",
      "integrations": {
        "rainforest_eagle": {
          "integration_type": "hub",
          "config_flow": true,
          "iot_class": "local_polling",
          "name": "Rainforest Eagle"
        },
        "rainforest_raven": {
          "integration_type": "hub",
          "config_flow": true,
          "iot_class": "local_polling",
          "name": "Rainforest RAVEn"
        }
      }
    },
    "rainmachine": {
      "name": "RainMachine",
      "integration_type": "device",
      "config_flow": true,
      "iot_class": "local_polling"
    },
    "rapt_ble": {
      "name": "RAPT Bluetooth",
      "integration_type": "hub",
      "config_flow": true,
      "iot_class": "local_push"
    },
    "raspberry_pi": {
      "name": "Raspberry Pi",
      "integrations": {
        "raspberry_pi": {
          "integration_type": "hardware",
          "config_flow": false,
          "name": "Raspberry Pi"
        },
        "rpi_power": {
          "integration_type": "hub",
          "config_flow": true,
          "iot_class": "local_polling"
        },
        "remote_rpi_gpio": {
          "integration_type": "hub",
          "config_flow": false,
          "iot_class": "local_push",
          "name": "Raspberry Pi Remote GPIO"
        }
      }
    },
    "raspyrfm": {
      "name": "RaspyRFM",
      "integration_type": "hub",
      "config_flow": false,
      "iot_class": "assumed_state"
    },
    "raven_rock_mfg": {
      "name": "Raven Rock MFG",
      "integration_type": "virtual",
      "supported_by": "motion_blinds"
    },
    "rdw": {
      "name": "RDW",
      "integration_type": "service",
      "config_flow": true,
      "iot_class": "cloud_polling"
    },
    "recollect_waste": {
      "name": "ReCollect Waste",
      "integration_type": "service",
      "config_flow": true,
      "iot_class": "cloud_polling"
    },
    "recswitch": {
      "name": "Ankuoo REC Switch",
      "integration_type": "hub",
      "config_flow": false,
      "iot_class": "local_polling"
    },
    "reddit": {
      "name": "Reddit",
      "integration_type": "hub",
      "config_flow": false,
      "iot_class": "cloud_polling"
    },
    "refoss": {
      "name": "Refoss",
      "integration_type": "hub",
      "config_flow": true,
      "iot_class": "local_polling",
      "single_config_entry": true
    },
    "rehlko": {
      "name": "Rehlko",
      "integration_type": "hub",
      "config_flow": true,
      "iot_class": "cloud_polling"
    },
    "rejseplanen": {
      "name": "Rejseplanen",
      "integration_type": "hub",
      "config_flow": false,
      "iot_class": "cloud_polling"
    },
    "remember_the_milk": {
      "name": "Remember The Milk",
      "integration_type": "hub",
      "config_flow": false,
      "iot_class": "cloud_push"
    },
    "remote_calendar": {
      "integration_type": "service",
      "config_flow": true,
      "iot_class": "cloud_polling"
    },
    "renault": {
      "name": "Renault",
      "integration_type": "hub",
      "config_flow": true,
      "iot_class": "cloud_polling"
    },
    "renson": {
      "name": "Renson",
      "integration_type": "hub",
      "config_flow": true,
      "iot_class": "local_polling"
    },
    "reolink": {
      "name": "Reolink",
      "integration_type": "hub",
      "config_flow": true,
      "iot_class": "local_push"
    },
    "repetier": {
      "name": "Repetier-Server",
      "integration_type": "hub",
      "config_flow": false,
      "iot_class": "local_polling"
    },
    "rest": {
      "name": "RESTful",
      "integration_type": "service",
      "config_flow": false,
      "iot_class": "local_polling"
    },
    "rest_command": {
      "name": "RESTful Command",
      "integration_type": "hub",
      "config_flow": false,
      "iot_class": "local_push"
    },
    "rexel": {
      "name": "Rexel Energeasy Connect",
      "integration_type": "virtual",
      "supported_by": "overkiz"
    },
    "rflink": {
      "name": "RFLink",
      "integration_type": "hub",
      "config_flow": false,
      "iot_class": "assumed_state"
    },
    "rfxtrx": {
      "name": "RFXCOM RFXtrx",
      "integration_type": "hub",
      "config_flow": true,
      "iot_class": "local_push"
    },
    "rhasspy": {
      "name": "Rhasspy",
      "integration_type": "hub",
      "config_flow": true,
      "iot_class": "local_push",
      "single_config_entry": true
    },
    "ridwell": {
      "name": "Ridwell",
      "integration_type": "service",
      "config_flow": true,
      "iot_class": "cloud_polling"
    },
    "ring": {
      "name": "Ring",
      "integration_type": "hub",
      "config_flow": true,
      "iot_class": "cloud_polling"
    },
    "ripple": {
      "name": "Ripple",
      "integration_type": "hub",
      "config_flow": false,
      "iot_class": "cloud_polling"
    },
    "risco": {
      "name": "Risco",
      "integration_type": "hub",
      "config_flow": true,
      "iot_class": "local_push"
    },
    "rituals_perfume_genie": {
      "name": "Rituals Perfume Genie",
      "integration_type": "hub",
      "config_flow": true,
      "iot_class": "cloud_polling"
    },
    "rmvtransport": {
      "name": "RMV",
      "integration_type": "hub",
      "config_flow": false,
      "iot_class": "cloud_polling"
    },
    "roborock": {
      "name": "Roborock",
      "integration_type": "hub",
      "config_flow": true,
      "iot_class": "local_polling"
    },
    "rocketchat": {
      "name": "Rocket.Chat",
      "integration_type": "hub",
      "config_flow": false,
      "iot_class": "cloud_push"
    },
    "roku": {
      "name": "Roku",
      "integration_type": "device",
      "config_flow": true,
      "iot_class": "local_polling"
    },
    "romy": {
      "name": "ROMY Vacuum Cleaner",
      "integration_type": "hub",
      "config_flow": true,
      "iot_class": "local_polling"
    },
    "roomba": {
      "name": "iRobot Roomba and Braava",
      "integration_type": "hub",
      "config_flow": true,
      "iot_class": "local_push"
    },
    "roon": {
      "name": "RoonLabs music player",
      "integration_type": "hub",
      "config_flow": true,
      "iot_class": "local_push"
    },
    "roth": {
      "name": "Roth",
      "integrations": {
        "touchline": {
          "integration_type": "hub",
          "config_flow": false,
          "iot_class": "local_polling",
          "name": "Roth Touchline"
        },
        "touchline_sl": {
          "integration_type": "hub",
          "config_flow": true,
          "iot_class": "cloud_polling",
          "name": "Roth Touchline SL"
        }
      }
    },
    "route_b_smart_meter": {
      "name": "Smart Meter B Route",
      "integration_type": "device",
      "config_flow": true,
      "iot_class": "local_polling"
    },
    "rova": {
      "name": "ROVA",
      "integration_type": "hub",
      "config_flow": true,
      "iot_class": "cloud_polling"
    },
    "rss_feed_template": {
      "name": "RSS Feed Template",
      "integration_type": "hub",
      "config_flow": false,
      "iot_class": "local_push"
    },
    "rtorrent": {
      "name": "rTorrent",
      "integration_type": "hub",
      "config_flow": false,
      "iot_class": "local_polling"
    },
    "ruckus_unleashed": {
      "name": "Ruckus",
      "integration_type": "hub",
      "config_flow": true,
      "iot_class": "local_polling"
    },
    "russound": {
      "name": "Russound",
      "integrations": {
        "russound_rio": {
          "integration_type": "hub",
          "config_flow": true,
          "iot_class": "local_push",
          "name": "Russound RIO"
        },
        "russound_rnet": {
          "integration_type": "hub",
          "config_flow": false,
          "iot_class": "local_polling",
          "name": "Russound RNET"
        }
      }
    },
    "ruuvi": {
      "name": "Ruuvi",
      "integrations": {
        "ruuvi_gateway": {
          "integration_type": "hub",
          "config_flow": true,
          "iot_class": "local_polling",
          "name": "Ruuvi Gateway"
        },
        "ruuvitag_ble": {
          "integration_type": "hub",
          "config_flow": true,
          "iot_class": "local_push",
          "name": "Ruuvi BLE"
        }
      }
    },
    "rympro": {
      "name": "Read Your Meter Pro",
      "integration_type": "hub",
      "config_flow": true,
      "iot_class": "cloud_polling"
    },
    "sabnzbd": {
      "name": "SABnzbd",
      "integration_type": "hub",
      "config_flow": true,
      "iot_class": "local_polling"
    },
    "saj": {
      "name": "SAJ Solar Inverter",
      "integration_type": "hub",
      "config_flow": false,
      "iot_class": "local_polling"
    },
    "samsam": {
      "name": "SamSam",
      "integration_type": "virtual",
      "supported_by": "energyzero"
    },
    "samsung": {
      "name": "Samsung",
      "integrations": {
        "familyhub": {
          "integration_type": "hub",
          "config_flow": false,
          "iot_class": "local_polling",
          "name": "Samsung Family Hub"
        },
        "samsungtv": {
          "integration_type": "device",
          "config_flow": true,
          "iot_class": "local_push",
          "name": "Samsung Smart TV"
        },
        "syncthru": {
          "integration_type": "hub",
          "config_flow": true,
          "iot_class": "local_polling",
          "name": "Samsung SyncThru Printer"
        }
      }
    },
    "sanix": {
      "name": "Sanix",
      "integration_type": "hub",
      "config_flow": true,
      "iot_class": "cloud_polling"
    },
    "satel_integra": {
      "name": "Satel Integra",
      "integration_type": "device",
      "config_flow": true,
      "iot_class": "local_push"
    },
    "saunum": {
      "name": "Saunum",
      "integration_type": "device",
      "config_flow": true,
      "iot_class": "local_polling"
    },
    "schlage": {
      "name": "Schlage",
      "integration_type": "hub",
      "config_flow": true,
      "iot_class": "cloud_polling"
    },
    "schluter": {
      "name": "Schluter",
      "integration_type": "hub",
      "config_flow": false,
      "iot_class": "cloud_polling"
    },
    "scl": {
      "name": "Seattle City Light (SCL)",
      "integration_type": "virtual",
      "supported_by": "opower"
    },
    "scrape": {
      "name": "Scrape",
      "integration_type": "hub",
      "config_flow": true,
      "iot_class": "cloud_polling"
    },
    "screenaway": {
      "name": "ScreenAway",
      "integration_type": "virtual",
      "supported_by": "motion_blinds"
    },
    "screenlogic": {
      "name": "Pentair ScreenLogic",
      "integration_type": "hub",
      "config_flow": true,
      "iot_class": "local_push"
    },
    "scsgate": {
      "name": "SCSGate",
      "integration_type": "hub",
      "config_flow": false,
      "iot_class": "local_polling"
    },
    "season": {
      "integration_type": "service",
      "config_flow": true,
      "iot_class": "local_polling"
    },
    "sendgrid": {
      "name": "SendGrid",
      "integration_type": "hub",
      "config_flow": false,
      "iot_class": "cloud_push"
    },
    "sense": {
      "name": "Sense",
      "integration_type": "hub",
      "config_flow": true,
      "iot_class": "cloud_polling"
    },
    "sensibo": {
      "name": "Sensibo",
      "integration_type": "hub",
      "config_flow": true,
      "iot_class": "cloud_polling"
    },
    "sensirion_ble": {
      "name": "Sensirion BLE",
      "integration_type": "hub",
      "config_flow": true,
      "iot_class": "local_push"
    },
    "sensorblue": {
      "name": "SensorBlue",
      "integration_type": "virtual",
      "supported_by": "thermobeacon"
    },
    "sensorpro": {
      "name": "SensorPro",
      "integration_type": "hub",
      "config_flow": true,
      "iot_class": "local_push"
    },
    "sensorpush": {
      "name": "SensorPush",
      "integrations": {
        "sensorpush": {
          "integration_type": "hub",
          "config_flow": true,
          "iot_class": "local_push",
          "name": "SensorPush"
        },
        "sensorpush_cloud": {
          "integration_type": "hub",
          "config_flow": true,
          "iot_class": "cloud_polling",
          "name": "SensorPush Cloud"
        }
      }
    },
    "sensoterra": {
      "name": "Sensoterra",
      "integration_type": "hub",
      "config_flow": true,
      "iot_class": "cloud_polling"
    },
    "sentry": {
      "name": "Sentry",
      "integration_type": "service",
      "config_flow": true,
      "iot_class": "cloud_polling"
    },
    "senz": {
      "name": "nVent RAYCHEM SENZ",
      "integration_type": "hub",
      "config_flow": true,
      "iot_class": "cloud_polling"
    },
    "serial": {
      "name": "Serial",
      "integration_type": "hub",
      "config_flow": false,
      "iot_class": "local_polling"
    },
    "serial_pm": {
      "name": "Serial Particulate Matter",
      "integration_type": "hub",
      "config_flow": false,
      "iot_class": "local_polling"
    },
    "sesame": {
      "name": "Sesame Smart Lock",
      "integration_type": "hub",
      "config_flow": false,
      "iot_class": "cloud_polling"
    },
    "seven_segments": {
      "name": "Seven Segments OCR",
      "integration_type": "hub",
      "config_flow": false,
      "iot_class": "local_polling"
    },
    "seventeentrack": {
      "name": "17TRACK",
      "integration_type": "service",
      "config_flow": true,
      "iot_class": "cloud_polling"
    },
    "sfr_box": {
      "name": "SFR Box",
      "integration_type": "device",
      "config_flow": true,
      "iot_class": "local_polling"
    },
    "sftp_storage": {
      "name": "SFTP Storage",
      "integration_type": "service",
      "config_flow": true,
      "iot_class": "local_polling"
    },
    "sharkiq": {
      "name": "Shark IQ",
      "integration_type": "hub",
      "config_flow": true,
      "iot_class": "cloud_polling"
    },
    "shell_command": {
      "name": "Shell Command",
      "integration_type": "hub",
      "config_flow": false,
      "iot_class": "local_push"
    },
    "shelly": {
      "name": "shelly",
      "integrations": {
        "shelly": {
          "integration_type": "device",
          "config_flow": true,
          "iot_class": "local_push",
          "name": "Shelly"
        }
      },
      "iot_standards": [
        "zwave"
      ]
    },
    "shodan": {
      "name": "Shodan",
      "integration_type": "hub",
      "config_flow": false,
      "iot_class": "cloud_polling"
    },
    "shopping_list": {
      "integration_type": "hub",
      "config_flow": true,
      "iot_class": "local_push"
    },
    "sia": {
      "name": "SIA Alarm Systems",
      "integration_type": "hub",
      "config_flow": true,
      "iot_class": "local_push"
    },
    "siemens": {
      "name": "Siemens",
      "integration_type": "virtual",
      "supported_by": "home_connect"
    },
    "sigfox": {
      "name": "Sigfox",
      "integration_type": "hub",
      "config_flow": false,
      "iot_class": "cloud_polling"
    },
    "sighthound": {
      "name": "Sighthound",
      "integration_type": "hub",
      "config_flow": false,
      "iot_class": "cloud_polling"
    },
    "signal_messenger": {
      "name": "Signal Messenger",
      "integration_type": "hub",
      "config_flow": false,
      "iot_class": "cloud_push"
    },
    "simplefin": {
      "name": "SimpleFin",
      "integration_type": "service",
      "config_flow": true,
      "iot_class": "cloud_polling"
    },
    "simplepush": {
      "name": "Simplepush",
      "integration_type": "hub",
      "config_flow": true,
      "iot_class": "cloud_polling"
    },
    "simplisafe": {
      "name": "SimpliSafe",
      "integration_type": "hub",
      "config_flow": true,
      "iot_class": "cloud_polling"
    },
    "simply_automated": {
      "name": "Simply Automated",
      "integration_type": "virtual",
      "supported_by": "upb"
    },
    "simu": {
      "name": "SIMU LiveIn2",
      "integration_type": "virtual",
      "supported_by": "overkiz"
    },
    "sinch": {
      "name": "Sinch SMS",
      "integration_type": "hub",
      "config_flow": false,
      "iot_class": "cloud_push"
    },
    "sisyphus": {
      "name": "Sisyphus",
      "integration_type": "hub",
      "config_flow": false,
      "iot_class": "local_push"
    },
    "sky": {
      "name": "Sky",
      "integrations": {
        "sky_hub": {
          "integration_type": "hub",
          "config_flow": false,
          "iot_class": "local_polling",
          "name": "Sky Hub"
        },
        "sky_remote": {
          "integration_type": "device",
          "config_flow": true,
          "iot_class": "assumed_state",
          "name": "Sky Remote Control"
        }
      }
    },
    "skybeacon": {
      "name": "Skybeacon",
      "integration_type": "hub",
      "config_flow": false,
      "iot_class": "local_polling"
    },
    "skybell": {
      "name": "SkyBell",
      "integration_type": "hub",
      "config_flow": true,
      "iot_class": "cloud_polling"
    },
    "slack": {
      "name": "Slack",
      "integration_type": "service",
      "config_flow": true,
      "iot_class": "cloud_push"
    },
    "sleep_as_android": {
      "name": "Sleep as Android",
      "integration_type": "service",
      "config_flow": true,
      "iot_class": "local_push"
    },
    "sleepiq": {
      "name": "SleepIQ",
      "integration_type": "hub",
      "config_flow": true,
      "iot_class": "cloud_polling"
    },
    "slide": {
      "name": "Slide",
      "integrations": {
        "slide": {
          "integration_type": "hub",
          "config_flow": false,
          "iot_class": "cloud_polling",
          "name": "Slide"
        },
        "slide_local": {
          "integration_type": "device",
          "config_flow": true,
          "iot_class": "local_polling",
          "name": "Slide Local"
        }
      }
    },
    "slimproto": {
      "name": "SlimProto (Squeezebox players)",
      "integration_type": "hub",
      "config_flow": true,
      "iot_class": "local_push"
    },
    "sma": {
      "name": "SMA Solar",
      "integration_type": "device",
      "config_flow": true,
      "iot_class": "local_polling"
    },
    "smappee": {
      "name": "Smappee",
      "integration_type": "hub",
      "config_flow": true,
      "iot_class": "cloud_polling"
    },
    "smarla": {
      "name": "Swing2Sleep Smarla",
      "integration_type": "device",
      "config_flow": true,
      "iot_class": "cloud_push"
    },
    "smart_blinds": {
      "name": "Smartblinds",
      "integration_type": "virtual",
      "supported_by": "motion_blinds"
    },
    "smart_home": {
      "name": "Smart Home",
      "integration_type": "virtual",
      "supported_by": "motion_blinds"
    },
    "smart_meter_texas": {
      "name": "Smart Meter Texas",
      "integration_type": "hub",
      "config_flow": true,
      "iot_class": "cloud_polling"
    },
    "smart_rollos": {
      "name": "Smart Rollos",
      "integration_type": "virtual",
      "supported_by": "motion_blinds"
    },
    "smarther": {
      "name": "Smarther",
      "integration_type": "virtual",
      "supported_by": "netatmo"
    },
    "smartthings": {
      "name": "SmartThings",
      "integration_type": "hub",
      "config_flow": true,
      "iot_class": "cloud_push"
    },
    "smarttub": {
      "name": "SmartTub",
      "integration_type": "hub",
      "config_flow": true,
      "iot_class": "cloud_polling"
    },
    "smarty": {
      "name": "Salda Smarty",
      "integration_type": "hub",
      "config_flow": true,
      "iot_class": "local_polling"
    },
    "smhi": {
      "name": "SMHI",
      "integration_type": "hub",
      "config_flow": true,
      "iot_class": "cloud_polling"
    },
    "smlight": {
      "name": "SMLIGHT SLZB",
      "integration_type": "device",
      "config_flow": true,
      "iot_class": "local_push"
    },
    "smtp": {
      "name": "SMTP",
      "integration_type": "hub",
      "config_flow": false,
      "iot_class": "cloud_push"
    },
    "smud": {
      "name": "Sacramento Municipal Utility District (SMUD)",
      "integration_type": "virtual",
      "supported_by": "opower"
    },
    "snapcast": {
      "name": "Snapcast",
      "integration_type": "hub",
      "config_flow": true,
      "iot_class": "local_push"
    },
    "snmp": {
      "name": "SNMP",
      "integration_type": "hub",
      "config_flow": false,
      "iot_class": "local_polling"
    },
    "snoo": {
      "name": "Happiest Baby Snoo",
      "integration_type": "hub",
      "config_flow": true,
      "iot_class": "cloud_push"
    },
    "snooz": {
      "name": "Snooz",
      "integration_type": "hub",
      "config_flow": true,
      "iot_class": "local_push"
    },
    "solaredge": {
      "name": "SolarEdge",
      "integrations": {
        "solaredge": {
          "integration_type": "device",
          "config_flow": true,
          "iot_class": "cloud_polling",
          "name": "SolarEdge"
        },
        "solaredge_local": {
          "integration_type": "hub",
          "config_flow": false,
          "iot_class": "local_polling",
          "name": "SolarEdge Local"
        }
      }
    },
    "solarlog": {
      "name": "Solar-Log",
      "integration_type": "hub",
      "config_flow": true,
      "iot_class": "local_polling"
    },
    "solax": {
      "name": "SolaX Power",
      "integration_type": "hub",
      "config_flow": true,
      "iot_class": "local_polling"
    },
    "soma": {
      "name": "Soma Connect",
      "integration_type": "hub",
      "config_flow": true,
      "iot_class": "local_polling"
    },
    "somfy": {
      "name": "Somfy",
      "integration_type": "virtual",
      "supported_by": "overkiz"
    },
    "somfy_mylink": {
      "name": "Somfy MyLink",
      "integration_type": "hub",
      "config_flow": true,
      "iot_class": "assumed_state"
    },
    "sonarr": {
      "name": "Sonarr",
      "integration_type": "hub",
      "config_flow": true,
      "iot_class": "local_polling"
    },
    "sonos": {
      "name": "Sonos",
      "integration_type": "hub",
      "config_flow": true,
      "iot_class": "local_push"
    },
    "sony": {
      "name": "Sony",
      "integrations": {
        "braviatv": {
          "integration_type": "device",
          "config_flow": true,
          "iot_class": "local_polling",
          "name": "Sony Bravia TV"
        },
        "ps4": {
          "integration_type": "hub",
          "config_flow": true,
          "iot_class": "local_polling",
          "name": "Sony PlayStation 4"
        },
        "sony_projector": {
          "integration_type": "hub",
          "config_flow": false,
          "iot_class": "local_polling",
          "name": "Sony Projector"
        },
        "songpal": {
          "integration_type": "hub",
          "config_flow": true,
          "iot_class": "local_push",
          "name": "Sony Songpal"
        },
        "playstation_network": {
          "integration_type": "service",
          "config_flow": true,
          "iot_class": "cloud_polling",
          "name": "PlayStation Network"
        }
      }
    },
    "soundtouch": {
      "name": "Bose SoundTouch",
      "integration_type": "hub",
      "config_flow": true,
      "iot_class": "local_polling"
    },
    "spaceapi": {
      "name": "Space API",
      "integration_type": "hub",
      "config_flow": false,
      "iot_class": "cloud_polling"
    },
    "spc": {
      "name": "Vanderbilt SPC",
      "integration_type": "hub",
      "config_flow": false,
      "iot_class": "local_push"
    },
    "speedtestdotnet": {
      "name": "Speedtest.net",
      "integration_type": "service",
      "config_flow": true,
      "iot_class": "cloud_polling"
    },
    "splunk": {
      "name": "Splunk",
      "integration_type": "hub",
      "config_flow": false,
      "iot_class": "local_push"
    },
    "spotify": {
      "name": "Spotify",
      "integration_type": "service",
      "config_flow": true,
      "iot_class": "cloud_polling"
    },
    "sql": {
      "name": "SQL",
      "integration_type": "hub",
      "config_flow": true,
      "iot_class": "local_polling"
    },
    "srp_energy": {
      "name": "SRP Energy",
      "integration_type": "hub",
      "config_flow": true,
      "iot_class": "cloud_polling"
    },
    "starline": {
      "name": "StarLine",
      "integration_type": "hub",
      "config_flow": true,
      "iot_class": "cloud_polling"
    },
    "starlingbank": {
      "name": "Starling Bank",
      "integration_type": "hub",
      "config_flow": false,
      "iot_class": "cloud_polling"
    },
    "starlink": {
      "name": "Starlink",
      "integration_type": "hub",
      "config_flow": true,
      "iot_class": "local_polling"
    },
    "startca": {
      "name": "Start.ca",
      "integration_type": "hub",
      "config_flow": false,
      "iot_class": "cloud_polling"
    },
    "statsd": {
      "name": "StatsD",
      "integration_type": "hub",
      "config_flow": false,
      "iot_class": "local_push"
    },
    "steam_online": {
      "name": "Steam",
      "integration_type": "service",
      "config_flow": true,
      "iot_class": "cloud_polling"
    },
    "steamist": {
      "name": "Steamist",
      "integration_type": "hub",
      "config_flow": true,
      "iot_class": "local_polling"
    },
    "stiebel_eltron": {
      "name": "STIEBEL ELTRON",
      "integration_type": "hub",
      "config_flow": true,
      "iot_class": "local_polling"
    },
    "stookwijzer": {
      "name": "Stookwijzer",
      "integration_type": "service",
      "config_flow": true,
      "iot_class": "cloud_polling"
    },
    "streamlabswater": {
      "name": "StreamLabs",
      "integration_type": "hub",
      "config_flow": true,
      "iot_class": "cloud_polling"
    },
    "subaru": {
      "name": "Subaru",
      "integration_type": "hub",
      "config_flow": true,
      "iot_class": "cloud_polling"
    },
    "suez_water": {
      "name": "Suez Water",
      "integration_type": "hub",
      "config_flow": true,
      "iot_class": "cloud_polling"
    },
    "sun": {
      "integration_type": "hub",
      "config_flow": true,
      "iot_class": "calculated",
      "single_config_entry": true
    },
    "sunricher_dali": {
      "name": "Sunricher DALI",
      "integration_type": "hub",
      "config_flow": true,
      "iot_class": "local_push"
    },
    "sunweg": {
      "name": "Sun WEG",
      "integration_type": "hub",
      "config_flow": true,
      "iot_class": "cloud_polling"
    },
    "supervisord": {
      "name": "Supervisord",
      "integration_type": "hub",
      "config_flow": false,
      "iot_class": "local_polling"
    },
    "supla": {
      "name": "SUPLA",
      "integration_type": "hub",
      "config_flow": false,
      "iot_class": "cloud_polling"
    },
    "surepetcare": {
      "name": "Sure Petcare",
      "integration_type": "hub",
      "config_flow": true,
      "iot_class": "cloud_polling"
    },
    "swepco": {
      "name": "Southwestern Electric Power Company (SWEPCO)",
      "integration_type": "virtual",
      "supported_by": "opower"
    },
    "swiss_hydrological_data": {
      "name": "Swiss Hydrological Data",
      "integration_type": "hub",
      "config_flow": false,
      "iot_class": "cloud_polling"
    },
    "swiss_public_transport": {
      "name": "Swiss public transport",
      "integration_type": "hub",
      "config_flow": true,
      "iot_class": "cloud_polling"
    },
    "swisscom": {
      "name": "Swisscom Internet-Box",
      "integration_type": "hub",
      "config_flow": false,
      "iot_class": "local_polling"
    },
    "switchbee": {
      "name": "SwitchBee",
      "integration_type": "hub",
      "config_flow": true,
      "iot_class": "local_push"
    },
    "switchbot": {
      "name": "SwitchBot",
      "integrations": {
        "switchbot": {
          "integration_type": "device",
          "config_flow": true,
          "iot_class": "local_push",
          "name": "SwitchBot Bluetooth"
        },
        "switchbot_cloud": {
          "integration_type": "hub",
          "config_flow": true,
          "iot_class": "cloud_polling",
          "name": "SwitchBot Cloud"
        }
      },
      "iot_standards": [
        "matter"
      ]
    },
    "switcher_kis": {
      "name": "Switcher",
      "integration_type": "hub",
      "config_flow": true,
      "iot_class": "local_push",
      "single_config_entry": true
    },
    "switchmate": {
      "name": "Switchmate SimplySmart Home",
      "integration_type": "hub",
      "config_flow": false,
      "iot_class": "local_polling"
    },
    "syncthing": {
      "name": "Syncthing",
      "integration_type": "hub",
      "config_flow": true,
      "iot_class": "local_polling"
    },
    "synology": {
      "name": "Synology",
      "integrations": {
        "synology_chat": {
          "integration_type": "hub",
          "config_flow": false,
          "iot_class": "cloud_push",
          "name": "Synology Chat"
        },
        "synology_dsm": {
          "integration_type": "device",
          "config_flow": true,
          "iot_class": "local_polling",
          "name": "Synology DSM"
        },
        "synology_srm": {
          "integration_type": "hub",
          "config_flow": false,
          "iot_class": "local_polling",
          "name": "Synology SRM"
        }
      }
    },
    "syslog": {
      "name": "Syslog",
      "integration_type": "hub",
      "config_flow": false,
      "iot_class": "local_push"
    },
    "system_bridge": {
      "name": "System Bridge",
      "integration_type": "device",
      "config_flow": true,
      "iot_class": "local_push"
    },
    "systemmonitor": {
      "name": "System Monitor",
      "integration_type": "hub",
      "config_flow": true,
      "iot_class": "local_push",
      "single_config_entry": true
    },
    "tado": {
      "name": "Tado",
      "integration_type": "hub",
      "config_flow": true,
      "iot_class": "cloud_polling"
    },
    "tailscale": {
      "name": "Tailscale",
      "integration_type": "hub",
      "config_flow": true,
      "iot_class": "cloud_polling"
    },
    "tailwind": {
      "name": "Tailwind",
      "integration_type": "device",
      "config_flow": true,
      "iot_class": "local_polling"
    },
    "tami4": {
      "name": "Tami4 Edge / Edge+",
      "integration_type": "hub",
      "config_flow": true,
      "iot_class": "cloud_polling"
    },
    "tank_utility": {
      "name": "Tank Utility",
      "integration_type": "hub",
      "config_flow": false,
      "iot_class": "cloud_polling"
    },
    "tankerkoenig": {
      "name": "Tankerkoenig",
      "integration_type": "service",
      "config_flow": true,
      "iot_class": "cloud_polling"
    },
    "tapsaff": {
      "name": "Taps Aff",
      "integration_type": "hub",
      "config_flow": false,
      "iot_class": "local_polling"
    },
    "tasmota": {
      "name": "Tasmota",
      "integration_type": "hub",
      "config_flow": true,
      "iot_class": "local_push"
    },
    "tautulli": {
      "name": "Tautulli",
      "integration_type": "hub",
      "config_flow": true,
      "iot_class": "local_polling"
    },
    "tcp": {
      "name": "TCP",
      "integration_type": "hub",
      "config_flow": false,
      "iot_class": "local_polling"
    },
    "technove": {
      "name": "TechnoVE",
      "integration_type": "device",
      "config_flow": true,
      "iot_class": "local_polling"
    },
    "ted5000": {
      "name": "The Energy Detective TED5000",
      "integration_type": "hub",
      "config_flow": false,
      "iot_class": "local_polling"
    },
    "tedee": {
      "name": "Tedee",
      "integration_type": "hub",
      "config_flow": true,
      "iot_class": "local_push"
    },
    "telegram": {
      "name": "Telegram",
      "integrations": {
        "telegram": {
          "integration_type": "hub",
          "config_flow": false,
          "iot_class": "cloud_polling",
          "name": "Telegram"
        },
        "telegram_bot": {
          "integration_type": "hub",
          "config_flow": true,
          "iot_class": "cloud_push",
          "name": "Telegram bot"
        }
      }
    },
    "telldus": {
      "name": "Telldus",
      "integrations": {
        "tellduslive": {
          "integration_type": "hub",
          "config_flow": true,
          "iot_class": "cloud_polling",
          "name": "Telldus Live"
        },
        "tellstick": {
          "integration_type": "hub",
          "config_flow": false,
          "iot_class": "assumed_state",
          "name": "TellStick"
        }
      }
    },
    "telnet": {
      "name": "Telnet",
      "integration_type": "hub",
      "config_flow": false,
      "iot_class": "local_polling"
    },
    "temper": {
      "name": "TEMPer",
      "integration_type": "hub",
      "config_flow": false,
      "iot_class": "local_polling"
    },
    "tesla": {
      "name": "Tesla",
      "integrations": {
        "powerwall": {
          "integration_type": "hub",
          "config_flow": true,
          "iot_class": "local_polling",
          "name": "Tesla Powerwall"
        },
        "tesla_wall_connector": {
          "integration_type": "hub",
          "config_flow": true,
          "iot_class": "local_polling",
          "name": "Tesla Wall Connector"
        },
        "tesla_fleet": {
          "integration_type": "hub",
          "config_flow": true,
          "iot_class": "cloud_polling",
          "name": "Tesla Fleet"
        }
      }
    },
    "teslemetry": {
      "name": "Teslemetry",
      "integration_type": "hub",
      "config_flow": true,
      "iot_class": "cloud_polling"
    },
    "tessie": {
      "name": "Tessie",
      "integration_type": "hub",
      "config_flow": true,
      "iot_class": "cloud_polling"
    },
    "tfiac": {
      "name": "Tfiac",
      "integration_type": "hub",
      "config_flow": false,
      "iot_class": "local_polling"
    },
    "thermador": {
      "name": "Thermador",
      "integration_type": "virtual",
      "supported_by": "home_connect"
    },
    "thermobeacon": {
      "name": "ThermoBeacon",
      "integration_type": "hub",
      "config_flow": true,
      "iot_class": "local_push"
    },
    "thermoplus": {
      "name": "ThermoPlus",
      "integration_type": "virtual",
      "supported_by": "thermobeacon"
    },
    "thermopro": {
      "name": "ThermoPro",
      "integration_type": "hub",
      "config_flow": true,
      "iot_class": "local_push"
    },
    "thermoworks_smoke": {
      "name": "ThermoWorks Smoke",
      "integration_type": "hub",
      "config_flow": false,
      "iot_class": "cloud_polling"
    },
    "thethingsnetwork": {
      "name": "The Things Network",
      "integration_type": "hub",
      "config_flow": true,
      "iot_class": "cloud_polling"
    },
    "thingspeak": {
      "name": "ThingSpeak",
      "integration_type": "hub",
      "config_flow": false,
      "iot_class": "cloud_push"
    },
    "thinkingcleaner": {
      "name": "Thinking Cleaner",
      "integration_type": "hub",
      "config_flow": false,
      "iot_class": "local_polling"
    },
    "third_reality": {
      "name": "Third Reality",
      "iot_standards": [
        "matter",
        "zigbee"
      ]
    },
    "thomson": {
      "name": "Thomson",
      "integration_type": "hub",
      "config_flow": false,
      "iot_class": "local_polling"
    },
    "thread": {
      "name": "Thread",
      "integration_type": "service",
      "config_flow": true,
      "iot_class": "local_polling",
      "single_config_entry": true
    },
    "tibber": {
      "name": "Tibber",
      "integration_type": "hub",
      "config_flow": true,
      "iot_class": "cloud_polling"
    },
    "tikteck": {
      "name": "Tikteck",
      "integration_type": "hub",
      "config_flow": false,
      "iot_class": "local_polling"
    },
    "tile": {
      "name": "Tile",
      "integration_type": "hub",
      "config_flow": true,
      "iot_class": "cloud_polling"
    },
    "tilt": {
      "name": "Tilt",
      "integrations": {
        "tilt_ble": {
          "integration_type": "hub",
          "config_flow": true,
          "iot_class": "local_push",
          "name": "Tilt Hydrometer BLE"
        },
        "tilt_pi": {
          "integration_type": "hub",
          "config_flow": true,
          "iot_class": "local_polling",
          "name": "Tilt Pi"
        }
      }
    },
    "time_date": {
      "integration_type": "service",
      "config_flow": true,
      "iot_class": "local_push"
    },
    "tmb": {
      "name": "Transports Metropolitans de Barcelona",
      "integration_type": "hub",
      "config_flow": false,
      "iot_class": "local_polling"
    },
    "todoist": {
      "name": "Todoist",
      "integration_type": "hub",
      "config_flow": true,
      "iot_class": "cloud_polling"
    },
    "togrill": {
      "name": "ToGrill",
      "integration_type": "hub",
      "config_flow": true,
      "iot_class": "local_push"
    },
    "tolo": {
      "name": "TOLO Sauna",
      "integration_type": "hub",
      "config_flow": true,
      "iot_class": "local_polling"
    },
    "tomato": {
      "name": "Tomato",
      "integration_type": "hub",
      "config_flow": false,
      "iot_class": "local_polling"
    },
    "tomorrowio": {
      "name": "Tomorrow.io",
      "integration_type": "service",
      "config_flow": true,
      "iot_class": "cloud_polling"
    },
    "toon": {
      "name": "Toon",
      "integration_type": "hub",
      "config_flow": true,
      "iot_class": "cloud_push"
    },
    "torque": {
      "name": "Torque",
      "integration_type": "hub",
      "config_flow": false,
      "iot_class": "local_push"
    },
    "totalconnect": {
      "name": "Total Connect",
      "integration_type": "hub",
      "config_flow": true,
      "iot_class": "cloud_polling"
    },
    "tplink": {
      "name": "TP-Link",
      "integrations": {
        "tplink": {
          "integration_type": "device",
          "config_flow": true,
          "iot_class": "local_polling",
          "name": "TP-Link Smart Home"
        },
        "tplink_omada": {
          "integration_type": "hub",
          "config_flow": true,
          "iot_class": "local_polling",
          "name": "TP-Link Omada"
        },
        "tplink_lte": {
          "integration_type": "hub",
          "config_flow": false,
          "iot_class": "local_polling",
          "name": "TP-Link LTE"
        },
        "tplink_tapo": {
          "integration_type": "virtual",
          "config_flow": false,
          "supported_by": "tplink",
          "name": "Tapo"
        }
      },
      "iot_standards": [
        "matter"
      ]
    },
    "traccar": {
      "name": "Traccar",
      "integrations": {
        "traccar": {
          "integration_type": "hub",
          "config_flow": true,
          "iot_class": "cloud_push",
          "name": "Traccar Client"
        },
        "traccar_server": {
          "integration_type": "hub",
          "config_flow": true,
          "iot_class": "local_push",
          "name": "Traccar Server"
        }
      }
    },
    "tractive": {
      "name": "Tractive",
      "integration_type": "device",
      "config_flow": true,
      "iot_class": "cloud_push"
    },
    "trafikverket": {
      "name": "Trafikverket",
      "integrations": {
        "trafikverket_camera": {
          "integration_type": "hub",
          "config_flow": true,
          "iot_class": "cloud_polling",
          "name": "Trafikverket Camera"
        },
        "trafikverket_ferry": {
          "integration_type": "hub",
          "config_flow": true,
          "iot_class": "cloud_polling",
          "name": "Trafikverket Ferry"
        },
        "trafikverket_train": {
          "integration_type": "hub",
          "config_flow": true,
          "iot_class": "cloud_polling",
          "name": "Trafikverket Train"
        },
        "trafikverket_weatherstation": {
          "integration_type": "hub",
          "config_flow": true,
          "iot_class": "cloud_polling",
          "name": "Trafikverket Weather Station"
        }
      }
    },
    "transmission": {
      "name": "Transmission",
      "integration_type": "service",
      "config_flow": true,
      "iot_class": "local_polling"
    },
    "transport_nsw": {
      "name": "Transport NSW",
      "integration_type": "hub",
      "config_flow": false,
      "iot_class": "cloud_polling"
    },
    "travisci": {
      "name": "Travis-CI",
      "integration_type": "hub",
      "config_flow": false,
      "iot_class": "cloud_polling"
    },
    "triggercmd": {
      "name": "TRIGGERcmd",
      "integration_type": "hub",
      "config_flow": true,
      "iot_class": "cloud_polling"
    },
    "tuya": {
      "name": "Tuya",
      "integration_type": "hub",
      "config_flow": true,
      "iot_class": "cloud_push"
    },
    "twentemilieu": {
      "name": "Twente Milieu",
      "integration_type": "service",
      "config_flow": true,
      "iot_class": "cloud_polling"
    },
    "twilio": {
      "name": "Twilio",
      "integrations": {
        "twilio": {
          "integration_type": "hub",
          "config_flow": true,
          "iot_class": "cloud_push",
          "name": "Twilio"
        },
        "twilio_call": {
          "integration_type": "hub",
          "config_flow": false,
          "iot_class": "cloud_push",
          "name": "Twilio Call"
        },
        "twilio_sms": {
          "integration_type": "hub",
          "config_flow": false,
          "iot_class": "cloud_push",
          "name": "Twilio SMS"
        }
      }
    },
    "twinkly": {
      "name": "Twinkly",
      "integration_type": "hub",
      "config_flow": true,
      "iot_class": "local_polling"
    },
    "twitch": {
      "name": "Twitch",
      "integration_type": "hub",
      "config_flow": true,
      "iot_class": "cloud_polling"
    },
    "twitter": {
      "name": "X",
      "integration_type": "hub",
      "config_flow": false,
      "iot_class": "cloud_push"
    },
    "u_tec": {
      "name": "U-tec",
      "integrations": {
        "ultraloq": {
          "integration_type": "virtual",
          "config_flow": false,
          "iot_standards": [
            "zwave"
          ],
          "name": "Ultraloq"
        }
      }
    },
    "ubiquiti": {
      "name": "Ubiquiti",
      "integrations": {
        "airos": {
          "integration_type": "device",
          "config_flow": true,
          "iot_class": "local_polling",
          "name": "Ubiquiti airOS"
        },
        "unifi": {
          "integration_type": "hub",
          "config_flow": true,
          "iot_class": "local_push",
          "name": "UniFi Network"
        },
        "unifi_direct": {
          "integration_type": "hub",
          "config_flow": false,
          "iot_class": "local_polling",
          "name": "UniFi AP"
        },
        "unifiled": {
          "integration_type": "hub",
          "config_flow": false,
          "iot_class": "local_polling",
          "name": "UniFi LED"
        },
        "unifiprotect": {
          "integration_type": "hub",
          "config_flow": true,
          "iot_class": "local_push",
          "name": "UniFi Protect"
        }
      }
    },
    "ubiwizz": {
      "name": "Ubiwizz",
      "integration_type": "virtual",
      "supported_by": "overkiz"
    },
    "ublockout": {
      "name": "Ublockout",
      "integration_type": "virtual",
      "supported_by": "motion_blinds"
    },
    "uk_transport": {
      "name": "UK Transport",
      "integration_type": "hub",
      "config_flow": false,
      "iot_class": "cloud_polling"
    },
    "ukraine_alarm": {
      "name": "Ukraine Alarm",
      "integration_type": "hub",
      "config_flow": true,
      "iot_class": "cloud_polling"
    },
    "universal": {
      "name": "Universal media player",
      "integration_type": "hub",
      "config_flow": false,
      "iot_class": "calculated"
    },
    "upb": {
      "name": "Universal Powerline Bus (UPB)",
      "integration_type": "hub",
      "config_flow": true,
      "iot_class": "local_push"
    },
    "upc_connect": {
      "name": "UPC Connect Box",
      "integration_type": "hub",
      "config_flow": false,
      "iot_class": "local_polling"
    },
    "upcloud": {
      "name": "UpCloud",
      "integration_type": "hub",
      "config_flow": true,
      "iot_class": "cloud_polling"
    },
    "upnp": {
      "name": "UPnP/IGD",
      "integration_type": "device",
      "config_flow": true,
      "iot_class": "local_polling"
    },
    "uprise_smart_shades": {
      "name": "Uprise Smart Shades",
      "integration_type": "virtual",
      "supported_by": "motion_blinds"
    },
    "uptime": {
      "integration_type": "service",
      "config_flow": true,
      "iot_class": "local_push",
      "single_config_entry": true
    },
    "uptime_kuma": {
      "name": "Uptime Kuma",
      "integration_type": "service",
      "config_flow": true,
      "iot_class": "cloud_polling"
    },
    "uptimerobot": {
      "name": "UptimeRobot",
      "integration_type": "hub",
      "config_flow": true,
      "iot_class": "cloud_polling"
    },
    "usgs_earthquakes_feed": {
      "name": "U.S. Geological Survey Earthquake Hazards (USGS)",
      "integration_type": "service",
      "config_flow": false,
      "iot_class": "cloud_polling"
    },
    "uvc": {
      "name": "Ubiquiti UniFi Video",
      "integration_type": "hub",
      "config_flow": false,
      "iot_class": "local_polling"
    },
    "v2c": {
      "name": "V2C",
      "integration_type": "hub",
      "config_flow": true,
      "iot_class": "local_polling"
    },
    "vagner_pool": {
      "name": "V\u00c1GNER POOL",
      "integration_type": "virtual",
      "supported_by": "pooldose"
    },
    "vallox": {
      "name": "Vallox",
      "integration_type": "hub",
      "config_flow": true,
      "iot_class": "local_polling"
    },
    "vasttrafik": {
      "name": "V\u00e4sttrafik",
      "integration_type": "hub",
      "config_flow": false,
      "iot_class": "cloud_polling"
    },
    "vegehub": {
      "integration_type": "hub",
      "config_flow": true,
      "iot_class": "local_push"
    },
    "velbus": {
      "name": "Velbus",
      "integration_type": "hub",
      "config_flow": true,
      "iot_class": "local_push"
    },
    "velux": {
      "name": "Velux",
      "integration_type": "hub",
      "config_flow": true,
      "iot_class": "local_polling"
    },
    "venstar": {
      "name": "Venstar",
      "integration_type": "hub",
      "config_flow": true,
      "iot_class": "local_polling"
    },
    "vera": {
      "name": "Vera",
      "integration_type": "hub",
      "config_flow": true,
      "iot_class": "local_polling"
    },
    "verisure": {
      "name": "Verisure",
      "integration_type": "hub",
      "config_flow": true,
      "iot_class": "cloud_polling"
    },
    "vermont_castings": {
      "name": "Vermont Castings",
      "integration_type": "virtual",
      "supported_by": "intellifire"
    },
    "versasense": {
      "name": "VersaSense",
      "integration_type": "hub",
      "config_flow": false,
      "iot_class": "local_polling"
    },
    "version": {
      "integration_type": "hub",
      "config_flow": true,
      "iot_class": "local_push"
    },
    "vesync": {
      "name": "VeSync",
      "integration_type": "hub",
      "config_flow": true,
      "iot_class": "cloud_polling"
    },
    "viaggiatreno": {
      "name": "Trenitalia ViaggiaTreno",
      "integration_type": "hub",
      "config_flow": false,
      "iot_class": "cloud_polling"
    },
    "vicare": {
      "name": "Viessmann ViCare",
      "integration_type": "hub",
      "config_flow": true,
      "iot_class": "cloud_polling"
    },
    "victron": {
      "name": "Victron",
      "integrations": {
        "victron_ble": {
          "integration_type": "device",
          "config_flow": true,
          "iot_class": "local_push",
          "name": "Victron BLE"
        },
        "victron_remote_monitoring": {
          "integration_type": "service",
          "config_flow": true,
          "iot_class": "cloud_polling",
          "name": "Victron Remote Monitoring"
        }
      }
    },
    "vilfo": {
      "name": "Vilfo Router",
      "integration_type": "hub",
      "config_flow": true,
      "iot_class": "local_polling"
    },
    "vivotek": {
      "name": "VIVOTEK",
      "integration_type": "hub",
      "config_flow": true,
      "iot_class": "local_polling"
    },
    "vizio": {
      "name": "VIZIO SmartCast",
      "integration_type": "device",
      "config_flow": true,
      "iot_class": "local_polling"
    },
    "vlc": {
      "name": "VideoLAN",
      "integrations": {
        "vlc": {
          "integration_type": "hub",
          "config_flow": false,
          "iot_class": "local_polling",
          "name": "VLC media player"
        },
        "vlc_telnet": {
          "integration_type": "hub",
          "config_flow": true,
          "iot_class": "local_polling",
          "name": "VLC media player via Telnet"
        }
      }
    },
    "vodafone_station": {
      "name": "Vodafone Station",
      "integration_type": "hub",
      "config_flow": true,
      "iot_class": "local_polling"
    },
    "voicerss": {
      "name": "VoiceRSS",
      "integration_type": "hub",
      "config_flow": false,
      "iot_class": "cloud_push"
    },
    "voip": {
      "name": "Voice over IP",
      "integration_type": "hub",
      "config_flow": true,
      "iot_class": "local_push"
    },
    "volkszaehler": {
      "name": "Volkszaehler",
      "integration_type": "hub",
      "config_flow": false,
      "iot_class": "local_polling"
    },
    "volumio": {
      "name": "Volumio",
      "integration_type": "hub",
      "config_flow": true,
      "iot_class": "local_polling"
    },
    "volvo": {
      "name": "Volvo",
      "integration_type": "device",
      "config_flow": true,
      "iot_class": "cloud_polling"
    },
    "volvooncall": {
      "name": "Volvo On Call",
      "integration_type": "hub",
      "config_flow": true,
      "iot_class": "cloud_polling"
    },
    "w800rf32": {
      "name": "WGL Designs W800RF32",
      "integration_type": "hub",
      "config_flow": false,
      "iot_class": "local_push"
    },
    "wake_on_lan": {
      "name": "Wake on LAN",
      "integration_type": "service",
      "config_flow": true,
      "iot_class": "local_push"
    },
    "wallbox": {
      "name": "Wallbox",
      "integration_type": "hub",
      "config_flow": true,
      "iot_class": "cloud_polling"
    },
    "waqi": {
      "name": "World Air Quality Index (WAQI)",
      "integration_type": "hub",
      "config_flow": true,
      "iot_class": "cloud_polling"
    },
    "waterfurnace": {
      "name": "WaterFurnace",
      "integration_type": "hub",
      "config_flow": false,
      "iot_class": "cloud_polling"
    },
    "watergate": {
      "name": "Watergate",
      "integration_type": "hub",
      "config_flow": true,
      "iot_class": "local_push"
    },
    "watson_tts": {
      "name": "IBM Watson TTS",
      "integration_type": "hub",
      "config_flow": false,
      "iot_class": "cloud_push"
    },
    "watttime": {
      "name": "WattTime",
      "integration_type": "service",
      "config_flow": true,
      "iot_class": "cloud_polling"
    },
    "waze_travel_time": {
      "integration_type": "hub",
      "config_flow": true,
      "iot_class": "cloud_polling"
    },
    "weatherflow": {
      "name": "WeatherFlow",
      "integrations": {
        "weatherflow": {
          "integration_type": "hub",
          "config_flow": true,
          "iot_class": "local_push",
          "name": "WeatherFlow"
        },
        "weatherflow_cloud": {
          "integration_type": "hub",
          "config_flow": true,
          "iot_class": "cloud_polling",
          "name": "WeatherflowCloud"
        }
      }
    },
    "webdav": {
      "name": "WebDAV",
      "integration_type": "service",
      "config_flow": true,
      "iot_class": "cloud_polling"
    },
    "webmin": {
      "name": "Webmin",
      "integration_type": "device",
      "config_flow": true,
      "iot_class": "local_polling"
    },
    "weheat": {
      "name": "Weheat",
      "integration_type": "hub",
      "config_flow": true,
      "iot_class": "cloud_polling"
    },
    "wemo": {
      "name": "Belkin WeMo",
      "integration_type": "hub",
      "config_flow": true,
      "iot_class": "local_push"
    },
    "whirlpool": {
      "name": "Whirlpool Appliances",
      "integration_type": "hub",
      "config_flow": true,
      "iot_class": "cloud_push"
    },
    "whisper": {
      "name": "Whisper",
      "integration_type": "virtual",
      "supported_by": "wyoming"
    },
    "whois": {
      "name": "Whois",
      "integration_type": "service",
      "config_flow": true,
      "iot_class": "cloud_polling"
    },
    "wiffi": {
      "name": "Wiffi",
      "integration_type": "hub",
      "config_flow": true,
      "iot_class": "local_push"
    },
    "wilight": {
      "name": "WiLight",
      "integration_type": "hub",
      "config_flow": true,
      "iot_class": "local_polling"
    },
    "wirelesstag": {
      "name": "Wireless Sensor Tags",
      "integration_type": "hub",
      "config_flow": false,
      "iot_class": "cloud_push"
    },
    "withings": {
      "name": "Withings",
      "integration_type": "hub",
      "config_flow": true,
      "iot_class": "cloud_push"
    },
    "wiz": {
      "name": "WiZ",
      "integration_type": "hub",
      "config_flow": true,
      "iot_class": "local_push"
    },
    "wled": {
      "name": "WLED",
      "integration_type": "device",
      "config_flow": true,
      "iot_class": "local_push"
    },
    "wmspro": {
      "name": "WMS WebControl pro",
      "integration_type": "hub",
      "config_flow": true,
      "iot_class": "local_polling"
    },
    "wolflink": {
      "name": "Wolf SmartSet Service",
      "integration_type": "hub",
      "config_flow": true,
      "iot_class": "cloud_polling"
    },
    "workday": {
      "integration_type": "hub",
      "config_flow": true,
      "iot_class": "local_polling"
    },
    "worldclock": {
      "name": "Worldclock",
      "integration_type": "hub",
      "config_flow": true,
      "iot_class": "local_push"
    },
    "worldtidesinfo": {
      "name": "World Tides",
      "integration_type": "hub",
      "config_flow": false,
      "iot_class": "cloud_polling"
    },
    "worxlandroid": {
      "name": "Worx Landroid",
      "integration_type": "hub",
      "config_flow": false,
      "iot_class": "local_polling"
    },
    "ws66i": {
      "name": "Soundavo WS66i 6-Zone Amplifier",
      "integration_type": "hub",
      "config_flow": true,
      "iot_class": "local_polling"
    },
    "wsdot": {
      "name": "Washington State Department of Transportation (WSDOT)",
      "integration_type": "hub",
      "config_flow": false,
      "iot_class": "cloud_polling"
    },
    "wyoming": {
      "name": "Wyoming Protocol",
      "integration_type": "service",
      "config_flow": true,
      "iot_class": "local_push"
    },
    "x10": {
      "name": "Heyu X10",
      "integration_type": "hub",
      "config_flow": false,
      "iot_class": "local_polling"
    },
    "xeoma": {
      "name": "Xeoma",
      "integration_type": "hub",
      "config_flow": false,
      "iot_class": "local_polling"
    },
    "xiaomi": {
      "name": "Xiaomi",
      "integrations": {
        "xiaomi_aqara": {
          "integration_type": "hub",
          "config_flow": true,
          "iot_class": "local_push",
          "name": "Xiaomi Gateway (Aqara)"
        },
        "xiaomi_ble": {
          "integration_type": "device",
          "config_flow": true,
          "iot_class": "local_push",
          "name": "Xiaomi BLE"
        },
        "xiaomi_miio": {
          "integration_type": "hub",
          "config_flow": true,
          "iot_class": "local_polling",
          "name": "Xiaomi Home"
        },
        "xiaomi_tv": {
          "integration_type": "hub",
          "config_flow": false,
          "iot_class": "assumed_state",
          "name": "Xiaomi TV"
        },
        "xiaomi": {
          "integration_type": "hub",
          "config_flow": false,
          "iot_class": "local_polling",
          "name": "Xiaomi"
        }
      }
    },
    "xmpp": {
      "name": "Jabber (XMPP)",
      "integration_type": "hub",
      "config_flow": false,
      "iot_class": "cloud_push"
    },
    "xs1": {
      "name": "EZcontrol XS1",
      "integration_type": "hub",
      "config_flow": false,
      "iot_class": "local_polling"
    },
    "yale": {
      "name": "Yale (non-US/Canada)",
      "integrations": {
        "yale": {
          "integration_type": "hub",
          "config_flow": true,
          "iot_class": "cloud_push",
          "name": "Yale Home"
        },
        "yalexs_ble": {
          "integration_type": "hub",
          "config_flow": true,
          "iot_class": "local_push",
          "name": "Yale Access Bluetooth"
        },
        "yale_smart_alarm": {
          "integration_type": "hub",
          "config_flow": true,
          "iot_class": "cloud_polling",
          "name": "Yale Smart Living"
        }
      }
    },
    "yale_august": {
      "name": "Yale August (US/Canada)",
      "integrations": {
        "august": {
          "integration_type": "hub",
          "config_flow": true,
          "iot_class": "cloud_push",
          "name": "August"
        },
        "august_ble": {
          "integration_type": "virtual",
          "config_flow": false,
          "supported_by": "yalexs_ble",
          "name": "August Bluetooth"
        }
      }
    },
    "yamaha": {
      "name": "Yamaha",
      "integrations": {
        "yamaha": {
          "integration_type": "hub",
          "config_flow": false,
          "iot_class": "local_polling",
          "name": "Yamaha Network Receivers"
        },
        "yamaha_musiccast": {
          "integration_type": "hub",
          "config_flow": true,
          "iot_class": "local_push",
          "name": "MusicCast"
        }
      }
    },
    "yandex": {
      "name": "Yandex",
      "integrations": {
        "yandex_transport": {
          "integration_type": "hub",
          "config_flow": false,
          "iot_class": "cloud_polling",
          "name": "Yandex Transport"
        },
        "yandextts": {
          "integration_type": "hub",
          "config_flow": false,
          "iot_class": "cloud_push",
          "name": "Yandex TTS"
        }
      }
    },
    "yardian": {
      "name": "Yardian",
      "integration_type": "hub",
      "config_flow": true,
      "iot_class": "local_polling"
    },
    "yeelight": {
      "name": "Yeelight",
      "integrations": {
        "yeelight": {
          "integration_type": "hub",
          "config_flow": true,
          "iot_class": "local_push",
          "name": "Yeelight"
        },
        "yeelightsunflower": {
          "integration_type": "hub",
          "config_flow": false,
          "iot_class": "local_polling",
          "name": "Yeelight Sunflower"
        }
      }
    },
    "yi": {
      "name": "Yi Home Cameras",
      "integration_type": "device",
      "config_flow": false,
      "iot_class": "local_polling"
    },
    "yolink": {
      "name": "YoLink",
      "integration_type": "hub",
      "config_flow": true,
      "iot_class": "cloud_push"
    },
    "youless": {
      "name": "YouLess",
      "integration_type": "hub",
      "config_flow": true,
      "iot_class": "local_polling"
    },
    "zabbix": {
      "name": "Zabbix",
      "integration_type": "hub",
      "config_flow": false,
      "iot_class": "local_polling"
    },
    "zamg": {
      "name": "GeoSphere Austria",
      "integration_type": "hub",
      "config_flow": true,
      "iot_class": "cloud_polling"
    },
    "zbox_hub": {
      "name": "Z-Box Hub",
      "integration_type": "virtual",
      "supported_by": "fibaro"
    },
    "zengge": {
      "name": "Zengge",
      "integration_type": "hub",
      "config_flow": false,
      "iot_class": "local_polling"
    },
    "zerproc": {
      "name": "Zerproc",
      "integration_type": "hub",
      "config_flow": true,
      "iot_class": "local_polling"
    },
    "zestimate": {
      "name": "Zestimate",
      "integration_type": "hub",
      "config_flow": false,
      "iot_class": "cloud_polling"
    },
    "zeversolar": {
      "name": "Zeversolar",
      "integration_type": "device",
      "config_flow": true,
      "iot_class": "local_polling"
    },
    "zha": {
      "name": "Zigbee Home Automation",
      "integration_type": "hub",
      "config_flow": true,
      "iot_class": "local_polling"
    },
    "zhong_hong": {
      "name": "ZhongHong",
      "integration_type": "hub",
      "config_flow": false,
      "iot_class": "local_push"
    },
    "ziggo_mediabox_xl": {
      "name": "Ziggo Mediabox XL",
      "integration_type": "hub",
      "config_flow": false,
      "iot_class": "local_polling"
    },
    "zimi": {
      "name": "zimi",
      "integration_type": "hub",
      "config_flow": true,
      "iot_class": "local_push"
    },
    "zodiac": {
      "integration_type": "hub",
      "config_flow": true,
      "iot_class": "calculated"
    },
    "zondergas": {
      "name": "ZonderGas",
      "integration_type": "virtual",
      "supported_by": "energyzero"
    },
    "zoneminder": {
      "name": "ZoneMinder",
      "integration_type": "hub",
      "config_flow": false,
      "iot_class": "local_polling"
    },
    "zooz": {
      "name": "Zooz",
      "iot_standards": [
        "zwave"
      ]
    },
    "zwave_js": {
      "name": "Z-Wave",
      "integration_type": "hub",
      "config_flow": true,
      "iot_class": "local_push"
    },
    "zwave_me": {
      "name": "Z-Wave.Me",
      "integration_type": "hub",
      "config_flow": true,
      "iot_class": "local_push"
    }
  },
  "helper": {
    "counter": {
      "integration_type": "helper",
      "config_flow": false
    },
    "derivative": {
      "integration_type": "helper",
      "config_flow": true,
      "iot_class": "calculated"
    },
    "filter": {
      "integration_type": "helper",
      "config_flow": true,
      "iot_class": "local_push"
    },
    "generic_hygrostat": {
      "integration_type": "helper",
      "config_flow": true,
      "iot_class": "local_polling"
    },
    "generic_thermostat": {
      "integration_type": "helper",
      "config_flow": true,
      "iot_class": "local_polling"
    },
    "group": {
      "integration_type": "helper",
      "config_flow": true,
      "iot_class": "calculated"
    },
    "history_stats": {
      "integration_type": "helper",
      "config_flow": true,
      "iot_class": "local_polling"
    },
    "input_boolean": {
      "integration_type": "helper",
      "config_flow": false
    },
    "input_button": {
      "integration_type": "helper",
      "config_flow": false
    },
    "input_datetime": {
      "integration_type": "helper",
      "config_flow": false
    },
    "input_number": {
      "integration_type": "helper",
      "config_flow": false
    },
    "input_select": {
      "integration_type": "helper",
      "config_flow": false
    },
    "input_text": {
      "integration_type": "helper",
      "config_flow": false
    },
    "integration": {
      "integration_type": "helper",
      "config_flow": true,
      "iot_class": "local_push"
    },
    "manual": {
      "name": "Manual Alarm Control Panel",
      "integration_type": "helper",
      "config_flow": false,
      "iot_class": "calculated"
    },
    "min_max": {
      "integration_type": "helper",
      "config_flow": true,
      "iot_class": "calculated"
    },
    "mold_indicator": {
      "integration_type": "helper",
      "config_flow": true,
      "iot_class": "calculated"
    },
    "random": {
      "integration_type": "helper",
      "config_flow": true,
      "iot_class": "calculated"
    },
    "schedule": {
      "integration_type": "helper",
      "config_flow": false
    },
    "statistics": {
      "integration_type": "helper",
      "config_flow": true,
      "iot_class": "local_polling"
    },
    "switch_as_x": {
      "integration_type": "helper",
      "config_flow": true,
      "iot_class": "calculated"
    },
    "template": {
      "name": "Template",
      "integration_type": "helper",
      "config_flow": true,
      "iot_class": "local_push"
    },
    "threshold": {
      "integration_type": "helper",
      "config_flow": true,
      "iot_class": "local_polling"
    },
    "timer": {
      "integration_type": "helper",
      "config_flow": false
    },
    "tod": {
      "integration_type": "helper",
      "config_flow": true,
      "iot_class": "calculated"
    },
    "trend": {
      "integration_type": "helper",
      "config_flow": true,
      "iot_class": "calculated"
    },
    "utility_meter": {
      "integration_type": "helper",
      "config_flow": true,
      "iot_class": "local_push"
    }
  },
  "translated_name": [
    "alert",
    "aurora",
    "cert_expiry",
    "counter",
    "cpuspeed",
    "demo",
    "derivative",
    "emulated_roku",
    "energenie_power_sockets",
    "filesize",
    "filter",
    "garages_amsterdam",
    "generic",
    "generic_hygrostat",
    "generic_thermostat",
    "google_travel_time",
    "group",
    "growatt_server",
    "history_stats",
    "holiday",
    "homekit_controller",
    "input_boolean",
    "input_button",
    "input_datetime",
    "input_number",
    "input_select",
    "input_text",
    "integration",
    "irm_kmi",
    "islamic_prayer_times",
    "local_calendar",
    "local_ip",
    "local_todo",
    "min_max",
    "mobile_app",
    "moehlenhoff_alpha2",
    "mold_indicator",
    "moon",
    "nextbus",
    "nmap_tracker",
    "plant",
    "proximity",
    "random",
    "remote_calendar",
    "rpi_power",
    "schedule",
    "season",
    "shopping_list",
    "statistics",
    "sun",
    "switch_as_x",
    "threshold",
    "time_date",
    "timer",
    "tod",
    "trend",
    "uptime",
    "utility_meter",
    "vegehub",
    "version",
    "waze_travel_time",
    "workday",
    "zodiac"
  ]
}<|MERGE_RESOLUTION|>--- conflicted
+++ resolved
@@ -123,19 +123,16 @@
       "config_flow": true,
       "iot_class": "cloud_polling"
     },
-<<<<<<< HEAD
     "airpatrol": {
       "name": "AirPatrol",
       "integration_type": "device",
       "config_flow": true,
       "iot_class": "cloud_polling"
-=======
     "airobot": {
       "name": "Airobot",
       "integration_type": "device",
       "config_flow": true,
       "iot_class": "local_polling"
->>>>>>> 2a54d4c3
     },
     "airq": {
       "name": "air-Q",
