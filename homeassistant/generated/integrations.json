--- conflicted
+++ resolved
@@ -5043,16 +5043,10 @@
       "iot_class": "cloud_push"
     },
     "snapcast": {
-<<<<<<< HEAD
-      "config_flow": true,
-      "iot_class": "local_polling",
-      "name": "Snapcast"
-=======
       "name": "Snapcast",
       "integration_type": "hub",
-      "config_flow": false,
-      "iot_class": "local_polling"
->>>>>>> 06213ee5
+      "config_flow": true,
+      "iot_class": "local_polling"
     },
     "snips": {
       "name": "Snips",
