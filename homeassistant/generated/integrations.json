--- conflicted
+++ resolved
@@ -3607,19 +3607,17 @@
       "config_flow": true,
       "iot_class": "local_push"
     },
-<<<<<<< HEAD
     "mawaqit": {
       "integration_type": "hub",
       "config_flow": true,
       "iot_class": "cloud_polling"
-=======
+    },
     "mcp_server": {
       "name": "Model Context Protocol Server",
       "integration_type": "service",
       "config_flow": true,
       "iot_class": "local_push",
       "single_config_entry": true
->>>>>>> 73bd21e0
     },
     "mealie": {
       "name": "Mealie",
