{
  "integration": {
    "3_day_blinds": {
      "name": "3 Day Blinds",
      "integration_type": "virtual",
      "supported_by": "motion_blinds"
    },
    "abode": {
      "name": "Abode",
      "integration_type": "hub",
      "config_flow": true,
      "iot_class": "cloud_push",
      "single_config_entry": true
    },
    "acaia": {
      "name": "Acaia",
      "integration_type": "device",
      "config_flow": true,
      "iot_class": "local_push"
    },
    "accuweather": {
      "name": "AccuWeather",
      "integration_type": "service",
      "config_flow": true,
      "iot_class": "cloud_polling"
    },
    "acer_projector": {
      "name": "Acer Projector",
      "integration_type": "hub",
      "config_flow": false,
      "iot_class": "local_polling"
    },
    "acmeda": {
      "name": "Rollease Acmeda Automate",
      "integration_type": "hub",
      "config_flow": true,
      "iot_class": "local_push"
    },
    "acomax": {
      "name": "Acomax",
      "integration_type": "virtual",
      "supported_by": "motion_blinds"
    },
    "actiontec": {
      "name": "Actiontec",
      "integration_type": "hub",
      "config_flow": false,
      "iot_class": "local_polling"
    },
    "adax": {
      "name": "Adax",
      "integration_type": "hub",
      "config_flow": true,
      "iot_class": "local_polling"
    },
    "adguard": {
      "name": "AdGuard Home",
      "integration_type": "service",
      "config_flow": true,
      "iot_class": "local_polling"
    },
    "ads": {
      "name": "ADS",
      "integration_type": "hub",
      "config_flow": false,
      "iot_class": "local_push"
    },
    "advantage_air": {
      "name": "Advantage Air",
      "integration_type": "hub",
      "config_flow": true,
      "iot_class": "local_polling"
    },
    "aemet": {
      "name": "AEMET OpenData",
      "integration_type": "hub",
      "config_flow": true,
      "iot_class": "cloud_polling"
    },
    "aep_ohio": {
      "name": "AEP Ohio",
      "integration_type": "virtual",
      "supported_by": "opower"
    },
    "aep_texas": {
      "name": "AEP Texas",
      "integration_type": "virtual",
      "supported_by": "opower"
    },
    "aftership": {
      "name": "AfterShip",
      "integration_type": "hub",
      "config_flow": true,
      "iot_class": "cloud_polling"
    },
    "agent_dvr": {
      "name": "Agent DVR",
      "integration_type": "hub",
      "config_flow": true,
      "iot_class": "local_polling"
    },
    "airgradient": {
      "name": "AirGradient",
      "integration_type": "device",
      "config_flow": true,
      "iot_class": "local_polling"
    },
    "airly": {
      "name": "Airly",
      "integration_type": "service",
      "config_flow": true,
      "iot_class": "cloud_polling"
    },
    "airnow": {
      "name": "AirNow",
      "integration_type": "hub",
      "config_flow": true,
      "iot_class": "cloud_polling"
    },
    "airq": {
      "name": "air-Q",
      "integration_type": "hub",
      "config_flow": true,
      "iot_class": "local_polling"
    },
    "airthings": {
      "name": "Airthings",
      "integrations": {
        "airthings": {
          "integration_type": "hub",
          "config_flow": true,
          "iot_class": "cloud_polling",
          "name": "Airthings"
        },
        "airthings_ble": {
          "integration_type": "hub",
          "config_flow": true,
          "iot_class": "local_polling",
          "name": "Airthings BLE"
        }
      }
    },
    "airtouch4": {
      "name": "AirTouch 4",
      "integration_type": "hub",
      "config_flow": true,
      "iot_class": "local_polling"
    },
    "airtouch5": {
      "name": "AirTouch 5",
      "integration_type": "hub",
      "config_flow": true,
      "iot_class": "local_push"
    },
    "airvisual": {
      "name": "AirVisual",
      "integrations": {
        "airvisual": {
          "integration_type": "service",
          "config_flow": true,
          "iot_class": "cloud_polling",
          "name": "AirVisual Cloud"
        },
        "airvisual_pro": {
          "integration_type": "device",
          "config_flow": true,
          "iot_class": "local_polling",
          "name": "AirVisual Pro"
        }
      }
    },
    "airzone": {
      "name": "Airzone",
      "integrations": {
        "airzone": {
          "integration_type": "hub",
          "config_flow": true,
          "iot_class": "local_polling",
          "name": "Airzone"
        },
        "airzone_cloud": {
          "integration_type": "hub",
          "config_flow": true,
          "iot_class": "cloud_push",
          "name": "Airzone Cloud"
        }
      }
    },
    "aladdin_connect": {
      "name": "Aladdin Connect",
      "integration_type": "hub",
      "config_flow": true,
      "iot_class": "cloud_polling"
    },
    "alarmdecoder": {
      "name": "AlarmDecoder",
      "integration_type": "device",
      "config_flow": true,
      "iot_class": "local_push"
    },
    "alert": {
      "integration_type": "hub",
      "config_flow": false,
      "iot_class": "local_push"
    },
    "alpha_vantage": {
      "name": "Alpha Vantage",
      "integration_type": "hub",
      "config_flow": false,
      "iot_class": "cloud_polling"
    },
    "altruist": {
      "name": "Altruist",
      "integration_type": "device",
      "config_flow": true,
      "iot_class": "local_polling"
    },
    "amazon": {
      "name": "Amazon",
      "integrations": {
        "alexa_devices": {
          "integration_type": "hub",
          "config_flow": true,
          "iot_class": "cloud_polling",
          "name": "Alexa Devices"
        },
        "amazon_polly": {
          "integration_type": "hub",
          "config_flow": false,
          "iot_class": "cloud_push",
          "name": "Amazon Polly"
        },
        "aws": {
          "integration_type": "hub",
          "config_flow": false,
          "iot_class": "cloud_push",
          "name": "Amazon Web Services (AWS)"
        },
        "aws_s3": {
          "integration_type": "service",
          "config_flow": true,
          "iot_class": "cloud_push",
          "name": "AWS S3"
        },
        "fire_tv": {
          "integration_type": "virtual",
          "config_flow": false,
          "supported_by": "androidtv",
          "name": "Amazon Fire TV"
        },
        "route53": {
          "integration_type": "hub",
          "config_flow": false,
          "iot_class": "cloud_push",
          "name": "AWS Route53"
        }
      }
    },
    "amberelectric": {
      "name": "Amber Electric",
      "integration_type": "hub",
      "config_flow": true,
      "iot_class": "cloud_polling"
    },
    "ambient_weather": {
      "name": "Ambient Weather",
      "integrations": {
        "ambient_network": {
          "integration_type": "service",
          "config_flow": true,
          "iot_class": "cloud_polling",
          "name": "Ambient Weather Network"
        },
        "ambient_station": {
          "integration_type": "hub",
          "config_flow": true,
          "iot_class": "cloud_push",
          "name": "Ambient Weather Station"
        }
      }
    },
    "amcrest": {
      "name": "Amcrest",
      "integration_type": "hub",
      "config_flow": false,
      "iot_class": "local_polling"
    },
    "amp_motorization": {
      "name": "AMP Motorization",
      "integration_type": "virtual",
      "supported_by": "motion_blinds"
    },
    "ampio": {
      "name": "Ampio Smart Smog System",
      "integration_type": "hub",
      "config_flow": false,
      "iot_class": "cloud_polling"
    },
    "analytics_insights": {
      "name": "Home Assistant Analytics Insights",
      "integration_type": "service",
      "config_flow": true,
      "iot_class": "cloud_polling",
      "single_config_entry": true
    },
    "android_ip_webcam": {
      "name": "Android IP Webcam",
      "integration_type": "hub",
      "config_flow": true,
      "iot_class": "local_polling"
    },
    "androidtv": {
      "name": "Android Debug Bridge",
      "integration_type": "device",
      "config_flow": true,
      "iot_class": "local_polling"
    },
    "androidtv_remote": {
      "name": "Android TV Remote",
      "integration_type": "device",
      "config_flow": true,
      "iot_class": "local_push"
    },
    "anel_pwrctrl": {
      "name": "Anel NET-PwrCtrl",
      "integration_type": "hub",
      "config_flow": false,
      "iot_class": "local_polling"
    },
    "anova": {
      "name": "Anova",
      "integration_type": "hub",
      "config_flow": true,
      "iot_class": "cloud_push"
    },
    "anthemav": {
      "name": "Anthem A/V Receivers",
      "integration_type": "hub",
      "config_flow": true,
      "iot_class": "local_push"
    },
    "anthropic": {
      "name": "Anthropic Conversation",
      "integration_type": "service",
      "config_flow": true,
      "iot_class": "cloud_polling"
    },
    "anwb_energie": {
      "name": "ANWB Energie",
      "integration_type": "virtual",
      "supported_by": "energyzero"
    },
    "aosmith": {
      "name": "A. O. Smith",
      "integration_type": "hub",
      "config_flow": true,
      "iot_class": "cloud_polling"
    },
    "apache_kafka": {
      "name": "Apache Kafka",
      "integration_type": "hub",
      "config_flow": false,
      "iot_class": "local_push"
    },
    "apcupsd": {
      "name": "APC UPS Daemon",
      "integration_type": "hub",
      "config_flow": true,
      "iot_class": "local_polling"
    },
    "apollo_automation": {
      "name": "Apollo Automation",
      "integration_type": "virtual",
      "supported_by": "esphome"
    },
    "appalachianpower": {
      "name": "Appalachian Power",
      "integration_type": "virtual",
      "supported_by": "opower"
    },
    "apple": {
      "name": "Apple",
      "integrations": {
        "apple_tv": {
          "integration_type": "hub",
          "config_flow": true,
          "iot_class": "local_push",
          "name": "Apple TV"
        },
        "homekit_controller": {
          "integration_type": "hub",
          "config_flow": true,
          "iot_class": "local_push"
        },
        "homekit": {
          "integration_type": "hub",
          "config_flow": true,
          "iot_class": "local_push",
          "name": "HomeKit Bridge"
        },
        "ibeacon": {
          "integration_type": "hub",
          "config_flow": true,
          "iot_class": "local_push",
          "name": "iBeacon Tracker"
        },
        "icloud": {
          "integration_type": "hub",
          "config_flow": true,
          "iot_class": "cloud_polling",
          "name": "Apple iCloud"
        },
        "itunes": {
          "integration_type": "hub",
          "config_flow": false,
          "iot_class": "local_polling",
          "name": "Apple iTunes"
        },
        "weatherkit": {
          "integration_type": "hub",
          "config_flow": true,
          "iot_class": "cloud_polling",
          "name": "Apple WeatherKit"
        }
      }
    },
    "apprise": {
      "name": "Apprise",
      "integration_type": "hub",
      "config_flow": false,
      "iot_class": "cloud_push"
    },
    "aprilaire": {
      "name": "AprilAire",
      "integration_type": "device",
      "config_flow": true,
      "iot_class": "local_push"
    },
    "aprs": {
      "name": "APRS",
      "integration_type": "hub",
      "config_flow": false,
      "iot_class": "cloud_push"
    },
    "apsystems": {
      "name": "APsystems",
      "integration_type": "device",
      "config_flow": true,
      "iot_class": "local_polling"
    },
    "aqara": {
      "name": "Aqara",
      "iot_standards": [
        "matter",
        "zigbee"
      ]
    },
    "aquacell": {
      "name": "AquaCell",
      "integration_type": "device",
      "config_flow": true,
      "iot_class": "cloud_polling"
    },
    "aqualogic": {
      "name": "AquaLogic",
      "integration_type": "hub",
      "config_flow": false,
      "iot_class": "local_push"
    },
    "aquostv": {
      "name": "Sharp Aquos TV",
      "integration_type": "hub",
      "config_flow": false,
      "iot_class": "local_polling"
    },
    "aranet": {
      "name": "Aranet",
      "integration_type": "device",
      "config_flow": true,
      "iot_class": "local_push"
    },
    "arcam_fmj": {
      "name": "Arcam FMJ Receivers",
      "integration_type": "hub",
      "config_flow": true,
      "iot_class": "local_polling"
    },
    "arest": {
      "name": "aREST",
      "integration_type": "hub",
      "config_flow": false,
      "iot_class": "local_polling"
    },
    "arris_tg2492lg": {
      "name": "Arris TG2492LG",
      "integration_type": "hub",
      "config_flow": false,
      "iot_class": "local_polling"
    },
    "artsound": {
      "name": "ArtSound",
      "integration_type": "virtual",
      "supported_by": "linkplay"
    },
    "aruba": {
      "name": "Aruba",
      "integrations": {
        "aruba": {
          "integration_type": "hub",
          "config_flow": false,
          "iot_class": "local_polling",
          "name": "Aruba"
        },
        "cppm_tracker": {
          "integration_type": "hub",
          "config_flow": false,
          "iot_class": "local_polling",
          "name": "Aruba ClearPass"
        }
      }
    },
    "arve": {
      "name": "Arve",
      "integration_type": "hub",
      "config_flow": true,
      "iot_class": "cloud_polling"
    },
    "arwn": {
      "name": "Ambient Radio Weather Network",
      "integration_type": "hub",
      "config_flow": false,
      "iot_class": "local_polling"
    },
    "aseko_pool_live": {
      "name": "Aseko Pool Live",
      "integration_type": "hub",
      "config_flow": true,
      "iot_class": "cloud_polling"
    },
    "asuswrt": {
      "name": "ASUSWRT",
      "integration_type": "hub",
      "config_flow": true,
      "iot_class": "local_polling"
    },
    "atag": {
      "name": "Atag",
      "integration_type": "hub",
      "config_flow": true,
      "iot_class": "local_polling"
    },
    "aten_pe": {
      "name": "ATEN Rack PDU",
      "integration_type": "hub",
      "config_flow": false,
      "iot_class": "local_polling"
    },
    "atlanticcityelectric": {
      "name": "Atlantic City Electric",
      "integration_type": "virtual",
      "supported_by": "opower"
    },
    "atome": {
      "name": "Atome Linky",
      "integration_type": "hub",
      "config_flow": false,
      "iot_class": "cloud_polling"
    },
    "august": {
      "name": "August Home",
      "integrations": {
        "august": {
          "integration_type": "hub",
          "config_flow": true,
          "iot_class": "cloud_push",
          "name": "August"
        },
        "yalexs_ble": {
          "integration_type": "hub",
          "config_flow": true,
          "iot_class": "local_push",
          "name": "Yale Access Bluetooth"
        }
      }
    },
    "august_ble": {
      "name": "August Bluetooth",
      "integration_type": "virtual",
      "supported_by": "yalexs_ble"
    },
    "aurora": {
      "integration_type": "hub",
      "config_flow": true,
      "iot_class": "cloud_polling"
    },
    "aurora_abb_powerone": {
      "name": "Aurora ABB PowerOne Solar PV",
      "integration_type": "device",
      "config_flow": true,
      "iot_class": "local_polling"
    },
    "aussie_broadband": {
      "name": "Aussie Broadband",
      "integration_type": "hub",
      "config_flow": true,
      "iot_class": "cloud_polling"
    },
    "autarco": {
      "name": "Autarco",
      "integration_type": "hub",
      "config_flow": true,
      "iot_class": "cloud_polling"
    },
    "avion": {
      "name": "Avi-on",
      "integration_type": "hub",
      "config_flow": false,
      "iot_class": "assumed_state"
    },
    "awair": {
      "name": "Awair",
      "integration_type": "hub",
      "config_flow": true,
      "iot_class": "local_polling"
    },
    "axis": {
      "name": "Axis",
      "integration_type": "device",
      "config_flow": true,
      "iot_class": "local_push"
    },
    "backup": {
      "name": "Backup",
      "integration_type": "service",
      "config_flow": false,
      "iot_class": "calculated",
      "single_config_entry": true
    },
    "baf": {
      "name": "Big Ass Fans",
      "integration_type": "hub",
      "config_flow": true,
      "iot_class": "local_push"
    },
    "baidu": {
      "name": "Baidu",
      "integration_type": "hub",
      "config_flow": false,
      "iot_class": "cloud_push"
    },
    "balay": {
      "name": "Balay",
      "integration_type": "virtual",
      "supported_by": "home_connect"
    },
    "balboa": {
      "name": "Balboa Spa Client",
      "integration_type": "hub",
      "config_flow": true,
      "iot_class": "local_push"
    },
    "bang_olufsen": {
      "name": "Bang & Olufsen",
      "integration_type": "device",
      "config_flow": true,
      "iot_class": "local_push"
    },
    "bauknecht": {
      "name": "Bauknecht",
      "integration_type": "virtual",
      "supported_by": "whirlpool"
    },
    "bayesian": {
      "name": "Bayesian",
      "integration_type": "service",
      "config_flow": true,
      "iot_class": "calculated"
    },
    "bbox": {
      "name": "Bbox",
      "integration_type": "hub",
      "config_flow": false,
      "iot_class": "local_polling"
    },
    "beewi_smartclim": {
      "name": "BeeWi SmartClim BLE sensor",
      "integration_type": "hub",
      "config_flow": false,
      "iot_class": "local_polling"
    },
    "bge": {
      "name": "Baltimore Gas and Electric (BGE)",
      "integration_type": "virtual",
      "supported_by": "opower"
    },
    "bitcoin": {
      "name": "Bitcoin",
      "integration_type": "hub",
      "config_flow": false,
      "iot_class": "cloud_polling"
    },
    "bizkaibus": {
      "name": "Bizkaibus",
      "integration_type": "hub",
      "config_flow": false,
      "iot_class": "cloud_polling"
    },
    "blackbird": {
      "name": "Monoprice Blackbird Matrix Switch",
      "integration_type": "hub",
      "config_flow": false,
      "iot_class": "local_polling"
    },
    "blebox": {
      "name": "BleBox devices",
      "integration_type": "hub",
      "config_flow": true,
      "iot_class": "local_polling"
    },
    "blink": {
      "name": "Blink",
      "integration_type": "hub",
      "config_flow": true,
      "iot_class": "cloud_polling"
    },
    "blinksticklight": {
      "name": "BlinkStick",
      "integration_type": "hub",
      "config_flow": false,
      "iot_class": "local_polling"
    },
    "bliss_automation": {
      "name": "Bliss Automation",
      "integration_type": "virtual",
      "supported_by": "motion_blinds"
    },
    "bloc_blinds": {
      "name": "Bloc Blinds",
      "integration_type": "virtual",
      "supported_by": "motion_blinds"
    },
    "blockchain": {
      "name": "Blockchain.com",
      "integration_type": "hub",
      "config_flow": false,
      "iot_class": "cloud_polling"
    },
    "blue_current": {
      "name": "Blue Current",
      "integration_type": "hub",
      "config_flow": true,
      "iot_class": "cloud_push"
    },
    "bluemaestro": {
      "name": "BlueMaestro",
      "integration_type": "hub",
      "config_flow": true,
      "iot_class": "local_push"
    },
    "bluesound": {
      "name": "Bluesound",
      "integration_type": "hub",
      "config_flow": true,
      "iot_class": "local_polling"
    },
    "bluetooth": {
      "name": "Bluetooth",
      "integration_type": "hub",
      "config_flow": true,
      "iot_class": "local_push"
    },
    "bluetooth_le_tracker": {
      "name": "Bluetooth LE Tracker",
      "integration_type": "hub",
      "config_flow": false,
      "iot_class": "local_push"
    },
    "bluetooth_tracker": {
      "name": "Bluetooth Tracker",
      "integration_type": "hub",
      "config_flow": false,
      "iot_class": "local_polling"
    },
    "bmw_connected_drive": {
      "name": "BMW Connected Drive",
      "integration_type": "hub",
      "config_flow": true,
      "iot_class": "cloud_polling"
    },
    "bond": {
      "name": "Bond",
      "integration_type": "hub",
      "config_flow": true,
      "iot_class": "local_push"
    },
    "bosch": {
      "name": "Bosch",
      "integrations": {
        "bosch_alarm": {
          "integration_type": "device",
          "config_flow": true,
          "iot_class": "local_push",
          "name": "Bosch Alarm"
        },
        "bosch_shc": {
          "integration_type": "hub",
          "config_flow": true,
          "iot_class": "local_push",
          "name": "Bosch SHC"
        },
        "home_connect": {
          "integration_type": "hub",
          "config_flow": true,
          "iot_class": "cloud_push",
          "name": "Home Connect"
        }
      }
    },
    "brandt": {
      "name": "Brandt Smart Control",
      "integration_type": "virtual",
      "supported_by": "overkiz"
    },
    "brel_home": {
      "name": "Brel Home",
      "integration_type": "virtual",
      "supported_by": "motion_blinds"
    },
    "bring": {
      "name": "Bring!",
      "integration_type": "service",
      "config_flow": true,
      "iot_class": "cloud_polling"
    },
    "broadlink": {
      "name": "Broadlink",
      "integration_type": "hub",
      "config_flow": true,
      "iot_class": "local_polling"
    },
    "brother": {
      "name": "Brother Printer",
      "integration_type": "device",
      "config_flow": true,
      "iot_class": "local_polling"
    },
    "brottsplatskartan": {
      "name": "Brottsplatskartan",
      "integration_type": "hub",
      "config_flow": true,
      "iot_class": "cloud_polling"
    },
    "browser": {
      "name": "Browser",
      "integration_type": "hub",
      "config_flow": false,
      "iot_class": "local_push"
    },
    "brunt": {
      "name": "Brunt Blind Engine",
      "integration_type": "hub",
      "config_flow": true,
      "iot_class": "cloud_polling"
    },
    "bryant_evolution": {
      "name": "Bryant Evolution",
      "integration_type": "device",
      "config_flow": true,
      "iot_class": "local_polling"
    },
    "bsblan": {
      "name": "BSB-Lan",
      "integration_type": "device",
      "config_flow": true,
      "iot_class": "local_polling"
    },
    "bswitch": {
      "name": "BSwitch",
      "integration_type": "virtual",
      "supported_by": "switchbee"
    },
    "bt_home_hub_5": {
      "name": "BT Home Hub 5",
      "integration_type": "hub",
      "config_flow": false,
      "iot_class": "local_polling"
    },
    "bt_smarthub": {
      "name": "BT Smart Hub",
      "integration_type": "hub",
      "config_flow": false,
      "iot_class": "local_polling"
    },
    "bthome": {
      "name": "BTHome",
      "integration_type": "hub",
      "config_flow": true,
      "iot_class": "local_push"
    },
    "bticino": {
      "name": "BTicino",
      "integration_type": "virtual",
      "supported_by": "netatmo"
    },
    "bubendorff": {
      "name": "Bubendorff",
      "integration_type": "virtual",
      "supported_by": "netatmo"
    },
    "buienradar": {
      "name": "Buienradar",
      "integration_type": "hub",
      "config_flow": true,
      "iot_class": "cloud_polling"
    },
    "burbank_water_and_power": {
      "name": "Burbank Water and Power (BWP)",
      "integration_type": "virtual",
      "supported_by": "opower"
    },
    "caldav": {
      "name": "CalDAV",
      "integration_type": "hub",
      "config_flow": true,
      "iot_class": "cloud_polling"
    },
    "cambridge_audio": {
      "name": "Cambridge Audio",
      "integration_type": "device",
      "config_flow": true,
      "iot_class": "local_push"
    },
    "canary": {
      "name": "Canary",
      "integration_type": "hub",
      "config_flow": true,
      "iot_class": "cloud_polling",
      "single_config_entry": true
    },
    "ccm15": {
      "name": "Midea ccm15 AC Controller",
      "integration_type": "hub",
      "config_flow": true,
      "iot_class": "local_polling"
    },
    "cert_expiry": {
      "integration_type": "hub",
      "config_flow": true,
      "iot_class": "cloud_polling"
    },
    "chacon_dio": {
      "name": "Chacon DiO",
      "integration_type": "hub",
      "config_flow": true,
      "iot_class": "cloud_push"
    },
    "channels": {
      "name": "Channels",
      "integration_type": "hub",
      "config_flow": false,
      "iot_class": "local_polling"
    },
    "cisco": {
      "name": "Cisco",
      "integrations": {
        "cisco_ios": {
          "integration_type": "hub",
          "config_flow": false,
          "iot_class": "local_polling",
          "name": "Cisco IOS"
        },
        "cisco_mobility_express": {
          "integration_type": "hub",
          "config_flow": false,
          "iot_class": "local_polling",
          "name": "Cisco Mobility Express"
        },
        "cisco_webex_teams": {
          "integration_type": "hub",
          "config_flow": false,
          "iot_class": "cloud_push",
          "name": "Cisco Webex Teams"
        }
      }
    },
    "citybikes": {
      "name": "CityBikes",
      "integration_type": "hub",
      "config_flow": false,
      "iot_class": "cloud_polling"
    },
    "clementine": {
      "name": "Clementine Music Player",
      "integration_type": "hub",
      "config_flow": false,
      "iot_class": "local_polling"
    },
    "clickatell": {
      "name": "Clickatell",
      "integration_type": "hub",
      "config_flow": false,
      "iot_class": "cloud_push"
    },
    "clicksend": {
      "name": "ClickSend",
      "integrations": {
        "clicksend": {
          "integration_type": "hub",
          "config_flow": false,
          "iot_class": "cloud_push",
          "name": "ClickSend SMS"
        },
        "clicksend_tts": {
          "integration_type": "hub",
          "config_flow": false,
          "iot_class": "cloud_push",
          "name": "ClickSend TTS"
        }
      }
    },
    "cloudflare": {
      "name": "Cloudflare",
      "integration_type": "hub",
      "config_flow": true,
      "iot_class": "cloud_push",
      "single_config_entry": true
    },
    "cmus": {
      "name": "cmus",
      "integration_type": "hub",
      "config_flow": false,
      "iot_class": "local_polling"
    },
    "co2signal": {
      "name": "Electricity Maps",
      "integration_type": "service",
      "config_flow": true,
      "iot_class": "cloud_polling"
    },
    "coautilities": {
      "name": "City of Austin Utilities",
      "integration_type": "virtual",
      "supported_by": "opower"
    },
    "coinbase": {
      "name": "Coinbase",
      "integration_type": "hub",
      "config_flow": true,
      "iot_class": "cloud_polling"
    },
    "color_extractor": {
      "name": "ColorExtractor",
      "integration_type": "hub",
      "config_flow": true,
      "single_config_entry": true
    },
    "comed": {
      "name": "Commonwealth Edison (ComEd)",
      "integration_type": "virtual",
      "supported_by": "opower"
    },
    "comed_hourly_pricing": {
      "name": "ComEd Hourly Pricing",
      "integration_type": "hub",
      "config_flow": false,
      "iot_class": "cloud_polling"
    },
    "comelit": {
      "name": "Comelit SimpleHome",
      "integration_type": "hub",
      "config_flow": true,
      "iot_class": "local_polling"
    },
    "comfoconnect": {
      "name": "Zehnder ComfoAir Q",
      "integration_type": "hub",
      "config_flow": false,
      "iot_class": "local_push"
    },
    "command_line": {
      "name": "Command Line",
      "integration_type": "hub",
      "config_flow": false,
      "iot_class": "local_polling"
    },
    "compensation": {
      "name": "Compensation",
      "integration_type": "hub",
      "config_flow": false,
      "iot_class": "calculated"
    },
    "concord232": {
      "name": "Concord232",
      "integration_type": "hub",
      "config_flow": false,
      "iot_class": "local_polling"
    },
    "coned": {
      "name": "Consolidated Edison (ConEd)",
      "integration_type": "virtual",
      "supported_by": "opower"
    },
    "constructa": {
      "name": "Constructa",
      "integration_type": "virtual",
      "supported_by": "home_connect"
    },
    "control4": {
      "name": "Control4",
      "integration_type": "hub",
      "config_flow": true,
      "iot_class": "local_polling"
    },
    "cookidoo": {
      "name": "Cookidoo",
      "integration_type": "service",
      "config_flow": true,
      "iot_class": "cloud_polling"
    },
    "coolmaster": {
      "name": "CoolMasterNet",
      "integration_type": "hub",
      "config_flow": true,
      "iot_class": "local_polling"
    },
    "cozytouch": {
      "name": "Atlantic Cozytouch",
      "integration_type": "virtual",
      "supported_by": "overkiz"
    },
    "cpuspeed": {
      "integration_type": "device",
      "config_flow": true,
      "iot_class": "local_push",
      "single_config_entry": true
    },
    "cribl": {
      "name": "Cribl",
      "integration_type": "virtual",
      "supported_by": "splunk"
    },
    "crownstone": {
      "name": "Crownstone",
      "integration_type": "hub",
      "config_flow": true,
      "iot_class": "cloud_push"
    },
    "cups": {
      "name": "CUPS",
      "integration_type": "hub",
      "config_flow": false,
      "iot_class": "local_polling"
    },
    "currencylayer": {
      "name": "currencylayer",
      "integration_type": "hub",
      "config_flow": false,
      "iot_class": "cloud_polling"
    },
    "dacia": {
      "name": "Dacia",
      "integration_type": "virtual",
      "supported_by": "renault"
    },
    "daikin": {
      "name": "Daikin AC",
      "integration_type": "hub",
      "config_flow": true,
      "iot_class": "local_polling"
    },
    "danfoss_air": {
      "name": "Danfoss Air",
      "integration_type": "hub",
      "config_flow": false,
      "iot_class": "local_polling"
    },
    "datadog": {
      "name": "Datadog",
      "integration_type": "hub",
      "config_flow": true,
      "iot_class": "local_push"
    },
    "ddwrt": {
      "name": "DD-WRT",
      "integration_type": "hub",
      "config_flow": false,
      "iot_class": "local_polling"
    },
    "deako": {
      "name": "Deako",
      "integration_type": "hub",
      "config_flow": true,
      "iot_class": "local_polling",
      "single_config_entry": true
    },
    "debugpy": {
      "name": "Remote Python Debugger",
      "integration_type": "service",
      "config_flow": false,
      "iot_class": "local_push"
    },
    "deconz": {
      "name": "deCONZ",
      "integration_type": "hub",
      "config_flow": true,
      "iot_class": "local_push"
    },
    "decora": {
      "name": "Leviton Decora",
      "integration_type": "hub",
      "config_flow": false,
      "iot_class": "local_polling"
    },
    "decora_wifi": {
      "name": "Leviton Decora Wi-Fi",
      "integration_type": "hub",
      "config_flow": false,
      "iot_class": "cloud_polling"
    },
    "decorquip": {
      "name": "Decorquip Dream",
      "integration_type": "virtual",
      "supported_by": "motion_blinds"
    },
    "delijn": {
      "name": "De Lijn",
      "integration_type": "hub",
      "config_flow": false,
      "iot_class": "cloud_polling"
    },
    "delmarva": {
      "name": "Delmarva Power",
      "integration_type": "virtual",
      "supported_by": "opower"
    },
    "deluge": {
      "name": "Deluge",
      "integration_type": "service",
      "config_flow": true,
      "iot_class": "local_polling"
    },
    "demo": {
      "integration_type": "hub",
      "config_flow": false,
      "iot_class": "calculated",
      "single_config_entry": true
    },
    "denon": {
      "name": "Denon",
      "integrations": {
        "denon": {
          "integration_type": "hub",
          "config_flow": false,
          "iot_class": "local_polling",
          "name": "Denon Network Receivers"
        },
        "denonavr": {
          "integration_type": "hub",
          "config_flow": true,
          "iot_class": "local_push",
          "name": "Denon AVR Network Receivers"
        },
        "heos": {
          "integration_type": "hub",
          "config_flow": true,
          "iot_class": "local_push",
          "name": "Denon HEOS"
        }
      }
    },
    "devialet": {
      "name": "Devialet",
      "integration_type": "device",
      "config_flow": true,
      "iot_class": "local_polling"
    },
    "device_sun_light_trigger": {
      "name": "Presence-based Lights",
      "integration_type": "hub",
      "config_flow": false,
      "iot_class": "calculated"
    },
    "devolo": {
      "name": "devolo",
      "integrations": {
        "devolo_home_control": {
          "integration_type": "hub",
          "config_flow": true,
          "iot_class": "local_push",
          "name": "devolo Home Control"
        },
        "devolo_home_network": {
          "integration_type": "device",
          "config_flow": true,
          "iot_class": "local_polling",
          "name": "devolo Home Network"
        }
      },
      "iot_standards": [
        "zwave"
      ]
    },
    "dexcom": {
      "name": "Dexcom",
      "integration_type": "hub",
      "config_flow": true,
      "iot_class": "cloud_polling"
    },
    "diaz": {
      "name": "Diaz",
      "integration_type": "virtual",
      "supported_by": "motion_blinds"
    },
    "digital_loggers": {
      "name": "Digital Loggers",
      "integration_type": "virtual",
      "supported_by": "wemo"
    },
    "digital_ocean": {
      "name": "Digital Ocean",
      "integration_type": "hub",
      "config_flow": false,
      "iot_class": "local_polling"
    },
    "directv": {
      "name": "DirecTV",
      "integration_type": "hub",
      "config_flow": true,
      "iot_class": "local_polling"
    },
    "discogs": {
      "name": "Discogs",
      "integration_type": "hub",
      "config_flow": false,
      "iot_class": "cloud_polling"
    },
    "discord": {
      "name": "Discord",
      "integration_type": "service",
      "config_flow": true,
      "iot_class": "cloud_push"
    },
    "discovergy": {
      "name": "inexogy",
      "integration_type": "service",
      "config_flow": true,
      "iot_class": "cloud_polling"
    },
    "dlib_face_detect": {
      "name": "Dlib Face Detect",
      "integration_type": "hub",
      "config_flow": false,
      "iot_class": "local_push"
    },
    "dlib_face_identify": {
      "name": "Dlib Face Identify",
      "integration_type": "hub",
      "config_flow": false,
      "iot_class": "local_push"
    },
    "dlink": {
      "name": "D-Link Wi-Fi Smart Plugs",
      "integration_type": "device",
      "config_flow": true,
      "iot_class": "local_polling"
    },
    "dlna": {
      "name": "DLNA",
      "integrations": {
        "dlna_dmr": {
          "integration_type": "hub",
          "config_flow": true,
          "iot_class": "local_push",
          "name": "DLNA Digital Media Renderer"
        },
        "dlna_dms": {
          "integration_type": "hub",
          "config_flow": true,
          "iot_class": "local_polling",
          "name": "DLNA Digital Media Server"
        }
      }
    },
    "dnsip": {
      "name": "DNS IP",
      "integration_type": "hub",
      "config_flow": true,
      "iot_class": "cloud_polling"
    },
    "dominos": {
      "name": "Dominos Pizza",
      "integration_type": "hub",
      "config_flow": false,
      "iot_class": "cloud_polling"
    },
    "doods": {
      "name": "DOODS - Dedicated Open Object Detection Service",
      "integration_type": "hub",
      "config_flow": false,
      "iot_class": "local_polling"
    },
    "doorbird": {
      "name": "DoorBird",
      "integration_type": "hub",
      "config_flow": true,
      "iot_class": "local_push"
    },
    "dooya": {
      "name": "Dooya",
      "integration_type": "virtual",
      "supported_by": "motion_blinds"
    },
    "dormakaba_dkey": {
      "name": "Dormakaba dKey",
      "integration_type": "device",
      "config_flow": true,
      "iot_class": "local_polling"
    },
    "dovado": {
      "name": "Dovado",
      "integration_type": "hub",
      "config_flow": false,
      "iot_class": "local_polling"
    },
    "downloader": {
      "name": "Downloader",
      "integration_type": "hub",
      "config_flow": true,
      "single_config_entry": true
    },
    "dremel_3d_printer": {
      "name": "Dremel 3D Printer",
      "integration_type": "device",
      "config_flow": true,
      "iot_class": "local_polling"
    },
    "drop_connect": {
      "name": "DROP",
      "integration_type": "hub",
      "config_flow": true,
      "iot_class": "local_push"
    },
    "droplet": {
      "name": "Droplet",
      "integration_type": "hub",
      "config_flow": true,
      "iot_class": "local_push"
    },
    "dsmr": {
      "name": "DSMR Smart Meter",
      "integration_type": "hub",
      "config_flow": true,
      "iot_class": "local_push"
    },
    "dsmr_reader": {
      "name": "DSMR Reader",
      "integration_type": "hub",
      "config_flow": true,
      "iot_class": "local_push"
    },
    "dublin_bus_transport": {
      "name": "Dublin Bus",
      "integration_type": "hub",
      "config_flow": false,
      "iot_class": "cloud_polling"
    },
    "duckdns": {
      "name": "Duck DNS",
      "integration_type": "hub",
      "config_flow": false,
      "iot_class": "cloud_polling"
    },
    "duke_energy": {
      "name": "Duke Energy",
      "integration_type": "hub",
      "config_flow": true,
      "iot_class": "cloud_polling"
    },
    "dunehd": {
      "name": "Dune HD",
      "integration_type": "hub",
      "config_flow": true,
      "iot_class": "local_polling"
    },
    "duotecno": {
      "name": "Duotecno",
      "integration_type": "hub",
      "config_flow": true,
      "iot_class": "local_push",
      "single_config_entry": true
    },
    "duquesne_light": {
      "name": "Duquesne Light",
      "integration_type": "virtual",
      "supported_by": "opower"
    },
    "dwd_weather_warnings": {
      "name": "Deutscher Wetterdienst (DWD) Weather Warnings",
      "integration_type": "service",
      "config_flow": true,
      "iot_class": "cloud_polling"
    },
    "eafm": {
      "name": "Environment Agency Flood Gauges",
      "integration_type": "hub",
      "config_flow": true,
      "iot_class": "cloud_polling"
    },
    "eastron": {
      "name": "Eastron",
      "integration_type": "virtual",
      "supported_by": "homewizard"
    },
    "easyenergy": {
      "name": "easyEnergy",
      "integration_type": "service",
      "config_flow": true,
      "iot_class": "cloud_polling",
      "single_config_entry": true
    },
    "ebox": {
      "name": "EBox",
      "integration_type": "hub",
      "config_flow": false,
      "iot_class": "cloud_polling"
    },
    "ebusd": {
      "name": "ebusd",
      "integration_type": "hub",
      "config_flow": false,
      "iot_class": "local_polling"
    },
    "ecoal_boiler": {
      "name": "eSterownik eCoal.pl Boiler",
      "integration_type": "hub",
      "config_flow": false,
      "iot_class": "local_polling"
    },
    "ecobee": {
      "name": "ecobee",
      "integration_type": "hub",
      "config_flow": true,
      "iot_class": "cloud_polling",
      "single_config_entry": true
    },
    "ecoforest": {
      "name": "Ecoforest",
      "integration_type": "hub",
      "config_flow": true,
      "iot_class": "local_polling"
    },
    "econet": {
      "name": "Rheem EcoNet Products",
      "integration_type": "hub",
      "config_flow": true,
      "iot_class": "cloud_push"
    },
    "ecovacs": {
      "name": "Ecovacs",
      "integration_type": "hub",
      "config_flow": true,
      "iot_class": "cloud_push"
    },
    "ecowitt": {
      "name": "Ecowitt",
      "integration_type": "hub",
      "config_flow": true,
      "iot_class": "local_push"
    },
    "eddystone_temperature": {
      "name": "Eddystone",
      "integration_type": "hub",
      "config_flow": false,
      "iot_class": "local_polling"
    },
    "edimax": {
      "name": "Edimax",
      "integration_type": "hub",
      "config_flow": false,
      "iot_class": "local_polling"
    },
    "edl21": {
      "name": "EDL21",
      "integration_type": "hub",
      "config_flow": true,
      "iot_class": "local_push"
    },
    "efergy": {
      "name": "Efergy",
      "integration_type": "hub",
      "config_flow": true,
      "iot_class": "cloud_polling"
    },
    "egardia": {
      "name": "Egardia",
      "integration_type": "hub",
      "config_flow": false,
      "iot_class": "local_polling"
    },
    "eheimdigital": {
      "name": "EHEIM Digital",
      "integration_type": "hub",
      "config_flow": true,
      "iot_class": "local_polling"
    },
    "electrasmart": {
      "name": "Electra Smart",
      "integration_type": "hub",
      "config_flow": true,
      "iot_class": "cloud_polling"
    },
    "electric_kiwi": {
      "name": "Electric Kiwi",
      "integration_type": "hub",
      "config_flow": true,
      "iot_class": "cloud_polling"
    },
    "elevenlabs": {
      "name": "ElevenLabs",
      "integration_type": "service",
      "config_flow": true,
      "iot_class": "cloud_polling"
    },
    "elgato": {
      "name": "Elgato",
      "integrations": {
        "avea": {
          "integration_type": "hub",
          "config_flow": false,
          "iot_class": "local_polling",
          "name": "Elgato Avea"
        },
        "elgato": {
          "integration_type": "device",
          "config_flow": true,
          "iot_class": "local_polling",
          "name": "Elgato Light"
        }
      }
    },
    "eliqonline": {
      "name": "Eliqonline",
      "integration_type": "hub",
      "config_flow": false,
      "iot_class": "cloud_polling"
    },
    "elkm1": {
      "name": "Elk-M1 Control",
      "integration_type": "hub",
      "config_flow": true,
      "iot_class": "local_push"
    },
    "elmax": {
      "name": "Elmax",
      "integration_type": "hub",
      "config_flow": true,
      "iot_class": "cloud_polling"
    },
    "elv": {
      "name": "ELV PCA",
      "integration_type": "hub",
      "config_flow": false,
      "iot_class": "local_polling"
    },
    "elvia": {
      "name": "Elvia",
      "integration_type": "hub",
      "config_flow": true,
      "iot_class": "cloud_polling"
    },
    "emby": {
      "name": "Emby",
      "integration_type": "hub",
      "config_flow": false,
      "iot_class": "local_push"
    },
    "emoncms": {
      "name": "emoncms",
      "integrations": {
        "emoncms": {
          "integration_type": "hub",
          "config_flow": true,
          "iot_class": "local_polling",
          "name": "Emoncms"
        },
        "emoncms_history": {
          "integration_type": "hub",
          "config_flow": false,
          "iot_class": "local_polling",
          "name": "Emoncms History"
        }
      }
    },
    "emonitor": {
      "name": "SiteSage Emonitor",
      "integration_type": "hub",
      "config_flow": true,
      "iot_class": "local_polling"
    },
    "emulated_hue": {
      "name": "Emulated Hue",
      "integration_type": "hub",
      "config_flow": false,
      "iot_class": "local_push"
    },
    "emulated_kasa": {
      "name": "Emulated Kasa",
      "integration_type": "hub",
      "config_flow": false,
      "iot_class": "local_push"
    },
    "emulated_roku": {
      "integration_type": "hub",
      "config_flow": true,
      "iot_class": "local_push"
    },
    "energenie_power_sockets": {
      "integration_type": "device",
      "config_flow": true,
      "iot_class": "local_polling"
    },
    "energie_vanons": {
      "name": "Energie VanOns",
      "integration_type": "virtual",
      "supported_by": "energyzero"
    },
    "energyzero": {
      "name": "EnergyZero",
      "integration_type": "service",
      "config_flow": true,
      "iot_class": "cloud_polling",
      "single_config_entry": true
    },
    "enigma2": {
      "name": "Enigma2 (OpenWebif)",
      "integration_type": "device",
      "config_flow": true,
      "iot_class": "local_polling"
    },
    "enmax": {
      "name": "Enmax Energy",
      "integration_type": "virtual",
      "supported_by": "opower"
    },
    "enocean": {
      "name": "EnOcean",
      "integration_type": "hub",
      "config_flow": true,
      "iot_class": "local_push",
      "single_config_entry": true
    },
    "enphase_envoy": {
      "name": "Enphase Envoy",
      "integration_type": "hub",
      "config_flow": true,
      "iot_class": "local_polling"
    },
    "entur_public_transport": {
      "name": "Entur",
      "integration_type": "hub",
      "config_flow": false,
      "iot_class": "cloud_polling"
    },
    "environment_canada": {
      "name": "Environment Canada",
      "integration_type": "hub",
      "config_flow": true,
      "iot_class": "cloud_polling"
    },
    "envisalink": {
      "name": "Envisalink",
      "integration_type": "hub",
      "config_flow": false,
      "iot_class": "local_push"
    },
    "ephember": {
      "name": "EPH Controls",
      "integration_type": "hub",
      "config_flow": false,
      "iot_class": "local_polling"
    },
    "epic_games_store": {
      "name": "Epic Games Store",
      "integration_type": "service",
      "config_flow": true,
      "iot_class": "cloud_polling"
    },
    "epion": {
      "name": "Epion",
      "integration_type": "hub",
      "config_flow": true,
      "iot_class": "cloud_polling"
    },
    "epson": {
      "name": "Epson",
      "integration_type": "hub",
      "config_flow": true,
      "iot_class": "local_polling"
    },
    "eq3": {
      "name": "eQ-3",
      "integrations": {
        "maxcube": {
          "integration_type": "hub",
          "config_flow": false,
          "iot_class": "local_polling",
          "name": "eQ-3 MAX!"
        },
        "eq3btsmart": {
          "integration_type": "device",
          "config_flow": true,
          "iot_class": "local_polling",
          "name": "eQ-3 Bluetooth Smart Thermostats"
        }
      }
    },
    "escea": {
      "name": "Escea",
      "integration_type": "hub",
      "config_flow": true,
      "iot_class": "local_push"
    },
    "esera_onewire": {
      "name": "ESERA 1-Wire",
      "integration_type": "virtual",
      "supported_by": "onewire"
    },
    "esphome": {
      "name": "ESPHome",
      "integration_type": "device",
      "config_flow": true,
      "iot_class": "local_push"
    },
    "etherscan": {
      "name": "Etherscan",
      "integration_type": "hub",
      "config_flow": false,
      "iot_class": "cloud_polling"
    },
    "eufy": {
      "name": "eufy",
      "integrations": {
        "eufy": {
          "integration_type": "hub",
          "config_flow": false,
          "iot_class": "local_polling",
          "name": "EufyHome"
        },
        "eufylife_ble": {
          "integration_type": "device",
          "config_flow": true,
          "iot_class": "local_push",
          "name": "EufyLife"
        }
      }
    },
    "eve": {
      "name": "Eve",
      "iot_standards": [
        "matter"
      ]
    },
    "evergy": {
      "name": "Evergy",
      "integration_type": "virtual",
      "supported_by": "opower"
    },
    "everlights": {
      "name": "EverLights",
      "integration_type": "hub",
      "config_flow": false,
      "iot_class": "local_polling"
    },
    "evil_genius_labs": {
      "name": "Evil Genius Labs",
      "integration_type": "hub",
      "config_flow": true,
      "iot_class": "local_polling"
    },
    "ezviz": {
      "name": "EZVIZ",
      "integration_type": "hub",
      "config_flow": true,
      "iot_class": "cloud_polling"
    },
    "faa_delays": {
      "name": "FAA Delays",
      "integration_type": "hub",
      "config_flow": true,
      "iot_class": "cloud_polling"
    },
    "facebook": {
      "name": "Facebook Messenger",
      "integration_type": "hub",
      "config_flow": false,
      "iot_class": "cloud_push"
    },
    "fail2ban": {
      "name": "Fail2Ban",
      "integration_type": "hub",
      "config_flow": false,
      "iot_class": "local_polling"
    },
    "fastdotcom": {
      "name": "Fast.com",
      "integration_type": "hub",
      "config_flow": true,
      "iot_class": "cloud_polling",
      "single_config_entry": true
    },
    "feedreader": {
      "name": "Feedreader",
      "integration_type": "hub",
      "config_flow": true,
      "iot_class": "cloud_polling"
    },
    "ffmpeg": {
      "name": "FFmpeg",
      "integrations": {
        "ffmpeg_motion": {
          "integration_type": "hub",
          "config_flow": false,
          "iot_class": "calculated",
          "name": "FFmpeg Motion"
        },
        "ffmpeg_noise": {
          "integration_type": "hub",
          "config_flow": false,
          "iot_class": "calculated",
          "name": "FFmpeg Noise"
        }
      }
    },
    "fibaro": {
      "name": "Fibaro",
      "integration_type": "hub",
      "config_flow": true,
      "iot_class": "local_push"
    },
    "fido": {
      "name": "Fido",
      "integration_type": "hub",
      "config_flow": false,
      "iot_class": "cloud_polling"
    },
    "file": {
      "name": "File",
      "integration_type": "hub",
      "config_flow": true,
      "iot_class": "local_polling"
    },
    "filesize": {
      "integration_type": "hub",
      "config_flow": true,
      "iot_class": "local_polling"
    },
    "fints": {
      "name": "FinTS",
      "integration_type": "service",
      "config_flow": false,
      "iot_class": "cloud_polling"
    },
    "fireservicerota": {
      "name": "FireServiceRota",
      "integration_type": "hub",
      "config_flow": true,
      "iot_class": "cloud_polling"
    },
    "firmata": {
      "name": "Firmata",
      "integration_type": "hub",
      "config_flow": false,
      "iot_class": "local_push"
    },
    "fitbit": {
      "name": "Fitbit",
      "integration_type": "hub",
      "config_flow": true,
      "iot_class": "cloud_polling"
    },
    "fivem": {
      "name": "FiveM",
      "integration_type": "hub",
      "config_flow": true,
      "iot_class": "local_polling"
    },
    "fixer": {
      "name": "Fixer",
      "integration_type": "hub",
      "config_flow": false,
      "iot_class": "cloud_polling"
    },
    "fjaraskupan": {
      "name": "Fj\u00e4r\u00e5skupan",
      "integration_type": "hub",
      "config_flow": true,
      "iot_class": "local_polling"
    },
    "fleetgo": {
      "name": "FleetGO",
      "integration_type": "hub",
      "config_flow": false,
      "iot_class": "cloud_polling"
    },
    "flexit": {
      "name": "Flexit",
      "integrations": {
        "flexit": {
          "integration_type": "hub",
          "config_flow": false,
          "iot_class": "local_polling",
          "name": "Flexit"
        },
        "flexit_bacnet": {
          "integration_type": "device",
          "config_flow": true,
          "iot_class": "local_polling",
          "name": "Flexit Nordic (BACnet)"
        }
      }
    },
    "flexom": {
      "name": "Bouygues Flexom",
      "integration_type": "virtual",
      "supported_by": "overkiz"
    },
    "flic": {
      "name": "Flic",
      "integration_type": "hub",
      "config_flow": false,
      "iot_class": "local_push"
    },
    "flick_electric": {
      "name": "Flick Electric",
      "integration_type": "service",
      "config_flow": true,
      "iot_class": "cloud_polling"
    },
    "flipr": {
      "name": "Flipr",
      "integration_type": "hub",
      "config_flow": true,
      "iot_class": "cloud_polling"
    },
    "flo": {
      "name": "Flo",
      "integration_type": "hub",
      "config_flow": true,
      "iot_class": "cloud_polling"
    },
    "flock": {
      "name": "Flock",
      "integration_type": "hub",
      "config_flow": false,
      "iot_class": "cloud_push"
    },
    "flume": {
      "name": "Flume",
      "integration_type": "hub",
      "config_flow": true,
      "iot_class": "cloud_polling"
    },
    "flux": {
      "name": "Flux",
      "integration_type": "hub",
      "config_flow": false,
      "iot_class": "calculated"
    },
    "flux_led": {
      "name": "Magic Home",
      "integration_type": "hub",
      "config_flow": true,
      "iot_class": "local_push"
    },
    "folder": {
      "name": "Folder",
      "integration_type": "hub",
      "config_flow": false,
      "iot_class": "local_polling"
    },
    "folder_watcher": {
      "name": "Folder Watcher",
      "integration_type": "hub",
      "config_flow": true,
      "iot_class": "local_polling"
    },
    "foobot": {
      "name": "Foobot",
      "integration_type": "hub",
      "config_flow": false,
      "iot_class": "cloud_polling"
    },
    "forecast_solar": {
      "name": "Forecast.Solar",
      "integration_type": "service",
      "config_flow": true,
      "iot_class": "cloud_polling"
    },
    "forked_daapd": {
      "name": "OwnTone",
      "integration_type": "hub",
      "config_flow": true,
      "iot_class": "local_push"
    },
    "fortios": {
      "name": "FortiOS",
      "integration_type": "hub",
      "config_flow": false,
      "iot_class": "local_polling"
    },
    "foscam": {
      "name": "Foscam",
      "integration_type": "hub",
      "config_flow": true,
      "iot_class": "local_polling"
    },
    "foursquare": {
      "name": "Foursquare",
      "integration_type": "hub",
      "config_flow": false,
      "iot_class": "cloud_push"
    },
    "frankever": {
      "name": "FrankEver",
      "integration_type": "virtual",
      "supported_by": "shelly"
    },
    "free_mobile": {
      "name": "Free Mobile",
      "integration_type": "hub",
      "config_flow": false,
      "iot_class": "cloud_push"
    },
    "freebox": {
      "name": "Freebox",
      "integration_type": "hub",
      "config_flow": true,
      "iot_class": "local_polling"
    },
    "freedns": {
      "name": "FreeDNS",
      "integration_type": "hub",
      "config_flow": false,
      "iot_class": "cloud_push"
    },
    "freedompro": {
      "name": "Freedompro",
      "integration_type": "hub",
      "config_flow": true,
      "iot_class": "cloud_polling"
    },
    "frient": {
      "name": "Frient",
      "iot_standards": [
        "zigbee"
      ]
    },
    "fritzbox": {
      "name": "FRITZ!",
      "integrations": {
        "fritz": {
          "integration_type": "hub",
          "config_flow": true,
          "iot_class": "local_polling",
          "name": "FRITZ!Box Tools"
        },
        "fritzbox": {
          "integration_type": "hub",
          "config_flow": true,
          "iot_class": "local_polling",
          "name": "FRITZ!SmartHome"
        },
        "fritzbox_callmonitor": {
          "integration_type": "device",
          "config_flow": true,
          "iot_class": "local_polling",
          "name": "FRITZ!Box Call Monitor"
        }
      }
    },
    "fronius": {
      "name": "Fronius",
      "integration_type": "hub",
      "config_flow": true,
      "iot_class": "local_polling"
    },
    "frontier_silicon": {
      "name": "Frontier Silicon",
      "integration_type": "hub",
      "config_flow": true,
      "iot_class": "local_polling"
    },
    "fujitsu": {
      "name": "Fujitsu",
      "integrations": {
        "fujitsu_anywair": {
          "integration_type": "virtual",
          "config_flow": false,
          "supported_by": "advantage_air",
          "name": "Fujitsu anywAIR"
        },
        "fujitsu_fglair": {
          "integration_type": "hub",
          "config_flow": true,
          "iot_class": "cloud_polling",
          "name": "FGLair"
        }
      }
    },
    "fully_kiosk": {
      "name": "Fully Kiosk Browser",
      "integration_type": "hub",
      "config_flow": true,
      "iot_class": "local_polling"
    },
    "futurenow": {
      "name": "P5 FutureNow",
      "integration_type": "hub",
      "config_flow": false,
      "iot_class": "local_polling"
    },
    "fyta": {
      "name": "FYTA",
      "integration_type": "hub",
      "config_flow": true,
      "iot_class": "cloud_polling"
    },
    "gaggenau": {
      "name": "Gaggenau",
      "integration_type": "virtual",
      "supported_by": "home_connect"
    },
    "garadget": {
      "name": "Garadget",
      "integration_type": "hub",
      "config_flow": false,
      "iot_class": "cloud_polling"
    },
    "garages_amsterdam": {
      "integration_type": "hub",
      "config_flow": true,
      "iot_class": "cloud_polling"
    },
    "gardena_bluetooth": {
      "name": "Gardena Bluetooth",
      "integration_type": "hub",
      "config_flow": true,
      "iot_class": "local_polling"
    },
    "gaviota": {
      "name": "Gaviota",
      "integration_type": "virtual",
      "supported_by": "motion_blinds"
    },
    "gdacs": {
      "name": "Global Disaster Alert and Coordination System (GDACS)",
      "integration_type": "service",
      "config_flow": true,
      "iot_class": "cloud_polling"
    },
    "generic": {
      "integration_type": "device",
      "config_flow": true,
      "iot_class": "local_push"
    },
    "geniushub": {
      "name": "Genius Hub",
      "integration_type": "hub",
      "config_flow": true,
      "iot_class": "local_polling"
    },
    "geo_json_events": {
      "name": "GeoJSON",
      "integration_type": "service",
      "config_flow": true,
      "iot_class": "cloud_polling"
    },
    "geo_rss_events": {
      "name": "GeoRSS",
      "integration_type": "hub",
      "config_flow": false,
      "iot_class": "cloud_polling"
    },
    "geocaching": {
      "name": "Geocaching",
      "integration_type": "hub",
      "config_flow": true,
      "iot_class": "cloud_polling"
    },
    "geofency": {
      "name": "Geofency",
      "integration_type": "hub",
      "config_flow": true,
      "iot_class": "cloud_push"
    },
    "geonet": {
      "name": "GeoNet",
      "integrations": {
        "geonetnz_quakes": {
          "integration_type": "service",
          "config_flow": true,
          "iot_class": "cloud_polling",
          "name": "GeoNet NZ Quakes"
        },
        "geonetnz_volcano": {
          "integration_type": "service",
          "config_flow": true,
          "iot_class": "cloud_polling",
          "name": "GeoNet NZ Volcano"
        }
      }
    },
    "gios": {
      "name": "GIO\u015a",
      "integration_type": "service",
      "config_flow": true,
      "iot_class": "cloud_polling"
    },
    "github": {
      "name": "GitHub",
      "integration_type": "hub",
      "config_flow": true,
      "iot_class": "cloud_polling"
    },
    "gitlab_ci": {
      "name": "GitLab-CI",
      "integration_type": "hub",
      "config_flow": false,
      "iot_class": "cloud_polling"
    },
    "gitter": {
      "name": "Gitter",
      "integration_type": "hub",
      "config_flow": false,
      "iot_class": "cloud_polling"
    },
    "glances": {
      "name": "Glances",
      "integration_type": "hub",
      "config_flow": true,
      "iot_class": "local_polling"
    },
    "globalcache": {
      "name": "Global Cach\u00e9",
      "integrations": {
        "gc100": {
          "integration_type": "hub",
          "config_flow": false,
          "iot_class": "local_polling",
          "name": "Global Cach\u00e9 GC-100"
        },
        "itach": {
          "integration_type": "hub",
          "config_flow": false,
          "iot_class": "assumed_state",
          "name": "Global Cach\u00e9 iTach TCP/IP to IR"
        }
      }
    },
    "goalzero": {
      "name": "Goal Zero Yeti",
      "integration_type": "device",
      "config_flow": true,
      "iot_class": "local_polling"
    },
    "gogogate2": {
      "name": "Gogogate2 and ismartgate",
      "integration_type": "hub",
      "config_flow": true,
      "iot_class": "local_polling"
    },
    "goodwe": {
      "name": "GoodWe Inverter",
      "integration_type": "hub",
      "config_flow": true,
      "iot_class": "local_polling"
    },
    "google": {
      "name": "Google",
      "integrations": {
        "google_assistant_sdk": {
          "integration_type": "service",
          "config_flow": true,
          "iot_class": "cloud_polling",
          "name": "Google Assistant SDK"
        },
        "google_cloud": {
          "integration_type": "service",
          "config_flow": true,
          "iot_class": "cloud_push",
          "name": "Google Cloud"
        },
        "google_drive": {
          "integration_type": "service",
          "config_flow": true,
          "iot_class": "cloud_polling",
          "name": "Google Drive"
        },
        "google_generative_ai_conversation": {
          "integration_type": "service",
          "config_flow": true,
          "iot_class": "cloud_polling",
          "name": "Google Gemini"
        },
        "google_mail": {
          "integration_type": "service",
          "config_flow": true,
          "iot_class": "cloud_polling",
          "name": "Google Mail"
        },
        "google_maps": {
          "integration_type": "hub",
          "config_flow": false,
          "iot_class": "cloud_polling",
          "name": "Google Maps"
        },
        "google_photos": {
          "integration_type": "hub",
          "config_flow": true,
          "iot_class": "cloud_polling",
          "name": "Google Photos"
        },
        "google_pubsub": {
          "integration_type": "hub",
          "config_flow": false,
          "iot_class": "cloud_push",
          "name": "Google Pub/Sub"
        },
        "google_sheets": {
          "integration_type": "service",
          "config_flow": true,
          "iot_class": "cloud_polling",
          "name": "Google Sheets"
        },
        "google_tasks": {
          "integration_type": "hub",
          "config_flow": true,
          "iot_class": "cloud_polling",
          "name": "Google Tasks"
        },
        "google_translate": {
          "integration_type": "hub",
          "config_flow": true,
          "iot_class": "cloud_push",
          "name": "Google Translate text-to-speech"
        },
        "google_travel_time": {
          "integration_type": "hub",
          "config_flow": true,
          "iot_class": "cloud_polling"
        },
        "google_wifi": {
          "integration_type": "hub",
          "config_flow": false,
          "iot_class": "local_polling",
          "name": "Google Wifi"
        },
        "google": {
          "integration_type": "hub",
          "config_flow": true,
          "iot_class": "cloud_polling",
          "name": "Google Calendar"
        },
        "nest": {
          "integration_type": "hub",
          "config_flow": true,
          "iot_class": "cloud_push",
          "name": "Google Nest"
        },
        "cast": {
          "integration_type": "hub",
          "config_flow": true,
          "iot_class": "local_polling",
          "name": "Google Cast"
        },
        "dialogflow": {
          "integration_type": "hub",
          "config_flow": true,
          "iot_class": "cloud_push",
          "name": "Dialogflow"
        },
        "youtube": {
          "integration_type": "service",
          "config_flow": true,
          "iot_class": "cloud_polling",
          "name": "YouTube"
        }
      }
    },
    "govee": {
      "name": "Govee",
      "integrations": {
        "govee_ble": {
          "integration_type": "hub",
          "config_flow": true,
          "iot_class": "local_push",
          "name": "Govee Bluetooth"
        },
        "govee_light_local": {
          "integration_type": "hub",
          "config_flow": true,
          "iot_class": "local_push",
          "name": "Govee lights local"
        }
      }
    },
    "gpsd": {
      "name": "GPSD",
      "integration_type": "hub",
      "config_flow": true,
      "iot_class": "local_polling"
    },
    "gpslogger": {
      "name": "GPSLogger",
      "integration_type": "hub",
      "config_flow": true,
      "iot_class": "cloud_push"
    },
    "graphite": {
      "name": "Graphite",
      "integration_type": "hub",
      "config_flow": false,
      "iot_class": "local_push"
    },
    "gree": {
      "name": "Gree Climate",
      "integration_type": "hub",
      "config_flow": true,
      "iot_class": "local_polling"
    },
    "greeneye_monitor": {
      "name": "GreenEye Monitor (GEM)",
      "integration_type": "hub",
      "config_flow": false,
      "iot_class": "local_push"
    },
    "greenwave": {
      "name": "Greenwave Reality",
      "integration_type": "hub",
      "config_flow": false,
      "iot_class": "local_polling"
    },
    "growatt_server": {
      "integration_type": "hub",
      "config_flow": true,
      "iot_class": "cloud_polling"
    },
    "gstreamer": {
      "name": "GStreamer",
      "integration_type": "hub",
      "config_flow": false,
      "iot_class": "local_push"
    },
    "gtfs": {
      "name": "General Transit Feed Specification (GTFS)",
      "integration_type": "hub",
      "config_flow": false,
      "iot_class": "local_polling"
    },
    "guardian": {
      "name": "Elexa Guardian",
      "integration_type": "device",
      "config_flow": true,
      "iot_class": "local_polling"
    },
    "habitica": {
      "name": "Habitica",
      "integration_type": "hub",
      "config_flow": true,
      "iot_class": "cloud_polling"
    },
    "hardkernel": {
      "name": "Hardkernel",
      "integration_type": "hardware",
      "config_flow": false,
      "single_config_entry": true
    },
    "harman_kardon_avr": {
      "name": "Harman Kardon AVR",
      "integration_type": "hub",
      "config_flow": false,
      "iot_class": "local_polling"
    },
    "harvey": {
      "name": "Harvey",
      "integration_type": "virtual",
      "supported_by": "aquacell"
    },
    "hassio": {
      "name": "Home Assistant Supervisor",
      "integration_type": "hub",
      "config_flow": false,
      "iot_class": "local_polling",
      "single_config_entry": true
    },
    "havana_shade": {
      "name": "Havana Shade",
      "integration_type": "virtual",
      "supported_by": "motion_blinds"
    },
    "haveibeenpwned": {
      "name": "HaveIBeenPwned",
      "integration_type": "hub",
      "config_flow": false,
      "iot_class": "cloud_polling"
    },
    "hddtemp": {
      "name": "hddtemp",
      "integration_type": "hub",
      "config_flow": false,
      "iot_class": "local_polling"
    },
    "hdmi_cec": {
      "name": "HDMI-CEC",
      "integration_type": "hub",
      "config_flow": false,
      "iot_class": "local_push"
    },
    "heatmiser": {
      "name": "Heatmiser",
      "integration_type": "hub",
      "config_flow": false,
      "iot_class": "local_polling"
    },
    "heicko": {
      "name": "Heicko",
      "integration_type": "virtual",
      "supported_by": "motion_blinds"
    },
    "heiwa": {
      "name": "Heiwa",
      "integration_type": "virtual",
      "supported_by": "gree"
    },
    "heltun": {
      "name": "HELTUN",
      "iot_standards": [
        "zwave"
      ]
    },
    "here_travel_time": {
      "name": "HERE Travel Time",
      "integration_type": "hub",
      "config_flow": true,
      "iot_class": "cloud_polling"
    },
    "hexaom": {
      "name": "Hexaom Hexaconnect",
      "integration_type": "virtual",
      "supported_by": "overkiz"
    },
    "hi_kumo": {
      "name": "Hitachi Hi Kumo",
      "integration_type": "virtual",
      "supported_by": "overkiz"
    },
    "hikvision": {
      "name": "Hikvision",
      "integrations": {
        "hikvision": {
          "integration_type": "hub",
          "config_flow": false,
          "iot_class": "local_push",
          "name": "Hikvision"
        },
        "hikvisioncam": {
          "integration_type": "hub",
          "config_flow": false,
          "iot_class": "local_polling",
          "name": "Hikvision"
        }
      }
    },
    "hisense_aehw4a1": {
      "name": "Hisense AEH-W4A1",
      "integration_type": "hub",
      "config_flow": true,
      "iot_class": "local_polling"
    },
    "hitron_coda": {
      "name": "Rogers Hitron CODA",
      "integration_type": "hub",
      "config_flow": false,
      "iot_class": "local_polling"
    },
    "hive": {
      "name": "Hive",
      "integration_type": "hub",
      "config_flow": true,
      "iot_class": "cloud_polling"
    },
    "hko": {
      "name": "Hong Kong Observatory",
      "integration_type": "hub",
      "config_flow": true,
      "iot_class": "cloud_polling"
    },
    "hlk_sw16": {
      "name": "Hi-Link HLK-SW16",
      "integration_type": "hub",
      "config_flow": true,
      "iot_class": "local_push"
    },
    "holiday": {
      "integration_type": "hub",
      "config_flow": true,
      "iot_class": "local_polling"
    },
    "home_plus_control": {
      "name": "Legrand Home+ Control",
      "integration_type": "virtual",
      "supported_by": "netatmo"
    },
    "homeassistant_connect_zbt2": {
      "name": "Home Assistant Connect ZBT-2",
      "integration_type": "hardware",
      "config_flow": true
    },
    "homeassistant_green": {
      "name": "Home Assistant Green",
      "integration_type": "hardware",
      "config_flow": false,
      "single_config_entry": true
    },
    "homeassistant_sky_connect": {
      "name": "Home Assistant Connect ZBT-1",
      "integration_type": "hardware",
      "config_flow": true
    },
    "homeassistant_yellow": {
      "name": "Home Assistant Yellow",
      "integration_type": "hardware",
      "config_flow": false,
      "single_config_entry": true
    },
    "homee": {
      "name": "Homee",
      "integration_type": "hub",
      "config_flow": true,
      "iot_class": "local_push"
    },
    "homematic": {
      "name": "Homematic",
      "integrations": {
        "homematic": {
          "integration_type": "hub",
          "config_flow": false,
          "iot_class": "local_push",
          "name": "Homematic"
        },
        "homematicip_cloud": {
          "integration_type": "hub",
          "config_flow": true,
          "iot_class": "cloud_push",
          "name": "HomematicIP Cloud"
        }
      }
    },
    "homeseer": {
      "name": "HomeSeer",
      "iot_standards": [
        "zwave"
      ]
    },
    "homewizard": {
      "name": "HomeWizard Energy",
      "integration_type": "hub",
      "config_flow": true,
      "iot_class": "local_polling"
    },
    "honeywell": {
      "name": "Honeywell",
      "integrations": {
        "lyric": {
          "integration_type": "hub",
          "config_flow": true,
          "iot_class": "cloud_polling",
          "name": "Honeywell Lyric"
        },
        "evohome": {
          "integration_type": "hub",
          "config_flow": false,
          "iot_class": "cloud_polling",
          "name": "Honeywell Total Connect Comfort (Europe)"
        },
        "honeywell": {
          "integration_type": "hub",
          "config_flow": true,
          "iot_class": "cloud_polling",
          "name": "Honeywell Total Connect Comfort (US)"
        }
      }
    },
    "horizon": {
      "name": "Unitymedia Horizon HD Recorder",
      "integration_type": "hub",
      "config_flow": false,
      "iot_class": "local_polling"
    },
    "hp_ilo": {
      "name": "HP Integrated Lights-Out (ILO)",
      "integration_type": "hub",
      "config_flow": false,
      "iot_class": "local_polling"
    },
    "html5": {
      "name": "HTML5 Push Notifications",
      "integration_type": "hub",
      "config_flow": true,
      "iot_class": "cloud_push",
      "single_config_entry": true
    },
    "huawei_lte": {
      "name": "Huawei LTE",
      "integration_type": "hub",
      "config_flow": true,
      "iot_class": "local_polling"
    },
    "huisbaasje": {
      "name": "EnergyFlip",
      "integration_type": "hub",
      "config_flow": true,
      "iot_class": "cloud_polling"
    },
    "hunterdouglas_powerview": {
      "name": "Hunter Douglas PowerView",
      "integration_type": "hub",
      "config_flow": true,
      "iot_class": "local_polling"
    },
    "hurrican_shutters_wholesale": {
      "name": "Hurrican Shutters Wholesale",
      "integration_type": "virtual",
      "supported_by": "motion_blinds"
    },
    "husqvarna": {
      "name": "Husqvarna",
      "integrations": {
        "husqvarna_automower": {
          "integration_type": "hub",
          "config_flow": true,
          "iot_class": "cloud_push",
          "name": "Husqvarna Automower"
        },
        "husqvarna_automower_ble": {
          "integration_type": "hub",
          "config_flow": true,
          "iot_class": "local_polling",
          "name": "Husqvarna Automower BLE"
        }
      }
    },
    "huum": {
      "name": "Huum",
      "integration_type": "hub",
      "config_flow": true,
      "iot_class": "cloud_polling"
    },
    "hvv_departures": {
      "name": "HVV Departures",
      "integration_type": "hub",
      "config_flow": true,
      "iot_class": "cloud_polling"
    },
    "hydrawise": {
      "name": "Hunter Hydrawise",
      "integration_type": "hub",
      "config_flow": true,
      "iot_class": "cloud_polling"
    },
    "hyperion": {
      "name": "Hyperion",
      "integration_type": "hub",
      "config_flow": true,
      "iot_class": "local_push"
    },
    "ialarm": {
      "name": "Antifurto365 iAlarm",
      "integration_type": "hub",
      "config_flow": true,
      "iot_class": "local_polling"
    },
    "iammeter": {
      "name": "IamMeter",
      "integration_type": "hub",
      "config_flow": false,
      "iot_class": "local_polling"
    },
    "iaqualink": {
      "name": "Jandy iAqualink",
      "integration_type": "hub",
      "config_flow": true,
      "iot_class": "cloud_polling",
      "single_config_entry": true
    },
    "ibm": {
      "name": "IBM",
      "integrations": {
        "watson_iot": {
          "integration_type": "hub",
          "config_flow": false,
          "iot_class": "cloud_push",
          "name": "IBM Watson IoT Platform"
        },
        "watson_tts": {
          "integration_type": "hub",
          "config_flow": false,
          "iot_class": "cloud_push",
          "name": "IBM Watson TTS"
        }
      }
    },
    "idteck_prox": {
      "name": "IDTECK Proximity Reader",
      "integration_type": "hub",
      "config_flow": false,
      "iot_class": "local_push"
    },
    "ifttt": {
      "name": "IFTTT",
      "integration_type": "hub",
      "config_flow": true,
      "iot_class": "cloud_push"
    },
    "iglo": {
      "name": "iGlo",
      "integration_type": "hub",
      "config_flow": false,
      "iot_class": "local_polling"
    },
    "igloohome": {
      "name": "igloohome",
      "integration_type": "hub",
      "config_flow": true,
      "iot_class": "cloud_polling"
    },
    "ign_sismologia": {
      "name": "IGN Sismolog\u00eda",
      "integration_type": "service",
      "config_flow": false,
      "iot_class": "cloud_polling"
    },
    "ihc": {
      "name": "IHC Controller",
      "integration_type": "hub",
      "config_flow": false,
      "iot_class": "local_push"
    },
    "ikea": {
      "name": "IKEA",
      "integrations": {
        "symfonisk": {
          "integration_type": "virtual",
          "config_flow": false,
          "supported_by": "sonos",
          "name": "IKEA SYMFONISK"
        },
        "tradfri": {
          "integration_type": "hub",
          "config_flow": true,
          "iot_class": "local_polling",
          "name": "IKEA TR\u00c5DFRI"
        },
        "idasen_desk": {
          "integration_type": "device",
          "config_flow": true,
          "iot_class": "local_push",
          "name": "IKEA Idasen Desk"
        }
      }
    },
    "imap": {
      "name": "IMAP",
      "integration_type": "hub",
      "config_flow": true,
      "iot_class": "cloud_push"
    },
    "imeon_inverter": {
      "name": "Imeon Inverter",
      "integration_type": "device",
      "config_flow": true,
      "iot_class": "local_polling"
    },
    "imgw_pib": {
      "name": "IMGW-PIB",
      "integration_type": "hub",
      "config_flow": true,
      "iot_class": "cloud_polling"
    },
    "immich": {
      "name": "Immich",
      "integration_type": "hub",
      "config_flow": true,
      "iot_class": "local_polling"
    },
    "improv_ble": {
      "name": "Improv via BLE",
      "integration_type": "device",
      "config_flow": true,
      "iot_class": "local_polling"
    },
    "incomfort": {
      "name": "Intergas gateway",
      "integration_type": "hub",
      "config_flow": true,
      "iot_class": "local_polling"
    },
    "indianamichiganpower": {
      "name": "Indiana Michigan Power",
      "integration_type": "virtual",
      "supported_by": "opower"
    },
    "influxdb": {
      "name": "InfluxDB",
      "integration_type": "hub",
      "config_flow": false,
      "iot_class": "local_push"
    },
    "inkbird": {
      "name": "INKBIRD",
      "integration_type": "hub",
      "config_flow": true,
      "iot_class": "local_push"
    },
    "inovelli": {
      "name": "Inovelli",
      "iot_standards": [
        "zigbee",
        "zwave"
      ]
    },
    "inspired_shades": {
      "name": "Inspired Shades",
      "integration_type": "virtual",
      "supported_by": "motion_blinds"
    },
    "insteon": {
      "name": "Insteon",
      "integration_type": "hub",
      "config_flow": true,
      "iot_class": "local_push",
      "single_config_entry": true
    },
    "intellifire": {
      "name": "IntelliFire",
      "integration_type": "hub",
      "config_flow": true,
      "iot_class": "local_polling"
    },
    "intent_script": {
      "name": "Intent Script",
      "integration_type": "hub",
      "config_flow": false
    },
    "intesishome": {
      "name": "IntesisHome",
      "integration_type": "hub",
      "config_flow": false,
      "iot_class": "cloud_push"
    },
    "iometer": {
      "name": "IOmeter",
      "integration_type": "device",
      "config_flow": true,
      "iot_class": "local_polling"
    },
    "ios": {
      "name": "Home Assistant iOS",
      "integration_type": "hub",
      "config_flow": true,
      "iot_class": "cloud_push"
    },
    "iotawatt": {
      "name": "IoTaWatt",
      "integration_type": "hub",
      "config_flow": true,
      "iot_class": "local_polling"
    },
    "iotty": {
      "name": "iotty",
      "integration_type": "device",
      "config_flow": true,
      "iot_class": "cloud_polling"
    },
    "iperf3": {
      "name": "Iperf3",
      "integration_type": "hub",
      "config_flow": false,
      "iot_class": "local_polling"
    },
    "ipma": {
      "name": "Instituto Portugu\u00eas do Mar e Atmosfera (IPMA)",
      "integration_type": "hub",
      "config_flow": true,
      "iot_class": "cloud_polling"
    },
    "ipp": {
      "name": "Internet Printing Protocol (IPP)",
      "integration_type": "device",
      "config_flow": true,
      "iot_class": "local_polling"
    },
    "iqvia": {
      "name": "IQVIA",
      "integration_type": "service",
      "config_flow": true,
      "iot_class": "cloud_polling"
    },
    "irish_rail_transport": {
      "name": "Irish Rail Transport",
      "integration_type": "hub",
      "config_flow": false,
      "iot_class": "cloud_polling"
    },
    "iron_os": {
      "name": "IronOS",
      "integration_type": "hub",
      "config_flow": true,
      "iot_class": "local_polling"
    },
    "iskra": {
      "name": "iskra",
      "integration_type": "hub",
      "config_flow": true,
      "iot_class": "local_polling"
    },
    "islamic_prayer_times": {
      "integration_type": "hub",
      "config_flow": true,
      "iot_class": "calculated"
    },
    "ismartwindow": {
      "name": "iSmartWindow",
      "integration_type": "virtual",
      "supported_by": "motion_blinds"
    },
    "israel_rail": {
      "name": "Israel Railways",
      "integration_type": "hub",
      "config_flow": true,
      "iot_class": "cloud_polling"
    },
    "iss": {
      "name": "International Space Station (ISS)",
      "integration_type": "service",
      "config_flow": true,
      "iot_class": "cloud_polling",
      "single_config_entry": true
    },
    "ista_ecotrend": {
      "name": "ista EcoTrend",
      "integration_type": "hub",
      "config_flow": true,
      "iot_class": "cloud_polling"
    },
    "isy994": {
      "name": "Universal Devices ISY/IoX",
      "integration_type": "hub",
      "config_flow": true,
      "iot_class": "local_push"
    },
    "ituran": {
      "name": "Ituran",
      "integration_type": "hub",
      "config_flow": true,
      "iot_class": "cloud_polling"
    },
    "izone": {
      "name": "iZone",
      "integration_type": "hub",
      "config_flow": true,
      "iot_class": "local_polling"
    },
    "jasco": {
      "name": "Jasco",
      "iot_standards": [
        "zwave"
      ]
    },
    "jellyfin": {
      "name": "Jellyfin",
      "integration_type": "service",
      "config_flow": true,
      "iot_class": "local_polling"
    },
    "jewish_calendar": {
      "name": "Jewish Calendar",
      "integration_type": "hub",
      "config_flow": true,
      "iot_class": "calculated",
      "single_config_entry": true
    },
    "joaoapps_join": {
      "name": "Joaoapps Join",
      "integration_type": "hub",
      "config_flow": false,
      "iot_class": "cloud_push"
    },
    "justnimbus": {
      "name": "JustNimbus",
      "integration_type": "hub",
      "config_flow": true,
      "iot_class": "cloud_polling"
    },
    "jvc_projector": {
      "name": "JVC Projector",
      "integration_type": "device",
      "config_flow": true,
      "iot_class": "local_polling"
    },
    "kaiser_nienhaus": {
      "name": "Kaiser Nienhaus",
      "integration_type": "virtual",
      "supported_by": "motion_blinds"
    },
    "kaiterra": {
      "name": "Kaiterra",
      "integration_type": "hub",
      "config_flow": false,
      "iot_class": "cloud_polling"
    },
    "kaleidescape": {
      "name": "Kaleidescape",
      "integration_type": "hub",
      "config_flow": true,
      "iot_class": "local_push"
    },
    "kankun": {
      "name": "Kankun",
      "integration_type": "hub",
      "config_flow": false,
      "iot_class": "local_polling"
    },
    "keba": {
      "name": "Keba Charging Station",
      "integration_type": "hub",
      "config_flow": false,
      "iot_class": "local_polling"
    },
    "keenetic_ndms2": {
      "name": "Keenetic NDMS2 Router",
      "integration_type": "hub",
      "config_flow": true,
      "iot_class": "local_polling"
    },
    "kef": {
      "name": "KEF",
      "integration_type": "hub",
      "config_flow": false,
      "iot_class": "local_polling"
    },
    "kegtron": {
      "name": "Kegtron",
      "integration_type": "hub",
      "config_flow": true,
      "iot_class": "local_push"
    },
    "kentuckypower": {
      "name": "Kentucky Power",
      "integration_type": "virtual",
      "supported_by": "opower"
    },
    "keyboard": {
      "name": "Keyboard",
      "integration_type": "hub",
      "config_flow": false,
      "iot_class": "local_push"
    },
    "keyboard_remote": {
      "name": "Keyboard Remote",
      "integration_type": "hub",
      "config_flow": false,
      "iot_class": "local_push"
    },
    "keymitt_ble": {
      "name": "Keymitt MicroBot Push",
      "integration_type": "device",
      "config_flow": true,
      "iot_class": "assumed_state"
    },
    "kira": {
      "name": "Kira",
      "integration_type": "hub",
      "config_flow": false,
      "iot_class": "local_push"
    },
    "kitchen_sink": {
      "name": "Everything but the Kitchen Sink",
      "integration_type": "hub",
      "config_flow": false,
      "iot_class": "calculated",
      "single_config_entry": true
    },
    "kiwi": {
      "name": "KIWI",
      "integration_type": "hub",
      "config_flow": false,
      "iot_class": "cloud_polling"
    },
    "kmtronic": {
      "name": "KMtronic",
      "integration_type": "hub",
      "config_flow": true,
      "iot_class": "local_push"
    },
    "knocki": {
      "name": "Knocki",
      "integration_type": "hub",
      "config_flow": true,
      "iot_class": "cloud_push"
    },
    "knx": {
      "name": "KNX",
      "integration_type": "hub",
      "config_flow": true,
      "iot_class": "local_push",
      "single_config_entry": true
    },
    "kodi": {
      "name": "Kodi",
      "integration_type": "hub",
      "config_flow": true,
      "iot_class": "local_push"
    },
    "konnected": {
      "name": "Konnected.io",
      "integration_type": "hub",
      "config_flow": true,
      "iot_class": "local_push"
    },
    "kostal_plenticore": {
      "name": "Kostal Plenticore Solar Inverter",
      "integration_type": "hub",
      "config_flow": true,
      "iot_class": "local_polling"
    },
    "kraken": {
      "name": "Kraken",
      "integration_type": "hub",
      "config_flow": true,
      "iot_class": "cloud_polling"
    },
    "krispol": {
      "name": "Krispol",
      "integration_type": "virtual",
      "supported_by": "motion_blinds"
    },
    "kulersky": {
      "name": "Kuler Sky",
      "integration_type": "hub",
      "config_flow": true,
      "iot_class": "local_polling"
    },
    "kwb": {
      "name": "KWB Easyfire",
      "integration_type": "hub",
      "config_flow": false,
      "iot_class": "local_polling"
    },
    "lacrosse": {
      "name": "LaCrosse",
      "integration_type": "hub",
      "config_flow": false,
      "iot_class": "local_polling"
    },
    "lacrosse_view": {
      "name": "LaCrosse View",
      "integration_type": "hub",
      "config_flow": true,
      "iot_class": "cloud_polling"
    },
    "lamarzocco": {
      "name": "La Marzocco",
      "integration_type": "device",
      "config_flow": true,
      "iot_class": "cloud_push"
    },
    "lametric": {
      "name": "LaMetric",
      "integration_type": "device",
      "config_flow": true,
      "iot_class": "local_polling"
    },
    "landisgyr_heat_meter": {
      "name": "Landis+Gyr Heat Meter",
      "integration_type": "hub",
      "config_flow": true,
      "iot_class": "local_polling"
    },
    "lannouncer": {
      "name": "LANnouncer",
      "integration_type": "hub",
      "config_flow": false,
      "iot_class": "local_push"
    },
    "lastfm": {
      "name": "Last.fm",
      "integration_type": "hub",
      "config_flow": true,
      "iot_class": "cloud_polling"
    },
    "launch_library": {
      "name": "Launch Library",
      "integration_type": "service",
      "config_flow": true,
      "iot_class": "cloud_polling",
      "single_config_entry": true
    },
    "laundrify": {
      "name": "laundrify",
      "integration_type": "hub",
      "config_flow": true,
      "iot_class": "cloud_polling"
    },
    "lcn": {
      "name": "LCN",
      "integration_type": "hub",
      "config_flow": true,
      "iot_class": "local_push"
    },
    "ld2410_ble": {
      "name": "LD2410 BLE",
      "integration_type": "device",
      "config_flow": true,
      "iot_class": "local_push"
    },
    "leaone": {
      "name": "LeaOne",
      "integration_type": "hub",
      "config_flow": true,
      "iot_class": "local_push"
    },
    "led_ble": {
      "name": "LED BLE",
      "integration_type": "hub",
      "config_flow": true,
      "iot_class": "local_polling"
    },
    "legrand": {
      "name": "Legrand",
      "integration_type": "virtual",
      "supported_by": "netatmo"
    },
    "lektrico": {
      "name": "Lektrico Charging Station",
      "integration_type": "device",
      "config_flow": true,
      "iot_class": "local_polling"
    },
    "letpot": {
      "name": "LetPot",
      "integration_type": "hub",
      "config_flow": true,
      "iot_class": "cloud_push"
    },
    "leviton": {
      "name": "Leviton",
      "iot_standards": [
        "zwave"
      ]
    },
    "lg": {
      "name": "LG",
      "integrations": {
        "lg_netcast": {
          "integration_type": "device",
          "config_flow": true,
          "iot_class": "local_polling",
          "name": "LG Netcast"
        },
        "lg_soundbar": {
          "integration_type": "hub",
          "config_flow": true,
          "iot_class": "local_polling",
          "name": "LG Soundbars"
        },
        "lg_thinq": {
          "integration_type": "hub",
          "config_flow": true,
          "iot_class": "cloud_push",
          "name": "LG ThinQ"
        },
        "webostv": {
          "integration_type": "hub",
          "config_flow": true,
          "iot_class": "local_push",
          "name": "LG webOS TV"
        }
      }
    },
    "libre_hardware_monitor": {
      "name": "Libre Hardware Monitor",
      "integration_type": "hub",
      "config_flow": true,
      "iot_class": "local_polling"
    },
    "lidarr": {
      "name": "Lidarr",
      "integration_type": "service",
      "config_flow": true,
      "iot_class": "local_polling"
    },
    "lifx": {
      "name": "LIFX",
      "integration_type": "hub",
      "config_flow": true,
      "iot_class": "local_polling"
    },
    "lifx_cloud": {
      "name": "LIFX Cloud",
      "integration_type": "hub",
      "config_flow": false,
      "iot_class": "cloud_push"
    },
    "lightwave": {
      "name": "Lightwave",
      "integration_type": "hub",
      "config_flow": false,
      "iot_class": "assumed_state"
    },
    "limitlessled": {
      "name": "LimitlessLED",
      "integration_type": "hub",
      "config_flow": false,
      "iot_class": "assumed_state"
    },
    "linak": {
      "name": "LINAK",
      "integration_type": "virtual",
      "supported_by": "idasen_desk"
    },
    "linkedgo": {
      "name": "LinkedGo",
      "integration_type": "virtual",
      "supported_by": "shelly"
    },
    "linkplay": {
      "name": "LinkPlay",
      "integration_type": "hub",
      "config_flow": true,
      "iot_class": "local_polling"
    },
    "linksys_smart": {
      "name": "Linksys Smart Wi-Fi",
      "integration_type": "hub",
      "config_flow": false,
      "iot_class": "local_polling"
    },
    "linode": {
      "name": "Linode",
      "integration_type": "hub",
      "config_flow": false,
      "iot_class": "cloud_polling"
    },
    "linux_battery": {
      "name": "Linux Battery",
      "integration_type": "hub",
      "config_flow": false,
      "iot_class": "local_polling"
    },
    "linx": {
      "name": "Linx",
      "integration_type": "virtual",
      "supported_by": "motion_blinds"
    },
    "lirc": {
      "name": "LIRC",
      "integration_type": "hub",
      "config_flow": false,
      "iot_class": "local_push"
    },
    "litejet": {
      "name": "LiteJet",
      "integration_type": "hub",
      "config_flow": true,
      "iot_class": "local_push",
      "single_config_entry": true
    },
    "litterrobot": {
      "name": "Litter-Robot",
      "integration_type": "hub",
      "config_flow": true,
      "iot_class": "cloud_push"
    },
    "livisi": {
      "name": "LIVISI Smart Home",
      "integration_type": "hub",
      "config_flow": true,
      "iot_class": "local_polling"
    },
    "llamalab_automate": {
      "name": "LlamaLab Automate",
      "integration_type": "hub",
      "config_flow": false,
      "iot_class": "cloud_push"
    },
    "local_calendar": {
      "integration_type": "hub",
      "config_flow": true,
      "iot_class": "local_polling"
    },
    "local_file": {
      "name": "Local File",
      "integration_type": "hub",
      "config_flow": true,
      "iot_class": "local_polling"
    },
    "local_ip": {
      "integration_type": "hub",
      "config_flow": true,
      "iot_class": "local_polling",
      "single_config_entry": true
    },
    "local_todo": {
      "integration_type": "hub",
      "config_flow": true,
      "iot_class": "local_polling"
    },
    "locative": {
      "name": "Locative",
      "integration_type": "hub",
      "config_flow": true,
      "iot_class": "local_push"
    },
    "logentries": {
      "name": "Logentries",
      "integration_type": "hub",
      "config_flow": false,
      "iot_class": "cloud_push"
    },
    "logitech": {
      "name": "Logitech",
      "integrations": {
        "harmony": {
          "integration_type": "hub",
          "config_flow": true,
          "iot_class": "local_push",
          "name": "Logitech Harmony Hub"
        },
        "squeezebox": {
          "integration_type": "hub",
          "config_flow": true,
          "iot_class": "local_polling",
          "name": "Squeezebox (Lyrion Music Server)"
        }
      }
    },
    "london_air": {
      "name": "London Air",
      "integration_type": "hub",
      "config_flow": false,
      "iot_class": "cloud_polling"
    },
    "london_underground": {
      "name": "London Underground",
      "integration_type": "hub",
      "config_flow": false,
      "iot_class": "cloud_polling"
    },
    "lookin": {
      "name": "LOOKin",
      "integration_type": "hub",
      "config_flow": true,
      "iot_class": "local_push"
    },
    "loqed": {
      "name": "LOQED Touch Smart Lock",
      "integration_type": "hub",
      "config_flow": true,
      "iot_class": "local_push"
    },
    "luftdaten": {
      "name": "Sensor.Community",
      "integration_type": "device",
      "config_flow": true,
      "iot_class": "cloud_polling"
    },
    "lupusec": {
      "name": "Lupus Electronics LUPUSEC",
      "integration_type": "hub",
      "config_flow": true,
      "iot_class": "local_polling"
    },
    "lutron": {
      "name": "Lutron",
      "integrations": {
        "lutron": {
          "integration_type": "hub",
          "config_flow": true,
          "iot_class": "local_polling",
          "name": "Lutron"
        },
        "lutron_caseta": {
          "integration_type": "hub",
          "config_flow": true,
          "iot_class": "local_push",
          "name": "Lutron Cas\u00e9ta"
        },
        "homeworks": {
          "integration_type": "hub",
          "config_flow": true,
          "iot_class": "local_push",
          "name": "Lutron Homeworks"
        }
      }
    },
    "luxaflex": {
      "name": "Luxaflex",
      "integration_type": "virtual",
      "supported_by": "hunterdouglas_powerview"
    },
    "lw12wifi": {
      "name": "LAGUTE LW-12",
      "integration_type": "hub",
      "config_flow": false,
      "iot_class": "local_polling"
    },
    "madeco": {
      "name": "Madeco",
      "integration_type": "virtual",
      "supported_by": "motion_blinds"
    },
    "madvr": {
      "name": "madVR Envy",
      "integration_type": "device",
      "config_flow": true,
      "iot_class": "local_push"
    },
    "mailgun": {
      "name": "Mailgun",
      "integration_type": "hub",
      "config_flow": true,
      "iot_class": "cloud_push"
    },
    "marantz": {
      "name": "Marantz",
      "integration_type": "virtual",
      "supported_by": "denonavr"
    },
    "martec": {
      "name": "Martec",
      "integration_type": "virtual",
      "supported_by": "motion_blinds"
    },
    "marytts": {
      "name": "MaryTTS",
      "integration_type": "hub",
      "config_flow": false,
      "iot_class": "local_push"
    },
    "mastodon": {
      "name": "Mastodon",
      "integration_type": "service",
      "config_flow": true,
      "iot_class": "cloud_polling"
    },
    "matrix": {
      "name": "Matrix",
      "integration_type": "hub",
      "config_flow": false,
      "iot_class": "cloud_push"
    },
    "matter": {
      "name": "Matter",
      "integration_type": "hub",
      "config_flow": true,
      "iot_class": "local_push"
    },
    "maytag": {
      "name": "Maytag",
      "integration_type": "virtual",
      "supported_by": "whirlpool"
    },
    "mcp": {
      "name": "Model Context Protocol",
      "integration_type": "hub",
      "config_flow": true,
      "iot_class": "local_polling"
    },
    "mcp_server": {
      "name": "Model Context Protocol Server",
      "integration_type": "service",
      "config_flow": true,
      "iot_class": "local_push",
      "single_config_entry": true
    },
    "mealie": {
      "name": "Mealie",
      "integration_type": "service",
      "config_flow": true,
      "iot_class": "local_polling"
    },
    "meater": {
      "name": "Meater",
      "integration_type": "hub",
      "config_flow": true,
      "iot_class": "cloud_polling"
    },
    "medcom_ble": {
      "name": "Medcom Bluetooth",
      "integration_type": "hub",
      "config_flow": true,
      "iot_class": "local_polling"
    },
    "media_extractor": {
      "name": "Media Extractor",
      "integration_type": "hub",
      "config_flow": true,
      "iot_class": "calculated",
      "single_config_entry": true
    },
    "mediaroom": {
      "name": "Mediaroom",
      "integration_type": "hub",
      "config_flow": false,
      "iot_class": "local_polling"
    },
    "melcloud": {
      "name": "MELCloud",
      "integration_type": "hub",
      "config_flow": true,
      "iot_class": "cloud_polling"
    },
    "melissa": {
      "name": "Melissa",
      "integration_type": "hub",
      "config_flow": false,
      "iot_class": "cloud_polling"
    },
    "melnor": {
      "name": "Melnor",
      "integrations": {
        "melnor": {
          "integration_type": "hub",
          "config_flow": true,
          "iot_class": "local_polling",
          "name": "Melnor Bluetooth"
        },
        "raincloud": {
          "integration_type": "hub",
          "config_flow": false,
          "iot_class": "cloud_polling",
          "name": "Melnor RainCloud"
        }
      }
    },
    "meraki": {
      "name": "Meraki",
      "integration_type": "hub",
      "config_flow": false,
      "iot_class": "cloud_polling"
    },
    "message_bird": {
      "name": "MessageBird",
      "integration_type": "hub",
      "config_flow": false,
      "iot_class": "cloud_push"
    },
    "met": {
      "name": "Meteorologisk institutt (Met.no)",
      "integration_type": "hub",
      "config_flow": true,
      "iot_class": "cloud_polling"
    },
    "met_eireann": {
      "name": "Met \u00c9ireann",
      "integration_type": "hub",
      "config_flow": true,
      "iot_class": "cloud_polling"
    },
    "meteo_france": {
      "name": "M\u00e9t\u00e9o-France",
      "integration_type": "hub",
      "config_flow": true,
      "iot_class": "cloud_polling"
    },
    "meteoalarm": {
      "name": "MeteoAlarm",
      "integration_type": "hub",
      "config_flow": false,
      "iot_class": "cloud_polling"
    },
    "meteoclimatic": {
      "name": "Meteoclimatic",
      "integration_type": "hub",
      "config_flow": true,
      "iot_class": "cloud_polling"
    },
    "metoffice": {
      "name": "Met Office",
      "integration_type": "hub",
      "config_flow": true,
      "iot_class": "cloud_polling"
    },
    "mfi": {
      "name": "Ubiquiti mFi mPort",
      "integration_type": "hub",
      "config_flow": false,
      "iot_class": "local_polling"
    },
    "microbees": {
      "name": "microBees",
      "integration_type": "hub",
      "config_flow": true,
      "iot_class": "cloud_polling"
    },
    "microsoft": {
      "name": "Microsoft",
      "integrations": {
        "azure_data_explorer": {
          "integration_type": "hub",
          "config_flow": true,
          "iot_class": "cloud_push",
          "name": "Azure Data Explorer"
        },
        "azure_devops": {
          "integration_type": "hub",
          "config_flow": true,
          "iot_class": "cloud_polling",
          "name": "Azure DevOps"
        },
        "azure_event_hub": {
          "integration_type": "hub",
          "config_flow": true,
          "iot_class": "cloud_push",
          "name": "Azure Event Hub"
        },
        "azure_service_bus": {
          "integration_type": "hub",
          "config_flow": false,
          "iot_class": "cloud_push",
          "name": "Azure Service Bus"
        },
        "azure_storage": {
          "integration_type": "service",
          "config_flow": true,
          "iot_class": "cloud_polling",
          "name": "Azure Storage"
        },
        "microsoft_face_detect": {
          "integration_type": "hub",
          "config_flow": false,
          "iot_class": "cloud_push",
          "name": "Microsoft Face Detect"
        },
        "microsoft_face_identify": {
          "integration_type": "hub",
          "config_flow": false,
          "iot_class": "cloud_push",
          "name": "Microsoft Face Identify"
        },
        "microsoft_face": {
          "integration_type": "hub",
          "config_flow": false,
          "iot_class": "cloud_push",
          "name": "Microsoft Face"
        },
        "microsoft": {
          "integration_type": "hub",
          "config_flow": false,
          "iot_class": "cloud_push",
          "name": "Microsoft Text-to-Speech (TTS)"
        },
        "msteams": {
          "integration_type": "hub",
          "config_flow": false,
          "iot_class": "cloud_push",
          "name": "Microsoft Teams"
        },
        "onedrive": {
          "integration_type": "service",
          "config_flow": true,
          "iot_class": "cloud_polling",
          "name": "OneDrive"
        },
        "xbox": {
          "integration_type": "hub",
          "config_flow": true,
          "iot_class": "cloud_polling",
          "name": "Xbox"
        }
      }
    },
    "miele": {
      "name": "Miele",
      "integration_type": "hub",
      "config_flow": true,
      "iot_class": "cloud_push",
      "single_config_entry": true
    },
    "mijndomein_energie": {
      "name": "Mijndomein Energie",
      "integration_type": "virtual",
      "supported_by": "energyzero"
    },
    "mikrotik": {
      "name": "Mikrotik",
      "integration_type": "hub",
      "config_flow": true,
      "iot_class": "local_polling"
    },
    "mill": {
      "name": "Mill",
      "integration_type": "hub",
      "config_flow": true,
      "iot_class": "local_polling"
    },
    "minecraft_server": {
      "name": "Minecraft Server",
      "integration_type": "hub",
      "config_flow": true,
      "iot_class": "local_polling"
    },
    "mini_connected": {
      "name": "MINI Connected",
      "integration_type": "virtual",
      "supported_by": "bmw_connected_drive"
    },
    "minio": {
      "name": "Minio",
      "integration_type": "hub",
      "config_flow": false,
      "iot_class": "cloud_push"
    },
    "mjpeg": {
      "name": "MJPEG IP Camera",
      "integration_type": "hub",
      "config_flow": true,
      "iot_class": "local_push"
    },
    "moat": {
      "name": "Moat",
      "integration_type": "hub",
      "config_flow": true,
      "iot_class": "local_push"
    },
    "mobile_app": {
      "integration_type": "hub",
      "config_flow": true,
      "iot_class": "local_push"
    },
    "mochad": {
      "name": "Mochad",
      "integration_type": "hub",
      "config_flow": false,
      "iot_class": "local_polling"
    },
    "modbus": {
      "name": "Modbus",
      "integration_type": "hub",
      "config_flow": false,
      "iot_class": "local_polling"
    },
    "modem_callerid": {
      "name": "Phone Modem",
      "integration_type": "device",
      "config_flow": true,
      "iot_class": "local_polling"
    },
    "modern_forms": {
      "name": "Modern Forms",
      "integration_type": "hub",
      "config_flow": true,
      "iot_class": "local_polling"
    },
    "moehlenhoff_alpha2": {
      "integration_type": "hub",
      "config_flow": true,
      "iot_class": "local_push"
    },
    "monarch_money": {
      "name": "Monarch Money",
      "integration_type": "hub",
      "config_flow": true,
      "iot_class": "cloud_polling"
    },
    "monessen": {
      "name": "Monessen",
      "integration_type": "virtual",
      "supported_by": "intellifire"
    },
    "monoprice": {
      "name": "Monoprice 6-Zone Amplifier",
      "integration_type": "hub",
      "config_flow": true,
      "iot_class": "local_polling"
    },
    "monzo": {
      "name": "Monzo",
      "integration_type": "hub",
      "config_flow": true,
      "iot_class": "cloud_polling"
    },
    "moon": {
      "integration_type": "service",
      "config_flow": true,
      "iot_class": "calculated",
      "single_config_entry": true
    },
    "mopeka": {
      "name": "Mopeka",
      "integration_type": "device",
      "config_flow": true,
      "iot_class": "local_push"
    },
    "motionblinds": {
      "name": "Motionblinds",
      "integrations": {
        "motion_blinds": {
          "integration_type": "hub",
          "config_flow": true,
          "iot_class": "local_push",
          "name": "Motionblinds"
        },
        "motionblinds_ble": {
          "integration_type": "device",
          "config_flow": true,
          "iot_class": "assumed_state",
          "name": "Motionblinds Bluetooth"
        }
      },
      "iot_standards": [
        "matter"
      ]
    },
    "motioneye": {
      "name": "motionEye",
      "integration_type": "hub",
      "config_flow": true,
      "iot_class": "local_polling"
    },
    "motionmount": {
      "name": "Vogel's MotionMount",
      "integration_type": "device",
      "config_flow": true,
      "iot_class": "local_push"
    },
    "mpd": {
      "name": "Music Player Daemon (MPD)",
      "integration_type": "hub",
      "config_flow": true,
      "iot_class": "local_polling"
    },
    "mqtt": {
      "name": "MQTT",
      "integrations": {
        "manual_mqtt": {
          "integration_type": "hub",
          "config_flow": false,
          "iot_class": "local_push",
          "name": "Manual MQTT Alarm Control Panel"
        },
        "mqtt": {
          "integration_type": "hub",
          "config_flow": true,
          "iot_class": "local_push",
          "name": "MQTT"
        },
        "mqtt_eventstream": {
          "integration_type": "hub",
          "config_flow": false,
          "iot_class": "local_polling",
          "name": "MQTT Eventstream"
        },
        "mqtt_json": {
          "integration_type": "hub",
          "config_flow": false,
          "iot_class": "local_push",
          "name": "MQTT JSON"
        },
        "mqtt_room": {
          "integration_type": "hub",
          "config_flow": false,
          "iot_class": "local_push",
          "name": "MQTT Room Presence"
        },
        "mqtt_statestream": {
          "integration_type": "hub",
          "config_flow": false,
          "iot_class": "local_push",
          "name": "MQTT Statestream"
        }
      }
    },
    "mullvad": {
      "name": "Mullvad VPN",
      "integration_type": "hub",
      "config_flow": true,
      "iot_class": "cloud_polling",
      "single_config_entry": true
    },
    "music_assistant": {
      "name": "Music Assistant",
      "integration_type": "hub",
      "config_flow": true,
      "iot_class": "local_push"
    },
    "mutesync": {
      "name": "mutesync",
      "integration_type": "hub",
      "config_flow": true,
      "iot_class": "local_polling"
    },
    "mvglive": {
      "name": "MVG",
      "integration_type": "hub",
      "config_flow": false,
      "iot_class": "cloud_polling"
    },
    "mycroft": {
      "name": "Mycroft",
      "integration_type": "hub",
      "config_flow": false,
      "iot_class": "local_push"
    },
    "mysensors": {
      "name": "MySensors",
      "integration_type": "hub",
      "config_flow": true,
      "iot_class": "local_push"
    },
    "mystrom": {
      "name": "myStrom",
      "integration_type": "hub",
      "config_flow": true,
      "iot_class": "local_polling"
    },
    "mythicbeastsdns": {
      "name": "Mythic Beasts DNS",
      "integration_type": "hub",
      "config_flow": false,
      "iot_class": "cloud_push"
    },
    "myuplink": {
      "name": "myUplink",
      "integration_type": "hub",
      "config_flow": true,
      "iot_class": "cloud_polling"
    },
    "nad": {
      "name": "NAD",
      "integration_type": "hub",
      "config_flow": false,
      "iot_class": "local_polling"
    },
    "nam": {
      "name": "Nettigo Air Monitor",
      "integration_type": "device",
      "config_flow": true,
      "iot_class": "local_polling"
    },
    "namecheapdns": {
      "name": "Namecheap FreeDNS",
      "integration_type": "hub",
      "config_flow": false,
      "iot_class": "cloud_push"
    },
    "nanoleaf": {
      "name": "Nanoleaf",
      "integration_type": "hub",
      "config_flow": true,
      "iot_class": "local_push"
    },
    "nasweb": {
      "name": "NASweb",
      "integration_type": "hub",
      "config_flow": true,
      "iot_class": "local_push"
    },
    "national_grid_us": {
      "name": "National Grid US",
      "integration_type": "virtual",
      "supported_by": "opower"
    },
    "neato": {
      "name": "Neato Botvac",
      "integration_type": "hub",
      "config_flow": true,
      "iot_class": "cloud_polling"
    },
    "nederlandse_spoorwegen": {
      "name": "Nederlandse Spoorwegen (NS)",
      "integration_type": "service",
      "config_flow": true,
      "iot_class": "cloud_polling"
    },
    "neff": {
      "name": "Neff",
      "integration_type": "virtual",
      "supported_by": "home_connect"
    },
    "ness_alarm": {
      "name": "Ness Alarm",
      "integration_type": "hub",
      "config_flow": false,
      "iot_class": "local_push"
    },
    "netatmo": {
      "name": "Netatmo",
      "integration_type": "hub",
      "config_flow": true,
      "iot_class": "cloud_polling"
    },
    "netdata": {
      "name": "Netdata",
      "integration_type": "hub",
      "config_flow": false,
      "iot_class": "local_polling"
    },
    "netgear": {
      "name": "NETGEAR",
      "integrations": {
        "netgear": {
          "integration_type": "hub",
          "config_flow": true,
          "iot_class": "local_polling",
          "name": "NETGEAR"
        },
        "netgear_lte": {
          "integration_type": "hub",
          "config_flow": true,
          "iot_class": "local_polling",
          "name": "NETGEAR LTE"
        }
      }
    },
    "netio": {
      "name": "Netio",
      "integration_type": "hub",
      "config_flow": false,
      "iot_class": "local_polling"
    },
    "neurio_energy": {
      "name": "Neurio energy",
      "integration_type": "hub",
      "config_flow": false,
      "iot_class": "cloud_polling"
    },
    "nexia": {
      "name": "Nexia/American Standard/Trane",
      "integration_type": "hub",
      "config_flow": true,
      "iot_class": "cloud_polling"
    },
    "nexity": {
      "name": "Nexity Eug\u00e9nie",
      "integration_type": "virtual",
      "supported_by": "overkiz"
    },
    "nextbus": {
      "integration_type": "hub",
      "config_flow": true,
      "iot_class": "cloud_polling"
    },
    "nextcloud": {
      "name": "Nextcloud",
      "integration_type": "hub",
      "config_flow": true,
      "iot_class": "cloud_polling"
    },
    "nextdns": {
      "name": "NextDNS",
      "integration_type": "service",
      "config_flow": true,
      "iot_class": "cloud_polling"
    },
    "nfandroidtv": {
      "name": "Notifications for Android TV / Fire TV",
      "integration_type": "service",
      "config_flow": true,
      "iot_class": "local_push"
    },
    "nibe_heatpump": {
      "name": "Nibe Heat Pump",
      "integration_type": "hub",
      "config_flow": true,
      "iot_class": "local_polling"
    },
    "nice_go": {
      "name": "Nice G.O.",
      "integration_type": "hub",
      "config_flow": true,
      "iot_class": "cloud_push"
    },
    "nightscout": {
      "name": "Nightscout",
      "integration_type": "hub",
      "config_flow": true,
      "iot_class": "cloud_polling"
    },
    "niko_home_control": {
      "name": "Niko Home Control",
      "integration_type": "hub",
      "config_flow": true,
      "iot_class": "local_push"
    },
    "nilu": {
      "name": "Norwegian Institute for Air Research (NILU)",
      "integration_type": "hub",
      "config_flow": false,
      "iot_class": "cloud_polling"
    },
    "nina": {
      "name": "NINA",
      "integration_type": "hub",
      "config_flow": true,
      "iot_class": "cloud_polling",
      "single_config_entry": true
    },
    "nissan_leaf": {
      "name": "Nissan Leaf",
      "integration_type": "hub",
      "config_flow": false,
      "iot_class": "cloud_polling"
    },
    "nmap_tracker": {
      "integration_type": "hub",
      "config_flow": true,
      "iot_class": "local_polling"
    },
    "nmbs": {
      "name": "NMBS",
      "integration_type": "hub",
      "config_flow": true,
      "iot_class": "cloud_polling"
    },
    "no_ip": {
      "name": "No-IP.com",
      "integration_type": "hub",
      "config_flow": false,
      "iot_class": "cloud_polling"
    },
    "noaa_tides": {
      "name": "NOAA Tides",
      "integration_type": "hub",
      "config_flow": false,
      "iot_class": "cloud_polling"
    },
    "nobo_hub": {
      "name": "Nob\u00f8 Ecohub",
      "integration_type": "hub",
      "config_flow": true,
      "iot_class": "local_push"
    },
    "nordpool": {
      "name": "Nord Pool",
      "integration_type": "hub",
      "config_flow": true,
      "iot_class": "cloud_polling",
      "single_config_entry": true
    },
    "norway_air": {
      "name": "Om Luftkvalitet i Norge (Norway Air)",
      "integration_type": "hub",
      "config_flow": false,
      "iot_class": "cloud_polling"
    },
    "notify_events": {
      "name": "Notify.Events",
      "integration_type": "hub",
      "config_flow": false,
      "iot_class": "cloud_push"
    },
    "notion": {
      "name": "Notion",
      "integration_type": "hub",
      "config_flow": true,
      "iot_class": "cloud_polling"
    },
    "nsw_fuel_station": {
      "name": "NSW Fuel Station Price",
      "integration_type": "hub",
      "config_flow": false,
      "iot_class": "cloud_polling"
    },
    "nsw_rural_fire_service_feed": {
      "name": "NSW Rural Fire Service Incidents",
      "integration_type": "service",
      "config_flow": false,
      "iot_class": "cloud_polling"
    },
    "ntfy": {
      "name": "ntfy",
      "integration_type": "hub",
      "config_flow": true,
      "iot_class": "cloud_push"
    },
    "nuheat": {
      "name": "NuHeat",
      "integration_type": "hub",
      "config_flow": true,
      "iot_class": "cloud_polling"
    },
    "nuki": {
      "name": "Nuki",
      "integrations": {
        "nuki": {
          "integration_type": "hub",
          "config_flow": true,
          "iot_class": "local_polling",
          "name": "Nuki Bridge"
        }
      },
      "iot_standards": [
        "matter"
      ]
    },
    "numato": {
      "name": "Numato USB GPIO Expander",
      "integration_type": "hub",
      "config_flow": false,
      "iot_class": "local_push"
    },
    "nut": {
      "name": "Network UPS Tools (NUT)",
      "integration_type": "device",
      "config_flow": true,
      "iot_class": "local_polling"
    },
    "nutrichef": {
      "name": "Nutrichef",
      "integration_type": "virtual",
      "supported_by": "inkbird"
    },
    "nws": {
      "name": "National Weather Service (NWS)",
      "integration_type": "hub",
      "config_flow": true,
      "iot_class": "cloud_polling"
    },
    "nx584": {
      "name": "NX584",
      "integration_type": "hub",
      "config_flow": false,
      "iot_class": "local_push"
    },
    "nyt_games": {
      "name": "NYT Games",
      "integration_type": "service",
      "config_flow": true,
      "iot_class": "cloud_polling"
    },
    "nzbget": {
      "name": "NZBGet",
      "integration_type": "hub",
      "config_flow": true,
      "iot_class": "local_polling",
      "single_config_entry": true
    },
    "oasa_telematics": {
      "name": "OASA Telematics",
      "integration_type": "hub",
      "config_flow": false,
      "iot_class": "cloud_polling"
    },
    "obihai": {
      "name": "Obihai",
      "integration_type": "hub",
      "config_flow": true,
      "iot_class": "local_polling"
    },
    "octoprint": {
      "name": "OctoPrint",
      "integration_type": "hub",
      "config_flow": true,
      "iot_class": "local_polling"
    },
    "oem": {
      "name": "OpenEnergyMonitor WiFi Thermostat",
      "integration_type": "hub",
      "config_flow": false,
      "iot_class": "local_polling"
    },
    "ogemray": {
      "name": "Ogemray",
      "integration_type": "virtual",
      "supported_by": "shelly"
    },
    "ohmconnect": {
      "name": "OhmConnect",
      "integration_type": "hub",
      "config_flow": false,
      "iot_class": "cloud_polling"
    },
    "ohme": {
      "name": "Ohme",
      "integration_type": "device",
      "config_flow": true,
      "iot_class": "cloud_polling"
    },
    "ollama": {
      "name": "Ollama",
      "integration_type": "service",
      "config_flow": true,
      "iot_class": "local_polling"
    },
    "ombi": {
      "name": "Ombi",
      "integration_type": "hub",
      "config_flow": false,
      "iot_class": "local_polling"
    },
    "omnilogic": {
      "name": "Hayward Omnilogic",
      "integration_type": "hub",
      "config_flow": true,
      "iot_class": "cloud_polling",
      "single_config_entry": true
    },
    "ondilo_ico": {
      "name": "Ondilo ICO",
      "integration_type": "hub",
      "config_flow": true,
      "iot_class": "cloud_polling",
      "single_config_entry": true
    },
    "onewire": {
      "name": "1-Wire",
      "integration_type": "hub",
      "config_flow": true,
      "iot_class": "local_polling"
    },
    "onkyo": {
      "name": "Onkyo",
      "integration_type": "device",
      "config_flow": true,
      "iot_class": "local_push"
    },
    "onvif": {
      "name": "ONVIF",
      "integration_type": "hub",
      "config_flow": true,
      "iot_class": "local_push"
    },
    "open_meteo": {
      "name": "Open-Meteo",
      "integration_type": "service",
      "config_flow": true,
      "iot_class": "cloud_polling"
    },
    "open_router": {
      "name": "OpenRouter",
      "integration_type": "service",
      "config_flow": true,
      "iot_class": "cloud_polling"
    },
    "openai_conversation": {
      "name": "OpenAI",
      "integration_type": "service",
      "config_flow": true,
      "iot_class": "cloud_polling"
    },
    "openalpr_cloud": {
      "name": "OpenALPR Cloud",
      "integration_type": "hub",
      "config_flow": false,
      "iot_class": "cloud_push"
    },
    "openerz": {
      "name": "Open ERZ",
      "integration_type": "hub",
      "config_flow": false,
      "iot_class": "cloud_polling"
    },
    "openevse": {
      "name": "OpenEVSE",
      "integration_type": "hub",
      "config_flow": false,
      "iot_class": "local_polling"
    },
    "openexchangerates": {
      "name": "Open Exchange Rates",
      "integration_type": "hub",
      "config_flow": true,
      "iot_class": "cloud_polling"
    },
    "opengarage": {
      "name": "OpenGarage",
      "integration_type": "hub",
      "config_flow": true,
      "iot_class": "local_polling"
    },
    "openhardwaremonitor": {
      "name": "Open Hardware Monitor",
      "integration_type": "hub",
      "config_flow": false,
      "iot_class": "local_polling"
    },
    "openhome": {
      "name": "Linn / OpenHome",
      "integration_type": "hub",
      "config_flow": true,
      "iot_class": "local_polling"
    },
    "opensensemap": {
      "name": "openSenseMap",
      "integration_type": "hub",
      "config_flow": false,
      "iot_class": "cloud_polling"
    },
    "opensky": {
      "name": "OpenSky Network",
      "integration_type": "hub",
      "config_flow": true,
      "iot_class": "cloud_polling"
    },
    "opentherm_gw": {
      "name": "OpenTherm Gateway",
      "integration_type": "hub",
      "config_flow": true,
      "iot_class": "local_push"
    },
    "openuv": {
      "name": "OpenUV",
      "integration_type": "service",
      "config_flow": true,
      "iot_class": "cloud_polling"
    },
    "openweathermap": {
      "name": "OpenWeatherMap",
      "integration_type": "hub",
      "config_flow": true,
      "iot_class": "cloud_polling"
    },
    "openwrt": {
      "name": "OpenWrt",
      "integrations": {
        "luci": {
          "integration_type": "hub",
          "config_flow": false,
          "iot_class": "local_polling",
          "name": "OpenWrt (luci)"
        },
        "ubus": {
          "integration_type": "hub",
          "config_flow": false,
          "iot_class": "local_polling",
          "name": "OpenWrt (ubus)"
        }
      }
    },
    "opnsense": {
      "name": "OPNsense",
      "integration_type": "hub",
      "config_flow": false,
      "iot_class": "local_polling"
    },
    "opower": {
      "name": "Opower",
      "integration_type": "hub",
      "config_flow": true,
      "iot_class": "cloud_polling"
    },
    "opple": {
      "name": "Opple",
      "integration_type": "hub",
      "config_flow": false,
      "iot_class": "local_polling"
    },
    "oralb": {
      "name": "Oral-B",
      "integration_type": "hub",
      "config_flow": true,
      "iot_class": "local_push"
    },
    "oru": {
      "name": "Orange and Rockland Utility (ORU)",
      "integration_type": "hub",
      "config_flow": false,
      "iot_class": "cloud_polling"
    },
    "oru_opower": {
      "name": "Orange and Rockland Utilities (ORU) Opower",
      "integration_type": "virtual",
      "supported_by": "opower"
    },
    "orvibo": {
      "name": "Orvibo",
      "integration_type": "hub",
      "config_flow": false,
      "iot_class": "local_push"
    },
    "osoenergy": {
      "name": "OSO Energy",
      "integration_type": "hub",
      "config_flow": true,
      "iot_class": "cloud_polling"
    },
    "osramlightify": {
      "name": "Osramlightify",
      "integration_type": "hub",
      "config_flow": false,
      "iot_class": "local_polling"
    },
    "otbr": {
      "name": "Open Thread Border Router",
      "integration_type": "service",
      "config_flow": true,
      "iot_class": "local_polling"
    },
    "otp": {
      "name": "One-Time Password (OTP)",
      "integration_type": "hub",
      "config_flow": true,
      "iot_class": "local_polling"
    },
    "ourgroceries": {
      "name": "OurGroceries",
      "integration_type": "hub",
      "config_flow": true,
      "iot_class": "cloud_polling"
    },
    "overkiz": {
      "name": "Overkiz",
      "integration_type": "hub",
      "config_flow": true,
      "iot_class": "local_polling"
    },
    "overseerr": {
      "name": "Overseerr",
      "integration_type": "service",
      "config_flow": true,
      "iot_class": "local_push"
    },
    "ovo_energy": {
      "name": "OVO Energy",
      "integration_type": "service",
      "config_flow": true,
      "iot_class": "cloud_polling"
    },
    "owntracks": {
      "name": "OwnTracks",
      "integration_type": "hub",
      "config_flow": true,
      "iot_class": "local_push",
      "single_config_entry": true
    },
    "p1_monitor": {
      "name": "P1 Monitor",
      "integration_type": "hub",
      "config_flow": true,
      "iot_class": "local_polling"
    },
    "palazzetti": {
      "name": "Palazzetti",
      "integration_type": "device",
      "config_flow": true,
      "iot_class": "local_polling"
    },
    "panasonic": {
      "name": "Panasonic",
      "integrations": {
        "panasonic_bluray": {
          "integration_type": "hub",
          "config_flow": false,
          "iot_class": "local_polling",
          "name": "Panasonic Blu-Ray Player"
        },
        "panasonic_viera": {
          "integration_type": "hub",
          "config_flow": true,
          "iot_class": "local_polling",
          "name": "Panasonic Viera"
        }
      }
    },
    "pandora": {
      "name": "Pandora",
      "integration_type": "hub",
      "config_flow": false,
      "iot_class": "local_polling"
    },
    "paperless_ngx": {
      "name": "Paperless-ngx",
      "integration_type": "service",
      "config_flow": true,
      "iot_class": "local_polling"
    },
    "pcs_lighting": {
      "name": "PCS Lighting",
      "integration_type": "virtual",
      "supported_by": "upb"
    },
    "peblar": {
      "name": "Peblar",
      "integration_type": "device",
      "config_flow": true,
      "iot_class": "local_polling"
    },
    "peco": {
      "name": "PECO Outage Counter",
      "integration_type": "hub",
      "config_flow": true,
      "iot_class": "cloud_polling"
    },
    "peco_opower": {
      "name": "PECO Energy Company (PECO)",
      "integration_type": "virtual",
      "supported_by": "opower"
    },
    "pegel_online": {
      "name": "PEGELONLINE",
      "integration_type": "service",
      "config_flow": true,
      "iot_class": "cloud_polling"
    },
    "pencom": {
      "name": "Pencom",
      "integration_type": "hub",
      "config_flow": false,
      "iot_class": "local_polling"
    },
    "pepco": {
      "name": "Potomac Electric Power Company (Pepco)",
      "integration_type": "virtual",
      "supported_by": "opower"
    },
    "permobil": {
      "name": "MyPermobil",
      "integration_type": "hub",
      "config_flow": true,
      "iot_class": "cloud_polling"
    },
    "pge": {
      "name": "Pacific Gas & Electric (PG&E)",
      "integration_type": "virtual",
      "supported_by": "opower"
    },
    "pglab": {
      "name": "PG LAB Electronics",
      "integration_type": "hub",
      "config_flow": true,
      "iot_class": "local_push",
      "single_config_entry": true
    },
    "philips": {
      "name": "Philips",
      "integrations": {
        "dynalite": {
          "integration_type": "hub",
          "config_flow": true,
          "iot_class": "local_push",
          "name": "Philips Dynalite"
        },
        "hue": {
          "integration_type": "hub",
          "config_flow": true,
          "iot_class": "local_push",
          "name": "Philips Hue"
        },
        "philips_js": {
          "integration_type": "hub",
          "config_flow": true,
          "iot_class": "local_polling",
          "name": "Philips TV"
        }
      }
    },
    "pi_hole": {
      "name": "Pi-hole",
      "integration_type": "hub",
      "config_flow": true,
      "iot_class": "local_polling"
    },
    "picnic": {
      "name": "Picnic",
      "integration_type": "hub",
      "config_flow": true,
      "iot_class": "cloud_polling"
    },
    "picotts": {
      "name": "Pico TTS",
      "integration_type": "hub",
      "config_flow": false,
      "iot_class": "local_push"
    },
    "pilight": {
      "name": "Pilight",
      "integration_type": "hub",
      "config_flow": false,
      "iot_class": "local_push"
    },
    "pinecil": {
      "name": "Pinecil",
      "integration_type": "virtual",
      "supported_by": "iron_os"
    },
    "ping": {
      "name": "Ping (ICMP)",
      "integration_type": "hub",
      "config_flow": true,
      "iot_class": "local_polling"
    },
    "pioneer": {
      "name": "Pioneer",
      "integration_type": "hub",
      "config_flow": false,
      "iot_class": "local_polling"
    },
    "piper": {
      "name": "Piper",
      "integration_type": "virtual",
      "supported_by": "wyoming"
    },
    "pitsos": {
      "name": "Pitsos",
      "integration_type": "virtual",
      "supported_by": "home_connect"
    },
    "pjlink": {
      "name": "PJLink",
      "integration_type": "hub",
      "config_flow": false,
      "iot_class": "local_polling"
    },
    "plaato": {
      "name": "Plaato",
      "integration_type": "hub",
      "config_flow": true,
      "iot_class": "cloud_push"
    },
    "plant": {
      "integration_type": "hub",
      "config_flow": false
    },
    "plex": {
      "name": "Plex Media Server",
      "integration_type": "hub",
      "config_flow": true,
      "iot_class": "local_push"
    },
    "plugwise": {
      "name": "Plugwise",
      "integration_type": "hub",
      "config_flow": true,
      "iot_class": "local_polling"
    },
    "plum_lightpad": {
      "name": "Plum Lightpad",
      "integration_type": "hub",
      "config_flow": true,
      "iot_class": "local_push"
    },
    "pocketcasts": {
      "name": "Pocket Casts",
      "integration_type": "hub",
      "config_flow": false,
      "iot_class": "cloud_polling"
    },
    "point": {
      "name": "Minut Point",
      "integration_type": "hub",
      "config_flow": true,
      "iot_class": "cloud_polling"
    },
    "pooldose": {
      "name": "SEKO PoolDose",
      "integration_type": "hub",
      "config_flow": true,
      "iot_class": "local_polling"
    },
    "poolsense": {
      "name": "PoolSense",
      "integration_type": "hub",
      "config_flow": true,
      "iot_class": "cloud_polling"
    },
    "portainer": {
      "name": "Portainer",
      "integration_type": "hub",
      "config_flow": true,
      "iot_class": "local_polling"
    },
    "portlandgeneral": {
      "name": "Portland General Electric (PGE)",
      "integration_type": "virtual",
      "supported_by": "opower"
    },
    "powerfox": {
      "name": "Powerfox",
      "integration_type": "hub",
      "config_flow": true,
      "iot_class": "cloud_polling"
    },
    "private_ble_device": {
      "name": "Private BLE Device",
      "integration_type": "hub",
      "config_flow": true,
      "iot_class": "local_push"
    },
    "probe_plus": {
      "name": "Probe Plus",
      "integration_type": "device",
      "config_flow": true,
      "iot_class": "local_push"
    },
    "profiler": {
      "name": "Profiler",
      "integration_type": "hub",
      "config_flow": true,
      "single_config_entry": true
    },
    "profilo": {
      "name": "Profilo",
      "integration_type": "virtual",
      "supported_by": "home_connect"
    },
    "progettihwsw": {
      "name": "ProgettiHWSW Automation",
      "integration_type": "hub",
      "config_flow": true,
      "iot_class": "local_polling"
    },
    "proliphix": {
      "name": "Proliphix",
      "integration_type": "hub",
      "config_flow": false,
      "iot_class": "local_polling"
    },
    "prometheus": {
      "name": "Prometheus",
      "integration_type": "hub",
      "config_flow": false,
      "iot_class": "assumed_state"
    },
    "prosegur": {
      "name": "Prosegur Alarm",
      "integration_type": "hub",
      "config_flow": true,
      "iot_class": "cloud_polling"
    },
    "prowl": {
      "name": "Prowl",
      "integration_type": "service",
<<<<<<< HEAD
      "config_flow": true,
=======
      "config_flow": false,
>>>>>>> 823071b7
      "iot_class": "cloud_push"
    },
    "proximity": {
      "integration_type": "hub",
      "config_flow": true,
      "iot_class": "calculated"
    },
    "proxmoxve": {
      "name": "Proxmox VE",
      "integration_type": "hub",
      "config_flow": false,
      "iot_class": "local_polling"
    },
    "proxy": {
      "name": "Camera Proxy",
      "integration_type": "hub",
      "config_flow": false
    },
    "prusalink": {
      "name": "PrusaLink",
      "integration_type": "hub",
      "config_flow": true,
      "iot_class": "local_polling"
    },
    "pse": {
      "name": "Puget Sound Energy (PSE)",
      "integration_type": "virtual",
      "supported_by": "opower"
    },
    "psoklahoma": {
      "name": "Public Service Company of Oklahoma (PSO)",
      "integration_type": "virtual",
      "supported_by": "opower"
    },
    "pterodactyl": {
      "name": "Pterodactyl",
      "integration_type": "hub",
      "config_flow": true,
      "iot_class": "local_polling"
    },
    "pulseaudio_loopback": {
      "name": "PulseAudio Loopback",
      "integration_type": "hub",
      "config_flow": false,
      "iot_class": "local_polling"
    },
    "pure_energie": {
      "name": "Pure Energie",
      "integration_type": "hub",
      "config_flow": true,
      "iot_class": "local_polling"
    },
    "purpleair": {
      "name": "PurpleAir",
      "integration_type": "hub",
      "config_flow": true,
      "iot_class": "cloud_polling"
    },
    "push": {
      "name": "Push",
      "integration_type": "hub",
      "config_flow": false,
      "iot_class": "local_push"
    },
    "pushbullet": {
      "name": "Pushbullet",
      "integration_type": "hub",
      "config_flow": true,
      "iot_class": "cloud_polling"
    },
    "pushover": {
      "name": "Pushover",
      "integration_type": "hub",
      "config_flow": true,
      "iot_class": "cloud_push"
    },
    "pushsafer": {
      "name": "Pushsafer",
      "integration_type": "hub",
      "config_flow": false,
      "iot_class": "cloud_push"
    },
    "pvoutput": {
      "name": "PVOutput",
      "integration_type": "device",
      "config_flow": true,
      "iot_class": "cloud_polling"
    },
    "pvpc_hourly_pricing": {
      "name": "Spain electricity hourly pricing (PVPC)",
      "integration_type": "hub",
      "config_flow": true,
      "iot_class": "cloud_polling"
    },
    "pyload": {
      "name": "pyLoad",
      "integration_type": "service",
      "config_flow": true,
      "iot_class": "local_polling"
    },
    "python_script": {
      "name": "Python Scripts",
      "integration_type": "hub",
      "config_flow": false
    },
    "qbittorrent": {
      "name": "qBittorrent",
      "integration_type": "service",
      "config_flow": true,
      "iot_class": "local_polling"
    },
    "qbus": {
      "name": "Qbus",
      "integration_type": "hub",
      "config_flow": true,
      "iot_class": "local_push"
    },
    "qingping": {
      "name": "Qingping",
      "integration_type": "hub",
      "config_flow": true,
      "iot_class": "local_push"
    },
    "qld_bushfire": {
      "name": "Queensland Bushfire Alert",
      "integration_type": "service",
      "config_flow": false,
      "iot_class": "cloud_polling"
    },
    "qnap": {
      "name": "QNAP",
      "integrations": {
        "qnap": {
          "integration_type": "device",
          "config_flow": true,
          "iot_class": "local_polling",
          "name": "QNAP"
        },
        "qnap_qsw": {
          "integration_type": "hub",
          "config_flow": true,
          "iot_class": "local_polling",
          "name": "QNAP QSW"
        }
      }
    },
    "qrcode": {
      "name": "QR Code",
      "integration_type": "hub",
      "config_flow": false,
      "iot_class": "calculated"
    },
    "quadrafire": {
      "name": "Quadra-Fire",
      "integration_type": "virtual",
      "supported_by": "intellifire"
    },
    "quantum_gateway": {
      "name": "Quantum Gateway",
      "integration_type": "hub",
      "config_flow": false,
      "iot_class": "local_polling"
    },
    "qvr_pro": {
      "name": "QVR Pro",
      "integration_type": "hub",
      "config_flow": false,
      "iot_class": "local_polling"
    },
    "qwikswitch": {
      "name": "QwikSwitch QSUSB",
      "integration_type": "hub",
      "config_flow": false,
      "iot_class": "local_push"
    },
    "rabbitair": {
      "name": "Rabbit Air",
      "integration_type": "hub",
      "config_flow": true,
      "iot_class": "local_polling"
    },
    "rachio": {
      "name": "Rachio",
      "integration_type": "hub",
      "config_flow": true,
      "iot_class": "cloud_push"
    },
    "radarr": {
      "name": "Radarr",
      "integration_type": "service",
      "config_flow": true,
      "iot_class": "local_polling"
    },
    "radio_browser": {
      "name": "Radio Browser",
      "integration_type": "service",
      "config_flow": true,
      "iot_class": "cloud_polling",
      "single_config_entry": true
    },
    "radiotherm": {
      "name": "Radio Thermostat",
      "integration_type": "hub",
      "config_flow": true,
      "iot_class": "local_polling"
    },
    "rainbird": {
      "name": "Rain Bird",
      "integration_type": "hub",
      "config_flow": true,
      "iot_class": "local_polling"
    },
    "rainforest_automation": {
      "name": "Rainforest Automation",
      "integrations": {
        "rainforest_eagle": {
          "integration_type": "hub",
          "config_flow": true,
          "iot_class": "local_polling",
          "name": "Rainforest Eagle"
        },
        "rainforest_raven": {
          "integration_type": "hub",
          "config_flow": true,
          "iot_class": "local_polling",
          "name": "Rainforest RAVEn"
        }
      }
    },
    "rainmachine": {
      "name": "RainMachine",
      "integration_type": "device",
      "config_flow": true,
      "iot_class": "local_polling"
    },
    "rapt_ble": {
      "name": "RAPT Bluetooth",
      "integration_type": "hub",
      "config_flow": true,
      "iot_class": "local_push"
    },
    "raspberry_pi": {
      "name": "Raspberry Pi",
      "integrations": {
        "raspberry_pi": {
          "integration_type": "hardware",
          "config_flow": false,
          "name": "Raspberry Pi"
        },
        "rpi_camera": {
          "integration_type": "hub",
          "config_flow": false,
          "iot_class": "local_polling",
          "name": "Raspberry Pi Camera"
        },
        "rpi_power": {
          "integration_type": "hub",
          "config_flow": true,
          "iot_class": "local_polling"
        },
        "remote_rpi_gpio": {
          "integration_type": "hub",
          "config_flow": false,
          "iot_class": "local_push",
          "name": "Raspberry Pi Remote GPIO"
        }
      }
    },
    "raspyrfm": {
      "name": "RaspyRFM",
      "integration_type": "hub",
      "config_flow": false,
      "iot_class": "assumed_state"
    },
    "raven_rock_mfg": {
      "name": "Raven Rock MFG",
      "integration_type": "virtual",
      "supported_by": "motion_blinds"
    },
    "rdw": {
      "name": "RDW",
      "integration_type": "service",
      "config_flow": true,
      "iot_class": "cloud_polling"
    },
    "recollect_waste": {
      "name": "ReCollect Waste",
      "integration_type": "service",
      "config_flow": true,
      "iot_class": "cloud_polling"
    },
    "recswitch": {
      "name": "Ankuoo REC Switch",
      "integration_type": "hub",
      "config_flow": false,
      "iot_class": "local_polling"
    },
    "reddit": {
      "name": "Reddit",
      "integration_type": "hub",
      "config_flow": false,
      "iot_class": "cloud_polling"
    },
    "refoss": {
      "name": "Refoss",
      "integration_type": "hub",
      "config_flow": true,
      "iot_class": "local_polling",
      "single_config_entry": true
    },
    "rehlko": {
      "name": "Rehlko",
      "integration_type": "hub",
      "config_flow": true,
      "iot_class": "cloud_polling"
    },
    "rejseplanen": {
      "name": "Rejseplanen",
      "integration_type": "hub",
      "config_flow": false,
      "iot_class": "cloud_polling"
    },
    "remember_the_milk": {
      "name": "Remember The Milk",
      "integration_type": "hub",
      "config_flow": false,
      "iot_class": "cloud_push"
    },
    "remote_calendar": {
      "integration_type": "service",
      "config_flow": true,
      "iot_class": "cloud_polling"
    },
    "renault": {
      "name": "Renault",
      "integration_type": "hub",
      "config_flow": true,
      "iot_class": "cloud_polling"
    },
    "renson": {
      "name": "Renson",
      "integration_type": "hub",
      "config_flow": true,
      "iot_class": "local_polling"
    },
    "reolink": {
      "name": "Reolink",
      "integration_type": "hub",
      "config_flow": true,
      "iot_class": "local_push"
    },
    "repetier": {
      "name": "Repetier-Server",
      "integration_type": "hub",
      "config_flow": false,
      "iot_class": "local_polling"
    },
    "rest": {
      "name": "RESTful",
      "integration_type": "hub",
      "config_flow": false,
      "iot_class": "local_polling"
    },
    "rest_command": {
      "name": "RESTful Command",
      "integration_type": "hub",
      "config_flow": false,
      "iot_class": "local_push"
    },
    "rexel": {
      "name": "Rexel Energeasy Connect",
      "integration_type": "virtual",
      "supported_by": "overkiz"
    },
    "rflink": {
      "name": "RFLink",
      "integration_type": "hub",
      "config_flow": false,
      "iot_class": "assumed_state"
    },
    "rfxtrx": {
      "name": "RFXCOM RFXtrx",
      "integration_type": "hub",
      "config_flow": true,
      "iot_class": "local_push"
    },
    "rhasspy": {
      "name": "Rhasspy",
      "integration_type": "hub",
      "config_flow": true,
      "iot_class": "local_push",
      "single_config_entry": true
    },
    "ridwell": {
      "name": "Ridwell",
      "integration_type": "service",
      "config_flow": true,
      "iot_class": "cloud_polling"
    },
    "ring": {
      "name": "Ring",
      "integration_type": "hub",
      "config_flow": true,
      "iot_class": "cloud_polling"
    },
    "ripple": {
      "name": "Ripple",
      "integration_type": "hub",
      "config_flow": false,
      "iot_class": "cloud_polling"
    },
    "risco": {
      "name": "Risco",
      "integration_type": "hub",
      "config_flow": true,
      "iot_class": "local_push"
    },
    "rituals_perfume_genie": {
      "name": "Rituals Perfume Genie",
      "integration_type": "hub",
      "config_flow": true,
      "iot_class": "cloud_polling"
    },
    "rmvtransport": {
      "name": "RMV",
      "integration_type": "hub",
      "config_flow": false,
      "iot_class": "cloud_polling"
    },
    "roborock": {
      "name": "Roborock",
      "integration_type": "hub",
      "config_flow": true,
      "iot_class": "local_polling"
    },
    "rocketchat": {
      "name": "Rocket.Chat",
      "integration_type": "hub",
      "config_flow": false,
      "iot_class": "cloud_push"
    },
    "roku": {
      "name": "Roku",
      "integration_type": "device",
      "config_flow": true,
      "iot_class": "local_polling"
    },
    "romy": {
      "name": "ROMY Vacuum Cleaner",
      "integration_type": "hub",
      "config_flow": true,
      "iot_class": "local_polling"
    },
    "roomba": {
      "name": "iRobot Roomba and Braava",
      "integration_type": "hub",
      "config_flow": true,
      "iot_class": "local_push"
    },
    "roon": {
      "name": "RoonLabs music player",
      "integration_type": "hub",
      "config_flow": true,
      "iot_class": "local_push"
    },
    "roth": {
      "name": "Roth",
      "integrations": {
        "touchline": {
          "integration_type": "hub",
          "config_flow": false,
          "iot_class": "local_polling",
          "name": "Roth Touchline"
        },
        "touchline_sl": {
          "integration_type": "hub",
          "config_flow": true,
          "iot_class": "cloud_polling",
          "name": "Roth Touchline SL"
        }
      }
    },
    "rova": {
      "name": "ROVA",
      "integration_type": "hub",
      "config_flow": true,
      "iot_class": "cloud_polling"
    },
    "rss_feed_template": {
      "name": "RSS Feed Template",
      "integration_type": "hub",
      "config_flow": false,
      "iot_class": "local_push"
    },
    "rtorrent": {
      "name": "rTorrent",
      "integration_type": "hub",
      "config_flow": false,
      "iot_class": "local_polling"
    },
    "ruckus_unleashed": {
      "name": "Ruckus",
      "integration_type": "hub",
      "config_flow": true,
      "iot_class": "local_polling"
    },
    "russound": {
      "name": "Russound",
      "integrations": {
        "russound_rio": {
          "integration_type": "hub",
          "config_flow": true,
          "iot_class": "local_push",
          "name": "Russound RIO"
        },
        "russound_rnet": {
          "integration_type": "hub",
          "config_flow": false,
          "iot_class": "local_polling",
          "name": "Russound RNET"
        }
      }
    },
    "ruuvi": {
      "name": "Ruuvi",
      "integrations": {
        "ruuvi_gateway": {
          "integration_type": "hub",
          "config_flow": true,
          "iot_class": "local_polling",
          "name": "Ruuvi Gateway"
        },
        "ruuvitag_ble": {
          "integration_type": "hub",
          "config_flow": true,
          "iot_class": "local_push",
          "name": "RuuviTag BLE"
        }
      }
    },
    "rympro": {
      "name": "Read Your Meter Pro",
      "integration_type": "hub",
      "config_flow": true,
      "iot_class": "cloud_polling"
    },
    "sabnzbd": {
      "name": "SABnzbd",
      "integration_type": "hub",
      "config_flow": true,
      "iot_class": "local_polling"
    },
    "saj": {
      "name": "SAJ Solar Inverter",
      "integration_type": "hub",
      "config_flow": false,
      "iot_class": "local_polling"
    },
    "samsam": {
      "name": "SamSam",
      "integration_type": "virtual",
      "supported_by": "energyzero"
    },
    "samsung": {
      "name": "Samsung",
      "integrations": {
        "familyhub": {
          "integration_type": "hub",
          "config_flow": false,
          "iot_class": "local_polling",
          "name": "Samsung Family Hub"
        },
        "samsungtv": {
          "integration_type": "device",
          "config_flow": true,
          "iot_class": "local_push",
          "name": "Samsung Smart TV"
        },
        "syncthru": {
          "integration_type": "hub",
          "config_flow": true,
          "iot_class": "local_polling",
          "name": "Samsung SyncThru Printer"
        }
      }
    },
    "sanix": {
      "name": "Sanix",
      "integration_type": "hub",
      "config_flow": true,
      "iot_class": "cloud_polling"
    },
    "satel_integra": {
      "name": "Satel Integra",
      "integration_type": "hub",
      "config_flow": true,
      "iot_class": "local_push",
      "single_config_entry": true
    },
    "schlage": {
      "name": "Schlage",
      "integration_type": "hub",
      "config_flow": true,
      "iot_class": "cloud_polling"
    },
    "schluter": {
      "name": "Schluter",
      "integration_type": "hub",
      "config_flow": false,
      "iot_class": "cloud_polling"
    },
    "scl": {
      "name": "Seattle City Light (SCL)",
      "integration_type": "virtual",
      "supported_by": "opower"
    },
    "scrape": {
      "name": "Scrape",
      "integration_type": "hub",
      "config_flow": true,
      "iot_class": "cloud_polling"
    },
    "screenaway": {
      "name": "ScreenAway",
      "integration_type": "virtual",
      "supported_by": "motion_blinds"
    },
    "screenlogic": {
      "name": "Pentair ScreenLogic",
      "integration_type": "hub",
      "config_flow": true,
      "iot_class": "local_push"
    },
    "scsgate": {
      "name": "SCSGate",
      "integration_type": "hub",
      "config_flow": false,
      "iot_class": "local_polling"
    },
    "season": {
      "integration_type": "service",
      "config_flow": true,
      "iot_class": "local_polling"
    },
    "sendgrid": {
      "name": "SendGrid",
      "integration_type": "hub",
      "config_flow": false,
      "iot_class": "cloud_push"
    },
    "sense": {
      "name": "Sense",
      "integration_type": "hub",
      "config_flow": true,
      "iot_class": "cloud_polling"
    },
    "sensibo": {
      "name": "Sensibo",
      "integration_type": "hub",
      "config_flow": true,
      "iot_class": "cloud_polling"
    },
    "sensirion_ble": {
      "name": "Sensirion BLE",
      "integration_type": "hub",
      "config_flow": true,
      "iot_class": "local_push"
    },
    "sensorblue": {
      "name": "SensorBlue",
      "integration_type": "virtual",
      "supported_by": "thermobeacon"
    },
    "sensorpro": {
      "name": "SensorPro",
      "integration_type": "hub",
      "config_flow": true,
      "iot_class": "local_push"
    },
    "sensorpush": {
      "name": "SensorPush",
      "integrations": {
        "sensorpush": {
          "integration_type": "hub",
          "config_flow": true,
          "iot_class": "local_push",
          "name": "SensorPush"
        },
        "sensorpush_cloud": {
          "integration_type": "hub",
          "config_flow": true,
          "iot_class": "cloud_polling",
          "name": "SensorPush Cloud"
        }
      }
    },
    "sensoterra": {
      "name": "Sensoterra",
      "integration_type": "hub",
      "config_flow": true,
      "iot_class": "cloud_polling"
    },
    "sentry": {
      "name": "Sentry",
      "integration_type": "service",
      "config_flow": true,
      "iot_class": "cloud_polling"
    },
    "senz": {
      "name": "nVent RAYCHEM SENZ",
      "integration_type": "hub",
      "config_flow": true,
      "iot_class": "cloud_polling"
    },
    "serial": {
      "name": "Serial",
      "integration_type": "hub",
      "config_flow": false,
      "iot_class": "local_polling"
    },
    "serial_pm": {
      "name": "Serial Particulate Matter",
      "integration_type": "hub",
      "config_flow": false,
      "iot_class": "local_polling"
    },
    "sesame": {
      "name": "Sesame Smart Lock",
      "integration_type": "hub",
      "config_flow": false,
      "iot_class": "cloud_polling"
    },
    "seven_segments": {
      "name": "Seven Segments OCR",
      "integration_type": "hub",
      "config_flow": false,
      "iot_class": "local_polling"
    },
    "seventeentrack": {
      "name": "17TRACK",
      "integration_type": "service",
      "config_flow": true,
      "iot_class": "cloud_polling"
    },
    "sfr_box": {
      "name": "SFR Box",
      "integration_type": "device",
      "config_flow": true,
      "iot_class": "local_polling"
    },
    "sftp_storage": {
      "name": "SFTP Storage",
      "integration_type": "service",
      "config_flow": true,
      "iot_class": "local_polling"
    },
    "sharkiq": {
      "name": "Shark IQ",
      "integration_type": "hub",
      "config_flow": true,
      "iot_class": "cloud_polling"
    },
    "shell_command": {
      "name": "Shell Command",
      "integration_type": "hub",
      "config_flow": false,
      "iot_class": "local_push"
    },
    "shelly": {
      "name": "shelly",
      "integrations": {
        "shelly": {
          "integration_type": "device",
          "config_flow": true,
          "iot_class": "local_push",
          "name": "Shelly"
        }
      },
      "iot_standards": [
        "zwave"
      ]
    },
    "shodan": {
      "name": "Shodan",
      "integration_type": "hub",
      "config_flow": false,
      "iot_class": "cloud_polling"
    },
    "shopping_list": {
      "integration_type": "hub",
      "config_flow": true,
      "iot_class": "local_push"
    },
    "sia": {
      "name": "SIA Alarm Systems",
      "integration_type": "hub",
      "config_flow": true,
      "iot_class": "local_push"
    },
    "siemens": {
      "name": "Siemens",
      "integration_type": "virtual",
      "supported_by": "home_connect"
    },
    "sigfox": {
      "name": "Sigfox",
      "integration_type": "hub",
      "config_flow": false,
      "iot_class": "cloud_polling"
    },
    "sighthound": {
      "name": "Sighthound",
      "integration_type": "hub",
      "config_flow": false,
      "iot_class": "cloud_polling"
    },
    "signal_messenger": {
      "name": "Signal Messenger",
      "integration_type": "hub",
      "config_flow": false,
      "iot_class": "cloud_push"
    },
    "simplefin": {
      "name": "SimpleFin",
      "integration_type": "service",
      "config_flow": true,
      "iot_class": "cloud_polling"
    },
    "simplepush": {
      "name": "Simplepush",
      "integration_type": "hub",
      "config_flow": true,
      "iot_class": "cloud_polling"
    },
    "simplisafe": {
      "name": "SimpliSafe",
      "integration_type": "hub",
      "config_flow": true,
      "iot_class": "cloud_polling"
    },
    "simply_automated": {
      "name": "Simply Automated",
      "integration_type": "virtual",
      "supported_by": "upb"
    },
    "simu": {
      "name": "SIMU LiveIn2",
      "integration_type": "virtual",
      "supported_by": "overkiz"
    },
    "sinch": {
      "name": "Sinch SMS",
      "integration_type": "hub",
      "config_flow": false,
      "iot_class": "cloud_push"
    },
    "sisyphus": {
      "name": "Sisyphus",
      "integration_type": "hub",
      "config_flow": false,
      "iot_class": "local_push"
    },
    "sky": {
      "name": "Sky",
      "integrations": {
        "sky_hub": {
          "integration_type": "hub",
          "config_flow": false,
          "iot_class": "local_polling",
          "name": "Sky Hub"
        },
        "sky_remote": {
          "integration_type": "device",
          "config_flow": true,
          "iot_class": "assumed_state",
          "name": "Sky Remote Control"
        }
      }
    },
    "skybeacon": {
      "name": "Skybeacon",
      "integration_type": "hub",
      "config_flow": false,
      "iot_class": "local_polling"
    },
    "skybell": {
      "name": "SkyBell",
      "integration_type": "hub",
      "config_flow": true,
      "iot_class": "cloud_polling"
    },
    "slack": {
      "name": "Slack",
      "integration_type": "service",
      "config_flow": true,
      "iot_class": "cloud_push"
    },
    "sleep_as_android": {
      "name": "Sleep as Android",
      "integration_type": "hub",
      "config_flow": true,
      "iot_class": "local_push"
    },
    "sleepiq": {
      "name": "SleepIQ",
      "integration_type": "hub",
      "config_flow": true,
      "iot_class": "cloud_polling"
    },
    "slide": {
      "name": "Slide",
      "integrations": {
        "slide": {
          "integration_type": "hub",
          "config_flow": false,
          "iot_class": "cloud_polling",
          "name": "Slide"
        },
        "slide_local": {
          "integration_type": "device",
          "config_flow": true,
          "iot_class": "local_polling",
          "name": "Slide Local"
        }
      }
    },
    "slimproto": {
      "name": "SlimProto (Squeezebox players)",
      "integration_type": "hub",
      "config_flow": true,
      "iot_class": "local_push"
    },
    "sma": {
      "name": "SMA Solar",
      "integration_type": "hub",
      "config_flow": true,
      "iot_class": "local_polling"
    },
    "smappee": {
      "name": "Smappee",
      "integration_type": "hub",
      "config_flow": true,
      "iot_class": "cloud_polling"
    },
    "smarla": {
      "name": "Swing2Sleep Smarla",
      "integration_type": "device",
      "config_flow": true,
      "iot_class": "cloud_push"
    },
    "smart_blinds": {
      "name": "Smartblinds",
      "integration_type": "virtual",
      "supported_by": "motion_blinds"
    },
    "smart_home": {
      "name": "Smart Home",
      "integration_type": "virtual",
      "supported_by": "motion_blinds"
    },
    "smart_meter_texas": {
      "name": "Smart Meter Texas",
      "integration_type": "hub",
      "config_flow": true,
      "iot_class": "cloud_polling"
    },
    "smart_rollos": {
      "name": "Smart Rollos",
      "integration_type": "virtual",
      "supported_by": "motion_blinds"
    },
    "smarther": {
      "name": "Smarther",
      "integration_type": "virtual",
      "supported_by": "netatmo"
    },
    "smartthings": {
      "name": "SmartThings",
      "integration_type": "hub",
      "config_flow": true,
      "iot_class": "cloud_push"
    },
    "smarttub": {
      "name": "SmartTub",
      "integration_type": "hub",
      "config_flow": true,
      "iot_class": "cloud_polling"
    },
    "smarty": {
      "name": "Salda Smarty",
      "integration_type": "hub",
      "config_flow": true,
      "iot_class": "local_polling"
    },
    "smhi": {
      "name": "SMHI",
      "integration_type": "hub",
      "config_flow": true,
      "iot_class": "cloud_polling"
    },
    "smlight": {
      "name": "SMLIGHT SLZB",
      "integration_type": "device",
      "config_flow": true,
      "iot_class": "local_push"
    },
    "sms": {
      "name": "SMS notifications via GSM-modem",
      "integration_type": "hub",
      "config_flow": true,
      "iot_class": "local_polling"
    },
    "smtp": {
      "name": "SMTP",
      "integration_type": "hub",
      "config_flow": false,
      "iot_class": "cloud_push"
    },
    "smud": {
      "name": "Sacramento Municipal Utility District (SMUD)",
      "integration_type": "virtual",
      "supported_by": "opower"
    },
    "snapcast": {
      "name": "Snapcast",
      "integration_type": "hub",
      "config_flow": true,
      "iot_class": "local_push"
    },
    "snips": {
      "name": "Snips",
      "integration_type": "hub",
      "config_flow": false,
      "iot_class": "local_push"
    },
    "snmp": {
      "name": "SNMP",
      "integration_type": "hub",
      "config_flow": false,
      "iot_class": "local_polling"
    },
    "snoo": {
      "name": "Happiest Baby Snoo",
      "integration_type": "hub",
      "config_flow": true,
      "iot_class": "cloud_push"
    },
    "snooz": {
      "name": "Snooz",
      "integration_type": "hub",
      "config_flow": true,
      "iot_class": "local_push"
    },
    "solaredge": {
      "name": "SolarEdge",
      "integrations": {
        "solaredge": {
          "integration_type": "device",
          "config_flow": true,
          "iot_class": "cloud_polling",
          "name": "SolarEdge"
        },
        "solaredge_local": {
          "integration_type": "hub",
          "config_flow": false,
          "iot_class": "local_polling",
          "name": "SolarEdge Local"
        }
      }
    },
    "solarlog": {
      "name": "Solar-Log",
      "integration_type": "hub",
      "config_flow": true,
      "iot_class": "local_polling"
    },
    "solax": {
      "name": "SolaX Power",
      "integration_type": "hub",
      "config_flow": true,
      "iot_class": "local_polling"
    },
    "soma": {
      "name": "Soma Connect",
      "integration_type": "hub",
      "config_flow": true,
      "iot_class": "local_polling"
    },
    "somfy": {
      "name": "Somfy",
      "integration_type": "virtual",
      "supported_by": "overkiz"
    },
    "somfy_mylink": {
      "name": "Somfy MyLink",
      "integration_type": "hub",
      "config_flow": true,
      "iot_class": "assumed_state"
    },
    "sonarr": {
      "name": "Sonarr",
      "integration_type": "hub",
      "config_flow": true,
      "iot_class": "local_polling"
    },
    "sonos": {
      "name": "Sonos",
      "integration_type": "hub",
      "config_flow": true,
      "iot_class": "local_push"
    },
    "sony": {
      "name": "Sony",
      "integrations": {
        "braviatv": {
          "integration_type": "device",
          "config_flow": true,
          "iot_class": "local_polling",
          "name": "Sony Bravia TV"
        },
        "ps4": {
          "integration_type": "hub",
          "config_flow": true,
          "iot_class": "local_polling",
          "name": "Sony PlayStation 4"
        },
        "sony_projector": {
          "integration_type": "hub",
          "config_flow": false,
          "iot_class": "local_polling",
          "name": "Sony Projector"
        },
        "songpal": {
          "integration_type": "hub",
          "config_flow": true,
          "iot_class": "local_push",
          "name": "Sony Songpal"
        },
        "playstation_network": {
          "integration_type": "service",
          "config_flow": true,
          "iot_class": "cloud_polling",
          "name": "PlayStation Network"
        }
      }
    },
    "soundtouch": {
      "name": "Bose SoundTouch",
      "integration_type": "hub",
      "config_flow": true,
      "iot_class": "local_polling"
    },
    "spaceapi": {
      "name": "Space API",
      "integration_type": "hub",
      "config_flow": false,
      "iot_class": "cloud_polling"
    },
    "spc": {
      "name": "Vanderbilt SPC",
      "integration_type": "hub",
      "config_flow": false,
      "iot_class": "local_push"
    },
    "speedtestdotnet": {
      "name": "Speedtest.net",
      "integration_type": "hub",
      "config_flow": true,
      "iot_class": "cloud_polling"
    },
    "splunk": {
      "name": "Splunk",
      "integration_type": "hub",
      "config_flow": false,
      "iot_class": "local_push"
    },
    "spotify": {
      "name": "Spotify",
      "integration_type": "service",
      "config_flow": true,
      "iot_class": "cloud_polling"
    },
    "sql": {
      "name": "SQL",
      "integration_type": "hub",
      "config_flow": true,
      "iot_class": "local_polling"
    },
    "srp_energy": {
      "name": "SRP Energy",
      "integration_type": "hub",
      "config_flow": true,
      "iot_class": "cloud_polling"
    },
    "starline": {
      "name": "StarLine",
      "integration_type": "hub",
      "config_flow": true,
      "iot_class": "cloud_polling"
    },
    "starlingbank": {
      "name": "Starling Bank",
      "integration_type": "hub",
      "config_flow": false,
      "iot_class": "cloud_polling"
    },
    "starlink": {
      "name": "Starlink",
      "integration_type": "hub",
      "config_flow": true,
      "iot_class": "local_polling"
    },
    "startca": {
      "name": "Start.ca",
      "integration_type": "hub",
      "config_flow": false,
      "iot_class": "cloud_polling"
    },
    "statsd": {
      "name": "StatsD",
      "integration_type": "hub",
      "config_flow": false,
      "iot_class": "local_push"
    },
    "steam_online": {
      "name": "Steam",
      "integration_type": "service",
      "config_flow": true,
      "iot_class": "cloud_polling"
    },
    "steamist": {
      "name": "Steamist",
      "integration_type": "hub",
      "config_flow": true,
      "iot_class": "local_polling"
    },
    "stiebel_eltron": {
      "name": "STIEBEL ELTRON",
      "integration_type": "hub",
      "config_flow": true,
      "iot_class": "local_polling"
    },
    "stookwijzer": {
      "name": "Stookwijzer",
      "integration_type": "service",
      "config_flow": true,
      "iot_class": "cloud_polling"
    },
    "streamlabswater": {
      "name": "StreamLabs",
      "integration_type": "hub",
      "config_flow": true,
      "iot_class": "cloud_polling"
    },
    "subaru": {
      "name": "Subaru",
      "integration_type": "hub",
      "config_flow": true,
      "iot_class": "cloud_polling"
    },
    "suez_water": {
      "name": "Suez Water",
      "integration_type": "hub",
      "config_flow": true,
      "iot_class": "cloud_polling"
    },
    "sun": {
      "integration_type": "hub",
      "config_flow": true,
      "iot_class": "calculated",
      "single_config_entry": true
    },
    "sunweg": {
      "name": "Sun WEG",
      "integration_type": "hub",
      "config_flow": true,
      "iot_class": "cloud_polling"
    },
    "supervisord": {
      "name": "Supervisord",
      "integration_type": "hub",
      "config_flow": false,
      "iot_class": "local_polling"
    },
    "supla": {
      "name": "SUPLA",
      "integration_type": "hub",
      "config_flow": false,
      "iot_class": "cloud_polling"
    },
    "surepetcare": {
      "name": "Sure Petcare",
      "integration_type": "hub",
      "config_flow": true,
      "iot_class": "cloud_polling"
    },
    "swepco": {
      "name": "Southwestern Electric Power Company (SWEPCO)",
      "integration_type": "virtual",
      "supported_by": "opower"
    },
    "swiss_hydrological_data": {
      "name": "Swiss Hydrological Data",
      "integration_type": "hub",
      "config_flow": false,
      "iot_class": "cloud_polling"
    },
    "swiss_public_transport": {
      "name": "Swiss public transport",
      "integration_type": "hub",
      "config_flow": true,
      "iot_class": "cloud_polling"
    },
    "swisscom": {
      "name": "Swisscom Internet-Box",
      "integration_type": "hub",
      "config_flow": false,
      "iot_class": "local_polling"
    },
    "switchbee": {
      "name": "SwitchBee",
      "integration_type": "hub",
      "config_flow": true,
      "iot_class": "local_push"
    },
    "switchbot": {
      "name": "SwitchBot",
      "integrations": {
        "switchbot": {
          "integration_type": "hub",
          "config_flow": true,
          "iot_class": "local_push",
          "name": "SwitchBot Bluetooth"
        },
        "switchbot_cloud": {
          "integration_type": "hub",
          "config_flow": true,
          "iot_class": "cloud_polling",
          "name": "SwitchBot Cloud"
        }
      },
      "iot_standards": [
        "matter"
      ]
    },
    "switcher_kis": {
      "name": "Switcher",
      "integration_type": "hub",
      "config_flow": true,
      "iot_class": "local_push",
      "single_config_entry": true
    },
    "switchmate": {
      "name": "Switchmate SimplySmart Home",
      "integration_type": "hub",
      "config_flow": false,
      "iot_class": "local_polling"
    },
    "syncthing": {
      "name": "Syncthing",
      "integration_type": "hub",
      "config_flow": true,
      "iot_class": "local_polling"
    },
    "synology": {
      "name": "Synology",
      "integrations": {
        "synology_chat": {
          "integration_type": "hub",
          "config_flow": false,
          "iot_class": "cloud_push",
          "name": "Synology Chat"
        },
        "synology_dsm": {
          "integration_type": "hub",
          "config_flow": true,
          "iot_class": "local_polling",
          "name": "Synology DSM"
        },
        "synology_srm": {
          "integration_type": "hub",
          "config_flow": false,
          "iot_class": "local_polling",
          "name": "Synology SRM"
        }
      }
    },
    "syslog": {
      "name": "Syslog",
      "integration_type": "hub",
      "config_flow": false,
      "iot_class": "local_push"
    },
    "system_bridge": {
      "name": "System Bridge",
      "integration_type": "device",
      "config_flow": true,
      "iot_class": "local_push"
    },
    "systemmonitor": {
      "name": "System Monitor",
      "integration_type": "hub",
      "config_flow": true,
      "iot_class": "local_push",
      "single_config_entry": true
    },
    "tado": {
      "name": "Tado",
      "integration_type": "hub",
      "config_flow": true,
      "iot_class": "cloud_polling"
    },
    "tailscale": {
      "name": "Tailscale",
      "integration_type": "hub",
      "config_flow": true,
      "iot_class": "cloud_polling"
    },
    "tailwind": {
      "name": "Tailwind",
      "integration_type": "device",
      "config_flow": true,
      "iot_class": "local_polling"
    },
    "tami4": {
      "name": "Tami4 Edge / Edge+",
      "integration_type": "hub",
      "config_flow": true,
      "iot_class": "cloud_polling"
    },
    "tank_utility": {
      "name": "Tank Utility",
      "integration_type": "hub",
      "config_flow": false,
      "iot_class": "cloud_polling"
    },
    "tankerkoenig": {
      "name": "Tankerkoenig",
      "integration_type": "hub",
      "config_flow": true,
      "iot_class": "cloud_polling"
    },
    "tapsaff": {
      "name": "Taps Aff",
      "integration_type": "hub",
      "config_flow": false,
      "iot_class": "local_polling"
    },
    "tasmota": {
      "name": "Tasmota",
      "integration_type": "hub",
      "config_flow": true,
      "iot_class": "local_push"
    },
    "tautulli": {
      "name": "Tautulli",
      "integration_type": "hub",
      "config_flow": true,
      "iot_class": "local_polling"
    },
    "tcp": {
      "name": "TCP",
      "integration_type": "hub",
      "config_flow": false,
      "iot_class": "local_polling"
    },
    "technove": {
      "name": "TechnoVE",
      "integration_type": "device",
      "config_flow": true,
      "iot_class": "local_polling"
    },
    "ted5000": {
      "name": "The Energy Detective TED5000",
      "integration_type": "hub",
      "config_flow": false,
      "iot_class": "local_polling"
    },
    "tedee": {
      "name": "Tedee",
      "integration_type": "hub",
      "config_flow": true,
      "iot_class": "local_push"
    },
    "telegram": {
      "name": "Telegram",
      "integrations": {
        "telegram": {
          "integration_type": "hub",
          "config_flow": false,
          "iot_class": "cloud_polling",
          "name": "Telegram"
        },
        "telegram_bot": {
          "integration_type": "hub",
          "config_flow": true,
          "iot_class": "cloud_push",
          "name": "Telegram bot"
        }
      }
    },
    "telldus": {
      "name": "Telldus",
      "integrations": {
        "tellduslive": {
          "integration_type": "hub",
          "config_flow": true,
          "iot_class": "cloud_polling",
          "name": "Telldus Live"
        },
        "tellstick": {
          "integration_type": "hub",
          "config_flow": false,
          "iot_class": "assumed_state",
          "name": "TellStick"
        }
      }
    },
    "telnet": {
      "name": "Telnet",
      "integration_type": "hub",
      "config_flow": false,
      "iot_class": "local_polling"
    },
    "temper": {
      "name": "TEMPer",
      "integration_type": "hub",
      "config_flow": false,
      "iot_class": "local_polling"
    },
    "tensorflow": {
      "name": "TensorFlow",
      "integration_type": "hub",
      "config_flow": false,
      "iot_class": "local_polling"
    },
    "tesla": {
      "name": "Tesla",
      "integrations": {
        "powerwall": {
          "integration_type": "hub",
          "config_flow": true,
          "iot_class": "local_polling",
          "name": "Tesla Powerwall"
        },
        "tesla_wall_connector": {
          "integration_type": "hub",
          "config_flow": true,
          "iot_class": "local_polling",
          "name": "Tesla Wall Connector"
        },
        "tesla_fleet": {
          "integration_type": "hub",
          "config_flow": true,
          "iot_class": "cloud_polling",
          "name": "Tesla Fleet"
        }
      }
    },
    "teslemetry": {
      "name": "Teslemetry",
      "integration_type": "hub",
      "config_flow": true,
      "iot_class": "cloud_polling"
    },
    "tessie": {
      "name": "Tessie",
      "integration_type": "hub",
      "config_flow": true,
      "iot_class": "cloud_polling"
    },
    "tfiac": {
      "name": "Tfiac",
      "integration_type": "hub",
      "config_flow": false,
      "iot_class": "local_polling"
    },
    "thermador": {
      "name": "Thermador",
      "integration_type": "virtual",
      "supported_by": "home_connect"
    },
    "thermobeacon": {
      "name": "ThermoBeacon",
      "integration_type": "hub",
      "config_flow": true,
      "iot_class": "local_push"
    },
    "thermoplus": {
      "name": "ThermoPlus",
      "integration_type": "virtual",
      "supported_by": "thermobeacon"
    },
    "thermopro": {
      "name": "ThermoPro",
      "integration_type": "hub",
      "config_flow": true,
      "iot_class": "local_push"
    },
    "thermoworks_smoke": {
      "name": "ThermoWorks Smoke",
      "integration_type": "hub",
      "config_flow": false,
      "iot_class": "cloud_polling"
    },
    "thethingsnetwork": {
      "name": "The Things Network",
      "integration_type": "hub",
      "config_flow": true,
      "iot_class": "cloud_polling"
    },
    "thingspeak": {
      "name": "ThingSpeak",
      "integration_type": "hub",
      "config_flow": false,
      "iot_class": "cloud_push"
    },
    "thinkingcleaner": {
      "name": "Thinking Cleaner",
      "integration_type": "hub",
      "config_flow": false,
      "iot_class": "local_polling"
    },
    "third_reality": {
      "name": "Third Reality",
      "iot_standards": [
        "matter",
        "zigbee"
      ]
    },
    "thomson": {
      "name": "Thomson",
      "integration_type": "hub",
      "config_flow": false,
      "iot_class": "local_polling"
    },
    "thread": {
      "name": "Thread",
      "integration_type": "service",
      "config_flow": true,
      "iot_class": "local_polling"
    },
    "tibber": {
      "name": "Tibber",
      "integration_type": "hub",
      "config_flow": true,
      "iot_class": "cloud_polling"
    },
    "tikteck": {
      "name": "Tikteck",
      "integration_type": "hub",
      "config_flow": false,
      "iot_class": "local_polling"
    },
    "tile": {
      "name": "Tile",
      "integration_type": "hub",
      "config_flow": true,
      "iot_class": "cloud_polling"
    },
    "tilt": {
      "name": "Tilt",
      "integrations": {
        "tilt_ble": {
          "integration_type": "hub",
          "config_flow": true,
          "iot_class": "local_push",
          "name": "Tilt Hydrometer BLE"
        },
        "tilt_pi": {
          "integration_type": "hub",
          "config_flow": true,
          "iot_class": "local_polling",
          "name": "Tilt Pi"
        }
      }
    },
    "time_date": {
      "integration_type": "service",
      "config_flow": true,
      "iot_class": "local_push"
    },
    "tmb": {
      "name": "Transports Metropolitans de Barcelona",
      "integration_type": "hub",
      "config_flow": false,
      "iot_class": "local_polling"
    },
    "todoist": {
      "name": "Todoist",
      "integration_type": "hub",
      "config_flow": true,
      "iot_class": "cloud_polling"
    },
    "togrill": {
      "name": "ToGrill",
      "integration_type": "hub",
      "config_flow": true,
      "iot_class": "local_push"
    },
    "tolo": {
      "name": "TOLO Sauna",
      "integration_type": "hub",
      "config_flow": true,
      "iot_class": "local_polling"
    },
    "tomato": {
      "name": "Tomato",
      "integration_type": "hub",
      "config_flow": false,
      "iot_class": "local_polling"
    },
    "tomorrowio": {
      "name": "Tomorrow.io",
      "integration_type": "service",
      "config_flow": true,
      "iot_class": "cloud_polling"
    },
    "toon": {
      "name": "Toon",
      "integration_type": "hub",
      "config_flow": true,
      "iot_class": "cloud_push"
    },
    "torque": {
      "name": "Torque",
      "integration_type": "hub",
      "config_flow": false,
      "iot_class": "local_push"
    },
    "totalconnect": {
      "name": "Total Connect",
      "integration_type": "hub",
      "config_flow": true,
      "iot_class": "cloud_polling"
    },
    "tplink": {
      "name": "TP-Link",
      "integrations": {
        "tplink": {
          "integration_type": "hub",
          "config_flow": true,
          "iot_class": "local_polling",
          "name": "TP-Link Smart Home"
        },
        "tplink_omada": {
          "integration_type": "hub",
          "config_flow": true,
          "iot_class": "local_polling",
          "name": "TP-Link Omada"
        },
        "tplink_lte": {
          "integration_type": "hub",
          "config_flow": false,
          "iot_class": "local_polling",
          "name": "TP-Link LTE"
        },
        "tplink_tapo": {
          "integration_type": "virtual",
          "config_flow": false,
          "supported_by": "tplink",
          "name": "Tapo"
        }
      },
      "iot_standards": [
        "matter"
      ]
    },
    "traccar": {
      "name": "Traccar",
      "integrations": {
        "traccar": {
          "integration_type": "hub",
          "config_flow": true,
          "iot_class": "cloud_push",
          "name": "Traccar Client"
        },
        "traccar_server": {
          "integration_type": "hub",
          "config_flow": true,
          "iot_class": "local_push",
          "name": "Traccar Server"
        }
      }
    },
    "tractive": {
      "name": "Tractive",
      "integration_type": "device",
      "config_flow": true,
      "iot_class": "cloud_push"
    },
    "trafikverket": {
      "name": "Trafikverket",
      "integrations": {
        "trafikverket_camera": {
          "integration_type": "hub",
          "config_flow": true,
          "iot_class": "cloud_polling",
          "name": "Trafikverket Camera"
        },
        "trafikverket_ferry": {
          "integration_type": "hub",
          "config_flow": true,
          "iot_class": "cloud_polling",
          "name": "Trafikverket Ferry"
        },
        "trafikverket_train": {
          "integration_type": "hub",
          "config_flow": true,
          "iot_class": "cloud_polling",
          "name": "Trafikverket Train"
        },
        "trafikverket_weatherstation": {
          "integration_type": "hub",
          "config_flow": true,
          "iot_class": "cloud_polling",
          "name": "Trafikverket Weather Station"
        }
      }
    },
    "transmission": {
      "name": "Transmission",
      "integration_type": "hub",
      "config_flow": true,
      "iot_class": "local_polling"
    },
    "transport_nsw": {
      "name": "Transport NSW",
      "integration_type": "hub",
      "config_flow": false,
      "iot_class": "cloud_polling"
    },
    "travisci": {
      "name": "Travis-CI",
      "integration_type": "hub",
      "config_flow": false,
      "iot_class": "cloud_polling"
    },
    "triggercmd": {
      "name": "TRIGGERcmd",
      "integration_type": "hub",
      "config_flow": true,
      "iot_class": "cloud_polling"
    },
    "tuya": {
      "name": "Tuya",
      "integration_type": "hub",
      "config_flow": true,
      "iot_class": "cloud_push"
    },
    "twentemilieu": {
      "name": "Twente Milieu",
      "integration_type": "service",
      "config_flow": true,
      "iot_class": "cloud_polling"
    },
    "twilio": {
      "name": "Twilio",
      "integrations": {
        "twilio": {
          "integration_type": "hub",
          "config_flow": true,
          "iot_class": "cloud_push",
          "name": "Twilio"
        },
        "twilio_call": {
          "integration_type": "hub",
          "config_flow": false,
          "iot_class": "cloud_push",
          "name": "Twilio Call"
        },
        "twilio_sms": {
          "integration_type": "hub",
          "config_flow": false,
          "iot_class": "cloud_push",
          "name": "Twilio SMS"
        }
      }
    },
    "twinkly": {
      "name": "Twinkly",
      "integration_type": "hub",
      "config_flow": true,
      "iot_class": "local_polling"
    },
    "twitch": {
      "name": "Twitch",
      "integration_type": "hub",
      "config_flow": true,
      "iot_class": "cloud_polling"
    },
    "twitter": {
      "name": "X",
      "integration_type": "hub",
      "config_flow": false,
      "iot_class": "cloud_push"
    },
    "u_tec": {
      "name": "U-tec",
      "integrations": {
        "ultraloq": {
          "integration_type": "virtual",
          "config_flow": false,
          "iot_standards": [
            "zwave"
          ],
          "name": "Ultraloq"
        }
      }
    },
    "ubiquiti": {
      "name": "Ubiquiti",
      "integrations": {
        "airos": {
          "integration_type": "hub",
          "config_flow": true,
          "iot_class": "local_polling",
          "name": "Ubiquiti airOS"
        },
        "unifi": {
          "integration_type": "hub",
          "config_flow": true,
          "iot_class": "local_push",
          "name": "UniFi Network"
        },
        "unifi_direct": {
          "integration_type": "hub",
          "config_flow": false,
          "iot_class": "local_polling",
          "name": "UniFi AP"
        },
        "unifiled": {
          "integration_type": "hub",
          "config_flow": false,
          "iot_class": "local_polling",
          "name": "UniFi LED"
        },
        "unifiprotect": {
          "integration_type": "hub",
          "config_flow": true,
          "iot_class": "local_push",
          "name": "UniFi Protect"
        }
      }
    },
    "ubiwizz": {
      "name": "Ubiwizz",
      "integration_type": "virtual",
      "supported_by": "overkiz"
    },
    "ublockout": {
      "name": "Ublockout",
      "integration_type": "virtual",
      "supported_by": "motion_blinds"
    },
    "uk_transport": {
      "name": "UK Transport",
      "integration_type": "hub",
      "config_flow": false,
      "iot_class": "cloud_polling"
    },
    "ukraine_alarm": {
      "name": "Ukraine Alarm",
      "integration_type": "hub",
      "config_flow": true,
      "iot_class": "cloud_polling"
    },
    "universal": {
      "name": "Universal media player",
      "integration_type": "hub",
      "config_flow": false,
      "iot_class": "calculated"
    },
    "upb": {
      "name": "Universal Powerline Bus (UPB)",
      "integration_type": "hub",
      "config_flow": true,
      "iot_class": "local_push"
    },
    "upc_connect": {
      "name": "UPC Connect Box",
      "integration_type": "hub",
      "config_flow": false,
      "iot_class": "local_polling"
    },
    "upcloud": {
      "name": "UpCloud",
      "integration_type": "hub",
      "config_flow": true,
      "iot_class": "cloud_polling"
    },
    "upnp": {
      "name": "UPnP/IGD",
      "integration_type": "device",
      "config_flow": true,
      "iot_class": "local_polling"
    },
    "uprise_smart_shades": {
      "name": "Uprise Smart Shades",
      "integration_type": "virtual",
      "supported_by": "motion_blinds"
    },
    "uptime": {
      "integration_type": "service",
      "config_flow": true,
      "iot_class": "local_push",
      "single_config_entry": true
    },
    "uptime_kuma": {
      "name": "Uptime Kuma",
      "integration_type": "hub",
      "config_flow": true,
      "iot_class": "cloud_polling"
    },
    "uptimerobot": {
      "name": "UptimeRobot",
      "integration_type": "hub",
      "config_flow": true,
      "iot_class": "cloud_polling"
    },
    "usgs_earthquakes_feed": {
      "name": "U.S. Geological Survey Earthquake Hazards (USGS)",
      "integration_type": "service",
      "config_flow": false,
      "iot_class": "cloud_polling"
    },
    "uvc": {
      "name": "Ubiquiti UniFi Video",
      "integration_type": "hub",
      "config_flow": false,
      "iot_class": "local_polling"
    },
    "v2c": {
      "name": "V2C",
      "integration_type": "hub",
      "config_flow": true,
      "iot_class": "local_polling"
    },
    "vallox": {
      "name": "Vallox",
      "integration_type": "hub",
      "config_flow": true,
      "iot_class": "local_polling"
    },
    "vasttrafik": {
      "name": "V\u00e4sttrafik",
      "integration_type": "hub",
      "config_flow": false,
      "iot_class": "cloud_polling"
    },
    "vegehub": {
      "integration_type": "hub",
      "config_flow": true,
      "iot_class": "local_push"
    },
    "velbus": {
      "name": "Velbus",
      "integration_type": "hub",
      "config_flow": true,
      "iot_class": "local_push"
    },
    "velux": {
      "name": "Velux",
      "integration_type": "hub",
      "config_flow": true,
      "iot_class": "local_polling"
    },
    "venstar": {
      "name": "Venstar",
      "integration_type": "hub",
      "config_flow": true,
      "iot_class": "local_polling"
    },
    "vera": {
      "name": "Vera",
      "integration_type": "hub",
      "config_flow": true,
      "iot_class": "local_polling"
    },
    "verisure": {
      "name": "Verisure",
      "integration_type": "hub",
      "config_flow": true,
      "iot_class": "cloud_polling"
    },
    "vermont_castings": {
      "name": "Vermont Castings",
      "integration_type": "virtual",
      "supported_by": "intellifire"
    },
    "versasense": {
      "name": "VersaSense",
      "integration_type": "hub",
      "config_flow": false,
      "iot_class": "local_polling"
    },
    "version": {
      "integration_type": "hub",
      "config_flow": true,
      "iot_class": "local_push"
    },
    "vesync": {
      "name": "VeSync",
      "integration_type": "hub",
      "config_flow": true,
      "iot_class": "cloud_polling"
    },
    "viaggiatreno": {
      "name": "Trenitalia ViaggiaTreno",
      "integration_type": "hub",
      "config_flow": false,
      "iot_class": "cloud_polling"
    },
    "vicare": {
      "name": "Viessmann ViCare",
      "integration_type": "hub",
      "config_flow": true,
      "iot_class": "cloud_polling"
    },
    "vilfo": {
      "name": "Vilfo Router",
      "integration_type": "hub",
      "config_flow": true,
      "iot_class": "local_polling"
    },
    "vivotek": {
      "name": "VIVOTEK",
      "integration_type": "hub",
      "config_flow": false,
      "iot_class": "local_polling"
    },
    "vizio": {
      "name": "VIZIO SmartCast",
      "integration_type": "device",
      "config_flow": true,
      "iot_class": "local_polling"
    },
    "vlc": {
      "name": "VideoLAN",
      "integrations": {
        "vlc": {
          "integration_type": "hub",
          "config_flow": false,
          "iot_class": "local_polling",
          "name": "VLC media player"
        },
        "vlc_telnet": {
          "integration_type": "hub",
          "config_flow": true,
          "iot_class": "local_polling",
          "name": "VLC media player via Telnet"
        }
      }
    },
    "vodafone_station": {
      "name": "Vodafone Station",
      "integration_type": "hub",
      "config_flow": true,
      "iot_class": "local_polling"
    },
    "voicerss": {
      "name": "VoiceRSS",
      "integration_type": "hub",
      "config_flow": false,
      "iot_class": "cloud_push"
    },
    "voip": {
      "name": "Voice over IP",
      "integration_type": "hub",
      "config_flow": true,
      "iot_class": "local_push"
    },
    "volkszaehler": {
      "name": "Volkszaehler",
      "integration_type": "hub",
      "config_flow": false,
      "iot_class": "local_polling"
    },
    "volumio": {
      "name": "Volumio",
      "integration_type": "hub",
      "config_flow": true,
      "iot_class": "local_polling"
    },
    "volvo": {
      "name": "Volvo",
      "integration_type": "device",
      "config_flow": true,
      "iot_class": "cloud_polling"
    },
    "volvooncall": {
      "name": "Volvo On Call",
      "integration_type": "hub",
      "config_flow": true,
      "iot_class": "cloud_polling"
    },
    "vultr": {
      "name": "Vultr",
      "integration_type": "hub",
      "config_flow": false,
      "iot_class": "cloud_polling"
    },
    "w800rf32": {
      "name": "WGL Designs W800RF32",
      "integration_type": "hub",
      "config_flow": false,
      "iot_class": "local_push"
    },
    "wake_on_lan": {
      "name": "Wake on LAN",
      "integration_type": "hub",
      "config_flow": true,
      "iot_class": "local_push"
    },
    "wallbox": {
      "name": "Wallbox",
      "integration_type": "hub",
      "config_flow": true,
      "iot_class": "cloud_polling"
    },
    "waqi": {
      "name": "World Air Quality Index (WAQI)",
      "integration_type": "hub",
      "config_flow": true,
      "iot_class": "cloud_polling"
    },
    "waterfurnace": {
      "name": "WaterFurnace",
      "integration_type": "hub",
      "config_flow": false,
      "iot_class": "cloud_polling"
    },
    "watergate": {
      "name": "Watergate",
      "integration_type": "hub",
      "config_flow": true,
      "iot_class": "local_push"
    },
    "watttime": {
      "name": "WattTime",
      "integration_type": "service",
      "config_flow": true,
      "iot_class": "cloud_polling"
    },
    "waze_travel_time": {
      "integration_type": "hub",
      "config_flow": true,
      "iot_class": "cloud_polling"
    },
    "weatherflow": {
      "name": "WeatherFlow",
      "integrations": {
        "weatherflow": {
          "integration_type": "hub",
          "config_flow": true,
          "iot_class": "local_push",
          "name": "WeatherFlow"
        },
        "weatherflow_cloud": {
          "integration_type": "hub",
          "config_flow": true,
          "iot_class": "cloud_polling",
          "name": "WeatherflowCloud"
        }
      }
    },
    "webdav": {
      "name": "WebDAV",
      "integration_type": "service",
      "config_flow": true,
      "iot_class": "cloud_polling"
    },
    "webmin": {
      "name": "Webmin",
      "integration_type": "device",
      "config_flow": true,
      "iot_class": "local_polling"
    },
    "weheat": {
      "name": "Weheat",
      "integration_type": "hub",
      "config_flow": true,
      "iot_class": "cloud_polling"
    },
    "wemo": {
      "name": "Belkin WeMo",
      "integration_type": "hub",
      "config_flow": true,
      "iot_class": "local_push"
    },
    "whirlpool": {
      "name": "Whirlpool Appliances",
      "integration_type": "hub",
      "config_flow": true,
      "iot_class": "cloud_push"
    },
    "whisper": {
      "name": "Whisper",
      "integration_type": "virtual",
      "supported_by": "wyoming"
    },
    "whois": {
      "name": "Whois",
      "integration_type": "service",
      "config_flow": true,
      "iot_class": "cloud_polling"
    },
    "wiffi": {
      "name": "Wiffi",
      "integration_type": "hub",
      "config_flow": true,
      "iot_class": "local_push"
    },
    "wilight": {
      "name": "WiLight",
      "integration_type": "hub",
      "config_flow": true,
      "iot_class": "local_polling"
    },
    "wirelesstag": {
      "name": "Wireless Sensor Tags",
      "integration_type": "hub",
      "config_flow": false,
      "iot_class": "cloud_push"
    },
    "withings": {
      "name": "Withings",
      "integration_type": "hub",
      "config_flow": true,
      "iot_class": "cloud_push"
    },
    "wiz": {
      "name": "WiZ",
      "integration_type": "hub",
      "config_flow": true,
      "iot_class": "local_push"
    },
    "wled": {
      "name": "WLED",
      "integration_type": "device",
      "config_flow": true,
      "iot_class": "local_push"
    },
    "wmspro": {
      "name": "WMS WebControl pro",
      "integration_type": "hub",
      "config_flow": true,
      "iot_class": "local_polling"
    },
    "wolflink": {
      "name": "Wolf SmartSet Service",
      "integration_type": "hub",
      "config_flow": true,
      "iot_class": "cloud_polling"
    },
    "workday": {
      "integration_type": "hub",
      "config_flow": true,
      "iot_class": "local_polling"
    },
    "worldclock": {
      "name": "Worldclock",
      "integration_type": "hub",
      "config_flow": true,
      "iot_class": "local_push"
    },
    "worldtidesinfo": {
      "name": "World Tides",
      "integration_type": "hub",
      "config_flow": false,
      "iot_class": "cloud_polling"
    },
    "worxlandroid": {
      "name": "Worx Landroid",
      "integration_type": "hub",
      "config_flow": false,
      "iot_class": "local_polling"
    },
    "ws66i": {
      "name": "Soundavo WS66i 6-Zone Amplifier",
      "integration_type": "hub",
      "config_flow": true,
      "iot_class": "local_polling"
    },
    "wsdot": {
      "name": "Washington State Department of Transportation (WSDOT)",
      "integration_type": "hub",
      "config_flow": false,
      "iot_class": "cloud_polling"
    },
    "wyoming": {
      "name": "Wyoming Protocol",
      "integration_type": "service",
      "config_flow": true,
      "iot_class": "local_push"
    },
    "x10": {
      "name": "Heyu X10",
      "integration_type": "hub",
      "config_flow": false,
      "iot_class": "local_polling"
    },
    "xeoma": {
      "name": "Xeoma",
      "integration_type": "hub",
      "config_flow": false,
      "iot_class": "local_polling"
    },
    "xiaomi": {
      "name": "Xiaomi",
      "integrations": {
        "xiaomi_aqara": {
          "integration_type": "hub",
          "config_flow": true,
          "iot_class": "local_push",
          "name": "Xiaomi Gateway (Aqara)"
        },
        "xiaomi_ble": {
          "integration_type": "hub",
          "config_flow": true,
          "iot_class": "local_push",
          "name": "Xiaomi BLE"
        },
        "xiaomi_miio": {
          "integration_type": "hub",
          "config_flow": true,
          "iot_class": "local_polling",
          "name": "Xiaomi Home"
        },
        "xiaomi_tv": {
          "integration_type": "hub",
          "config_flow": false,
          "iot_class": "assumed_state",
          "name": "Xiaomi TV"
        },
        "xiaomi": {
          "integration_type": "hub",
          "config_flow": false,
          "iot_class": "local_polling",
          "name": "Xiaomi"
        }
      }
    },
    "xmpp": {
      "name": "Jabber (XMPP)",
      "integration_type": "hub",
      "config_flow": false,
      "iot_class": "cloud_push"
    },
    "xs1": {
      "name": "EZcontrol XS1",
      "integration_type": "hub",
      "config_flow": false,
      "iot_class": "local_polling"
    },
    "yale": {
      "name": "Yale",
      "integrations": {
        "august": {
          "integration_type": "hub",
          "config_flow": true,
          "iot_class": "cloud_push",
          "name": "August"
        },
        "yale_smart_alarm": {
          "integration_type": "hub",
          "config_flow": true,
          "iot_class": "cloud_polling",
          "name": "Yale Smart Living"
        },
        "yalexs_ble": {
          "integration_type": "hub",
          "config_flow": true,
          "iot_class": "local_push",
          "name": "Yale Access Bluetooth"
        },
        "yale_home": {
          "integration_type": "virtual",
          "config_flow": false,
          "supported_by": "yale",
          "name": "Yale Home"
        },
        "yale": {
          "integration_type": "hub",
          "config_flow": true,
          "iot_class": "cloud_push",
          "name": "Yale"
        }
      }
    },
    "yamaha": {
      "name": "Yamaha",
      "integrations": {
        "yamaha": {
          "integration_type": "hub",
          "config_flow": false,
          "iot_class": "local_polling",
          "name": "Yamaha Network Receivers"
        },
        "yamaha_musiccast": {
          "integration_type": "hub",
          "config_flow": true,
          "iot_class": "local_push",
          "name": "MusicCast"
        }
      }
    },
    "yandex": {
      "name": "Yandex",
      "integrations": {
        "yandex_transport": {
          "integration_type": "hub",
          "config_flow": false,
          "iot_class": "cloud_polling",
          "name": "Yandex Transport"
        },
        "yandextts": {
          "integration_type": "hub",
          "config_flow": false,
          "iot_class": "cloud_push",
          "name": "Yandex TTS"
        }
      }
    },
    "yardian": {
      "name": "Yardian",
      "integration_type": "hub",
      "config_flow": true,
      "iot_class": "local_polling"
    },
    "yeelight": {
      "name": "Yeelight",
      "integrations": {
        "yeelight": {
          "integration_type": "hub",
          "config_flow": true,
          "iot_class": "local_push",
          "name": "Yeelight"
        },
        "yeelightsunflower": {
          "integration_type": "hub",
          "config_flow": false,
          "iot_class": "local_polling",
          "name": "Yeelight Sunflower"
        }
      }
    },
    "yi": {
      "name": "Yi Home Cameras",
      "integration_type": "device",
      "config_flow": false,
      "iot_class": "local_polling"
    },
    "yolink": {
      "name": "YoLink",
      "integration_type": "hub",
      "config_flow": true,
      "iot_class": "cloud_push"
    },
    "youless": {
      "name": "YouLess",
      "integration_type": "hub",
      "config_flow": true,
      "iot_class": "local_polling"
    },
    "zabbix": {
      "name": "Zabbix",
      "integration_type": "hub",
      "config_flow": false,
      "iot_class": "local_polling"
    },
    "zamg": {
      "name": "GeoSphere Austria",
      "integration_type": "hub",
      "config_flow": true,
      "iot_class": "cloud_polling"
    },
    "zbox_hub": {
      "name": "Z-Box Hub",
      "integration_type": "virtual",
      "supported_by": "fibaro"
    },
    "zengge": {
      "name": "Zengge",
      "integration_type": "hub",
      "config_flow": false,
      "iot_class": "local_polling"
    },
    "zerproc": {
      "name": "Zerproc",
      "integration_type": "hub",
      "config_flow": true,
      "iot_class": "local_polling"
    },
    "zestimate": {
      "name": "Zestimate",
      "integration_type": "hub",
      "config_flow": false,
      "iot_class": "cloud_polling"
    },
    "zeversolar": {
      "name": "Zeversolar",
      "integration_type": "device",
      "config_flow": true,
      "iot_class": "local_polling"
    },
    "zha": {
      "name": "Zigbee Home Automation",
      "integration_type": "hub",
      "config_flow": true,
      "iot_class": "local_polling"
    },
    "zhong_hong": {
      "name": "ZhongHong",
      "integration_type": "hub",
      "config_flow": false,
      "iot_class": "local_push"
    },
    "ziggo_mediabox_xl": {
      "name": "Ziggo Mediabox XL",
      "integration_type": "hub",
      "config_flow": false,
      "iot_class": "local_polling"
    },
    "zimi": {
      "name": "zimi",
      "integration_type": "hub",
      "config_flow": true,
      "iot_class": "local_push"
    },
    "zodiac": {
      "integration_type": "hub",
      "config_flow": true,
      "iot_class": "calculated"
    },
    "zondergas": {
      "name": "ZonderGas",
      "integration_type": "virtual",
      "supported_by": "energyzero"
    },
    "zoneminder": {
      "name": "ZoneMinder",
      "integration_type": "hub",
      "config_flow": false,
      "iot_class": "local_polling"
    },
    "zooz": {
      "name": "Zooz",
      "iot_standards": [
        "zwave"
      ]
    },
    "zwave_js": {
      "name": "Z-Wave",
      "integration_type": "hub",
      "config_flow": true,
      "iot_class": "local_push"
    },
    "zwave_me": {
      "name": "Z-Wave.Me",
      "integration_type": "hub",
      "config_flow": true,
      "iot_class": "local_push"
    }
  },
  "helper": {
    "counter": {
      "integration_type": "helper",
      "config_flow": false
    },
    "derivative": {
      "integration_type": "helper",
      "config_flow": true,
      "iot_class": "calculated"
    },
    "filter": {
      "integration_type": "helper",
      "config_flow": true,
      "iot_class": "local_push"
    },
    "generic_hygrostat": {
      "integration_type": "helper",
      "config_flow": true,
      "iot_class": "local_polling"
    },
    "generic_thermostat": {
      "integration_type": "helper",
      "config_flow": true,
      "iot_class": "local_polling"
    },
    "group": {
      "integration_type": "helper",
      "config_flow": true,
      "iot_class": "calculated"
    },
    "history_stats": {
      "integration_type": "helper",
      "config_flow": true,
      "iot_class": "local_polling"
    },
    "input_boolean": {
      "integration_type": "helper",
      "config_flow": false
    },
    "input_button": {
      "integration_type": "helper",
      "config_flow": false
    },
    "input_datetime": {
      "integration_type": "helper",
      "config_flow": false
    },
    "input_number": {
      "integration_type": "helper",
      "config_flow": false
    },
    "input_select": {
      "integration_type": "helper",
      "config_flow": false
    },
    "input_text": {
      "integration_type": "helper",
      "config_flow": false
    },
    "integration": {
      "integration_type": "helper",
      "config_flow": true,
      "iot_class": "local_push"
    },
    "manual": {
      "name": "Manual Alarm Control Panel",
      "integration_type": "helper",
      "config_flow": false,
      "iot_class": "calculated"
    },
    "min_max": {
      "integration_type": "helper",
      "config_flow": true,
      "iot_class": "calculated"
    },
    "mold_indicator": {
      "integration_type": "helper",
      "config_flow": true,
      "iot_class": "calculated"
    },
    "random": {
      "integration_type": "helper",
      "config_flow": true,
      "iot_class": "calculated"
    },
    "schedule": {
      "integration_type": "helper",
      "config_flow": false
    },
    "statistics": {
      "integration_type": "helper",
      "config_flow": true,
      "iot_class": "local_polling"
    },
    "switch_as_x": {
      "integration_type": "helper",
      "config_flow": true,
      "iot_class": "calculated"
    },
    "template": {
      "name": "Template",
      "integration_type": "helper",
      "config_flow": true,
      "iot_class": "local_push"
    },
    "threshold": {
      "integration_type": "helper",
      "config_flow": true,
      "iot_class": "local_polling"
    },
    "timer": {
      "integration_type": "helper",
      "config_flow": false
    },
    "tod": {
      "integration_type": "helper",
      "config_flow": true,
      "iot_class": "calculated"
    },
    "trend": {
      "integration_type": "helper",
      "config_flow": true,
      "iot_class": "calculated"
    },
    "utility_meter": {
      "integration_type": "helper",
      "config_flow": true,
      "iot_class": "local_push"
    }
  },
  "translated_name": [
    "alert",
    "aurora",
    "cert_expiry",
    "counter",
    "cpuspeed",
    "demo",
    "derivative",
    "emulated_roku",
    "energenie_power_sockets",
    "filesize",
    "filter",
    "garages_amsterdam",
    "generic",
    "generic_hygrostat",
    "generic_thermostat",
    "google_travel_time",
    "group",
    "growatt_server",
    "history_stats",
    "holiday",
    "homekit_controller",
    "input_boolean",
    "input_button",
    "input_datetime",
    "input_number",
    "input_select",
    "input_text",
    "integration",
    "islamic_prayer_times",
    "local_calendar",
    "local_ip",
    "local_todo",
    "min_max",
    "mobile_app",
    "moehlenhoff_alpha2",
    "mold_indicator",
    "moon",
    "nextbus",
    "nmap_tracker",
    "plant",
    "proximity",
    "random",
    "remote_calendar",
    "rpi_power",
    "schedule",
    "season",
    "shopping_list",
    "statistics",
    "sun",
    "switch_as_x",
    "threshold",
    "time_date",
    "timer",
    "tod",
    "trend",
    "uptime",
    "utility_meter",
    "vegehub",
    "version",
    "waze_travel_time",
    "workday",
    "zodiac"
  ]
}<|MERGE_RESOLUTION|>--- conflicted
+++ resolved
@@ -5132,11 +5132,7 @@
     "prowl": {
       "name": "Prowl",
       "integration_type": "service",
-<<<<<<< HEAD
-      "config_flow": true,
-=======
-      "config_flow": false,
->>>>>>> 823071b7
+      "config_flow": true,
       "iot_class": "cloud_push"
     },
     "proximity": {
