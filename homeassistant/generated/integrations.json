--- conflicted
+++ resolved
@@ -3749,18 +3749,16 @@
       "config_flow": true,
       "iot_class": "local_push"
     },
-<<<<<<< HEAD
     "mawaqit": {
       "integration_type": "hub",
       "config_flow": true,
       "iot_class": "cloud_polling",
       "single_config_entry": true
-=======
+    },
     "maytag": {
       "name": "Maytag",
       "integration_type": "virtual",
       "supported_by": "whirlpool"
->>>>>>> 72e78b67
     },
     "mcp": {
       "name": "Model Context Protocol",
