{
  "integration": {
    "3_day_blinds": {
      "name": "3 Day Blinds",
      "integration_type": "virtual",
      "supported_by": "motion_blinds"
    },
    "abode": {
      "name": "Abode",
      "integration_type": "hub",
      "config_flow": true,
      "iot_class": "cloud_push",
      "single_config_entry": true
    },
    "acaia": {
      "name": "Acaia",
      "integration_type": "device",
      "config_flow": true,
      "iot_class": "local_push"
    },
    "accuweather": {
      "name": "AccuWeather",
      "integration_type": "service",
      "config_flow": true,
      "iot_class": "cloud_polling"
    },
    "acer_projector": {
      "name": "Acer Projector",
      "integration_type": "hub",
      "config_flow": false,
      "iot_class": "local_polling"
    },
    "acmeda": {
      "name": "Rollease Acmeda Automate",
      "integration_type": "hub",
      "config_flow": true,
      "iot_class": "local_push"
    },
    "acomax": {
      "name": "Acomax",
      "integration_type": "virtual",
      "supported_by": "motion_blinds"
    },
    "actiontec": {
      "name": "Actiontec",
      "integration_type": "hub",
      "config_flow": false,
      "iot_class": "local_polling"
    },
    "actron_air": {
      "name": "Actron Air",
      "integration_type": "hub",
      "config_flow": true,
      "iot_class": "cloud_polling"
    },
    "adax": {
      "name": "Adax",
      "integration_type": "hub",
      "config_flow": true,
      "iot_class": "local_polling"
    },
    "adguard": {
      "name": "AdGuard Home",
      "integration_type": "service",
      "config_flow": true,
      "iot_class": "local_polling"
    },
    "ads": {
      "name": "ADS",
      "integration_type": "hub",
      "config_flow": false,
      "iot_class": "local_push"
    },
    "advantage_air": {
      "name": "Advantage Air",
      "integration_type": "hub",
      "config_flow": true,
      "iot_class": "local_polling"
    },
    "aemet": {
      "name": "AEMET OpenData",
      "integration_type": "service",
      "config_flow": true,
      "iot_class": "cloud_polling"
    },
    "aep_ohio": {
      "name": "AEP Ohio",
      "integration_type": "virtual",
      "supported_by": "opower"
    },
    "aep_texas": {
      "name": "AEP Texas",
      "integration_type": "virtual",
      "supported_by": "opower"
    },
    "aftership": {
      "name": "AfterShip",
      "integration_type": "service",
      "config_flow": true,
      "iot_class": "cloud_polling"
    },
    "agent_dvr": {
      "name": "Agent DVR",
      "integration_type": "hub",
      "config_flow": true,
      "iot_class": "local_polling"
    },
    "airgradient": {
      "name": "AirGradient",
      "integration_type": "device",
      "config_flow": true,
      "iot_class": "local_polling"
    },
    "airly": {
      "name": "Airly",
      "integration_type": "service",
      "config_flow": true,
      "iot_class": "cloud_polling"
    },
    "airnow": {
      "name": "AirNow",
      "integration_type": "service",
      "config_flow": true,
      "iot_class": "cloud_polling"
    },
    "airobot": {
      "name": "Airobot",
      "integration_type": "device",
      "config_flow": true,
      "iot_class": "local_polling"
    },
    "airpatrol": {
      "name": "AirPatrol",
      "integration_type": "device",
      "config_flow": true,
      "iot_class": "cloud_polling"
    },
    "airq": {
      "name": "air-Q",
      "integration_type": "hub",
      "config_flow": true,
      "iot_class": "local_polling"
    },
    "airthings": {
      "name": "Airthings",
      "integrations": {
        "airthings": {
          "integration_type": "hub",
          "config_flow": true,
          "iot_class": "cloud_polling",
          "name": "Airthings"
        },
        "airthings_ble": {
          "integration_type": "device",
          "config_flow": true,
          "iot_class": "local_polling",
          "name": "Airthings BLE"
        }
      }
    },
    "airtouch4": {
      "name": "AirTouch 4",
      "integration_type": "device",
      "config_flow": true,
      "iot_class": "local_polling"
    },
    "airtouch5": {
      "name": "AirTouch 5",
      "integration_type": "hub",
      "config_flow": true,
      "iot_class": "local_push"
    },
    "airvisual": {
      "name": "AirVisual",
      "integrations": {
        "airvisual": {
          "integration_type": "service",
          "config_flow": true,
          "iot_class": "cloud_polling",
          "name": "AirVisual Cloud"
        },
        "airvisual_pro": {
          "integration_type": "device",
          "config_flow": true,
          "iot_class": "local_polling",
          "name": "AirVisual Pro"
        }
      }
    },
    "airzone": {
      "name": "Airzone",
      "integrations": {
        "airzone": {
          "integration_type": "hub",
          "config_flow": true,
          "iot_class": "local_polling",
          "name": "Airzone"
        },
        "airzone_cloud": {
          "integration_type": "hub",
          "config_flow": true,
          "iot_class": "cloud_push",
          "name": "Airzone Cloud"
        }
      }
    },
    "aladdin_connect": {
      "name": "Aladdin Connect",
      "integration_type": "hub",
      "config_flow": true,
      "iot_class": "cloud_polling"
    },
    "alarmdecoder": {
      "name": "AlarmDecoder",
      "integration_type": "device",
      "config_flow": true,
      "iot_class": "local_push"
    },
    "alert": {
      "integration_type": "hub",
      "config_flow": false,
      "iot_class": "local_push"
    },
    "alpha_vantage": {
      "name": "Alpha Vantage",
      "integration_type": "hub",
      "config_flow": false,
      "iot_class": "cloud_polling"
    },
    "altruist": {
      "name": "Altruist",
      "integration_type": "device",
      "config_flow": true,
      "iot_class": "local_polling"
    },
    "amazon": {
      "name": "Amazon",
      "integrations": {
        "alexa_devices": {
          "integration_type": "hub",
          "config_flow": true,
          "iot_class": "cloud_polling",
          "name": "Alexa Devices"
        },
        "amazon_polly": {
          "integration_type": "hub",
          "config_flow": false,
          "iot_class": "cloud_push",
          "name": "Amazon Polly"
        },
        "aws": {
          "integration_type": "hub",
          "config_flow": false,
          "iot_class": "cloud_push",
          "name": "Amazon Web Services (AWS)"
        },
        "aws_s3": {
          "integration_type": "service",
          "config_flow": true,
          "iot_class": "cloud_push",
          "name": "AWS S3"
        },
        "fire_tv": {
          "integration_type": "virtual",
          "config_flow": false,
          "supported_by": "androidtv",
          "name": "Amazon Fire TV"
        },
        "route53": {
          "integration_type": "hub",
          "config_flow": false,
          "iot_class": "cloud_push",
          "name": "AWS Route53"
        }
      }
    },
    "amberelectric": {
      "name": "Amber Electric",
      "integration_type": "service",
      "config_flow": true,
      "iot_class": "cloud_polling"
    },
    "ambient_weather": {
      "name": "Ambient Weather",
      "integrations": {
        "ambient_network": {
          "integration_type": "service",
          "config_flow": true,
          "iot_class": "cloud_polling",
          "name": "Ambient Weather Network"
        },
        "ambient_station": {
          "integration_type": "hub",
          "config_flow": true,
          "iot_class": "cloud_push",
          "name": "Ambient Weather Station"
        }
      }
    },
    "amcrest": {
      "name": "Amcrest",
      "integration_type": "hub",
      "config_flow": false,
      "iot_class": "local_polling"
    },
    "amp_motorization": {
      "name": "AMP Motorization",
      "integration_type": "virtual",
      "supported_by": "motion_blinds"
    },
    "ampio": {
      "name": "Ampio Smart Smog System",
      "integration_type": "hub",
      "config_flow": false,
      "iot_class": "cloud_polling"
    },
    "analytics_insights": {
      "name": "Home Assistant Analytics Insights",
      "integration_type": "service",
      "config_flow": true,
      "iot_class": "cloud_polling",
      "single_config_entry": true
    },
    "android_ip_webcam": {
      "name": "Android IP Webcam",
      "integration_type": "device",
      "config_flow": true,
      "iot_class": "local_polling"
    },
    "androidtv": {
      "name": "Android Debug Bridge",
      "integration_type": "device",
      "config_flow": true,
      "iot_class": "local_polling"
    },
    "androidtv_remote": {
      "name": "Android TV Remote",
      "integration_type": "device",
      "config_flow": true,
      "iot_class": "local_push"
    },
    "anel_pwrctrl": {
      "name": "Anel NET-PwrCtrl",
      "integration_type": "hub",
      "config_flow": false,
      "iot_class": "local_polling"
    },
    "anglian_water": {
      "name": "Anglian Water",
      "integration_type": "hub",
      "config_flow": true,
      "iot_class": "cloud_polling"
    },
    "anova": {
      "name": "Anova",
      "integration_type": "hub",
      "config_flow": true,
      "iot_class": "cloud_push"
    },
    "anthemav": {
      "name": "Anthem A/V Receivers",
      "integration_type": "device",
      "config_flow": true,
      "iot_class": "local_push"
    },
    "anthropic": {
      "name": "Anthropic Conversation",
      "integration_type": "service",
      "config_flow": true,
      "iot_class": "cloud_polling"
    },
    "anwb_energie": {
      "name": "ANWB Energie",
      "integration_type": "virtual",
      "supported_by": "energyzero"
    },
    "aosmith": {
      "name": "A. O. Smith",
      "integration_type": "hub",
      "config_flow": true,
      "iot_class": "cloud_polling"
    },
    "apache_kafka": {
      "name": "Apache Kafka",
      "integration_type": "hub",
      "config_flow": false,
      "iot_class": "local_push"
    },
    "apcupsd": {
      "name": "APC UPS Daemon",
      "integration_type": "hub",
      "config_flow": true,
      "iot_class": "local_polling"
    },
    "apollo_automation": {
      "name": "Apollo Automation",
      "integration_type": "virtual",
      "supported_by": "esphome"
    },
    "appalachianpower": {
      "name": "Appalachian Power",
      "integration_type": "virtual",
      "supported_by": "opower"
    },
    "apple": {
      "name": "Apple",
      "integrations": {
        "apple_tv": {
          "integration_type": "device",
          "config_flow": true,
          "iot_class": "local_push",
          "name": "Apple TV"
        },
        "homekit_controller": {
          "integration_type": "device",
          "config_flow": true,
          "iot_class": "local_push"
        },
        "homekit": {
          "integration_type": "hub",
          "config_flow": true,
          "iot_class": "local_push",
          "name": "HomeKit Bridge"
        },
        "ibeacon": {
          "integration_type": "hub",
          "config_flow": true,
          "iot_class": "local_push",
          "name": "iBeacon Tracker"
        },
        "icloud": {
          "integration_type": "hub",
          "config_flow": true,
          "iot_class": "cloud_polling",
          "name": "Apple iCloud"
        },
        "itunes": {
          "integration_type": "hub",
          "config_flow": false,
          "iot_class": "local_polling",
          "name": "Apple iTunes"
        },
        "weatherkit": {
          "integration_type": "hub",
          "config_flow": true,
          "iot_class": "cloud_polling",
          "name": "Apple WeatherKit"
        }
      }
    },
    "apprise": {
      "name": "Apprise",
      "integration_type": "hub",
      "config_flow": false,
      "iot_class": "cloud_push"
    },
    "aprilaire": {
      "name": "AprilAire",
      "integration_type": "device",
      "config_flow": true,
      "iot_class": "local_push"
    },
    "aprs": {
      "name": "APRS",
      "integration_type": "hub",
      "config_flow": false,
      "iot_class": "cloud_push"
    },
    "apsystems": {
      "name": "APsystems",
      "integration_type": "device",
      "config_flow": true,
      "iot_class": "local_polling"
    },
    "aqara": {
      "name": "Aqara",
      "iot_standards": [
        "matter",
        "zigbee"
      ]
    },
    "aquacell": {
      "name": "AquaCell",
      "integration_type": "device",
      "config_flow": true,
      "iot_class": "cloud_polling"
    },
    "aqualogic": {
      "name": "AquaLogic",
      "integration_type": "hub",
      "config_flow": false,
      "iot_class": "local_push"
    },
    "aquostv": {
      "name": "Sharp Aquos TV",
      "integration_type": "hub",
      "config_flow": false,
      "iot_class": "local_polling"
    },
    "aranet": {
      "name": "Aranet",
      "integration_type": "device",
      "config_flow": true,
      "iot_class": "local_push"
    },
    "arcam_fmj": {
      "name": "Arcam FMJ Receivers",
      "integration_type": "device",
      "config_flow": true,
      "iot_class": "local_polling"
    },
    "arest": {
      "name": "aREST",
      "integration_type": "hub",
      "config_flow": false,
      "iot_class": "local_polling"
    },
    "arris_tg2492lg": {
      "name": "Arris TG2492LG",
      "integration_type": "hub",
      "config_flow": false,
      "iot_class": "local_polling"
    },
    "artsound": {
      "name": "ArtSound",
      "integration_type": "virtual",
      "supported_by": "linkplay"
    },
    "aruba": {
      "name": "Aruba",
      "integrations": {
        "aruba": {
          "integration_type": "hub",
          "config_flow": false,
          "iot_class": "local_polling",
          "name": "Aruba"
        },
        "cppm_tracker": {
          "integration_type": "hub",
          "config_flow": false,
          "iot_class": "local_polling",
          "name": "Aruba ClearPass"
        }
      }
    },
    "arve": {
      "name": "Arve",
      "integration_type": "hub",
      "config_flow": true,
      "iot_class": "cloud_polling"
    },
    "arwn": {
      "name": "Ambient Radio Weather Network",
      "integration_type": "hub",
      "config_flow": false,
      "iot_class": "local_polling"
    },
    "aseko_pool_live": {
      "name": "Aseko Pool Live",
      "integration_type": "hub",
      "config_flow": true,
      "iot_class": "cloud_polling"
    },
    "asuswrt": {
      "name": "ASUSWRT",
      "integration_type": "hub",
      "config_flow": true,
      "iot_class": "local_polling"
    },
    "atag": {
      "name": "Atag",
      "integration_type": "device",
      "config_flow": true,
      "iot_class": "local_polling"
    },
    "aten_pe": {
      "name": "ATEN Rack PDU",
      "integration_type": "hub",
      "config_flow": false,
      "iot_class": "local_polling"
    },
    "atlanticcityelectric": {
      "name": "Atlantic City Electric",
      "integration_type": "virtual",
      "supported_by": "opower"
    },
    "atome": {
      "name": "Atome Linky",
      "integration_type": "hub",
      "config_flow": false,
      "iot_class": "cloud_polling"
    },
    "august": {
      "name": "August Home",
      "integrations": {
        "august": {
          "integration_type": "hub",
          "config_flow": true,
          "iot_class": "cloud_push",
          "name": "August"
        },
        "yalexs_ble": {
          "integration_type": "hub",
          "config_flow": true,
          "iot_class": "local_push",
          "name": "Yale Access Bluetooth"
        }
      }
    },
    "aurora": {
      "integration_type": "service",
      "config_flow": true,
      "iot_class": "cloud_polling"
    },
    "aurora_abb_powerone": {
      "name": "Aurora ABB PowerOne Solar PV",
      "integration_type": "device",
      "config_flow": true,
      "iot_class": "local_polling"
    },
    "aussie_broadband": {
      "name": "Aussie Broadband",
      "integration_type": "service",
      "config_flow": true,
      "iot_class": "cloud_polling"
    },
    "autarco": {
      "name": "Autarco",
      "integration_type": "hub",
      "config_flow": true,
      "iot_class": "cloud_polling"
    },
    "avion": {
      "name": "Avi-on",
      "integration_type": "hub",
      "config_flow": false,
      "iot_class": "assumed_state"
    },
    "awair": {
      "name": "Awair",
      "integration_type": "hub",
      "config_flow": true,
      "iot_class": "local_polling"
    },
    "axis": {
      "name": "Axis",
      "integration_type": "device",
      "config_flow": true,
      "iot_class": "local_push"
    },
    "backblaze_b2": {
      "name": "Backblaze B2",
      "integration_type": "service",
      "config_flow": true,
      "iot_class": "cloud_push"
    },
    "backup": {
      "name": "Backup",
      "integration_type": "service",
      "config_flow": false,
      "iot_class": "calculated",
      "single_config_entry": true
    },
    "baf": {
      "name": "Big Ass Fans",
      "integration_type": "device",
      "config_flow": true,
      "iot_class": "local_push"
    },
    "baidu": {
      "name": "Baidu",
      "integration_type": "hub",
      "config_flow": false,
      "iot_class": "cloud_push"
    },
    "balay": {
      "name": "Balay",
      "integration_type": "virtual",
      "supported_by": "home_connect"
    },
    "balboa": {
      "name": "Balboa Spa Client",
      "integration_type": "device",
      "config_flow": true,
      "iot_class": "local_push"
    },
    "bang_olufsen": {
      "name": "Bang & Olufsen",
      "integration_type": "device",
      "config_flow": true,
      "iot_class": "local_push"
    },
    "bauknecht": {
      "name": "Bauknecht",
      "integration_type": "virtual",
      "supported_by": "whirlpool"
    },
    "bayesian": {
      "name": "Bayesian",
      "integration_type": "service",
      "config_flow": true,
      "iot_class": "calculated"
    },
    "bbox": {
      "name": "Bbox",
      "integration_type": "hub",
      "config_flow": false,
      "iot_class": "local_polling"
    },
    "beewi_smartclim": {
      "name": "BeeWi SmartClim BLE sensor",
      "integration_type": "hub",
      "config_flow": false,
      "iot_class": "local_polling"
    },
    "bge": {
      "name": "Baltimore Gas and Electric (BGE)",
      "integration_type": "virtual",
      "supported_by": "opower"
    },
    "bitcoin": {
      "name": "Bitcoin",
      "integration_type": "hub",
      "config_flow": false,
      "iot_class": "cloud_polling"
    },
    "bizkaibus": {
      "name": "Bizkaibus",
      "integration_type": "hub",
      "config_flow": false,
      "iot_class": "cloud_polling"
    },
    "blackbird": {
      "name": "Monoprice Blackbird Matrix Switch",
      "integration_type": "hub",
      "config_flow": false,
      "iot_class": "local_polling"
    },
    "blebox": {
      "name": "BleBox devices",
      "integration_type": "device",
      "config_flow": true,
      "iot_class": "local_polling"
    },
    "blink": {
      "name": "Blink",
      "integration_type": "hub",
      "config_flow": true,
      "iot_class": "cloud_polling"
    },
    "blinksticklight": {
      "name": "BlinkStick",
      "integration_type": "hub",
      "config_flow": false,
      "iot_class": "local_polling"
    },
    "bliss_automation": {
      "name": "Bliss Automation",
      "integration_type": "virtual",
      "supported_by": "motion_blinds"
    },
    "bloc_blinds": {
      "name": "Bloc Blinds",
      "integration_type": "virtual",
      "supported_by": "motion_blinds"
    },
    "blockchain": {
      "name": "Blockchain.com",
      "integration_type": "hub",
      "config_flow": false,
      "iot_class": "cloud_polling"
    },
    "blue_current": {
      "name": "Blue Current",
      "integration_type": "hub",
      "config_flow": true,
      "iot_class": "cloud_push"
    },
    "bluemaestro": {
      "name": "BlueMaestro",
      "integration_type": "device",
      "config_flow": true,
      "iot_class": "local_push"
    },
    "bluesound": {
      "name": "Bluesound",
      "integration_type": "device",
      "config_flow": true,
      "iot_class": "local_polling"
    },
    "bluetooth": {
      "name": "Bluetooth",
      "integration_type": "hub",
      "config_flow": true,
      "iot_class": "local_push"
    },
    "bluetooth_le_tracker": {
      "name": "Bluetooth LE Tracker",
      "integration_type": "hub",
      "config_flow": false,
      "iot_class": "local_push"
    },
    "bmw_connected_drive": {
      "name": "BMW Connected Drive",
      "integration_type": "hub",
      "config_flow": true,
      "iot_class": "cloud_polling"
    },
    "bond": {
      "name": "Bond",
      "integration_type": "hub",
      "config_flow": true,
      "iot_class": "local_push"
    },
    "bosch": {
      "name": "Bosch",
      "integrations": {
        "bosch_alarm": {
          "integration_type": "device",
          "config_flow": true,
          "iot_class": "local_push",
          "name": "Bosch Alarm"
        },
        "bosch_shc": {
          "integration_type": "hub",
          "config_flow": true,
          "iot_class": "local_push",
          "name": "Bosch SHC"
        },
        "home_connect": {
          "integration_type": "hub",
          "config_flow": true,
          "iot_class": "cloud_push",
          "name": "Home Connect"
        }
      }
    },
    "brandt": {
      "name": "Brandt Smart Control",
      "integration_type": "virtual",
      "supported_by": "overkiz"
    },
    "brel_home": {
      "name": "Brel Home",
      "integration_type": "virtual",
      "supported_by": "motion_blinds"
    },
    "bring": {
      "name": "Bring!",
      "integration_type": "service",
      "config_flow": true,
      "iot_class": "cloud_polling"
    },
    "broadlink": {
      "name": "Broadlink",
      "integration_type": "device",
      "config_flow": true,
      "iot_class": "local_polling"
    },
    "brother": {
      "name": "Brother Printer",
      "integration_type": "device",
      "config_flow": true,
      "iot_class": "local_polling"
    },
    "brottsplatskartan": {
      "name": "Brottsplatskartan",
      "integration_type": "service",
      "config_flow": true,
      "iot_class": "cloud_polling"
    },
    "browser": {
      "name": "Browser",
      "integration_type": "hub",
      "config_flow": false,
      "iot_class": "local_push"
    },
    "brunt": {
      "name": "Brunt Blind Engine",
      "integration_type": "hub",
      "config_flow": true,
      "iot_class": "cloud_polling"
    },
    "bryant_evolution": {
      "name": "Bryant Evolution",
      "integration_type": "device",
      "config_flow": true,
      "iot_class": "local_polling"
    },
    "bsblan": {
      "name": "BSB-Lan",
      "integration_type": "device",
      "config_flow": true,
      "iot_class": "local_polling"
    },
    "bswitch": {
      "name": "BSwitch",
      "integration_type": "virtual",
      "supported_by": "switchbee"
    },
    "bt_home_hub_5": {
      "name": "BT Home Hub 5",
      "integration_type": "hub",
      "config_flow": false,
      "iot_class": "local_polling"
    },
    "bt_smarthub": {
      "name": "BT Smart Hub",
      "integration_type": "hub",
      "config_flow": false,
      "iot_class": "local_polling"
    },
    "bthome": {
      "name": "BTHome",
      "integration_type": "hub",
      "config_flow": true,
      "iot_class": "local_push"
    },
    "bticino": {
      "name": "BTicino",
      "integration_type": "virtual",
      "supported_by": "netatmo"
    },
    "bubendorff": {
      "name": "Bubendorff",
      "integration_type": "virtual",
      "supported_by": "netatmo"
    },
    "buienradar": {
      "name": "Buienradar",
      "integration_type": "service",
      "config_flow": true,
      "iot_class": "cloud_polling"
    },
    "burbank_water_and_power": {
      "name": "Burbank Water and Power (BWP)",
      "integration_type": "virtual",
      "supported_by": "opower"
    },
    "caldav": {
      "name": "CalDAV",
      "integration_type": "service",
      "config_flow": true,
      "iot_class": "cloud_polling"
    },
    "cambridge_audio": {
      "name": "Cambridge Audio",
      "integration_type": "device",
      "config_flow": true,
      "iot_class": "local_push"
    },
    "canary": {
      "name": "Canary",
      "integration_type": "hub",
      "config_flow": true,
      "iot_class": "cloud_polling",
      "single_config_entry": true
    },
    "ccm15": {
      "name": "Midea ccm15 AC Controller",
      "integration_type": "hub",
      "config_flow": true,
      "iot_class": "local_polling"
    },
    "cert_expiry": {
      "integration_type": "service",
      "config_flow": true,
      "iot_class": "cloud_polling"
    },
    "chacon_dio": {
      "name": "Chacon DiO",
      "integration_type": "hub",
      "config_flow": true,
      "iot_class": "cloud_push"
    },
    "channels": {
      "name": "Channels",
      "integration_type": "hub",
      "config_flow": false,
      "iot_class": "local_polling"
    },
    "cisco": {
      "name": "Cisco",
      "integrations": {
        "cisco_ios": {
          "integration_type": "hub",
          "config_flow": false,
          "iot_class": "local_polling",
          "name": "Cisco IOS"
        },
        "cisco_mobility_express": {
          "integration_type": "hub",
          "config_flow": false,
          "iot_class": "local_polling",
          "name": "Cisco Mobility Express"
        },
        "cisco_webex_teams": {
          "integration_type": "hub",
          "config_flow": false,
          "iot_class": "cloud_push",
          "name": "Cisco Webex Teams"
        }
      }
    },
    "citybikes": {
      "name": "CityBikes",
      "integration_type": "hub",
      "config_flow": false,
      "iot_class": "cloud_polling"
    },
    "clementine": {
      "name": "Clementine Music Player",
      "integration_type": "hub",
      "config_flow": false,
      "iot_class": "local_polling"
    },
    "clickatell": {
      "name": "Clickatell",
      "integration_type": "hub",
      "config_flow": false,
      "iot_class": "cloud_push"
    },
    "clicksend": {
      "name": "ClickSend",
      "integrations": {
        "clicksend": {
          "integration_type": "hub",
          "config_flow": false,
          "iot_class": "cloud_push",
          "name": "ClickSend SMS"
        },
        "clicksend_tts": {
          "integration_type": "hub",
          "config_flow": false,
          "iot_class": "cloud_push",
          "name": "ClickSend TTS"
        }
      }
    },
    "cloudflare": {
      "name": "Cloudflare",
<<<<<<< HEAD
      "integrations": {
        "cloudflare": {
          "integration_type": "hub",
          "config_flow": true,
          "iot_class": "cloud_push",
          "name": "Cloudflare"
        },
        "cloudflare_r2": {
          "integration_type": "service",
          "config_flow": true,
          "iot_class": "cloud_push",
          "name": "Cloudflare R2"
        }
      }
=======
      "integration_type": "service",
      "config_flow": true,
      "iot_class": "cloud_push",
      "single_config_entry": true
>>>>>>> d3fb7a7b
    },
    "cmus": {
      "name": "cmus",
      "integration_type": "hub",
      "config_flow": false,
      "iot_class": "local_polling"
    },
    "co2signal": {
      "name": "Electricity Maps",
      "integration_type": "service",
      "config_flow": true,
      "iot_class": "cloud_polling"
    },
    "coautilities": {
      "name": "City of Austin Utilities",
      "integration_type": "virtual",
      "supported_by": "opower"
    },
    "coinbase": {
      "name": "Coinbase",
      "integration_type": "service",
      "config_flow": true,
      "iot_class": "cloud_polling"
    },
    "color_extractor": {
      "name": "ColorExtractor",
      "integration_type": "hub",
      "config_flow": true,
      "single_config_entry": true
    },
    "comed": {
      "name": "Commonwealth Edison (ComEd)",
      "integration_type": "virtual",
      "supported_by": "opower"
    },
    "comed_hourly_pricing": {
      "name": "ComEd Hourly Pricing",
      "integration_type": "hub",
      "config_flow": false,
      "iot_class": "cloud_polling"
    },
    "comelit": {
      "name": "Comelit SimpleHome",
      "integration_type": "hub",
      "config_flow": true,
      "iot_class": "local_polling"
    },
    "comfoconnect": {
      "name": "Zehnder ComfoAir Q",
      "integration_type": "hub",
      "config_flow": false,
      "iot_class": "local_push"
    },
    "command_line": {
      "name": "Command Line",
      "integration_type": "hub",
      "config_flow": false,
      "iot_class": "local_polling"
    },
    "compensation": {
      "name": "Compensation",
      "integration_type": "hub",
      "config_flow": false,
      "iot_class": "calculated"
    },
    "compit": {
      "name": "Compit",
      "integration_type": "hub",
      "config_flow": true,
      "iot_class": "cloud_polling"
    },
    "concord232": {
      "name": "Concord232",
      "integration_type": "hub",
      "config_flow": false,
      "iot_class": "local_polling"
    },
    "coned": {
      "name": "Consolidated Edison (ConEd)",
      "integration_type": "virtual",
      "supported_by": "opower"
    },
    "constructa": {
      "name": "Constructa",
      "integration_type": "virtual",
      "supported_by": "home_connect"
    },
    "control4": {
      "name": "Control4",
      "integration_type": "hub",
      "config_flow": true,
      "iot_class": "local_polling"
    },
    "cookidoo": {
      "name": "Cookidoo",
      "integration_type": "service",
      "config_flow": true,
      "iot_class": "cloud_polling"
    },
    "coolmaster": {
      "name": "CoolMasterNet",
      "integration_type": "hub",
      "config_flow": true,
      "iot_class": "local_polling"
    },
    "cosori": {
      "name": "Cosori",
      "integration_type": "virtual",
      "supported_by": "vesync"
    },
    "cozytouch": {
      "name": "Atlantic Cozytouch",
      "integration_type": "virtual",
      "supported_by": "overkiz"
    },
    "cpuspeed": {
      "integration_type": "device",
      "config_flow": true,
      "iot_class": "local_push",
      "single_config_entry": true
    },
    "cribl": {
      "name": "Cribl",
      "integration_type": "virtual",
      "supported_by": "splunk"
    },
    "crownstone": {
      "name": "Crownstone",
      "integration_type": "hub",
      "config_flow": true,
      "iot_class": "cloud_push"
    },
    "currencylayer": {
      "name": "currencylayer",
      "integration_type": "hub",
      "config_flow": false,
      "iot_class": "cloud_polling"
    },
    "cync": {
      "name": "Cync",
      "integration_type": "hub",
      "config_flow": true,
      "iot_class": "cloud_push"
    },
    "dacia": {
      "name": "Dacia",
      "integration_type": "virtual",
      "supported_by": "renault"
    },
    "daikin": {
      "name": "Daikin AC",
      "integration_type": "hub",
      "config_flow": true,
      "iot_class": "local_polling"
    },
    "danfoss_air": {
      "name": "Danfoss Air",
      "integration_type": "hub",
      "config_flow": false,
      "iot_class": "local_polling"
    },
    "datadog": {
      "name": "Datadog",
      "integration_type": "hub",
      "config_flow": true,
      "iot_class": "local_push"
    },
    "ddwrt": {
      "name": "DD-WRT",
      "integration_type": "hub",
      "config_flow": false,
      "iot_class": "local_polling"
    },
    "deako": {
      "name": "Deako",
      "integration_type": "hub",
      "config_flow": true,
      "iot_class": "local_polling",
      "single_config_entry": true
    },
    "debugpy": {
      "name": "Remote Python Debugger",
      "integration_type": "service",
      "config_flow": false,
      "iot_class": "local_push"
    },
    "deconz": {
      "name": "deCONZ",
      "integration_type": "hub",
      "config_flow": true,
      "iot_class": "local_push"
    },
    "decora_wifi": {
      "name": "Leviton Decora Wi-Fi",
      "integration_type": "hub",
      "config_flow": false,
      "iot_class": "cloud_polling"
    },
    "decorquip": {
      "name": "Decorquip Dream",
      "integration_type": "virtual",
      "supported_by": "motion_blinds"
    },
    "delijn": {
      "name": "De Lijn",
      "integration_type": "hub",
      "config_flow": false,
      "iot_class": "cloud_polling"
    },
    "delmarva": {
      "name": "Delmarva Power",
      "integration_type": "virtual",
      "supported_by": "opower"
    },
    "deluge": {
      "name": "Deluge",
      "integration_type": "service",
      "config_flow": true,
      "iot_class": "local_polling"
    },
    "demo": {
      "integration_type": "hub",
      "config_flow": false,
      "iot_class": "calculated",
      "single_config_entry": true
    },
    "denon": {
      "name": "Denon",
      "integrations": {
        "denon": {
          "integration_type": "hub",
          "config_flow": false,
          "iot_class": "local_polling",
          "name": "Denon Network Receivers"
        },
        "denonavr": {
          "integration_type": "device",
          "config_flow": true,
          "iot_class": "local_push",
          "name": "Denon AVR Network Receivers"
        },
        "heos": {
          "integration_type": "hub",
          "config_flow": true,
          "iot_class": "local_push",
          "name": "Denon HEOS"
        }
      }
    },
    "devialet": {
      "name": "Devialet",
      "integration_type": "device",
      "config_flow": true,
      "iot_class": "local_polling"
    },
    "device_sun_light_trigger": {
      "name": "Presence-based Lights",
      "integration_type": "hub",
      "config_flow": false,
      "iot_class": "calculated"
    },
    "devolo": {
      "name": "devolo",
      "integrations": {
        "devolo_home_control": {
          "integration_type": "hub",
          "config_flow": true,
          "iot_class": "local_push",
          "name": "devolo Home Control"
        },
        "devolo_home_network": {
          "integration_type": "device",
          "config_flow": true,
          "iot_class": "local_polling",
          "name": "devolo Home Network"
        }
      },
      "iot_standards": [
        "zwave"
      ]
    },
    "dexcom": {
      "name": "Dexcom",
      "integration_type": "hub",
      "config_flow": true,
      "iot_class": "cloud_polling"
    },
    "diaz": {
      "name": "Diaz",
      "integration_type": "virtual",
      "supported_by": "motion_blinds"
    },
    "digital_loggers": {
      "name": "Digital Loggers",
      "integration_type": "virtual",
      "supported_by": "wemo"
    },
    "digital_ocean": {
      "name": "Digital Ocean",
      "integration_type": "hub",
      "config_flow": false,
      "iot_class": "local_polling"
    },
    "directv": {
      "name": "DirecTV",
      "integration_type": "hub",
      "config_flow": true,
      "iot_class": "local_polling"
    },
    "discogs": {
      "name": "Discogs",
      "integration_type": "hub",
      "config_flow": false,
      "iot_class": "cloud_polling"
    },
    "discord": {
      "name": "Discord",
      "integration_type": "service",
      "config_flow": true,
      "iot_class": "cloud_push"
    },
    "discovergy": {
      "name": "inexogy",
      "integration_type": "service",
      "config_flow": true,
      "iot_class": "cloud_polling"
    },
    "dlink": {
      "name": "D-Link Wi-Fi Smart Plugs",
      "integration_type": "device",
      "config_flow": true,
      "iot_class": "local_polling"
    },
    "dlna": {
      "name": "DLNA",
      "integrations": {
        "dlna_dmr": {
          "integration_type": "device",
          "config_flow": true,
          "iot_class": "local_push",
          "name": "DLNA Digital Media Renderer"
        },
        "dlna_dms": {
          "integration_type": "service",
          "config_flow": true,
          "iot_class": "local_polling",
          "name": "DLNA Digital Media Server"
        }
      }
    },
    "dnsip": {
      "name": "DNS IP",
      "integration_type": "hub",
      "config_flow": true,
      "iot_class": "cloud_polling"
    },
    "doods": {
      "name": "DOODS - Dedicated Open Object Detection Service",
      "integration_type": "hub",
      "config_flow": false,
      "iot_class": "local_polling"
    },
    "doorbird": {
      "name": "DoorBird",
      "integration_type": "hub",
      "config_flow": true,
      "iot_class": "local_push"
    },
    "dooya": {
      "name": "Dooya",
      "integration_type": "virtual",
      "supported_by": "motion_blinds"
    },
    "dormakaba_dkey": {
      "name": "Dormakaba dKey",
      "integration_type": "device",
      "config_flow": true,
      "iot_class": "local_polling"
    },
    "dovado": {
      "name": "Dovado",
      "integration_type": "hub",
      "config_flow": false,
      "iot_class": "local_polling"
    },
    "downloader": {
      "name": "Downloader",
      "integration_type": "service",
      "config_flow": true,
      "single_config_entry": true
    },
    "dremel_3d_printer": {
      "name": "Dremel 3D Printer",
      "integration_type": "device",
      "config_flow": true,
      "iot_class": "local_polling"
    },
    "drop_connect": {
      "name": "DROP",
      "integration_type": "hub",
      "config_flow": true,
      "iot_class": "local_push"
    },
    "droplet": {
      "name": "Droplet",
      "integration_type": "hub",
      "config_flow": true,
      "iot_class": "local_push"
    },
    "dsmr": {
      "name": "DSMR Smart Meter",
      "integration_type": "hub",
      "config_flow": true,
      "iot_class": "local_push"
    },
    "dsmr_reader": {
      "name": "DSMR Reader",
      "integration_type": "device",
      "config_flow": true,
      "iot_class": "local_push"
    },
    "dublin_bus_transport": {
      "name": "Dublin Bus",
      "integration_type": "hub",
      "config_flow": false,
      "iot_class": "cloud_polling"
    },
    "duckdns": {
      "name": "Duck DNS",
      "integration_type": "hub",
      "config_flow": true,
      "iot_class": "cloud_polling"
    },
    "duke_energy": {
      "name": "Duke Energy",
      "integration_type": "hub",
      "config_flow": true,
      "iot_class": "cloud_polling"
    },
    "dunehd": {
      "name": "Dune HD",
      "integration_type": "hub",
      "config_flow": true,
      "iot_class": "local_polling"
    },
    "duotecno": {
      "name": "Duotecno",
      "integration_type": "hub",
      "config_flow": true,
      "iot_class": "local_push",
      "single_config_entry": true
    },
    "duquesne_light": {
      "name": "Duquesne Light",
      "integration_type": "virtual",
      "supported_by": "opower"
    },
    "dwd_weather_warnings": {
      "name": "Deutscher Wetterdienst (DWD) Weather Warnings",
      "integration_type": "service",
      "config_flow": true,
      "iot_class": "cloud_polling"
    },
    "eafm": {
      "name": "Environment Agency Flood Gauges",
      "integration_type": "hub",
      "config_flow": true,
      "iot_class": "cloud_polling"
    },
    "eastron": {
      "name": "Eastron",
      "integration_type": "virtual",
      "supported_by": "homewizard"
    },
    "easyenergy": {
      "name": "easyEnergy",
      "integration_type": "service",
      "config_flow": true,
      "iot_class": "cloud_polling",
      "single_config_entry": true
    },
    "ebox": {
      "name": "EBox",
      "integration_type": "hub",
      "config_flow": false,
      "iot_class": "cloud_polling"
    },
    "ebusd": {
      "name": "ebusd",
      "integration_type": "hub",
      "config_flow": false,
      "iot_class": "local_polling"
    },
    "ecoal_boiler": {
      "name": "eSterownik eCoal.pl Boiler",
      "integration_type": "hub",
      "config_flow": false,
      "iot_class": "local_polling"
    },
    "ecobee": {
      "name": "ecobee",
      "integration_type": "hub",
      "config_flow": true,
      "iot_class": "cloud_polling",
      "single_config_entry": true
    },
    "ecoforest": {
      "name": "Ecoforest",
      "integration_type": "hub",
      "config_flow": true,
      "iot_class": "local_polling"
    },
    "econet": {
      "name": "Rheem EcoNet Products",
      "integration_type": "hub",
      "config_flow": true,
      "iot_class": "cloud_push"
    },
    "ecovacs": {
      "name": "Ecovacs",
      "integration_type": "hub",
      "config_flow": true,
      "iot_class": "cloud_push"
    },
    "ecowitt": {
      "name": "Ecowitt",
      "integration_type": "device",
      "config_flow": true,
      "iot_class": "local_push"
    },
    "edimax": {
      "name": "Edimax",
      "integration_type": "hub",
      "config_flow": false,
      "iot_class": "local_polling"
    },
    "edl21": {
      "name": "EDL21",
      "integration_type": "hub",
      "config_flow": true,
      "iot_class": "local_push"
    },
    "efergy": {
      "name": "Efergy",
      "integration_type": "hub",
      "config_flow": true,
      "iot_class": "cloud_polling"
    },
    "egardia": {
      "name": "Egardia",
      "integration_type": "hub",
      "config_flow": false,
      "iot_class": "local_polling"
    },
    "egauge": {
      "name": "eGauge",
      "integration_type": "device",
      "config_flow": true,
      "iot_class": "local_polling"
    },
    "eheimdigital": {
      "name": "EHEIM Digital",
      "integration_type": "hub",
      "config_flow": true,
      "iot_class": "local_polling"
    },
    "ekeybionyx": {
      "name": "ekey bionyx",
      "integration_type": "hub",
      "config_flow": true,
      "iot_class": "local_push"
    },
    "electrasmart": {
      "name": "Electra Smart",
      "integration_type": "hub",
      "config_flow": true,
      "iot_class": "cloud_polling"
    },
    "electric_kiwi": {
      "name": "Electric Kiwi",
      "integration_type": "hub",
      "config_flow": true,
      "iot_class": "cloud_polling"
    },
    "elevenlabs": {
      "name": "ElevenLabs",
      "integration_type": "service",
      "config_flow": true,
      "iot_class": "cloud_polling"
    },
    "elgato": {
      "name": "Elgato",
      "integrations": {
        "avea": {
          "integration_type": "hub",
          "config_flow": false,
          "iot_class": "local_polling",
          "name": "Elgato Avea"
        },
        "elgato": {
          "integration_type": "device",
          "config_flow": true,
          "iot_class": "local_polling",
          "name": "Elgato Light"
        }
      }
    },
    "eliqonline": {
      "name": "Eliqonline",
      "integration_type": "hub",
      "config_flow": false,
      "iot_class": "cloud_polling"
    },
    "elkm1": {
      "name": "Elk-M1 Control",
      "integration_type": "hub",
      "config_flow": true,
      "iot_class": "local_push"
    },
    "elmax": {
      "name": "Elmax",
      "integration_type": "hub",
      "config_flow": true,
      "iot_class": "cloud_polling"
    },
    "eltako": {
      "name": "Eltako",
      "iot_standards": [
        "matter"
      ]
    },
    "elv": {
      "name": "ELV PCA",
      "integration_type": "hub",
      "config_flow": false,
      "iot_class": "local_polling"
    },
    "elvia": {
      "name": "Elvia",
      "integration_type": "hub",
      "config_flow": true,
      "iot_class": "cloud_polling"
    },
    "emby": {
      "name": "Emby",
      "integration_type": "hub",
      "config_flow": false,
      "iot_class": "local_push"
    },
    "emoncms": {
      "name": "emoncms",
      "integrations": {
        "emoncms": {
          "integration_type": "hub",
          "config_flow": true,
          "iot_class": "local_polling",
          "name": "Emoncms"
        },
        "emoncms_history": {
          "integration_type": "hub",
          "config_flow": false,
          "iot_class": "local_polling",
          "name": "Emoncms History"
        }
      }
    },
    "emonitor": {
      "name": "SiteSage Emonitor",
      "integration_type": "hub",
      "config_flow": true,
      "iot_class": "local_polling"
    },
    "emulated_hue": {
      "name": "Emulated Hue",
      "integration_type": "hub",
      "config_flow": false,
      "iot_class": "local_push"
    },
    "emulated_kasa": {
      "name": "Emulated Kasa",
      "integration_type": "hub",
      "config_flow": false,
      "iot_class": "local_push"
    },
    "emulated_roku": {
      "integration_type": "hub",
      "config_flow": true,
      "iot_class": "local_push"
    },
    "energenie_power_sockets": {
      "integration_type": "device",
      "config_flow": true,
      "iot_class": "local_polling"
    },
    "energie_vanons": {
      "name": "Energie VanOns",
      "integration_type": "virtual",
      "supported_by": "energyzero"
    },
    "energyid": {
      "name": "EnergyID",
      "integration_type": "service",
      "config_flow": true,
      "iot_class": "cloud_push"
    },
    "energyzero": {
      "name": "EnergyZero",
      "integration_type": "service",
      "config_flow": true,
      "iot_class": "cloud_polling",
      "single_config_entry": true
    },
    "enigma2": {
      "name": "Enigma2 (OpenWebif)",
      "integration_type": "device",
      "config_flow": true,
      "iot_class": "local_polling"
    },
    "enocean": {
      "name": "EnOcean",
      "integration_type": "hub",
      "config_flow": true,
      "iot_class": "local_push",
      "single_config_entry": true
    },
    "enphase_envoy": {
      "name": "Enphase Envoy",
      "integration_type": "hub",
      "config_flow": true,
      "iot_class": "local_polling"
    },
    "entur_public_transport": {
      "name": "Entur",
      "integration_type": "service",
      "config_flow": false,
      "iot_class": "cloud_polling"
    },
    "environment_canada": {
      "name": "Environment Canada",
      "integration_type": "hub",
      "config_flow": true,
      "iot_class": "cloud_polling"
    },
    "envisalink": {
      "name": "Envisalink",
      "integration_type": "hub",
      "config_flow": false,
      "iot_class": "local_push"
    },
    "ephember": {
      "name": "EPH Controls",
      "integration_type": "hub",
      "config_flow": false,
      "iot_class": "local_polling"
    },
    "epic_games_store": {
      "name": "Epic Games Store",
      "integration_type": "service",
      "config_flow": true,
      "iot_class": "cloud_polling"
    },
    "epion": {
      "name": "Epion",
      "integration_type": "hub",
      "config_flow": true,
      "iot_class": "cloud_polling"
    },
    "epson": {
      "name": "Epson",
      "integration_type": "hub",
      "config_flow": true,
      "iot_class": "local_polling"
    },
    "eq3": {
      "name": "eQ-3",
      "integrations": {
        "maxcube": {
          "integration_type": "hub",
          "config_flow": false,
          "iot_class": "local_polling",
          "name": "eQ-3 MAX!"
        },
        "eq3btsmart": {
          "integration_type": "device",
          "config_flow": true,
          "iot_class": "local_polling",
          "name": "eQ-3 Bluetooth Smart Thermostats"
        }
      }
    },
    "escea": {
      "name": "Escea",
      "integration_type": "hub",
      "config_flow": true,
      "iot_class": "local_push"
    },
    "esera_onewire": {
      "name": "ESERA 1-Wire",
      "integration_type": "virtual",
      "supported_by": "onewire"
    },
    "esphome": {
      "name": "ESPHome",
      "integration_type": "device",
      "config_flow": true,
      "iot_class": "local_push"
    },
    "essent": {
      "name": "Essent",
      "integration_type": "service",
      "config_flow": true,
      "iot_class": "cloud_polling",
      "single_config_entry": true
    },
    "etherscan": {
      "name": "Etherscan",
      "integration_type": "hub",
      "config_flow": false,
      "iot_class": "cloud_polling"
    },
    "eufy": {
      "name": "eufy",
      "integrations": {
        "eufy": {
          "integration_type": "hub",
          "config_flow": false,
          "iot_class": "local_polling",
          "name": "EufyHome"
        },
        "eufylife_ble": {
          "integration_type": "device",
          "config_flow": true,
          "iot_class": "local_push",
          "name": "EufyLife"
        }
      }
    },
    "eve": {
      "name": "Eve",
      "iot_standards": [
        "matter"
      ]
    },
    "evergy": {
      "name": "Evergy",
      "integration_type": "virtual",
      "supported_by": "opower"
    },
    "everlights": {
      "name": "EverLights",
      "integration_type": "hub",
      "config_flow": false,
      "iot_class": "local_polling"
    },
    "evil_genius_labs": {
      "name": "Evil Genius Labs",
      "integration_type": "hub",
      "config_flow": true,
      "iot_class": "local_polling"
    },
    "ezviz": {
      "name": "EZVIZ",
      "integration_type": "hub",
      "config_flow": true,
      "iot_class": "cloud_polling"
    },
    "faa_delays": {
      "name": "FAA Delays",
      "integration_type": "hub",
      "config_flow": true,
      "iot_class": "cloud_polling"
    },
    "facebook": {
      "name": "Facebook Messenger",
      "integration_type": "hub",
      "config_flow": false,
      "iot_class": "cloud_push"
    },
    "fail2ban": {
      "name": "Fail2Ban",
      "integration_type": "hub",
      "config_flow": false,
      "iot_class": "local_polling"
    },
    "fastdotcom": {
      "name": "Fast.com",
      "integration_type": "service",
      "config_flow": true,
      "iot_class": "cloud_polling",
      "single_config_entry": true
    },
    "feedreader": {
      "name": "Feedreader",
      "integration_type": "service",
      "config_flow": true,
      "iot_class": "cloud_polling"
    },
    "ffmpeg": {
      "name": "FFmpeg",
      "integrations": {
        "ffmpeg_motion": {
          "integration_type": "hub",
          "config_flow": false,
          "iot_class": "calculated",
          "name": "FFmpeg Motion"
        },
        "ffmpeg_noise": {
          "integration_type": "hub",
          "config_flow": false,
          "iot_class": "calculated",
          "name": "FFmpeg Noise"
        }
      }
    },
    "fibaro": {
      "name": "Fibaro",
      "integration_type": "hub",
      "config_flow": true,
      "iot_class": "local_push"
    },
    "fido": {
      "name": "Fido",
      "integration_type": "hub",
      "config_flow": false,
      "iot_class": "cloud_polling"
    },
    "file": {
      "name": "File",
      "integration_type": "hub",
      "config_flow": true,
      "iot_class": "local_polling"
    },
    "filesize": {
      "integration_type": "hub",
      "config_flow": true,
      "iot_class": "local_polling"
    },
    "fing": {
      "name": "Fing",
      "integration_type": "hub",
      "config_flow": true,
      "iot_class": "local_polling"
    },
    "fints": {
      "name": "FinTS",
      "integration_type": "service",
      "config_flow": false,
      "iot_class": "cloud_polling"
    },
    "firefly_iii": {
      "name": "Firefly III",
      "integration_type": "hub",
      "config_flow": true,
      "iot_class": "local_polling"
    },
    "fireservicerota": {
      "name": "FireServiceRota",
      "integration_type": "hub",
      "config_flow": true,
      "iot_class": "cloud_polling"
    },
    "firmata": {
      "name": "Firmata",
      "integration_type": "hub",
      "config_flow": false,
      "iot_class": "local_push"
    },
    "fitbit": {
      "name": "Fitbit",
      "integration_type": "hub",
      "config_flow": true,
      "iot_class": "cloud_polling"
    },
    "fivem": {
      "name": "FiveM",
      "integration_type": "hub",
      "config_flow": true,
      "iot_class": "local_polling"
    },
    "fixer": {
      "name": "Fixer",
      "integration_type": "hub",
      "config_flow": false,
      "iot_class": "cloud_polling"
    },
    "fjaraskupan": {
      "name": "Fj\u00e4r\u00e5skupan",
      "integration_type": "hub",
      "config_flow": true,
      "iot_class": "local_polling"
    },
    "fleetgo": {
      "name": "FleetGO",
      "integration_type": "hub",
      "config_flow": false,
      "iot_class": "cloud_polling"
    },
    "flexit": {
      "name": "Flexit",
      "integrations": {
        "flexit": {
          "integration_type": "hub",
          "config_flow": false,
          "iot_class": "local_polling",
          "name": "Flexit"
        },
        "flexit_bacnet": {
          "integration_type": "device",
          "config_flow": true,
          "iot_class": "local_polling",
          "name": "Flexit Nordic (BACnet)"
        }
      }
    },
    "flexom": {
      "name": "Bouygues Flexom",
      "integration_type": "virtual",
      "supported_by": "overkiz"
    },
    "flic": {
      "name": "Flic",
      "integration_type": "hub",
      "config_flow": false,
      "iot_class": "local_push"
    },
    "flipr": {
      "name": "Flipr",
      "integration_type": "hub",
      "config_flow": true,
      "iot_class": "cloud_polling"
    },
    "flo": {
      "name": "Flo",
      "integration_type": "hub",
      "config_flow": true,
      "iot_class": "cloud_polling"
    },
    "flock": {
      "name": "Flock",
      "integration_type": "hub",
      "config_flow": false,
      "iot_class": "cloud_push"
    },
    "flume": {
      "name": "Flume",
      "integration_type": "hub",
      "config_flow": true,
      "iot_class": "cloud_polling"
    },
    "flux": {
      "name": "Flux",
      "integration_type": "hub",
      "config_flow": false,
      "iot_class": "calculated"
    },
    "flux_led": {
      "name": "Magic Home",
      "integration_type": "hub",
      "config_flow": true,
      "iot_class": "local_push"
    },
    "folder": {
      "name": "Folder",
      "integration_type": "hub",
      "config_flow": false,
      "iot_class": "local_polling"
    },
    "folder_watcher": {
      "name": "Folder Watcher",
      "integration_type": "hub",
      "config_flow": true,
      "iot_class": "local_polling"
    },
    "foobot": {
      "name": "Foobot",
      "integration_type": "hub",
      "config_flow": false,
      "iot_class": "cloud_polling"
    },
    "forecast_solar": {
      "name": "Forecast.Solar",
      "integration_type": "service",
      "config_flow": true,
      "iot_class": "cloud_polling"
    },
    "forked_daapd": {
      "name": "OwnTone",
      "integration_type": "hub",
      "config_flow": true,
      "iot_class": "local_push"
    },
    "fortios": {
      "name": "FortiOS",
      "integration_type": "hub",
      "config_flow": false,
      "iot_class": "local_polling"
    },
    "foscam": {
      "name": "Foscam",
      "integration_type": "hub",
      "config_flow": true,
      "iot_class": "local_polling"
    },
    "foursquare": {
      "name": "Foursquare",
      "integration_type": "hub",
      "config_flow": false,
      "iot_class": "cloud_push"
    },
    "frankever": {
      "name": "FrankEver",
      "integration_type": "virtual",
      "supported_by": "shelly"
    },
    "free_mobile": {
      "name": "Free Mobile",
      "integration_type": "hub",
      "config_flow": false,
      "iot_class": "cloud_push"
    },
    "freebox": {
      "name": "Freebox",
      "integration_type": "hub",
      "config_flow": true,
      "iot_class": "local_polling"
    },
    "freedns": {
      "name": "FreeDNS",
      "integration_type": "hub",
      "config_flow": false,
      "iot_class": "cloud_push"
    },
    "freedompro": {
      "name": "Freedompro",
      "integration_type": "hub",
      "config_flow": true,
      "iot_class": "cloud_polling"
    },
    "fressnapf_tracker": {
      "name": "Fressnapf Tracker",
      "integration_type": "hub",
      "config_flow": true,
      "iot_class": "cloud_polling"
    },
    "frient": {
      "name": "Frient",
      "iot_standards": [
        "zigbee"
      ]
    },
    "fritzbox": {
      "name": "FRITZ!",
      "integrations": {
        "fritz": {
          "integration_type": "hub",
          "config_flow": true,
          "iot_class": "local_polling",
          "name": "FRITZ!Box Tools"
        },
        "fritzbox": {
          "integration_type": "hub",
          "config_flow": true,
          "iot_class": "local_polling",
          "name": "FRITZ!SmartHome"
        },
        "fritzbox_callmonitor": {
          "integration_type": "device",
          "config_flow": true,
          "iot_class": "local_polling",
          "name": "FRITZ!Box Call Monitor"
        }
      }
    },
    "fronius": {
      "name": "Fronius",
      "integration_type": "hub",
      "config_flow": true,
      "iot_class": "local_polling"
    },
    "frontier_silicon": {
      "name": "Frontier Silicon",
      "integration_type": "hub",
      "config_flow": true,
      "iot_class": "local_polling"
    },
    "fujitsu": {
      "name": "Fujitsu",
      "integrations": {
        "fujitsu_anywair": {
          "integration_type": "virtual",
          "config_flow": false,
          "supported_by": "advantage_air",
          "name": "Fujitsu anywAIR"
        },
        "fujitsu_fglair": {
          "integration_type": "hub",
          "config_flow": true,
          "iot_class": "cloud_polling",
          "name": "FGLair"
        }
      }
    },
    "fully_kiosk": {
      "name": "Fully Kiosk Browser",
      "integration_type": "hub",
      "config_flow": true,
      "iot_class": "local_polling"
    },
    "futurenow": {
      "name": "P5 FutureNow",
      "integration_type": "hub",
      "config_flow": false,
      "iot_class": "local_polling"
    },
    "fyta": {
      "name": "FYTA",
      "integration_type": "hub",
      "config_flow": true,
      "iot_class": "cloud_polling"
    },
    "gaggenau": {
      "name": "Gaggenau",
      "integration_type": "virtual",
      "supported_by": "home_connect"
    },
    "garadget": {
      "name": "Garadget",
      "integration_type": "hub",
      "config_flow": false,
      "iot_class": "cloud_polling"
    },
    "garages_amsterdam": {
      "integration_type": "hub",
      "config_flow": true,
      "iot_class": "cloud_polling"
    },
    "gardena_bluetooth": {
      "name": "Gardena Bluetooth",
      "integration_type": "hub",
      "config_flow": true,
      "iot_class": "local_polling"
    },
    "gaviota": {
      "name": "Gaviota",
      "integration_type": "virtual",
      "supported_by": "motion_blinds"
    },
    "gdacs": {
      "name": "Global Disaster Alert and Coordination System (GDACS)",
      "integration_type": "service",
      "config_flow": true,
      "iot_class": "cloud_polling"
    },
    "generic": {
      "integration_type": "device",
      "config_flow": true,
      "iot_class": "local_push"
    },
    "geniushub": {
      "name": "Genius Hub",
      "integration_type": "hub",
      "config_flow": true,
      "iot_class": "local_polling"
    },
    "gentex_homelink": {
      "name": "HomeLink",
      "integration_type": "hub",
      "config_flow": true,
      "iot_class": "cloud_push"
    },
    "geo_json_events": {
      "name": "GeoJSON",
      "integration_type": "service",
      "config_flow": true,
      "iot_class": "cloud_polling"
    },
    "geo_rss_events": {
      "name": "GeoRSS",
      "integration_type": "hub",
      "config_flow": false,
      "iot_class": "cloud_polling"
    },
    "geocaching": {
      "name": "Geocaching",
      "integration_type": "hub",
      "config_flow": true,
      "iot_class": "cloud_polling"
    },
    "geofency": {
      "name": "Geofency",
      "integration_type": "hub",
      "config_flow": true,
      "iot_class": "cloud_push"
    },
    "geonet": {
      "name": "GeoNet",
      "integrations": {
        "geonetnz_quakes": {
          "integration_type": "service",
          "config_flow": true,
          "iot_class": "cloud_polling",
          "name": "GeoNet NZ Quakes"
        },
        "geonetnz_volcano": {
          "integration_type": "service",
          "config_flow": true,
          "iot_class": "cloud_polling",
          "name": "GeoNet NZ Volcano"
        }
      }
    },
    "gios": {
      "name": "GIO\u015a",
      "integration_type": "service",
      "config_flow": true,
      "iot_class": "cloud_polling"
    },
    "github": {
      "name": "GitHub",
      "integration_type": "hub",
      "config_flow": true,
      "iot_class": "cloud_polling"
    },
    "gitlab_ci": {
      "name": "GitLab-CI",
      "integration_type": "hub",
      "config_flow": false,
      "iot_class": "cloud_polling"
    },
    "gitter": {
      "name": "Gitter",
      "integration_type": "hub",
      "config_flow": false,
      "iot_class": "cloud_polling"
    },
    "glances": {
      "name": "Glances",
      "integration_type": "hub",
      "config_flow": true,
      "iot_class": "local_polling"
    },
    "globalcache": {
      "name": "Global Cach\u00e9",
      "integrations": {
        "gc100": {
          "integration_type": "hub",
          "config_flow": false,
          "iot_class": "local_polling",
          "name": "Global Cach\u00e9 GC-100"
        },
        "itach": {
          "integration_type": "hub",
          "config_flow": false,
          "iot_class": "assumed_state",
          "name": "Global Cach\u00e9 iTach TCP/IP to IR"
        }
      }
    },
    "goalzero": {
      "name": "Goal Zero Yeti",
      "integration_type": "device",
      "config_flow": true,
      "iot_class": "local_polling"
    },
    "gogogate2": {
      "name": "Gogogate2 and ismartgate",
      "integration_type": "hub",
      "config_flow": true,
      "iot_class": "local_polling"
    },
    "goodwe": {
      "name": "GoodWe Inverter",
      "integration_type": "hub",
      "config_flow": true,
      "iot_class": "local_polling"
    },
    "google": {
      "name": "Google",
      "integrations": {
        "google_air_quality": {
          "integration_type": "service",
          "config_flow": true,
          "iot_class": "cloud_polling",
          "name": "Google Air Quality"
        },
        "google_assistant_sdk": {
          "integration_type": "service",
          "config_flow": true,
          "iot_class": "cloud_polling",
          "name": "Google Assistant SDK"
        },
        "google_cloud": {
          "integration_type": "service",
          "config_flow": true,
          "iot_class": "cloud_push",
          "name": "Google Cloud"
        },
        "google_drive": {
          "integration_type": "service",
          "config_flow": true,
          "iot_class": "cloud_polling",
          "name": "Google Drive"
        },
        "google_generative_ai_conversation": {
          "integration_type": "service",
          "config_flow": true,
          "iot_class": "cloud_polling",
          "name": "Google Gemini"
        },
        "google_mail": {
          "integration_type": "service",
          "config_flow": true,
          "iot_class": "cloud_polling",
          "name": "Google Mail"
        },
        "google_maps": {
          "integration_type": "hub",
          "config_flow": false,
          "iot_class": "cloud_polling",
          "name": "Google Maps"
        },
        "google_photos": {
          "integration_type": "hub",
          "config_flow": true,
          "iot_class": "cloud_polling",
          "name": "Google Photos"
        },
        "google_pubsub": {
          "integration_type": "hub",
          "config_flow": false,
          "iot_class": "cloud_push",
          "name": "Google Pub/Sub"
        },
        "google_sheets": {
          "integration_type": "service",
          "config_flow": true,
          "iot_class": "cloud_polling",
          "name": "Google Sheets"
        },
        "google_tasks": {
          "integration_type": "hub",
          "config_flow": true,
          "iot_class": "cloud_polling",
          "name": "Google Tasks"
        },
        "google_translate": {
          "integration_type": "service",
          "config_flow": true,
          "iot_class": "cloud_push",
          "name": "Google Translate text-to-speech"
        },
        "google_travel_time": {
          "integration_type": "hub",
          "config_flow": true,
          "iot_class": "cloud_polling"
        },
        "google_weather": {
          "integration_type": "service",
          "config_flow": true,
          "iot_class": "cloud_polling",
          "name": "Google Weather"
        },
        "google_wifi": {
          "integration_type": "hub",
          "config_flow": false,
          "iot_class": "local_polling",
          "name": "Google Wifi"
        },
        "google": {
          "integration_type": "service",
          "config_flow": true,
          "iot_class": "cloud_polling",
          "name": "Google Calendar"
        },
        "nest": {
          "integration_type": "hub",
          "config_flow": true,
          "iot_class": "cloud_push",
          "name": "Google Nest"
        },
        "cast": {
          "integration_type": "hub",
          "config_flow": true,
          "iot_class": "local_polling",
          "name": "Google Cast"
        },
        "dialogflow": {
          "integration_type": "hub",
          "config_flow": true,
          "iot_class": "cloud_push",
          "name": "Dialogflow"
        },
        "youtube": {
          "integration_type": "service",
          "config_flow": true,
          "iot_class": "cloud_polling",
          "name": "YouTube"
        }
      }
    },
    "govee": {
      "name": "Govee",
      "integrations": {
        "govee_ble": {
          "integration_type": "hub",
          "config_flow": true,
          "iot_class": "local_push",
          "name": "Govee Bluetooth"
        },
        "govee_light_local": {
          "integration_type": "hub",
          "config_flow": true,
          "iot_class": "local_push",
          "name": "Govee lights local"
        }
      }
    },
    "gpsd": {
      "name": "GPSD",
      "integration_type": "hub",
      "config_flow": true,
      "iot_class": "local_polling"
    },
    "gpslogger": {
      "name": "GPSLogger",
      "integration_type": "hub",
      "config_flow": true,
      "iot_class": "cloud_push"
    },
    "graphite": {
      "name": "Graphite",
      "integration_type": "hub",
      "config_flow": false,
      "iot_class": "local_push"
    },
    "gree": {
      "name": "Gree Climate",
      "integration_type": "hub",
      "config_flow": true,
      "iot_class": "local_polling"
    },
    "greeneye_monitor": {
      "name": "GreenEye Monitor (GEM)",
      "integration_type": "hub",
      "config_flow": false,
      "iot_class": "local_push"
    },
    "greenwave": {
      "name": "Greenwave Reality",
      "integration_type": "hub",
      "config_flow": false,
      "iot_class": "local_polling"
    },
    "growatt_server": {
      "integration_type": "hub",
      "config_flow": true,
      "iot_class": "cloud_polling"
    },
    "gtfs": {
      "name": "General Transit Feed Specification (GTFS)",
      "integration_type": "hub",
      "config_flow": false,
      "iot_class": "local_polling"
    },
    "guardian": {
      "name": "Elexa Guardian",
      "integration_type": "device",
      "config_flow": true,
      "iot_class": "local_polling"
    },
    "habitica": {
      "name": "Habitica",
      "integration_type": "service",
      "config_flow": true,
      "iot_class": "cloud_polling"
    },
    "hanna": {
      "name": "Hanna",
      "integration_type": "hub",
      "config_flow": true,
      "iot_class": "cloud_polling"
    },
    "hardkernel": {
      "name": "Hardkernel",
      "integration_type": "hardware",
      "config_flow": false,
      "single_config_entry": true
    },
    "harman_kardon_avr": {
      "name": "Harman Kardon AVR",
      "integration_type": "hub",
      "config_flow": false,
      "iot_class": "local_polling"
    },
    "harvey": {
      "name": "Harvey",
      "integration_type": "virtual",
      "supported_by": "aquacell"
    },
    "hassio": {
      "name": "Home Assistant Supervisor",
      "integration_type": "hub",
      "config_flow": false,
      "iot_class": "local_polling",
      "single_config_entry": true
    },
    "havana_shade": {
      "name": "Havana Shade",
      "integration_type": "virtual",
      "supported_by": "motion_blinds"
    },
    "haveibeenpwned": {
      "name": "HaveIBeenPwned",
      "integration_type": "hub",
      "config_flow": false,
      "iot_class": "cloud_polling"
    },
    "hddtemp": {
      "name": "hddtemp",
      "integration_type": "hub",
      "config_flow": false,
      "iot_class": "local_polling"
    },
    "hdmi_cec": {
      "name": "HDMI-CEC",
      "integration_type": "hub",
      "config_flow": false,
      "iot_class": "local_push"
    },
    "heatmiser": {
      "name": "Heatmiser",
      "integration_type": "hub",
      "config_flow": false,
      "iot_class": "local_polling"
    },
    "heicko": {
      "name": "Heicko",
      "integration_type": "virtual",
      "supported_by": "motion_blinds"
    },
    "heiwa": {
      "name": "Heiwa",
      "integration_type": "virtual",
      "supported_by": "gree"
    },
    "heltun": {
      "name": "HELTUN",
      "iot_standards": [
        "zwave"
      ]
    },
    "here_travel_time": {
      "name": "HERE Travel Time",
      "integration_type": "hub",
      "config_flow": true,
      "iot_class": "cloud_polling"
    },
    "hexaom": {
      "name": "Hexaom Hexaconnect",
      "integration_type": "virtual",
      "supported_by": "overkiz"
    },
    "hi_kumo": {
      "name": "Hitachi Hi Kumo",
      "integration_type": "virtual",
      "supported_by": "overkiz"
    },
    "hikvision": {
      "name": "Hikvision",
      "integrations": {
        "hikvision": {
          "integration_type": "hub",
          "config_flow": false,
          "iot_class": "local_push",
          "name": "Hikvision"
        },
        "hikvisioncam": {
          "integration_type": "hub",
          "config_flow": false,
          "iot_class": "local_polling",
          "name": "Hikvision"
        }
      }
    },
    "hisense_aehw4a1": {
      "name": "Hisense AEH-W4A1",
      "integration_type": "hub",
      "config_flow": true,
      "iot_class": "local_polling"
    },
    "hitron_coda": {
      "name": "Rogers Hitron CODA",
      "integration_type": "hub",
      "config_flow": false,
      "iot_class": "local_polling"
    },
    "hive": {
      "name": "Hive",
      "integration_type": "hub",
      "config_flow": true,
      "iot_class": "cloud_polling"
    },
    "hko": {
      "name": "Hong Kong Observatory",
      "integration_type": "hub",
      "config_flow": true,
      "iot_class": "cloud_polling"
    },
    "hlk_sw16": {
      "name": "Hi-Link HLK-SW16",
      "integration_type": "hub",
      "config_flow": true,
      "iot_class": "local_push"
    },
    "holiday": {
      "integration_type": "hub",
      "config_flow": true,
      "iot_class": "local_polling"
    },
    "home_plus_control": {
      "name": "Legrand Home+ Control",
      "integration_type": "virtual",
      "supported_by": "netatmo"
    },
    "homeassistant_connect_zbt2": {
      "name": "Home Assistant Connect ZBT-2",
      "integration_type": "hardware",
      "config_flow": true
    },
    "homeassistant_green": {
      "name": "Home Assistant Green",
      "integration_type": "hardware",
      "config_flow": false,
      "single_config_entry": true
    },
    "homeassistant_sky_connect": {
      "name": "Home Assistant Connect ZBT-1",
      "integration_type": "hardware",
      "config_flow": true
    },
    "homeassistant_yellow": {
      "name": "Home Assistant Yellow",
      "integration_type": "hardware",
      "config_flow": false,
      "single_config_entry": true
    },
    "homee": {
      "name": "Homee",
      "integration_type": "hub",
      "config_flow": true,
      "iot_class": "local_push"
    },
    "homematic": {
      "name": "Homematic",
      "integrations": {
        "homematic": {
          "integration_type": "hub",
          "config_flow": false,
          "iot_class": "local_push",
          "name": "Homematic"
        },
        "homematicip_cloud": {
          "integration_type": "hub",
          "config_flow": true,
          "iot_class": "cloud_push",
          "name": "HomematicIP Cloud"
        }
      }
    },
    "homeseer": {
      "name": "HomeSeer",
      "iot_standards": [
        "zwave"
      ]
    },
    "homewizard": {
      "name": "HomeWizard Energy",
      "integration_type": "device",
      "config_flow": true,
      "iot_class": "local_polling"
    },
    "honeywell": {
      "name": "Honeywell",
      "integrations": {
        "lyric": {
          "integration_type": "hub",
          "config_flow": true,
          "iot_class": "cloud_polling",
          "name": "Honeywell Lyric"
        },
        "evohome": {
          "integration_type": "hub",
          "config_flow": false,
          "iot_class": "cloud_polling",
          "name": "Honeywell Total Connect Comfort (Europe)"
        },
        "honeywell": {
          "integration_type": "hub",
          "config_flow": true,
          "iot_class": "cloud_polling",
          "name": "Honeywell Total Connect Comfort (US)"
        }
      }
    },
    "horizon": {
      "name": "Unitymedia Horizon HD Recorder",
      "integration_type": "hub",
      "config_flow": false,
      "iot_class": "local_polling"
    },
    "hp_ilo": {
      "name": "HP Integrated Lights-Out (ILO)",
      "integration_type": "hub",
      "config_flow": false,
      "iot_class": "local_polling"
    },
    "html5": {
      "name": "HTML5 Push Notifications",
      "integration_type": "hub",
      "config_flow": true,
      "iot_class": "cloud_push",
      "single_config_entry": true
    },
    "huawei_lte": {
      "name": "Huawei LTE",
      "integration_type": "hub",
      "config_flow": true,
      "iot_class": "local_polling"
    },
    "huisbaasje": {
      "name": "EnergyFlip",
      "integration_type": "hub",
      "config_flow": true,
      "iot_class": "cloud_polling"
    },
    "hunterdouglas_powerview": {
      "name": "Hunter Douglas PowerView",
      "integration_type": "hub",
      "config_flow": true,
      "iot_class": "local_polling"
    },
    "hurrican_shutters_wholesale": {
      "name": "Hurrican Shutters Wholesale",
      "integration_type": "virtual",
      "supported_by": "motion_blinds"
    },
    "husqvarna": {
      "name": "Husqvarna",
      "integrations": {
        "husqvarna_automower": {
          "integration_type": "hub",
          "config_flow": true,
          "iot_class": "cloud_push",
          "name": "Husqvarna Automower"
        },
        "husqvarna_automower_ble": {
          "integration_type": "hub",
          "config_flow": true,
          "iot_class": "local_polling",
          "name": "Husqvarna Automower BLE"
        }
      }
    },
    "huum": {
      "name": "Huum",
      "integration_type": "hub",
      "config_flow": true,
      "iot_class": "cloud_polling"
    },
    "hvv_departures": {
      "name": "HVV Departures",
      "integration_type": "hub",
      "config_flow": true,
      "iot_class": "cloud_polling"
    },
    "hydrawise": {
      "name": "Hunter Hydrawise",
      "integration_type": "hub",
      "config_flow": true,
      "iot_class": "cloud_polling"
    },
    "hyperion": {
      "name": "Hyperion",
      "integration_type": "hub",
      "config_flow": true,
      "iot_class": "local_push"
    },
    "ialarm": {
      "name": "Antifurto365 iAlarm",
      "integration_type": "hub",
      "config_flow": true,
      "iot_class": "local_polling"
    },
    "iammeter": {
      "name": "IamMeter",
      "integration_type": "hub",
      "config_flow": false,
      "iot_class": "local_polling"
    },
    "iaqualink": {
      "name": "Jandy iAqualink",
      "integration_type": "hub",
      "config_flow": true,
      "iot_class": "cloud_polling",
      "single_config_entry": true
    },
    "idteck_prox": {
      "name": "IDTECK Proximity Reader",
      "integration_type": "hub",
      "config_flow": false,
      "iot_class": "local_push"
    },
    "ifttt": {
      "name": "IFTTT",
      "integration_type": "hub",
      "config_flow": true,
      "iot_class": "cloud_push"
    },
    "iglo": {
      "name": "iGlo",
      "integration_type": "hub",
      "config_flow": false,
      "iot_class": "local_polling"
    },
    "igloohome": {
      "name": "igloohome",
      "integration_type": "hub",
      "config_flow": true,
      "iot_class": "cloud_polling"
    },
    "ign_sismologia": {
      "name": "IGN Sismolog\u00eda",
      "integration_type": "service",
      "config_flow": false,
      "iot_class": "cloud_polling"
    },
    "ihc": {
      "name": "IHC Controller",
      "integration_type": "hub",
      "config_flow": false,
      "iot_class": "local_push"
    },
    "ikea": {
      "name": "IKEA",
      "integrations": {
        "symfonisk": {
          "integration_type": "virtual",
          "config_flow": false,
          "supported_by": "sonos",
          "name": "IKEA SYMFONISK"
        },
        "tradfri": {
          "integration_type": "hub",
          "config_flow": true,
          "iot_class": "local_polling",
          "name": "IKEA TR\u00c5DFRI"
        },
        "idasen_desk": {
          "integration_type": "device",
          "config_flow": true,
          "iot_class": "local_push",
          "name": "IKEA Idasen Desk"
        }
      }
    },
    "imap": {
      "name": "IMAP",
      "integration_type": "hub",
      "config_flow": true,
      "iot_class": "cloud_push"
    },
    "imeon_inverter": {
      "name": "Imeon Inverter",
      "integration_type": "device",
      "config_flow": true,
      "iot_class": "local_polling"
    },
    "imgw_pib": {
      "name": "IMGW-PIB",
      "integration_type": "hub",
      "config_flow": true,
      "iot_class": "cloud_polling"
    },
    "immich": {
      "name": "Immich",
      "integration_type": "service",
      "config_flow": true,
      "iot_class": "local_polling"
    },
    "improv_ble": {
      "name": "Improv via BLE",
      "integration_type": "device",
      "config_flow": true,
      "iot_class": "local_polling"
    },
    "incomfort": {
      "name": "Intergas gateway",
      "integration_type": "hub",
      "config_flow": true,
      "iot_class": "local_polling"
    },
    "indianamichiganpower": {
      "name": "Indiana Michigan Power",
      "integration_type": "virtual",
      "supported_by": "opower"
    },
    "inels": {
      "name": "iNELS",
      "integration_type": "hub",
      "config_flow": true,
      "iot_class": "local_push",
      "single_config_entry": true
    },
    "influxdb": {
      "name": "InfluxDB",
      "integration_type": "hub",
      "config_flow": false,
      "iot_class": "local_push"
    },
    "inkbird": {
      "name": "INKBIRD",
      "integration_type": "hub",
      "config_flow": true,
      "iot_class": "local_push"
    },
    "inovelli": {
      "name": "Inovelli",
      "iot_standards": [
        "zigbee",
        "zwave"
      ]
    },
    "inspired_shades": {
      "name": "Inspired Shades",
      "integration_type": "virtual",
      "supported_by": "motion_blinds"
    },
    "insteon": {
      "name": "Insteon",
      "integration_type": "hub",
      "config_flow": true,
      "iot_class": "local_push",
      "single_config_entry": true
    },
    "intellifire": {
      "name": "IntelliFire",
      "integration_type": "hub",
      "config_flow": true,
      "iot_class": "local_polling"
    },
    "intent_script": {
      "name": "Intent Script",
      "integration_type": "hub",
      "config_flow": false
    },
    "intesishome": {
      "name": "IntesisHome",
      "integration_type": "hub",
      "config_flow": false,
      "iot_class": "cloud_push"
    },
    "iometer": {
      "name": "IOmeter",
      "integration_type": "device",
      "config_flow": true,
      "iot_class": "local_polling"
    },
    "ios": {
      "name": "Home Assistant iOS",
      "integration_type": "hub",
      "config_flow": true,
      "iot_class": "cloud_push"
    },
    "iotawatt": {
      "name": "IoTaWatt",
      "integration_type": "hub",
      "config_flow": true,
      "iot_class": "local_polling"
    },
    "iotty": {
      "name": "iotty",
      "integration_type": "device",
      "config_flow": true,
      "iot_class": "cloud_polling"
    },
    "iperf3": {
      "name": "Iperf3",
      "integration_type": "hub",
      "config_flow": false,
      "iot_class": "local_polling"
    },
    "ipma": {
      "name": "Instituto Portugu\u00eas do Mar e Atmosfera (IPMA)",
      "integration_type": "hub",
      "config_flow": true,
      "iot_class": "cloud_polling"
    },
    "ipp": {
      "name": "Internet Printing Protocol (IPP)",
      "integration_type": "device",
      "config_flow": true,
      "iot_class": "local_polling"
    },
    "iqvia": {
      "name": "IQVIA",
      "integration_type": "service",
      "config_flow": true,
      "iot_class": "cloud_polling"
    },
    "irish_rail_transport": {
      "name": "Irish Rail Transport",
      "integration_type": "hub",
      "config_flow": false,
      "iot_class": "cloud_polling"
    },
    "irm_kmi": {
      "integration_type": "service",
      "config_flow": true,
      "iot_class": "cloud_polling"
    },
    "iron_os": {
      "name": "IronOS",
      "integration_type": "device",
      "config_flow": true,
      "iot_class": "local_polling"
    },
    "iskra": {
      "name": "iskra",
      "integration_type": "hub",
      "config_flow": true,
      "iot_class": "local_polling"
    },
    "islamic_prayer_times": {
      "integration_type": "hub",
      "config_flow": true,
      "iot_class": "calculated"
    },
    "ismartwindow": {
      "name": "iSmartWindow",
      "integration_type": "virtual",
      "supported_by": "motion_blinds"
    },
    "israel_rail": {
      "name": "Israel Railways",
      "integration_type": "hub",
      "config_flow": true,
      "iot_class": "cloud_polling"
    },
    "iss": {
      "name": "International Space Station (ISS)",
      "integration_type": "service",
      "config_flow": true,
      "iot_class": "cloud_polling",
      "single_config_entry": true
    },
    "ista_ecotrend": {
      "name": "ista EcoTrend",
      "integration_type": "hub",
      "config_flow": true,
      "iot_class": "cloud_polling"
    },
    "isy994": {
      "name": "Universal Devices ISY/IoX",
      "integration_type": "hub",
      "config_flow": true,
      "iot_class": "local_push"
    },
    "ituran": {
      "name": "Ituran",
      "integration_type": "hub",
      "config_flow": true,
      "iot_class": "cloud_polling"
    },
    "izone": {
      "name": "iZone",
      "integration_type": "hub",
      "config_flow": true,
      "iot_class": "local_polling"
    },
    "jasco": {
      "name": "Jasco",
      "iot_standards": [
        "zwave"
      ]
    },
    "jellyfin": {
      "name": "Jellyfin",
      "integration_type": "service",
      "config_flow": true,
      "iot_class": "local_polling"
    },
    "jewish_calendar": {
      "name": "Jewish Calendar",
      "integration_type": "hub",
      "config_flow": true,
      "iot_class": "calculated",
      "single_config_entry": true
    },
    "joaoapps_join": {
      "name": "Joaoapps Join",
      "integration_type": "hub",
      "config_flow": false,
      "iot_class": "cloud_push"
    },
    "justnimbus": {
      "name": "JustNimbus",
      "integration_type": "hub",
      "config_flow": true,
      "iot_class": "cloud_polling"
    },
    "jvc_projector": {
      "name": "JVC Projector",
      "integration_type": "device",
      "config_flow": true,
      "iot_class": "local_polling"
    },
    "kaiser_nienhaus": {
      "name": "Kaiser Nienhaus",
      "integration_type": "virtual",
      "supported_by": "motion_blinds"
    },
    "kaiterra": {
      "name": "Kaiterra",
      "integration_type": "hub",
      "config_flow": false,
      "iot_class": "cloud_polling"
    },
    "kaleidescape": {
      "name": "Kaleidescape",
      "integration_type": "hub",
      "config_flow": true,
      "iot_class": "local_push"
    },
    "kankun": {
      "name": "Kankun",
      "integration_type": "hub",
      "config_flow": false,
      "iot_class": "local_polling"
    },
    "keba": {
      "name": "Keba Charging Station",
      "integration_type": "hub",
      "config_flow": false,
      "iot_class": "local_polling"
    },
    "keenetic_ndms2": {
      "name": "Keenetic NDMS2 Router",
      "integration_type": "hub",
      "config_flow": true,
      "iot_class": "local_polling"
    },
    "kef": {
      "name": "KEF",
      "integration_type": "hub",
      "config_flow": false,
      "iot_class": "local_polling"
    },
    "kegtron": {
      "name": "Kegtron",
      "integration_type": "hub",
      "config_flow": true,
      "iot_class": "local_push"
    },
    "kentuckypower": {
      "name": "Kentucky Power",
      "integration_type": "virtual",
      "supported_by": "opower"
    },
    "keyboard_remote": {
      "name": "Keyboard Remote",
      "integration_type": "hub",
      "config_flow": false,
      "iot_class": "local_push"
    },
    "keymitt_ble": {
      "name": "Keymitt MicroBot Push",
      "integration_type": "device",
      "config_flow": true,
      "iot_class": "assumed_state"
    },
    "kira": {
      "name": "Kira",
      "integration_type": "hub",
      "config_flow": false,
      "iot_class": "local_push"
    },
    "kitchen_sink": {
      "name": "Everything but the Kitchen Sink",
      "integration_type": "hub",
      "config_flow": false,
      "iot_class": "calculated",
      "single_config_entry": true
    },
    "kiwi": {
      "name": "KIWI",
      "integration_type": "hub",
      "config_flow": false,
      "iot_class": "cloud_polling"
    },
    "kmtronic": {
      "name": "KMtronic",
      "integration_type": "hub",
      "config_flow": true,
      "iot_class": "local_push"
    },
    "knocki": {
      "name": "Knocki",
      "integration_type": "hub",
      "config_flow": true,
      "iot_class": "cloud_push"
    },
    "knx": {
      "name": "KNX",
      "integration_type": "hub",
      "config_flow": true,
      "iot_class": "local_push",
      "single_config_entry": true
    },
    "kodi": {
      "name": "Kodi",
      "integration_type": "hub",
      "config_flow": true,
      "iot_class": "local_push"
    },
    "konnected": {
      "name": "Konnected",
      "integrations": {
        "konnected": {
          "integration_type": "hub",
          "config_flow": true,
          "iot_class": "local_push",
          "name": "Konnected.io (Legacy)"
        },
        "konnected_esphome": {
          "integration_type": "virtual",
          "config_flow": false,
          "supported_by": "esphome",
          "name": "Konnected"
        }
      }
    },
    "kostal_plenticore": {
      "name": "Kostal Plenticore Solar Inverter",
      "integration_type": "hub",
      "config_flow": true,
      "iot_class": "local_polling"
    },
    "kraken": {
      "name": "Kraken",
      "integration_type": "hub",
      "config_flow": true,
      "iot_class": "cloud_polling"
    },
    "krispol": {
      "name": "Krispol",
      "integration_type": "virtual",
      "supported_by": "motion_blinds"
    },
    "kulersky": {
      "name": "Kuler Sky",
      "integration_type": "hub",
      "config_flow": true,
      "iot_class": "local_polling"
    },
    "kwb": {
      "name": "KWB Easyfire",
      "integration_type": "hub",
      "config_flow": false,
      "iot_class": "local_polling"
    },
    "lacrosse": {
      "name": "LaCrosse",
      "integration_type": "hub",
      "config_flow": false,
      "iot_class": "local_polling"
    },
    "lacrosse_view": {
      "name": "LaCrosse View",
      "integration_type": "hub",
      "config_flow": true,
      "iot_class": "cloud_polling"
    },
    "lamarzocco": {
      "name": "La Marzocco",
      "integration_type": "device",
      "config_flow": true,
      "iot_class": "cloud_push"
    },
    "lametric": {
      "name": "LaMetric",
      "integration_type": "device",
      "config_flow": true,
      "iot_class": "local_polling"
    },
    "landisgyr_heat_meter": {
      "name": "Landis+Gyr Heat Meter",
      "integration_type": "hub",
      "config_flow": true,
      "iot_class": "local_polling"
    },
    "lannouncer": {
      "name": "LANnouncer",
      "integration_type": "hub",
      "config_flow": false,
      "iot_class": "local_push"
    },
    "lastfm": {
      "name": "Last.fm",
      "integration_type": "hub",
      "config_flow": true,
      "iot_class": "cloud_polling"
    },
    "launch_library": {
      "name": "Launch Library",
      "integration_type": "service",
      "config_flow": true,
      "iot_class": "cloud_polling",
      "single_config_entry": true
    },
    "laundrify": {
      "name": "laundrify",
      "integration_type": "hub",
      "config_flow": true,
      "iot_class": "cloud_polling"
    },
    "lcn": {
      "name": "LCN",
      "integration_type": "hub",
      "config_flow": true,
      "iot_class": "local_polling"
    },
    "ld2410_ble": {
      "name": "LD2410 BLE",
      "integration_type": "device",
      "config_flow": true,
      "iot_class": "local_push"
    },
    "leaone": {
      "name": "LeaOne",
      "integration_type": "hub",
      "config_flow": true,
      "iot_class": "local_push"
    },
    "led_ble": {
      "name": "LED BLE",
      "integration_type": "hub",
      "config_flow": true,
      "iot_class": "local_polling"
    },
    "legrand": {
      "name": "Legrand",
      "integration_type": "virtual",
      "supported_by": "netatmo"
    },
    "lektrico": {
      "name": "Lektrico Charging Station",
      "integration_type": "device",
      "config_flow": true,
      "iot_class": "local_polling"
    },
    "letpot": {
      "name": "LetPot",
      "integration_type": "hub",
      "config_flow": true,
      "iot_class": "cloud_push"
    },
    "level": {
      "name": "Level",
      "iot_standards": [
        "matter"
      ]
    },
    "leviton": {
      "name": "Leviton",
      "iot_standards": [
        "zwave"
      ]
    },
    "levoit": {
      "name": "Levoit",
      "integration_type": "virtual",
      "supported_by": "vesync"
    },
    "lg": {
      "name": "LG",
      "integrations": {
        "lg_netcast": {
          "integration_type": "device",
          "config_flow": true,
          "iot_class": "local_polling",
          "name": "LG Netcast"
        },
        "lg_soundbar": {
          "integration_type": "hub",
          "config_flow": true,
          "iot_class": "local_polling",
          "name": "LG Soundbars"
        },
        "lg_thinq": {
          "integration_type": "hub",
          "config_flow": true,
          "iot_class": "cloud_push",
          "name": "LG ThinQ"
        },
        "webostv": {
          "integration_type": "device",
          "config_flow": true,
          "iot_class": "local_push",
          "name": "LG webOS TV"
        }
      }
    },
    "libre_hardware_monitor": {
      "name": "Libre Hardware Monitor",
      "integration_type": "hub",
      "config_flow": true,
      "iot_class": "local_polling"
    },
    "lidarr": {
      "name": "Lidarr",
      "integration_type": "service",
      "config_flow": true,
      "iot_class": "local_polling"
    },
    "lifx": {
      "name": "LIFX",
      "integration_type": "hub",
      "config_flow": true,
      "iot_class": "local_polling"
    },
    "lifx_cloud": {
      "name": "LIFX Cloud",
      "integration_type": "hub",
      "config_flow": false,
      "iot_class": "cloud_push"
    },
    "lightwave": {
      "name": "Lightwave",
      "integration_type": "hub",
      "config_flow": false,
      "iot_class": "assumed_state"
    },
    "limitlessled": {
      "name": "LimitlessLED",
      "integration_type": "hub",
      "config_flow": false,
      "iot_class": "assumed_state"
    },
    "linak": {
      "name": "LINAK",
      "integration_type": "virtual",
      "supported_by": "idasen_desk"
    },
    "linkedgo": {
      "name": "LinkedGo",
      "integration_type": "virtual",
      "supported_by": "shelly"
    },
    "linkplay": {
      "name": "LinkPlay",
      "integration_type": "hub",
      "config_flow": true,
      "iot_class": "local_polling"
    },
    "linksys_smart": {
      "name": "Linksys Smart Wi-Fi",
      "integration_type": "hub",
      "config_flow": false,
      "iot_class": "local_polling"
    },
    "linode": {
      "name": "Linode",
      "integration_type": "hub",
      "config_flow": false,
      "iot_class": "cloud_polling"
    },
    "linux_battery": {
      "name": "Linux Battery",
      "integration_type": "hub",
      "config_flow": false,
      "iot_class": "local_polling"
    },
    "linx": {
      "name": "Linx",
      "integration_type": "virtual",
      "supported_by": "motion_blinds"
    },
    "litejet": {
      "name": "LiteJet",
      "integration_type": "hub",
      "config_flow": true,
      "iot_class": "local_push",
      "single_config_entry": true
    },
    "litterrobot": {
      "name": "Litter-Robot",
      "integration_type": "hub",
      "config_flow": true,
      "iot_class": "cloud_push"
    },
    "livisi": {
      "name": "LIVISI Smart Home",
      "integration_type": "hub",
      "config_flow": true,
      "iot_class": "local_polling"
    },
    "llamalab_automate": {
      "name": "LlamaLab Automate",
      "integration_type": "hub",
      "config_flow": false,
      "iot_class": "cloud_push"
    },
    "local_calendar": {
      "integration_type": "hub",
      "config_flow": true,
      "iot_class": "local_polling"
    },
    "local_file": {
      "name": "Local File",
      "integration_type": "hub",
      "config_flow": true,
      "iot_class": "local_polling"
    },
    "local_ip": {
      "integration_type": "hub",
      "config_flow": true,
      "iot_class": "local_polling",
      "single_config_entry": true
    },
    "local_todo": {
      "integration_type": "hub",
      "config_flow": true,
      "iot_class": "local_polling"
    },
    "locative": {
      "name": "Locative",
      "integration_type": "hub",
      "config_flow": true,
      "iot_class": "local_push"
    },
    "logentries": {
      "name": "Logentries",
      "integration_type": "hub",
      "config_flow": false,
      "iot_class": "cloud_push"
    },
    "logitech": {
      "name": "Logitech",
      "integrations": {
        "harmony": {
          "integration_type": "hub",
          "config_flow": true,
          "iot_class": "local_push",
          "name": "Logitech Harmony Hub"
        },
        "squeezebox": {
          "integration_type": "hub",
          "config_flow": true,
          "iot_class": "local_polling",
          "name": "Squeezebox (Lyrion Music Server)"
        }
      }
    },
    "london_air": {
      "name": "London Air",
      "integration_type": "hub",
      "config_flow": false,
      "iot_class": "cloud_polling"
    },
    "london_underground": {
      "name": "London Underground",
      "integration_type": "service",
      "config_flow": true,
      "iot_class": "cloud_polling",
      "single_config_entry": true
    },
    "lookin": {
      "name": "LOOKin",
      "integration_type": "hub",
      "config_flow": true,
      "iot_class": "local_push"
    },
    "loqed": {
      "name": "LOQED Touch Smart Lock",
      "integration_type": "hub",
      "config_flow": true,
      "iot_class": "local_push"
    },
    "luftdaten": {
      "name": "Sensor.Community",
      "integration_type": "device",
      "config_flow": true,
      "iot_class": "cloud_polling"
    },
    "lunatone": {
      "name": "Lunatone",
      "integration_type": "hub",
      "config_flow": true,
      "iot_class": "local_polling"
    },
    "lupusec": {
      "name": "Lupus Electronics LUPUSEC",
      "integration_type": "hub",
      "config_flow": true,
      "iot_class": "local_polling"
    },
    "lutron": {
      "name": "Lutron",
      "integrations": {
        "lutron": {
          "integration_type": "hub",
          "config_flow": true,
          "iot_class": "local_polling",
          "name": "Lutron"
        },
        "lutron_caseta": {
          "integration_type": "hub",
          "config_flow": true,
          "iot_class": "local_push",
          "name": "Lutron Cas\u00e9ta"
        },
        "homeworks": {
          "integration_type": "hub",
          "config_flow": true,
          "iot_class": "local_push",
          "name": "Lutron Homeworks"
        }
      }
    },
    "luxaflex": {
      "name": "Luxaflex",
      "integration_type": "virtual",
      "supported_by": "hunterdouglas_powerview"
    },
    "lw12wifi": {
      "name": "LAGUTE LW-12",
      "integration_type": "hub",
      "config_flow": false,
      "iot_class": "local_polling"
    },
    "madeco": {
      "name": "Madeco",
      "integration_type": "virtual",
      "supported_by": "motion_blinds"
    },
    "madvr": {
      "name": "madVR Envy",
      "integration_type": "device",
      "config_flow": true,
      "iot_class": "local_push"
    },
    "mailgun": {
      "name": "Mailgun",
      "integration_type": "hub",
      "config_flow": true,
      "iot_class": "cloud_push"
    },
    "marantz": {
      "name": "Marantz",
      "integration_type": "virtual",
      "supported_by": "denonavr"
    },
    "martec": {
      "name": "Martec",
      "integration_type": "virtual",
      "supported_by": "motion_blinds"
    },
    "marytts": {
      "name": "MaryTTS",
      "integration_type": "hub",
      "config_flow": false,
      "iot_class": "local_push"
    },
    "mastodon": {
      "name": "Mastodon",
      "integration_type": "service",
      "config_flow": true,
      "iot_class": "cloud_polling"
    },
    "matrix": {
      "name": "Matrix",
      "integration_type": "hub",
      "config_flow": false,
      "iot_class": "cloud_push"
    },
    "matter": {
      "name": "Matter",
      "integration_type": "hub",
      "config_flow": true,
      "iot_class": "local_push"
    },
    "maytag": {
      "name": "Maytag",
      "integration_type": "virtual",
      "supported_by": "whirlpool"
    },
    "mcp": {
      "name": "Model Context Protocol",
      "integration_type": "hub",
      "config_flow": true,
      "iot_class": "local_polling"
    },
    "mcp_server": {
      "name": "Model Context Protocol Server",
      "integration_type": "service",
      "config_flow": true,
      "iot_class": "local_push",
      "single_config_entry": true
    },
    "mealie": {
      "name": "Mealie",
      "integration_type": "service",
      "config_flow": true,
      "iot_class": "local_polling"
    },
    "meater": {
      "name": "Meater",
      "integration_type": "hub",
      "config_flow": true,
      "iot_class": "cloud_polling"
    },
    "medcom_ble": {
      "name": "Medcom Bluetooth",
      "integration_type": "hub",
      "config_flow": true,
      "iot_class": "local_polling"
    },
    "media_extractor": {
      "name": "Media Extractor",
      "integration_type": "hub",
      "config_flow": true,
      "iot_class": "calculated",
      "single_config_entry": true
    },
    "mediaroom": {
      "name": "Mediaroom",
      "integration_type": "hub",
      "config_flow": false,
      "iot_class": "local_polling"
    },
    "melcloud": {
      "name": "MELCloud",
      "integration_type": "device",
      "config_flow": true,
      "iot_class": "cloud_polling"
    },
    "melissa": {
      "name": "Melissa",
      "integration_type": "hub",
      "config_flow": false,
      "iot_class": "cloud_polling"
    },
    "melnor": {
      "name": "Melnor",
      "integrations": {
        "melnor": {
          "integration_type": "hub",
          "config_flow": true,
          "iot_class": "local_polling",
          "name": "Melnor Bluetooth"
        },
        "raincloud": {
          "integration_type": "hub",
          "config_flow": false,
          "iot_class": "cloud_polling",
          "name": "Melnor RainCloud"
        }
      }
    },
    "meraki": {
      "name": "Meraki",
      "integration_type": "hub",
      "config_flow": false,
      "iot_class": "cloud_polling"
    },
    "message_bird": {
      "name": "MessageBird",
      "integration_type": "hub",
      "config_flow": false,
      "iot_class": "cloud_push"
    },
    "met": {
      "name": "Meteorologisk institutt (Met.no)",
      "integration_type": "service",
      "config_flow": true,
      "iot_class": "cloud_polling"
    },
    "met_eireann": {
      "name": "Met \u00c9ireann",
      "integration_type": "hub",
      "config_flow": true,
      "iot_class": "cloud_polling"
    },
    "meteo_france": {
      "name": "M\u00e9t\u00e9o-France",
      "integration_type": "hub",
      "config_flow": true,
      "iot_class": "cloud_polling"
    },
    "meteo_lt": {
      "name": "Meteo.lt",
      "integration_type": "service",
      "config_flow": true,
      "iot_class": "cloud_polling"
    },
    "meteoalarm": {
      "name": "MeteoAlarm",
      "integration_type": "hub",
      "config_flow": false,
      "iot_class": "cloud_polling"
    },
    "meteoclimatic": {
      "name": "Meteoclimatic",
      "integration_type": "hub",
      "config_flow": true,
      "iot_class": "cloud_polling"
    },
    "metoffice": {
      "name": "Met Office",
      "integration_type": "hub",
      "config_flow": true,
      "iot_class": "cloud_polling"
    },
    "mfi": {
      "name": "Ubiquiti mFi mPort",
      "integration_type": "hub",
      "config_flow": false,
      "iot_class": "local_polling"
    },
    "microbees": {
      "name": "microBees",
      "integration_type": "hub",
      "config_flow": true,
      "iot_class": "cloud_polling"
    },
    "microsoft": {
      "name": "Microsoft",
      "integrations": {
        "azure_data_explorer": {
          "integration_type": "service",
          "config_flow": true,
          "iot_class": "cloud_push",
          "name": "Azure Data Explorer"
        },
        "azure_devops": {
          "integration_type": "service",
          "config_flow": true,
          "iot_class": "cloud_polling",
          "name": "Azure DevOps"
        },
        "azure_event_hub": {
          "integration_type": "service",
          "config_flow": true,
          "iot_class": "cloud_push",
          "name": "Azure Event Hub"
        },
        "azure_service_bus": {
          "integration_type": "hub",
          "config_flow": false,
          "iot_class": "cloud_push",
          "name": "Azure Service Bus"
        },
        "azure_storage": {
          "integration_type": "service",
          "config_flow": true,
          "iot_class": "cloud_polling",
          "name": "Azure Storage"
        },
        "microsoft_face_detect": {
          "integration_type": "hub",
          "config_flow": false,
          "iot_class": "cloud_push",
          "name": "Microsoft Face Detect"
        },
        "microsoft_face_identify": {
          "integration_type": "hub",
          "config_flow": false,
          "iot_class": "cloud_push",
          "name": "Microsoft Face Identify"
        },
        "microsoft_face": {
          "integration_type": "hub",
          "config_flow": false,
          "iot_class": "cloud_push",
          "name": "Microsoft Face"
        },
        "microsoft": {
          "integration_type": "hub",
          "config_flow": false,
          "iot_class": "cloud_push",
          "name": "Microsoft Text-to-Speech (TTS)"
        },
        "msteams": {
          "integration_type": "hub",
          "config_flow": false,
          "iot_class": "cloud_push",
          "name": "Microsoft Teams"
        },
        "onedrive": {
          "integration_type": "service",
          "config_flow": true,
          "iot_class": "cloud_polling",
          "name": "OneDrive"
        },
        "xbox": {
          "integration_type": "hub",
          "config_flow": true,
          "iot_class": "cloud_polling",
          "name": "Xbox"
        }
      }
    },
    "miele": {
      "name": "Miele",
      "integration_type": "hub",
      "config_flow": true,
      "iot_class": "cloud_push",
      "single_config_entry": true
    },
    "mijndomein_energie": {
      "name": "Mijndomein Energie",
      "integration_type": "virtual",
      "supported_by": "energyzero"
    },
    "mikrotik": {
      "name": "Mikrotik",
      "integration_type": "hub",
      "config_flow": true,
      "iot_class": "local_polling"
    },
    "mill": {
      "name": "Mill",
      "integration_type": "hub",
      "config_flow": true,
      "iot_class": "local_polling"
    },
    "minecraft_server": {
      "name": "Minecraft Server",
      "integration_type": "hub",
      "config_flow": true,
      "iot_class": "local_polling"
    },
    "mini_connected": {
      "name": "MINI Connected",
      "integration_type": "virtual",
      "supported_by": "bmw_connected_drive"
    },
    "minio": {
      "name": "Minio",
      "integration_type": "hub",
      "config_flow": false,
      "iot_class": "cloud_push"
    },
    "mjpeg": {
      "name": "MJPEG IP Camera",
      "integration_type": "hub",
      "config_flow": true,
      "iot_class": "local_push"
    },
    "moat": {
      "name": "Moat",
      "integration_type": "hub",
      "config_flow": true,
      "iot_class": "local_push"
    },
    "mobile_app": {
      "integration_type": "hub",
      "config_flow": true,
      "iot_class": "local_push"
    },
    "mochad": {
      "name": "Mochad",
      "integration_type": "hub",
      "config_flow": false,
      "iot_class": "local_polling"
    },
    "modbus": {
      "name": "Modbus",
      "integration_type": "hub",
      "config_flow": false,
      "iot_class": "local_polling"
    },
    "modem_callerid": {
      "name": "Phone Modem",
      "integration_type": "device",
      "config_flow": true,
      "iot_class": "local_polling"
    },
    "modern_forms": {
      "name": "Modern Forms",
      "integration_type": "hub",
      "config_flow": true,
      "iot_class": "local_polling"
    },
    "moehlenhoff_alpha2": {
      "integration_type": "hub",
      "config_flow": true,
      "iot_class": "local_push"
    },
    "monarch_money": {
      "name": "Monarch Money",
      "integration_type": "hub",
      "config_flow": true,
      "iot_class": "cloud_polling"
    },
    "monessen": {
      "name": "Monessen",
      "integration_type": "virtual",
      "supported_by": "intellifire"
    },
    "monoprice": {
      "name": "Monoprice 6-Zone Amplifier",
      "integration_type": "hub",
      "config_flow": true,
      "iot_class": "local_polling"
    },
    "monzo": {
      "name": "Monzo",
      "integration_type": "hub",
      "config_flow": true,
      "iot_class": "cloud_polling"
    },
    "moon": {
      "integration_type": "service",
      "config_flow": true,
      "iot_class": "calculated",
      "single_config_entry": true
    },
    "mopeka": {
      "name": "Mopeka",
      "integration_type": "device",
      "config_flow": true,
      "iot_class": "local_push"
    },
    "motionblinds": {
      "name": "Motionblinds",
      "integrations": {
        "motion_blinds": {
          "integration_type": "hub",
          "config_flow": true,
          "iot_class": "local_push",
          "name": "Motionblinds"
        },
        "motionblinds_ble": {
          "integration_type": "device",
          "config_flow": true,
          "iot_class": "assumed_state",
          "name": "Motionblinds Bluetooth"
        }
      },
      "iot_standards": [
        "matter"
      ]
    },
    "motioneye": {
      "name": "motionEye",
      "integration_type": "hub",
      "config_flow": true,
      "iot_class": "local_polling"
    },
    "motionmount": {
      "name": "Vogel's MotionMount",
      "integration_type": "device",
      "config_flow": true,
      "iot_class": "local_push"
    },
    "mpd": {
      "name": "Music Player Daemon (MPD)",
      "integration_type": "hub",
      "config_flow": true,
      "iot_class": "local_polling"
    },
    "mqtt": {
      "name": "MQTT",
      "integrations": {
        "manual_mqtt": {
          "integration_type": "hub",
          "config_flow": false,
          "iot_class": "local_push",
          "name": "Manual MQTT Alarm Control Panel"
        },
        "mqtt": {
          "integration_type": "service",
          "config_flow": true,
          "iot_class": "local_push",
          "name": "MQTT"
        },
        "mqtt_eventstream": {
          "integration_type": "hub",
          "config_flow": false,
          "iot_class": "local_polling",
          "name": "MQTT Eventstream"
        },
        "mqtt_json": {
          "integration_type": "hub",
          "config_flow": false,
          "iot_class": "local_push",
          "name": "MQTT JSON"
        },
        "mqtt_room": {
          "integration_type": "hub",
          "config_flow": false,
          "iot_class": "local_push",
          "name": "MQTT Room Presence"
        },
        "mqtt_statestream": {
          "integration_type": "hub",
          "config_flow": false,
          "iot_class": "local_push",
          "name": "MQTT Statestream"
        }
      }
    },
    "mullvad": {
      "name": "Mullvad VPN",
      "integration_type": "hub",
      "config_flow": true,
      "iot_class": "cloud_polling",
      "single_config_entry": true
    },
    "music_assistant": {
      "name": "Music Assistant",
      "integration_type": "service",
      "config_flow": true,
      "iot_class": "local_push"
    },
    "mutesync": {
      "name": "mutesync",
      "integration_type": "hub",
      "config_flow": true,
      "iot_class": "local_polling"
    },
    "mvglive": {
      "name": "MVG",
      "integration_type": "hub",
      "config_flow": false,
      "iot_class": "cloud_polling"
    },
    "mycroft": {
      "name": "Mycroft",
      "integration_type": "hub",
      "config_flow": false,
      "iot_class": "local_push"
    },
    "mysensors": {
      "name": "MySensors",
      "integration_type": "hub",
      "config_flow": true,
      "iot_class": "local_push"
    },
    "mystrom": {
      "name": "myStrom",
      "integration_type": "hub",
      "config_flow": true,
      "iot_class": "local_polling"
    },
    "mythicbeastsdns": {
      "name": "Mythic Beasts DNS",
      "integration_type": "hub",
      "config_flow": false,
      "iot_class": "cloud_push"
    },
    "myuplink": {
      "name": "myUplink",
      "integration_type": "hub",
      "config_flow": true,
      "iot_class": "cloud_polling"
    },
    "nad": {
      "name": "NAD",
      "integration_type": "hub",
      "config_flow": false,
      "iot_class": "local_polling"
    },
    "nam": {
      "name": "Nettigo Air Monitor",
      "integration_type": "device",
      "config_flow": true,
      "iot_class": "local_polling"
    },
    "namecheapdns": {
      "name": "Namecheap FreeDNS",
      "integration_type": "hub",
      "config_flow": false,
      "iot_class": "cloud_push"
    },
    "nanoleaf": {
      "name": "Nanoleaf",
      "integration_type": "hub",
      "config_flow": true,
      "iot_class": "local_push"
    },
    "nasweb": {
      "name": "NASweb",
      "integration_type": "hub",
      "config_flow": true,
      "iot_class": "local_push"
    },
    "national_grid_us": {
      "name": "National Grid US",
      "integration_type": "virtual",
      "supported_by": "opower"
    },
    "neato": {
      "name": "Neato Botvac",
      "integration_type": "hub",
      "config_flow": true,
      "iot_class": "cloud_polling"
    },
    "nederlandse_spoorwegen": {
      "name": "Nederlandse Spoorwegen (NS)",
      "integration_type": "service",
      "config_flow": true,
      "iot_class": "cloud_polling"
    },
    "neff": {
      "name": "Neff",
      "integration_type": "virtual",
      "supported_by": "home_connect"
    },
    "neo": {
      "name": "Neo",
      "integration_type": "virtual",
      "supported_by": "shelly"
    },
    "ness_alarm": {
      "name": "Ness Alarm",
      "integration_type": "hub",
      "config_flow": false,
      "iot_class": "local_push"
    },
    "netatmo": {
      "name": "Netatmo",
      "integration_type": "hub",
      "config_flow": true,
      "iot_class": "cloud_polling"
    },
    "netdata": {
      "name": "Netdata",
      "integration_type": "hub",
      "config_flow": false,
      "iot_class": "local_polling"
    },
    "netgear": {
      "name": "NETGEAR",
      "integrations": {
        "netgear": {
          "integration_type": "hub",
          "config_flow": true,
          "iot_class": "local_polling",
          "name": "NETGEAR"
        },
        "netgear_lte": {
          "integration_type": "hub",
          "config_flow": true,
          "iot_class": "local_polling",
          "name": "NETGEAR LTE"
        }
      }
    },
    "netio": {
      "name": "Netio",
      "integration_type": "hub",
      "config_flow": false,
      "iot_class": "local_polling"
    },
    "neurio_energy": {
      "name": "Neurio energy",
      "integration_type": "hub",
      "config_flow": false,
      "iot_class": "cloud_polling"
    },
    "nexia": {
      "name": "Nexia/American Standard/Trane",
      "integration_type": "hub",
      "config_flow": true,
      "iot_class": "cloud_polling"
    },
    "nexity": {
      "name": "Nexity Eug\u00e9nie",
      "integration_type": "virtual",
      "supported_by": "overkiz"
    },
    "nextbus": {
      "integration_type": "hub",
      "config_flow": true,
      "iot_class": "cloud_polling"
    },
    "nextcloud": {
      "name": "Nextcloud",
      "integration_type": "service",
      "config_flow": true,
      "iot_class": "cloud_polling"
    },
    "nextdns": {
      "name": "NextDNS",
      "integration_type": "service",
      "config_flow": true,
      "iot_class": "cloud_polling"
    },
    "nfandroidtv": {
      "name": "Notifications for Android TV / Fire TV",
      "integration_type": "service",
      "config_flow": true,
      "iot_class": "local_push"
    },
    "nibe_heatpump": {
      "name": "Nibe Heat Pump",
      "integration_type": "hub",
      "config_flow": true,
      "iot_class": "local_polling"
    },
    "nice_go": {
      "name": "Nice G.O.",
      "integration_type": "hub",
      "config_flow": true,
      "iot_class": "cloud_push"
    },
    "nightscout": {
      "name": "Nightscout",
      "integration_type": "hub",
      "config_flow": true,
      "iot_class": "cloud_polling"
    },
    "niko_home_control": {
      "name": "Niko Home Control",
      "integration_type": "hub",
      "config_flow": true,
      "iot_class": "local_push"
    },
    "nilu": {
      "name": "Norwegian Institute for Air Research (NILU)",
      "integration_type": "hub",
      "config_flow": false,
      "iot_class": "cloud_polling"
    },
    "nina": {
      "name": "NINA",
      "integration_type": "hub",
      "config_flow": true,
      "iot_class": "cloud_polling",
      "single_config_entry": true
    },
    "nintendo_parental_controls": {
      "name": "Nintendo Switch parental controls",
      "integration_type": "hub",
      "config_flow": true,
      "iot_class": "cloud_polling"
    },
    "nissan_leaf": {
      "name": "Nissan Leaf",
      "integration_type": "hub",
      "config_flow": false,
      "iot_class": "cloud_polling"
    },
    "nmap_tracker": {
      "integration_type": "hub",
      "config_flow": true,
      "iot_class": "local_polling"
    },
    "nmbs": {
      "name": "NMBS",
      "integration_type": "hub",
      "config_flow": true,
      "iot_class": "cloud_polling"
    },
    "no_ip": {
      "name": "No-IP.com",
      "integration_type": "hub",
      "config_flow": false,
      "iot_class": "cloud_polling"
    },
    "noaa_tides": {
      "name": "NOAA Tides",
      "integration_type": "hub",
      "config_flow": false,
      "iot_class": "cloud_polling"
    },
    "nobo_hub": {
      "name": "Nob\u00f8 Ecohub",
      "integration_type": "hub",
      "config_flow": true,
      "iot_class": "local_push"
    },
    "nordpool": {
      "name": "Nord Pool",
      "integration_type": "service",
      "config_flow": true,
      "iot_class": "cloud_polling",
      "single_config_entry": true
    },
    "norway_air": {
      "name": "Om Luftkvalitet i Norge (Norway Air)",
      "integration_type": "hub",
      "config_flow": false,
      "iot_class": "cloud_polling"
    },
    "notify_events": {
      "name": "Notify.Events",
      "integration_type": "hub",
      "config_flow": false,
      "iot_class": "cloud_push"
    },
    "notion": {
      "name": "Notion",
      "integration_type": "hub",
      "config_flow": true,
      "iot_class": "cloud_polling"
    },
    "nsw_fuel_station": {
      "name": "NSW Fuel Station Price",
      "integration_type": "hub",
      "config_flow": false,
      "iot_class": "cloud_polling"
    },
    "nsw_rural_fire_service_feed": {
      "name": "NSW Rural Fire Service Incidents",
      "integration_type": "service",
      "config_flow": false,
      "iot_class": "cloud_polling"
    },
    "ntfy": {
      "name": "ntfy",
      "integration_type": "service",
      "config_flow": true,
      "iot_class": "cloud_push"
    },
    "nuheat": {
      "name": "NuHeat",
      "integration_type": "hub",
      "config_flow": true,
      "iot_class": "cloud_polling"
    },
    "nuki": {
      "name": "Nuki",
      "integrations": {
        "nuki": {
          "integration_type": "hub",
          "config_flow": true,
          "iot_class": "local_polling",
          "name": "Nuki Bridge"
        }
      },
      "iot_standards": [
        "matter"
      ]
    },
    "numato": {
      "name": "Numato USB GPIO Expander",
      "integration_type": "hub",
      "config_flow": false,
      "iot_class": "local_push"
    },
    "nut": {
      "name": "Network UPS Tools (NUT)",
      "integration_type": "device",
      "config_flow": true,
      "iot_class": "local_polling"
    },
    "nutrichef": {
      "name": "Nutrichef",
      "integration_type": "virtual",
      "supported_by": "inkbird"
    },
    "nws": {
      "name": "National Weather Service (NWS)",
      "integration_type": "hub",
      "config_flow": true,
      "iot_class": "cloud_polling"
    },
    "nx584": {
      "name": "NX584",
      "integration_type": "hub",
      "config_flow": false,
      "iot_class": "local_push"
    },
    "nyt_games": {
      "name": "NYT Games",
      "integration_type": "service",
      "config_flow": true,
      "iot_class": "cloud_polling"
    },
    "nzbget": {
      "name": "NZBGet",
      "integration_type": "hub",
      "config_flow": true,
      "iot_class": "local_polling",
      "single_config_entry": true
    },
    "oasa_telematics": {
      "name": "OASA Telematics",
      "integration_type": "hub",
      "config_flow": false,
      "iot_class": "cloud_polling"
    },
    "obihai": {
      "name": "Obihai",
      "integration_type": "hub",
      "config_flow": true,
      "iot_class": "local_polling"
    },
    "octoprint": {
      "name": "OctoPrint",
      "integration_type": "hub",
      "config_flow": true,
      "iot_class": "local_polling"
    },
    "oem": {
      "name": "OpenEnergyMonitor WiFi Thermostat",
      "integration_type": "hub",
      "config_flow": false,
      "iot_class": "local_polling"
    },
    "ogemray": {
      "name": "Ogemray",
      "integration_type": "virtual",
      "supported_by": "shelly"
    },
    "ohmconnect": {
      "name": "OhmConnect",
      "integration_type": "hub",
      "config_flow": false,
      "iot_class": "cloud_polling"
    },
    "ohme": {
      "name": "Ohme",
      "integration_type": "device",
      "config_flow": true,
      "iot_class": "cloud_polling"
    },
    "ollama": {
      "name": "Ollama",
      "integration_type": "service",
      "config_flow": true,
      "iot_class": "local_polling"
    },
    "ombi": {
      "name": "Ombi",
      "integration_type": "hub",
      "config_flow": false,
      "iot_class": "local_polling"
    },
    "omnilogic": {
      "name": "Hayward Omnilogic",
      "integration_type": "hub",
      "config_flow": true,
      "iot_class": "cloud_polling",
      "single_config_entry": true
    },
    "ondilo_ico": {
      "name": "Ondilo ICO",
      "integration_type": "hub",
      "config_flow": true,
      "iot_class": "cloud_polling",
      "single_config_entry": true
    },
    "onewire": {
      "name": "1-Wire",
      "integration_type": "hub",
      "config_flow": true,
      "iot_class": "local_polling"
    },
    "onkyo": {
      "name": "Onkyo",
      "integration_type": "device",
      "config_flow": true,
      "iot_class": "local_push"
    },
    "onvif": {
      "name": "ONVIF",
      "integration_type": "hub",
      "config_flow": true,
      "iot_class": "local_push"
    },
    "open_meteo": {
      "name": "Open-Meteo",
      "integration_type": "service",
      "config_flow": true,
      "iot_class": "cloud_polling"
    },
    "open_router": {
      "name": "OpenRouter",
      "integration_type": "service",
      "config_flow": true,
      "iot_class": "cloud_polling"
    },
    "openai_conversation": {
      "name": "OpenAI",
      "integration_type": "service",
      "config_flow": true,
      "iot_class": "cloud_polling"
    },
    "openalpr_cloud": {
      "name": "OpenALPR Cloud",
      "integration_type": "hub",
      "config_flow": false,
      "iot_class": "cloud_push"
    },
    "openerz": {
      "name": "Open ERZ",
      "integration_type": "hub",
      "config_flow": false,
      "iot_class": "cloud_polling"
    },
    "openevse": {
      "name": "OpenEVSE",
      "integration_type": "hub",
      "config_flow": false,
      "iot_class": "local_polling"
    },
    "openexchangerates": {
      "name": "Open Exchange Rates",
      "integration_type": "hub",
      "config_flow": true,
      "iot_class": "cloud_polling"
    },
    "opengarage": {
      "name": "OpenGarage",
      "integration_type": "hub",
      "config_flow": true,
      "iot_class": "local_polling"
    },
    "openhardwaremonitor": {
      "name": "Open Hardware Monitor",
      "integration_type": "hub",
      "config_flow": false,
      "iot_class": "local_polling"
    },
    "openhome": {
      "name": "Linn / OpenHome",
      "integration_type": "hub",
      "config_flow": true,
      "iot_class": "local_polling"
    },
    "openrgb": {
      "name": "OpenRGB",
      "integration_type": "hub",
      "config_flow": true,
      "iot_class": "local_polling"
    },
    "opensensemap": {
      "name": "openSenseMap",
      "integration_type": "hub",
      "config_flow": false,
      "iot_class": "cloud_polling"
    },
    "opensky": {
      "name": "OpenSky Network",
      "integration_type": "hub",
      "config_flow": true,
      "iot_class": "cloud_polling"
    },
    "opentherm_gw": {
      "name": "OpenTherm Gateway",
      "integration_type": "hub",
      "config_flow": true,
      "iot_class": "local_push"
    },
    "openuv": {
      "name": "OpenUV",
      "integration_type": "service",
      "config_flow": true,
      "iot_class": "cloud_polling"
    },
    "openweathermap": {
      "name": "OpenWeatherMap",
      "integration_type": "hub",
      "config_flow": true,
      "iot_class": "cloud_polling"
    },
    "openwrt": {
      "name": "OpenWrt",
      "integrations": {
        "luci": {
          "integration_type": "hub",
          "config_flow": false,
          "iot_class": "local_polling",
          "name": "OpenWrt (luci)"
        },
        "ubus": {
          "integration_type": "hub",
          "config_flow": false,
          "iot_class": "local_polling",
          "name": "OpenWrt (ubus)"
        }
      }
    },
    "opnsense": {
      "name": "OPNsense",
      "integration_type": "hub",
      "config_flow": false,
      "iot_class": "local_polling"
    },
    "opower": {
      "name": "Opower",
      "integration_type": "hub",
      "config_flow": true,
      "iot_class": "cloud_polling"
    },
    "opple": {
      "name": "Opple",
      "integration_type": "hub",
      "config_flow": false,
      "iot_class": "local_polling"
    },
    "oralb": {
      "name": "Oral-B",
      "integration_type": "device",
      "config_flow": true,
      "iot_class": "local_push"
    },
    "oru": {
      "name": "Orange and Rockland Utility (ORU)",
      "integration_type": "hub",
      "config_flow": false,
      "iot_class": "cloud_polling"
    },
    "oru_opower": {
      "name": "Orange and Rockland Utilities (ORU) Opower",
      "integration_type": "virtual",
      "supported_by": "opower"
    },
    "orvibo": {
      "name": "Orvibo",
      "integration_type": "hub",
      "config_flow": false,
      "iot_class": "local_push"
    },
    "osoenergy": {
      "name": "OSO Energy",
      "integration_type": "hub",
      "config_flow": true,
      "iot_class": "cloud_polling"
    },
    "osramlightify": {
      "name": "Osramlightify",
      "integration_type": "hub",
      "config_flow": false,
      "iot_class": "local_polling"
    },
    "otbr": {
      "name": "Open Thread Border Router",
      "integration_type": "service",
      "config_flow": true,
      "iot_class": "local_polling"
    },
    "otp": {
      "name": "One-Time Password (OTP)",
      "integration_type": "hub",
      "config_flow": true,
      "iot_class": "local_polling"
    },
    "ourgroceries": {
      "name": "OurGroceries",
      "integration_type": "hub",
      "config_flow": true,
      "iot_class": "cloud_polling"
    },
    "overkiz": {
      "name": "Overkiz",
      "integration_type": "hub",
      "config_flow": true,
      "iot_class": "local_polling"
    },
    "overseerr": {
      "name": "Overseerr",
      "integration_type": "service",
      "config_flow": true,
      "iot_class": "local_push"
    },
    "ovo_energy": {
      "name": "OVO Energy",
      "integration_type": "service",
      "config_flow": true,
      "iot_class": "cloud_polling"
    },
    "owntracks": {
      "name": "OwnTracks",
      "integration_type": "hub",
      "config_flow": true,
      "iot_class": "local_push",
      "single_config_entry": true
    },
    "p1_monitor": {
      "name": "P1 Monitor",
      "integration_type": "hub",
      "config_flow": true,
      "iot_class": "local_polling"
    },
    "palazzetti": {
      "name": "Palazzetti",
      "integration_type": "device",
      "config_flow": true,
      "iot_class": "local_polling"
    },
    "panasonic": {
      "name": "Panasonic",
      "integrations": {
        "panasonic_bluray": {
          "integration_type": "hub",
          "config_flow": false,
          "iot_class": "local_polling",
          "name": "Panasonic Blu-Ray Player"
        },
        "panasonic_viera": {
          "integration_type": "hub",
          "config_flow": true,
          "iot_class": "local_polling",
          "name": "Panasonic Viera"
        }
      }
    },
    "paperless_ngx": {
      "name": "Paperless-ngx",
      "integration_type": "service",
      "config_flow": true,
      "iot_class": "local_polling"
    },
    "pcs_lighting": {
      "name": "PCS Lighting",
      "integration_type": "virtual",
      "supported_by": "upb"
    },
    "peblar": {
      "name": "Peblar",
      "integration_type": "device",
      "config_flow": true,
      "iot_class": "local_polling"
    },
    "peco": {
      "name": "PECO Outage Counter",
      "integration_type": "hub",
      "config_flow": true,
      "iot_class": "cloud_polling"
    },
    "peco_opower": {
      "name": "PECO Energy Company (PECO)",
      "integration_type": "virtual",
      "supported_by": "opower"
    },
    "pegel_online": {
      "name": "PEGELONLINE",
      "integration_type": "service",
      "config_flow": true,
      "iot_class": "cloud_polling"
    },
    "pencom": {
      "name": "Pencom",
      "integration_type": "hub",
      "config_flow": false,
      "iot_class": "local_polling"
    },
    "pepco": {
      "name": "Potomac Electric Power Company (Pepco)",
      "integration_type": "virtual",
      "supported_by": "opower"
    },
    "permobil": {
      "name": "MyPermobil",
      "integration_type": "hub",
      "config_flow": true,
      "iot_class": "cloud_polling"
    },
    "pge": {
      "name": "Pacific Gas & Electric (PG&E)",
      "integration_type": "virtual",
      "supported_by": "opower"
    },
    "pglab": {
      "name": "PG LAB Electronics",
      "integration_type": "hub",
      "config_flow": true,
      "iot_class": "local_push",
      "single_config_entry": true
    },
    "philips": {
      "name": "Philips",
      "integrations": {
        "dynalite": {
          "integration_type": "hub",
          "config_flow": true,
          "iot_class": "local_push",
          "name": "Philips Dynalite"
        },
        "hue": {
          "integration_type": "hub",
          "config_flow": true,
          "iot_class": "local_push",
          "name": "Philips Hue"
        },
        "hue_ble": {
          "integration_type": "device",
          "config_flow": true,
          "iot_class": "local_push",
          "name": "Philips Hue BLE"
        },
        "philips_js": {
          "integration_type": "hub",
          "config_flow": true,
          "iot_class": "local_polling",
          "name": "Philips TV"
        }
      }
    },
    "pi_hole": {
      "name": "Pi-hole",
      "integration_type": "hub",
      "config_flow": true,
      "iot_class": "local_polling"
    },
    "picnic": {
      "name": "Picnic",
      "integration_type": "hub",
      "config_flow": true,
      "iot_class": "cloud_polling"
    },
    "picotts": {
      "name": "Pico TTS",
      "integration_type": "hub",
      "config_flow": false,
      "iot_class": "local_push"
    },
    "pilight": {
      "name": "Pilight",
      "integration_type": "hub",
      "config_flow": false,
      "iot_class": "local_push"
    },
    "pinecil": {
      "name": "Pinecil",
      "integration_type": "virtual",
      "supported_by": "iron_os"
    },
    "ping": {
      "name": "Ping (ICMP)",
      "integration_type": "service",
      "config_flow": true,
      "iot_class": "local_polling"
    },
    "pioneer": {
      "name": "Pioneer",
      "integration_type": "hub",
      "config_flow": false,
      "iot_class": "local_polling"
    },
    "piper": {
      "name": "Piper",
      "integration_type": "virtual",
      "supported_by": "wyoming"
    },
    "pitsos": {
      "name": "Pitsos",
      "integration_type": "virtual",
      "supported_by": "home_connect"
    },
    "pjlink": {
      "name": "PJLink",
      "integration_type": "hub",
      "config_flow": false,
      "iot_class": "local_polling"
    },
    "plaato": {
      "name": "Plaato",
      "integration_type": "hub",
      "config_flow": true,
      "iot_class": "cloud_push"
    },
    "plant": {
      "integration_type": "hub",
      "config_flow": false
    },
    "plex": {
      "name": "Plex Media Server",
      "integration_type": "hub",
      "config_flow": true,
      "iot_class": "local_push"
    },
    "plugwise": {
      "name": "Plugwise",
      "integration_type": "hub",
      "config_flow": true,
      "iot_class": "local_polling"
    },
    "pocketcasts": {
      "name": "Pocket Casts",
      "integration_type": "hub",
      "config_flow": false,
      "iot_class": "cloud_polling"
    },
    "point": {
      "name": "Minut Point",
      "integration_type": "hub",
      "config_flow": true,
      "iot_class": "cloud_polling"
    },
    "pooldose": {
      "name": "SEKO PoolDose",
      "integration_type": "hub",
      "config_flow": true,
      "iot_class": "local_polling"
    },
    "poolsense": {
      "name": "PoolSense",
      "integration_type": "hub",
      "config_flow": true,
      "iot_class": "cloud_polling"
    },
    "portainer": {
      "name": "Portainer",
      "integration_type": "hub",
      "config_flow": true,
      "iot_class": "local_polling"
    },
    "portlandgeneral": {
      "name": "Portland General Electric (PGE)",
      "integration_type": "virtual",
      "supported_by": "opower"
    },
    "powerfox": {
      "name": "Powerfox",
      "integration_type": "hub",
      "config_flow": true,
      "iot_class": "cloud_polling"
    },
    "private_ble_device": {
      "name": "Private BLE Device",
      "integration_type": "hub",
      "config_flow": true,
      "iot_class": "local_push"
    },
    "probe_plus": {
      "name": "Probe Plus",
      "integration_type": "device",
      "config_flow": true,
      "iot_class": "local_push"
    },
    "profiler": {
      "name": "Profiler",
      "integration_type": "hub",
      "config_flow": true,
      "single_config_entry": true
    },
    "profilo": {
      "name": "Profilo",
      "integration_type": "virtual",
      "supported_by": "home_connect"
    },
    "progettihwsw": {
      "name": "ProgettiHWSW Automation",
      "integration_type": "hub",
      "config_flow": true,
      "iot_class": "local_polling"
    },
    "proliphix": {
      "name": "Proliphix",
      "integration_type": "hub",
      "config_flow": false,
      "iot_class": "local_polling"
    },
    "prometheus": {
      "name": "Prometheus",
      "integration_type": "hub",
      "config_flow": false,
      "iot_class": "assumed_state"
    },
    "prosegur": {
      "name": "Prosegur Alarm",
      "integration_type": "hub",
      "config_flow": true,
      "iot_class": "cloud_polling"
    },
    "prowl": {
      "name": "Prowl",
      "integration_type": "service",
      "config_flow": true,
      "iot_class": "cloud_push"
    },
    "proximity": {
      "integration_type": "hub",
      "config_flow": true,
      "iot_class": "calculated"
    },
    "proxmoxve": {
      "name": "Proxmox VE",
      "integration_type": "hub",
      "config_flow": false,
      "iot_class": "local_polling"
    },
    "proxy": {
      "name": "Camera Proxy",
      "integration_type": "hub",
      "config_flow": false
    },
    "prusalink": {
      "name": "PrusaLink",
      "integration_type": "hub",
      "config_flow": true,
      "iot_class": "local_polling"
    },
    "pse": {
      "name": "Puget Sound Energy (PSE)",
      "integration_type": "virtual",
      "supported_by": "opower"
    },
    "psoklahoma": {
      "name": "Public Service Company of Oklahoma (PSO)",
      "integration_type": "virtual",
      "supported_by": "opower"
    },
    "pterodactyl": {
      "name": "Pterodactyl",
      "integration_type": "hub",
      "config_flow": true,
      "iot_class": "local_polling"
    },
    "pulseaudio_loopback": {
      "name": "PulseAudio Loopback",
      "integration_type": "hub",
      "config_flow": false,
      "iot_class": "local_polling"
    },
    "pure_energie": {
      "name": "Pure Energie",
      "integration_type": "hub",
      "config_flow": true,
      "iot_class": "local_polling"
    },
    "purpleair": {
      "name": "PurpleAir",
      "integration_type": "hub",
      "config_flow": true,
      "iot_class": "cloud_polling"
    },
    "push": {
      "name": "Push",
      "integration_type": "hub",
      "config_flow": false,
      "iot_class": "local_push"
    },
    "pushbullet": {
      "name": "Pushbullet",
      "integration_type": "hub",
      "config_flow": true,
      "iot_class": "cloud_polling"
    },
    "pushover": {
      "name": "Pushover",
      "integration_type": "hub",
      "config_flow": true,
      "iot_class": "cloud_push"
    },
    "pushsafer": {
      "name": "Pushsafer",
      "integration_type": "hub",
      "config_flow": false,
      "iot_class": "cloud_push"
    },
    "pvoutput": {
      "name": "PVOutput",
      "integration_type": "device",
      "config_flow": true,
      "iot_class": "cloud_polling"
    },
    "pvpc_hourly_pricing": {
      "name": "Spain electricity hourly pricing (PVPC)",
      "integration_type": "hub",
      "config_flow": true,
      "iot_class": "cloud_polling"
    },
    "pyload": {
      "name": "pyLoad",
      "integration_type": "service",
      "config_flow": true,
      "iot_class": "local_polling"
    },
    "python_script": {
      "name": "Python Scripts",
      "integration_type": "hub",
      "config_flow": false
    },
    "qbittorrent": {
      "name": "qBittorrent",
      "integration_type": "service",
      "config_flow": true,
      "iot_class": "local_polling"
    },
    "qbus": {
      "name": "Qbus",
      "integration_type": "hub",
      "config_flow": true,
      "iot_class": "local_push"
    },
    "qingping": {
      "name": "Qingping",
      "integration_type": "hub",
      "config_flow": true,
      "iot_class": "local_push"
    },
    "qld_bushfire": {
      "name": "Queensland Bushfire Alert",
      "integration_type": "service",
      "config_flow": false,
      "iot_class": "cloud_polling"
    },
    "qnap": {
      "name": "QNAP",
      "integrations": {
        "qnap": {
          "integration_type": "device",
          "config_flow": true,
          "iot_class": "local_polling",
          "name": "QNAP"
        },
        "qnap_qsw": {
          "integration_type": "hub",
          "config_flow": true,
          "iot_class": "local_polling",
          "name": "QNAP QSW"
        }
      }
    },
    "qrcode": {
      "name": "QR Code",
      "integration_type": "hub",
      "config_flow": false,
      "iot_class": "calculated"
    },
    "quadrafire": {
      "name": "Quadra-Fire",
      "integration_type": "virtual",
      "supported_by": "intellifire"
    },
    "quantum_gateway": {
      "name": "Quantum Gateway",
      "integration_type": "hub",
      "config_flow": false,
      "iot_class": "local_polling"
    },
    "qvr_pro": {
      "name": "QVR Pro",
      "integration_type": "hub",
      "config_flow": false,
      "iot_class": "local_polling"
    },
    "qwikswitch": {
      "name": "QwikSwitch QSUSB",
      "integration_type": "hub",
      "config_flow": false,
      "iot_class": "local_push"
    },
    "rabbitair": {
      "name": "Rabbit Air",
      "integration_type": "hub",
      "config_flow": true,
      "iot_class": "local_polling"
    },
    "rachio": {
      "name": "Rachio",
      "integration_type": "hub",
      "config_flow": true,
      "iot_class": "cloud_push"
    },
    "radarr": {
      "name": "Radarr",
      "integration_type": "service",
      "config_flow": true,
      "iot_class": "local_polling"
    },
    "radio_browser": {
      "name": "Radio Browser",
      "integration_type": "service",
      "config_flow": true,
      "iot_class": "cloud_polling",
      "single_config_entry": true
    },
    "radiotherm": {
      "name": "Radio Thermostat",
      "integration_type": "hub",
      "config_flow": true,
      "iot_class": "local_polling"
    },
    "rainbird": {
      "name": "Rain Bird",
      "integration_type": "hub",
      "config_flow": true,
      "iot_class": "local_polling"
    },
    "rainforest_automation": {
      "name": "Rainforest Automation",
      "integrations": {
        "rainforest_eagle": {
          "integration_type": "hub",
          "config_flow": true,
          "iot_class": "local_polling",
          "name": "Rainforest Eagle"
        },
        "rainforest_raven": {
          "integration_type": "hub",
          "config_flow": true,
          "iot_class": "local_polling",
          "name": "Rainforest RAVEn"
        }
      }
    },
    "rainmachine": {
      "name": "RainMachine",
      "integration_type": "device",
      "config_flow": true,
      "iot_class": "local_polling"
    },
    "rapt_ble": {
      "name": "RAPT Bluetooth",
      "integration_type": "hub",
      "config_flow": true,
      "iot_class": "local_push"
    },
    "raspberry_pi": {
      "name": "Raspberry Pi",
      "integrations": {
        "raspberry_pi": {
          "integration_type": "hardware",
          "config_flow": false,
          "name": "Raspberry Pi"
        },
        "rpi_power": {
          "integration_type": "hub",
          "config_flow": true,
          "iot_class": "local_polling"
        },
        "remote_rpi_gpio": {
          "integration_type": "hub",
          "config_flow": false,
          "iot_class": "local_push",
          "name": "Raspberry Pi Remote GPIO"
        }
      }
    },
    "raspyrfm": {
      "name": "RaspyRFM",
      "integration_type": "hub",
      "config_flow": false,
      "iot_class": "assumed_state"
    },
    "raven_rock_mfg": {
      "name": "Raven Rock MFG",
      "integration_type": "virtual",
      "supported_by": "motion_blinds"
    },
    "rdw": {
      "name": "RDW",
      "integration_type": "service",
      "config_flow": true,
      "iot_class": "cloud_polling"
    },
    "recollect_waste": {
      "name": "ReCollect Waste",
      "integration_type": "service",
      "config_flow": true,
      "iot_class": "cloud_polling"
    },
    "recswitch": {
      "name": "Ankuoo REC Switch",
      "integration_type": "hub",
      "config_flow": false,
      "iot_class": "local_polling"
    },
    "reddit": {
      "name": "Reddit",
      "integration_type": "hub",
      "config_flow": false,
      "iot_class": "cloud_polling"
    },
    "refoss": {
      "name": "Refoss",
      "integration_type": "hub",
      "config_flow": true,
      "iot_class": "local_polling",
      "single_config_entry": true
    },
    "rehlko": {
      "name": "Rehlko",
      "integration_type": "hub",
      "config_flow": true,
      "iot_class": "cloud_polling"
    },
    "rejseplanen": {
      "name": "Rejseplanen",
      "integration_type": "hub",
      "config_flow": false,
      "iot_class": "cloud_polling"
    },
    "remember_the_milk": {
      "name": "Remember The Milk",
      "integration_type": "hub",
      "config_flow": false,
      "iot_class": "cloud_push"
    },
    "remote_calendar": {
      "integration_type": "service",
      "config_flow": true,
      "iot_class": "cloud_polling"
    },
    "renault": {
      "name": "Renault",
      "integration_type": "hub",
      "config_flow": true,
      "iot_class": "cloud_polling"
    },
    "renson": {
      "name": "Renson",
      "integration_type": "hub",
      "config_flow": true,
      "iot_class": "local_polling"
    },
    "reolink": {
      "name": "Reolink",
      "integration_type": "hub",
      "config_flow": true,
      "iot_class": "local_push"
    },
    "repetier": {
      "name": "Repetier-Server",
      "integration_type": "hub",
      "config_flow": false,
      "iot_class": "local_polling"
    },
    "rest": {
      "name": "RESTful",
      "integration_type": "service",
      "config_flow": false,
      "iot_class": "local_polling"
    },
    "rest_command": {
      "name": "RESTful Command",
      "integration_type": "hub",
      "config_flow": false,
      "iot_class": "local_push"
    },
    "rexel": {
      "name": "Rexel Energeasy Connect",
      "integration_type": "virtual",
      "supported_by": "overkiz"
    },
    "rflink": {
      "name": "RFLink",
      "integration_type": "hub",
      "config_flow": false,
      "iot_class": "assumed_state"
    },
    "rfxtrx": {
      "name": "RFXCOM RFXtrx",
      "integration_type": "hub",
      "config_flow": true,
      "iot_class": "local_push"
    },
    "rhasspy": {
      "name": "Rhasspy",
      "integration_type": "hub",
      "config_flow": true,
      "iot_class": "local_push",
      "single_config_entry": true
    },
    "ridwell": {
      "name": "Ridwell",
      "integration_type": "service",
      "config_flow": true,
      "iot_class": "cloud_polling"
    },
    "ring": {
      "name": "Ring",
      "integration_type": "hub",
      "config_flow": true,
      "iot_class": "cloud_polling"
    },
    "ripple": {
      "name": "Ripple",
      "integration_type": "hub",
      "config_flow": false,
      "iot_class": "cloud_polling"
    },
    "risco": {
      "name": "Risco",
      "integration_type": "hub",
      "config_flow": true,
      "iot_class": "local_push"
    },
    "rituals_perfume_genie": {
      "name": "Rituals Perfume Genie",
      "integration_type": "hub",
      "config_flow": true,
      "iot_class": "cloud_polling"
    },
    "rmvtransport": {
      "name": "RMV",
      "integration_type": "hub",
      "config_flow": false,
      "iot_class": "cloud_polling"
    },
    "roborock": {
      "name": "Roborock",
      "integration_type": "hub",
      "config_flow": true,
      "iot_class": "local_polling"
    },
    "rocketchat": {
      "name": "Rocket.Chat",
      "integration_type": "hub",
      "config_flow": false,
      "iot_class": "cloud_push"
    },
    "roku": {
      "name": "Roku",
      "integration_type": "device",
      "config_flow": true,
      "iot_class": "local_polling"
    },
    "romy": {
      "name": "ROMY Vacuum Cleaner",
      "integration_type": "hub",
      "config_flow": true,
      "iot_class": "local_polling"
    },
    "roomba": {
      "name": "iRobot Roomba and Braava",
      "integration_type": "hub",
      "config_flow": true,
      "iot_class": "local_push"
    },
    "roon": {
      "name": "RoonLabs music player",
      "integration_type": "hub",
      "config_flow": true,
      "iot_class": "local_push"
    },
    "roth": {
      "name": "Roth",
      "integrations": {
        "touchline": {
          "integration_type": "hub",
          "config_flow": false,
          "iot_class": "local_polling",
          "name": "Roth Touchline"
        },
        "touchline_sl": {
          "integration_type": "hub",
          "config_flow": true,
          "iot_class": "cloud_polling",
          "name": "Roth Touchline SL"
        }
      }
    },
    "route_b_smart_meter": {
      "name": "Smart Meter B Route",
      "integration_type": "device",
      "config_flow": true,
      "iot_class": "local_polling"
    },
    "rova": {
      "name": "ROVA",
      "integration_type": "hub",
      "config_flow": true,
      "iot_class": "cloud_polling"
    },
    "rss_feed_template": {
      "name": "RSS Feed Template",
      "integration_type": "hub",
      "config_flow": false,
      "iot_class": "local_push"
    },
    "rtorrent": {
      "name": "rTorrent",
      "integration_type": "hub",
      "config_flow": false,
      "iot_class": "local_polling"
    },
    "ruckus_unleashed": {
      "name": "Ruckus",
      "integration_type": "hub",
      "config_flow": true,
      "iot_class": "local_polling"
    },
    "russound": {
      "name": "Russound",
      "integrations": {
        "russound_rio": {
          "integration_type": "hub",
          "config_flow": true,
          "iot_class": "local_push",
          "name": "Russound RIO"
        },
        "russound_rnet": {
          "integration_type": "hub",
          "config_flow": false,
          "iot_class": "local_polling",
          "name": "Russound RNET"
        }
      }
    },
    "ruuvi": {
      "name": "Ruuvi",
      "integrations": {
        "ruuvi_gateway": {
          "integration_type": "hub",
          "config_flow": true,
          "iot_class": "local_polling",
          "name": "Ruuvi Gateway"
        },
        "ruuvitag_ble": {
          "integration_type": "hub",
          "config_flow": true,
          "iot_class": "local_push",
          "name": "Ruuvi BLE"
        }
      }
    },
    "rympro": {
      "name": "Read Your Meter Pro",
      "integration_type": "hub",
      "config_flow": true,
      "iot_class": "cloud_polling"
    },
    "sabnzbd": {
      "name": "SABnzbd",
      "integration_type": "hub",
      "config_flow": true,
      "iot_class": "local_polling"
    },
    "saj": {
      "name": "SAJ Solar Inverter",
      "integration_type": "hub",
      "config_flow": false,
      "iot_class": "local_polling"
    },
    "samsam": {
      "name": "SamSam",
      "integration_type": "virtual",
      "supported_by": "energyzero"
    },
    "samsung": {
      "name": "Samsung",
      "integrations": {
        "familyhub": {
          "integration_type": "hub",
          "config_flow": false,
          "iot_class": "local_polling",
          "name": "Samsung Family Hub"
        },
        "samsungtv": {
          "integration_type": "device",
          "config_flow": true,
          "iot_class": "local_push",
          "name": "Samsung Smart TV"
        },
        "syncthru": {
          "integration_type": "hub",
          "config_flow": true,
          "iot_class": "local_polling",
          "name": "Samsung SyncThru Printer"
        }
      }
    },
    "sanix": {
      "name": "Sanix",
      "integration_type": "hub",
      "config_flow": true,
      "iot_class": "cloud_polling"
    },
    "satel_integra": {
      "name": "Satel Integra",
      "integration_type": "device",
      "config_flow": true,
      "iot_class": "local_push"
    },
    "saunum": {
      "name": "Saunum",
      "integration_type": "device",
      "config_flow": true,
      "iot_class": "local_polling"
    },
    "schlage": {
      "name": "Schlage",
      "integration_type": "hub",
      "config_flow": true,
      "iot_class": "cloud_polling"
    },
    "schluter": {
      "name": "Schluter",
      "integration_type": "hub",
      "config_flow": false,
      "iot_class": "cloud_polling"
    },
    "scl": {
      "name": "Seattle City Light (SCL)",
      "integration_type": "virtual",
      "supported_by": "opower"
    },
    "scrape": {
      "name": "Scrape",
      "integration_type": "hub",
      "config_flow": true,
      "iot_class": "cloud_polling"
    },
    "screenaway": {
      "name": "ScreenAway",
      "integration_type": "virtual",
      "supported_by": "motion_blinds"
    },
    "screenlogic": {
      "name": "Pentair ScreenLogic",
      "integration_type": "hub",
      "config_flow": true,
      "iot_class": "local_push"
    },
    "scsgate": {
      "name": "SCSGate",
      "integration_type": "hub",
      "config_flow": false,
      "iot_class": "local_polling"
    },
    "season": {
      "integration_type": "service",
      "config_flow": true,
      "iot_class": "local_polling"
    },
    "sendgrid": {
      "name": "SendGrid",
      "integration_type": "hub",
      "config_flow": false,
      "iot_class": "cloud_push"
    },
    "sense": {
      "name": "Sense",
      "integration_type": "hub",
      "config_flow": true,
      "iot_class": "cloud_polling"
    },
    "sensibo": {
      "name": "Sensibo",
      "integration_type": "hub",
      "config_flow": true,
      "iot_class": "cloud_polling"
    },
    "sensirion_ble": {
      "name": "Sensirion BLE",
      "integration_type": "hub",
      "config_flow": true,
      "iot_class": "local_push"
    },
    "sensorblue": {
      "name": "SensorBlue",
      "integration_type": "virtual",
      "supported_by": "thermobeacon"
    },
    "sensorpro": {
      "name": "SensorPro",
      "integration_type": "hub",
      "config_flow": true,
      "iot_class": "local_push"
    },
    "sensorpush": {
      "name": "SensorPush",
      "integrations": {
        "sensorpush": {
          "integration_type": "hub",
          "config_flow": true,
          "iot_class": "local_push",
          "name": "SensorPush"
        },
        "sensorpush_cloud": {
          "integration_type": "hub",
          "config_flow": true,
          "iot_class": "cloud_polling",
          "name": "SensorPush Cloud"
        }
      }
    },
    "sensoterra": {
      "name": "Sensoterra",
      "integration_type": "hub",
      "config_flow": true,
      "iot_class": "cloud_polling"
    },
    "sentry": {
      "name": "Sentry",
      "integration_type": "service",
      "config_flow": true,
      "iot_class": "cloud_polling"
    },
    "senz": {
      "name": "nVent RAYCHEM SENZ",
      "integration_type": "hub",
      "config_flow": true,
      "iot_class": "cloud_polling"
    },
    "serial": {
      "name": "Serial",
      "integration_type": "hub",
      "config_flow": false,
      "iot_class": "local_polling"
    },
    "serial_pm": {
      "name": "Serial Particulate Matter",
      "integration_type": "hub",
      "config_flow": false,
      "iot_class": "local_polling"
    },
    "sesame": {
      "name": "Sesame Smart Lock",
      "integration_type": "hub",
      "config_flow": false,
      "iot_class": "cloud_polling"
    },
    "seven_segments": {
      "name": "Seven Segments OCR",
      "integration_type": "hub",
      "config_flow": false,
      "iot_class": "local_polling"
    },
    "seventeentrack": {
      "name": "17TRACK",
      "integration_type": "service",
      "config_flow": true,
      "iot_class": "cloud_polling"
    },
    "sfr_box": {
      "name": "SFR Box",
      "integration_type": "device",
      "config_flow": true,
      "iot_class": "local_polling"
    },
    "sftp_storage": {
      "name": "SFTP Storage",
      "integration_type": "service",
      "config_flow": true,
      "iot_class": "local_polling"
    },
    "sharkiq": {
      "name": "Shark IQ",
      "integration_type": "hub",
      "config_flow": true,
      "iot_class": "cloud_polling"
    },
    "shell_command": {
      "name": "Shell Command",
      "integration_type": "hub",
      "config_flow": false,
      "iot_class": "local_push"
    },
    "shelly": {
      "name": "shelly",
      "integrations": {
        "shelly": {
          "integration_type": "device",
          "config_flow": true,
          "iot_class": "local_push",
          "name": "Shelly"
        }
      },
      "iot_standards": [
        "zwave"
      ]
    },
    "shodan": {
      "name": "Shodan",
      "integration_type": "hub",
      "config_flow": false,
      "iot_class": "cloud_polling"
    },
    "shopping_list": {
      "integration_type": "hub",
      "config_flow": true,
      "iot_class": "local_push"
    },
    "sia": {
      "name": "SIA Alarm Systems",
      "integration_type": "hub",
      "config_flow": true,
      "iot_class": "local_push"
    },
    "siemens": {
      "name": "Siemens",
      "integration_type": "virtual",
      "supported_by": "home_connect"
    },
    "sigfox": {
      "name": "Sigfox",
      "integration_type": "hub",
      "config_flow": false,
      "iot_class": "cloud_polling"
    },
    "sighthound": {
      "name": "Sighthound",
      "integration_type": "hub",
      "config_flow": false,
      "iot_class": "cloud_polling"
    },
    "signal_messenger": {
      "name": "Signal Messenger",
      "integration_type": "hub",
      "config_flow": false,
      "iot_class": "cloud_push"
    },
    "simplefin": {
      "name": "SimpleFin",
      "integration_type": "service",
      "config_flow": true,
      "iot_class": "cloud_polling"
    },
    "simplepush": {
      "name": "Simplepush",
      "integration_type": "hub",
      "config_flow": true,
      "iot_class": "cloud_polling"
    },
    "simplisafe": {
      "name": "SimpliSafe",
      "integration_type": "hub",
      "config_flow": true,
      "iot_class": "cloud_polling"
    },
    "simply_automated": {
      "name": "Simply Automated",
      "integration_type": "virtual",
      "supported_by": "upb"
    },
    "simu": {
      "name": "SIMU LiveIn2",
      "integration_type": "virtual",
      "supported_by": "overkiz"
    },
    "sinch": {
      "name": "Sinch SMS",
      "integration_type": "hub",
      "config_flow": false,
      "iot_class": "cloud_push"
    },
    "sisyphus": {
      "name": "Sisyphus",
      "integration_type": "hub",
      "config_flow": false,
      "iot_class": "local_push"
    },
    "sky": {
      "name": "Sky",
      "integrations": {
        "sky_hub": {
          "integration_type": "hub",
          "config_flow": false,
          "iot_class": "local_polling",
          "name": "Sky Hub"
        },
        "sky_remote": {
          "integration_type": "device",
          "config_flow": true,
          "iot_class": "assumed_state",
          "name": "Sky Remote Control"
        }
      }
    },
    "skybeacon": {
      "name": "Skybeacon",
      "integration_type": "hub",
      "config_flow": false,
      "iot_class": "local_polling"
    },
    "skybell": {
      "name": "SkyBell",
      "integration_type": "hub",
      "config_flow": true,
      "iot_class": "cloud_polling"
    },
    "slack": {
      "name": "Slack",
      "integration_type": "service",
      "config_flow": true,
      "iot_class": "cloud_push"
    },
    "sleep_as_android": {
      "name": "Sleep as Android",
      "integration_type": "service",
      "config_flow": true,
      "iot_class": "local_push"
    },
    "sleepiq": {
      "name": "SleepIQ",
      "integration_type": "hub",
      "config_flow": true,
      "iot_class": "cloud_polling"
    },
    "slide": {
      "name": "Slide",
      "integrations": {
        "slide": {
          "integration_type": "hub",
          "config_flow": false,
          "iot_class": "cloud_polling",
          "name": "Slide"
        },
        "slide_local": {
          "integration_type": "device",
          "config_flow": true,
          "iot_class": "local_polling",
          "name": "Slide Local"
        }
      }
    },
    "slimproto": {
      "name": "SlimProto (Squeezebox players)",
      "integration_type": "hub",
      "config_flow": true,
      "iot_class": "local_push"
    },
    "sma": {
      "name": "SMA Solar",
      "integration_type": "device",
      "config_flow": true,
      "iot_class": "local_polling"
    },
    "smappee": {
      "name": "Smappee",
      "integration_type": "hub",
      "config_flow": true,
      "iot_class": "cloud_polling"
    },
    "smarla": {
      "name": "Swing2Sleep Smarla",
      "integration_type": "device",
      "config_flow": true,
      "iot_class": "cloud_push"
    },
    "smart_blinds": {
      "name": "Smartblinds",
      "integration_type": "virtual",
      "supported_by": "motion_blinds"
    },
    "smart_home": {
      "name": "Smart Home",
      "integration_type": "virtual",
      "supported_by": "motion_blinds"
    },
    "smart_meter_texas": {
      "name": "Smart Meter Texas",
      "integration_type": "hub",
      "config_flow": true,
      "iot_class": "cloud_polling"
    },
    "smart_rollos": {
      "name": "Smart Rollos",
      "integration_type": "virtual",
      "supported_by": "motion_blinds"
    },
    "smarther": {
      "name": "Smarther",
      "integration_type": "virtual",
      "supported_by": "netatmo"
    },
    "smartthings": {
      "name": "SmartThings",
      "integration_type": "hub",
      "config_flow": true,
      "iot_class": "cloud_push"
    },
    "smarttub": {
      "name": "SmartTub",
      "integration_type": "hub",
      "config_flow": true,
      "iot_class": "cloud_polling"
    },
    "smarty": {
      "name": "Salda Smarty",
      "integration_type": "hub",
      "config_flow": true,
      "iot_class": "local_polling"
    },
    "smhi": {
      "name": "SMHI",
      "integration_type": "hub",
      "config_flow": true,
      "iot_class": "cloud_polling"
    },
    "smlight": {
      "name": "SMLIGHT SLZB",
      "integration_type": "device",
      "config_flow": true,
      "iot_class": "local_push"
    },
    "smtp": {
      "name": "SMTP",
      "integration_type": "hub",
      "config_flow": false,
      "iot_class": "cloud_push"
    },
    "smud": {
      "name": "Sacramento Municipal Utility District (SMUD)",
      "integration_type": "virtual",
      "supported_by": "opower"
    },
    "snapcast": {
      "name": "Snapcast",
      "integration_type": "hub",
      "config_flow": true,
      "iot_class": "local_push"
    },
    "snmp": {
      "name": "SNMP",
      "integration_type": "hub",
      "config_flow": false,
      "iot_class": "local_polling"
    },
    "snoo": {
      "name": "Happiest Baby Snoo",
      "integration_type": "hub",
      "config_flow": true,
      "iot_class": "cloud_push"
    },
    "snooz": {
      "name": "Snooz",
      "integration_type": "hub",
      "config_flow": true,
      "iot_class": "local_push"
    },
    "solaredge": {
      "name": "SolarEdge",
      "integrations": {
        "solaredge": {
          "integration_type": "device",
          "config_flow": true,
          "iot_class": "cloud_polling",
          "name": "SolarEdge"
        },
        "solaredge_local": {
          "integration_type": "hub",
          "config_flow": false,
          "iot_class": "local_polling",
          "name": "SolarEdge Local"
        }
      }
    },
    "solarlog": {
      "name": "Solar-Log",
      "integration_type": "hub",
      "config_flow": true,
      "iot_class": "local_polling"
    },
    "solax": {
      "name": "SolaX Power",
      "integration_type": "hub",
      "config_flow": true,
      "iot_class": "local_polling"
    },
    "soma": {
      "name": "Soma Connect",
      "integration_type": "hub",
      "config_flow": true,
      "iot_class": "local_polling"
    },
    "somfy": {
      "name": "Somfy",
      "integration_type": "virtual",
      "supported_by": "overkiz"
    },
    "somfy_mylink": {
      "name": "Somfy MyLink",
      "integration_type": "hub",
      "config_flow": true,
      "iot_class": "assumed_state"
    },
    "sonarr": {
      "name": "Sonarr",
      "integration_type": "hub",
      "config_flow": true,
      "iot_class": "local_polling"
    },
    "sonos": {
      "name": "Sonos",
      "integration_type": "hub",
      "config_flow": true,
      "iot_class": "local_push"
    },
    "sony": {
      "name": "Sony",
      "integrations": {
        "braviatv": {
          "integration_type": "device",
          "config_flow": true,
          "iot_class": "local_polling",
          "name": "Sony Bravia TV"
        },
        "ps4": {
          "integration_type": "hub",
          "config_flow": true,
          "iot_class": "local_polling",
          "name": "Sony PlayStation 4"
        },
        "sony_projector": {
          "integration_type": "hub",
          "config_flow": false,
          "iot_class": "local_polling",
          "name": "Sony Projector"
        },
        "songpal": {
          "integration_type": "hub",
          "config_flow": true,
          "iot_class": "local_push",
          "name": "Sony Songpal"
        },
        "playstation_network": {
          "integration_type": "service",
          "config_flow": true,
          "iot_class": "cloud_polling",
          "name": "PlayStation Network"
        }
      }
    },
    "soundtouch": {
      "name": "Bose SoundTouch",
      "integration_type": "hub",
      "config_flow": true,
      "iot_class": "local_polling"
    },
    "spaceapi": {
      "name": "Space API",
      "integration_type": "hub",
      "config_flow": false,
      "iot_class": "cloud_polling"
    },
    "spc": {
      "name": "Vanderbilt SPC",
      "integration_type": "hub",
      "config_flow": false,
      "iot_class": "local_push"
    },
    "speedtestdotnet": {
      "name": "Speedtest.net",
      "integration_type": "service",
      "config_flow": true,
      "iot_class": "cloud_polling"
    },
    "splunk": {
      "name": "Splunk",
      "integration_type": "hub",
      "config_flow": false,
      "iot_class": "local_push"
    },
    "spotify": {
      "name": "Spotify",
      "integration_type": "service",
      "config_flow": true,
      "iot_class": "cloud_polling"
    },
    "sql": {
      "name": "SQL",
      "integration_type": "hub",
      "config_flow": true,
      "iot_class": "local_polling"
    },
    "srp_energy": {
      "name": "SRP Energy",
      "integration_type": "hub",
      "config_flow": true,
      "iot_class": "cloud_polling"
    },
    "starline": {
      "name": "StarLine",
      "integration_type": "hub",
      "config_flow": true,
      "iot_class": "cloud_polling"
    },
    "starlingbank": {
      "name": "Starling Bank",
      "integration_type": "hub",
      "config_flow": false,
      "iot_class": "cloud_polling"
    },
    "starlink": {
      "name": "Starlink",
      "integration_type": "hub",
      "config_flow": true,
      "iot_class": "local_polling"
    },
    "startca": {
      "name": "Start.ca",
      "integration_type": "hub",
      "config_flow": false,
      "iot_class": "cloud_polling"
    },
    "statsd": {
      "name": "StatsD",
      "integration_type": "hub",
      "config_flow": false,
      "iot_class": "local_push"
    },
    "steam_online": {
      "name": "Steam",
      "integration_type": "service",
      "config_flow": true,
      "iot_class": "cloud_polling"
    },
    "steamist": {
      "name": "Steamist",
      "integration_type": "hub",
      "config_flow": true,
      "iot_class": "local_polling"
    },
    "stiebel_eltron": {
      "name": "STIEBEL ELTRON",
      "integration_type": "hub",
      "config_flow": true,
      "iot_class": "local_polling"
    },
    "stookwijzer": {
      "name": "Stookwijzer",
      "integration_type": "service",
      "config_flow": true,
      "iot_class": "cloud_polling"
    },
    "streamlabswater": {
      "name": "StreamLabs",
      "integration_type": "hub",
      "config_flow": true,
      "iot_class": "cloud_polling"
    },
    "subaru": {
      "name": "Subaru",
      "integration_type": "hub",
      "config_flow": true,
      "iot_class": "cloud_polling"
    },
    "suez_water": {
      "name": "Suez Water",
      "integration_type": "hub",
      "config_flow": true,
      "iot_class": "cloud_polling"
    },
    "sun": {
      "integration_type": "hub",
      "config_flow": true,
      "iot_class": "calculated",
      "single_config_entry": true
    },
    "sunricher_dali": {
      "name": "Sunricher DALI",
      "integration_type": "hub",
      "config_flow": true,
      "iot_class": "local_push"
    },
    "sunweg": {
      "name": "Sun WEG",
      "integration_type": "hub",
      "config_flow": true,
      "iot_class": "cloud_polling"
    },
    "supervisord": {
      "name": "Supervisord",
      "integration_type": "hub",
      "config_flow": false,
      "iot_class": "local_polling"
    },
    "supla": {
      "name": "SUPLA",
      "integration_type": "hub",
      "config_flow": false,
      "iot_class": "cloud_polling"
    },
    "surepetcare": {
      "name": "Sure Petcare",
      "integration_type": "hub",
      "config_flow": true,
      "iot_class": "cloud_polling"
    },
    "swepco": {
      "name": "Southwestern Electric Power Company (SWEPCO)",
      "integration_type": "virtual",
      "supported_by": "opower"
    },
    "swiss_hydrological_data": {
      "name": "Swiss Hydrological Data",
      "integration_type": "hub",
      "config_flow": false,
      "iot_class": "cloud_polling"
    },
    "swiss_public_transport": {
      "name": "Swiss public transport",
      "integration_type": "hub",
      "config_flow": true,
      "iot_class": "cloud_polling"
    },
    "swisscom": {
      "name": "Swisscom Internet-Box",
      "integration_type": "hub",
      "config_flow": false,
      "iot_class": "local_polling"
    },
    "switchbee": {
      "name": "SwitchBee",
      "integration_type": "hub",
      "config_flow": true,
      "iot_class": "local_push"
    },
    "switchbot": {
      "name": "SwitchBot",
      "integrations": {
        "switchbot": {
          "integration_type": "device",
          "config_flow": true,
          "iot_class": "local_push",
          "name": "SwitchBot Bluetooth"
        },
        "switchbot_cloud": {
          "integration_type": "hub",
          "config_flow": true,
          "iot_class": "cloud_polling",
          "name": "SwitchBot Cloud"
        }
      },
      "iot_standards": [
        "matter"
      ]
    },
    "switcher_kis": {
      "name": "Switcher",
      "integration_type": "hub",
      "config_flow": true,
      "iot_class": "local_push",
      "single_config_entry": true
    },
    "switchmate": {
      "name": "Switchmate SimplySmart Home",
      "integration_type": "hub",
      "config_flow": false,
      "iot_class": "local_polling"
    },
    "syncthing": {
      "name": "Syncthing",
      "integration_type": "hub",
      "config_flow": true,
      "iot_class": "local_polling"
    },
    "synology": {
      "name": "Synology",
      "integrations": {
        "synology_chat": {
          "integration_type": "hub",
          "config_flow": false,
          "iot_class": "cloud_push",
          "name": "Synology Chat"
        },
        "synology_dsm": {
          "integration_type": "device",
          "config_flow": true,
          "iot_class": "local_polling",
          "name": "Synology DSM"
        },
        "synology_srm": {
          "integration_type": "hub",
          "config_flow": false,
          "iot_class": "local_polling",
          "name": "Synology SRM"
        }
      }
    },
    "syslog": {
      "name": "Syslog",
      "integration_type": "hub",
      "config_flow": false,
      "iot_class": "local_push"
    },
    "system_bridge": {
      "name": "System Bridge",
      "integration_type": "device",
      "config_flow": true,
      "iot_class": "local_push"
    },
    "systemmonitor": {
      "name": "System Monitor",
      "integration_type": "hub",
      "config_flow": true,
      "iot_class": "local_push",
      "single_config_entry": true
    },
    "tado": {
      "name": "Tado",
      "integration_type": "hub",
      "config_flow": true,
      "iot_class": "cloud_polling"
    },
    "tailscale": {
      "name": "Tailscale",
      "integration_type": "hub",
      "config_flow": true,
      "iot_class": "cloud_polling"
    },
    "tailwind": {
      "name": "Tailwind",
      "integration_type": "device",
      "config_flow": true,
      "iot_class": "local_polling"
    },
    "tami4": {
      "name": "Tami4 Edge / Edge+",
      "integration_type": "hub",
      "config_flow": true,
      "iot_class": "cloud_polling"
    },
    "tank_utility": {
      "name": "Tank Utility",
      "integration_type": "hub",
      "config_flow": false,
      "iot_class": "cloud_polling"
    },
    "tankerkoenig": {
      "name": "Tankerkoenig",
      "integration_type": "service",
      "config_flow": true,
      "iot_class": "cloud_polling"
    },
    "tapsaff": {
      "name": "Taps Aff",
      "integration_type": "hub",
      "config_flow": false,
      "iot_class": "local_polling"
    },
    "tasmota": {
      "name": "Tasmota",
      "integration_type": "hub",
      "config_flow": true,
      "iot_class": "local_push"
    },
    "tautulli": {
      "name": "Tautulli",
      "integration_type": "hub",
      "config_flow": true,
      "iot_class": "local_polling"
    },
    "tcp": {
      "name": "TCP",
      "integration_type": "hub",
      "config_flow": false,
      "iot_class": "local_polling"
    },
    "technove": {
      "name": "TechnoVE",
      "integration_type": "device",
      "config_flow": true,
      "iot_class": "local_polling"
    },
    "ted5000": {
      "name": "The Energy Detective TED5000",
      "integration_type": "hub",
      "config_flow": false,
      "iot_class": "local_polling"
    },
    "tedee": {
      "name": "Tedee",
      "integration_type": "hub",
      "config_flow": true,
      "iot_class": "local_push"
    },
    "telegram": {
      "name": "Telegram",
      "integrations": {
        "telegram": {
          "integration_type": "hub",
          "config_flow": false,
          "iot_class": "cloud_polling",
          "name": "Telegram"
        },
        "telegram_bot": {
          "integration_type": "hub",
          "config_flow": true,
          "iot_class": "cloud_push",
          "name": "Telegram bot"
        }
      }
    },
    "telldus": {
      "name": "Telldus",
      "integrations": {
        "tellduslive": {
          "integration_type": "hub",
          "config_flow": true,
          "iot_class": "cloud_polling",
          "name": "Telldus Live"
        },
        "tellstick": {
          "integration_type": "hub",
          "config_flow": false,
          "iot_class": "assumed_state",
          "name": "TellStick"
        }
      }
    },
    "telnet": {
      "name": "Telnet",
      "integration_type": "hub",
      "config_flow": false,
      "iot_class": "local_polling"
    },
    "temper": {
      "name": "TEMPer",
      "integration_type": "hub",
      "config_flow": false,
      "iot_class": "local_polling"
    },
    "tesla": {
      "name": "Tesla",
      "integrations": {
        "powerwall": {
          "integration_type": "hub",
          "config_flow": true,
          "iot_class": "local_polling",
          "name": "Tesla Powerwall"
        },
        "tesla_wall_connector": {
          "integration_type": "hub",
          "config_flow": true,
          "iot_class": "local_polling",
          "name": "Tesla Wall Connector"
        },
        "tesla_fleet": {
          "integration_type": "hub",
          "config_flow": true,
          "iot_class": "cloud_polling",
          "name": "Tesla Fleet"
        }
      }
    },
    "teslemetry": {
      "name": "Teslemetry",
      "integration_type": "hub",
      "config_flow": true,
      "iot_class": "cloud_polling"
    },
    "tessie": {
      "name": "Tessie",
      "integration_type": "hub",
      "config_flow": true,
      "iot_class": "cloud_polling"
    },
    "tfiac": {
      "name": "Tfiac",
      "integration_type": "hub",
      "config_flow": false,
      "iot_class": "local_polling"
    },
    "thermador": {
      "name": "Thermador",
      "integration_type": "virtual",
      "supported_by": "home_connect"
    },
    "thermobeacon": {
      "name": "ThermoBeacon",
      "integration_type": "hub",
      "config_flow": true,
      "iot_class": "local_push"
    },
    "thermoplus": {
      "name": "ThermoPlus",
      "integration_type": "virtual",
      "supported_by": "thermobeacon"
    },
    "thermopro": {
      "name": "ThermoPro",
      "integration_type": "hub",
      "config_flow": true,
      "iot_class": "local_push"
    },
    "thermoworks_smoke": {
      "name": "ThermoWorks Smoke",
      "integration_type": "hub",
      "config_flow": false,
      "iot_class": "cloud_polling"
    },
    "thethingsnetwork": {
      "name": "The Things Network",
      "integration_type": "hub",
      "config_flow": true,
      "iot_class": "cloud_polling"
    },
    "thingspeak": {
      "name": "ThingSpeak",
      "integration_type": "hub",
      "config_flow": false,
      "iot_class": "cloud_push"
    },
    "thinkingcleaner": {
      "name": "Thinking Cleaner",
      "integration_type": "hub",
      "config_flow": false,
      "iot_class": "local_polling"
    },
    "third_reality": {
      "name": "Third Reality",
      "iot_standards": [
        "matter",
        "zigbee"
      ]
    },
    "thomson": {
      "name": "Thomson",
      "integration_type": "hub",
      "config_flow": false,
      "iot_class": "local_polling"
    },
    "thread": {
      "name": "Thread",
      "integration_type": "service",
      "config_flow": true,
      "iot_class": "local_polling",
      "single_config_entry": true
    },
    "tibber": {
      "name": "Tibber",
      "integration_type": "hub",
      "config_flow": true,
      "iot_class": "cloud_polling"
    },
    "tikteck": {
      "name": "Tikteck",
      "integration_type": "hub",
      "config_flow": false,
      "iot_class": "local_polling"
    },
    "tile": {
      "name": "Tile",
      "integration_type": "hub",
      "config_flow": true,
      "iot_class": "cloud_polling"
    },
    "tilt": {
      "name": "Tilt",
      "integrations": {
        "tilt_ble": {
          "integration_type": "hub",
          "config_flow": true,
          "iot_class": "local_push",
          "name": "Tilt Hydrometer BLE"
        },
        "tilt_pi": {
          "integration_type": "hub",
          "config_flow": true,
          "iot_class": "local_polling",
          "name": "Tilt Pi"
        }
      }
    },
    "time_date": {
      "integration_type": "service",
      "config_flow": true,
      "iot_class": "local_push"
    },
    "tmb": {
      "name": "Transports Metropolitans de Barcelona",
      "integration_type": "hub",
      "config_flow": false,
      "iot_class": "local_polling"
    },
    "todoist": {
      "name": "Todoist",
      "integration_type": "hub",
      "config_flow": true,
      "iot_class": "cloud_polling"
    },
    "togrill": {
      "name": "ToGrill",
      "integration_type": "hub",
      "config_flow": true,
      "iot_class": "local_push"
    },
    "tolo": {
      "name": "TOLO Sauna",
      "integration_type": "hub",
      "config_flow": true,
      "iot_class": "local_polling"
    },
    "tomato": {
      "name": "Tomato",
      "integration_type": "hub",
      "config_flow": false,
      "iot_class": "local_polling"
    },
    "tomorrowio": {
      "name": "Tomorrow.io",
      "integration_type": "service",
      "config_flow": true,
      "iot_class": "cloud_polling"
    },
    "toon": {
      "name": "Toon",
      "integration_type": "hub",
      "config_flow": true,
      "iot_class": "cloud_push"
    },
    "torque": {
      "name": "Torque",
      "integration_type": "hub",
      "config_flow": false,
      "iot_class": "local_push"
    },
    "totalconnect": {
      "name": "Total Connect",
      "integration_type": "hub",
      "config_flow": true,
      "iot_class": "cloud_polling"
    },
    "tplink": {
      "name": "TP-Link",
      "integrations": {
        "tplink": {
          "integration_type": "device",
          "config_flow": true,
          "iot_class": "local_polling",
          "name": "TP-Link Smart Home"
        },
        "tplink_omada": {
          "integration_type": "hub",
          "config_flow": true,
          "iot_class": "local_polling",
          "name": "TP-Link Omada"
        },
        "tplink_lte": {
          "integration_type": "hub",
          "config_flow": false,
          "iot_class": "local_polling",
          "name": "TP-Link LTE"
        },
        "tplink_tapo": {
          "integration_type": "virtual",
          "config_flow": false,
          "supported_by": "tplink",
          "name": "Tapo"
        }
      },
      "iot_standards": [
        "matter"
      ]
    },
    "traccar": {
      "name": "Traccar",
      "integrations": {
        "traccar": {
          "integration_type": "hub",
          "config_flow": true,
          "iot_class": "cloud_push",
          "name": "Traccar Client"
        },
        "traccar_server": {
          "integration_type": "hub",
          "config_flow": true,
          "iot_class": "local_push",
          "name": "Traccar Server"
        }
      }
    },
    "tractive": {
      "name": "Tractive",
      "integration_type": "device",
      "config_flow": true,
      "iot_class": "cloud_push"
    },
    "trafikverket": {
      "name": "Trafikverket",
      "integrations": {
        "trafikverket_camera": {
          "integration_type": "hub",
          "config_flow": true,
          "iot_class": "cloud_polling",
          "name": "Trafikverket Camera"
        },
        "trafikverket_ferry": {
          "integration_type": "hub",
          "config_flow": true,
          "iot_class": "cloud_polling",
          "name": "Trafikverket Ferry"
        },
        "trafikverket_train": {
          "integration_type": "hub",
          "config_flow": true,
          "iot_class": "cloud_polling",
          "name": "Trafikverket Train"
        },
        "trafikverket_weatherstation": {
          "integration_type": "hub",
          "config_flow": true,
          "iot_class": "cloud_polling",
          "name": "Trafikverket Weather Station"
        }
      }
    },
    "transmission": {
      "name": "Transmission",
      "integration_type": "service",
      "config_flow": true,
      "iot_class": "local_polling"
    },
    "transport_nsw": {
      "name": "Transport NSW",
      "integration_type": "hub",
      "config_flow": false,
      "iot_class": "cloud_polling"
    },
    "travisci": {
      "name": "Travis-CI",
      "integration_type": "hub",
      "config_flow": false,
      "iot_class": "cloud_polling"
    },
    "triggercmd": {
      "name": "TRIGGERcmd",
      "integration_type": "hub",
      "config_flow": true,
      "iot_class": "cloud_polling"
    },
    "tuya": {
      "name": "Tuya",
      "integration_type": "hub",
      "config_flow": true,
      "iot_class": "cloud_push"
    },
    "twentemilieu": {
      "name": "Twente Milieu",
      "integration_type": "service",
      "config_flow": true,
      "iot_class": "cloud_polling"
    },
    "twilio": {
      "name": "Twilio",
      "integrations": {
        "twilio": {
          "integration_type": "hub",
          "config_flow": true,
          "iot_class": "cloud_push",
          "name": "Twilio"
        },
        "twilio_call": {
          "integration_type": "hub",
          "config_flow": false,
          "iot_class": "cloud_push",
          "name": "Twilio Call"
        },
        "twilio_sms": {
          "integration_type": "hub",
          "config_flow": false,
          "iot_class": "cloud_push",
          "name": "Twilio SMS"
        }
      }
    },
    "twinkly": {
      "name": "Twinkly",
      "integration_type": "hub",
      "config_flow": true,
      "iot_class": "local_polling"
    },
    "twitch": {
      "name": "Twitch",
      "integration_type": "hub",
      "config_flow": true,
      "iot_class": "cloud_polling"
    },
    "twitter": {
      "name": "X",
      "integration_type": "hub",
      "config_flow": false,
      "iot_class": "cloud_push"
    },
    "u_tec": {
      "name": "U-tec",
      "integrations": {
        "ultraloq": {
          "integration_type": "virtual",
          "config_flow": false,
          "iot_standards": [
            "zwave"
          ],
          "name": "Ultraloq"
        }
      }
    },
    "ubiquiti": {
      "name": "Ubiquiti",
      "integrations": {
        "airos": {
          "integration_type": "device",
          "config_flow": true,
          "iot_class": "local_polling",
          "name": "Ubiquiti airOS"
        },
        "unifi": {
          "integration_type": "hub",
          "config_flow": true,
          "iot_class": "local_push",
          "name": "UniFi Network"
        },
        "unifi_direct": {
          "integration_type": "hub",
          "config_flow": false,
          "iot_class": "local_polling",
          "name": "UniFi AP"
        },
        "unifiled": {
          "integration_type": "hub",
          "config_flow": false,
          "iot_class": "local_polling",
          "name": "UniFi LED"
        },
        "unifiprotect": {
          "integration_type": "hub",
          "config_flow": true,
          "iot_class": "local_push",
          "name": "UniFi Protect"
        }
      }
    },
    "ubiwizz": {
      "name": "Ubiwizz",
      "integration_type": "virtual",
      "supported_by": "overkiz"
    },
    "ublockout": {
      "name": "Ublockout",
      "integration_type": "virtual",
      "supported_by": "motion_blinds"
    },
    "uk_transport": {
      "name": "UK Transport",
      "integration_type": "hub",
      "config_flow": false,
      "iot_class": "cloud_polling"
    },
    "ukraine_alarm": {
      "name": "Ukraine Alarm",
      "integration_type": "hub",
      "config_flow": true,
      "iot_class": "cloud_polling"
    },
    "universal": {
      "name": "Universal media player",
      "integration_type": "hub",
      "config_flow": false,
      "iot_class": "calculated"
    },
    "upb": {
      "name": "Universal Powerline Bus (UPB)",
      "integration_type": "hub",
      "config_flow": true,
      "iot_class": "local_push"
    },
    "upc_connect": {
      "name": "UPC Connect Box",
      "integration_type": "hub",
      "config_flow": false,
      "iot_class": "local_polling"
    },
    "upcloud": {
      "name": "UpCloud",
      "integration_type": "hub",
      "config_flow": true,
      "iot_class": "cloud_polling"
    },
    "upnp": {
      "name": "UPnP/IGD",
      "integration_type": "device",
      "config_flow": true,
      "iot_class": "local_polling"
    },
    "uprise_smart_shades": {
      "name": "Uprise Smart Shades",
      "integration_type": "virtual",
      "supported_by": "motion_blinds"
    },
    "uptime": {
      "integration_type": "service",
      "config_flow": true,
      "iot_class": "local_push",
      "single_config_entry": true
    },
    "uptime_kuma": {
      "name": "Uptime Kuma",
      "integration_type": "service",
      "config_flow": true,
      "iot_class": "cloud_polling"
    },
    "uptimerobot": {
      "name": "UptimeRobot",
      "integration_type": "hub",
      "config_flow": true,
      "iot_class": "cloud_polling"
    },
    "usgs_earthquakes_feed": {
      "name": "U.S. Geological Survey Earthquake Hazards (USGS)",
      "integration_type": "service",
      "config_flow": false,
      "iot_class": "cloud_polling"
    },
    "uvc": {
      "name": "Ubiquiti UniFi Video",
      "integration_type": "hub",
      "config_flow": false,
      "iot_class": "local_polling"
    },
    "v2c": {
      "name": "V2C",
      "integration_type": "hub",
      "config_flow": true,
      "iot_class": "local_polling"
    },
    "vagner_pool": {
      "name": "V\u00c1GNER POOL",
      "integration_type": "virtual",
      "supported_by": "pooldose"
    },
    "vallox": {
      "name": "Vallox",
      "integration_type": "hub",
      "config_flow": true,
      "iot_class": "local_polling"
    },
    "vasttrafik": {
      "name": "V\u00e4sttrafik",
      "integration_type": "hub",
      "config_flow": false,
      "iot_class": "cloud_polling"
    },
    "vegehub": {
      "integration_type": "hub",
      "config_flow": true,
      "iot_class": "local_push"
    },
    "velbus": {
      "name": "Velbus",
      "integration_type": "hub",
      "config_flow": true,
      "iot_class": "local_push"
    },
    "velux": {
      "name": "Velux",
      "integration_type": "hub",
      "config_flow": true,
      "iot_class": "local_polling"
    },
    "venstar": {
      "name": "Venstar",
      "integration_type": "hub",
      "config_flow": true,
      "iot_class": "local_polling"
    },
    "vera": {
      "name": "Vera",
      "integration_type": "hub",
      "config_flow": true,
      "iot_class": "local_polling"
    },
    "verisure": {
      "name": "Verisure",
      "integration_type": "hub",
      "config_flow": true,
      "iot_class": "cloud_polling"
    },
    "vermont_castings": {
      "name": "Vermont Castings",
      "integration_type": "virtual",
      "supported_by": "intellifire"
    },
    "versasense": {
      "name": "VersaSense",
      "integration_type": "hub",
      "config_flow": false,
      "iot_class": "local_polling"
    },
    "version": {
      "integration_type": "hub",
      "config_flow": true,
      "iot_class": "local_push"
    },
    "vesync": {
      "name": "VeSync",
      "integration_type": "hub",
      "config_flow": true,
      "iot_class": "cloud_polling"
    },
    "viaggiatreno": {
      "name": "Trenitalia ViaggiaTreno",
      "integration_type": "hub",
      "config_flow": false,
      "iot_class": "cloud_polling"
    },
    "vicare": {
      "name": "Viessmann ViCare",
      "integration_type": "hub",
      "config_flow": true,
      "iot_class": "cloud_polling"
    },
    "victron": {
      "name": "Victron",
      "integrations": {
        "victron_ble": {
          "integration_type": "device",
          "config_flow": true,
          "iot_class": "local_push",
          "name": "Victron BLE"
        },
        "victron_remote_monitoring": {
          "integration_type": "service",
          "config_flow": true,
          "iot_class": "cloud_polling",
          "name": "Victron Remote Monitoring"
        }
      }
    },
    "vilfo": {
      "name": "Vilfo Router",
      "integration_type": "hub",
      "config_flow": true,
      "iot_class": "local_polling"
    },
    "vivotek": {
      "name": "VIVOTEK",
      "integration_type": "hub",
      "config_flow": true,
      "iot_class": "local_polling"
    },
    "vizio": {
      "name": "VIZIO SmartCast",
      "integration_type": "device",
      "config_flow": true,
      "iot_class": "local_polling"
    },
    "vlc": {
      "name": "VideoLAN",
      "integrations": {
        "vlc": {
          "integration_type": "hub",
          "config_flow": false,
          "iot_class": "local_polling",
          "name": "VLC media player"
        },
        "vlc_telnet": {
          "integration_type": "hub",
          "config_flow": true,
          "iot_class": "local_polling",
          "name": "VLC media player via Telnet"
        }
      }
    },
    "vodafone_station": {
      "name": "Vodafone Station",
      "integration_type": "hub",
      "config_flow": true,
      "iot_class": "local_polling"
    },
    "voicerss": {
      "name": "VoiceRSS",
      "integration_type": "hub",
      "config_flow": false,
      "iot_class": "cloud_push"
    },
    "voip": {
      "name": "Voice over IP",
      "integration_type": "hub",
      "config_flow": true,
      "iot_class": "local_push"
    },
    "volkszaehler": {
      "name": "Volkszaehler",
      "integration_type": "hub",
      "config_flow": false,
      "iot_class": "local_polling"
    },
    "volumio": {
      "name": "Volumio",
      "integration_type": "hub",
      "config_flow": true,
      "iot_class": "local_polling"
    },
    "volvo": {
      "name": "Volvo",
      "integration_type": "device",
      "config_flow": true,
      "iot_class": "cloud_polling"
    },
    "volvooncall": {
      "name": "Volvo On Call",
      "integration_type": "hub",
      "config_flow": true,
      "iot_class": "cloud_polling"
    },
    "w800rf32": {
      "name": "WGL Designs W800RF32",
      "integration_type": "hub",
      "config_flow": false,
      "iot_class": "local_push"
    },
    "wake_on_lan": {
      "name": "Wake on LAN",
      "integration_type": "service",
      "config_flow": true,
      "iot_class": "local_push"
    },
    "wallbox": {
      "name": "Wallbox",
      "integration_type": "hub",
      "config_flow": true,
      "iot_class": "cloud_polling"
    },
    "waqi": {
      "name": "World Air Quality Index (WAQI)",
      "integration_type": "hub",
      "config_flow": true,
      "iot_class": "cloud_polling"
    },
    "waterfurnace": {
      "name": "WaterFurnace",
      "integration_type": "hub",
      "config_flow": false,
      "iot_class": "cloud_polling"
    },
    "watergate": {
      "name": "Watergate",
      "integration_type": "hub",
      "config_flow": true,
      "iot_class": "local_push"
    },
    "watson_tts": {
      "name": "IBM Watson TTS",
      "integration_type": "hub",
      "config_flow": false,
      "iot_class": "cloud_push"
    },
    "watttime": {
      "name": "WattTime",
      "integration_type": "service",
      "config_flow": true,
      "iot_class": "cloud_polling"
    },
    "waze_travel_time": {
      "integration_type": "hub",
      "config_flow": true,
      "iot_class": "cloud_polling"
    },
    "weatherflow": {
      "name": "WeatherFlow",
      "integrations": {
        "weatherflow": {
          "integration_type": "hub",
          "config_flow": true,
          "iot_class": "local_push",
          "name": "WeatherFlow"
        },
        "weatherflow_cloud": {
          "integration_type": "hub",
          "config_flow": true,
          "iot_class": "cloud_polling",
          "name": "WeatherflowCloud"
        }
      }
    },
    "webdav": {
      "name": "WebDAV",
      "integration_type": "service",
      "config_flow": true,
      "iot_class": "cloud_polling"
    },
    "webmin": {
      "name": "Webmin",
      "integration_type": "device",
      "config_flow": true,
      "iot_class": "local_polling"
    },
    "weheat": {
      "name": "Weheat",
      "integration_type": "hub",
      "config_flow": true,
      "iot_class": "cloud_polling"
    },
    "wemo": {
      "name": "Belkin WeMo",
      "integration_type": "hub",
      "config_flow": true,
      "iot_class": "local_push"
    },
    "whirlpool": {
      "name": "Whirlpool Appliances",
      "integration_type": "hub",
      "config_flow": true,
      "iot_class": "cloud_push"
    },
    "whisper": {
      "name": "Whisper",
      "integration_type": "virtual",
      "supported_by": "wyoming"
    },
    "whois": {
      "name": "Whois",
      "integration_type": "service",
      "config_flow": true,
      "iot_class": "cloud_polling"
    },
    "wiffi": {
      "name": "Wiffi",
      "integration_type": "hub",
      "config_flow": true,
      "iot_class": "local_push"
    },
    "wilight": {
      "name": "WiLight",
      "integration_type": "hub",
      "config_flow": true,
      "iot_class": "local_polling"
    },
    "wirelesstag": {
      "name": "Wireless Sensor Tags",
      "integration_type": "hub",
      "config_flow": false,
      "iot_class": "cloud_push"
    },
    "withings": {
      "name": "Withings",
      "integration_type": "hub",
      "config_flow": true,
      "iot_class": "cloud_push"
    },
    "wiz": {
      "name": "WiZ",
      "integration_type": "hub",
      "config_flow": true,
      "iot_class": "local_push"
    },
    "wled": {
      "name": "WLED",
      "integration_type": "device",
      "config_flow": true,
      "iot_class": "local_push"
    },
    "wmspro": {
      "name": "WMS WebControl pro",
      "integration_type": "hub",
      "config_flow": true,
      "iot_class": "local_polling"
    },
    "wolflink": {
      "name": "Wolf SmartSet Service",
      "integration_type": "hub",
      "config_flow": true,
      "iot_class": "cloud_polling"
    },
    "workday": {
      "integration_type": "hub",
      "config_flow": true,
      "iot_class": "local_polling"
    },
    "worldclock": {
      "name": "Worldclock",
      "integration_type": "hub",
      "config_flow": true,
      "iot_class": "local_push"
    },
    "worldtidesinfo": {
      "name": "World Tides",
      "integration_type": "hub",
      "config_flow": false,
      "iot_class": "cloud_polling"
    },
    "worxlandroid": {
      "name": "Worx Landroid",
      "integration_type": "hub",
      "config_flow": false,
      "iot_class": "local_polling"
    },
    "ws66i": {
      "name": "Soundavo WS66i 6-Zone Amplifier",
      "integration_type": "hub",
      "config_flow": true,
      "iot_class": "local_polling"
    },
    "wsdot": {
      "name": "Washington State Department of Transportation (WSDOT)",
      "integration_type": "hub",
      "config_flow": false,
      "iot_class": "cloud_polling"
    },
    "wyoming": {
      "name": "Wyoming Protocol",
      "integration_type": "service",
      "config_flow": true,
      "iot_class": "local_push"
    },
    "x10": {
      "name": "Heyu X10",
      "integration_type": "hub",
      "config_flow": false,
      "iot_class": "local_polling"
    },
    "xeoma": {
      "name": "Xeoma",
      "integration_type": "hub",
      "config_flow": false,
      "iot_class": "local_polling"
    },
    "xiaomi": {
      "name": "Xiaomi",
      "integrations": {
        "xiaomi_aqara": {
          "integration_type": "hub",
          "config_flow": true,
          "iot_class": "local_push",
          "name": "Xiaomi Gateway (Aqara)"
        },
        "xiaomi_ble": {
          "integration_type": "device",
          "config_flow": true,
          "iot_class": "local_push",
          "name": "Xiaomi BLE"
        },
        "xiaomi_miio": {
          "integration_type": "hub",
          "config_flow": true,
          "iot_class": "local_polling",
          "name": "Xiaomi Home"
        },
        "xiaomi_tv": {
          "integration_type": "hub",
          "config_flow": false,
          "iot_class": "assumed_state",
          "name": "Xiaomi TV"
        },
        "xiaomi": {
          "integration_type": "hub",
          "config_flow": false,
          "iot_class": "local_polling",
          "name": "Xiaomi"
        }
      }
    },
    "xmpp": {
      "name": "Jabber (XMPP)",
      "integration_type": "hub",
      "config_flow": false,
      "iot_class": "cloud_push"
    },
    "xs1": {
      "name": "EZcontrol XS1",
      "integration_type": "hub",
      "config_flow": false,
      "iot_class": "local_polling"
    },
    "yale": {
      "name": "Yale (non-US/Canada)",
      "integrations": {
        "yale": {
          "integration_type": "hub",
          "config_flow": true,
          "iot_class": "cloud_push",
          "name": "Yale Home"
        },
        "yalexs_ble": {
          "integration_type": "hub",
          "config_flow": true,
          "iot_class": "local_push",
          "name": "Yale Access Bluetooth"
        },
        "yale_smart_alarm": {
          "integration_type": "hub",
          "config_flow": true,
          "iot_class": "cloud_polling",
          "name": "Yale Smart Living"
        }
      }
    },
    "yale_august": {
      "name": "Yale August (US/Canada)",
      "integrations": {
        "august": {
          "integration_type": "hub",
          "config_flow": true,
          "iot_class": "cloud_push",
          "name": "August"
        },
        "august_ble": {
          "integration_type": "virtual",
          "config_flow": false,
          "supported_by": "yalexs_ble",
          "name": "August Bluetooth"
        }
      }
    },
    "yamaha": {
      "name": "Yamaha",
      "integrations": {
        "yamaha": {
          "integration_type": "hub",
          "config_flow": false,
          "iot_class": "local_polling",
          "name": "Yamaha Network Receivers"
        },
        "yamaha_musiccast": {
          "integration_type": "hub",
          "config_flow": true,
          "iot_class": "local_push",
          "name": "MusicCast"
        }
      }
    },
    "yandex": {
      "name": "Yandex",
      "integrations": {
        "yandex_transport": {
          "integration_type": "hub",
          "config_flow": false,
          "iot_class": "cloud_polling",
          "name": "Yandex Transport"
        },
        "yandextts": {
          "integration_type": "hub",
          "config_flow": false,
          "iot_class": "cloud_push",
          "name": "Yandex TTS"
        }
      }
    },
    "yardian": {
      "name": "Yardian",
      "integration_type": "hub",
      "config_flow": true,
      "iot_class": "local_polling"
    },
    "yeelight": {
      "name": "Yeelight",
      "integrations": {
        "yeelight": {
          "integration_type": "hub",
          "config_flow": true,
          "iot_class": "local_push",
          "name": "Yeelight"
        },
        "yeelightsunflower": {
          "integration_type": "hub",
          "config_flow": false,
          "iot_class": "local_polling",
          "name": "Yeelight Sunflower"
        }
      }
    },
    "yi": {
      "name": "Yi Home Cameras",
      "integration_type": "device",
      "config_flow": false,
      "iot_class": "local_polling"
    },
    "yolink": {
      "name": "YoLink",
      "integration_type": "hub",
      "config_flow": true,
      "iot_class": "cloud_push"
    },
    "youless": {
      "name": "YouLess",
      "integration_type": "hub",
      "config_flow": true,
      "iot_class": "local_polling"
    },
    "zabbix": {
      "name": "Zabbix",
      "integration_type": "hub",
      "config_flow": false,
      "iot_class": "local_polling"
    },
    "zamg": {
      "name": "GeoSphere Austria",
      "integration_type": "hub",
      "config_flow": true,
      "iot_class": "cloud_polling"
    },
    "zbox_hub": {
      "name": "Z-Box Hub",
      "integration_type": "virtual",
      "supported_by": "fibaro"
    },
    "zengge": {
      "name": "Zengge",
      "integration_type": "hub",
      "config_flow": false,
      "iot_class": "local_polling"
    },
    "zerproc": {
      "name": "Zerproc",
      "integration_type": "hub",
      "config_flow": true,
      "iot_class": "local_polling"
    },
    "zestimate": {
      "name": "Zestimate",
      "integration_type": "hub",
      "config_flow": false,
      "iot_class": "cloud_polling"
    },
    "zeversolar": {
      "name": "Zeversolar",
      "integration_type": "device",
      "config_flow": true,
      "iot_class": "local_polling"
    },
    "zha": {
      "name": "Zigbee Home Automation",
      "integration_type": "hub",
      "config_flow": true,
      "iot_class": "local_polling"
    },
    "zhong_hong": {
      "name": "ZhongHong",
      "integration_type": "hub",
      "config_flow": false,
      "iot_class": "local_push"
    },
    "ziggo_mediabox_xl": {
      "name": "Ziggo Mediabox XL",
      "integration_type": "hub",
      "config_flow": false,
      "iot_class": "local_polling"
    },
    "zimi": {
      "name": "zimi",
      "integration_type": "hub",
      "config_flow": true,
      "iot_class": "local_push"
    },
    "zodiac": {
      "integration_type": "hub",
      "config_flow": true,
      "iot_class": "calculated"
    },
    "zondergas": {
      "name": "ZonderGas",
      "integration_type": "virtual",
      "supported_by": "energyzero"
    },
    "zoneminder": {
      "name": "ZoneMinder",
      "integration_type": "hub",
      "config_flow": false,
      "iot_class": "local_polling"
    },
    "zooz": {
      "name": "Zooz",
      "iot_standards": [
        "zwave"
      ]
    },
    "zwave_js": {
      "name": "Z-Wave",
      "integration_type": "hub",
      "config_flow": true,
      "iot_class": "local_push"
    },
    "zwave_me": {
      "name": "Z-Wave.Me",
      "integration_type": "hub",
      "config_flow": true,
      "iot_class": "local_push"
    }
  },
  "helper": {
    "counter": {
      "integration_type": "helper",
      "config_flow": false
    },
    "derivative": {
      "integration_type": "helper",
      "config_flow": true,
      "iot_class": "calculated"
    },
    "filter": {
      "integration_type": "helper",
      "config_flow": true,
      "iot_class": "local_push"
    },
    "generic_hygrostat": {
      "integration_type": "helper",
      "config_flow": true,
      "iot_class": "local_polling"
    },
    "generic_thermostat": {
      "integration_type": "helper",
      "config_flow": true,
      "iot_class": "local_polling"
    },
    "group": {
      "integration_type": "helper",
      "config_flow": true,
      "iot_class": "calculated"
    },
    "history_stats": {
      "integration_type": "helper",
      "config_flow": true,
      "iot_class": "local_polling"
    },
    "input_boolean": {
      "integration_type": "helper",
      "config_flow": false
    },
    "input_button": {
      "integration_type": "helper",
      "config_flow": false
    },
    "input_datetime": {
      "integration_type": "helper",
      "config_flow": false
    },
    "input_number": {
      "integration_type": "helper",
      "config_flow": false
    },
    "input_select": {
      "integration_type": "helper",
      "config_flow": false
    },
    "input_text": {
      "integration_type": "helper",
      "config_flow": false
    },
    "integration": {
      "integration_type": "helper",
      "config_flow": true,
      "iot_class": "local_push"
    },
    "manual": {
      "name": "Manual Alarm Control Panel",
      "integration_type": "helper",
      "config_flow": false,
      "iot_class": "calculated"
    },
    "min_max": {
      "integration_type": "helper",
      "config_flow": true,
      "iot_class": "calculated"
    },
    "mold_indicator": {
      "integration_type": "helper",
      "config_flow": true,
      "iot_class": "calculated"
    },
    "random": {
      "integration_type": "helper",
      "config_flow": true,
      "iot_class": "calculated"
    },
    "schedule": {
      "integration_type": "helper",
      "config_flow": false
    },
    "statistics": {
      "integration_type": "helper",
      "config_flow": true,
      "iot_class": "local_polling"
    },
    "switch_as_x": {
      "integration_type": "helper",
      "config_flow": true,
      "iot_class": "calculated"
    },
    "template": {
      "name": "Template",
      "integration_type": "helper",
      "config_flow": true,
      "iot_class": "local_push"
    },
    "threshold": {
      "integration_type": "helper",
      "config_flow": true,
      "iot_class": "local_polling"
    },
    "timer": {
      "integration_type": "helper",
      "config_flow": false
    },
    "tod": {
      "integration_type": "helper",
      "config_flow": true,
      "iot_class": "calculated"
    },
    "trend": {
      "integration_type": "helper",
      "config_flow": true,
      "iot_class": "calculated"
    },
    "utility_meter": {
      "integration_type": "helper",
      "config_flow": true,
      "iot_class": "local_push"
    }
  },
  "translated_name": [
    "alert",
    "aurora",
    "cert_expiry",
    "counter",
    "cpuspeed",
    "demo",
    "derivative",
    "emulated_roku",
    "energenie_power_sockets",
    "filesize",
    "filter",
    "garages_amsterdam",
    "generic",
    "generic_hygrostat",
    "generic_thermostat",
    "google_travel_time",
    "group",
    "growatt_server",
    "history_stats",
    "holiday",
    "homekit_controller",
    "input_boolean",
    "input_button",
    "input_datetime",
    "input_number",
    "input_select",
    "input_text",
    "integration",
    "irm_kmi",
    "islamic_prayer_times",
    "local_calendar",
    "local_ip",
    "local_todo",
    "min_max",
    "mobile_app",
    "moehlenhoff_alpha2",
    "mold_indicator",
    "moon",
    "nextbus",
    "nmap_tracker",
    "plant",
    "proximity",
    "random",
    "remote_calendar",
    "rpi_power",
    "schedule",
    "season",
    "shopping_list",
    "statistics",
    "sun",
    "switch_as_x",
    "threshold",
    "time_date",
    "timer",
    "tod",
    "trend",
    "uptime",
    "utility_meter",
    "vegehub",
    "version",
    "waze_travel_time",
    "workday",
    "zodiac"
  ]
}<|MERGE_RESOLUTION|>--- conflicted
+++ resolved
@@ -1039,7 +1039,6 @@
     },
     "cloudflare": {
       "name": "Cloudflare",
-<<<<<<< HEAD
       "integrations": {
         "cloudflare": {
           "integration_type": "hub",
@@ -1054,12 +1053,6 @@
           "name": "Cloudflare R2"
         }
       }
-=======
-      "integration_type": "service",
-      "config_flow": true,
-      "iot_class": "cloud_push",
-      "single_config_entry": true
->>>>>>> d3fb7a7b
     },
     "cmus": {
       "name": "cmus",
