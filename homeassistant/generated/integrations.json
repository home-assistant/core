{
  "integration": {
    "3_day_blinds": {
      "name": "3 Day Blinds",
      "integration_type": "virtual",
      "supported_by": "motion_blinds"
    },
    "abode": {
      "name": "Abode",
      "integration_type": "hub",
      "config_flow": true,
      "iot_class": "cloud_push"
    },
    "accuweather": {
      "name": "AccuWeather",
      "integration_type": "service",
      "config_flow": true,
      "iot_class": "cloud_polling",
      "single_config_entry": true
    },
    "acer_projector": {
      "name": "Acer Projector",
      "integration_type": "hub",
      "config_flow": false,
      "iot_class": "local_polling"
    },
    "acmeda": {
      "name": "Rollease Acmeda Automate",
      "integration_type": "hub",
      "config_flow": true,
      "iot_class": "local_push"
    },
    "acomax": {
      "name": "Acomax",
      "integration_type": "virtual",
      "supported_by": "motion_blinds"
    },
    "actiontec": {
      "name": "Actiontec",
      "integration_type": "hub",
      "config_flow": false,
      "iot_class": "local_polling"
    },
    "adax": {
      "name": "Adax",
      "integration_type": "hub",
      "config_flow": true,
      "iot_class": "local_polling"
    },
    "adguard": {
      "name": "AdGuard Home",
      "integration_type": "service",
      "config_flow": true,
      "iot_class": "local_polling"
    },
    "ads": {
      "name": "ADS",
      "integration_type": "hub",
      "config_flow": false,
      "iot_class": "local_push"
    },
    "advantage_air": {
      "name": "Advantage Air",
      "integration_type": "hub",
      "config_flow": true,
      "iot_class": "local_polling"
    },
    "aemet": {
      "name": "AEMET OpenData",
      "integration_type": "hub",
      "config_flow": true,
      "iot_class": "cloud_polling"
    },
    "aep_ohio": {
      "name": "AEP Ohio",
      "integration_type": "virtual",
      "supported_by": "opower"
    },
    "aep_texas": {
      "name": "AEP Texas",
      "integration_type": "virtual",
      "supported_by": "opower"
    },
    "aftership": {
      "name": "AfterShip",
      "integration_type": "hub",
      "config_flow": true,
      "iot_class": "cloud_polling"
    },
    "agent_dvr": {
      "name": "Agent DVR",
      "integration_type": "hub",
      "config_flow": true,
      "iot_class": "local_polling"
    },
    "airgradient": {
      "name": "AirGradient",
      "integration_type": "device",
      "config_flow": true,
      "iot_class": "local_polling"
    },
    "airly": {
      "name": "Airly",
      "integration_type": "service",
      "config_flow": true,
      "iot_class": "cloud_polling"
    },
    "airnow": {
      "name": "AirNow",
      "integration_type": "hub",
      "config_flow": true,
      "iot_class": "cloud_polling"
    },
    "airq": {
      "name": "air-Q",
      "integration_type": "hub",
      "config_flow": true,
      "iot_class": "local_polling"
    },
    "airthings": {
      "name": "Airthings",
      "integrations": {
        "airthings": {
          "integration_type": "hub",
          "config_flow": true,
          "iot_class": "cloud_polling",
          "name": "Airthings"
        },
        "airthings_ble": {
          "integration_type": "hub",
          "config_flow": true,
          "iot_class": "local_polling",
          "name": "Airthings BLE"
        }
      }
    },
    "airtouch4": {
      "name": "AirTouch 4",
      "integration_type": "hub",
      "config_flow": true,
      "iot_class": "local_polling"
    },
    "airtouch5": {
      "name": "AirTouch 5",
      "integration_type": "hub",
      "config_flow": true,
      "iot_class": "local_push"
    },
    "airvisual": {
      "name": "AirVisual",
      "integrations": {
        "airvisual": {
          "integration_type": "service",
          "config_flow": true,
          "iot_class": "cloud_polling",
          "name": "AirVisual Cloud"
        },
        "airvisual_pro": {
          "integration_type": "device",
          "config_flow": true,
          "iot_class": "local_polling",
          "name": "AirVisual Pro"
        }
      }
    },
    "airzone": {
      "name": "Airzone",
      "integrations": {
        "airzone": {
          "integration_type": "hub",
          "config_flow": true,
          "iot_class": "local_polling",
          "name": "Airzone"
        },
        "airzone_cloud": {
          "integration_type": "hub",
          "config_flow": true,
          "iot_class": "cloud_push",
          "name": "Airzone Cloud"
        }
      }
    },
    "aladdin_connect": {
      "name": "Aladdin Connect",
      "integration_type": "hub",
      "config_flow": true,
      "iot_class": "cloud_polling"
    },
    "alarmdecoder": {
      "name": "AlarmDecoder",
      "integration_type": "device",
      "config_flow": true,
      "iot_class": "local_push"
    },
    "alert": {
      "integration_type": "hub",
      "config_flow": false,
      "iot_class": "local_push"
    },
    "alpha_vantage": {
      "name": "Alpha Vantage",
      "integration_type": "hub",
      "config_flow": false,
      "iot_class": "cloud_polling"
    },
    "amazon": {
      "name": "Amazon",
      "integrations": {
        "alexa": {
          "integration_type": "hub",
          "config_flow": false,
          "iot_class": "cloud_push",
          "name": "Amazon Alexa"
        },
        "amazon_polly": {
          "integration_type": "hub",
          "config_flow": false,
          "iot_class": "cloud_push",
          "name": "Amazon Polly"
        },
        "aws": {
          "integration_type": "hub",
          "config_flow": false,
          "iot_class": "cloud_push",
          "name": "Amazon Web Services (AWS)"
        },
        "fire_tv": {
          "integration_type": "virtual",
          "config_flow": false,
          "supported_by": "androidtv",
          "name": "Amazon Fire TV"
        },
        "route53": {
          "integration_type": "hub",
          "config_flow": false,
          "iot_class": "cloud_push",
          "name": "AWS Route53"
        }
      }
    },
    "amberelectric": {
      "name": "Amber Electric",
      "integration_type": "hub",
      "config_flow": true,
      "iot_class": "cloud_polling"
    },
    "ambient_weather": {
      "name": "Ambient Weather",
      "integrations": {
        "ambient_network": {
          "integration_type": "service",
          "config_flow": true,
          "iot_class": "cloud_polling",
          "name": "Ambient Weather Network"
        },
        "ambient_station": {
          "integration_type": "hub",
          "config_flow": true,
          "iot_class": "cloud_push",
          "name": "Ambient Weather Station"
        }
      }
    },
    "amcrest": {
      "name": "Amcrest",
      "integration_type": "hub",
      "config_flow": false,
      "iot_class": "local_polling"
    },
    "amp_motorization": {
      "name": "AMP Motorization",
      "integration_type": "virtual",
      "supported_by": "motion_blinds"
    },
    "ampio": {
      "name": "Ampio Smart Smog System",
      "integration_type": "hub",
      "config_flow": false,
      "iot_class": "cloud_polling"
    },
    "analytics_insights": {
      "name": "Home Assistant Analytics Insights",
      "integration_type": "service",
      "config_flow": true,
      "iot_class": "cloud_polling",
      "single_config_entry": true
    },
    "android_ip_webcam": {
      "name": "Android IP Webcam",
      "integration_type": "hub",
      "config_flow": true,
      "iot_class": "local_polling"
    },
    "androidtv": {
      "name": "Android Debug Bridge",
      "integration_type": "device",
      "config_flow": true,
      "iot_class": "local_polling"
    },
    "androidtv_remote": {
      "name": "Android TV Remote",
      "integration_type": "device",
      "config_flow": true,
      "iot_class": "local_push"
    },
    "anel_pwrctrl": {
      "name": "Anel NET-PwrCtrl",
      "integration_type": "hub",
      "config_flow": false,
      "iot_class": "local_polling"
    },
    "anova": {
      "name": "Anova",
      "integration_type": "hub",
      "config_flow": true,
      "iot_class": "cloud_push"
    },
    "anthemav": {
      "name": "Anthem A/V Receivers",
      "integration_type": "hub",
      "config_flow": true,
      "iot_class": "local_push"
    },
    "anwb_energie": {
      "name": "ANWB Energie",
      "integration_type": "virtual",
      "supported_by": "energyzero"
    },
    "aosmith": {
      "name": "A. O. Smith",
      "integration_type": "hub",
      "config_flow": true,
      "iot_class": "cloud_polling"
    },
    "apache_kafka": {
      "name": "Apache Kafka",
      "integration_type": "hub",
      "config_flow": false,
      "iot_class": "local_push"
    },
    "apcupsd": {
      "name": "APC UPS Daemon",
      "integration_type": "hub",
      "config_flow": true,
      "iot_class": "local_polling"
    },
    "appalachianpower": {
      "name": "Appalachian Power",
      "integration_type": "virtual",
      "supported_by": "opower"
    },
    "apple": {
      "name": "Apple",
      "integrations": {
        "apple_tv": {
          "integration_type": "hub",
          "config_flow": true,
          "iot_class": "local_push",
          "name": "Apple TV"
        },
        "homekit_controller": {
          "integration_type": "hub",
          "config_flow": true,
          "iot_class": "local_push"
        },
        "homekit": {
          "integration_type": "hub",
          "config_flow": true,
          "iot_class": "local_push",
          "name": "HomeKit Bridge"
        },
        "ibeacon": {
          "integration_type": "hub",
          "config_flow": true,
          "iot_class": "local_push",
          "name": "iBeacon Tracker"
        },
        "icloud": {
          "integration_type": "hub",
          "config_flow": true,
          "iot_class": "cloud_polling",
          "name": "Apple iCloud"
        },
        "itunes": {
          "integration_type": "hub",
          "config_flow": false,
          "iot_class": "local_polling",
          "name": "Apple iTunes"
        },
        "weatherkit": {
          "integration_type": "hub",
          "config_flow": true,
          "iot_class": "cloud_polling",
          "name": "Apple WeatherKit"
        }
      }
    },
    "apprise": {
      "name": "Apprise",
      "integration_type": "hub",
      "config_flow": false,
      "iot_class": "cloud_push"
    },
    "aprilaire": {
      "name": "Aprilaire",
      "integration_type": "device",
      "config_flow": true,
      "iot_class": "local_push"
    },
    "aprs": {
      "name": "APRS",
      "integration_type": "hub",
      "config_flow": false,
      "iot_class": "cloud_push"
    },
    "apsystems": {
      "name": "APsystems",
      "integration_type": "device",
      "config_flow": true,
      "iot_class": "local_polling"
    },
    "aquacell": {
      "name": "Aquacell",
      "integration_type": "device",
      "config_flow": true,
      "iot_class": "cloud_polling"
    },
    "aqualogic": {
      "name": "AquaLogic",
      "integration_type": "hub",
      "config_flow": false,
      "iot_class": "local_push"
    },
    "aquostv": {
      "name": "Sharp Aquos TV",
      "integration_type": "hub",
      "config_flow": false,
      "iot_class": "local_polling"
    },
    "aranet": {
      "name": "Aranet",
      "integration_type": "device",
      "config_flow": true,
      "iot_class": "local_push"
    },
    "arcam_fmj": {
      "name": "Arcam FMJ Receivers",
      "integration_type": "hub",
      "config_flow": true,
      "iot_class": "local_polling"
    },
    "arest": {
      "name": "aREST",
      "integration_type": "hub",
      "config_flow": false,
      "iot_class": "local_polling"
    },
    "arris_tg2492lg": {
      "name": "Arris TG2492LG",
      "integration_type": "hub",
      "config_flow": false,
      "iot_class": "local_polling"
    },
    "aruba": {
      "name": "Aruba",
      "integrations": {
        "aruba": {
          "integration_type": "hub",
          "config_flow": false,
          "iot_class": "local_polling",
          "name": "Aruba"
        },
        "cppm_tracker": {
          "integration_type": "hub",
          "config_flow": false,
          "iot_class": "local_polling",
          "name": "Aruba ClearPass"
        }
      }
    },
    "arve": {
      "name": "Arve",
      "integration_type": "hub",
      "config_flow": true,
      "iot_class": "cloud_polling"
    },
    "arwn": {
      "name": "Ambient Radio Weather Network",
      "integration_type": "hub",
      "config_flow": false,
      "iot_class": "local_polling"
    },
    "aseko_pool_live": {
      "name": "Aseko Pool Live",
      "integration_type": "hub",
      "config_flow": true,
      "iot_class": "cloud_polling"
    },
    "assist_pipeline": {
      "name": "Assist pipeline",
      "integration_type": "hub",
      "config_flow": false,
      "iot_class": "local_push"
    },
    "asterisk": {
      "name": "Asterisk",
      "integrations": {
        "asterisk_cdr": {
          "integration_type": "hub",
          "config_flow": false,
          "iot_class": "local_polling",
          "name": "Asterisk Call Detail Records"
        },
        "asterisk_mbox": {
          "integration_type": "hub",
          "config_flow": false,
          "iot_class": "local_push",
          "name": "Asterisk Voicemail"
        }
      }
    },
    "asuswrt": {
      "name": "ASUSWRT",
      "integration_type": "hub",
      "config_flow": true,
      "iot_class": "local_polling"
    },
    "atag": {
      "name": "Atag",
      "integration_type": "hub",
      "config_flow": true,
      "iot_class": "local_polling"
    },
    "aten_pe": {
      "name": "ATEN Rack PDU",
      "integration_type": "hub",
      "config_flow": false,
      "iot_class": "local_polling"
    },
    "atlanticcityelectric": {
      "name": "Atlantic City Electric",
      "integration_type": "virtual",
      "supported_by": "opower"
    },
    "atome": {
      "name": "Atome Linky",
      "integration_type": "hub",
      "config_flow": false,
      "iot_class": "cloud_polling"
    },
    "august": {
      "name": "August Home",
      "integrations": {
        "august": {
          "integration_type": "hub",
          "config_flow": true,
          "iot_class": "cloud_push",
          "name": "August"
        },
        "yalexs_ble": {
          "integration_type": "hub",
          "config_flow": true,
          "iot_class": "local_push",
          "name": "Yale Access Bluetooth"
        }
      }
    },
    "august_ble": {
      "name": "August Bluetooth",
      "integration_type": "virtual",
      "supported_by": "yalexs_ble"
    },
    "aurora": {
      "integration_type": "hub",
      "config_flow": true,
      "iot_class": "cloud_polling"
    },
    "aurora_abb_powerone": {
      "name": "Aurora ABB PowerOne Solar PV",
      "integration_type": "device",
      "config_flow": true,
      "iot_class": "local_polling"
    },
    "aussie_broadband": {
      "name": "Aussie Broadband",
      "integration_type": "hub",
      "config_flow": true,
      "iot_class": "cloud_polling"
    },
    "avion": {
      "name": "Avi-on",
      "integration_type": "hub",
      "config_flow": false,
      "iot_class": "assumed_state"
    },
    "awair": {
      "name": "Awair",
      "integration_type": "hub",
      "config_flow": true,
      "iot_class": "local_polling"
    },
    "axis": {
      "name": "Axis",
      "integration_type": "device",
      "config_flow": true,
      "iot_class": "local_push"
    },
    "azure_data_explorer": {
      "name": "Azure Data Explorer",
      "integration_type": "hub",
      "config_flow": true,
      "iot_class": "cloud_push"
    },
    "baf": {
      "name": "Big Ass Fans",
      "integration_type": "hub",
      "config_flow": true,
      "iot_class": "local_push"
    },
    "baidu": {
      "name": "Baidu",
      "integration_type": "hub",
      "config_flow": false,
      "iot_class": "cloud_push"
    },
    "balboa": {
      "name": "Balboa Spa Client",
      "integration_type": "hub",
      "config_flow": true,
      "iot_class": "local_push"
    },
    "bang_olufsen": {
      "name": "Bang & Olufsen",
      "integration_type": "device",
      "config_flow": true,
      "iot_class": "local_push"
    },
    "bayesian": {
      "name": "Bayesian",
      "integration_type": "hub",
      "config_flow": false,
      "iot_class": "local_polling"
    },
    "bbox": {
      "name": "Bbox",
      "integration_type": "hub",
      "config_flow": false,
      "iot_class": "local_polling"
    },
    "beewi_smartclim": {
      "name": "BeeWi SmartClim BLE sensor",
      "integration_type": "hub",
      "config_flow": false,
      "iot_class": "local_polling"
    },
    "bge": {
      "name": "Baltimore Gas and Electric (BGE)",
      "integration_type": "virtual",
      "supported_by": "opower"
    },
    "bitcoin": {
      "name": "Bitcoin",
      "integration_type": "hub",
      "config_flow": false,
      "iot_class": "cloud_polling"
    },
    "bizkaibus": {
      "name": "Bizkaibus",
      "integration_type": "hub",
      "config_flow": false,
      "iot_class": "cloud_polling"
    },
    "blackbird": {
      "name": "Monoprice Blackbird Matrix Switch",
      "integration_type": "hub",
      "config_flow": false,
      "iot_class": "local_polling"
    },
    "blebox": {
      "name": "BleBox devices",
      "integration_type": "hub",
      "config_flow": true,
      "iot_class": "local_polling"
    },
    "blink": {
      "name": "Blink",
      "integration_type": "hub",
      "config_flow": true,
      "iot_class": "cloud_polling"
    },
    "blinksticklight": {
      "name": "BlinkStick",
      "integration_type": "hub",
      "config_flow": false,
      "iot_class": "local_polling"
    },
    "bliss_automation": {
      "name": "Bliss Automation",
      "integration_type": "virtual",
      "supported_by": "motion_blinds"
    },
    "bloc_blinds": {
      "name": "Bloc Blinds",
      "integration_type": "virtual",
      "supported_by": "motion_blinds"
    },
    "blockchain": {
      "name": "Blockchain.com",
      "integration_type": "hub",
      "config_flow": false,
      "iot_class": "cloud_polling"
    },
    "bloomsky": {
      "name": "BloomSky",
      "integration_type": "hub",
      "config_flow": false,
      "iot_class": "cloud_polling"
    },
    "blue_current": {
      "name": "Blue Current",
      "integration_type": "hub",
      "config_flow": true,
      "iot_class": "cloud_push"
    },
    "bluemaestro": {
      "name": "BlueMaestro",
      "integration_type": "hub",
      "config_flow": true,
      "iot_class": "local_push"
    },
    "bluesound": {
      "name": "Bluesound",
      "integration_type": "hub",
      "config_flow": false,
      "iot_class": "local_polling"
    },
    "bluetooth": {
      "name": "Bluetooth",
      "integration_type": "hub",
      "config_flow": true,
      "iot_class": "local_push"
    },
    "bluetooth_le_tracker": {
      "name": "Bluetooth LE Tracker",
      "integration_type": "hub",
      "config_flow": false,
      "iot_class": "local_push"
    },
    "bluetooth_tracker": {
      "name": "Bluetooth Tracker",
      "integration_type": "hub",
      "config_flow": false,
      "iot_class": "local_polling"
    },
    "bmw_connected_drive": {
      "name": "BMW Connected Drive",
      "integration_type": "hub",
      "config_flow": true,
      "iot_class": "cloud_polling"
    },
    "bond": {
      "name": "Bond",
      "integration_type": "hub",
      "config_flow": true,
      "iot_class": "local_push"
    },
    "bosch_shc": {
      "name": "Bosch SHC",
      "integration_type": "hub",
      "config_flow": true,
      "iot_class": "local_push"
    },
    "brandt": {
      "name": "Brandt Smart Control",
      "integration_type": "virtual",
      "supported_by": "overkiz"
    },
    "brel_home": {
      "name": "Brel Home",
      "integration_type": "virtual",
      "supported_by": "motion_blinds"
    },
    "bring": {
      "name": "Bring!",
      "integration_type": "service",
      "config_flow": true,
      "iot_class": "cloud_polling"
    },
    "broadlink": {
      "name": "Broadlink",
      "integration_type": "hub",
      "config_flow": true,
      "iot_class": "local_polling"
    },
    "brother": {
      "name": "Brother Printer",
      "integration_type": "device",
      "config_flow": true,
      "iot_class": "local_polling"
    },
    "brottsplatskartan": {
      "name": "Brottsplatskartan",
      "integration_type": "hub",
      "config_flow": true,
      "iot_class": "cloud_polling"
    },
    "browser": {
      "name": "Browser",
      "integration_type": "hub",
      "config_flow": false,
      "iot_class": "local_push"
    },
    "brunt": {
      "name": "Brunt Blind Engine",
      "integration_type": "hub",
      "config_flow": true,
      "iot_class": "cloud_polling"
    },
    "bsblan": {
      "name": "BSB-Lan",
      "integration_type": "device",
      "config_flow": true,
      "iot_class": "local_polling"
    },
    "bswitch": {
      "name": "BSwitch",
      "integration_type": "virtual",
      "supported_by": "switchbee"
    },
    "bt_home_hub_5": {
      "name": "BT Home Hub 5",
      "integration_type": "hub",
      "config_flow": false,
      "iot_class": "local_polling"
    },
    "bt_smarthub": {
      "name": "BT Smart Hub",
      "integration_type": "hub",
      "config_flow": false,
      "iot_class": "local_polling"
    },
    "bthome": {
      "name": "BTHome",
      "integration_type": "hub",
      "config_flow": true,
      "iot_class": "local_push"
    },
    "bticino": {
      "name": "BTicino",
      "integration_type": "virtual",
      "supported_by": "netatmo"
    },
    "bubendorff": {
      "name": "Bubendorff",
      "integration_type": "virtual",
      "supported_by": "netatmo"
    },
    "buienradar": {
      "name": "Buienradar",
      "integration_type": "hub",
      "config_flow": true,
      "iot_class": "cloud_polling"
    },
    "caldav": {
      "name": "CalDAV",
      "integration_type": "hub",
      "config_flow": true,
      "iot_class": "cloud_polling"
    },
    "canary": {
      "name": "Canary",
      "integration_type": "hub",
      "config_flow": true,
      "iot_class": "cloud_polling"
    },
    "ccm15": {
      "name": "Midea ccm15 AC Controller",
      "integration_type": "hub",
      "config_flow": true,
      "iot_class": "local_polling"
    },
    "cert_expiry": {
      "integration_type": "hub",
      "config_flow": true,
      "iot_class": "cloud_polling"
    },
    "channels": {
      "name": "Channels",
      "integration_type": "hub",
      "config_flow": false,
      "iot_class": "local_polling"
    },
    "cisco": {
      "name": "Cisco",
      "integrations": {
        "cisco_ios": {
          "integration_type": "hub",
          "config_flow": false,
          "iot_class": "local_polling",
          "name": "Cisco IOS"
        },
        "cisco_mobility_express": {
          "integration_type": "hub",
          "config_flow": false,
          "iot_class": "local_polling",
          "name": "Cisco Mobility Express"
        },
        "cisco_webex_teams": {
          "integration_type": "hub",
          "config_flow": false,
          "iot_class": "cloud_push",
          "name": "Cisco Webex Teams"
        }
      }
    },
    "citybikes": {
      "name": "CityBikes",
      "integration_type": "hub",
      "config_flow": false,
      "iot_class": "cloud_polling"
    },
    "clementine": {
      "name": "Clementine Music Player",
      "integration_type": "hub",
      "config_flow": false,
      "iot_class": "local_polling"
    },
    "clickatell": {
      "name": "Clickatell",
      "integration_type": "hub",
      "config_flow": false,
      "iot_class": "cloud_push"
    },
    "clicksend": {
      "name": "ClickSend",
      "integrations": {
        "clicksend": {
          "integration_type": "hub",
          "config_flow": false,
          "iot_class": "cloud_push",
          "name": "ClickSend SMS"
        },
        "clicksend_tts": {
          "integration_type": "hub",
          "config_flow": false,
          "iot_class": "cloud_push",
          "name": "ClickSend TTS"
        }
      }
    },
    "cloudflare": {
      "name": "Cloudflare",
      "integration_type": "hub",
      "config_flow": true,
      "iot_class": "cloud_push"
    },
    "cmus": {
      "name": "cmus",
      "integration_type": "hub",
      "config_flow": false,
      "iot_class": "local_polling"
    },
    "co2signal": {
      "name": "Electricity Maps",
      "integration_type": "service",
      "config_flow": true,
      "iot_class": "cloud_polling"
    },
    "coautilities": {
      "name": "City of Austin Utilities",
      "integration_type": "virtual",
      "supported_by": "opower"
    },
    "coinbase": {
      "name": "Coinbase",
      "integration_type": "hub",
      "config_flow": true,
      "iot_class": "cloud_polling"
    },
    "color_extractor": {
      "name": "ColorExtractor",
      "integration_type": "hub",
      "config_flow": true,
      "single_config_entry": true
    },
    "comed": {
      "name": "Commonwealth Edison (ComEd)",
      "integration_type": "virtual",
      "supported_by": "opower"
    },
    "comed_hourly_pricing": {
      "name": "ComEd Hourly Pricing",
      "integration_type": "hub",
      "config_flow": false,
      "iot_class": "cloud_polling"
    },
    "comelit": {
      "name": "Comelit SimpleHome",
      "integration_type": "hub",
      "config_flow": true,
      "iot_class": "local_polling"
    },
    "comfoconnect": {
      "name": "Zehnder ComfoAir Q",
      "integration_type": "hub",
      "config_flow": false,
      "iot_class": "local_push"
    },
    "command_line": {
      "name": "Command Line",
      "integration_type": "hub",
      "config_flow": false,
      "iot_class": "local_polling"
    },
    "compensation": {
      "name": "Compensation",
      "integration_type": "hub",
      "config_flow": false,
      "iot_class": "calculated"
    },
    "concord232": {
      "name": "Concord232",
      "integration_type": "hub",
      "config_flow": false,
      "iot_class": "local_polling"
    },
    "coned": {
      "name": "Consolidated Edison (ConEd)",
      "integration_type": "virtual",
      "supported_by": "opower"
    },
    "control4": {
      "name": "Control4",
      "integration_type": "hub",
      "config_flow": true,
      "iot_class": "local_polling"
    },
    "coolmaster": {
      "name": "CoolMasterNet",
      "integration_type": "hub",
      "config_flow": true,
      "iot_class": "local_polling"
    },
    "cozytouch": {
      "name": "Atlantic Cozytouch",
      "integration_type": "virtual",
      "supported_by": "overkiz"
    },
    "cpuspeed": {
      "integration_type": "device",
      "config_flow": true,
      "iot_class": "local_push"
    },
    "cribl": {
      "name": "Cribl",
      "integration_type": "virtual",
      "supported_by": "splunk"
    },
    "crownstone": {
      "name": "Crownstone",
      "integration_type": "hub",
      "config_flow": true,
      "iot_class": "cloud_push"
    },
    "cups": {
      "name": "CUPS",
      "integration_type": "hub",
      "config_flow": false,
      "iot_class": "local_polling"
    },
    "currencylayer": {
      "name": "currencylayer",
      "integration_type": "hub",
      "config_flow": false,
      "iot_class": "cloud_polling"
    },
    "dacia": {
      "name": "Dacia",
      "integration_type": "virtual",
      "supported_by": "renault"
    },
    "daikin": {
      "name": "Daikin AC",
      "integration_type": "hub",
      "config_flow": true,
      "iot_class": "local_polling"
    },
    "danfoss_air": {
      "name": "Danfoss Air",
      "integration_type": "hub",
      "config_flow": false,
      "iot_class": "local_polling"
    },
    "datadog": {
      "name": "Datadog",
      "integration_type": "hub",
      "config_flow": false,
      "iot_class": "local_push"
    },
    "ddwrt": {
      "name": "DD-WRT",
      "integration_type": "hub",
      "config_flow": false,
      "iot_class": "local_polling"
    },
    "debugpy": {
      "name": "Remote Python Debugger",
      "integration_type": "service",
      "config_flow": false,
      "iot_class": "local_push"
    },
    "deconz": {
      "name": "deCONZ",
      "integration_type": "hub",
      "config_flow": true,
      "iot_class": "local_push"
    },
    "decora": {
      "name": "Leviton Decora",
      "integration_type": "hub",
      "config_flow": false,
      "iot_class": "local_polling"
    },
    "decora_wifi": {
      "name": "Leviton Decora Wi-Fi",
      "integration_type": "hub",
      "config_flow": false,
      "iot_class": "cloud_polling"
    },
    "delijn": {
      "name": "De Lijn",
      "integration_type": "hub",
      "config_flow": false,
      "iot_class": "cloud_polling"
    },
    "delmarva": {
      "name": "Delmarva Power",
      "integration_type": "virtual",
      "supported_by": "opower"
    },
    "deluge": {
      "name": "Deluge",
      "integration_type": "service",
      "config_flow": true,
      "iot_class": "local_polling"
    },
    "demo": {
      "integration_type": "hub",
      "config_flow": false,
      "iot_class": "calculated"
    },
    "denon": {
      "name": "Denon",
      "integrations": {
        "denon": {
          "integration_type": "hub",
          "config_flow": false,
          "iot_class": "local_polling",
          "name": "Denon Network Receivers"
        },
        "denonavr": {
          "integration_type": "hub",
          "config_flow": true,
          "iot_class": "local_push",
          "name": "Denon AVR Network Receivers"
        },
        "heos": {
          "integration_type": "hub",
          "config_flow": true,
          "iot_class": "local_push",
          "name": "Denon HEOS"
        }
      }
    },
    "devialet": {
      "name": "Devialet",
      "integration_type": "device",
      "config_flow": true,
      "iot_class": "local_polling"
    },
    "device_sun_light_trigger": {
      "name": "Presence-based Lights",
      "integration_type": "hub",
      "config_flow": false,
      "iot_class": "calculated"
    },
    "devolo": {
      "name": "devolo",
      "integrations": {
        "devolo_home_control": {
          "integration_type": "hub",
          "config_flow": true,
          "iot_class": "local_push",
          "name": "devolo Home Control"
        },
        "devolo_home_network": {
          "integration_type": "device",
          "config_flow": true,
          "iot_class": "local_polling",
          "name": "devolo Home Network"
        }
      },
      "iot_standards": [
        "zwave"
      ]
    },
    "dexcom": {
      "name": "Dexcom",
      "integration_type": "hub",
      "config_flow": true,
      "iot_class": "cloud_polling"
    },
    "diaz": {
      "name": "Diaz",
      "integration_type": "virtual",
      "supported_by": "motion_blinds"
    },
    "digital_loggers": {
      "name": "Digital Loggers",
      "integration_type": "virtual",
      "supported_by": "wemo"
    },
    "digital_ocean": {
      "name": "Digital Ocean",
      "integration_type": "hub",
      "config_flow": false,
      "iot_class": "local_polling"
    },
    "directv": {
      "name": "DirecTV",
      "integration_type": "hub",
      "config_flow": true,
      "iot_class": "local_polling"
    },
    "discogs": {
      "name": "Discogs",
      "integration_type": "hub",
      "config_flow": false,
      "iot_class": "cloud_polling"
    },
    "discord": {
      "name": "Discord",
      "integration_type": "service",
      "config_flow": true,
      "iot_class": "cloud_push"
    },
    "discovergy": {
      "name": "inexogy",
      "integration_type": "service",
      "config_flow": true,
      "iot_class": "cloud_polling"
    },
    "dlib_face_detect": {
      "name": "Dlib Face Detect",
      "integration_type": "hub",
      "config_flow": false,
      "iot_class": "local_push"
    },
    "dlib_face_identify": {
      "name": "Dlib Face Identify",
      "integration_type": "hub",
      "config_flow": false,
      "iot_class": "local_push"
    },
    "dlink": {
      "name": "D-Link Wi-Fi Smart Plugs",
      "integration_type": "device",
      "config_flow": true,
      "iot_class": "local_polling"
    },
    "dlna": {
      "name": "DLNA",
      "integrations": {
        "dlna_dmr": {
          "integration_type": "hub",
          "config_flow": true,
          "iot_class": "local_push",
          "name": "DLNA Digital Media Renderer"
        },
        "dlna_dms": {
          "integration_type": "hub",
          "config_flow": true,
          "iot_class": "local_polling",
          "name": "DLNA Digital Media Server"
        }
      }
    },
    "dnsip": {
      "name": "DNS IP",
      "integration_type": "hub",
      "config_flow": true,
      "iot_class": "cloud_polling"
    },
    "dominos": {
      "name": "Dominos Pizza",
      "integration_type": "hub",
      "config_flow": false,
      "iot_class": "cloud_polling"
    },
    "doods": {
      "name": "DOODS - Dedicated Open Object Detection Service",
      "integration_type": "hub",
      "config_flow": false,
      "iot_class": "local_polling"
    },
    "doorbird": {
      "name": "DoorBird",
      "integration_type": "hub",
      "config_flow": true,
      "iot_class": "local_push"
    },
    "dooya": {
      "name": "Dooya",
      "integration_type": "virtual",
      "supported_by": "motion_blinds"
    },
    "dormakaba_dkey": {
      "name": "Dormakaba dKey",
      "integration_type": "device",
      "config_flow": true,
      "iot_class": "local_polling"
    },
    "dovado": {
      "name": "Dovado",
      "integration_type": "hub",
      "config_flow": false,
      "iot_class": "local_polling"
    },
    "downloader": {
      "name": "Downloader",
      "integration_type": "hub",
      "config_flow": true,
      "single_config_entry": true
    },
    "dremel_3d_printer": {
      "name": "Dremel 3D Printer",
      "integration_type": "device",
      "config_flow": true,
      "iot_class": "local_polling"
    },
    "drop_connect": {
      "name": "DROP",
      "integration_type": "hub",
      "config_flow": true,
      "iot_class": "local_push"
    },
    "dsmr": {
      "name": "DSMR Slimme Meter",
      "integration_type": "hub",
      "config_flow": true,
      "iot_class": "local_push"
    },
    "dsmr_reader": {
      "name": "DSMR Reader",
      "integration_type": "hub",
      "config_flow": true,
      "iot_class": "local_push"
    },
    "dte_energy_bridge": {
      "name": "DTE Energy Bridge",
      "integration_type": "hub",
      "config_flow": false,
      "iot_class": "local_polling"
    },
    "dublin_bus_transport": {
      "name": "Dublin Bus",
      "integration_type": "hub",
      "config_flow": false,
      "iot_class": "cloud_polling"
    },
    "duckdns": {
      "name": "Duck DNS",
      "integration_type": "hub",
      "config_flow": false,
      "iot_class": "cloud_polling"
    },
    "dunehd": {
      "name": "Dune HD",
      "integration_type": "hub",
      "config_flow": true,
      "iot_class": "local_polling"
    },
    "duotecno": {
      "name": "Duotecno",
      "integration_type": "hub",
      "config_flow": true,
      "iot_class": "local_push"
    },
    "duquesne_light": {
      "name": "Duquesne Light",
      "integration_type": "virtual",
      "supported_by": "opower"
    },
    "dwd_weather_warnings": {
      "name": "Deutscher Wetterdienst (DWD) Weather Warnings",
      "integration_type": "service",
      "config_flow": true,
      "iot_class": "cloud_polling"
    },
    "dweet": {
      "name": "dweet.io",
      "integration_type": "hub",
      "config_flow": false,
      "iot_class": "cloud_polling"
    },
    "eafm": {
      "name": "Environment Agency Flood Gauges",
      "integration_type": "hub",
      "config_flow": true,
      "iot_class": "cloud_polling"
    },
    "eastron": {
      "name": "Eastron",
      "integration_type": "virtual",
      "supported_by": "homewizard"
    },
    "easyenergy": {
      "name": "easyEnergy",
      "integration_type": "hub",
      "config_flow": true,
      "iot_class": "cloud_polling"
    },
    "ebox": {
      "name": "EBox",
      "integration_type": "hub",
      "config_flow": false,
      "iot_class": "cloud_polling"
    },
    "ebusd": {
      "name": "ebusd",
      "integration_type": "hub",
      "config_flow": false,
      "iot_class": "local_polling"
    },
    "ecoal_boiler": {
      "name": "eSterownik eCoal.pl Boiler",
      "integration_type": "hub",
      "config_flow": false,
      "iot_class": "local_polling"
    },
    "ecobee": {
      "name": "ecobee",
      "integration_type": "hub",
      "config_flow": true,
      "iot_class": "cloud_polling"
    },
    "ecoforest": {
      "name": "Ecoforest",
      "integration_type": "hub",
      "config_flow": true,
      "iot_class": "local_polling"
    },
    "econet": {
      "name": "Rheem EcoNet Products",
      "integration_type": "hub",
      "config_flow": true,
      "iot_class": "cloud_push"
    },
    "ecovacs": {
      "name": "Ecovacs",
      "integration_type": "hub",
      "config_flow": true,
      "iot_class": "cloud_push"
    },
    "ecowitt": {
      "name": "Ecowitt",
      "integration_type": "hub",
      "config_flow": true,
      "iot_class": "local_push"
    },
    "eddystone_temperature": {
      "name": "Eddystone",
      "integration_type": "hub",
      "config_flow": false,
      "iot_class": "local_polling"
    },
    "edimax": {
      "name": "Edimax",
      "integration_type": "hub",
      "config_flow": false,
      "iot_class": "local_polling"
    },
    "edl21": {
      "name": "EDL21",
      "integration_type": "hub",
      "config_flow": true,
      "iot_class": "local_push"
    },
    "efergy": {
      "name": "Efergy",
      "integration_type": "hub",
      "config_flow": true,
      "iot_class": "cloud_polling"
    },
    "egardia": {
      "name": "Egardia",
      "integration_type": "hub",
      "config_flow": false,
      "iot_class": "local_polling"
    },
    "electrasmart": {
      "name": "Electra Smart",
      "integration_type": "hub",
      "config_flow": true,
      "iot_class": "cloud_polling"
    },
    "electric_kiwi": {
      "name": "Electric Kiwi",
      "integration_type": "hub",
      "config_flow": true,
      "iot_class": "cloud_polling"
    },
    "elgato": {
      "name": "Elgato",
      "integrations": {
        "avea": {
          "integration_type": "hub",
          "config_flow": false,
          "iot_class": "local_polling",
          "name": "Elgato Avea"
        },
        "elgato": {
          "integration_type": "device",
          "config_flow": true,
          "iot_class": "local_polling",
          "name": "Elgato Light"
        }
      }
    },
    "eliqonline": {
      "name": "Eliqonline",
      "integration_type": "hub",
      "config_flow": false,
      "iot_class": "cloud_polling"
    },
    "elkm1": {
      "name": "Elk-M1 Control",
      "integration_type": "hub",
      "config_flow": true,
      "iot_class": "local_push"
    },
    "elmax": {
      "name": "Elmax",
      "integration_type": "hub",
      "config_flow": true,
      "iot_class": "cloud_polling"
    },
    "elv": {
      "name": "ELV PCA",
      "integration_type": "hub",
      "config_flow": false,
      "iot_class": "local_polling"
    },
    "elvia": {
      "name": "Elvia",
      "integration_type": "hub",
      "config_flow": true,
      "iot_class": "cloud_polling"
    },
    "emby": {
      "name": "Emby",
      "integration_type": "hub",
      "config_flow": false,
      "iot_class": "local_push"
    },
    "emoncms": {
      "name": "emoncms",
      "integrations": {
        "emoncms": {
          "integration_type": "hub",
          "config_flow": false,
          "iot_class": "local_polling",
          "name": "Emoncms"
        },
        "emoncms_history": {
          "integration_type": "hub",
          "config_flow": false,
          "iot_class": "local_polling",
          "name": "Emoncms History"
        }
      }
    },
    "emonitor": {
      "name": "SiteSage Emonitor",
      "integration_type": "hub",
      "config_flow": true,
      "iot_class": "local_polling"
    },
    "emulated_hue": {
      "name": "Emulated Hue",
      "integration_type": "hub",
      "config_flow": false,
      "iot_class": "local_push"
    },
    "emulated_kasa": {
      "name": "Emulated Kasa",
      "integration_type": "hub",
      "config_flow": false,
      "iot_class": "local_push"
    },
    "emulated_roku": {
      "integration_type": "hub",
      "config_flow": true,
      "iot_class": "local_push"
    },
    "energenie_power_sockets": {
      "integration_type": "device",
      "config_flow": true,
      "iot_class": "local_polling"
    },
    "energie_vanons": {
      "name": "Energie VanOns",
      "integration_type": "virtual",
      "supported_by": "energyzero"
    },
    "energyzero": {
      "name": "EnergyZero",
      "integration_type": "hub",
      "config_flow": true,
      "iot_class": "cloud_polling"
    },
    "enigma2": {
      "name": "Enigma2 (OpenWebif)",
      "integration_type": "device",
      "config_flow": true,
      "iot_class": "local_polling"
    },
    "enmax": {
      "name": "Enmax Energy",
      "integration_type": "virtual",
      "supported_by": "opower"
    },
    "enocean": {
      "name": "EnOcean",
      "integration_type": "hub",
      "config_flow": true,
      "iot_class": "local_push"
    },
    "enphase_envoy": {
      "name": "Enphase Envoy",
      "integration_type": "hub",
      "config_flow": true,
      "iot_class": "local_polling"
    },
    "entur_public_transport": {
      "name": "Entur",
      "integration_type": "hub",
      "config_flow": false,
      "iot_class": "cloud_polling"
    },
    "environment_canada": {
      "name": "Environment Canada",
      "integration_type": "hub",
      "config_flow": true,
      "iot_class": "cloud_polling"
    },
    "envisalink": {
      "name": "Envisalink",
      "integration_type": "hub",
      "config_flow": false,
      "iot_class": "local_push"
    },
    "ephember": {
      "name": "EPH Controls",
      "integration_type": "hub",
      "config_flow": false,
      "iot_class": "local_polling"
    },
    "epic_games_store": {
      "name": "Epic Games Store",
      "integration_type": "service",
      "config_flow": true,
      "iot_class": "cloud_polling"
    },
    "epion": {
      "name": "Epion",
      "integration_type": "hub",
      "config_flow": true,
      "iot_class": "cloud_polling"
    },
    "epson": {
      "name": "Epson",
      "integration_type": "hub",
      "config_flow": true,
      "iot_class": "local_polling"
    },
    "eq3": {
      "name": "eQ-3",
      "integrations": {
        "maxcube": {
          "integration_type": "hub",
          "config_flow": false,
          "iot_class": "local_polling",
          "name": "eQ-3 MAX!"
        },
        "eq3btsmart": {
          "integration_type": "device",
          "config_flow": true,
          "iot_class": "local_polling",
          "name": "eQ-3 Bluetooth Smart Thermostats"
        }
      }
    },
    "escea": {
      "name": "Escea",
      "integration_type": "hub",
      "config_flow": true,
      "iot_class": "local_push"
    },
    "esera_onewire": {
      "name": "ESERA 1-Wire",
      "integration_type": "virtual",
      "supported_by": "onewire"
    },
    "esphome": {
      "name": "ESPHome",
      "integration_type": "device",
      "config_flow": true,
      "iot_class": "local_push"
    },
    "etherscan": {
      "name": "Etherscan",
      "integration_type": "hub",
      "config_flow": false,
      "iot_class": "cloud_polling"
    },
    "eufy": {
      "name": "eufy",
      "integrations": {
        "eufy": {
          "integration_type": "hub",
          "config_flow": false,
          "iot_class": "local_polling",
          "name": "EufyHome"
        },
        "eufylife_ble": {
          "integration_type": "device",
          "config_flow": true,
          "iot_class": "local_push",
          "name": "EufyLife"
        }
      }
    },
    "evergy": {
      "name": "Evergy",
      "integration_type": "virtual",
      "supported_by": "opower"
    },
    "everlights": {
      "name": "EverLights",
      "integration_type": "hub",
      "config_flow": false,
      "iot_class": "local_polling"
    },
    "evil_genius_labs": {
      "name": "Evil Genius Labs",
      "integration_type": "hub",
      "config_flow": true,
      "iot_class": "local_polling"
    },
    "ezviz": {
      "name": "EZVIZ",
      "integration_type": "hub",
      "config_flow": true,
      "iot_class": "cloud_polling"
    },
    "faa_delays": {
      "name": "FAA Delays",
      "integration_type": "hub",
      "config_flow": true,
      "iot_class": "cloud_polling"
    },
    "facebook": {
      "name": "Facebook Messenger",
      "integration_type": "hub",
      "config_flow": false,
      "iot_class": "cloud_push"
    },
    "fail2ban": {
      "name": "Fail2Ban",
      "integration_type": "hub",
      "config_flow": false,
      "iot_class": "local_polling"
    },
    "fastdotcom": {
      "name": "Fast.com",
      "integration_type": "hub",
      "config_flow": true,
      "iot_class": "cloud_polling",
      "single_config_entry": true
    },
    "feedreader": {
      "name": "Feedreader",
      "integration_type": "hub",
      "config_flow": true,
      "iot_class": "cloud_polling"
    },
    "ffmpeg": {
      "name": "FFmpeg",
      "integrations": {
        "ffmpeg": {
          "integration_type": "hub",
          "config_flow": false,
          "name": "FFmpeg"
        },
        "ffmpeg_motion": {
          "integration_type": "hub",
          "config_flow": false,
          "iot_class": "calculated",
          "name": "FFmpeg Motion"
        },
        "ffmpeg_noise": {
          "integration_type": "hub",
          "config_flow": false,
          "iot_class": "calculated",
          "name": "FFmpeg Noise"
        }
      }
    },
    "fibaro": {
      "name": "Fibaro",
      "integration_type": "hub",
      "config_flow": true,
      "iot_class": "local_push"
    },
    "fido": {
      "name": "Fido",
      "integration_type": "hub",
      "config_flow": false,
      "iot_class": "cloud_polling"
    },
    "file": {
      "name": "File",
      "integration_type": "hub",
      "config_flow": true,
      "iot_class": "local_polling"
    },
    "filesize": {
      "integration_type": "hub",
      "config_flow": true,
      "iot_class": "local_polling"
    },
    "filter": {
      "name": "Filter",
      "integration_type": "hub",
      "config_flow": false,
      "iot_class": "local_push"
    },
    "fints": {
      "name": "FinTS",
      "integration_type": "service",
      "config_flow": false,
      "iot_class": "cloud_polling"
    },
    "fireservicerota": {
      "name": "FireServiceRota",
      "integration_type": "hub",
      "config_flow": true,
      "iot_class": "cloud_polling"
    },
    "firmata": {
      "name": "Firmata",
      "integration_type": "hub",
      "config_flow": false,
      "iot_class": "local_push"
    },
    "fitbit": {
      "name": "Fitbit",
      "integration_type": "hub",
      "config_flow": true,
      "iot_class": "cloud_polling"
    },
    "fivem": {
      "name": "FiveM",
      "integration_type": "hub",
      "config_flow": true,
      "iot_class": "local_polling"
    },
    "fixer": {
      "name": "Fixer",
      "integration_type": "hub",
      "config_flow": false,
      "iot_class": "cloud_polling"
    },
    "fjaraskupan": {
      "name": "Fj\u00e4r\u00e5skupan",
      "integration_type": "hub",
      "config_flow": true,
      "iot_class": "local_polling"
    },
    "fleetgo": {
      "name": "FleetGO",
      "integration_type": "hub",
      "config_flow": false,
      "iot_class": "cloud_polling"
    },
    "flexit": {
      "name": "Flexit",
      "integrations": {
        "flexit": {
          "integration_type": "hub",
          "config_flow": false,
          "iot_class": "local_polling",
          "name": "Flexit"
        },
        "flexit_bacnet": {
          "integration_type": "device",
          "config_flow": true,
          "iot_class": "local_polling",
          "name": "Flexit Nordic (BACnet)"
        }
      }
    },
    "flexom": {
      "name": "Bouygues Flexom",
      "integration_type": "virtual",
      "supported_by": "overkiz"
    },
    "flic": {
      "name": "Flic",
      "integration_type": "hub",
      "config_flow": false,
      "iot_class": "local_push"
    },
    "flick_electric": {
      "name": "Flick Electric",
      "integration_type": "service",
      "config_flow": true,
      "iot_class": "cloud_polling"
    },
    "flipr": {
      "name": "Flipr",
      "integration_type": "hub",
      "config_flow": true,
      "iot_class": "cloud_polling"
    },
    "flo": {
      "name": "Flo",
      "integration_type": "hub",
      "config_flow": true,
      "iot_class": "cloud_polling"
    },
    "flock": {
      "name": "Flock",
      "integration_type": "hub",
      "config_flow": false,
      "iot_class": "cloud_push"
    },
    "flume": {
      "name": "Flume",
      "integration_type": "hub",
      "config_flow": true,
      "iot_class": "cloud_polling"
    },
    "flux": {
      "name": "Flux",
      "integration_type": "hub",
      "config_flow": false,
      "iot_class": "calculated"
    },
    "flux_led": {
      "name": "Magic Home",
      "integration_type": "hub",
      "config_flow": true,
      "iot_class": "local_push"
    },
    "folder": {
      "name": "Folder",
      "integration_type": "hub",
      "config_flow": false,
      "iot_class": "local_polling"
    },
    "folder_watcher": {
      "name": "Folder Watcher",
      "integration_type": "hub",
      "config_flow": true,
      "iot_class": "local_polling"
    },
    "foobot": {
      "name": "Foobot",
      "integration_type": "hub",
      "config_flow": false,
      "iot_class": "cloud_polling"
    },
    "forecast_solar": {
      "name": "Forecast.Solar",
      "integration_type": "service",
      "config_flow": true,
      "iot_class": "cloud_polling"
    },
    "forked_daapd": {
      "name": "OwnTone",
      "integration_type": "hub",
      "config_flow": true,
      "iot_class": "local_push"
    },
    "fortios": {
      "name": "FortiOS",
      "integration_type": "hub",
      "config_flow": false,
      "iot_class": "local_polling"
    },
    "foscam": {
      "name": "Foscam",
      "integration_type": "hub",
      "config_flow": true,
      "iot_class": "local_polling"
    },
    "foursquare": {
      "name": "Foursquare",
      "integration_type": "hub",
      "config_flow": false,
      "iot_class": "cloud_push"
    },
    "free_mobile": {
      "name": "Free Mobile",
      "integration_type": "hub",
      "config_flow": false,
      "iot_class": "cloud_push"
    },
    "freebox": {
      "name": "Freebox",
      "integration_type": "hub",
      "config_flow": true,
      "iot_class": "local_polling"
    },
    "freedns": {
      "name": "FreeDNS",
      "integration_type": "hub",
      "config_flow": false,
      "iot_class": "cloud_push"
    },
    "freedompro": {
      "name": "Freedompro",
      "integration_type": "hub",
      "config_flow": true,
      "iot_class": "cloud_polling"
    },
    "fritzbox": {
      "name": "FRITZ!Box",
      "integrations": {
        "fritz": {
          "integration_type": "hub",
          "config_flow": true,
          "iot_class": "local_polling",
          "name": "AVM FRITZ!Box Tools"
        },
        "fritzbox": {
          "integration_type": "hub",
          "config_flow": true,
          "iot_class": "local_polling",
          "name": "AVM FRITZ!SmartHome"
        },
        "fritzbox_callmonitor": {
          "integration_type": "device",
          "config_flow": true,
          "iot_class": "local_polling",
          "name": "AVM FRITZ!Box Call Monitor"
        }
      }
    },
    "fronius": {
      "name": "Fronius",
      "integration_type": "hub",
      "config_flow": true,
      "iot_class": "local_polling"
    },
    "frontier_silicon": {
      "name": "Frontier Silicon",
      "integration_type": "hub",
      "config_flow": true,
      "iot_class": "local_polling"
    },
    "fujitsu_anywair": {
      "name": "Fujitsu anywAIR",
      "integration_type": "virtual",
      "supported_by": "advantage_air"
    },
    "fully_kiosk": {
      "name": "Fully Kiosk Browser",
      "integration_type": "hub",
      "config_flow": true,
      "iot_class": "local_polling"
    },
    "futurenow": {
      "name": "P5 FutureNow",
      "integration_type": "hub",
      "config_flow": false,
      "iot_class": "local_polling"
    },
    "fyta": {
      "name": "FYTA",
      "integration_type": "hub",
      "config_flow": true,
      "iot_class": "cloud_polling"
    },
    "garadget": {
      "name": "Garadget",
      "integration_type": "hub",
      "config_flow": false,
      "iot_class": "cloud_polling"
    },
    "garages_amsterdam": {
      "integration_type": "hub",
      "config_flow": true,
      "iot_class": "cloud_polling"
    },
    "gardena_bluetooth": {
      "name": "Gardena Bluetooth",
      "integration_type": "hub",
      "config_flow": true,
      "iot_class": "local_polling"
    },
    "gaviota": {
      "name": "Gaviota",
      "integration_type": "virtual",
      "supported_by": "motion_blinds"
    },
    "gdacs": {
      "name": "Global Disaster Alert and Coordination System (GDACS)",
      "integration_type": "service",
      "config_flow": true,
      "iot_class": "cloud_polling"
    },
    "generic": {
      "integration_type": "device",
      "config_flow": true,
      "iot_class": "local_push"
    },
    "geniushub": {
      "name": "Genius Hub",
      "integration_type": "hub",
      "config_flow": false,
      "iot_class": "local_polling"
    },
    "geo_json_events": {
      "name": "GeoJSON",
      "integration_type": "service",
      "config_flow": true,
      "iot_class": "cloud_polling"
    },
    "geo_rss_events": {
      "name": "GeoRSS",
      "integration_type": "hub",
      "config_flow": false,
      "iot_class": "cloud_polling"
    },
    "geocaching": {
      "name": "Geocaching",
      "integration_type": "hub",
      "config_flow": true,
      "iot_class": "cloud_polling"
    },
    "geofency": {
      "name": "Geofency",
      "integration_type": "hub",
      "config_flow": true,
      "iot_class": "cloud_push"
    },
    "geonet": {
      "name": "GeoNet",
      "integrations": {
        "geonetnz_quakes": {
          "integration_type": "service",
          "config_flow": true,
          "iot_class": "cloud_polling",
          "name": "GeoNet NZ Quakes"
        },
        "geonetnz_volcano": {
          "integration_type": "service",
          "config_flow": true,
          "iot_class": "cloud_polling",
          "name": "GeoNet NZ Volcano"
        }
      }
    },
    "gios": {
      "name": "GIO\u015a",
      "integration_type": "service",
      "config_flow": true,
      "iot_class": "cloud_polling"
    },
    "github": {
      "name": "GitHub",
      "integration_type": "hub",
      "config_flow": true,
      "iot_class": "cloud_polling"
    },
    "gitlab_ci": {
      "name": "GitLab-CI",
      "integration_type": "hub",
      "config_flow": false,
      "iot_class": "cloud_polling"
    },
    "gitter": {
      "name": "Gitter",
      "integration_type": "hub",
      "config_flow": false,
      "iot_class": "cloud_polling"
    },
    "glances": {
      "name": "Glances",
      "integration_type": "hub",
      "config_flow": true,
      "iot_class": "local_polling"
    },
    "globalcache": {
      "name": "Global Cach\u00e9",
      "integrations": {
        "gc100": {
          "integration_type": "hub",
          "config_flow": false,
          "iot_class": "local_polling",
          "name": "Global Cach\u00e9 GC-100"
        },
        "itach": {
          "integration_type": "hub",
          "config_flow": false,
          "iot_class": "assumed_state",
          "name": "Global Cach\u00e9 iTach TCP/IP to IR"
        }
      }
    },
    "goalzero": {
      "name": "Goal Zero Yeti",
      "integration_type": "device",
      "config_flow": true,
      "iot_class": "local_polling"
    },
    "gogogate2": {
      "name": "Gogogate2 and ismartgate",
      "integration_type": "hub",
      "config_flow": true,
      "iot_class": "local_polling"
    },
    "goodwe": {
      "name": "GoodWe Inverter",
      "integration_type": "hub",
      "config_flow": true,
      "iot_class": "local_polling"
    },
    "google": {
      "name": "Google",
      "integrations": {
        "google_assistant": {
          "integration_type": "hub",
          "config_flow": false,
          "iot_class": "cloud_push",
          "name": "Google Assistant"
        },
        "google_assistant_sdk": {
          "integration_type": "service",
          "config_flow": true,
          "iot_class": "cloud_polling",
          "name": "Google Assistant SDK"
        },
        "google_cloud": {
          "integration_type": "hub",
          "config_flow": false,
          "iot_class": "cloud_push",
          "name": "Google Cloud Platform"
        },
        "google_domains": {
          "integration_type": "hub",
          "config_flow": false,
          "iot_class": "cloud_polling",
          "name": "Google Domains"
        },
        "google_generative_ai_conversation": {
          "integration_type": "service",
          "config_flow": true,
          "iot_class": "cloud_polling",
          "name": "Google Generative AI"
        },
        "google_mail": {
          "integration_type": "service",
          "config_flow": true,
          "iot_class": "cloud_polling",
          "name": "Google Mail"
        },
        "google_maps": {
          "integration_type": "hub",
          "config_flow": false,
          "iot_class": "cloud_polling",
          "name": "Google Maps"
        },
        "google_pubsub": {
          "integration_type": "hub",
          "config_flow": false,
          "iot_class": "cloud_push",
          "name": "Google Pub/Sub"
        },
        "google_sheets": {
          "integration_type": "service",
          "config_flow": true,
          "iot_class": "cloud_polling",
          "name": "Google Sheets"
        },
        "google_tasks": {
          "integration_type": "hub",
          "config_flow": true,
          "iot_class": "cloud_polling",
          "name": "Google Tasks"
        },
        "google_translate": {
          "integration_type": "hub",
          "config_flow": true,
          "iot_class": "cloud_push",
          "name": "Google Translate text-to-speech"
        },
        "google_travel_time": {
          "integration_type": "hub",
          "config_flow": true,
          "iot_class": "cloud_polling"
        },
        "google_wifi": {
          "integration_type": "hub",
          "config_flow": false,
          "iot_class": "local_polling",
          "name": "Google Wifi"
        },
        "google": {
          "integration_type": "hub",
          "config_flow": true,
          "iot_class": "cloud_polling",
          "name": "Google Calendar"
        },
        "nest": {
          "integration_type": "hub",
          "config_flow": true,
          "iot_class": "cloud_push",
          "name": "Google Nest"
        },
        "cast": {
          "integration_type": "hub",
          "config_flow": true,
          "iot_class": "local_polling",
          "name": "Google Cast"
        },
        "dialogflow": {
          "integration_type": "hub",
          "config_flow": true,
          "iot_class": "cloud_push",
          "name": "Dialogflow"
        },
        "youtube": {
          "integration_type": "service",
          "config_flow": true,
          "iot_class": "cloud_polling",
          "name": "YouTube"
        }
      }
    },
    "govee": {
      "name": "Govee",
      "integrations": {
        "govee_ble": {
          "integration_type": "hub",
          "config_flow": true,
          "iot_class": "local_push",
          "name": "Govee Bluetooth"
        },
        "govee_light_local": {
          "integration_type": "hub",
          "config_flow": true,
          "iot_class": "local_push",
          "name": "Govee lights local"
        }
      }
    },
    "gpsd": {
      "name": "GPSD",
      "integration_type": "hub",
      "config_flow": true,
      "iot_class": "local_polling"
    },
    "gpslogger": {
      "name": "GPSLogger",
      "integration_type": "hub",
      "config_flow": true,
      "iot_class": "cloud_push"
    },
    "graphite": {
      "name": "Graphite",
      "integration_type": "hub",
      "config_flow": false,
      "iot_class": "local_push"
    },
    "gree": {
      "name": "Gree Climate",
      "integration_type": "hub",
      "config_flow": true,
      "iot_class": "local_polling"
    },
    "greeneye_monitor": {
      "name": "GreenEye Monitor (GEM)",
      "integration_type": "hub",
      "config_flow": false,
      "iot_class": "local_push"
    },
    "greenwave": {
      "name": "Greenwave Reality",
      "integration_type": "hub",
      "config_flow": false,
      "iot_class": "local_polling"
    },
    "growatt_server": {
      "integration_type": "hub",
      "config_flow": true,
      "iot_class": "cloud_polling"
    },
    "gstreamer": {
      "name": "GStreamer",
      "integration_type": "hub",
      "config_flow": false,
      "iot_class": "local_push"
    },
    "gtfs": {
      "name": "General Transit Feed Specification (GTFS)",
      "integration_type": "hub",
      "config_flow": false,
      "iot_class": "local_polling"
    },
    "guardian": {
      "name": "Elexa Guardian",
      "integration_type": "device",
      "config_flow": true,
      "iot_class": "local_polling"
    },
    "habitica": {
      "name": "Habitica",
      "integration_type": "hub",
      "config_flow": true,
      "iot_class": "cloud_polling"
    },
    "harman_kardon_avr": {
      "name": "Harman Kardon AVR",
      "integration_type": "hub",
      "config_flow": false,
      "iot_class": "local_polling"
    },
    "hassio": {
      "name": "Home Assistant Supervisor",
      "integration_type": "hub",
      "config_flow": false,
      "iot_class": "local_polling"
    },
    "havana_shade": {
      "name": "Havana Shade",
      "integration_type": "virtual",
      "supported_by": "motion_blinds"
    },
    "haveibeenpwned": {
      "name": "HaveIBeenPwned",
      "integration_type": "hub",
      "config_flow": false,
      "iot_class": "cloud_polling"
    },
    "hddtemp": {
      "name": "hddtemp",
      "integration_type": "hub",
      "config_flow": false,
      "iot_class": "local_polling"
    },
    "hdmi_cec": {
      "name": "HDMI-CEC",
      "integration_type": "hub",
      "config_flow": false,
      "iot_class": "local_push"
    },
    "heatmiser": {
      "name": "Heatmiser",
      "integration_type": "hub",
      "config_flow": false,
      "iot_class": "local_polling"
    },
    "heiwa": {
      "name": "Heiwa",
      "integration_type": "virtual",
      "supported_by": "gree"
    },
    "heltun": {
      "name": "HELTUN",
      "iot_standards": [
        "zwave"
      ]
    },
    "here_travel_time": {
      "name": "HERE Travel Time",
      "integration_type": "hub",
      "config_flow": true,
      "iot_class": "cloud_polling"
    },
    "hexaom": {
      "name": "Hexaom Hexaconnect",
      "integration_type": "virtual",
      "supported_by": "overkiz"
    },
    "hi_kumo": {
      "name": "Hitachi Hi Kumo",
      "integration_type": "virtual",
      "supported_by": "overkiz"
    },
    "hikvision": {
      "name": "Hikvision",
      "integrations": {
        "hikvision": {
          "integration_type": "hub",
          "config_flow": false,
          "iot_class": "local_push",
          "name": "Hikvision"
        },
        "hikvisioncam": {
          "integration_type": "hub",
          "config_flow": false,
          "iot_class": "local_polling",
          "name": "Hikvision"
        }
      }
    },
    "hisense_aehw4a1": {
      "name": "Hisense AEH-W4A1",
      "integration_type": "hub",
      "config_flow": true,
      "iot_class": "local_polling"
    },
    "history_stats": {
      "name": "History Stats",
      "integration_type": "hub",
      "config_flow": false,
      "iot_class": "local_polling"
    },
    "hitron_coda": {
      "name": "Rogers Hitron CODA",
      "integration_type": "hub",
      "config_flow": false,
      "iot_class": "local_polling"
    },
    "hive": {
      "name": "Hive",
      "integration_type": "hub",
      "config_flow": true,
      "iot_class": "cloud_polling"
    },
    "hko": {
      "name": "Hong Kong Observatory",
      "integration_type": "hub",
      "config_flow": true,
      "iot_class": "cloud_polling"
    },
    "hlk_sw16": {
      "name": "Hi-Link HLK-SW16",
      "integration_type": "hub",
      "config_flow": true,
      "iot_class": "local_push"
    },
    "holiday": {
      "integration_type": "hub",
      "config_flow": true,
      "iot_class": "local_polling"
    },
    "home_connect": {
      "name": "Home Connect",
      "integration_type": "hub",
      "config_flow": true,
      "iot_class": "cloud_push"
    },
    "home_plus_control": {
      "name": "Legrand Home+ Control",
      "integration_type": "virtual",
      "supported_by": "netatmo"
    },
    "homematic": {
      "name": "Homematic",
      "integrations": {
        "homematic": {
          "integration_type": "hub",
          "config_flow": false,
          "iot_class": "local_push",
          "name": "Homematic"
        },
        "homematicip_cloud": {
          "integration_type": "hub",
          "config_flow": true,
          "iot_class": "cloud_push",
          "name": "HomematicIP Cloud"
        }
      }
    },
    "homeseer": {
      "name": "HomeSeer",
      "iot_standards": [
        "zwave"
      ]
    },
    "homewizard": {
      "name": "HomeWizard Energy",
      "integration_type": "hub",
      "config_flow": true,
      "iot_class": "local_polling"
    },
    "honeywell": {
      "name": "Honeywell",
      "integrations": {
        "lyric": {
          "integration_type": "hub",
          "config_flow": true,
          "iot_class": "cloud_polling",
          "name": "Honeywell Lyric"
        },
        "evohome": {
          "integration_type": "hub",
          "config_flow": false,
          "iot_class": "cloud_polling",
          "name": "Honeywell Total Connect Comfort (Europe)"
        },
        "honeywell": {
          "integration_type": "hub",
          "config_flow": true,
          "iot_class": "cloud_polling",
          "name": "Honeywell Total Connect Comfort (US)"
        }
      }
    },
    "horizon": {
      "name": "Unitymedia Horizon HD Recorder",
      "integration_type": "hub",
      "config_flow": false,
      "iot_class": "local_polling"
    },
    "hp_ilo": {
      "name": "HP Integrated Lights-Out (ILO)",
      "integration_type": "hub",
      "config_flow": false,
      "iot_class": "local_polling"
    },
    "html5": {
      "name": "HTML5 Push Notifications",
      "integration_type": "hub",
      "config_flow": false,
      "iot_class": "cloud_push"
    },
    "huawei_lte": {
      "name": "Huawei LTE",
      "integration_type": "hub",
      "config_flow": true,
      "iot_class": "local_polling"
    },
    "huisbaasje": {
      "name": "EnergyFlip",
      "integration_type": "hub",
      "config_flow": true,
      "iot_class": "cloud_polling"
    },
    "hunterdouglas_powerview": {
      "name": "Hunter Douglas PowerView",
      "integration_type": "hub",
      "config_flow": true,
      "iot_class": "local_polling"
    },
    "hurrican_shutters_wholesale": {
      "name": "Hurrican Shutters Wholesale",
      "integration_type": "virtual",
      "supported_by": "motion_blinds"
    },
    "husqvarna_automower": {
      "name": "Husqvarna Automower",
      "integration_type": "hub",
      "config_flow": true,
      "iot_class": "cloud_push"
    },
    "huum": {
      "name": "Huum",
      "integration_type": "hub",
      "config_flow": true,
      "iot_class": "cloud_polling"
    },
    "hvv_departures": {
      "name": "HVV Departures",
      "integration_type": "hub",
      "config_flow": true,
      "iot_class": "cloud_polling"
    },
    "hydrawise": {
      "name": "Hunter Hydrawise",
      "integration_type": "hub",
      "config_flow": true,
      "iot_class": "cloud_polling"
    },
    "hyperion": {
      "name": "Hyperion",
      "integration_type": "hub",
      "config_flow": true,
      "iot_class": "local_push"
    },
    "ialarm": {
      "name": "Antifurto365 iAlarm",
      "integration_type": "hub",
      "config_flow": true,
      "iot_class": "local_polling"
    },
    "iammeter": {
      "name": "IamMeter",
      "integration_type": "hub",
      "config_flow": false,
      "iot_class": "local_polling"
    },
    "iaqualink": {
      "name": "Jandy iAqualink",
      "integration_type": "hub",
      "config_flow": true,
      "iot_class": "cloud_polling"
    },
    "ibm": {
      "name": "IBM",
      "integrations": {
        "watson_iot": {
          "integration_type": "hub",
          "config_flow": false,
          "iot_class": "cloud_push",
          "name": "IBM Watson IoT Platform"
        },
        "watson_tts": {
          "integration_type": "hub",
          "config_flow": false,
          "iot_class": "cloud_push",
          "name": "IBM Watson TTS"
        }
      }
    },
    "idteck_prox": {
      "name": "IDTECK Proximity Reader",
      "integration_type": "hub",
      "config_flow": false,
      "iot_class": "local_push"
    },
    "ifttt": {
      "name": "IFTTT",
      "integration_type": "hub",
      "config_flow": true,
      "iot_class": "cloud_push"
    },
    "iglo": {
      "name": "iGlo",
      "integration_type": "hub",
      "config_flow": false,
      "iot_class": "local_polling"
    },
    "ign_sismologia": {
      "name": "IGN Sismolog\u00eda",
      "integration_type": "service",
      "config_flow": false,
      "iot_class": "cloud_polling"
    },
    "ihc": {
      "name": "IHC Controller",
      "integration_type": "hub",
      "config_flow": false,
      "iot_class": "local_push"
    },
    "ikea": {
      "name": "IKEA",
      "integrations": {
        "symfonisk": {
          "integration_type": "virtual",
          "config_flow": false,
          "supported_by": "sonos",
          "name": "IKEA SYMFONISK"
        },
        "tradfri": {
          "integration_type": "hub",
          "config_flow": true,
          "iot_class": "local_polling",
          "name": "IKEA TR\u00c5DFRI"
        },
        "idasen_desk": {
          "integration_type": "hub",
          "config_flow": true,
          "iot_class": "local_push",
          "name": "IKEA Idasen Desk"
        }
      }
    },
    "imap": {
      "name": "IMAP",
      "integration_type": "hub",
      "config_flow": true,
      "iot_class": "cloud_push"
    },
    "imgw_pib": {
      "name": "IMGW-PIB",
      "integration_type": "hub",
      "config_flow": true,
      "iot_class": "cloud_polling"
    },
    "improv_ble": {
      "name": "Improv via BLE",
      "integration_type": "device",
      "config_flow": true,
      "iot_class": "local_polling"
    },
    "incomfort": {
      "name": "Intergas InComfort/Intouch Lan2RF gateway",
      "integration_type": "hub",
      "config_flow": true,
      "iot_class": "local_polling"
    },
    "indianamichiganpower": {
      "name": "Indiana Michigan Power",
      "integration_type": "virtual",
      "supported_by": "opower"
    },
    "influxdb": {
      "name": "InfluxDB",
      "integration_type": "hub",
      "config_flow": false,
      "iot_class": "local_push"
    },
    "inkbird": {
      "name": "INKBIRD",
      "integration_type": "hub",
      "config_flow": true,
      "iot_class": "local_push"
    },
    "inovelli": {
      "name": "Inovelli",
      "iot_standards": [
        "zigbee",
        "zwave"
      ]
    },
    "inspired_shades": {
      "name": "Inspired Shades",
      "integration_type": "virtual",
      "supported_by": "motion_blinds"
    },
    "insteon": {
      "name": "Insteon",
      "integration_type": "hub",
      "config_flow": true,
      "iot_class": "local_push"
    },
    "intellifire": {
      "name": "IntelliFire",
      "integration_type": "hub",
      "config_flow": true,
      "iot_class": "local_polling"
    },
    "intent_script": {
      "name": "Intent Script",
      "integration_type": "hub",
      "config_flow": false
    },
    "intesishome": {
      "name": "IntesisHome",
      "integration_type": "hub",
      "config_flow": false,
      "iot_class": "cloud_push"
    },
    "ios": {
      "name": "Home Assistant iOS",
      "integration_type": "hub",
      "config_flow": true,
      "iot_class": "cloud_push"
    },
    "iotawatt": {
      "name": "IoTaWatt",
      "integration_type": "hub",
      "config_flow": true,
      "iot_class": "local_polling"
    },
    "iperf3": {
      "name": "Iperf3",
      "integration_type": "hub",
      "config_flow": false,
      "iot_class": "local_polling"
    },
    "ipma": {
      "name": "Instituto Portugu\u00eas do Mar e Atmosfera (IPMA)",
      "integration_type": "hub",
      "config_flow": true,
      "iot_class": "cloud_polling"
    },
    "ipp": {
      "name": "Internet Printing Protocol (IPP)",
      "integration_type": "device",
      "config_flow": true,
      "iot_class": "local_polling"
    },
    "iqvia": {
      "name": "IQVIA",
      "integration_type": "service",
      "config_flow": true,
      "iot_class": "cloud_polling"
    },
    "irish_rail_transport": {
      "name": "Irish Rail Transport",
      "integration_type": "hub",
      "config_flow": false,
      "iot_class": "cloud_polling"
    },
    "islamic_prayer_times": {
      "integration_type": "hub",
      "config_flow": true,
      "iot_class": "calculated"
    },
    "ismartwindow": {
      "name": "iSmartWindow",
      "integration_type": "virtual",
      "supported_by": "motion_blinds"
    },
    "iss": {
      "name": "International Space Station (ISS)",
      "integration_type": "service",
      "config_flow": true,
      "iot_class": "cloud_polling"
    },
    "ista_ecotrend": {
      "name": "ista EcoTrend",
      "integration_type": "hub",
      "config_flow": true,
      "iot_class": "cloud_polling"
    },
    "isy994": {
      "name": "Universal Devices ISY/IoX",
      "integration_type": "hub",
      "config_flow": true,
      "iot_class": "local_push"
    },
    "izone": {
      "name": "iZone",
      "integration_type": "hub",
      "config_flow": true,
      "iot_class": "local_polling"
    },
    "jasco": {
      "name": "Jasco",
      "iot_standards": [
        "zwave"
      ]
    },
    "jellyfin": {
      "name": "Jellyfin",
      "integration_type": "service",
      "config_flow": true,
      "iot_class": "local_polling",
      "single_config_entry": true
    },
    "jewish_calendar": {
      "name": "Jewish Calendar",
      "integration_type": "hub",
      "config_flow": true,
      "iot_class": "calculated",
      "single_config_entry": true
    },
    "joaoapps_join": {
      "name": "Joaoapps Join",
      "integration_type": "hub",
      "config_flow": false,
      "iot_class": "cloud_push"
    },
    "juicenet": {
      "name": "JuiceNet",
      "integration_type": "hub",
      "config_flow": true,
      "iot_class": "cloud_polling"
    },
    "justnimbus": {
      "name": "JustNimbus",
      "integration_type": "hub",
      "config_flow": true,
      "iot_class": "cloud_polling"
    },
    "jvc_projector": {
      "name": "JVC Projector",
      "integration_type": "device",
      "config_flow": true,
      "iot_class": "local_polling"
    },
    "kaiterra": {
      "name": "Kaiterra",
      "integration_type": "hub",
      "config_flow": false,
      "iot_class": "cloud_polling"
    },
    "kaleidescape": {
      "name": "Kaleidescape",
      "integration_type": "hub",
      "config_flow": true,
      "iot_class": "local_push"
    },
    "kankun": {
      "name": "Kankun",
      "integration_type": "hub",
      "config_flow": false,
      "iot_class": "local_polling"
    },
    "keba": {
      "name": "Keba Charging Station",
      "integration_type": "hub",
      "config_flow": false,
      "iot_class": "local_polling"
    },
    "keenetic_ndms2": {
      "name": "Keenetic NDMS2 Router",
      "integration_type": "hub",
      "config_flow": true,
      "iot_class": "local_polling"
    },
    "kef": {
      "name": "KEF",
      "integration_type": "hub",
      "config_flow": false,
      "iot_class": "local_polling"
    },
    "kegtron": {
      "name": "Kegtron",
      "integration_type": "hub",
      "config_flow": true,
      "iot_class": "local_push"
    },
    "kentuckypower": {
      "name": "Kentucky Power",
      "integration_type": "virtual",
      "supported_by": "opower"
    },
    "keyboard": {
      "name": "Keyboard",
      "integration_type": "hub",
      "config_flow": false,
      "iot_class": "local_push"
    },
    "keyboard_remote": {
      "name": "Keyboard Remote",
      "integration_type": "hub",
      "config_flow": false,
      "iot_class": "local_push"
    },
    "keymitt_ble": {
      "name": "Keymitt MicroBot Push",
      "integration_type": "hub",
      "config_flow": true,
      "iot_class": "assumed_state"
    },
    "kira": {
      "name": "Kira",
      "integration_type": "hub",
      "config_flow": false,
      "iot_class": "local_push"
    },
    "kitchen_sink": {
      "name": "Everything but the Kitchen Sink",
      "integration_type": "hub",
      "config_flow": false,
      "iot_class": "calculated"
    },
    "kiwi": {
      "name": "KIWI",
      "integration_type": "hub",
      "config_flow": false,
      "iot_class": "cloud_polling"
    },
    "kmtronic": {
      "name": "KMtronic",
      "integration_type": "hub",
      "config_flow": true,
      "iot_class": "local_push"
    },
    "knocki": {
      "name": "Knocki",
      "integration_type": "device",
      "config_flow": true,
      "iot_class": "cloud_push"
    },
    "knx": {
      "name": "KNX",
      "integration_type": "hub",
      "config_flow": true,
      "iot_class": "local_push",
      "single_config_entry": true
    },
    "kodi": {
      "name": "Kodi",
      "integration_type": "hub",
      "config_flow": true,
      "iot_class": "local_push"
    },
    "konnected": {
      "name": "Konnected.io",
      "integration_type": "hub",
      "config_flow": true,
      "iot_class": "local_push"
    },
    "kostal_plenticore": {
      "name": "Kostal Plenticore Solar Inverter",
      "integration_type": "hub",
      "config_flow": true,
      "iot_class": "local_polling"
    },
    "kraken": {
      "name": "Kraken",
      "integration_type": "hub",
      "config_flow": true,
      "iot_class": "cloud_polling"
    },
    "krispol": {
      "name": "Krispol",
      "integration_type": "virtual",
      "supported_by": "motion_blinds"
    },
    "kulersky": {
      "name": "Kuler Sky",
      "integration_type": "hub",
      "config_flow": true,
      "iot_class": "local_polling"
    },
    "kwb": {
      "name": "KWB Easyfire",
      "integration_type": "hub",
      "config_flow": false,
      "iot_class": "local_polling"
    },
    "lacrosse": {
      "name": "LaCrosse",
      "integration_type": "hub",
      "config_flow": false,
      "iot_class": "local_polling"
    },
    "lacrosse_view": {
      "name": "LaCrosse View",
      "integration_type": "hub",
      "config_flow": true,
      "iot_class": "cloud_polling"
    },
    "lamarzocco": {
      "name": "La Marzocco",
      "integration_type": "device",
      "config_flow": true,
      "iot_class": "cloud_polling"
    },
    "lametric": {
      "name": "LaMetric",
      "integration_type": "device",
      "config_flow": true,
      "iot_class": "local_polling"
    },
    "landisgyr_heat_meter": {
      "name": "Landis+Gyr Heat Meter",
      "integration_type": "hub",
      "config_flow": true,
      "iot_class": "local_polling"
    },
    "lannouncer": {
      "name": "LANnouncer",
      "integration_type": "hub",
      "config_flow": false,
      "iot_class": "local_push"
    },
    "lastfm": {
      "name": "Last.fm",
      "integration_type": "hub",
      "config_flow": true,
      "iot_class": "cloud_polling"
    },
    "launch_library": {
      "name": "Launch Library",
      "integration_type": "service",
      "config_flow": true,
      "iot_class": "cloud_polling"
    },
    "laundrify": {
      "name": "laundrify",
      "integration_type": "hub",
      "config_flow": true,
      "iot_class": "cloud_polling"
    },
    "lcn": {
      "name": "LCN",
      "integration_type": "hub",
      "config_flow": false,
      "iot_class": "local_push"
    },
    "ld2410_ble": {
      "name": "LD2410 BLE",
      "integration_type": "device",
      "config_flow": true,
      "iot_class": "local_push"
    },
    "leaone": {
      "name": "LeaOne",
      "integration_type": "hub",
      "config_flow": true,
      "iot_class": "local_push"
    },
    "led_ble": {
      "name": "LED BLE",
      "integration_type": "hub",
      "config_flow": true,
      "iot_class": "local_polling"
    },
    "legrand": {
      "name": "Legrand",
      "integration_type": "virtual",
      "supported_by": "netatmo"
    },
    "leviton": {
      "name": "Leviton",
      "iot_standards": [
        "zwave"
      ]
    },
    "lg": {
      "name": "LG",
      "integrations": {
        "lg_netcast": {
          "integration_type": "device",
          "config_flow": true,
          "iot_class": "local_polling",
          "name": "LG Netcast"
        },
        "lg_soundbar": {
          "integration_type": "hub",
          "config_flow": true,
          "iot_class": "local_polling",
          "name": "LG Soundbars"
        },
        "webostv": {
          "integration_type": "hub",
          "config_flow": true,
          "iot_class": "local_push",
          "name": "LG webOS Smart TV"
        }
      }
    },
    "lidarr": {
      "name": "Lidarr",
      "integration_type": "service",
      "config_flow": true,
      "iot_class": "local_polling"
    },
    "lifx": {
      "name": "LIFX",
      "integration_type": "hub",
      "config_flow": true,
      "iot_class": "local_polling"
    },
    "lifx_cloud": {
      "name": "LIFX Cloud",
      "integration_type": "hub",
      "config_flow": false,
      "iot_class": "cloud_push"
    },
    "lightwave": {
      "name": "Lightwave",
      "integration_type": "hub",
      "config_flow": false,
      "iot_class": "assumed_state"
    },
    "limitlessled": {
      "name": "LimitlessLED",
      "integration_type": "hub",
      "config_flow": false,
      "iot_class": "assumed_state"
    },
    "linear_garage_door": {
      "name": "Linear Garage Door",
      "integration_type": "hub",
      "config_flow": true,
      "iot_class": "cloud_polling"
    },
    "linksys_smart": {
      "name": "Linksys Smart Wi-Fi",
      "integration_type": "hub",
      "config_flow": false,
      "iot_class": "local_polling"
    },
    "linode": {
      "name": "Linode",
      "integration_type": "hub",
      "config_flow": false,
      "iot_class": "cloud_polling"
    },
    "linux_battery": {
      "name": "Linux Battery",
      "integration_type": "hub",
      "config_flow": false,
      "iot_class": "local_polling"
    },
    "lirc": {
      "name": "LIRC",
      "integration_type": "hub",
      "config_flow": false,
      "iot_class": "local_push"
    },
    "litejet": {
      "name": "LiteJet",
      "integration_type": "hub",
      "config_flow": true,
      "iot_class": "local_push"
    },
    "litterrobot": {
      "name": "Litter-Robot",
      "integration_type": "hub",
      "config_flow": true,
      "iot_class": "cloud_push"
    },
    "livisi": {
      "name": "LIVISI Smart Home",
      "integration_type": "hub",
      "config_flow": true,
      "iot_class": "local_polling"
    },
    "llamalab_automate": {
      "name": "LlamaLab Automate",
      "integration_type": "hub",
      "config_flow": false,
      "iot_class": "cloud_push"
    },
    "local_calendar": {
      "integration_type": "hub",
      "config_flow": true,
      "iot_class": "local_polling"
    },
    "local_file": {
      "name": "Local File",
      "integration_type": "hub",
      "config_flow": false,
      "iot_class": "local_polling"
    },
    "local_ip": {
      "integration_type": "hub",
      "config_flow": true,
      "iot_class": "local_polling"
    },
    "local_todo": {
      "integration_type": "hub",
      "config_flow": true,
      "iot_class": "local_polling"
    },
    "locative": {
      "name": "Locative",
      "integration_type": "hub",
      "config_flow": true,
      "iot_class": "local_push"
    },
    "logentries": {
      "name": "Logentries",
      "integration_type": "hub",
      "config_flow": false,
      "iot_class": "cloud_push"
    },
    "logi_circle": {
      "name": "Logi Circle",
      "integration_type": "hub",
      "config_flow": true,
      "iot_class": "cloud_polling"
    },
    "logitech": {
      "name": "Logitech",
      "integrations": {
        "harmony": {
          "integration_type": "hub",
          "config_flow": true,
          "iot_class": "local_push",
          "name": "Logitech Harmony Hub"
        },
        "ue_smart_radio": {
          "integration_type": "hub",
          "config_flow": false,
          "iot_class": "cloud_polling",
          "name": "Logitech UE Smart Radio"
        },
        "squeezebox": {
          "integration_type": "hub",
          "config_flow": true,
          "iot_class": "local_polling",
          "name": "Squeezebox (Lyrion Music Server)"
        }
      }
    },
    "london_air": {
      "name": "London Air",
      "integration_type": "hub",
      "config_flow": false,
      "iot_class": "cloud_polling"
    },
    "london_underground": {
      "name": "London Underground",
      "integration_type": "hub",
      "config_flow": false,
      "iot_class": "cloud_polling"
    },
    "lookin": {
      "name": "LOOKin",
      "integration_type": "hub",
      "config_flow": true,
      "iot_class": "local_push"
    },
    "loqed": {
      "name": "LOQED Touch Smart Lock",
      "integration_type": "hub",
      "config_flow": true,
      "iot_class": "local_push"
    },
    "luftdaten": {
      "name": "Sensor.Community",
      "integration_type": "device",
      "config_flow": true,
      "iot_class": "cloud_polling"
    },
    "lupusec": {
      "name": "Lupus Electronics LUPUSEC",
      "integration_type": "hub",
      "config_flow": true,
      "iot_class": "local_polling"
    },
    "lutron": {
      "name": "Lutron",
      "integrations": {
        "lutron": {
          "integration_type": "hub",
          "config_flow": true,
          "iot_class": "local_polling",
          "name": "Lutron"
        },
        "lutron_caseta": {
          "integration_type": "hub",
          "config_flow": true,
          "iot_class": "local_push",
          "name": "Lutron Cas\u00e9ta"
        },
        "homeworks": {
          "integration_type": "hub",
          "config_flow": true,
          "iot_class": "local_push",
          "name": "Lutron Homeworks"
        }
      }
    },
    "luxaflex": {
      "name": "Luxaflex",
      "integration_type": "virtual",
      "supported_by": "hunterdouglas_powerview"
    },
    "lw12wifi": {
      "name": "LAGUTE LW-12",
      "integration_type": "hub",
      "config_flow": false,
      "iot_class": "local_polling"
    },
    "madeco": {
      "name": "Madeco",
      "integration_type": "virtual",
      "supported_by": "motion_blinds"
    },
    "mailgun": {
      "name": "Mailgun",
      "integration_type": "hub",
      "config_flow": true,
      "iot_class": "cloud_push"
    },
    "manual": {
      "name": "Manual Alarm Control Panel",
      "integration_type": "hub",
      "config_flow": false,
      "iot_class": "calculated"
    },
    "marantz": {
      "name": "Marantz",
      "integration_type": "virtual",
      "supported_by": "denonavr"
    },
    "martec": {
      "name": "Martec",
      "integration_type": "virtual",
      "supported_by": "motion_blinds"
    },
    "marytts": {
      "name": "MaryTTS",
      "integration_type": "hub",
      "config_flow": false,
      "iot_class": "local_push"
    },
    "mastodon": {
      "name": "Mastodon",
      "integration_type": "hub",
      "config_flow": false,
      "iot_class": "cloud_push"
    },
    "matrix": {
      "name": "Matrix",
      "integration_type": "hub",
      "config_flow": false,
      "iot_class": "cloud_push"
    },
    "matter": {
      "name": "Matter (BETA)",
      "integration_type": "hub",
      "config_flow": true,
      "iot_class": "local_push"
    },
    "mealie": {
      "name": "Mealie",
      "integration_type": "service",
      "config_flow": true,
      "iot_class": "local_polling"
    },
    "meater": {
      "name": "Meater",
      "integration_type": "hub",
      "config_flow": true,
      "iot_class": "cloud_polling"
    },
    "medcom_ble": {
      "name": "Medcom Bluetooth",
      "integration_type": "hub",
      "config_flow": true,
      "iot_class": "local_polling"
    },
    "media_extractor": {
      "name": "Media Extractor",
      "integration_type": "hub",
      "config_flow": true,
      "iot_class": "calculated",
      "single_config_entry": true
    },
    "mediaroom": {
      "name": "Mediaroom",
      "integration_type": "hub",
      "config_flow": false,
      "iot_class": "local_polling"
    },
    "melcloud": {
      "name": "MELCloud",
      "integration_type": "hub",
      "config_flow": true,
      "iot_class": "cloud_polling"
    },
    "melissa": {
      "name": "Melissa",
      "integration_type": "hub",
      "config_flow": false,
      "iot_class": "cloud_polling"
    },
    "melnor": {
      "name": "Melnor",
      "integrations": {
        "melnor": {
          "integration_type": "hub",
          "config_flow": true,
          "iot_class": "local_polling",
          "name": "Melnor Bluetooth"
        },
        "raincloud": {
          "integration_type": "hub",
          "config_flow": false,
          "iot_class": "cloud_polling",
          "name": "Melnor RainCloud"
        }
      }
    },
    "meraki": {
      "name": "Meraki",
      "integration_type": "hub",
      "config_flow": false,
      "iot_class": "cloud_polling"
    },
    "message_bird": {
      "name": "MessageBird",
      "integration_type": "hub",
      "config_flow": false,
      "iot_class": "cloud_push"
    },
    "met": {
      "name": "Meteorologisk institutt (Met.no)",
      "integration_type": "hub",
      "config_flow": true,
      "iot_class": "cloud_polling"
    },
    "met_eireann": {
      "name": "Met \u00c9ireann",
      "integration_type": "hub",
      "config_flow": true,
      "iot_class": "cloud_polling"
    },
    "meteo_france": {
      "name": "M\u00e9t\u00e9o-France",
      "integration_type": "hub",
      "config_flow": true,
      "iot_class": "cloud_polling"
    },
    "meteoalarm": {
      "name": "MeteoAlarm",
      "integration_type": "hub",
      "config_flow": false,
      "iot_class": "cloud_polling"
    },
    "meteoclimatic": {
      "name": "Meteoclimatic",
      "integration_type": "hub",
      "config_flow": true,
      "iot_class": "cloud_polling"
    },
    "metoffice": {
      "name": "Met Office",
      "integration_type": "hub",
      "config_flow": true,
      "iot_class": "cloud_polling"
    },
    "mfi": {
      "name": "Ubiquiti mFi mPort",
      "integration_type": "hub",
      "config_flow": false,
      "iot_class": "local_polling"
    },
    "microbees": {
      "name": "microBees",
      "integration_type": "hub",
      "config_flow": true,
      "iot_class": "cloud_polling"
    },
    "microsoft": {
      "name": "Microsoft",
      "integrations": {
        "azure_devops": {
          "integration_type": "hub",
          "config_flow": true,
          "iot_class": "cloud_polling",
          "name": "Azure DevOps"
        },
        "azure_event_hub": {
          "integration_type": "hub",
          "config_flow": true,
          "iot_class": "cloud_push",
          "name": "Azure Event Hub"
        },
        "azure_service_bus": {
          "integration_type": "hub",
          "config_flow": false,
          "iot_class": "cloud_push",
          "name": "Azure Service Bus"
        },
        "microsoft_face_detect": {
          "integration_type": "hub",
          "config_flow": false,
          "iot_class": "cloud_push",
          "name": "Microsoft Face Detect"
        },
        "microsoft_face_identify": {
          "integration_type": "hub",
          "config_flow": false,
          "iot_class": "cloud_push",
          "name": "Microsoft Face Identify"
        },
        "microsoft_face": {
          "integration_type": "hub",
          "config_flow": false,
          "iot_class": "cloud_push",
          "name": "Microsoft Face"
        },
        "microsoft": {
          "integration_type": "hub",
          "config_flow": false,
          "iot_class": "cloud_push",
          "name": "Microsoft Text-to-Speech (TTS)"
        },
        "msteams": {
          "integration_type": "hub",
          "config_flow": false,
          "iot_class": "cloud_push",
          "name": "Microsoft Teams"
        },
        "xbox": {
          "integration_type": "hub",
          "config_flow": true,
          "iot_class": "cloud_polling",
          "name": "Xbox"
        }
      }
    },
    "mijndomein_energie": {
      "name": "Mijndomein Energie",
      "integration_type": "virtual",
      "supported_by": "energyzero"
    },
    "mikrotik": {
      "name": "Mikrotik",
      "integration_type": "hub",
      "config_flow": true,
      "iot_class": "local_polling"
    },
    "mill": {
      "name": "Mill",
      "integration_type": "hub",
      "config_flow": true,
      "iot_class": "local_polling"
    },
    "minecraft_server": {
      "name": "Minecraft Server",
      "integration_type": "hub",
      "config_flow": true,
      "iot_class": "local_polling"
    },
    "minio": {
      "name": "Minio",
      "integration_type": "hub",
      "config_flow": false,
      "iot_class": "cloud_push"
    },
    "mjpeg": {
      "name": "MJPEG IP Camera",
      "integration_type": "hub",
      "config_flow": true,
      "iot_class": "local_push"
    },
    "moat": {
      "name": "Moat",
      "integration_type": "hub",
      "config_flow": true,
      "iot_class": "local_push"
    },
    "mobile_app": {
      "integration_type": "hub",
      "config_flow": true,
      "iot_class": "local_push"
    },
    "mochad": {
      "name": "Mochad",
      "integration_type": "hub",
      "config_flow": false,
      "iot_class": "local_polling"
    },
    "modbus": {
      "name": "Modbus",
      "integration_type": "hub",
      "config_flow": false,
      "iot_class": "local_polling"
    },
    "modem_callerid": {
      "name": "Phone Modem",
      "integration_type": "device",
      "config_flow": true,
      "iot_class": "local_polling"
    },
    "modern_forms": {
      "name": "Modern Forms",
      "integration_type": "hub",
      "config_flow": true,
      "iot_class": "local_polling"
    },
    "moehlenhoff_alpha2": {
      "integration_type": "hub",
      "config_flow": true,
      "iot_class": "local_push"
    },
    "mold_indicator": {
      "name": "Mold Indicator",
      "integration_type": "hub",
      "config_flow": false,
      "iot_class": "local_polling"
    },
    "monessen": {
      "name": "Monessen",
      "integration_type": "virtual",
      "supported_by": "intellifire"
    },
    "monoprice": {
      "name": "Monoprice 6-Zone Amplifier",
      "integration_type": "hub",
      "config_flow": true,
      "iot_class": "local_polling"
    },
    "monzo": {
      "name": "Monzo",
      "integration_type": "hub",
      "config_flow": true,
      "iot_class": "cloud_polling"
    },
    "moon": {
      "integration_type": "service",
      "config_flow": true,
      "iot_class": "calculated",
      "single_config_entry": true
    },
    "mopeka": {
      "name": "Mopeka",
      "integration_type": "device",
      "config_flow": true,
      "iot_class": "local_push"
    },
    "motionblinds": {
      "name": "Motionblinds",
      "integrations": {
        "motion_blinds": {
          "integration_type": "hub",
          "config_flow": true,
          "iot_class": "local_push",
          "name": "Motionblinds"
        },
        "motionblinds_ble": {
          "integration_type": "device",
          "config_flow": true,
          "iot_class": "assumed_state",
          "name": "Motionblinds Bluetooth"
        }
      }
    },
    "motioneye": {
      "name": "motionEye",
      "integration_type": "hub",
      "config_flow": true,
      "iot_class": "local_polling"
    },
    "motionmount": {
      "name": "Vogel's MotionMount",
      "integration_type": "device",
      "config_flow": true,
      "iot_class": "local_push"
    },
    "mpd": {
      "name": "Music Player Daemon (MPD)",
      "integration_type": "hub",
      "config_flow": false,
      "iot_class": "local_polling"
    },
    "mqtt": {
      "name": "MQTT",
      "integrations": {
        "manual_mqtt": {
          "integration_type": "hub",
          "config_flow": false,
          "iot_class": "local_push",
          "name": "Manual MQTT Alarm Control Panel"
        },
        "mqtt": {
          "integration_type": "hub",
          "config_flow": true,
          "iot_class": "local_push",
          "name": "MQTT"
        },
        "mqtt_eventstream": {
          "integration_type": "hub",
          "config_flow": false,
          "iot_class": "local_polling",
          "name": "MQTT Eventstream"
        },
        "mqtt_json": {
          "integration_type": "hub",
          "config_flow": false,
          "iot_class": "local_push",
          "name": "MQTT JSON"
        },
        "mqtt_room": {
          "integration_type": "hub",
          "config_flow": false,
          "iot_class": "local_push",
          "name": "MQTT Room Presence"
        },
        "mqtt_statestream": {
          "integration_type": "hub",
          "config_flow": false,
          "iot_class": "local_push",
          "name": "MQTT Statestream"
        }
      }
    },
    "mullvad": {
      "name": "Mullvad VPN",
      "integration_type": "hub",
      "config_flow": true,
      "iot_class": "cloud_polling",
      "single_config_entry": true
    },
    "mutesync": {
      "name": "mutesync",
      "integration_type": "hub",
      "config_flow": true,
      "iot_class": "local_polling"
    },
    "mvglive": {
      "name": "MVG",
      "integration_type": "hub",
      "config_flow": false,
      "iot_class": "cloud_polling"
    },
    "mycroft": {
      "name": "Mycroft",
      "integration_type": "hub",
      "config_flow": false,
      "iot_class": "local_push"
    },
    "mysensors": {
      "name": "MySensors",
      "integration_type": "hub",
      "config_flow": true,
      "iot_class": "local_push"
    },
    "mystrom": {
      "name": "myStrom",
      "integration_type": "hub",
      "config_flow": true,
      "iot_class": "local_polling"
    },
    "mythicbeastsdns": {
      "name": "Mythic Beasts DNS",
      "integration_type": "hub",
      "config_flow": false,
      "iot_class": "cloud_push"
    },
    "myuplink": {
      "name": "myUplink",
      "integration_type": "hub",
      "config_flow": true,
      "iot_class": "cloud_polling"
    },
    "nad": {
      "name": "NAD",
      "integration_type": "hub",
      "config_flow": false,
      "iot_class": "local_polling"
    },
    "nam": {
      "name": "Nettigo Air Monitor",
      "integration_type": "device",
      "config_flow": true,
      "iot_class": "local_polling"
    },
    "namecheapdns": {
      "name": "Namecheap FreeDNS",
      "integration_type": "hub",
      "config_flow": false,
      "iot_class": "cloud_push"
    },
    "nanoleaf": {
      "name": "Nanoleaf",
      "integration_type": "hub",
      "config_flow": true,
      "iot_class": "local_push"
    },
    "neato": {
      "name": "Neato Botvac",
      "integration_type": "hub",
      "config_flow": true,
      "iot_class": "cloud_polling"
    },
    "nederlandse_spoorwegen": {
      "name": "Nederlandse Spoorwegen (NS)",
      "integration_type": "hub",
      "config_flow": false,
      "iot_class": "cloud_polling"
    },
    "ness_alarm": {
      "name": "Ness Alarm",
      "integration_type": "hub",
      "config_flow": false,
      "iot_class": "local_push"
    },
    "netatmo": {
      "name": "Netatmo",
      "integration_type": "hub",
      "config_flow": true,
      "iot_class": "cloud_polling"
    },
    "netdata": {
      "name": "Netdata",
      "integration_type": "hub",
      "config_flow": false,
      "iot_class": "local_polling"
    },
    "netgear": {
      "name": "NETGEAR",
      "integrations": {
        "netgear": {
          "integration_type": "hub",
          "config_flow": true,
          "iot_class": "local_polling",
          "name": "NETGEAR"
        },
        "netgear_lte": {
          "integration_type": "hub",
          "config_flow": true,
          "iot_class": "local_polling",
          "name": "NETGEAR LTE"
        }
      }
    },
    "netio": {
      "name": "Netio",
      "integration_type": "hub",
      "config_flow": false,
      "iot_class": "local_polling"
    },
    "neurio_energy": {
      "name": "Neurio energy",
      "integration_type": "hub",
      "config_flow": false,
      "iot_class": "cloud_polling"
    },
    "nexia": {
      "name": "Nexia/American Standard/Trane",
      "integration_type": "hub",
      "config_flow": true,
      "iot_class": "cloud_polling"
    },
    "nexity": {
      "name": "Nexity Eug\u00e9nie",
      "integration_type": "virtual",
      "supported_by": "overkiz"
    },
    "nextbus": {
      "integration_type": "hub",
      "config_flow": true,
      "iot_class": "cloud_polling"
    },
    "nextcloud": {
      "name": "Nextcloud",
      "integration_type": "hub",
      "config_flow": true,
      "iot_class": "cloud_polling"
    },
    "nextdns": {
      "name": "NextDNS",
      "integration_type": "service",
      "config_flow": true,
      "iot_class": "cloud_polling"
    },
    "nfandroidtv": {
      "name": "Notifications for Android TV / Fire TV",
      "integration_type": "service",
      "config_flow": true,
      "iot_class": "local_push"
    },
    "nibe_heatpump": {
      "name": "Nibe Heat Pump",
      "integration_type": "hub",
      "config_flow": true,
      "iot_class": "local_polling"
    },
    "nightscout": {
      "name": "Nightscout",
      "integration_type": "hub",
      "config_flow": true,
      "iot_class": "cloud_polling"
    },
    "niko_home_control": {
      "name": "Niko Home Control",
      "integration_type": "hub",
      "config_flow": false,
      "iot_class": "local_polling"
    },
    "nilu": {
      "name": "Norwegian Institute for Air Research (NILU)",
      "integration_type": "hub",
      "config_flow": false,
      "iot_class": "cloud_polling"
    },
    "nina": {
      "name": "NINA",
      "integration_type": "hub",
      "config_flow": true,
      "iot_class": "cloud_polling",
      "single_config_entry": true
    },
    "nissan_leaf": {
      "name": "Nissan Leaf",
      "integration_type": "hub",
      "config_flow": false,
      "iot_class": "cloud_polling"
    },
    "nmap_tracker": {
      "integration_type": "hub",
      "config_flow": true,
      "iot_class": "local_polling"
    },
    "nmbs": {
      "name": "NMBS",
      "integration_type": "hub",
      "config_flow": false,
      "iot_class": "cloud_polling"
    },
    "no_ip": {
      "name": "No-IP.com",
      "integration_type": "hub",
      "config_flow": false,
      "iot_class": "cloud_polling"
    },
    "noaa_tides": {
      "name": "NOAA Tides",
      "integration_type": "hub",
      "config_flow": false,
      "iot_class": "cloud_polling"
    },
    "nobo_hub": {
      "name": "Nob\u00f8 Ecohub",
      "integration_type": "hub",
      "config_flow": true,
      "iot_class": "local_push"
    },
    "norway_air": {
      "name": "Om Luftkvalitet i Norge (Norway Air)",
      "integration_type": "hub",
      "config_flow": false,
      "iot_class": "cloud_polling"
    },
    "notify_events": {
      "name": "Notify.Events",
      "integration_type": "hub",
      "config_flow": false,
      "iot_class": "cloud_push"
    },
    "notion": {
      "name": "Notion",
      "integration_type": "hub",
      "config_flow": true,
      "iot_class": "cloud_polling"
    },
    "nsw_fuel_station": {
      "name": "NSW Fuel Station Price",
      "integration_type": "hub",
      "config_flow": false,
      "iot_class": "cloud_polling"
    },
    "nsw_rural_fire_service_feed": {
      "name": "NSW Rural Fire Service Incidents",
      "integration_type": "service",
      "config_flow": false,
      "iot_class": "cloud_polling"
    },
    "nuheat": {
      "name": "NuHeat",
      "integration_type": "hub",
      "config_flow": true,
      "iot_class": "cloud_polling"
    },
    "nuki": {
      "name": "Nuki",
      "integration_type": "hub",
      "config_flow": true,
      "iot_class": "local_polling"
    },
    "numato": {
      "name": "Numato USB GPIO Expander",
      "integration_type": "hub",
      "config_flow": false,
      "iot_class": "local_push"
    },
    "nut": {
      "name": "Network UPS Tools (NUT)",
      "integration_type": "device",
      "config_flow": true,
      "iot_class": "local_polling"
    },
    "nutrichef": {
      "name": "Nutrichef",
      "integration_type": "virtual",
      "supported_by": "inkbird"
    },
    "nws": {
      "name": "National Weather Service (NWS)",
      "integration_type": "hub",
      "config_flow": true,
      "iot_class": "cloud_polling"
    },
    "nx584": {
      "name": "NX584",
      "integration_type": "hub",
      "config_flow": false,
      "iot_class": "local_push"
    },
    "nzbget": {
      "name": "NZBGet",
      "integration_type": "hub",
      "config_flow": true,
      "iot_class": "local_polling"
    },
    "oasa_telematics": {
      "name": "OASA Telematics",
      "integration_type": "hub",
      "config_flow": false,
      "iot_class": "cloud_polling"
    },
    "obihai": {
      "name": "Obihai",
      "integration_type": "hub",
      "config_flow": true,
      "iot_class": "local_polling"
    },
    "octoprint": {
      "name": "OctoPrint",
      "integration_type": "hub",
      "config_flow": true,
      "iot_class": "local_polling"
    },
    "oem": {
      "name": "OpenEnergyMonitor WiFi Thermostat",
      "integration_type": "hub",
      "config_flow": false,
      "iot_class": "local_polling"
    },
    "ohmconnect": {
      "name": "OhmConnect",
      "integration_type": "hub",
      "config_flow": false,
      "iot_class": "cloud_polling"
    },
    "ollama": {
      "name": "Ollama",
      "integration_type": "service",
      "config_flow": true,
      "iot_class": "local_polling"
    },
    "ombi": {
      "name": "Ombi",
      "integration_type": "hub",
      "config_flow": false,
      "iot_class": "local_polling"
    },
    "omnilogic": {
      "name": "Hayward Omnilogic",
      "integration_type": "hub",
      "config_flow": true,
      "iot_class": "cloud_polling"
    },
    "oncue": {
      "name": "Oncue by Kohler",
      "integration_type": "hub",
      "config_flow": true,
      "iot_class": "cloud_polling"
    },
    "ondilo_ico": {
      "name": "Ondilo ICO",
      "integration_type": "hub",
      "config_flow": true,
      "iot_class": "cloud_polling"
    },
    "onewire": {
      "name": "1-Wire",
      "integration_type": "hub",
      "config_flow": true,
      "iot_class": "local_polling"
    },
    "onkyo": {
      "name": "Onkyo",
<<<<<<< HEAD
      "integration_type": "device",
      "config_flow": true,
      "iot_class": "local_polling"
=======
      "integration_type": "hub",
      "config_flow": false,
      "iot_class": "local_push"
>>>>>>> 516b9126
    },
    "onvif": {
      "name": "ONVIF",
      "integration_type": "hub",
      "config_flow": true,
      "iot_class": "local_push"
    },
    "open_meteo": {
      "name": "Open-Meteo",
      "integration_type": "service",
      "config_flow": true,
      "iot_class": "cloud_polling"
    },
    "openai_conversation": {
      "name": "OpenAI Conversation",
      "integration_type": "service",
      "config_flow": true,
      "iot_class": "cloud_polling"
    },
    "openalpr_cloud": {
      "name": "OpenALPR Cloud",
      "integration_type": "hub",
      "config_flow": false,
      "iot_class": "cloud_push"
    },
    "openerz": {
      "name": "Open ERZ",
      "integration_type": "hub",
      "config_flow": false,
      "iot_class": "cloud_polling"
    },
    "openevse": {
      "name": "OpenEVSE",
      "integration_type": "hub",
      "config_flow": false,
      "iot_class": "local_polling"
    },
    "openexchangerates": {
      "name": "Open Exchange Rates",
      "integration_type": "hub",
      "config_flow": true,
      "iot_class": "cloud_polling"
    },
    "opengarage": {
      "name": "OpenGarage",
      "integration_type": "hub",
      "config_flow": true,
      "iot_class": "local_polling"
    },
    "openhardwaremonitor": {
      "name": "Open Hardware Monitor",
      "integration_type": "hub",
      "config_flow": false,
      "iot_class": "local_polling"
    },
    "openhome": {
      "name": "Linn / OpenHome",
      "integration_type": "hub",
      "config_flow": true,
      "iot_class": "local_polling"
    },
    "opensensemap": {
      "name": "openSenseMap",
      "integration_type": "hub",
      "config_flow": false,
      "iot_class": "cloud_polling"
    },
    "opensky": {
      "name": "OpenSky Network",
      "integration_type": "hub",
      "config_flow": true,
      "iot_class": "cloud_polling"
    },
    "opentherm_gw": {
      "name": "OpenTherm Gateway",
      "integration_type": "hub",
      "config_flow": true,
      "iot_class": "local_push"
    },
    "openuv": {
      "name": "OpenUV",
      "integration_type": "service",
      "config_flow": true,
      "iot_class": "cloud_polling"
    },
    "openweathermap": {
      "name": "OpenWeatherMap",
      "integration_type": "hub",
      "config_flow": true,
      "iot_class": "cloud_polling"
    },
    "openwrt": {
      "name": "OpenWrt",
      "integrations": {
        "luci": {
          "integration_type": "hub",
          "config_flow": false,
          "iot_class": "local_polling",
          "name": "OpenWrt (luci)"
        },
        "ubus": {
          "integration_type": "hub",
          "config_flow": false,
          "iot_class": "local_polling",
          "name": "OpenWrt (ubus)"
        }
      }
    },
    "opnsense": {
      "name": "OPNSense",
      "integration_type": "hub",
      "config_flow": false,
      "iot_class": "local_polling"
    },
    "opower": {
      "name": "Opower",
      "integration_type": "hub",
      "config_flow": true,
      "iot_class": "cloud_polling"
    },
    "opple": {
      "name": "Opple",
      "integration_type": "hub",
      "config_flow": false,
      "iot_class": "local_polling"
    },
    "oralb": {
      "name": "Oral-B",
      "integration_type": "hub",
      "config_flow": true,
      "iot_class": "local_push"
    },
    "oru": {
      "name": "Orange and Rockland Utility (ORU)",
      "integration_type": "hub",
      "config_flow": false,
      "iot_class": "cloud_polling"
    },
    "oru_opower": {
      "name": "Orange and Rockland Utilities (ORU) Opower",
      "integration_type": "virtual",
      "supported_by": "opower"
    },
    "orvibo": {
      "name": "Orvibo",
      "integration_type": "hub",
      "config_flow": false,
      "iot_class": "local_push"
    },
    "osoenergy": {
      "name": "OSO Energy",
      "integration_type": "hub",
      "config_flow": true,
      "iot_class": "cloud_polling"
    },
    "osramlightify": {
      "name": "Osramlightify",
      "integration_type": "hub",
      "config_flow": false,
      "iot_class": "local_polling"
    },
    "otbr": {
      "name": "Open Thread Border Router",
      "integration_type": "service",
      "config_flow": true,
      "iot_class": "local_polling"
    },
    "otp": {
      "name": "One-Time Password (OTP)",
      "integration_type": "hub",
      "config_flow": true,
      "iot_class": "local_polling"
    },
    "ourgroceries": {
      "name": "OurGroceries",
      "integration_type": "hub",
      "config_flow": true,
      "iot_class": "cloud_polling"
    },
    "overkiz": {
      "name": "Overkiz",
      "integration_type": "hub",
      "config_flow": true,
      "iot_class": "local_polling"
    },
    "ovo_energy": {
      "name": "OVO Energy",
      "integration_type": "service",
      "config_flow": true,
      "iot_class": "cloud_polling"
    },
    "owntracks": {
      "name": "OwnTracks",
      "integration_type": "hub",
      "config_flow": true,
      "iot_class": "local_push"
    },
    "p1_monitor": {
      "name": "P1 Monitor",
      "integration_type": "hub",
      "config_flow": true,
      "iot_class": "local_polling"
    },
    "panasonic": {
      "name": "Panasonic",
      "integrations": {
        "panasonic_bluray": {
          "integration_type": "hub",
          "config_flow": false,
          "iot_class": "local_polling",
          "name": "Panasonic Blu-Ray Player"
        },
        "panasonic_viera": {
          "integration_type": "hub",
          "config_flow": true,
          "iot_class": "local_polling",
          "name": "Panasonic Viera"
        }
      }
    },
    "pandora": {
      "name": "Pandora",
      "integration_type": "hub",
      "config_flow": false,
      "iot_class": "local_polling"
    },
    "panel_custom": {
      "name": "Custom Panel",
      "integration_type": "hub",
      "config_flow": false
    },
    "panel_iframe": {
      "name": "iframe Panel",
      "integration_type": "hub",
      "config_flow": false
    },
    "pcs_lighting": {
      "name": "PCS Lighting",
      "integration_type": "virtual",
      "supported_by": "upb"
    },
    "peco": {
      "name": "PECO Outage Counter",
      "integration_type": "hub",
      "config_flow": true,
      "iot_class": "cloud_polling"
    },
    "peco_opower": {
      "name": "PECO Energy Company (PECO)",
      "integration_type": "virtual",
      "supported_by": "opower"
    },
    "pegel_online": {
      "name": "PEGELONLINE",
      "integration_type": "service",
      "config_flow": true,
      "iot_class": "cloud_polling"
    },
    "pencom": {
      "name": "Pencom",
      "integration_type": "hub",
      "config_flow": false,
      "iot_class": "local_polling"
    },
    "pepco": {
      "name": "Potomac Electric Power Company (Pepco)",
      "integration_type": "virtual",
      "supported_by": "opower"
    },
    "permobil": {
      "name": "MyPermobil",
      "integration_type": "hub",
      "config_flow": true,
      "iot_class": "cloud_polling"
    },
    "pge": {
      "name": "Pacific Gas & Electric (PG&E)",
      "integration_type": "virtual",
      "supported_by": "opower"
    },
    "philips": {
      "name": "Philips",
      "integrations": {
        "dynalite": {
          "integration_type": "hub",
          "config_flow": true,
          "iot_class": "local_push",
          "name": "Philips Dynalite"
        },
        "hue": {
          "integration_type": "hub",
          "config_flow": true,
          "iot_class": "local_push",
          "name": "Philips Hue"
        },
        "philips_js": {
          "integration_type": "hub",
          "config_flow": true,
          "iot_class": "local_polling",
          "name": "Philips TV"
        }
      }
    },
    "pi_hole": {
      "name": "Pi-hole",
      "integration_type": "hub",
      "config_flow": true,
      "iot_class": "local_polling"
    },
    "picnic": {
      "name": "Picnic",
      "integration_type": "hub",
      "config_flow": true,
      "iot_class": "cloud_polling"
    },
    "picotts": {
      "name": "Pico TTS",
      "integration_type": "hub",
      "config_flow": false,
      "iot_class": "local_push"
    },
    "pilight": {
      "name": "Pilight",
      "integration_type": "hub",
      "config_flow": false,
      "iot_class": "local_push"
    },
    "ping": {
      "name": "Ping (ICMP)",
      "integration_type": "hub",
      "config_flow": true,
      "iot_class": "local_polling"
    },
    "pioneer": {
      "name": "Pioneer",
      "integration_type": "hub",
      "config_flow": false,
      "iot_class": "local_polling"
    },
    "piper": {
      "name": "Piper",
      "integration_type": "virtual",
      "supported_by": "wyoming"
    },
    "pjlink": {
      "name": "PJLink",
      "integration_type": "hub",
      "config_flow": false,
      "iot_class": "local_polling"
    },
    "plaato": {
      "name": "Plaato",
      "integration_type": "hub",
      "config_flow": true,
      "iot_class": "cloud_push"
    },
    "plant": {
      "integration_type": "hub",
      "config_flow": false
    },
    "plex": {
      "name": "Plex Media Server",
      "integration_type": "hub",
      "config_flow": true,
      "iot_class": "local_push"
    },
    "plugwise": {
      "name": "Plugwise",
      "integration_type": "hub",
      "config_flow": true,
      "iot_class": "local_polling"
    },
    "plum_lightpad": {
      "name": "Plum Lightpad",
      "integration_type": "hub",
      "config_flow": true,
      "iot_class": "local_push"
    },
    "pocketcasts": {
      "name": "Pocket Casts",
      "integration_type": "hub",
      "config_flow": false,
      "iot_class": "cloud_polling"
    },
    "point": {
      "name": "Minut Point",
      "integration_type": "hub",
      "config_flow": true,
      "iot_class": "cloud_polling"
    },
    "poolsense": {
      "name": "PoolSense",
      "integration_type": "hub",
      "config_flow": true,
      "iot_class": "cloud_polling"
    },
    "portlandgeneral": {
      "name": "Portland General Electric (PGE)",
      "integration_type": "virtual",
      "supported_by": "opower"
    },
    "private_ble_device": {
      "name": "Private BLE Device",
      "integration_type": "hub",
      "config_flow": true,
      "iot_class": "local_push"
    },
    "profiler": {
      "name": "Profiler",
      "integration_type": "hub",
      "config_flow": true
    },
    "progettihwsw": {
      "name": "ProgettiHWSW Automation",
      "integration_type": "hub",
      "config_flow": true,
      "iot_class": "local_polling"
    },
    "proliphix": {
      "name": "Proliphix",
      "integration_type": "hub",
      "config_flow": false,
      "iot_class": "local_polling"
    },
    "prometheus": {
      "name": "Prometheus",
      "integration_type": "hub",
      "config_flow": false,
      "iot_class": "assumed_state"
    },
    "prosegur": {
      "name": "Prosegur Alarm",
      "integration_type": "hub",
      "config_flow": true,
      "iot_class": "cloud_polling"
    },
    "prowl": {
      "name": "Prowl",
      "integration_type": "hub",
      "config_flow": false,
      "iot_class": "cloud_push"
    },
    "proximity": {
      "integration_type": "hub",
      "config_flow": true,
      "iot_class": "calculated"
    },
    "proxmoxve": {
      "name": "Proxmox VE",
      "integration_type": "hub",
      "config_flow": false,
      "iot_class": "local_polling"
    },
    "proxy": {
      "name": "Camera Proxy",
      "integration_type": "hub",
      "config_flow": false
    },
    "prusalink": {
      "name": "PrusaLink",
      "integration_type": "hub",
      "config_flow": true,
      "iot_class": "local_polling"
    },
    "pse": {
      "name": "Puget Sound Energy (PSE)",
      "integration_type": "virtual",
      "supported_by": "opower"
    },
    "psoklahoma": {
      "name": "Public Service Company of Oklahoma (PSO)",
      "integration_type": "virtual",
      "supported_by": "opower"
    },
    "pulseaudio_loopback": {
      "name": "PulseAudio Loopback",
      "integration_type": "hub",
      "config_flow": false,
      "iot_class": "local_polling"
    },
    "pure_energie": {
      "name": "Pure Energie",
      "integration_type": "hub",
      "config_flow": true,
      "iot_class": "local_polling"
    },
    "purpleair": {
      "name": "PurpleAir",
      "integration_type": "hub",
      "config_flow": true,
      "iot_class": "cloud_polling"
    },
    "push": {
      "name": "Push",
      "integration_type": "hub",
      "config_flow": false,
      "iot_class": "local_push"
    },
    "pushbullet": {
      "name": "Pushbullet",
      "integration_type": "hub",
      "config_flow": true,
      "iot_class": "cloud_polling"
    },
    "pushover": {
      "name": "Pushover",
      "integration_type": "hub",
      "config_flow": true,
      "iot_class": "cloud_push"
    },
    "pushsafer": {
      "name": "Pushsafer",
      "integration_type": "hub",
      "config_flow": false,
      "iot_class": "cloud_push"
    },
    "pvoutput": {
      "name": "PVOutput",
      "integration_type": "device",
      "config_flow": true,
      "iot_class": "cloud_polling"
    },
    "pvpc_hourly_pricing": {
      "name": "Spain electricity hourly pricing (PVPC)",
      "integration_type": "hub",
      "config_flow": true,
      "iot_class": "cloud_polling"
    },
    "pyload": {
      "name": "pyLoad",
      "integration_type": "service",
      "config_flow": true,
      "iot_class": "local_polling"
    },
    "python_script": {
      "name": "Python Scripts",
      "integration_type": "hub",
      "config_flow": false
    },
    "qbittorrent": {
      "name": "qBittorrent",
      "integration_type": "service",
      "config_flow": true,
      "iot_class": "local_polling"
    },
    "qingping": {
      "name": "Qingping",
      "integration_type": "hub",
      "config_flow": true,
      "iot_class": "local_push"
    },
    "qld_bushfire": {
      "name": "Queensland Bushfire Alert",
      "integration_type": "service",
      "config_flow": false,
      "iot_class": "cloud_polling"
    },
    "qnap": {
      "name": "QNAP",
      "integrations": {
        "qnap": {
          "integration_type": "device",
          "config_flow": true,
          "iot_class": "local_polling",
          "name": "QNAP"
        },
        "qnap_qsw": {
          "integration_type": "hub",
          "config_flow": true,
          "iot_class": "local_polling",
          "name": "QNAP QSW"
        }
      }
    },
    "qrcode": {
      "name": "QR Code",
      "integration_type": "hub",
      "config_flow": false,
      "iot_class": "calculated"
    },
    "quadrafire": {
      "name": "Quadra-Fire",
      "integration_type": "virtual",
      "supported_by": "intellifire"
    },
    "quantum_gateway": {
      "name": "Quantum Gateway",
      "integration_type": "hub",
      "config_flow": false,
      "iot_class": "local_polling"
    },
    "qvr_pro": {
      "name": "QVR Pro",
      "integration_type": "hub",
      "config_flow": false,
      "iot_class": "local_polling"
    },
    "qwikswitch": {
      "name": "QwikSwitch QSUSB",
      "integration_type": "hub",
      "config_flow": false,
      "iot_class": "local_push"
    },
    "rabbitair": {
      "name": "Rabbit Air",
      "integration_type": "hub",
      "config_flow": true,
      "iot_class": "local_polling"
    },
    "rachio": {
      "name": "Rachio",
      "integration_type": "hub",
      "config_flow": true,
      "iot_class": "cloud_push"
    },
    "radarr": {
      "name": "Radarr",
      "integration_type": "service",
      "config_flow": true,
      "iot_class": "local_polling"
    },
    "radio_browser": {
      "name": "Radio Browser",
      "integration_type": "service",
      "config_flow": true,
      "iot_class": "cloud_polling"
    },
    "radiotherm": {
      "name": "Radio Thermostat",
      "integration_type": "hub",
      "config_flow": true,
      "iot_class": "local_polling"
    },
    "rainbird": {
      "name": "Rain Bird",
      "integration_type": "hub",
      "config_flow": true,
      "iot_class": "local_polling"
    },
    "rainforest_automation": {
      "name": "Rainforest Automation",
      "integrations": {
        "rainforest_eagle": {
          "integration_type": "hub",
          "config_flow": true,
          "iot_class": "local_polling",
          "name": "Rainforest Eagle"
        },
        "rainforest_raven": {
          "integration_type": "hub",
          "config_flow": true,
          "iot_class": "local_polling",
          "name": "Rainforest RAVEn"
        }
      }
    },
    "rainmachine": {
      "name": "RainMachine",
      "integration_type": "device",
      "config_flow": true,
      "iot_class": "local_polling"
    },
    "rapt_ble": {
      "name": "RAPT Bluetooth",
      "integration_type": "hub",
      "config_flow": true,
      "iot_class": "local_push"
    },
    "raspberry_pi": {
      "name": "Raspberry Pi",
      "integrations": {
        "rpi_camera": {
          "integration_type": "hub",
          "config_flow": false,
          "iot_class": "local_polling",
          "name": "Raspberry Pi Camera"
        },
        "rpi_power": {
          "integration_type": "hub",
          "config_flow": true,
          "iot_class": "local_polling"
        },
        "remote_rpi_gpio": {
          "integration_type": "hub",
          "config_flow": false,
          "iot_class": "local_push",
          "name": "Raspberry Pi Remote GPIO"
        }
      }
    },
    "raspyrfm": {
      "name": "RaspyRFM",
      "integration_type": "hub",
      "config_flow": false,
      "iot_class": "assumed_state"
    },
    "raven_rock_mfg": {
      "name": "Raven Rock MFG",
      "integration_type": "virtual",
      "supported_by": "motion_blinds"
    },
    "rdw": {
      "name": "RDW",
      "integration_type": "service",
      "config_flow": true,
      "iot_class": "cloud_polling"
    },
    "recollect_waste": {
      "name": "ReCollect Waste",
      "integration_type": "service",
      "config_flow": true,
      "iot_class": "cloud_polling"
    },
    "recswitch": {
      "name": "Ankuoo REC Switch",
      "integration_type": "hub",
      "config_flow": false,
      "iot_class": "local_polling"
    },
    "reddit": {
      "name": "Reddit",
      "integration_type": "hub",
      "config_flow": false,
      "iot_class": "cloud_polling"
    },
    "refoss": {
      "name": "Refoss",
      "integration_type": "hub",
      "config_flow": true,
      "iot_class": "local_polling"
    },
    "rejseplanen": {
      "name": "Rejseplanen",
      "integration_type": "hub",
      "config_flow": false,
      "iot_class": "cloud_polling"
    },
    "remember_the_milk": {
      "name": "Remember The Milk",
      "integration_type": "hub",
      "config_flow": false,
      "iot_class": "cloud_push"
    },
    "renault": {
      "name": "Renault",
      "integration_type": "hub",
      "config_flow": true,
      "iot_class": "cloud_polling"
    },
    "renson": {
      "name": "Renson",
      "integration_type": "hub",
      "config_flow": true,
      "iot_class": "local_polling"
    },
    "reolink": {
      "name": "Reolink IP NVR/camera",
      "integration_type": "hub",
      "config_flow": true,
      "iot_class": "local_push"
    },
    "repetier": {
      "name": "Repetier-Server",
      "integration_type": "hub",
      "config_flow": false,
      "iot_class": "local_polling"
    },
    "rest": {
      "name": "RESTful",
      "integration_type": "hub",
      "config_flow": false,
      "iot_class": "local_polling"
    },
    "rest_command": {
      "name": "RESTful Command",
      "integration_type": "hub",
      "config_flow": false,
      "iot_class": "local_push"
    },
    "rexel": {
      "name": "Rexel Energeasy Connect",
      "integration_type": "virtual",
      "supported_by": "overkiz"
    },
    "rflink": {
      "name": "RFLink",
      "integration_type": "hub",
      "config_flow": false,
      "iot_class": "assumed_state"
    },
    "rfxtrx": {
      "name": "RFXCOM RFXtrx",
      "integration_type": "hub",
      "config_flow": true,
      "iot_class": "local_push"
    },
    "rhasspy": {
      "name": "Rhasspy",
      "integration_type": "hub",
      "config_flow": true,
      "iot_class": "local_push"
    },
    "ridwell": {
      "name": "Ridwell",
      "integration_type": "service",
      "config_flow": true,
      "iot_class": "cloud_polling"
    },
    "ring": {
      "name": "Ring",
      "integration_type": "hub",
      "config_flow": true,
      "iot_class": "cloud_polling"
    },
    "ripple": {
      "name": "Ripple",
      "integration_type": "hub",
      "config_flow": false,
      "iot_class": "cloud_polling"
    },
    "risco": {
      "name": "Risco",
      "integration_type": "hub",
      "config_flow": true,
      "iot_class": "local_push"
    },
    "rituals_perfume_genie": {
      "name": "Rituals Perfume Genie",
      "integration_type": "hub",
      "config_flow": true,
      "iot_class": "cloud_polling"
    },
    "rmvtransport": {
      "name": "RMV",
      "integration_type": "hub",
      "config_flow": false,
      "iot_class": "cloud_polling"
    },
    "roborock": {
      "name": "Roborock",
      "integration_type": "hub",
      "config_flow": true,
      "iot_class": "local_polling"
    },
    "rocketchat": {
      "name": "Rocket.Chat",
      "integration_type": "hub",
      "config_flow": false,
      "iot_class": "cloud_push"
    },
    "roku": {
      "name": "Roku",
      "integration_type": "device",
      "config_flow": true,
      "iot_class": "local_polling"
    },
    "romy": {
      "name": "ROMY Vacuum Cleaner",
      "integration_type": "hub",
      "config_flow": true,
      "iot_class": "local_polling"
    },
    "roomba": {
      "name": "iRobot Roomba and Braava",
      "integration_type": "hub",
      "config_flow": true,
      "iot_class": "local_push"
    },
    "roon": {
      "name": "RoonLabs music player",
      "integration_type": "hub",
      "config_flow": true,
      "iot_class": "local_push"
    },
    "rova": {
      "name": "ROVA",
      "integration_type": "hub",
      "config_flow": true,
      "iot_class": "cloud_polling"
    },
    "rss_feed_template": {
      "name": "RSS Feed Template",
      "integration_type": "hub",
      "config_flow": false,
      "iot_class": "local_push"
    },
    "rtorrent": {
      "name": "rTorrent",
      "integration_type": "hub",
      "config_flow": false,
      "iot_class": "local_polling"
    },
    "rtsp_to_webrtc": {
      "name": "RTSPtoWebRTC",
      "integration_type": "hub",
      "config_flow": true,
      "iot_class": "local_push"
    },
    "ruckus_unleashed": {
      "name": "Ruckus Unleashed",
      "integration_type": "hub",
      "config_flow": true,
      "iot_class": "local_polling"
    },
    "russound": {
      "name": "Russound",
      "integrations": {
        "russound_rio": {
          "integration_type": "hub",
          "config_flow": false,
          "iot_class": "local_push",
          "name": "Russound RIO"
        },
        "russound_rnet": {
          "integration_type": "hub",
          "config_flow": false,
          "iot_class": "local_polling",
          "name": "Russound RNET"
        }
      }
    },
    "ruuvi": {
      "name": "Ruuvi",
      "integrations": {
        "ruuvi_gateway": {
          "integration_type": "hub",
          "config_flow": true,
          "iot_class": "local_polling",
          "name": "Ruuvi Gateway"
        },
        "ruuvitag_ble": {
          "integration_type": "hub",
          "config_flow": true,
          "iot_class": "local_push",
          "name": "RuuviTag BLE"
        }
      }
    },
    "rympro": {
      "name": "Read Your Meter Pro",
      "integration_type": "hub",
      "config_flow": true,
      "iot_class": "cloud_polling"
    },
    "sabnzbd": {
      "name": "SABnzbd",
      "integration_type": "hub",
      "config_flow": true,
      "iot_class": "local_polling"
    },
    "saj": {
      "name": "SAJ Solar Inverter",
      "integration_type": "hub",
      "config_flow": false,
      "iot_class": "local_polling"
    },
    "samsam": {
      "name": "SamSam",
      "integration_type": "virtual",
      "supported_by": "energyzero"
    },
    "samsung": {
      "name": "Samsung",
      "integrations": {
        "familyhub": {
          "integration_type": "hub",
          "config_flow": false,
          "iot_class": "local_polling",
          "name": "Samsung Family Hub"
        },
        "samsungtv": {
          "integration_type": "device",
          "config_flow": true,
          "iot_class": "local_push",
          "name": "Samsung Smart TV"
        },
        "syncthru": {
          "integration_type": "hub",
          "config_flow": true,
          "iot_class": "local_polling",
          "name": "Samsung SyncThru Printer"
        }
      }
    },
    "sanix": {
      "name": "Sanix",
      "integration_type": "hub",
      "config_flow": true,
      "iot_class": "cloud_polling"
    },
    "satel_integra": {
      "name": "Satel Integra",
      "integration_type": "hub",
      "config_flow": false,
      "iot_class": "local_push"
    },
    "schlage": {
      "name": "Schlage",
      "integration_type": "hub",
      "config_flow": true,
      "iot_class": "cloud_polling"
    },
    "schluter": {
      "name": "Schluter",
      "integration_type": "hub",
      "config_flow": false,
      "iot_class": "cloud_polling"
    },
    "scl": {
      "name": "Seattle City Light (SCL)",
      "integration_type": "virtual",
      "supported_by": "opower"
    },
    "scrape": {
      "name": "Scrape",
      "integration_type": "hub",
      "config_flow": true,
      "iot_class": "cloud_polling"
    },
    "screenaway": {
      "name": "ScreenAway",
      "integration_type": "virtual",
      "supported_by": "motion_blinds"
    },
    "screenlogic": {
      "name": "Pentair ScreenLogic",
      "integration_type": "hub",
      "config_flow": true,
      "iot_class": "local_push"
    },
    "scsgate": {
      "name": "SCSGate",
      "integration_type": "hub",
      "config_flow": false,
      "iot_class": "local_polling"
    },
    "season": {
      "integration_type": "service",
      "config_flow": true,
      "iot_class": "local_polling"
    },
    "sendgrid": {
      "name": "SendGrid",
      "integration_type": "hub",
      "config_flow": false,
      "iot_class": "cloud_push"
    },
    "sense": {
      "name": "Sense",
      "integration_type": "hub",
      "config_flow": true,
      "iot_class": "cloud_polling"
    },
    "sensibo": {
      "name": "Sensibo",
      "integration_type": "hub",
      "config_flow": true,
      "iot_class": "cloud_polling"
    },
    "sensirion_ble": {
      "name": "Sensirion BLE",
      "integration_type": "hub",
      "config_flow": true,
      "iot_class": "local_push"
    },
    "sensorblue": {
      "name": "SensorBlue",
      "integration_type": "virtual",
      "supported_by": "thermobeacon"
    },
    "sensorpro": {
      "name": "SensorPro",
      "integration_type": "hub",
      "config_flow": true,
      "iot_class": "local_push"
    },
    "sensorpush": {
      "name": "SensorPush",
      "integration_type": "hub",
      "config_flow": true,
      "iot_class": "local_push"
    },
    "sentry": {
      "name": "Sentry",
      "integration_type": "service",
      "config_flow": true,
      "iot_class": "cloud_polling"
    },
    "senz": {
      "name": "nVent RAYCHEM SENZ",
      "integration_type": "hub",
      "config_flow": true,
      "iot_class": "cloud_polling"
    },
    "serial": {
      "name": "Serial",
      "integration_type": "hub",
      "config_flow": false,
      "iot_class": "local_polling"
    },
    "serial_pm": {
      "name": "Serial Particulate Matter",
      "integration_type": "hub",
      "config_flow": false,
      "iot_class": "local_polling"
    },
    "sesame": {
      "name": "Sesame Smart Lock",
      "integration_type": "hub",
      "config_flow": false,
      "iot_class": "cloud_polling"
    },
    "seven_segments": {
      "name": "Seven Segments OCR",
      "integration_type": "hub",
      "config_flow": false,
      "iot_class": "local_polling"
    },
    "seventeentrack": {
      "name": "17TRACK",
      "integration_type": "service",
      "config_flow": true,
      "iot_class": "cloud_polling"
    },
    "sfr_box": {
      "name": "SFR Box",
      "integration_type": "device",
      "config_flow": true,
      "iot_class": "local_polling"
    },
    "sharkiq": {
      "name": "Shark IQ",
      "integration_type": "hub",
      "config_flow": true,
      "iot_class": "cloud_polling"
    },
    "shell_command": {
      "name": "Shell Command",
      "integration_type": "hub",
      "config_flow": false,
      "iot_class": "local_push"
    },
    "shelly": {
      "name": "Shelly",
      "integration_type": "device",
      "config_flow": true,
      "iot_class": "local_push"
    },
    "shodan": {
      "name": "Shodan",
      "integration_type": "hub",
      "config_flow": false,
      "iot_class": "cloud_polling"
    },
    "shopping_list": {
      "integration_type": "hub",
      "config_flow": true,
      "iot_class": "local_push"
    },
    "sia": {
      "name": "SIA Alarm Systems",
      "integration_type": "hub",
      "config_flow": true,
      "iot_class": "local_push"
    },
    "sigfox": {
      "name": "Sigfox",
      "integration_type": "hub",
      "config_flow": false,
      "iot_class": "cloud_polling"
    },
    "sighthound": {
      "name": "Sighthound",
      "integration_type": "hub",
      "config_flow": false,
      "iot_class": "cloud_polling"
    },
    "signal_messenger": {
      "name": "Signal Messenger",
      "integration_type": "hub",
      "config_flow": false,
      "iot_class": "cloud_push"
    },
    "simplepush": {
      "name": "Simplepush",
      "integration_type": "hub",
      "config_flow": true,
      "iot_class": "cloud_polling"
    },
    "simplisafe": {
      "name": "SimpliSafe",
      "integration_type": "hub",
      "config_flow": true,
      "iot_class": "cloud_polling"
    },
    "simply_automated": {
      "name": "Simply Automated",
      "integration_type": "virtual",
      "supported_by": "upb"
    },
    "simu": {
      "name": "SIMU LiveIn2",
      "integration_type": "virtual",
      "supported_by": "overkiz"
    },
    "simulated": {
      "name": "Simulated",
      "integration_type": "hub",
      "config_flow": false,
      "iot_class": "local_polling"
    },
    "sinch": {
      "name": "Sinch SMS",
      "integration_type": "hub",
      "config_flow": false,
      "iot_class": "cloud_push"
    },
    "sisyphus": {
      "name": "Sisyphus",
      "integration_type": "hub",
      "config_flow": false,
      "iot_class": "local_push"
    },
    "sky_hub": {
      "name": "Sky Hub",
      "integration_type": "hub",
      "config_flow": false,
      "iot_class": "local_polling"
    },
    "skybeacon": {
      "name": "Skybeacon",
      "integration_type": "hub",
      "config_flow": false,
      "iot_class": "local_polling"
    },
    "skybell": {
      "name": "SkyBell",
      "integration_type": "hub",
      "config_flow": true,
      "iot_class": "cloud_polling"
    },
    "slack": {
      "name": "Slack",
      "integration_type": "service",
      "config_flow": true,
      "iot_class": "cloud_push"
    },
    "sleepiq": {
      "name": "SleepIQ",
      "integration_type": "hub",
      "config_flow": true,
      "iot_class": "cloud_polling"
    },
    "slide": {
      "name": "Slide",
      "integration_type": "hub",
      "config_flow": false,
      "iot_class": "cloud_polling"
    },
    "slimproto": {
      "name": "SlimProto (Squeezebox players)",
      "integration_type": "hub",
      "config_flow": true,
      "iot_class": "local_push"
    },
    "sma": {
      "name": "SMA Solar",
      "integration_type": "hub",
      "config_flow": true,
      "iot_class": "local_polling"
    },
    "smappee": {
      "name": "Smappee",
      "integration_type": "hub",
      "config_flow": true,
      "iot_class": "cloud_polling"
    },
    "smart_blinds": {
      "name": "Smartblinds",
      "integration_type": "virtual",
      "supported_by": "motion_blinds"
    },
    "smart_home": {
      "name": "Smart Home",
      "integration_type": "virtual",
      "supported_by": "motion_blinds"
    },
    "smart_meter_texas": {
      "name": "Smart Meter Texas",
      "integration_type": "hub",
      "config_flow": true,
      "iot_class": "cloud_polling"
    },
    "smarther": {
      "name": "Smarther",
      "integration_type": "virtual",
      "supported_by": "netatmo"
    },
    "smartthings": {
      "name": "SmartThings",
      "integration_type": "hub",
      "config_flow": true,
      "iot_class": "cloud_push"
    },
    "smarttub": {
      "name": "SmartTub",
      "integration_type": "hub",
      "config_flow": true,
      "iot_class": "cloud_polling"
    },
    "smarty": {
      "name": "Salda Smarty",
      "integration_type": "hub",
      "config_flow": false,
      "iot_class": "local_polling"
    },
    "smhi": {
      "name": "SMHI",
      "integration_type": "hub",
      "config_flow": true,
      "iot_class": "cloud_polling"
    },
    "sms": {
      "name": "SMS notifications via GSM-modem",
      "integration_type": "hub",
      "config_flow": true,
      "iot_class": "local_polling"
    },
    "smtp": {
      "name": "SMTP",
      "integration_type": "hub",
      "config_flow": false,
      "iot_class": "cloud_push"
    },
    "smud": {
      "name": "Sacramento Municipal Utility District (SMUD)",
      "integration_type": "virtual",
      "supported_by": "opower"
    },
    "snapcast": {
      "name": "Snapcast",
      "integration_type": "hub",
      "config_flow": true,
      "iot_class": "local_push"
    },
    "snips": {
      "name": "Snips",
      "integration_type": "hub",
      "config_flow": false,
      "iot_class": "local_push"
    },
    "snmp": {
      "name": "SNMP",
      "integration_type": "hub",
      "config_flow": false,
      "iot_class": "local_polling"
    },
    "snooz": {
      "name": "Snooz",
      "integration_type": "hub",
      "config_flow": true,
      "iot_class": "local_push"
    },
    "solaredge": {
      "name": "SolarEdge",
      "integrations": {
        "solaredge": {
          "integration_type": "device",
          "config_flow": true,
          "iot_class": "cloud_polling",
          "name": "SolarEdge"
        },
        "solaredge_local": {
          "integration_type": "hub",
          "config_flow": false,
          "iot_class": "local_polling",
          "name": "SolarEdge Local"
        }
      }
    },
    "solarlog": {
      "name": "Solar-Log",
      "integration_type": "hub",
      "config_flow": true,
      "iot_class": "local_polling"
    },
    "solax": {
      "name": "SolaX Power",
      "integration_type": "hub",
      "config_flow": true,
      "iot_class": "local_polling"
    },
    "soma": {
      "name": "Soma Connect",
      "integration_type": "hub",
      "config_flow": true,
      "iot_class": "local_polling"
    },
    "somfy": {
      "name": "Somfy",
      "integration_type": "virtual",
      "supported_by": "overkiz"
    },
    "somfy_mylink": {
      "name": "Somfy MyLink",
      "integration_type": "hub",
      "config_flow": true,
      "iot_class": "assumed_state"
    },
    "sonarr": {
      "name": "Sonarr",
      "integration_type": "hub",
      "config_flow": true,
      "iot_class": "local_polling"
    },
    "sonos": {
      "name": "Sonos",
      "integration_type": "hub",
      "config_flow": true,
      "iot_class": "local_push"
    },
    "sony": {
      "name": "Sony",
      "integrations": {
        "braviatv": {
          "integration_type": "device",
          "config_flow": true,
          "iot_class": "local_polling",
          "name": "Sony Bravia TV"
        },
        "ps4": {
          "integration_type": "hub",
          "config_flow": true,
          "iot_class": "local_polling",
          "name": "Sony PlayStation 4"
        },
        "sony_projector": {
          "integration_type": "hub",
          "config_flow": false,
          "iot_class": "local_polling",
          "name": "Sony Projector"
        },
        "songpal": {
          "integration_type": "hub",
          "config_flow": true,
          "iot_class": "local_push",
          "name": "Sony Songpal"
        }
      }
    },
    "soundtouch": {
      "name": "Bose SoundTouch",
      "integration_type": "hub",
      "config_flow": true,
      "iot_class": "local_polling"
    },
    "spaceapi": {
      "name": "Space API",
      "integration_type": "hub",
      "config_flow": false,
      "iot_class": "cloud_polling"
    },
    "spc": {
      "name": "Vanderbilt SPC",
      "integration_type": "hub",
      "config_flow": false,
      "iot_class": "local_push"
    },
    "speedtestdotnet": {
      "name": "Speedtest.net",
      "integration_type": "hub",
      "config_flow": true,
      "iot_class": "cloud_polling"
    },
    "spider": {
      "name": "Itho Daalderop Spider",
      "integration_type": "hub",
      "config_flow": true,
      "iot_class": "cloud_polling"
    },
    "splunk": {
      "name": "Splunk",
      "integration_type": "hub",
      "config_flow": false,
      "iot_class": "local_push"
    },
    "spotify": {
      "name": "Spotify",
      "integration_type": "service",
      "config_flow": true,
      "iot_class": "cloud_polling"
    },
    "sql": {
      "name": "SQL",
      "integration_type": "hub",
      "config_flow": true,
      "iot_class": "local_polling"
    },
    "srp_energy": {
      "name": "SRP Energy",
      "integration_type": "hub",
      "config_flow": true,
      "iot_class": "cloud_polling"
    },
    "starline": {
      "name": "StarLine",
      "integration_type": "hub",
      "config_flow": true,
      "iot_class": "cloud_polling"
    },
    "starlingbank": {
      "name": "Starling Bank",
      "integration_type": "hub",
      "config_flow": false,
      "iot_class": "cloud_polling"
    },
    "starlink": {
      "name": "Starlink",
      "integration_type": "hub",
      "config_flow": true,
      "iot_class": "local_polling"
    },
    "startca": {
      "name": "Start.ca",
      "integration_type": "hub",
      "config_flow": false,
      "iot_class": "cloud_polling"
    },
    "statsd": {
      "name": "StatsD",
      "integration_type": "hub",
      "config_flow": false,
      "iot_class": "local_push"
    },
    "steam_online": {
      "name": "Steam",
      "integration_type": "service",
      "config_flow": true,
      "iot_class": "cloud_polling"
    },
    "steamist": {
      "name": "Steamist",
      "integration_type": "hub",
      "config_flow": true,
      "iot_class": "local_polling"
    },
    "stiebel_eltron": {
      "name": "STIEBEL ELTRON",
      "integration_type": "hub",
      "config_flow": false,
      "iot_class": "local_polling"
    },
    "stookalert": {
      "name": "RIVM Stookalert",
      "integration_type": "service",
      "config_flow": true,
      "iot_class": "cloud_polling"
    },
    "stookwijzer": {
      "name": "Stookwijzer",
      "integration_type": "service",
      "config_flow": true,
      "iot_class": "cloud_polling"
    },
    "streamlabswater": {
      "name": "StreamLabs",
      "integration_type": "hub",
      "config_flow": true,
      "iot_class": "cloud_polling"
    },
    "subaru": {
      "name": "Subaru",
      "integration_type": "hub",
      "config_flow": true,
      "iot_class": "cloud_polling"
    },
    "suez_water": {
      "name": "Suez Water",
      "integration_type": "hub",
      "config_flow": true,
      "iot_class": "cloud_polling"
    },
    "sun": {
      "integration_type": "hub",
      "config_flow": true,
      "iot_class": "calculated",
      "single_config_entry": true
    },
    "sunweg": {
      "name": "Sun WEG",
      "integration_type": "hub",
      "config_flow": true,
      "iot_class": "cloud_polling"
    },
    "supervisord": {
      "name": "Supervisord",
      "integration_type": "hub",
      "config_flow": false,
      "iot_class": "local_polling"
    },
    "supla": {
      "name": "SUPLA",
      "integration_type": "hub",
      "config_flow": false,
      "iot_class": "cloud_polling"
    },
    "surepetcare": {
      "name": "Sure Petcare",
      "integration_type": "hub",
      "config_flow": true,
      "iot_class": "cloud_polling"
    },
    "swepco": {
      "name": "Southwestern Electric Power Company (SWEPCO)",
      "integration_type": "virtual",
      "supported_by": "opower"
    },
    "swiss_hydrological_data": {
      "name": "Swiss Hydrological Data",
      "integration_type": "hub",
      "config_flow": false,
      "iot_class": "cloud_polling"
    },
    "swiss_public_transport": {
      "name": "Swiss public transport",
      "integration_type": "hub",
      "config_flow": true,
      "iot_class": "cloud_polling"
    },
    "swisscom": {
      "name": "Swisscom Internet-Box",
      "integration_type": "hub",
      "config_flow": false,
      "iot_class": "local_polling"
    },
    "switchbee": {
      "name": "SwitchBee",
      "integration_type": "hub",
      "config_flow": true,
      "iot_class": "local_push"
    },
    "switchbot": {
      "name": "SwitchBot",
      "integrations": {
        "switchbot": {
          "integration_type": "hub",
          "config_flow": true,
          "iot_class": "local_push",
          "name": "SwitchBot Bluetooth"
        },
        "switchbot_cloud": {
          "integration_type": "hub",
          "config_flow": true,
          "iot_class": "cloud_polling",
          "name": "SwitchBot Cloud"
        }
      }
    },
    "switcher_kis": {
      "name": "Switcher",
      "integration_type": "hub",
      "config_flow": true,
      "iot_class": "local_push",
      "single_config_entry": true
    },
    "switchmate": {
      "name": "Switchmate SimplySmart Home",
      "integration_type": "hub",
      "config_flow": false,
      "iot_class": "local_polling"
    },
    "syncthing": {
      "name": "Syncthing",
      "integration_type": "hub",
      "config_flow": true,
      "iot_class": "local_polling"
    },
    "synology": {
      "name": "Synology",
      "integrations": {
        "synology_chat": {
          "integration_type": "hub",
          "config_flow": false,
          "iot_class": "cloud_push",
          "name": "Synology Chat"
        },
        "synology_dsm": {
          "integration_type": "hub",
          "config_flow": true,
          "iot_class": "local_polling",
          "name": "Synology DSM"
        },
        "synology_srm": {
          "integration_type": "hub",
          "config_flow": false,
          "iot_class": "local_polling",
          "name": "Synology SRM"
        }
      }
    },
    "syslog": {
      "name": "Syslog",
      "integration_type": "hub",
      "config_flow": false,
      "iot_class": "local_push"
    },
    "system_bridge": {
      "name": "System Bridge",
      "integration_type": "device",
      "config_flow": true,
      "iot_class": "local_push"
    },
    "systemmonitor": {
      "name": "System Monitor",
      "integration_type": "hub",
      "config_flow": true,
      "iot_class": "local_push"
    },
    "tado": {
      "name": "Tado",
      "integration_type": "hub",
      "config_flow": true,
      "iot_class": "cloud_polling"
    },
    "tag": {
      "integration_type": "hub",
      "config_flow": false
    },
    "tailscale": {
      "name": "Tailscale",
      "integration_type": "hub",
      "config_flow": true,
      "iot_class": "cloud_polling"
    },
    "tailwind": {
      "name": "Tailwind",
      "integration_type": "device",
      "config_flow": true,
      "iot_class": "local_polling"
    },
    "tami4": {
      "name": "Tami4 Edge / Edge+",
      "integration_type": "hub",
      "config_flow": true,
      "iot_class": "cloud_polling"
    },
    "tank_utility": {
      "name": "Tank Utility",
      "integration_type": "hub",
      "config_flow": false,
      "iot_class": "cloud_polling"
    },
    "tankerkoenig": {
      "name": "Tankerkoenig",
      "integration_type": "hub",
      "config_flow": true,
      "iot_class": "cloud_polling"
    },
    "tapsaff": {
      "name": "Taps Aff",
      "integration_type": "hub",
      "config_flow": false,
      "iot_class": "local_polling"
    },
    "tasmota": {
      "name": "Tasmota",
      "integration_type": "hub",
      "config_flow": true,
      "iot_class": "local_push"
    },
    "tautulli": {
      "name": "Tautulli",
      "integration_type": "hub",
      "config_flow": true,
      "iot_class": "local_polling"
    },
    "tcp": {
      "name": "TCP",
      "integration_type": "hub",
      "config_flow": false,
      "iot_class": "local_polling"
    },
    "technove": {
      "name": "TechnoVE",
      "integration_type": "device",
      "config_flow": true,
      "iot_class": "local_polling"
    },
    "ted5000": {
      "name": "The Energy Detective TED5000",
      "integration_type": "hub",
      "config_flow": false,
      "iot_class": "local_polling"
    },
    "tedee": {
      "name": "Tedee",
      "integration_type": "hub",
      "config_flow": true,
      "iot_class": "local_push"
    },
    "telegram": {
      "name": "Telegram",
      "integrations": {
        "telegram": {
          "integration_type": "hub",
          "config_flow": false,
          "iot_class": "cloud_polling",
          "name": "Telegram"
        },
        "telegram_bot": {
          "integration_type": "hub",
          "config_flow": false,
          "iot_class": "cloud_push",
          "name": "Telegram bot"
        }
      }
    },
    "telldus": {
      "name": "Telldus",
      "integrations": {
        "tellduslive": {
          "integration_type": "hub",
          "config_flow": true,
          "iot_class": "cloud_polling",
          "name": "Telldus Live"
        },
        "tellstick": {
          "integration_type": "hub",
          "config_flow": false,
          "iot_class": "assumed_state",
          "name": "TellStick"
        }
      }
    },
    "telnet": {
      "name": "Telnet",
      "integration_type": "hub",
      "config_flow": false,
      "iot_class": "local_polling"
    },
    "temper": {
      "name": "TEMPer",
      "integration_type": "hub",
      "config_flow": false,
      "iot_class": "local_polling"
    },
    "tensorflow": {
      "name": "TensorFlow",
      "integration_type": "hub",
      "config_flow": false,
      "iot_class": "local_polling"
    },
    "tesla": {
      "name": "Tesla",
      "integrations": {
        "powerwall": {
          "integration_type": "hub",
          "config_flow": true,
          "iot_class": "local_polling",
          "name": "Tesla Powerwall"
        },
        "tesla_wall_connector": {
          "integration_type": "hub",
          "config_flow": true,
          "iot_class": "local_polling",
          "name": "Tesla Wall Connector"
        }
      }
    },
    "teslemetry": {
      "name": "Teslemetry",
      "integration_type": "hub",
      "config_flow": true,
      "iot_class": "cloud_polling"
    },
    "tessie": {
      "name": "Tessie",
      "integration_type": "hub",
      "config_flow": true,
      "iot_class": "cloud_polling"
    },
    "tfiac": {
      "name": "Tfiac",
      "integration_type": "hub",
      "config_flow": false,
      "iot_class": "local_polling"
    },
    "thermobeacon": {
      "name": "ThermoBeacon",
      "integration_type": "hub",
      "config_flow": true,
      "iot_class": "local_push"
    },
    "thermoplus": {
      "name": "ThermoPlus",
      "integration_type": "virtual",
      "supported_by": "thermobeacon"
    },
    "thermopro": {
      "name": "ThermoPro",
      "integration_type": "hub",
      "config_flow": true,
      "iot_class": "local_push"
    },
    "thermoworks_smoke": {
      "name": "ThermoWorks Smoke",
      "integration_type": "hub",
      "config_flow": false,
      "iot_class": "cloud_polling"
    },
    "thethingsnetwork": {
      "name": "The Things Network",
      "integration_type": "hub",
      "config_flow": true,
      "iot_class": "cloud_polling"
    },
    "thingspeak": {
      "name": "ThingSpeak",
      "integration_type": "hub",
      "config_flow": false,
      "iot_class": "cloud_push"
    },
    "thinkingcleaner": {
      "name": "Thinking Cleaner",
      "integration_type": "hub",
      "config_flow": false,
      "iot_class": "local_polling"
    },
    "third_reality": {
      "name": "Third Reality",
      "iot_standards": [
        "zigbee"
      ]
    },
    "thomson": {
      "name": "Thomson",
      "integration_type": "hub",
      "config_flow": false,
      "iot_class": "local_polling"
    },
    "thread": {
      "name": "Thread",
      "integration_type": "service",
      "config_flow": true,
      "iot_class": "local_polling"
    },
    "tibber": {
      "name": "Tibber",
      "integration_type": "hub",
      "config_flow": true,
      "iot_class": "cloud_polling"
    },
    "tikteck": {
      "name": "Tikteck",
      "integration_type": "hub",
      "config_flow": false,
      "iot_class": "local_polling"
    },
    "tile": {
      "name": "Tile",
      "integration_type": "hub",
      "config_flow": true,
      "iot_class": "cloud_polling"
    },
    "tilt_ble": {
      "name": "Tilt Hydrometer BLE",
      "integration_type": "hub",
      "config_flow": true,
      "iot_class": "local_push"
    },
    "time_date": {
      "integration_type": "service",
      "config_flow": true,
      "iot_class": "local_push"
    },
    "tmb": {
      "name": "Transports Metropolitans de Barcelona",
      "integration_type": "hub",
      "config_flow": false,
      "iot_class": "local_polling"
    },
    "todoist": {
      "name": "Todoist",
      "integration_type": "hub",
      "config_flow": true,
      "iot_class": "cloud_polling"
    },
    "tolo": {
      "name": "TOLO Sauna",
      "integration_type": "hub",
      "config_flow": true,
      "iot_class": "local_polling"
    },
    "tomato": {
      "name": "Tomato",
      "integration_type": "hub",
      "config_flow": false,
      "iot_class": "local_polling"
    },
    "tomorrowio": {
      "name": "Tomorrow.io",
      "integration_type": "service",
      "config_flow": true,
      "iot_class": "cloud_polling"
    },
    "toon": {
      "name": "Toon",
      "integration_type": "hub",
      "config_flow": true,
      "iot_class": "cloud_push"
    },
    "torque": {
      "name": "Torque",
      "integration_type": "hub",
      "config_flow": false,
      "iot_class": "local_push"
    },
    "totalconnect": {
      "name": "Total Connect",
      "integration_type": "hub",
      "config_flow": true,
      "iot_class": "cloud_polling"
    },
    "touchline": {
      "name": "Roth Touchline",
      "integration_type": "hub",
      "config_flow": false,
      "iot_class": "local_polling"
    },
    "tplink": {
      "name": "TP-Link",
      "integrations": {
        "tplink": {
          "integration_type": "hub",
          "config_flow": true,
          "iot_class": "local_polling",
          "name": "TP-Link Smart Home"
        },
        "tplink_omada": {
          "integration_type": "hub",
          "config_flow": true,
          "iot_class": "local_polling",
          "name": "TP-Link Omada"
        },
        "tplink_lte": {
          "integration_type": "hub",
          "config_flow": false,
          "iot_class": "local_polling",
          "name": "TP-Link LTE"
        },
        "tplink_tapo": {
          "integration_type": "virtual",
          "config_flow": false,
          "supported_by": "tplink",
          "name": "Tapo"
        }
      },
      "iot_standards": [
        "matter"
      ]
    },
    "traccar": {
      "name": "Traccar",
      "integrations": {
        "traccar": {
          "integration_type": "hub",
          "config_flow": true,
          "iot_class": "cloud_push",
          "name": "Traccar Client"
        },
        "traccar_server": {
          "integration_type": "hub",
          "config_flow": true,
          "iot_class": "local_push",
          "name": "Traccar Server"
        }
      }
    },
    "tractive": {
      "name": "Tractive",
      "integration_type": "device",
      "config_flow": true,
      "iot_class": "cloud_push"
    },
    "trafikverket": {
      "name": "Trafikverket",
      "integrations": {
        "trafikverket_camera": {
          "integration_type": "hub",
          "config_flow": true,
          "iot_class": "cloud_polling",
          "name": "Trafikverket Camera"
        },
        "trafikverket_ferry": {
          "integration_type": "hub",
          "config_flow": true,
          "iot_class": "cloud_polling",
          "name": "Trafikverket Ferry"
        },
        "trafikverket_train": {
          "integration_type": "hub",
          "config_flow": true,
          "iot_class": "cloud_polling",
          "name": "Trafikverket Train"
        },
        "trafikverket_weatherstation": {
          "integration_type": "hub",
          "config_flow": true,
          "iot_class": "cloud_polling",
          "name": "Trafikverket Weather Station"
        }
      }
    },
    "transmission": {
      "name": "Transmission",
      "integration_type": "hub",
      "config_flow": true,
      "iot_class": "local_polling"
    },
    "transport_nsw": {
      "name": "Transport NSW",
      "integration_type": "hub",
      "config_flow": false,
      "iot_class": "cloud_polling"
    },
    "travisci": {
      "name": "Travis-CI",
      "integration_type": "hub",
      "config_flow": false,
      "iot_class": "cloud_polling"
    },
    "tuya": {
      "name": "Tuya",
      "integration_type": "hub",
      "config_flow": true,
      "iot_class": "cloud_push"
    },
    "twentemilieu": {
      "name": "Twente Milieu",
      "integration_type": "service",
      "config_flow": true,
      "iot_class": "cloud_polling"
    },
    "twilio": {
      "name": "Twilio",
      "integrations": {
        "twilio": {
          "integration_type": "hub",
          "config_flow": true,
          "iot_class": "cloud_push",
          "name": "Twilio"
        },
        "twilio_call": {
          "integration_type": "hub",
          "config_flow": false,
          "iot_class": "cloud_push",
          "name": "Twilio Call"
        },
        "twilio_sms": {
          "integration_type": "hub",
          "config_flow": false,
          "iot_class": "cloud_push",
          "name": "Twilio SMS"
        }
      }
    },
    "twinkly": {
      "name": "Twinkly",
      "integration_type": "hub",
      "config_flow": true,
      "iot_class": "local_polling"
    },
    "twitch": {
      "name": "Twitch",
      "integration_type": "hub",
      "config_flow": true,
      "iot_class": "cloud_polling"
    },
    "twitter": {
      "name": "X",
      "integration_type": "hub",
      "config_flow": false,
      "iot_class": "cloud_push"
    },
    "u_tec": {
      "name": "U-tec",
      "integrations": {
        "ultraloq": {
          "integration_type": "virtual",
          "config_flow": false,
          "iot_standards": [
            "zwave"
          ],
          "name": "Ultraloq"
        }
      }
    },
    "ubiquiti": {
      "name": "Ubiquiti",
      "integrations": {
        "unifi": {
          "integration_type": "hub",
          "config_flow": true,
          "iot_class": "local_push",
          "name": "UniFi Network"
        },
        "unifi_direct": {
          "integration_type": "hub",
          "config_flow": false,
          "iot_class": "local_polling",
          "name": "UniFi AP"
        },
        "unifiled": {
          "integration_type": "hub",
          "config_flow": false,
          "iot_class": "local_polling",
          "name": "UniFi LED"
        },
        "unifiprotect": {
          "integration_type": "hub",
          "config_flow": true,
          "iot_class": "local_push",
          "name": "UniFi Protect"
        }
      }
    },
    "ubiwizz": {
      "name": "Ubiwizz",
      "integration_type": "virtual",
      "supported_by": "overkiz"
    },
    "uk_transport": {
      "name": "UK Transport",
      "integration_type": "hub",
      "config_flow": false,
      "iot_class": "cloud_polling"
    },
    "ukraine_alarm": {
      "name": "Ukraine Alarm",
      "integration_type": "hub",
      "config_flow": true,
      "iot_class": "cloud_polling"
    },
    "universal": {
      "name": "Universal media player",
      "integration_type": "hub",
      "config_flow": false,
      "iot_class": "calculated"
    },
    "upb": {
      "name": "Universal Powerline Bus (UPB)",
      "integration_type": "hub",
      "config_flow": true,
      "iot_class": "local_push"
    },
    "upc_connect": {
      "name": "UPC Connect Box",
      "integration_type": "hub",
      "config_flow": false,
      "iot_class": "local_polling"
    },
    "upcloud": {
      "name": "UpCloud",
      "integration_type": "hub",
      "config_flow": true,
      "iot_class": "cloud_polling"
    },
    "upnp": {
      "name": "UPnP/IGD",
      "integration_type": "device",
      "config_flow": true,
      "iot_class": "local_polling"
    },
    "uprise_smart_shades": {
      "name": "Uprise Smart Shades",
      "integration_type": "virtual",
      "supported_by": "motion_blinds"
    },
    "uptime": {
      "integration_type": "service",
      "config_flow": true,
      "iot_class": "local_push",
      "single_config_entry": true
    },
    "uptimerobot": {
      "name": "UptimeRobot",
      "integration_type": "hub",
      "config_flow": true,
      "iot_class": "cloud_polling"
    },
    "usgs_earthquakes_feed": {
      "name": "U.S. Geological Survey Earthquake Hazards (USGS)",
      "integration_type": "service",
      "config_flow": false,
      "iot_class": "cloud_polling"
    },
    "uvc": {
      "name": "Ubiquiti UniFi Video",
      "integration_type": "hub",
      "config_flow": false,
      "iot_class": "local_polling"
    },
    "v2c": {
      "name": "V2C",
      "integration_type": "hub",
      "config_flow": true,
      "iot_class": "local_polling"
    },
    "vallox": {
      "name": "Vallox",
      "integration_type": "hub",
      "config_flow": true,
      "iot_class": "local_polling"
    },
    "vasttrafik": {
      "name": "V\u00e4sttrafik",
      "integration_type": "hub",
      "config_flow": false,
      "iot_class": "cloud_polling"
    },
    "velbus": {
      "name": "Velbus",
      "integration_type": "hub",
      "config_flow": true,
      "iot_class": "local_push"
    },
    "velux": {
      "name": "Velux",
      "integration_type": "hub",
      "config_flow": true,
      "iot_class": "local_polling"
    },
    "venstar": {
      "name": "Venstar",
      "integration_type": "hub",
      "config_flow": true,
      "iot_class": "local_polling"
    },
    "vera": {
      "name": "Vera",
      "integration_type": "hub",
      "config_flow": true,
      "iot_class": "local_polling"
    },
    "verisure": {
      "name": "Verisure",
      "integration_type": "hub",
      "config_flow": true,
      "iot_class": "cloud_polling"
    },
    "vermont_castings": {
      "name": "Vermont Castings",
      "integration_type": "virtual",
      "supported_by": "intellifire"
    },
    "versasense": {
      "name": "VersaSense",
      "integration_type": "hub",
      "config_flow": false,
      "iot_class": "local_polling"
    },
    "version": {
      "integration_type": "hub",
      "config_flow": true,
      "iot_class": "local_push"
    },
    "vesync": {
      "name": "VeSync",
      "integration_type": "hub",
      "config_flow": true,
      "iot_class": "cloud_polling"
    },
    "viaggiatreno": {
      "name": "Trenitalia ViaggiaTreno",
      "integration_type": "hub",
      "config_flow": false,
      "iot_class": "cloud_polling"
    },
    "vicare": {
      "name": "Viessmann ViCare",
      "integration_type": "hub",
      "config_flow": true,
      "iot_class": "cloud_polling"
    },
    "vilfo": {
      "name": "Vilfo Router",
      "integration_type": "hub",
      "config_flow": true,
      "iot_class": "local_polling"
    },
    "vivotek": {
      "name": "VIVOTEK",
      "integration_type": "hub",
      "config_flow": false,
      "iot_class": "local_polling"
    },
    "vizio": {
      "name": "VIZIO SmartCast",
      "integration_type": "device",
      "config_flow": true,
      "iot_class": "local_polling"
    },
    "vlc": {
      "name": "VideoLAN",
      "integrations": {
        "vlc": {
          "integration_type": "hub",
          "config_flow": false,
          "iot_class": "local_polling",
          "name": "VLC media player"
        },
        "vlc_telnet": {
          "integration_type": "hub",
          "config_flow": true,
          "iot_class": "local_polling",
          "name": "VLC media player via Telnet"
        }
      }
    },
    "vodafone_station": {
      "name": "Vodafone Station",
      "integration_type": "hub",
      "config_flow": true,
      "iot_class": "local_polling"
    },
    "voicerss": {
      "name": "VoiceRSS",
      "integration_type": "hub",
      "config_flow": false,
      "iot_class": "cloud_push"
    },
    "voip": {
      "name": "Voice over IP",
      "integration_type": "hub",
      "config_flow": true,
      "iot_class": "local_push"
    },
    "volkszaehler": {
      "name": "Volkszaehler",
      "integration_type": "hub",
      "config_flow": false,
      "iot_class": "local_polling"
    },
    "volumio": {
      "name": "Volumio",
      "integration_type": "hub",
      "config_flow": true,
      "iot_class": "local_polling"
    },
    "volvooncall": {
      "name": "Volvo On Call",
      "integration_type": "hub",
      "config_flow": true,
      "iot_class": "cloud_polling"
    },
    "vulcan": {
      "name": "Uonet+ Vulcan",
      "integration_type": "hub",
      "config_flow": true,
      "iot_class": "cloud_polling"
    },
    "vultr": {
      "name": "Vultr",
      "integration_type": "hub",
      "config_flow": false,
      "iot_class": "cloud_polling"
    },
    "w800rf32": {
      "name": "WGL Designs W800RF32",
      "integration_type": "hub",
      "config_flow": false,
      "iot_class": "local_push"
    },
    "wake_on_lan": {
      "name": "Wake on LAN",
      "integration_type": "hub",
      "config_flow": false,
      "iot_class": "local_push"
    },
    "wallbox": {
      "name": "Wallbox",
      "integration_type": "hub",
      "config_flow": true,
      "iot_class": "cloud_polling"
    },
    "waqi": {
      "name": "World Air Quality Index (WAQI)",
      "integration_type": "hub",
      "config_flow": true,
      "iot_class": "cloud_polling"
    },
    "waterfurnace": {
      "name": "WaterFurnace",
      "integration_type": "hub",
      "config_flow": false,
      "iot_class": "cloud_polling"
    },
    "watttime": {
      "name": "WattTime",
      "integration_type": "service",
      "config_flow": true,
      "iot_class": "cloud_polling"
    },
    "waze_travel_time": {
      "integration_type": "hub",
      "config_flow": true,
      "iot_class": "cloud_polling"
    },
    "weatherflow": {
      "name": "WeatherFlow",
      "integrations": {
        "weatherflow": {
          "integration_type": "hub",
          "config_flow": true,
          "iot_class": "local_push",
          "name": "WeatherFlow"
        },
        "weatherflow_cloud": {
          "integration_type": "hub",
          "config_flow": true,
          "iot_class": "cloud_polling",
          "name": "WeatherflowCloud"
        }
      }
    },
    "webhook": {
      "name": "Webhook",
      "integration_type": "hub",
      "config_flow": false
    },
    "webmin": {
      "name": "Webmin",
      "integration_type": "device",
      "config_flow": true,
      "iot_class": "local_polling"
    },
    "wemo": {
      "name": "Belkin WeMo",
      "integration_type": "hub",
      "config_flow": true,
      "iot_class": "local_push"
    },
    "whirlpool": {
      "name": "Whirlpool Appliances",
      "integration_type": "hub",
      "config_flow": true,
      "iot_class": "cloud_push"
    },
    "whisper": {
      "name": "Whisper",
      "integration_type": "virtual",
      "supported_by": "wyoming"
    },
    "whois": {
      "name": "Whois",
      "integration_type": "service",
      "config_flow": true,
      "iot_class": "cloud_polling"
    },
    "wiffi": {
      "name": "Wiffi",
      "integration_type": "hub",
      "config_flow": true,
      "iot_class": "local_push"
    },
    "wilight": {
      "name": "WiLight",
      "integration_type": "hub",
      "config_flow": true,
      "iot_class": "local_polling"
    },
    "wirelesstag": {
      "name": "Wireless Sensor Tags",
      "integration_type": "hub",
      "config_flow": false,
      "iot_class": "cloud_push"
    },
    "withings": {
      "name": "Withings",
      "integration_type": "hub",
      "config_flow": true,
      "iot_class": "cloud_push"
    },
    "wiz": {
      "name": "WiZ",
      "integration_type": "hub",
      "config_flow": true,
      "iot_class": "local_push"
    },
    "wled": {
      "name": "WLED",
      "integration_type": "device",
      "config_flow": true,
      "iot_class": "local_push"
    },
    "wolflink": {
      "name": "Wolf SmartSet Service",
      "integration_type": "hub",
      "config_flow": true,
      "iot_class": "cloud_polling"
    },
    "workday": {
      "integration_type": "hub",
      "config_flow": true,
      "iot_class": "local_polling"
    },
    "worldclock": {
      "name": "Worldclock",
      "integration_type": "hub",
      "config_flow": false,
      "iot_class": "local_push"
    },
    "worldtidesinfo": {
      "name": "World Tides",
      "integration_type": "hub",
      "config_flow": false,
      "iot_class": "cloud_polling"
    },
    "worxlandroid": {
      "name": "Worx Landroid",
      "integration_type": "hub",
      "config_flow": false,
      "iot_class": "local_polling"
    },
    "ws66i": {
      "name": "Soundavo WS66i 6-Zone Amplifier",
      "integration_type": "hub",
      "config_flow": true,
      "iot_class": "local_polling"
    },
    "wsdot": {
      "name": "Washington State Department of Transportation (WSDOT)",
      "integration_type": "hub",
      "config_flow": false,
      "iot_class": "cloud_polling"
    },
    "wyoming": {
      "name": "Wyoming Protocol",
      "integration_type": "service",
      "config_flow": true,
      "iot_class": "local_push"
    },
    "x10": {
      "name": "Heyu X10",
      "integration_type": "hub",
      "config_flow": false,
      "iot_class": "local_polling"
    },
    "xeoma": {
      "name": "Xeoma",
      "integration_type": "hub",
      "config_flow": false,
      "iot_class": "local_polling"
    },
    "xiaomi": {
      "name": "Xiaomi",
      "integrations": {
        "xiaomi_aqara": {
          "integration_type": "hub",
          "config_flow": true,
          "iot_class": "local_push",
          "name": "Xiaomi Gateway (Aqara)"
        },
        "xiaomi_ble": {
          "integration_type": "hub",
          "config_flow": true,
          "iot_class": "local_push",
          "name": "Xiaomi BLE"
        },
        "xiaomi_miio": {
          "integration_type": "hub",
          "config_flow": true,
          "iot_class": "local_polling",
          "name": "Xiaomi Miio"
        },
        "xiaomi_tv": {
          "integration_type": "hub",
          "config_flow": false,
          "iot_class": "assumed_state",
          "name": "Xiaomi TV"
        },
        "xiaomi": {
          "integration_type": "hub",
          "config_flow": false,
          "iot_class": "local_polling",
          "name": "Xiaomi"
        }
      }
    },
    "xmpp": {
      "name": "Jabber (XMPP)",
      "integration_type": "hub",
      "config_flow": false,
      "iot_class": "cloud_push"
    },
    "xs1": {
      "name": "EZcontrol XS1",
      "integration_type": "hub",
      "config_flow": false,
      "iot_class": "local_polling"
    },
    "yale": {
      "name": "Yale",
      "integrations": {
        "august": {
          "integration_type": "hub",
          "config_flow": true,
          "iot_class": "cloud_push",
          "name": "August"
        },
        "yale_smart_alarm": {
          "integration_type": "hub",
          "config_flow": true,
          "iot_class": "cloud_polling",
          "name": "Yale Smart Living"
        },
        "yalexs_ble": {
          "integration_type": "hub",
          "config_flow": true,
          "iot_class": "local_push",
          "name": "Yale Access Bluetooth"
        },
        "yale_home": {
          "integration_type": "virtual",
          "config_flow": false,
          "supported_by": "august",
          "name": "Yale Home"
        }
      }
    },
    "yamaha": {
      "name": "Yamaha",
      "integrations": {
        "yamaha": {
          "integration_type": "hub",
          "config_flow": false,
          "iot_class": "local_polling",
          "name": "Yamaha Network Receivers"
        },
        "yamaha_musiccast": {
          "integration_type": "hub",
          "config_flow": true,
          "iot_class": "local_push",
          "name": "MusicCast"
        }
      }
    },
    "yandex": {
      "name": "Yandex",
      "integrations": {
        "yandex_transport": {
          "integration_type": "hub",
          "config_flow": false,
          "iot_class": "cloud_polling",
          "name": "Yandex Transport"
        },
        "yandextts": {
          "integration_type": "hub",
          "config_flow": false,
          "iot_class": "cloud_push",
          "name": "Yandex TTS"
        }
      }
    },
    "yardian": {
      "name": "Yardian",
      "integration_type": "hub",
      "config_flow": true,
      "iot_class": "local_polling"
    },
    "yeelight": {
      "name": "Yeelight",
      "integrations": {
        "yeelight": {
          "integration_type": "hub",
          "config_flow": true,
          "iot_class": "local_push",
          "name": "Yeelight"
        },
        "yeelightsunflower": {
          "integration_type": "hub",
          "config_flow": false,
          "iot_class": "local_polling",
          "name": "Yeelight Sunflower"
        }
      }
    },
    "yi": {
      "name": "Yi Home Cameras",
      "integration_type": "device",
      "config_flow": false,
      "iot_class": "local_polling"
    },
    "yolink": {
      "name": "YoLink",
      "integration_type": "hub",
      "config_flow": true,
      "iot_class": "cloud_push"
    },
    "youless": {
      "name": "YouLess",
      "integration_type": "hub",
      "config_flow": true,
      "iot_class": "local_polling"
    },
    "zabbix": {
      "name": "Zabbix",
      "integration_type": "hub",
      "config_flow": false,
      "iot_class": "local_polling"
    },
    "zamg": {
      "name": "GeoSphere Austria",
      "integration_type": "hub",
      "config_flow": true,
      "iot_class": "cloud_polling"
    },
    "zengge": {
      "name": "Zengge",
      "integration_type": "hub",
      "config_flow": false,
      "iot_class": "local_polling"
    },
    "zerproc": {
      "name": "Zerproc",
      "integration_type": "hub",
      "config_flow": true,
      "iot_class": "local_polling"
    },
    "zestimate": {
      "name": "Zestimate",
      "integration_type": "hub",
      "config_flow": false,
      "iot_class": "cloud_polling"
    },
    "zeversolar": {
      "name": "Zeversolar",
      "integration_type": "device",
      "config_flow": true,
      "iot_class": "local_polling"
    },
    "zha": {
      "name": "Zigbee Home Automation",
      "integration_type": "hub",
      "config_flow": true,
      "iot_class": "local_polling"
    },
    "zhong_hong": {
      "name": "ZhongHong",
      "integration_type": "hub",
      "config_flow": false,
      "iot_class": "local_push"
    },
    "ziggo_mediabox_xl": {
      "name": "Ziggo Mediabox XL",
      "integration_type": "hub",
      "config_flow": false,
      "iot_class": "local_polling"
    },
    "zodiac": {
      "integration_type": "hub",
      "config_flow": true,
      "iot_class": "calculated"
    },
    "zondergas": {
      "name": "ZonderGas",
      "integration_type": "virtual",
      "supported_by": "energyzero"
    },
    "zoneminder": {
      "name": "ZoneMinder",
      "integration_type": "hub",
      "config_flow": false,
      "iot_class": "local_polling"
    },
    "zooz": {
      "name": "Zooz",
      "iot_standards": [
        "zwave"
      ]
    },
    "zwave_js": {
      "name": "Z-Wave",
      "integration_type": "hub",
      "config_flow": true,
      "iot_class": "local_push"
    },
    "zwave_me": {
      "name": "Z-Wave.Me",
      "integration_type": "hub",
      "config_flow": true,
      "iot_class": "local_push"
    }
  },
  "helper": {
    "counter": {
      "integration_type": "helper",
      "config_flow": false
    },
    "derivative": {
      "integration_type": "helper",
      "config_flow": true,
      "iot_class": "calculated"
    },
    "generic_hygrostat": {
      "integration_type": "helper",
      "config_flow": true,
      "iot_class": "local_polling"
    },
    "generic_thermostat": {
      "integration_type": "helper",
      "config_flow": true,
      "iot_class": "local_polling"
    },
    "group": {
      "integration_type": "helper",
      "config_flow": true,
      "iot_class": "calculated"
    },
    "input_boolean": {
      "integration_type": "helper",
      "config_flow": false
    },
    "input_button": {
      "integration_type": "helper",
      "config_flow": false
    },
    "input_datetime": {
      "integration_type": "helper",
      "config_flow": false
    },
    "input_number": {
      "integration_type": "helper",
      "config_flow": false
    },
    "input_select": {
      "integration_type": "helper",
      "config_flow": false
    },
    "input_text": {
      "integration_type": "helper",
      "config_flow": false
    },
    "integration": {
      "integration_type": "helper",
      "config_flow": true,
      "iot_class": "local_push"
    },
    "min_max": {
      "integration_type": "helper",
      "config_flow": true,
      "iot_class": "calculated"
    },
    "random": {
      "name": "Random",
      "integration_type": "helper",
      "config_flow": true,
      "iot_class": "calculated"
    },
    "schedule": {
      "integration_type": "helper",
      "config_flow": false
    },
    "statistics": {
      "name": "Statistics",
      "integration_type": "helper",
      "config_flow": true,
      "iot_class": "local_polling"
    },
    "switch_as_x": {
      "integration_type": "helper",
      "config_flow": true,
      "iot_class": "calculated"
    },
    "template": {
      "name": "Template",
      "integration_type": "helper",
      "config_flow": true,
      "iot_class": "local_push"
    },
    "threshold": {
      "integration_type": "helper",
      "config_flow": true,
      "iot_class": "local_polling"
    },
    "timer": {
      "name": "Timer",
      "integration_type": "helper",
      "config_flow": false
    },
    "tod": {
      "integration_type": "helper",
      "config_flow": true,
      "iot_class": "calculated"
    },
    "trend": {
      "name": "Trend",
      "integration_type": "helper",
      "config_flow": true,
      "iot_class": "calculated"
    },
    "utility_meter": {
      "integration_type": "helper",
      "config_flow": true,
      "iot_class": "local_push"
    }
  },
  "translated_name": [
    "alert",
    "aurora",
    "cert_expiry",
    "counter",
    "cpuspeed",
    "demo",
    "derivative",
    "emulated_roku",
    "energenie_power_sockets",
    "filesize",
    "garages_amsterdam",
    "generic",
    "generic_hygrostat",
    "generic_thermostat",
    "google_travel_time",
    "group",
    "growatt_server",
    "holiday",
    "homekit_controller",
    "input_boolean",
    "input_button",
    "input_datetime",
    "input_number",
    "input_select",
    "input_text",
    "integration",
    "islamic_prayer_times",
    "local_calendar",
    "local_ip",
    "local_todo",
    "min_max",
    "mobile_app",
    "moehlenhoff_alpha2",
    "moon",
    "nextbus",
    "nmap_tracker",
    "plant",
    "proximity",
    "rpi_power",
    "schedule",
    "season",
    "shopping_list",
    "sun",
    "switch_as_x",
    "tag",
    "threshold",
    "time_date",
    "tod",
    "uptime",
    "utility_meter",
    "version",
    "waze_travel_time",
    "workday",
    "zodiac"
  ]
}<|MERGE_RESOLUTION|>--- conflicted
+++ resolved
@@ -4241,15 +4241,9 @@
     },
     "onkyo": {
       "name": "Onkyo",
-<<<<<<< HEAD
-      "integration_type": "device",
-      "config_flow": true,
-      "iot_class": "local_polling"
-=======
-      "integration_type": "hub",
-      "config_flow": false,
-      "iot_class": "local_push"
->>>>>>> 516b9126
+      "integration_type": "hub",
+      "config_flow": true,
+      "iot_class": "local_push"
     },
     "onvif": {
       "name": "ONVIF",
