--- conflicted
+++ resolved
@@ -3053,19 +3053,17 @@
       "config_flow": false,
       "iot_class": "assumed_state"
     },
-<<<<<<< HEAD
+    "linear_garage_door": {
+      "name": "Linear Garage Door",
+      "integration_type": "hub",
+      "config_flow": true,
+      "iot_class": "cloud_polling"
+    },
     "linknlink": {
       "name": "LinknLink",
       "integration_type": "hub",
       "config_flow": true,
       "iot_class": "local_polling"
-=======
-    "linear_garage_door": {
-      "name": "Linear Garage Door",
-      "integration_type": "hub",
-      "config_flow": true,
-      "iot_class": "cloud_polling"
->>>>>>> de3b608e
     },
     "linksys_smart": {
       "name": "Linksys Smart Wi-Fi",
