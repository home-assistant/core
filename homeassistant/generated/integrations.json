--- conflicted
+++ resolved
@@ -850,18 +850,16 @@
       "config_flow": true,
       "iot_class": "cloud_polling"
     },
-<<<<<<< HEAD
+    "burbank_water_and_power": {
+      "name": "Burbank Water and Power (BWP)",
+      "integration_type": "virtual",
+      "supported_by": "opower"
+    },
     "bzutech": {
       "name": "Bzu Tech",
       "integration_type": "hub",
       "config_flow": true,
       "iot_class": "cloud_push"
-=======
-    "burbank_water_and_power": {
-      "name": "Burbank Water and Power (BWP)",
-      "integration_type": "virtual",
-      "supported_by": "opower"
->>>>>>> 7e4432e3
     },
     "caldav": {
       "name": "CalDAV",
