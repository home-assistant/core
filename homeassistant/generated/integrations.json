--- conflicted
+++ resolved
@@ -665,18 +665,16 @@
       "config_flow": true,
       "iot_class": "local_push"
     },
-<<<<<<< HEAD
+    "bauknecht": {
+      "name": "Bauknecht",
+      "integration_type": "virtual",
+      "supported_by": "whirlpool"
+    },
     "bayesian": {
       "name": "Bayesian",
       "integration_type": "hub",
       "config_flow": true,
       "iot_class": "calculated"
-=======
-    "bauknecht": {
-      "name": "Bauknecht",
-      "integration_type": "virtual",
-      "supported_by": "whirlpool"
->>>>>>> ee9abd51
     },
     "bbox": {
       "name": "Bbox",
