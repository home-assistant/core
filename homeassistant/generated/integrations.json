{
  "integration": {
    "3_day_blinds": {
      "name": "3 Day Blinds",
      "integration_type": "virtual",
      "supported_by": "motion_blinds"
    },
    "abode": {
      "name": "Abode",
      "integration_type": "hub",
      "config_flow": true,
      "iot_class": "cloud_push"
    },
    "accuweather": {
      "name": "AccuWeather",
      "integration_type": "service",
      "config_flow": true,
      "iot_class": "cloud_polling"
    },
    "acer_projector": {
      "name": "Acer Projector",
      "integration_type": "hub",
      "config_flow": false,
      "iot_class": "local_polling"
    },
    "acmeda": {
      "name": "Rollease Acmeda Automate",
      "integration_type": "hub",
      "config_flow": true,
      "iot_class": "local_push"
    },
    "actiontec": {
      "name": "Actiontec",
      "integration_type": "hub",
      "config_flow": false,
      "iot_class": "local_polling"
    },
    "adax": {
      "name": "Adax",
      "integration_type": "hub",
      "config_flow": true,
      "iot_class": "local_polling"
    },
    "adguard": {
      "name": "AdGuard Home",
      "integration_type": "service",
      "config_flow": true,
      "iot_class": "local_polling"
    },
    "ads": {
      "name": "ADS",
      "integration_type": "hub",
      "config_flow": false,
      "iot_class": "local_push"
    },
    "advantage_air": {
      "name": "Advantage Air",
      "integration_type": "hub",
      "config_flow": true,
      "iot_class": "local_polling"
    },
    "aemet": {
      "name": "AEMET OpenData",
      "integration_type": "hub",
      "config_flow": true,
      "iot_class": "cloud_polling"
    },
    "aftership": {
      "name": "AfterShip",
      "integration_type": "hub",
      "config_flow": false,
      "iot_class": "cloud_polling"
    },
    "agent_dvr": {
      "name": "Agent DVR",
      "integration_type": "hub",
      "config_flow": true,
      "iot_class": "local_polling"
    },
    "airly": {
      "name": "Airly",
      "integration_type": "service",
      "config_flow": true,
      "iot_class": "cloud_polling"
    },
    "airnow": {
      "name": "AirNow",
      "integration_type": "hub",
      "config_flow": true,
      "iot_class": "cloud_polling"
    },
    "airthings": {
      "name": "Airthings",
      "integrations": {
        "airthings": {
          "integration_type": "hub",
          "config_flow": true,
          "iot_class": "cloud_polling",
          "name": "Airthings"
        },
        "airthings_ble": {
          "integration_type": "hub",
          "config_flow": true,
          "iot_class": "local_polling",
          "name": "Airthings BLE"
        }
      }
    },
    "airtouch4": {
      "name": "AirTouch 4",
      "integration_type": "hub",
      "config_flow": true,
      "iot_class": "local_polling"
    },
    "airvisual": {
      "name": "AirVisual",
      "integration_type": "hub",
      "config_flow": true,
      "iot_class": "cloud_polling"
    },
    "airzone": {
      "name": "Airzone",
      "integration_type": "hub",
      "config_flow": true,
      "iot_class": "local_polling"
    },
    "aladdin_connect": {
      "name": "Aladdin Connect",
      "integration_type": "hub",
      "config_flow": true,
      "iot_class": "cloud_polling"
    },
    "alarmdecoder": {
      "name": "AlarmDecoder",
      "integration_type": "hub",
      "config_flow": true,
      "iot_class": "local_push"
    },
    "alert": {
      "name": "Alert",
      "integration_type": "hub",
      "config_flow": false,
      "iot_class": "local_push"
    },
    "almond": {
      "name": "Almond",
      "integration_type": "hub",
      "config_flow": true,
      "iot_class": "local_polling"
    },
    "alpha_vantage": {
      "name": "Alpha Vantage",
      "integration_type": "hub",
      "config_flow": false,
      "iot_class": "cloud_polling"
    },
    "amazon": {
      "name": "Amazon",
      "integrations": {
        "alexa": {
          "integration_type": "hub",
          "iot_class": "cloud_push",
          "name": "Amazon Alexa"
        },
        "amazon_polly": {
          "integration_type": "hub",
          "iot_class": "cloud_push",
          "name": "Amazon Polly"
        },
        "aws": {
          "integration_type": "hub",
          "iot_class": "cloud_push",
          "name": "Amazon Web Services (AWS)"
        },
        "route53": {
          "integration_type": "hub",
          "iot_class": "cloud_push",
          "name": "AWS Route53"
        }
      }
    },
    "amberelectric": {
      "name": "Amber Electric",
      "integration_type": "hub",
      "config_flow": true,
      "iot_class": "cloud_polling"
    },
    "ambiclimate": {
      "name": "Ambiclimate",
      "integration_type": "hub",
      "config_flow": true,
      "iot_class": "cloud_polling"
    },
    "ambient_station": {
      "name": "Ambient Weather Station",
      "integration_type": "hub",
      "config_flow": true,
      "iot_class": "cloud_push"
    },
    "amcrest": {
      "name": "Amcrest",
      "integration_type": "hub",
      "config_flow": false,
      "iot_class": "local_polling"
    },
    "amp_motorization": {
      "name": "AMP Motorization",
      "integration_type": "virtual",
      "supported_by": "motion_blinds"
    },
    "ampio": {
      "name": "Ampio Smart Smog System",
      "integration_type": "hub",
      "config_flow": false,
      "iot_class": "cloud_polling"
    },
    "android_ip_webcam": {
      "name": "Android IP Webcam",
      "integration_type": "hub",
      "config_flow": true,
      "iot_class": "local_polling"
    },
    "androidtv": {
      "name": "Android TV",
      "integration_type": "hub",
      "config_flow": true,
      "iot_class": "local_polling"
    },
    "anel_pwrctrl": {
      "name": "Anel NET-PwrCtrl",
      "integration_type": "hub",
      "config_flow": false,
      "iot_class": "local_polling"
    },
    "anthemav": {
      "name": "Anthem A/V Receivers",
      "integration_type": "hub",
      "config_flow": true,
      "iot_class": "local_push"
    },
    "apache_kafka": {
      "name": "Apache Kafka",
      "integration_type": "hub",
      "config_flow": false,
      "iot_class": "local_push"
    },
    "apcupsd": {
      "name": "APC UPS Daemon",
      "integration_type": "hub",
      "config_flow": true,
      "iot_class": "local_polling"
    },
    "apple": {
      "name": "Apple",
      "integrations": {
        "apple_tv": {
          "integration_type": "hub",
          "config_flow": true,
          "iot_class": "local_push",
          "name": "Apple TV"
        },
        "homekit_controller": {
          "integration_type": "hub",
          "config_flow": true,
          "iot_class": "local_push"
        },
        "homekit": {
          "integration_type": "hub",
          "config_flow": true,
          "iot_class": "local_push",
          "name": "HomeKit"
        },
        "ibeacon": {
          "integration_type": "hub",
          "config_flow": true,
          "iot_class": "local_push",
          "name": "iBeacon Tracker"
        },
        "icloud": {
          "integration_type": "hub",
          "config_flow": true,
          "iot_class": "cloud_polling",
          "name": "Apple iCloud"
        },
        "itunes": {
          "integration_type": "hub",
          "iot_class": "local_polling",
          "name": "Apple iTunes"
        }
      }
    },
    "apprise": {
      "name": "Apprise",
      "integration_type": "hub",
      "config_flow": false,
      "iot_class": "cloud_push"
    },
    "aprs": {
      "name": "APRS",
      "integration_type": "hub",
      "config_flow": false,
      "iot_class": "cloud_push"
    },
    "aqualogic": {
      "name": "AquaLogic",
      "integration_type": "hub",
      "config_flow": false,
      "iot_class": "local_push"
    },
    "aquostv": {
      "name": "Sharp Aquos TV",
      "integration_type": "hub",
      "config_flow": false,
      "iot_class": "local_polling"
    },
    "arcam_fmj": {
      "name": "Arcam FMJ Receivers",
      "integration_type": "hub",
      "config_flow": true,
      "iot_class": "local_polling"
    },
    "arest": {
      "name": "aREST",
      "integration_type": "hub",
      "config_flow": false,
      "iot_class": "local_polling"
    },
    "arris_tg2492lg": {
      "name": "Arris TG2492LG",
      "integration_type": "hub",
      "config_flow": false,
      "iot_class": "local_polling"
    },
    "aruba": {
      "name": "Aruba",
      "integrations": {
        "aruba": {
          "integration_type": "hub",
          "iot_class": "local_polling",
          "name": "Aruba"
        },
        "cppm_tracker": {
          "integration_type": "hub",
          "iot_class": "local_polling",
          "name": "Aruba ClearPass"
        }
      }
    },
    "arwn": {
      "name": "Ambient Radio Weather Network",
      "integration_type": "hub",
      "config_flow": false,
      "iot_class": "local_polling"
    },
    "aseko_pool_live": {
      "name": "Aseko Pool Live",
      "integration_type": "hub",
      "config_flow": true,
      "iot_class": "cloud_polling"
    },
    "asterisk": {
      "name": "Asterisk",
      "integrations": {
        "asterisk_cdr": {
          "integration_type": "hub",
          "iot_class": "local_polling",
          "name": "Asterisk Call Detail Records"
        },
        "asterisk_mbox": {
          "integration_type": "hub",
          "iot_class": "local_push",
          "name": "Asterisk Voicemail"
        }
      }
    },
    "asuswrt": {
      "name": "ASUSWRT",
      "integration_type": "hub",
      "config_flow": true,
      "iot_class": "local_polling"
    },
    "atag": {
      "name": "Atag",
      "integration_type": "hub",
      "config_flow": true,
      "iot_class": "local_polling"
    },
    "aten_pe": {
      "name": "ATEN Rack PDU",
      "integration_type": "hub",
      "config_flow": false,
      "iot_class": "local_polling"
    },
    "atome": {
      "name": "Atome Linky",
      "integration_type": "hub",
      "config_flow": false,
      "iot_class": "cloud_polling"
    },
    "august": {
      "name": "August Home",
      "integrations": {
        "august": {
          "integration_type": "hub",
          "config_flow": true,
          "iot_class": "cloud_push",
          "name": "August"
        },
        "yalexs_ble": {
          "integration_type": "hub",
          "config_flow": true,
          "iot_class": "local_push",
          "name": "Yale Access Bluetooth"
        }
      }
    },
    "august_ble": {
      "name": "August Bluetooth",
      "integration_type": "virtual",
      "supported_by": "yalexs_ble"
    },
    "aurora": {
      "integration_type": "hub",
      "config_flow": true,
      "iot_class": "cloud_polling"
    },
    "aurora_abb_powerone": {
      "name": "Aurora ABB PowerOne Solar PV",
      "integration_type": "hub",
      "config_flow": true,
      "iot_class": "local_polling"
    },
    "aussie_broadband": {
      "name": "Aussie Broadband",
      "integration_type": "hub",
      "config_flow": true,
      "iot_class": "cloud_polling"
    },
    "avion": {
      "name": "Avi-on",
      "integration_type": "hub",
      "config_flow": false,
      "iot_class": "assumed_state"
    },
    "awair": {
      "name": "Awair",
      "integration_type": "hub",
      "config_flow": true,
      "iot_class": "local_polling"
    },
    "axis": {
      "name": "Axis",
      "integration_type": "device",
      "config_flow": true,
      "iot_class": "local_push"
    },
    "baf": {
      "name": "Big Ass Fans",
      "integration_type": "hub",
      "config_flow": true,
      "iot_class": "local_push"
    },
    "baidu": {
      "name": "Baidu",
      "integration_type": "hub",
      "config_flow": false,
      "iot_class": "cloud_push"
    },
    "balboa": {
      "name": "Balboa Spa Client",
      "integration_type": "hub",
      "config_flow": true,
      "iot_class": "local_push"
    },
    "bayesian": {
      "name": "Bayesian",
      "integration_type": "hub",
      "config_flow": false,
      "iot_class": "local_polling"
    },
    "bbox": {
      "name": "Bbox",
      "integration_type": "hub",
      "config_flow": false,
      "iot_class": "local_polling"
    },
    "beewi_smartclim": {
      "name": "BeeWi SmartClim BLE sensor",
      "integration_type": "hub",
      "config_flow": false,
      "iot_class": "local_polling"
    },
    "bitcoin": {
      "name": "Bitcoin",
      "integration_type": "hub",
      "config_flow": false,
      "iot_class": "cloud_polling"
    },
    "bizkaibus": {
      "name": "Bizkaibus",
      "integration_type": "hub",
      "config_flow": false,
      "iot_class": "cloud_polling"
    },
    "blackbird": {
      "name": "Monoprice Blackbird Matrix Switch",
      "integration_type": "hub",
      "config_flow": false,
      "iot_class": "local_polling"
    },
    "blebox": {
      "name": "BleBox devices",
      "integration_type": "hub",
      "config_flow": true,
      "iot_class": "local_polling"
    },
    "blink": {
      "name": "Blink",
      "integration_type": "hub",
      "config_flow": true,
      "iot_class": "cloud_polling"
    },
    "blinksticklight": {
      "name": "BlinkStick",
      "integration_type": "hub",
      "config_flow": false,
      "iot_class": "local_polling"
    },
    "bliss_automation": {
      "name": "Bliss Automation",
      "integration_type": "virtual",
      "supported_by": "motion_blinds"
    },
    "bloc_blinds": {
      "name": "Bloc Blinds",
      "integration_type": "virtual",
      "supported_by": "motion_blinds"
    },
    "blockchain": {
      "name": "Blockchain.com",
      "integration_type": "hub",
      "config_flow": false,
      "iot_class": "cloud_polling"
    },
    "bloomsky": {
      "name": "BloomSky",
      "integration_type": "hub",
      "config_flow": false,
      "iot_class": "cloud_polling"
    },
    "bluemaestro": {
      "name": "BlueMaestro",
      "integration_type": "hub",
      "config_flow": true,
      "iot_class": "local_push"
    },
    "bluesound": {
      "name": "Bluesound",
      "integration_type": "hub",
      "config_flow": false,
      "iot_class": "local_polling"
    },
    "bluetooth": {
      "name": "Bluetooth",
      "integration_type": "hub",
      "config_flow": true,
      "iot_class": "local_push"
    },
    "bluetooth_le_tracker": {
      "name": "Bluetooth LE Tracker",
      "integration_type": "hub",
      "config_flow": false,
      "iot_class": "local_push"
    },
    "bluetooth_tracker": {
      "name": "Bluetooth Tracker",
      "integration_type": "hub",
      "config_flow": false,
      "iot_class": "local_polling"
    },
    "bmw_connected_drive": {
      "name": "BMW Connected Drive",
      "integration_type": "hub",
      "config_flow": true,
      "iot_class": "cloud_polling"
    },
    "bond": {
      "name": "Bond",
      "integration_type": "hub",
      "config_flow": true,
      "iot_class": "local_push"
    },
    "bosch_shc": {
      "name": "Bosch SHC",
      "integration_type": "hub",
      "config_flow": true,
      "iot_class": "local_push"
    },
    "brel_home": {
      "name": "Brel Home",
      "integration_type": "virtual",
      "supported_by": "motion_blinds"
    },
    "broadlink": {
      "name": "Broadlink",
      "integration_type": "hub",
      "config_flow": true,
      "iot_class": "local_polling"
    },
    "brother": {
      "name": "Brother Printer",
      "integration_type": "device",
      "config_flow": true,
      "iot_class": "local_polling"
    },
    "brottsplatskartan": {
      "name": "Brottsplatskartan",
      "integration_type": "hub",
      "config_flow": false,
      "iot_class": "cloud_polling"
    },
    "browser": {
      "name": "Browser",
      "integration_type": "hub",
      "config_flow": false,
      "iot_class": "local_push"
    },
    "brunt": {
      "name": "Brunt Blind Engine",
      "integration_type": "hub",
      "config_flow": true,
      "iot_class": "cloud_polling"
    },
    "bsblan": {
      "name": "BSB-Lan",
      "integration_type": "hub",
      "config_flow": true,
      "iot_class": "local_polling"
    },
    "bswitch": {
      "name": "BSwitch",
      "integration_type": "virtual",
      "supported_by": "switchbee"
    },
    "bt_home_hub_5": {
      "name": "BT Home Hub 5",
      "integration_type": "hub",
      "config_flow": false,
      "iot_class": "local_polling"
    },
    "bt_smarthub": {
      "name": "BT Smart Hub",
      "integration_type": "hub",
      "config_flow": false,
      "iot_class": "local_polling"
    },
    "bthome": {
      "name": "BTHome",
      "integration_type": "hub",
      "config_flow": true,
      "iot_class": "local_push"
    },
    "bticino": {
      "name": "BTicino",
      "integration_type": "virtual",
      "supported_by": "netatmo"
    },
    "bubendorff": {
      "name": "Bubendorff",
      "integration_type": "virtual",
      "supported_by": "netatmo"
    },
    "buienradar": {
      "name": "Buienradar",
      "integration_type": "hub",
      "config_flow": true,
      "iot_class": "cloud_polling"
    },
    "caldav": {
      "name": "CalDAV",
      "integration_type": "hub",
      "config_flow": false,
      "iot_class": "cloud_polling"
    },
    "canary": {
      "name": "Canary",
      "integration_type": "hub",
      "config_flow": true,
      "iot_class": "cloud_polling"
    },
    "cert_expiry": {
      "integration_type": "hub",
      "config_flow": true,
      "iot_class": "cloud_polling"
    },
    "channels": {
      "name": "Channels",
      "integration_type": "hub",
      "config_flow": false,
      "iot_class": "local_polling"
    },
    "circuit": {
      "name": "Unify Circuit",
      "integration_type": "hub",
      "config_flow": false,
      "iot_class": "cloud_push"
    },
    "cisco": {
      "name": "Cisco",
      "integrations": {
        "cisco_ios": {
          "integration_type": "hub",
          "iot_class": "local_polling",
          "name": "Cisco IOS"
        },
        "cisco_mobility_express": {
          "integration_type": "hub",
          "iot_class": "local_polling",
          "name": "Cisco Mobility Express"
        },
        "cisco_webex_teams": {
          "integration_type": "hub",
          "iot_class": "cloud_push",
          "name": "Cisco Webex Teams"
        }
      }
    },
    "citybikes": {
      "name": "CityBikes",
      "integration_type": "hub",
      "config_flow": false,
      "iot_class": "cloud_polling"
    },
    "clementine": {
      "name": "Clementine Music Player",
      "integration_type": "hub",
      "config_flow": false,
      "iot_class": "local_polling"
    },
    "clickatell": {
      "name": "Clickatell",
      "integration_type": "hub",
      "config_flow": false,
      "iot_class": "cloud_push"
    },
    "clicksend": {
      "name": "ClickSend",
      "integrations": {
        "clicksend": {
          "integration_type": "hub",
          "iot_class": "cloud_push",
          "name": "ClickSend SMS"
        },
        "clicksend_tts": {
          "integration_type": "hub",
          "iot_class": "cloud_push",
          "name": "ClickSend TTS"
        }
      }
    },
    "cloud": {
      "name": "Home Assistant Cloud",
      "integration_type": "hub",
      "config_flow": false,
      "iot_class": "cloud_push"
    },
    "cloudflare": {
      "name": "Cloudflare",
      "integration_type": "hub",
      "config_flow": true,
      "iot_class": "cloud_push"
    },
    "cmus": {
      "name": "cmus",
      "integration_type": "hub",
      "config_flow": false,
      "iot_class": "local_polling"
    },
    "co2signal": {
      "name": "CO2 Signal",
      "integration_type": "hub",
      "config_flow": true,
      "iot_class": "cloud_polling"
    },
    "coinbase": {
      "name": "Coinbase",
      "integration_type": "hub",
      "config_flow": true,
      "iot_class": "cloud_polling"
    },
    "color_extractor": {
      "name": "ColorExtractor",
      "integration_type": "hub",
      "config_flow": false
    },
    "comed_hourly_pricing": {
      "name": "ComEd Hourly Pricing",
      "integration_type": "hub",
      "config_flow": false,
      "iot_class": "cloud_polling"
    },
    "comfoconnect": {
      "name": "Zehnder ComfoAir Q",
      "integration_type": "hub",
      "config_flow": false,
      "iot_class": "local_push"
    },
    "command_line": {
      "name": "Command Line",
      "integration_type": "hub",
      "config_flow": false,
      "iot_class": "local_polling"
    },
    "compensation": {
      "name": "Compensation",
      "integration_type": "hub",
      "config_flow": false,
      "iot_class": "calculated"
    },
    "concord232": {
      "name": "Concord232",
      "integration_type": "hub",
      "config_flow": false,
      "iot_class": "local_polling"
    },
    "control4": {
      "name": "Control4",
      "integration_type": "hub",
      "config_flow": true,
      "iot_class": "local_polling"
    },
    "coolmaster": {
      "name": "CoolMasterNet",
      "integration_type": "hub",
      "config_flow": true,
      "iot_class": "local_polling"
    },
    "coronavirus": {
      "name": "Coronavirus (COVID-19)",
      "integration_type": "hub",
      "config_flow": true,
      "iot_class": "cloud_polling"
    },
    "cozytouch": {
      "name": "Atlantic Cozytouch",
      "integration_type": "virtual",
      "supported_by": "overkiz"
    },
    "cpuspeed": {
      "integration_type": "device",
      "config_flow": true,
      "iot_class": "local_push"
    },
    "crownstone": {
      "name": "Crownstone",
      "integration_type": "hub",
      "config_flow": true,
      "iot_class": "cloud_push"
    },
    "cups": {
      "name": "CUPS",
      "integration_type": "hub",
      "config_flow": false,
      "iot_class": "local_polling"
    },
    "currencylayer": {
      "name": "currencylayer",
      "integration_type": "hub",
      "config_flow": false,
      "iot_class": "cloud_polling"
    },
    "dacia": {
      "name": "Dacia",
      "integration_type": "virtual",
      "supported_by": "renault"
    },
    "daikin": {
      "name": "Daikin AC",
      "integration_type": "hub",
      "config_flow": true,
      "iot_class": "local_polling"
    },
    "danfoss_air": {
      "name": "Danfoss Air",
      "integration_type": "hub",
      "config_flow": false,
      "iot_class": "local_polling"
    },
    "darksky": {
      "name": "Dark Sky",
      "integration_type": "hub",
      "config_flow": false,
      "iot_class": "cloud_polling"
    },
    "datadog": {
      "name": "Datadog",
      "integration_type": "hub",
      "config_flow": false,
      "iot_class": "local_push"
    },
    "ddwrt": {
      "name": "DD-WRT",
      "integration_type": "hub",
      "config_flow": false,
      "iot_class": "local_polling"
    },
    "debugpy": {
      "name": "Remote Python Debugger",
      "integration_type": "service",
      "config_flow": false,
      "iot_class": "local_push"
    },
    "deconz": {
      "name": "deCONZ",
      "integration_type": "hub",
      "config_flow": true,
      "iot_class": "local_push"
    },
    "decora": {
      "name": "Leviton Decora",
      "integration_type": "hub",
      "config_flow": false,
      "iot_class": "local_polling"
    },
    "decora_wifi": {
      "name": "Leviton Decora Wi-Fi",
      "integration_type": "hub",
      "config_flow": false,
      "iot_class": "cloud_polling"
    },
    "delijn": {
      "name": "De Lijn",
      "integration_type": "hub",
      "config_flow": false,
      "iot_class": "cloud_polling"
    },
    "deluge": {
      "name": "Deluge",
      "integration_type": "hub",
      "config_flow": true,
      "iot_class": "local_polling"
    },
    "demo": {
      "integration_type": "hub",
      "config_flow": false,
      "iot_class": "calculated"
    },
    "denon": {
      "name": "Denon",
      "integrations": {
        "denon": {
          "integration_type": "hub",
          "iot_class": "local_polling",
          "name": "Denon Network Receivers"
        },
        "denonavr": {
          "integration_type": "hub",
          "config_flow": true,
          "iot_class": "local_polling",
          "name": "Denon AVR Network Receivers"
        },
        "heos": {
          "integration_type": "hub",
          "config_flow": true,
          "iot_class": "local_push",
          "name": "Denon HEOS"
        }
      }
    },
    "deutsche_bahn": {
      "name": "Deutsche Bahn",
      "integration_type": "hub",
      "config_flow": false,
      "iot_class": "cloud_polling"
    },
    "device_sun_light_trigger": {
      "name": "Presence-based Lights",
      "integration_type": "hub",
      "config_flow": false,
      "iot_class": "calculated"
    },
    "devolo": {
      "name": "devolo",
      "integrations": {
        "devolo_home_control": {
          "integration_type": "hub",
          "config_flow": true,
          "iot_class": "local_push",
          "name": "devolo Home Control"
        },
        "devolo_home_network": {
          "integration_type": "device",
          "config_flow": true,
          "iot_class": "local_polling",
          "name": "devolo Home Network"
        }
      },
      "iot_standards": [
        "zwave"
      ]
    },
    "dexcom": {
      "name": "Dexcom",
      "integration_type": "hub",
      "config_flow": true,
      "iot_class": "cloud_polling"
    },
    "diaz": {
      "name": "Diaz",
      "integration_type": "virtual",
      "supported_by": "motion_blinds"
    },
    "digital_loggers": {
      "name": "Digital Loggers",
      "integration_type": "virtual",
      "supported_by": "wemo"
    },
    "digital_ocean": {
      "name": "Digital Ocean",
      "integration_type": "hub",
      "config_flow": false,
      "iot_class": "local_polling"
    },
    "directv": {
      "name": "DirecTV",
      "integration_type": "hub",
      "config_flow": true,
      "iot_class": "local_polling"
    },
    "discogs": {
      "name": "Discogs",
      "integration_type": "hub",
      "config_flow": false,
      "iot_class": "cloud_polling"
    },
    "discord": {
      "name": "Discord",
      "integration_type": "hub",
      "config_flow": true,
      "iot_class": "cloud_push"
    },
    "dlib_face_detect": {
      "name": "Dlib Face Detect",
      "integration_type": "hub",
      "config_flow": false,
      "iot_class": "local_push"
    },
    "dlib_face_identify": {
      "name": "Dlib Face Identify",
      "integration_type": "hub",
      "config_flow": false,
      "iot_class": "local_push"
    },
    "dlink": {
      "name": "D-Link Wi-Fi Smart Plugs",
      "integration_type": "hub",
      "config_flow": false,
      "iot_class": "local_polling"
    },
    "dlna": {
      "name": "DLNA",
      "integrations": {
        "dlna_dmr": {
          "integration_type": "hub",
          "config_flow": true,
          "iot_class": "local_push",
          "name": "DLNA Digital Media Renderer"
        },
        "dlna_dms": {
          "integration_type": "hub",
          "config_flow": true,
          "iot_class": "local_polling",
          "name": "DLNA Digital Media Server"
        }
      }
    },
    "dnsip": {
      "name": "DNS IP",
      "integration_type": "hub",
      "config_flow": true,
      "iot_class": "cloud_polling"
    },
    "dominos": {
      "name": "Dominos Pizza",
      "integration_type": "hub",
      "config_flow": false,
      "iot_class": "cloud_polling"
    },
    "doods": {
      "name": "DOODS - Dedicated Open Object Detection Service",
      "integration_type": "hub",
      "config_flow": false,
      "iot_class": "local_polling"
    },
    "doorbird": {
      "name": "DoorBird",
      "integration_type": "hub",
      "config_flow": true,
      "iot_class": "local_push"
    },
    "dooya": {
      "name": "Dooya",
      "integration_type": "virtual",
      "supported_by": "motion_blinds"
    },
    "dovado": {
      "name": "Dovado",
      "integration_type": "hub",
      "config_flow": false,
      "iot_class": "local_polling"
    },
    "downloader": {
      "name": "Downloader",
      "integration_type": "hub",
      "config_flow": false
    },
    "dsmr": {
      "name": "DSMR Slimme Meter",
      "integration_type": "hub",
      "config_flow": true,
      "iot_class": "local_push"
    },
    "dsmr_reader": {
      "name": "DSMR Reader",
      "integration_type": "hub",
      "config_flow": true,
      "iot_class": "local_push"
    },
    "dte_energy_bridge": {
      "name": "DTE Energy Bridge",
      "integration_type": "hub",
      "config_flow": false,
      "iot_class": "local_polling"
    },
    "dublin_bus_transport": {
      "name": "Dublin Bus",
      "integration_type": "hub",
      "config_flow": false,
      "iot_class": "cloud_polling"
    },
    "duckdns": {
      "name": "Duck DNS",
      "integration_type": "hub",
      "config_flow": false,
      "iot_class": "cloud_polling"
    },
    "dunehd": {
      "name": "Dune HD",
      "integration_type": "hub",
      "config_flow": true,
      "iot_class": "local_polling"
    },
    "dwd_weather_warnings": {
      "name": "Deutscher Wetterdienst (DWD) Weather Warnings",
      "integration_type": "hub",
      "config_flow": false,
      "iot_class": "cloud_polling"
    },
    "dweet": {
      "name": "dweet.io",
      "integration_type": "hub",
      "config_flow": false,
      "iot_class": "cloud_polling"
    },
    "eafm": {
      "name": "Environment Agency Flood Gauges",
      "integration_type": "hub",
      "config_flow": true,
      "iot_class": "cloud_polling"
    },
    "ebox": {
      "name": "EBox",
      "integration_type": "hub",
      "config_flow": false,
      "iot_class": "cloud_polling"
    },
    "ebusd": {
      "name": "ebusd",
      "integration_type": "hub",
      "config_flow": false,
      "iot_class": "local_polling"
    },
    "ecoal_boiler": {
      "name": "eSterownik eCoal.pl Boiler",
      "integration_type": "hub",
      "config_flow": false,
      "iot_class": "local_polling"
    },
    "ecobee": {
      "name": "ecobee",
      "integration_type": "hub",
      "config_flow": true,
      "iot_class": "cloud_polling"
    },
    "econet": {
      "name": "Rheem EcoNet Products",
      "integration_type": "hub",
      "config_flow": true,
      "iot_class": "cloud_push"
    },
    "ecovacs": {
      "name": "Ecovacs",
      "integration_type": "hub",
      "config_flow": false,
      "iot_class": "cloud_push"
    },
    "ecowitt": {
      "name": "Ecowitt",
      "integration_type": "hub",
      "config_flow": true,
      "iot_class": "local_push"
    },
    "eddystone_temperature": {
      "name": "Eddystone",
      "integration_type": "hub",
      "config_flow": false,
      "iot_class": "local_polling"
    },
    "edimax": {
      "name": "Edimax",
      "integration_type": "hub",
      "config_flow": false,
      "iot_class": "local_polling"
    },
    "edl21": {
      "name": "EDL21",
      "integration_type": "hub",
      "config_flow": false,
      "iot_class": "local_push"
    },
    "efergy": {
      "name": "Efergy",
      "integration_type": "hub",
      "config_flow": true,
      "iot_class": "cloud_polling"
    },
    "egardia": {
      "name": "Egardia",
      "integration_type": "hub",
      "config_flow": false,
      "iot_class": "local_polling"
    },
    "eight_sleep": {
      "name": "Eight Sleep",
      "integration_type": "hub",
      "config_flow": true,
      "iot_class": "cloud_polling"
    },
    "elgato": {
      "name": "Elgato",
      "integrations": {
        "avea": {
          "integration_type": "hub",
          "iot_class": "local_polling",
          "name": "Elgato Avea"
        },
        "elgato": {
          "integration_type": "device",
          "config_flow": true,
          "iot_class": "local_polling",
          "name": "Elgato Light"
        }
      }
    },
    "eliqonline": {
      "name": "Eliqonline",
      "integration_type": "hub",
      "config_flow": false,
      "iot_class": "cloud_polling"
    },
    "elkm1": {
      "name": "Elk-M1 Control",
      "integration_type": "hub",
      "config_flow": true,
      "iot_class": "local_push"
    },
    "elmax": {
      "name": "Elmax",
      "integration_type": "hub",
      "config_flow": true,
      "iot_class": "cloud_polling"
    },
    "elv": {
      "name": "ELV PCA",
      "integration_type": "hub",
      "config_flow": false,
      "iot_class": "local_polling"
    },
    "emby": {
      "name": "Emby",
      "integration_type": "hub",
      "config_flow": false,
      "iot_class": "local_push"
    },
    "emoncms": {
      "name": "emoncms",
      "integrations": {
        "emoncms": {
          "integration_type": "hub",
          "iot_class": "local_polling",
          "name": "Emoncms"
        },
        "emoncms_history": {
          "integration_type": "hub",
          "iot_class": "local_polling",
          "name": "Emoncms History"
        }
      }
    },
    "emonitor": {
      "name": "SiteSage Emonitor",
      "integration_type": "hub",
      "config_flow": true,
      "iot_class": "local_polling"
    },
    "emulated_hue": {
      "name": "Emulated Hue",
      "integration_type": "hub",
      "config_flow": false,
      "iot_class": "local_push"
    },
    "emulated_kasa": {
      "name": "Emulated Kasa",
      "integration_type": "hub",
      "config_flow": false,
      "iot_class": "local_push"
    },
    "emulated_roku": {
      "integration_type": "hub",
      "config_flow": true,
      "iot_class": "local_push"
    },
    "enigma2": {
      "name": "Enigma2 (OpenWebif)",
      "integration_type": "hub",
      "config_flow": false,
      "iot_class": "local_polling"
    },
    "enocean": {
      "name": "EnOcean",
      "integration_type": "hub",
      "config_flow": true,
      "iot_class": "local_push"
    },
    "enphase_envoy": {
      "name": "Enphase Envoy",
      "integration_type": "hub",
      "config_flow": true,
      "iot_class": "local_polling"
    },
    "entur_public_transport": {
      "name": "Entur",
      "integration_type": "hub",
      "config_flow": false,
      "iot_class": "cloud_polling"
    },
    "environment_canada": {
      "name": "Environment Canada",
      "integration_type": "hub",
      "config_flow": true,
      "iot_class": "cloud_polling"
    },
    "envisalink": {
      "name": "Envisalink",
      "integration_type": "hub",
      "config_flow": false,
      "iot_class": "local_push"
    },
    "ephember": {
      "name": "EPH Controls",
      "integration_type": "hub",
      "config_flow": false,
      "iot_class": "local_polling"
    },
    "epson": {
      "name": "Epson",
      "integrations": {
        "epson": {
          "integration_type": "hub",
          "config_flow": true,
          "iot_class": "local_polling",
          "name": "Epson"
        },
        "epsonworkforce": {
          "integration_type": "hub",
          "iot_class": "local_polling",
          "name": "Epson Workforce"
        }
      }
    },
    "eq3": {
      "name": "eQ-3",
      "integrations": {
        "eq3btsmart": {
          "integration_type": "hub",
          "iot_class": "local_polling",
          "name": "eQ-3 Bluetooth Smart Thermostats"
        },
        "maxcube": {
          "integration_type": "hub",
          "iot_class": "local_polling",
          "name": "eQ-3 MAX!"
        }
      }
    },
    "escea": {
      "name": "Escea",
      "integration_type": "hub",
      "config_flow": true,
      "iot_class": "local_push"
    },
    "esphome": {
      "name": "ESPHome",
      "integration_type": "device",
      "config_flow": true,
      "iot_class": "local_push"
    },
    "etherscan": {
      "name": "Etherscan",
      "integration_type": "hub",
      "config_flow": false,
      "iot_class": "cloud_polling"
    },
    "eufy": {
      "name": "eufy",
      "integration_type": "hub",
      "config_flow": false,
      "iot_class": "local_polling"
    },
    "everlights": {
      "name": "EverLights",
      "integration_type": "hub",
      "config_flow": false,
      "iot_class": "local_polling"
    },
    "evil_genius_labs": {
      "name": "Evil Genius Labs",
      "integration_type": "hub",
      "config_flow": true,
      "iot_class": "local_polling"
    },
    "ezviz": {
      "name": "EZVIZ",
      "integration_type": "hub",
      "config_flow": true,
      "iot_class": "cloud_polling"
    },
    "faa_delays": {
      "name": "FAA Delays",
      "integration_type": "hub",
      "config_flow": true,
      "iot_class": "cloud_polling"
    },
    "facebook": {
      "name": "Facebook Messenger",
      "integration_type": "hub",
      "config_flow": false,
      "iot_class": "cloud_push"
    },
    "facebox": {
      "name": "Facebox",
      "integration_type": "hub",
      "config_flow": false,
      "iot_class": "local_push"
    },
    "fail2ban": {
      "name": "Fail2Ban",
      "integration_type": "hub",
      "config_flow": false,
      "iot_class": "local_polling"
    },
    "fastdotcom": {
      "name": "Fast.com",
      "integration_type": "hub",
      "config_flow": false,
      "iot_class": "cloud_polling"
    },
    "feedreader": {
      "name": "Feedreader",
      "integration_type": "hub",
      "config_flow": false,
      "iot_class": "cloud_polling"
    },
    "ffmpeg": {
      "name": "FFmpeg",
      "integrations": {
        "ffmpeg": {
          "integration_type": "hub",
          "name": "FFmpeg"
        },
        "ffmpeg_motion": {
          "integration_type": "hub",
          "iot_class": "calculated",
          "name": "FFmpeg Motion"
        },
        "ffmpeg_noise": {
          "integration_type": "hub",
          "iot_class": "calculated",
          "name": "FFmpeg Noise"
        }
      }
    },
    "fibaro": {
      "name": "Fibaro",
      "integration_type": "hub",
      "config_flow": true,
      "iot_class": "local_push"
    },
    "fido": {
      "name": "Fido",
      "integration_type": "hub",
      "config_flow": false,
      "iot_class": "cloud_polling"
    },
    "file": {
      "name": "File",
      "integration_type": "hub",
      "config_flow": false,
      "iot_class": "local_polling"
    },
    "filesize": {
      "integration_type": "hub",
      "config_flow": true,
      "iot_class": "local_polling"
    },
    "filter": {
      "name": "Filter",
      "integration_type": "hub",
      "config_flow": false,
      "iot_class": "local_push"
    },
    "fints": {
      "name": "FinTS",
      "integration_type": "hub",
      "config_flow": false,
      "iot_class": "cloud_polling"
    },
    "fireservicerota": {
      "name": "FireServiceRota",
      "integration_type": "hub",
      "config_flow": true,
      "iot_class": "cloud_polling"
    },
    "firmata": {
      "name": "Firmata",
      "integration_type": "hub",
      "config_flow": false,
      "iot_class": "local_push"
    },
    "fitbit": {
      "name": "Fitbit",
      "integration_type": "hub",
      "config_flow": false,
      "iot_class": "cloud_polling"
    },
    "fivem": {
      "name": "FiveM",
      "integration_type": "hub",
      "config_flow": true,
      "iot_class": "local_polling"
    },
    "fixer": {
      "name": "Fixer",
      "integration_type": "hub",
      "config_flow": false,
      "iot_class": "cloud_polling"
    },
    "fjaraskupan": {
      "name": "Fj\u00e4r\u00e5skupan",
      "integration_type": "hub",
      "config_flow": true,
      "iot_class": "local_polling"
    },
    "fleetgo": {
      "name": "FleetGO",
      "integration_type": "hub",
      "config_flow": false,
      "iot_class": "cloud_polling"
    },
    "flexit": {
      "name": "Flexit",
      "integration_type": "hub",
      "config_flow": false,
      "iot_class": "local_polling"
    },
    "flexom": {
      "name": "Bouygues Flexom",
      "integration_type": "virtual",
      "supported_by": "overkiz"
    },
    "flic": {
      "name": "Flic",
      "integration_type": "hub",
      "config_flow": false,
      "iot_class": "local_push"
    },
    "flick_electric": {
      "name": "Flick Electric",
      "integration_type": "hub",
      "config_flow": true,
      "iot_class": "cloud_polling"
    },
    "flipr": {
      "name": "Flipr",
      "integration_type": "hub",
      "config_flow": true,
      "iot_class": "cloud_polling"
    },
    "flo": {
      "name": "Flo",
      "integration_type": "hub",
      "config_flow": true,
      "iot_class": "cloud_polling"
    },
    "flock": {
      "name": "Flock",
      "integration_type": "hub",
      "config_flow": false,
      "iot_class": "cloud_push"
    },
    "flume": {
      "name": "Flume",
      "integration_type": "hub",
      "config_flow": true,
      "iot_class": "cloud_polling"
    },
    "flux": {
      "name": "Flux",
      "integration_type": "hub",
      "config_flow": false,
      "iot_class": "calculated"
    },
    "flux_led": {
      "name": "Magic Home",
      "integration_type": "hub",
      "config_flow": true,
      "iot_class": "local_push"
    },
    "folder": {
      "name": "Folder",
      "integration_type": "hub",
      "config_flow": false,
      "iot_class": "local_polling"
    },
    "folder_watcher": {
      "name": "Folder Watcher",
      "integration_type": "hub",
      "config_flow": false,
      "iot_class": "local_polling"
    },
    "foobot": {
      "name": "Foobot",
      "integration_type": "hub",
      "config_flow": false,
      "iot_class": "cloud_polling"
    },
    "forecast_solar": {
      "name": "Forecast.Solar",
      "integration_type": "service",
      "config_flow": true,
      "iot_class": "cloud_polling"
    },
    "forked_daapd": {
      "name": "Owntone",
      "integration_type": "hub",
      "config_flow": true,
      "iot_class": "local_push"
    },
    "fortios": {
      "name": "FortiOS",
      "integration_type": "hub",
      "config_flow": false,
      "iot_class": "local_polling"
    },
    "foscam": {
      "name": "Foscam",
      "integration_type": "hub",
      "config_flow": true,
      "iot_class": "local_polling"
    },
    "foursquare": {
      "name": "Foursquare",
      "integration_type": "hub",
      "config_flow": false,
      "iot_class": "cloud_push"
    },
    "free_mobile": {
      "name": "Free Mobile",
      "integration_type": "hub",
      "config_flow": false,
      "iot_class": "cloud_push"
    },
    "freebox": {
      "name": "Freebox",
      "integration_type": "hub",
      "config_flow": true,
      "iot_class": "local_polling"
    },
    "freedns": {
      "name": "FreeDNS",
      "integration_type": "hub",
      "config_flow": false,
      "iot_class": "cloud_push"
    },
    "freedompro": {
      "name": "Freedompro",
      "integration_type": "hub",
      "config_flow": true,
      "iot_class": "cloud_polling"
    },
    "fritzbox": {
      "name": "FRITZ!Box",
      "integrations": {
        "fritz": {
          "integration_type": "hub",
          "config_flow": true,
          "iot_class": "local_polling",
          "name": "AVM FRITZ!Box Tools"
        },
        "fritzbox": {
          "integration_type": "hub",
          "config_flow": true,
          "iot_class": "local_polling",
          "name": "AVM FRITZ!SmartHome"
        },
        "fritzbox_callmonitor": {
          "integration_type": "hub",
          "config_flow": true,
          "iot_class": "local_polling",
          "name": "AVM FRITZ!Box Call Monitor"
        }
      }
    },
    "fronius": {
      "name": "Fronius",
      "integration_type": "hub",
      "config_flow": true,
      "iot_class": "local_polling"
    },
    "frontier_silicon": {
      "name": "Frontier Silicon",
      "integration_type": "hub",
      "config_flow": false,
      "iot_class": "local_polling"
    },
    "fully_kiosk": {
      "name": "Fully Kiosk Browser",
      "integration_type": "hub",
      "config_flow": true,
      "iot_class": "local_polling"
    },
    "futurenow": {
      "name": "P5 FutureNow",
      "integration_type": "hub",
      "config_flow": false,
      "iot_class": "local_polling"
    },
    "garadget": {
      "name": "Garadget",
      "integration_type": "hub",
      "config_flow": false,
      "iot_class": "cloud_polling"
    },
    "garages_amsterdam": {
      "integration_type": "hub",
      "config_flow": true,
      "iot_class": "cloud_polling"
    },
    "gaviota": {
      "name": "Gaviota",
      "integration_type": "virtual",
      "supported_by": "motion_blinds"
    },
    "gdacs": {
      "name": "Global Disaster Alert and Coordination System (GDACS)",
      "integration_type": "hub",
      "config_flow": true,
      "iot_class": "cloud_polling"
    },
    "generic": {
      "name": "Generic Camera",
      "integration_type": "hub",
      "config_flow": true,
      "iot_class": "local_push"
    },
    "generic_hygrostat": {
      "name": "Generic hygrostat",
      "integration_type": "hub",
      "config_flow": false,
      "iot_class": "local_polling"
    },
    "generic_thermostat": {
      "name": "Generic Thermostat",
      "integration_type": "hub",
      "config_flow": false,
      "iot_class": "local_polling"
    },
    "geniushub": {
      "name": "Genius Hub",
      "integration_type": "hub",
      "config_flow": false,
      "iot_class": "local_polling"
    },
    "geo_json_events": {
      "name": "GeoJSON",
      "integration_type": "hub",
      "config_flow": false,
      "iot_class": "cloud_polling"
    },
    "geo_rss_events": {
      "name": "GeoRSS",
      "integration_type": "hub",
      "config_flow": false,
      "iot_class": "cloud_polling"
    },
    "geocaching": {
      "name": "Geocaching",
      "integration_type": "hub",
      "config_flow": true,
      "iot_class": "cloud_polling"
    },
    "geofency": {
      "name": "Geofency",
      "integration_type": "hub",
      "config_flow": true,
      "iot_class": "cloud_push"
    },
    "geonet": {
      "name": "GeoNet",
      "integrations": {
        "geonetnz_quakes": {
          "integration_type": "hub",
          "config_flow": true,
          "iot_class": "cloud_polling",
          "name": "GeoNet NZ Quakes"
        },
        "geonetnz_volcano": {
          "integration_type": "hub",
          "config_flow": true,
          "iot_class": "cloud_polling",
          "name": "GeoNet NZ Volcano"
        }
      }
    },
    "gios": {
      "name": "GIO\u015a",
      "integration_type": "service",
      "config_flow": true,
      "iot_class": "cloud_polling"
    },
    "github": {
      "name": "GitHub",
      "integration_type": "hub",
      "config_flow": true,
      "iot_class": "cloud_polling"
    },
    "gitlab_ci": {
      "name": "GitLab-CI",
      "integration_type": "hub",
      "config_flow": false,
      "iot_class": "cloud_polling"
    },
    "gitter": {
      "name": "Gitter",
      "integration_type": "hub",
      "config_flow": false,
      "iot_class": "cloud_polling"
    },
    "glances": {
      "name": "Glances",
      "integration_type": "hub",
      "config_flow": true,
      "iot_class": "local_polling"
    },
    "globalcache": {
      "name": "Global Cach\u00e9",
      "integrations": {
        "gc100": {
          "integration_type": "hub",
          "iot_class": "local_polling",
          "name": "Global Cach\u00e9 GC-100"
        },
        "itach": {
          "integration_type": "hub",
          "iot_class": "assumed_state",
          "name": "Global Cach\u00e9 iTach TCP/IP to IR"
        }
      }
    },
    "goalfeed": {
      "name": "Goalfeed",
      "integration_type": "hub",
      "config_flow": false,
      "iot_class": "cloud_push"
    },
    "goalzero": {
      "name": "Goal Zero Yeti",
      "integration_type": "hub",
      "config_flow": true,
      "iot_class": "local_polling"
    },
    "gogogate2": {
      "name": "Gogogate2 and ismartgate",
      "integration_type": "hub",
      "config_flow": true,
      "iot_class": "local_polling"
    },
    "goodwe": {
      "name": "GoodWe Inverter",
      "integration_type": "hub",
      "config_flow": true,
      "iot_class": "local_polling"
    },
    "google": {
      "name": "Google",
      "integrations": {
        "google_assistant": {
          "integration_type": "hub",
          "iot_class": "cloud_push",
          "name": "Google Assistant"
        },
        "google_cloud": {
          "integration_type": "hub",
          "iot_class": "cloud_push",
          "name": "Google Cloud Platform"
        },
        "google_domains": {
          "integration_type": "hub",
          "iot_class": "cloud_polling",
          "name": "Google Domains"
        },
        "google_maps": {
          "integration_type": "hub",
          "iot_class": "cloud_polling",
          "name": "Google Maps"
        },
        "google_pubsub": {
          "integration_type": "hub",
          "iot_class": "cloud_push",
          "name": "Google Pub/Sub"
        },
        "google_sheets": {
          "integration_type": "hub",
          "config_flow": true,
          "iot_class": "cloud_polling",
          "name": "Google Sheets"
        },
        "google_translate": {
          "integration_type": "hub",
          "iot_class": "cloud_push",
          "name": "Google Translate Text-to-Speech"
        },
        "google_travel_time": {
          "integration_type": "hub",
          "config_flow": true,
          "iot_class": "cloud_polling"
        },
        "google_wifi": {
          "integration_type": "hub",
          "iot_class": "local_polling",
          "name": "Google Wifi"
        },
        "google": {
          "integration_type": "hub",
          "config_flow": true,
          "iot_class": "cloud_polling",
          "name": "Google Calendar"
        },
        "nest": {
          "integration_type": "hub",
          "config_flow": true,
          "iot_class": "cloud_push",
          "name": "Google Nest"
        },
        "cast": {
          "integration_type": "hub",
          "config_flow": true,
          "iot_class": "local_polling",
          "name": "Google Cast"
        },
        "hangouts": {
          "integration_type": "hub",
          "config_flow": true,
          "iot_class": "cloud_push",
          "name": "Google Chat"
        },
        "dialogflow": {
          "integration_type": "hub",
          "config_flow": true,
          "iot_class": "cloud_push",
          "name": "Dialogflow"
        }
      }
    },
    "govee_ble": {
      "name": "Govee Bluetooth",
      "integration_type": "hub",
      "config_flow": true,
      "iot_class": "local_push"
    },
    "gpsd": {
      "name": "GPSD",
      "integration_type": "hub",
      "config_flow": false,
      "iot_class": "local_polling"
    },
    "gpslogger": {
      "name": "GPSLogger",
      "integration_type": "hub",
      "config_flow": true,
      "iot_class": "cloud_push"
    },
    "graphite": {
      "name": "Graphite",
      "integration_type": "hub",
      "config_flow": false,
      "iot_class": "local_push"
    },
    "gree": {
      "name": "Gree Climate",
      "integration_type": "hub",
      "config_flow": true,
      "iot_class": "local_polling"
    },
    "greeneye_monitor": {
      "name": "GreenEye Monitor (GEM)",
      "integration_type": "hub",
      "config_flow": false,
      "iot_class": "local_push"
    },
    "greenwave": {
      "name": "Greenwave Reality",
      "integration_type": "hub",
      "config_flow": false,
      "iot_class": "local_polling"
    },
    "growatt_server": {
      "integration_type": "hub",
      "config_flow": true,
      "iot_class": "cloud_polling"
    },
    "gstreamer": {
      "name": "GStreamer",
      "integration_type": "hub",
      "config_flow": false,
      "iot_class": "local_push"
    },
    "gtfs": {
      "name": "General Transit Feed Specification (GTFS)",
      "integration_type": "hub",
      "config_flow": false,
      "iot_class": "local_polling"
    },
    "guardian": {
      "name": "Elexa Guardian",
      "integration_type": "hub",
      "config_flow": true,
      "iot_class": "local_polling"
    },
    "habitica": {
      "name": "Habitica",
      "integration_type": "hub",
      "config_flow": true,
      "iot_class": "cloud_polling"
    },
    "hardkernel": {
      "name": "Hardkernel",
      "integration_type": "hardware",
      "config_flow": false
    },
    "harman_kardon_avr": {
      "name": "Harman Kardon AVR",
      "integration_type": "hub",
      "config_flow": false,
      "iot_class": "local_polling"
    },
    "hassio": {
      "name": "Home Assistant Supervisor",
      "integration_type": "hub",
      "config_flow": false,
      "iot_class": "local_polling"
    },
    "havana_shade": {
      "name": "Havana Shade",
      "integration_type": "virtual",
      "supported_by": "motion_blinds"
    },
    "haveibeenpwned": {
      "name": "HaveIBeenPwned",
      "integration_type": "hub",
      "config_flow": false,
      "iot_class": "cloud_polling"
    },
    "hddtemp": {
      "name": "hddtemp",
      "integration_type": "hub",
      "config_flow": false,
      "iot_class": "local_polling"
    },
    "hdmi_cec": {
      "name": "HDMI-CEC",
      "integration_type": "hub",
      "config_flow": false,
      "iot_class": "local_push"
    },
    "heatmiser": {
      "name": "Heatmiser",
      "integration_type": "hub",
      "config_flow": false,
      "iot_class": "local_polling"
    },
    "heiwa": {
      "name": "Heiwa",
      "integration_type": "virtual",
      "supported_by": "gree"
    },
    "here_travel_time": {
      "name": "HERE Travel Time",
      "integration_type": "hub",
      "config_flow": true,
      "iot_class": "cloud_polling"
    },
    "hi_kumo": {
      "name": "Hitachi Hi Kumo",
      "integration_type": "virtual",
      "supported_by": "overkiz"
    },
    "hikvision": {
      "name": "Hikvision",
      "integrations": {
        "hikvision": {
          "integration_type": "hub",
          "iot_class": "local_push",
          "name": "Hikvision"
        },
        "hikvisioncam": {
          "integration_type": "hub",
          "iot_class": "local_polling",
          "name": "Hikvision"
        }
      }
    },
    "hisense_aehw4a1": {
      "name": "Hisense AEH-W4A1",
      "integration_type": "hub",
      "config_flow": true,
      "iot_class": "local_polling"
    },
    "history_stats": {
      "name": "History Stats",
      "integration_type": "hub",
      "config_flow": false,
      "iot_class": "local_polling"
    },
    "hitron_coda": {
      "name": "Rogers Hitron CODA",
      "integration_type": "hub",
      "config_flow": false,
      "iot_class": "local_polling"
    },
    "hive": {
      "name": "Hive",
      "integration_type": "hub",
      "config_flow": true,
      "iot_class": "cloud_polling"
    },
    "hlk_sw16": {
      "name": "Hi-Link HLK-SW16",
      "integration_type": "hub",
      "config_flow": true,
      "iot_class": "local_push"
    },
    "home_connect": {
      "name": "Home Connect",
      "integration_type": "hub",
      "config_flow": true,
      "iot_class": "cloud_push"
    },
    "home_plus_control": {
      "name": "Legrand Home+ Control",
      "integration_type": "hub",
      "config_flow": true,
      "iot_class": "cloud_polling"
    },
    "homeassistant_alerts": {
      "name": "Home Assistant Alerts",
      "integration_type": "hub",
      "config_flow": false
    },
    "homeassistant_sky_connect": {
      "name": "Home Assistant Sky Connect",
      "integration_type": "hardware",
      "config_flow": false
    },
    "homeassistant_yellow": {
      "name": "Home Assistant Yellow",
      "integration_type": "hardware",
      "config_flow": false
    },
    "homematic": {
      "name": "Homematic",
      "integrations": {
        "homematic": {
          "integration_type": "hub",
          "iot_class": "local_push",
          "name": "Homematic"
        },
        "homematicip_cloud": {
          "integration_type": "hub",
          "config_flow": true,
          "iot_class": "cloud_push",
          "name": "HomematicIP Cloud"
        }
      }
    },
    "homewizard": {
      "name": "HomeWizard Energy",
      "integration_type": "hub",
      "config_flow": true,
      "iot_class": "local_polling"
    },
    "honeywell": {
      "name": "Honeywell",
      "integrations": {
        "lyric": {
          "integration_type": "hub",
          "config_flow": true,
          "iot_class": "cloud_polling",
          "name": "Honeywell Lyric"
        },
        "evohome": {
          "integration_type": "hub",
          "iot_class": "cloud_polling",
          "name": "Honeywell Total Connect Comfort (Europe)"
        },
        "honeywell": {
          "integration_type": "hub",
          "config_flow": true,
          "iot_class": "cloud_polling",
          "name": "Honeywell Total Connect Comfort (US)"
        }
      }
    },
    "horizon": {
      "name": "Unitymedia Horizon HD Recorder",
      "integration_type": "hub",
      "config_flow": false,
      "iot_class": "local_polling"
    },
    "hp_ilo": {
      "name": "HP Integrated Lights-Out (ILO)",
      "integration_type": "hub",
      "config_flow": false,
      "iot_class": "local_polling"
    },
    "html5": {
      "name": "HTML5 Push Notifications",
      "integration_type": "hub",
      "config_flow": false,
      "iot_class": "cloud_push"
    },
    "huawei_lte": {
      "name": "Huawei LTE",
      "integration_type": "hub",
      "config_flow": true,
      "iot_class": "local_polling"
    },
    "huisbaasje": {
      "name": "Huisbaasje",
      "integration_type": "hub",
      "config_flow": true,
      "iot_class": "cloud_polling"
    },
    "hunterdouglas_powerview": {
      "name": "Hunter Douglas PowerView",
      "integration_type": "hub",
      "config_flow": true,
      "iot_class": "local_polling"
    },
    "hurrican_shutters_wholesale": {
      "name": "Hurrican Shutters Wholesale",
      "integration_type": "virtual",
      "supported_by": "motion_blinds"
    },
    "hvv_departures": {
      "name": "HVV Departures",
      "integration_type": "hub",
      "config_flow": true,
      "iot_class": "cloud_polling"
    },
    "hydrawise": {
      "name": "Hunter Hydrawise",
      "integration_type": "hub",
      "config_flow": false,
      "iot_class": "cloud_polling"
    },
    "hyperion": {
      "name": "Hyperion",
      "integration_type": "hub",
      "config_flow": true,
      "iot_class": "local_push"
    },
    "ialarm": {
      "name": "Antifurto365 iAlarm",
      "integration_type": "hub",
      "config_flow": true,
      "iot_class": "local_polling"
    },
    "iammeter": {
      "name": "IamMeter",
      "integration_type": "hub",
      "config_flow": false,
      "iot_class": "local_polling"
    },
    "iaqualink": {
      "name": "Jandy iAqualink",
      "integration_type": "hub",
      "config_flow": true,
      "iot_class": "cloud_polling"
    },
    "ibm": {
      "name": "IBM",
      "integrations": {
        "watson_iot": {
          "integration_type": "hub",
          "iot_class": "cloud_push",
          "name": "IBM Watson IoT Platform"
        },
        "watson_tts": {
          "integration_type": "hub",
          "iot_class": "cloud_push",
          "name": "IBM Watson TTS"
        }
      }
    },
    "idteck_prox": {
      "name": "IDTECK Proximity Reader",
      "integration_type": "hub",
      "config_flow": false,
      "iot_class": "local_push"
    },
    "ifttt": {
      "name": "IFTTT",
      "integration_type": "hub",
      "config_flow": true,
      "iot_class": "cloud_push"
    },
    "iglo": {
      "name": "iGlo",
      "integration_type": "hub",
      "config_flow": false,
      "iot_class": "local_polling"
    },
    "ign_sismologia": {
      "name": "IGN Sismolog\u00eda",
      "integration_type": "hub",
      "config_flow": false,
      "iot_class": "cloud_polling"
    },
    "ihc": {
      "name": "IHC Controller",
      "integration_type": "hub",
      "config_flow": false,
      "iot_class": "local_push"
    },
    "imap": {
      "name": "IMAP",
      "integration_type": "hub",
      "config_flow": false,
      "iot_class": "cloud_push"
    },
    "imap_email_content": {
      "name": "IMAP Email Content",
      "integration_type": "hub",
      "config_flow": false,
      "iot_class": "cloud_push"
    },
    "incomfort": {
      "name": "Intergas InComfort/Intouch Lan2RF gateway",
      "integration_type": "hub",
      "config_flow": false,
      "iot_class": "local_polling"
    },
    "influxdb": {
      "name": "InfluxDB",
      "integration_type": "hub",
      "config_flow": false,
      "iot_class": "local_push"
    },
    "inkbird": {
      "name": "INKBIRD",
      "integration_type": "hub",
      "config_flow": true,
      "iot_class": "local_push"
    },
    "inovelli": {
      "name": "Inovelli",
      "iot_standards": [
        "zigbee",
        "zwave"
      ]
    },
    "inspired_shades": {
      "name": "Inspired Shades",
      "integration_type": "virtual",
      "supported_by": "motion_blinds"
    },
    "insteon": {
      "name": "Insteon",
      "integration_type": "hub",
      "config_flow": true,
      "iot_class": "local_push"
    },
    "intellifire": {
      "name": "IntelliFire",
      "integration_type": "hub",
      "config_flow": true,
      "iot_class": "local_polling"
    },
    "intent_script": {
      "name": "Intent Script",
      "integration_type": "hub",
      "config_flow": false
    },
    "intesishome": {
      "name": "IntesisHome",
      "integration_type": "hub",
      "config_flow": false,
      "iot_class": "cloud_push"
    },
    "ios": {
      "name": "Home Assistant iOS",
      "integration_type": "hub",
      "config_flow": true,
      "iot_class": "cloud_push"
    },
    "iotawatt": {
      "name": "IoTaWatt",
      "integration_type": "hub",
      "config_flow": true,
      "iot_class": "local_polling"
    },
    "iperf3": {
      "name": "Iperf3",
      "integration_type": "hub",
      "config_flow": false,
      "iot_class": "local_polling"
    },
    "ipma": {
      "name": "Instituto Portugu\u00eas do Mar e Atmosfera (IPMA)",
      "integration_type": "hub",
      "config_flow": true,
      "iot_class": "cloud_polling"
    },
    "ipp": {
      "name": "Internet Printing Protocol (IPP)",
      "integration_type": "device",
      "config_flow": true,
      "iot_class": "local_polling"
    },
    "iqvia": {
      "name": "IQVIA",
      "integration_type": "hub",
      "config_flow": true,
      "iot_class": "cloud_polling"
    },
    "irish_rail_transport": {
      "name": "Irish Rail Transport",
      "integration_type": "hub",
      "config_flow": false,
      "iot_class": "cloud_polling"
    },
    "islamic_prayer_times": {
      "integration_type": "hub",
      "config_flow": true,
      "iot_class": "cloud_polling"
    },
    "ismartwindow": {
      "name": "iSmartWindow",
      "integration_type": "virtual",
      "supported_by": "motion_blinds"
    },
    "iss": {
      "name": "International Space Station (ISS)",
      "integration_type": "hub",
      "config_flow": true,
      "iot_class": "cloud_polling"
    },
    "isy994": {
      "name": "Universal Devices ISY994",
      "integration_type": "hub",
      "config_flow": true,
      "iot_class": "local_push"
    },
    "izone": {
      "name": "iZone",
      "integration_type": "hub",
      "config_flow": true,
      "iot_class": "local_polling"
    },
    "jasco": {
      "name": "Jasco",
      "iot_standards": [
        "zwave"
      ]
    },
    "jellyfin": {
      "name": "Jellyfin",
      "integration_type": "service",
      "config_flow": true,
      "iot_class": "local_polling"
    },
    "jewish_calendar": {
      "name": "Jewish Calendar",
      "integration_type": "hub",
      "config_flow": false,
      "iot_class": "calculated"
    },
    "joaoapps_join": {
      "name": "Joaoapps Join",
      "integration_type": "hub",
      "config_flow": false,
      "iot_class": "cloud_push"
    },
    "juicenet": {
      "name": "JuiceNet",
      "integration_type": "hub",
      "config_flow": true,
      "iot_class": "cloud_polling"
    },
    "justnimbus": {
      "name": "JustNimbus",
      "integration_type": "hub",
      "config_flow": true,
      "iot_class": "cloud_polling"
    },
    "kaiterra": {
      "name": "Kaiterra",
      "integration_type": "hub",
      "config_flow": false,
      "iot_class": "cloud_polling"
    },
    "kaleidescape": {
      "name": "Kaleidescape",
      "integration_type": "hub",
      "config_flow": true,
      "iot_class": "local_push"
    },
    "kankun": {
      "name": "Kankun",
      "integration_type": "hub",
      "config_flow": false,
      "iot_class": "local_polling"
    },
    "keba": {
      "name": "Keba Charging Station",
      "integration_type": "hub",
      "config_flow": false,
      "iot_class": "local_polling"
    },
    "keenetic_ndms2": {
      "name": "Keenetic NDMS2 Router",
      "integration_type": "hub",
      "config_flow": true,
      "iot_class": "local_polling"
    },
    "kef": {
      "name": "KEF",
      "integration_type": "hub",
      "config_flow": false,
      "iot_class": "local_polling"
    },
    "kegtron": {
      "name": "Kegtron",
      "integration_type": "hub",
      "config_flow": true,
      "iot_class": "local_push"
    },
    "keyboard": {
      "name": "Keyboard",
      "integration_type": "hub",
      "config_flow": false,
      "iot_class": "local_push"
    },
    "keyboard_remote": {
      "name": "Keyboard Remote",
      "integration_type": "hub",
      "config_flow": false,
      "iot_class": "local_push"
    },
    "keymitt_ble": {
      "name": "Keymitt MicroBot Push",
      "integration_type": "hub",
      "config_flow": true,
      "iot_class": "assumed_state"
    },
    "kira": {
      "name": "Kira",
      "integration_type": "hub",
      "config_flow": false,
      "iot_class": "local_push"
    },
    "kiwi": {
      "name": "KIWI",
      "integration_type": "hub",
      "config_flow": false,
      "iot_class": "cloud_polling"
    },
    "kmtronic": {
      "name": "KMtronic",
      "integration_type": "hub",
      "config_flow": true,
      "iot_class": "local_push"
    },
    "knx": {
      "name": "KNX",
      "integration_type": "hub",
      "config_flow": true,
      "iot_class": "local_push"
    },
    "kodi": {
      "name": "Kodi",
      "integration_type": "hub",
      "config_flow": true,
      "iot_class": "local_push"
    },
    "konnected": {
      "name": "Konnected.io",
      "integration_type": "hub",
      "config_flow": true,
      "iot_class": "local_push"
    },
    "kostal_plenticore": {
      "name": "Kostal Plenticore Solar Inverter",
      "integration_type": "hub",
      "config_flow": true,
      "iot_class": "local_polling"
    },
    "kraken": {
      "name": "Kraken",
      "integration_type": "hub",
      "config_flow": true,
      "iot_class": "cloud_polling"
    },
    "kulersky": {
      "name": "Kuler Sky",
      "integration_type": "hub",
      "config_flow": true,
      "iot_class": "local_polling"
    },
    "kwb": {
      "name": "KWB Easyfire",
      "integration_type": "hub",
      "config_flow": false,
      "iot_class": "local_polling"
    },
    "lacrosse": {
      "name": "LaCrosse",
      "integration_type": "hub",
      "config_flow": false,
      "iot_class": "local_polling"
    },
    "lacrosse_view": {
      "name": "LaCrosse View",
      "integration_type": "hub",
      "config_flow": true,
      "iot_class": "cloud_polling"
    },
    "lametric": {
      "name": "LaMetric",
      "integration_type": "device",
      "config_flow": true,
      "iot_class": "local_polling"
    },
    "landisgyr_heat_meter": {
      "name": "Landis+Gyr Heat Meter",
      "integration_type": "hub",
      "config_flow": true,
      "iot_class": "local_polling"
    },
    "lannouncer": {
      "name": "LANnouncer",
      "integration_type": "hub",
      "config_flow": false,
      "iot_class": "local_push"
    },
    "lastfm": {
      "name": "Last.fm",
      "integration_type": "hub",
      "config_flow": false,
      "iot_class": "cloud_polling"
    },
    "launch_library": {
      "name": "Launch Library",
      "integration_type": "hub",
      "config_flow": true,
      "iot_class": "cloud_polling"
    },
    "laundrify": {
      "name": "laundrify",
      "integration_type": "hub",
      "config_flow": true,
      "iot_class": "cloud_polling"
    },
    "lcn": {
      "name": "LCN",
      "integration_type": "hub",
      "config_flow": false,
      "iot_class": "local_push"
    },
    "led_ble": {
      "name": "LED BLE",
      "integration_type": "hub",
      "config_flow": true,
      "iot_class": "local_polling"
    },
    "legrand": {
      "name": "Legrand",
      "integration_type": "virtual",
      "supported_by": "netatmo"
    },
    "leviton": {
      "name": "Leviton",
      "iot_standards": [
        "zwave"
      ]
    },
    "lg": {
      "name": "LG",
      "integrations": {
        "lg_netcast": {
          "integration_type": "hub",
          "iot_class": "local_polling",
          "name": "LG Netcast"
        },
        "lg_soundbar": {
          "integration_type": "hub",
          "config_flow": true,
          "iot_class": "local_polling",
          "name": "LG Soundbars"
        },
        "webostv": {
          "integration_type": "hub",
          "config_flow": true,
          "iot_class": "local_push",
          "name": "LG webOS Smart TV"
        }
      }
    },
    "lidarr": {
      "name": "Lidarr",
      "integration_type": "hub",
      "config_flow": true,
      "iot_class": "local_polling"
    },
    "life360": {
      "name": "Life360",
      "integration_type": "hub",
      "config_flow": true,
      "iot_class": "cloud_polling"
    },
    "lifx": {
      "name": "LIFX",
      "integration_type": "hub",
      "config_flow": true,
      "iot_class": "local_polling"
    },
    "lifx_cloud": {
      "name": "LIFX Cloud",
      "integration_type": "hub",
      "config_flow": false,
      "iot_class": "cloud_push"
    },
    "lightwave": {
      "name": "Lightwave",
      "integration_type": "hub",
      "config_flow": false,
      "iot_class": "assumed_state"
    },
    "limitlessled": {
      "name": "LimitlessLED",
      "integration_type": "hub",
      "config_flow": false,
      "iot_class": "assumed_state"
    },
    "linksys_smart": {
      "name": "Linksys Smart Wi-Fi",
      "integration_type": "hub",
      "config_flow": false,
      "iot_class": "local_polling"
    },
    "linode": {
      "name": "Linode",
      "integration_type": "hub",
      "config_flow": false,
      "iot_class": "cloud_polling"
    },
    "linux_battery": {
      "name": "Linux Battery",
      "integration_type": "hub",
      "config_flow": false,
      "iot_class": "local_polling"
    },
    "lirc": {
      "name": "LIRC",
      "integration_type": "hub",
      "config_flow": false,
      "iot_class": "local_push"
    },
    "litejet": {
      "name": "LiteJet",
      "integration_type": "hub",
      "config_flow": true,
      "iot_class": "local_push"
    },
    "litterrobot": {
      "name": "Litter-Robot",
      "integration_type": "hub",
      "config_flow": true,
      "iot_class": "cloud_push"
    },
    "llamalab_automate": {
      "name": "LlamaLab Automate",
      "integration_type": "hub",
      "config_flow": false,
      "iot_class": "cloud_push"
    },
    "local_file": {
      "name": "Local File",
      "integration_type": "hub",
      "config_flow": false,
      "iot_class": "local_polling"
    },
    "local_ip": {
      "integration_type": "hub",
      "config_flow": true,
      "iot_class": "local_polling"
    },
    "locative": {
      "name": "Locative",
      "integration_type": "hub",
      "config_flow": true,
      "iot_class": "local_push"
    },
    "logentries": {
      "name": "Logentries",
      "integration_type": "hub",
      "config_flow": false,
      "iot_class": "cloud_push"
    },
    "logi_circle": {
      "name": "Logi Circle",
      "integration_type": "hub",
      "config_flow": true,
      "iot_class": "cloud_polling"
    },
    "logitech": {
      "name": "Logitech",
      "integrations": {
        "harmony": {
          "integration_type": "hub",
          "config_flow": true,
          "iot_class": "local_push",
          "name": "Logitech Harmony Hub"
        },
        "ue_smart_radio": {
          "integration_type": "hub",
          "iot_class": "cloud_polling",
          "name": "Logitech UE Smart Radio"
        },
        "squeezebox": {
          "integration_type": "hub",
          "config_flow": true,
          "iot_class": "local_polling",
          "name": "Squeezebox (Logitech Media Server)"
        }
      }
    },
    "london_air": {
      "name": "London Air",
      "integration_type": "hub",
      "config_flow": false,
      "iot_class": "cloud_polling"
    },
    "london_underground": {
      "name": "London Underground",
      "integration_type": "hub",
      "config_flow": false,
      "iot_class": "cloud_polling"
    },
    "lookin": {
      "name": "LOOKin",
      "integration_type": "hub",
      "config_flow": true,
      "iot_class": "local_push"
    },
    "luftdaten": {
      "name": "Sensor.Community",
      "integration_type": "device",
      "config_flow": true,
      "iot_class": "cloud_polling"
    },
    "lupusec": {
      "name": "Lupus Electronics LUPUSEC",
      "integration_type": "hub",
      "config_flow": false,
      "iot_class": "local_polling"
    },
    "lutron": {
      "name": "Lutron",
      "integrations": {
        "lutron": {
          "integration_type": "hub",
          "iot_class": "local_polling",
          "name": "Lutron"
        },
        "lutron_caseta": {
          "integration_type": "hub",
          "config_flow": true,
          "iot_class": "local_push",
          "name": "Lutron Cas\u00e9ta"
        },
        "homeworks": {
          "integration_type": "hub",
          "iot_class": "local_push",
          "name": "Lutron Homeworks"
        }
      }
    },
    "luxaflex": {
      "name": "Luxaflex",
      "integration_type": "virtual",
      "supported_by": "hunterdouglas_powerview"
    },
    "lw12wifi": {
      "name": "LAGUTE LW-12",
      "integration_type": "hub",
      "config_flow": false,
      "iot_class": "local_polling"
    },
    "magicseaweed": {
      "name": "Magicseaweed",
      "integration_type": "hub",
      "config_flow": false,
      "iot_class": "cloud_polling"
    },
    "mailgun": {
      "name": "Mailgun",
      "integration_type": "hub",
      "config_flow": true,
      "iot_class": "cloud_push"
    },
    "manual": {
      "name": "Manual Alarm Control Panel",
      "integration_type": "hub",
      "config_flow": false,
      "iot_class": "calculated"
    },
    "map": {
      "name": "Map",
      "integration_type": "hub",
      "config_flow": false
    },
    "marantz": {
      "name": "Marantz",
      "integration_type": "virtual",
      "supported_by": "denonavr"
    },
    "martec": {
      "name": "Martec",
      "integration_type": "virtual",
      "supported_by": "motion_blinds"
    },
    "marytts": {
      "name": "MaryTTS",
      "integration_type": "hub",
      "config_flow": false,
      "iot_class": "local_push"
    },
    "mastodon": {
      "name": "Mastodon",
      "integration_type": "hub",
      "config_flow": false,
      "iot_class": "cloud_push"
    },
    "matrix": {
      "name": "Matrix",
      "integration_type": "hub",
      "config_flow": false,
      "iot_class": "cloud_push"
    },
    "mazda": {
      "name": "Mazda Connected Services",
      "integration_type": "hub",
      "config_flow": true,
      "iot_class": "cloud_polling"
    },
    "meater": {
      "name": "Meater",
      "integration_type": "hub",
      "config_flow": true,
      "iot_class": "cloud_polling"
    },
    "media_extractor": {
      "name": "Media Extractor",
      "integration_type": "hub",
      "config_flow": false,
      "iot_class": "calculated"
    },
    "mediaroom": {
      "name": "Mediaroom",
      "integration_type": "hub",
      "config_flow": false,
      "iot_class": "local_polling"
    },
    "melcloud": {
      "name": "MELCloud",
      "integration_type": "hub",
      "config_flow": true,
      "iot_class": "cloud_polling"
    },
    "melissa": {
      "name": "Melissa",
      "integration_type": "hub",
      "config_flow": false,
      "iot_class": "cloud_polling"
    },
    "melnor": {
      "name": "Melnor",
      "integrations": {
        "melnor": {
          "integration_type": "hub",
          "config_flow": true,
          "iot_class": "local_polling",
          "name": "Melnor Bluetooth"
        },
        "raincloud": {
          "integration_type": "hub",
          "iot_class": "cloud_polling",
          "name": "Melnor RainCloud"
        }
      }
    },
    "meraki": {
      "name": "Meraki",
      "integration_type": "hub",
      "config_flow": false,
      "iot_class": "cloud_polling"
    },
    "message_bird": {
      "name": "MessageBird",
      "integration_type": "hub",
      "config_flow": false,
      "iot_class": "cloud_push"
    },
    "met": {
      "name": "Meteorologisk institutt (Met.no)",
      "integration_type": "hub",
      "config_flow": true,
      "iot_class": "cloud_polling"
    },
    "met_eireann": {
      "name": "Met \u00c9ireann",
      "integration_type": "hub",
      "config_flow": true,
      "iot_class": "cloud_polling"
    },
    "meteo_france": {
      "name": "M\u00e9t\u00e9o-France",
      "integration_type": "hub",
      "config_flow": true,
      "iot_class": "cloud_polling"
    },
    "meteoalarm": {
      "name": "MeteoAlarm",
      "integration_type": "hub",
      "config_flow": false,
      "iot_class": "cloud_polling"
    },
    "meteoclimatic": {
      "name": "Meteoclimatic",
      "integration_type": "hub",
      "config_flow": true,
      "iot_class": "cloud_polling"
    },
    "metoffice": {
      "name": "Met Office",
      "integration_type": "hub",
      "config_flow": true,
      "iot_class": "cloud_polling"
    },
    "mfi": {
      "name": "Ubiquiti mFi mPort",
      "integration_type": "hub",
      "config_flow": false,
      "iot_class": "local_polling"
    },
    "microsoft": {
      "name": "Microsoft",
      "integrations": {
        "azure_devops": {
          "integration_type": "hub",
          "config_flow": true,
          "iot_class": "cloud_polling",
          "name": "Azure DevOps"
        },
        "azure_event_hub": {
          "integration_type": "hub",
          "config_flow": true,
          "iot_class": "cloud_push",
          "name": "Azure Event Hub"
        },
        "azure_service_bus": {
          "integration_type": "hub",
          "iot_class": "cloud_push",
          "name": "Azure Service Bus"
        },
        "microsoft_face_detect": {
          "integration_type": "hub",
          "iot_class": "cloud_push",
          "name": "Microsoft Face Detect"
        },
        "microsoft_face_identify": {
          "integration_type": "hub",
          "iot_class": "cloud_push",
          "name": "Microsoft Face Identify"
        },
        "microsoft_face": {
          "integration_type": "hub",
          "iot_class": "cloud_push",
          "name": "Microsoft Face"
        },
        "microsoft": {
          "integration_type": "hub",
          "iot_class": "cloud_push",
          "name": "Microsoft Text-to-Speech (TTS)"
        },
        "msteams": {
          "integration_type": "hub",
          "iot_class": "cloud_push",
          "name": "Microsoft Teams"
        },
        "xbox": {
          "integration_type": "hub",
          "config_flow": true,
          "iot_class": "cloud_polling",
          "name": "Xbox"
        },
        "xbox_live": {
          "integration_type": "hub",
          "iot_class": "cloud_polling",
          "name": "Xbox Live"
        }
      }
    },
    "miflora": {
      "name": "Mi Flora",
      "integration_type": "hub",
      "config_flow": false,
      "iot_class": "local_polling"
    },
    "mikrotik": {
      "name": "Mikrotik",
      "integration_type": "hub",
      "config_flow": true,
      "iot_class": "local_polling"
    },
    "mill": {
      "name": "Mill",
      "integration_type": "hub",
      "config_flow": true,
      "iot_class": "local_polling"
    },
    "minecraft_server": {
      "name": "Minecraft Server",
      "integration_type": "hub",
      "config_flow": true,
      "iot_class": "local_polling"
    },
    "minio": {
      "name": "Minio",
      "integration_type": "hub",
      "config_flow": false,
      "iot_class": "cloud_push"
    },
    "mitemp_bt": {
      "name": "Xiaomi Mijia BLE Temperature and Humidity Sensor",
      "integration_type": "hub",
      "config_flow": false,
      "iot_class": "local_polling"
    },
    "mjpeg": {
      "name": "MJPEG IP Camera",
      "integration_type": "hub",
      "config_flow": true,
      "iot_class": "local_push"
    },
    "moat": {
      "name": "Moat",
      "integration_type": "hub",
      "config_flow": true,
      "iot_class": "local_push"
    },
    "mobile_app": {
      "integration_type": "hub",
      "config_flow": true,
      "iot_class": "local_push"
    },
    "mochad": {
      "name": "Mochad",
      "integration_type": "hub",
      "config_flow": false,
      "iot_class": "local_polling"
    },
    "modbus": {
      "name": "Modbus",
      "integration_type": "hub",
      "config_flow": false,
      "iot_class": "local_polling"
    },
    "modem_callerid": {
      "name": "Phone Modem",
      "integration_type": "hub",
      "config_flow": true,
      "iot_class": "local_polling"
    },
    "modern_forms": {
      "name": "Modern Forms",
      "integration_type": "hub",
      "config_flow": true,
      "iot_class": "local_polling"
    },
    "moehlenhoff_alpha2": {
      "integration_type": "hub",
      "config_flow": true,
      "iot_class": "local_push"
    },
    "mold_indicator": {
      "name": "Mold Indicator",
      "integration_type": "hub",
      "config_flow": false,
      "iot_class": "local_polling"
    },
    "monoprice": {
      "name": "Monoprice 6-Zone Amplifier",
      "integration_type": "hub",
      "config_flow": true,
      "iot_class": "local_polling"
    },
    "moon": {
      "integration_type": "service",
      "config_flow": true,
      "iot_class": "local_polling"
    },
    "motion_blinds": {
      "name": "Motion Blinds",
      "integration_type": "hub",
      "config_flow": true,
      "iot_class": "local_push"
    },
    "motioneye": {
      "name": "motionEye",
      "integration_type": "hub",
      "config_flow": true,
      "iot_class": "local_polling"
    },
    "mpd": {
      "name": "Music Player Daemon (MPD)",
      "integration_type": "hub",
      "config_flow": false,
      "iot_class": "local_polling"
    },
    "mqtt": {
      "name": "MQTT",
      "integrations": {
        "manual_mqtt": {
          "integration_type": "hub",
          "iot_class": "local_push",
          "name": "Manual MQTT Alarm Control Panel"
        },
        "mqtt": {
          "integration_type": "hub",
          "config_flow": true,
          "iot_class": "local_push",
          "name": "MQTT"
        },
        "mqtt_eventstream": {
          "integration_type": "hub",
          "iot_class": "local_polling",
          "name": "MQTT Eventstream"
        },
        "mqtt_json": {
          "integration_type": "hub",
          "iot_class": "local_push",
          "name": "MQTT JSON"
        },
        "mqtt_room": {
          "integration_type": "hub",
          "iot_class": "local_push",
          "name": "MQTT Room Presence"
        },
        "mqtt_statestream": {
          "integration_type": "hub",
          "iot_class": "local_push",
          "name": "MQTT Statestream"
        }
      }
    },
    "mullvad": {
      "name": "Mullvad VPN",
      "integration_type": "hub",
      "config_flow": true,
      "iot_class": "cloud_polling"
    },
    "mutesync": {
      "name": "mutesync",
      "integration_type": "hub",
      "config_flow": true,
      "iot_class": "local_polling"
    },
    "mvglive": {
      "name": "MVG",
      "integration_type": "hub",
      "config_flow": false,
      "iot_class": "cloud_polling"
    },
    "mycroft": {
      "name": "Mycroft",
      "integration_type": "hub",
      "config_flow": false,
      "iot_class": "local_push"
    },
    "myq": {
      "name": "MyQ",
      "integration_type": "hub",
      "config_flow": true,
      "iot_class": "cloud_polling"
    },
    "mysensors": {
      "name": "MySensors",
      "integration_type": "hub",
      "config_flow": true,
      "iot_class": "local_push"
    },
    "mystrom": {
      "name": "myStrom",
      "integration_type": "hub",
      "config_flow": false,
      "iot_class": "local_polling"
    },
    "mythicbeastsdns": {
      "name": "Mythic Beasts DNS",
      "integration_type": "hub",
      "config_flow": false,
      "iot_class": "cloud_push"
    },
    "nad": {
      "name": "NAD",
      "integration_type": "hub",
      "config_flow": false,
      "iot_class": "local_polling"
    },
    "nam": {
      "name": "Nettigo Air Monitor",
      "integration_type": "device",
      "config_flow": true,
      "iot_class": "local_polling"
    },
    "namecheapdns": {
      "name": "Namecheap FreeDNS",
      "integration_type": "hub",
      "config_flow": false,
      "iot_class": "cloud_push"
    },
    "nanoleaf": {
      "name": "Nanoleaf",
      "integration_type": "hub",
      "config_flow": true,
      "iot_class": "local_push"
    },
    "neato": {
      "name": "Neato Botvac",
      "integration_type": "hub",
      "config_flow": true,
      "iot_class": "cloud_polling"
    },
    "nederlandse_spoorwegen": {
      "name": "Nederlandse Spoorwegen (NS)",
      "integration_type": "hub",
      "config_flow": false,
      "iot_class": "cloud_polling"
    },
    "ness_alarm": {
      "name": "Ness Alarm",
      "integration_type": "hub",
      "config_flow": false,
      "iot_class": "local_push"
    },
    "netatmo": {
      "name": "Netatmo",
      "integration_type": "hub",
      "config_flow": true,
      "iot_class": "cloud_polling"
    },
    "netdata": {
      "name": "Netdata",
      "integration_type": "hub",
      "config_flow": false,
      "iot_class": "local_polling"
    },
    "netgear": {
      "name": "NETGEAR",
      "integrations": {
        "netgear": {
          "integration_type": "hub",
          "config_flow": true,
          "iot_class": "local_polling",
          "name": "NETGEAR"
        },
        "netgear_lte": {
          "integration_type": "hub",
          "iot_class": "local_polling",
          "name": "NETGEAR LTE"
        }
      }
    },
    "netio": {
      "name": "Netio",
      "integration_type": "hub",
      "config_flow": false,
      "iot_class": "local_polling"
    },
    "neurio_energy": {
      "name": "Neurio energy",
      "integration_type": "hub",
      "config_flow": false,
      "iot_class": "cloud_polling"
    },
    "nexia": {
      "name": "Nexia/American Standard/Trane",
      "integration_type": "hub",
      "config_flow": true,
      "iot_class": "cloud_polling"
    },
    "nexity": {
      "name": "Nexity Eug\u00e9nie",
      "integration_type": "virtual",
      "supported_by": "overkiz"
    },
    "nextbus": {
      "name": "NextBus",
      "integration_type": "hub",
      "config_flow": false,
      "iot_class": "local_polling"
    },
    "nextcloud": {
      "name": "Nextcloud",
      "integration_type": "hub",
      "config_flow": false,
      "iot_class": "cloud_polling"
    },
    "nextdns": {
      "name": "NextDNS",
      "integration_type": "service",
      "config_flow": true,
      "iot_class": "cloud_polling"
    },
    "nfandroidtv": {
      "name": "Notifications for Android TV / Fire TV",
      "integration_type": "hub",
      "config_flow": true,
      "iot_class": "local_push"
    },
    "nibe_heatpump": {
      "name": "Nibe Heat Pump",
      "integration_type": "hub",
      "config_flow": true,
      "iot_class": "local_polling"
    },
    "nightscout": {
      "name": "Nightscout",
      "integration_type": "hub",
      "config_flow": true,
      "iot_class": "cloud_polling"
    },
    "niko_home_control": {
      "name": "Niko Home Control",
      "integration_type": "hub",
      "config_flow": false,
      "iot_class": "local_polling"
    },
    "nilu": {
      "name": "Norwegian Institute for Air Research (NILU)",
      "integration_type": "hub",
      "config_flow": false,
      "iot_class": "cloud_polling"
    },
    "nina": {
      "name": "NINA",
      "integration_type": "hub",
      "config_flow": true,
      "iot_class": "cloud_polling"
    },
    "nissan_leaf": {
      "name": "Nissan Leaf",
      "integration_type": "hub",
      "config_flow": false,
      "iot_class": "cloud_polling"
    },
    "nmap_tracker": {
      "integration_type": "hub",
      "config_flow": true,
      "iot_class": "local_polling"
    },
    "nmbs": {
      "name": "NMBS",
      "integration_type": "hub",
      "config_flow": false,
      "iot_class": "cloud_polling"
    },
    "no_ip": {
      "name": "No-IP.com",
      "integration_type": "hub",
      "config_flow": false,
      "iot_class": "cloud_polling"
    },
    "noaa_tides": {
      "name": "NOAA Tides",
      "integration_type": "hub",
      "config_flow": false,
      "iot_class": "cloud_polling"
    },
    "nobo_hub": {
      "name": "Nob\u00f8 Ecohub",
      "integration_type": "hub",
      "config_flow": true,
      "iot_class": "local_push"
    },
    "norway_air": {
      "name": "Om Luftkvalitet i Norge (Norway Air)",
      "integration_type": "hub",
      "config_flow": false,
      "iot_class": "cloud_polling"
    },
    "notify_events": {
      "name": "Notify.Events",
      "integration_type": "hub",
      "config_flow": false,
      "iot_class": "cloud_push"
    },
    "notion": {
      "name": "Notion",
      "integration_type": "hub",
      "config_flow": true,
      "iot_class": "cloud_polling"
    },
    "nsw_fuel_station": {
      "name": "NSW Fuel Station Price",
      "integration_type": "hub",
      "config_flow": false,
      "iot_class": "cloud_polling"
    },
    "nsw_rural_fire_service_feed": {
      "name": "NSW Rural Fire Service Incidents",
      "integration_type": "hub",
      "config_flow": false,
      "iot_class": "cloud_polling"
    },
    "nuheat": {
      "name": "NuHeat",
      "integration_type": "hub",
      "config_flow": true,
      "iot_class": "cloud_polling"
    },
    "nuki": {
      "name": "Nuki",
      "integration_type": "hub",
      "config_flow": true,
      "iot_class": "local_polling"
    },
    "numato": {
      "name": "Numato USB GPIO Expander",
      "integration_type": "hub",
      "config_flow": false,
      "iot_class": "local_push"
    },
    "nut": {
      "name": "Network UPS Tools (NUT)",
      "integration_type": "hub",
      "config_flow": true,
      "iot_class": "local_polling"
    },
    "nutrichef": {
      "name": "Nutrichef",
      "integration_type": "virtual",
      "supported_by": "inkbird"
    },
    "nws": {
      "name": "National Weather Service (NWS)",
      "integration_type": "hub",
      "config_flow": true,
      "iot_class": "cloud_polling"
    },
    "nx584": {
      "name": "NX584",
      "integration_type": "hub",
      "config_flow": false,
      "iot_class": "local_push"
    },
    "nzbget": {
      "name": "NZBGet",
      "integration_type": "hub",
      "config_flow": true,
      "iot_class": "local_polling"
    },
    "oasa_telematics": {
      "name": "OASA Telematics",
      "integration_type": "hub",
      "config_flow": false,
      "iot_class": "cloud_polling"
    },
    "obihai": {
      "name": "Obihai",
      "integration_type": "hub",
      "config_flow": false,
      "iot_class": "local_polling"
    },
    "octoprint": {
      "name": "OctoPrint",
      "integration_type": "hub",
      "config_flow": true,
      "iot_class": "local_polling"
    },
    "oem": {
      "name": "OpenEnergyMonitor WiFi Thermostat",
      "integration_type": "hub",
      "config_flow": false,
      "iot_class": "local_polling"
    },
    "ohmconnect": {
      "name": "OhmConnect",
      "integration_type": "hub",
      "config_flow": false,
      "iot_class": "cloud_polling"
    },
    "ombi": {
      "name": "Ombi",
      "integration_type": "hub",
      "config_flow": false,
      "iot_class": "local_polling"
    },
    "omnilogic": {
      "name": "Hayward Omnilogic",
      "integration_type": "hub",
      "config_flow": true,
      "iot_class": "cloud_polling"
    },
    "oncue": {
      "name": "Oncue by Kohler",
      "integration_type": "hub",
      "config_flow": true,
      "iot_class": "cloud_polling"
    },
    "ondilo_ico": {
      "name": "Ondilo ICO",
      "integration_type": "hub",
      "config_flow": true,
      "iot_class": "cloud_polling"
    },
    "onewire": {
      "name": "1-Wire",
      "integration_type": "hub",
      "config_flow": true,
      "iot_class": "local_polling"
    },
    "onkyo": {
      "name": "Onkyo",
      "integration_type": "hub",
      "config_flow": false,
      "iot_class": "local_polling"
    },
    "onvif": {
      "name": "ONVIF",
      "integration_type": "hub",
      "config_flow": true,
      "iot_class": "local_push"
    },
    "open_meteo": {
      "name": "Open-Meteo",
      "integration_type": "service",
      "config_flow": true,
      "iot_class": "cloud_polling"
    },
    "openalpr_cloud": {
      "name": "OpenALPR Cloud",
      "integration_type": "hub",
      "config_flow": false,
      "iot_class": "cloud_push"
    },
    "openalpr_local": {
      "name": "OpenALPR Local",
      "integration_type": "hub",
      "config_flow": false,
      "iot_class": "local_push"
    },
    "opencv": {
      "name": "OpenCV",
      "integration_type": "hub",
      "config_flow": false,
      "iot_class": "local_push"
    },
    "openerz": {
      "name": "Open ERZ",
      "integration_type": "hub",
      "config_flow": false,
      "iot_class": "cloud_polling"
    },
    "openevse": {
      "name": "OpenEVSE",
      "integration_type": "hub",
      "config_flow": false,
      "iot_class": "local_polling"
    },
    "openexchangerates": {
      "name": "Open Exchange Rates",
      "integration_type": "hub",
      "config_flow": true,
      "iot_class": "cloud_polling"
    },
    "opengarage": {
      "name": "OpenGarage",
      "integration_type": "hub",
      "config_flow": true,
      "iot_class": "local_polling"
    },
    "openhardwaremonitor": {
      "name": "Open Hardware Monitor",
      "integration_type": "hub",
      "config_flow": false,
      "iot_class": "local_polling"
    },
    "openhome": {
      "name": "Linn / OpenHome",
      "integration_type": "hub",
      "config_flow": false,
      "iot_class": "local_polling"
    },
    "opensensemap": {
      "name": "openSenseMap",
      "integration_type": "hub",
      "config_flow": false,
      "iot_class": "cloud_polling"
    },
    "opensky": {
      "name": "OpenSky Network",
      "integration_type": "hub",
      "config_flow": false,
      "iot_class": "cloud_polling"
    },
    "opentherm_gw": {
      "name": "OpenTherm Gateway",
      "integration_type": "hub",
      "config_flow": true,
      "iot_class": "local_push"
    },
    "openuv": {
      "name": "OpenUV",
      "integration_type": "hub",
      "config_flow": true,
      "iot_class": "cloud_polling"
    },
    "openweathermap": {
      "name": "OpenWeatherMap",
      "integration_type": "hub",
      "config_flow": true,
      "iot_class": "cloud_polling"
    },
    "openwrt": {
      "name": "OpenWrt",
      "integrations": {
        "luci": {
          "integration_type": "hub",
          "iot_class": "local_polling",
          "name": "OpenWrt (luci)"
        },
        "ubus": {
          "integration_type": "hub",
          "iot_class": "local_polling",
          "name": "OpenWrt (ubus)"
        }
      }
    },
    "opnsense": {
      "name": "OPNSense",
      "integration_type": "hub",
      "config_flow": false,
      "iot_class": "local_polling"
    },
    "opple": {
      "name": "Opple",
      "integration_type": "hub",
      "config_flow": false,
      "iot_class": "local_polling"
    },
    "oru": {
      "name": "Orange and Rockland Utility (ORU)",
      "integration_type": "hub",
      "config_flow": false,
      "iot_class": "cloud_polling"
    },
    "orvibo": {
      "name": "Orvibo",
      "integration_type": "hub",
      "config_flow": false,
      "iot_class": "local_push"
    },
    "osramlightify": {
      "name": "Osramlightify",
      "integration_type": "hub",
      "config_flow": false,
      "iot_class": "local_polling"
    },
    "otp": {
      "name": "One-Time Password (OTP)",
      "integration_type": "hub",
      "config_flow": false,
      "iot_class": "local_polling"
    },
    "overkiz": {
      "name": "Overkiz",
      "integration_type": "hub",
      "config_flow": true,
      "iot_class": "cloud_polling"
    },
    "ovo_energy": {
      "name": "OVO Energy",
      "integration_type": "hub",
      "config_flow": true,
      "iot_class": "cloud_polling"
    },
    "owntracks": {
      "name": "OwnTracks",
      "integration_type": "hub",
      "config_flow": true,
      "iot_class": "local_push"
    },
    "p1_monitor": {
      "name": "P1 Monitor",
      "integration_type": "hub",
      "config_flow": true,
      "iot_class": "local_polling"
    },
    "panasonic": {
      "name": "Panasonic",
      "integrations": {
        "panasonic_bluray": {
          "integration_type": "hub",
          "iot_class": "local_polling",
          "name": "Panasonic Blu-Ray Player"
        },
        "panasonic_viera": {
          "integration_type": "hub",
          "config_flow": true,
          "iot_class": "local_polling",
          "name": "Panasonic Viera"
        }
      }
    },
    "pandora": {
      "name": "Pandora",
      "integration_type": "hub",
      "config_flow": false,
      "iot_class": "local_polling"
    },
    "panel_custom": {
      "name": "Custom Panel",
      "integration_type": "hub",
      "config_flow": false
    },
    "panel_iframe": {
      "name": "iframe Panel",
      "integration_type": "hub",
      "config_flow": false
    },
    "pcs_lighting": {
      "name": "PCS Lighting",
      "integration_type": "virtual",
      "supported_by": "upb"
    },
    "peco": {
      "name": "PECO Outage Counter",
      "integration_type": "hub",
      "config_flow": true,
      "iot_class": "cloud_polling"
    },
    "pencom": {
      "name": "Pencom",
      "integration_type": "hub",
      "config_flow": false,
      "iot_class": "local_polling"
    },
    "persistent_notification": {
      "name": "Persistent Notification",
      "integration_type": "hub",
      "config_flow": false,
      "iot_class": "local_push"
    },
    "philips": {
      "name": "Philips",
      "integrations": {
        "dynalite": {
          "integration_type": "hub",
          "config_flow": true,
          "iot_class": "local_push",
          "name": "Philips Dynalite"
        },
        "hue": {
          "integration_type": "hub",
          "config_flow": true,
          "iot_class": "local_push",
          "name": "Philips Hue"
        },
        "philips_js": {
          "integration_type": "hub",
          "config_flow": true,
          "iot_class": "local_polling",
          "name": "Philips TV"
        }
      }
    },
    "pi_hole": {
      "name": "Pi-hole",
      "integration_type": "hub",
      "config_flow": true,
      "iot_class": "local_polling"
    },
    "picnic": {
      "name": "Picnic",
      "integration_type": "hub",
      "config_flow": true,
      "iot_class": "cloud_polling"
    },
    "picotts": {
      "name": "Pico TTS",
      "integration_type": "hub",
      "config_flow": false,
      "iot_class": "local_push"
    },
    "pilight": {
      "name": "Pilight",
      "integration_type": "hub",
      "config_flow": false,
      "iot_class": "local_push"
    },
    "ping": {
      "name": "Ping (ICMP)",
      "integration_type": "hub",
      "config_flow": false,
      "iot_class": "local_polling"
    },
    "pioneer": {
      "name": "Pioneer",
      "integration_type": "hub",
      "config_flow": false,
      "iot_class": "local_polling"
    },
    "pjlink": {
      "name": "PJLink",
      "integration_type": "hub",
      "config_flow": false,
      "iot_class": "local_polling"
    },
    "plaato": {
      "name": "Plaato",
      "integration_type": "hub",
      "config_flow": true,
      "iot_class": "cloud_push"
    },
    "plant": {
      "integration_type": "hub",
      "config_flow": false
    },
    "plex": {
      "name": "Plex Media Server",
      "integration_type": "hub",
      "config_flow": true,
      "iot_class": "local_push"
    },
    "plugwise": {
      "name": "Plugwise",
      "integration_type": "hub",
      "config_flow": true,
      "iot_class": "local_polling"
    },
    "plum_lightpad": {
      "name": "Plum Lightpad",
      "integration_type": "hub",
      "config_flow": true,
      "iot_class": "local_push"
    },
    "pocketcasts": {
      "name": "Pocket Casts",
      "integration_type": "hub",
      "config_flow": false,
      "iot_class": "cloud_polling"
    },
    "point": {
      "name": "Minut Point",
      "integration_type": "hub",
      "config_flow": true,
      "iot_class": "cloud_polling"
    },
    "poolsense": {
      "name": "PoolSense",
      "integration_type": "hub",
      "config_flow": true,
      "iot_class": "cloud_polling"
    },
    "profiler": {
      "name": "Profiler",
      "integration_type": "hub",
      "config_flow": true
    },
    "progettihwsw": {
      "name": "ProgettiHWSW Automation",
      "integration_type": "hub",
      "config_flow": true,
      "iot_class": "local_polling"
    },
    "proliphix": {
      "name": "Proliphix",
      "integration_type": "hub",
      "config_flow": false,
      "iot_class": "local_polling"
    },
    "prometheus": {
      "name": "Prometheus",
      "integration_type": "hub",
      "config_flow": false,
      "iot_class": "assumed_state"
    },
    "prosegur": {
      "name": "Prosegur Alarm",
      "integration_type": "hub",
      "config_flow": true,
      "iot_class": "cloud_polling"
    },
    "prowl": {
      "name": "Prowl",
      "integration_type": "hub",
      "config_flow": false,
      "iot_class": "cloud_push"
    },
    "proximity": {
      "integration_type": "hub",
      "config_flow": false,
      "iot_class": "calculated"
    },
    "proxmoxve": {
      "name": "Proxmox VE",
      "integration_type": "hub",
      "config_flow": false,
      "iot_class": "local_polling"
    },
    "proxy": {
      "name": "Camera Proxy",
      "integration_type": "hub",
      "config_flow": false
    },
    "prusalink": {
      "name": "PrusaLink",
      "integration_type": "hub",
      "config_flow": true,
      "iot_class": "local_polling"
    },
    "pulseaudio_loopback": {
      "name": "PulseAudio Loopback",
      "integration_type": "hub",
      "config_flow": false,
      "iot_class": "local_polling"
    },
    "pure_energie": {
      "name": "Pure Energie",
      "integration_type": "hub",
      "config_flow": true,
      "iot_class": "local_polling"
    },
    "push": {
      "name": "Push",
      "integration_type": "hub",
      "config_flow": false,
      "iot_class": "local_push"
    },
    "pushbullet": {
      "name": "Pushbullet",
      "integration_type": "hub",
      "config_flow": false,
      "iot_class": "cloud_polling"
    },
    "pushover": {
      "name": "Pushover",
      "integration_type": "hub",
      "config_flow": true,
      "iot_class": "cloud_push"
    },
    "pushsafer": {
      "name": "Pushsafer",
      "integration_type": "hub",
      "config_flow": false,
      "iot_class": "cloud_push"
    },
    "pvoutput": {
      "name": "PVOutput",
      "integration_type": "device",
      "config_flow": true,
      "iot_class": "cloud_polling"
    },
    "pvpc_hourly_pricing": {
      "name": "Spain electricity hourly pricing (PVPC)",
      "integration_type": "hub",
      "config_flow": true,
      "iot_class": "cloud_polling"
    },
    "pyload": {
      "name": "pyLoad",
      "integration_type": "hub",
      "config_flow": false,
      "iot_class": "local_polling"
    },
    "python_script": {
      "name": "Python Scripts",
      "integration_type": "hub",
      "config_flow": false
    },
    "qbittorrent": {
      "name": "qBittorrent",
      "integration_type": "hub",
      "config_flow": false,
      "iot_class": "local_polling"
    },
    "qingping": {
      "name": "Qingping",
      "integration_type": "hub",
      "config_flow": true,
      "iot_class": "local_push"
    },
    "qld_bushfire": {
      "name": "Queensland Bushfire Alert",
      "integration_type": "hub",
      "config_flow": false,
      "iot_class": "cloud_polling"
    },
    "qnap": {
      "name": "QNAP",
      "integrations": {
        "qnap": {
          "integration_type": "hub",
          "iot_class": "local_polling",
          "name": "QNAP"
        },
        "qnap_qsw": {
          "integration_type": "hub",
          "config_flow": true,
          "iot_class": "local_polling",
          "name": "QNAP QSW"
        }
      }
    },
    "qrcode": {
      "name": "QR Code",
      "integration_type": "hub",
      "config_flow": false,
      "iot_class": "calculated"
    },
    "quantum_gateway": {
      "name": "Quantum Gateway",
      "integration_type": "hub",
      "config_flow": false,
      "iot_class": "local_polling"
    },
    "qvr_pro": {
      "name": "QVR Pro",
      "integration_type": "hub",
      "config_flow": false,
      "iot_class": "local_polling"
    },
    "qwikswitch": {
      "name": "QwikSwitch QSUSB",
      "integration_type": "hub",
      "config_flow": false,
      "iot_class": "local_push"
    },
    "rachio": {
      "name": "Rachio",
      "integration_type": "hub",
      "config_flow": true,
      "iot_class": "cloud_push"
    },
    "radarr": {
      "name": "Radarr",
      "integration_type": "hub",
      "config_flow": true,
      "iot_class": "local_polling"
    },
    "radio_browser": {
      "name": "Radio Browser",
      "integration_type": "service",
      "config_flow": true,
      "iot_class": "cloud_polling"
    },
    "radiotherm": {
      "name": "Radio Thermostat",
      "integration_type": "hub",
      "config_flow": true,
      "iot_class": "local_polling"
    },
    "rainbird": {
      "name": "Rain Bird",
      "integration_type": "hub",
      "config_flow": false,
      "iot_class": "local_polling"
    },
    "rainforest_eagle": {
      "name": "Rainforest Eagle",
      "integration_type": "hub",
      "config_flow": true,
      "iot_class": "local_polling"
    },
    "rainmachine": {
      "name": "RainMachine",
      "integration_type": "hub",
      "config_flow": true,
      "iot_class": "local_polling"
    },
    "random": {
      "name": "Random",
      "integration_type": "hub",
      "config_flow": false,
      "iot_class": "local_polling"
    },
    "raspberry": {
      "name": "Raspberry Pi",
      "integrations": {
        "rpi_camera": {
          "integration_type": "hub",
          "iot_class": "local_polling",
          "name": "Raspberry Pi Camera"
        },
        "rpi_power": {
          "integration_type": "hub",
          "config_flow": true,
          "iot_class": "local_polling"
        },
        "remote_rpi_gpio": {
          "integration_type": "hub",
          "iot_class": "local_push",
          "name": "remote_rpi_gpio"
        }
      }
    },
    "raspberry_pi": {
      "name": "Raspberry Pi",
      "integration_type": "hardware",
      "config_flow": false
    },
    "raspyrfm": {
      "name": "RaspyRFM",
      "integration_type": "hub",
      "config_flow": false,
      "iot_class": "assumed_state"
    },
    "raven_rock_mfg": {
      "name": "Raven Rock MFG",
      "integration_type": "virtual",
      "supported_by": "motion_blinds"
    },
    "rdw": {
      "name": "RDW",
      "integration_type": "service",
      "config_flow": true,
      "iot_class": "cloud_polling"
    },
    "recollect_waste": {
      "name": "ReCollect Waste",
      "integration_type": "hub",
      "config_flow": true,
      "iot_class": "cloud_polling"
    },
    "recswitch": {
      "name": "Ankuoo REC Switch",
      "integration_type": "hub",
      "config_flow": false,
      "iot_class": "local_polling"
    },
    "reddit": {
      "name": "Reddit",
      "integration_type": "hub",
      "config_flow": false,
      "iot_class": "cloud_polling"
    },
    "rejseplanen": {
      "name": "Rejseplanen",
      "integration_type": "hub",
      "config_flow": false,
      "iot_class": "cloud_polling"
    },
    "remember_the_milk": {
      "name": "Remember The Milk",
      "integration_type": "hub",
      "config_flow": false,
      "iot_class": "cloud_push"
    },
    "renault": {
      "name": "Renault",
      "integration_type": "hub",
      "config_flow": true,
      "iot_class": "cloud_polling"
    },
    "repetier": {
      "name": "Repetier-Server",
      "integration_type": "hub",
      "config_flow": false,
      "iot_class": "local_polling"
    },
    "rest": {
      "name": "RESTful",
      "integration_type": "hub",
      "config_flow": false,
      "iot_class": "local_polling"
    },
    "rest_command": {
      "name": "RESTful Command",
      "integration_type": "hub",
      "config_flow": false,
      "iot_class": "local_push"
    },
    "rexel": {
      "name": "Rexel Energeasy Connect",
      "integration_type": "virtual",
      "supported_by": "overkiz"
    },
    "rflink": {
      "name": "RFLink",
      "integration_type": "hub",
      "config_flow": false,
      "iot_class": "assumed_state"
    },
    "rfxtrx": {
      "name": "RFXCOM RFXtrx",
      "integration_type": "hub",
      "config_flow": true,
      "iot_class": "local_push"
    },
    "rhasspy": {
      "name": "Rhasspy",
      "integration_type": "hub",
      "config_flow": true,
      "iot_class": "local_push"
    },
    "ridwell": {
      "name": "Ridwell",
      "integration_type": "hub",
      "config_flow": true,
      "iot_class": "cloud_polling"
    },
    "ring": {
      "name": "Ring",
      "integration_type": "hub",
      "config_flow": true,
      "iot_class": "cloud_polling"
    },
    "ripple": {
      "name": "Ripple",
      "integration_type": "hub",
      "config_flow": false,
      "iot_class": "cloud_polling"
    },
    "risco": {
      "name": "Risco",
      "integration_type": "hub",
      "config_flow": true,
      "iot_class": "local_push"
    },
    "rituals_perfume_genie": {
      "name": "Rituals Perfume Genie",
      "integration_type": "hub",
      "config_flow": true,
      "iot_class": "cloud_polling"
    },
    "rmvtransport": {
      "name": "RMV",
      "integration_type": "hub",
      "config_flow": false,
      "iot_class": "cloud_polling"
    },
    "roborock": {
      "name": "Roborock",
      "integration_type": "virtual",
      "supported_by": "xiaomi_miio"
    },
    "rocketchat": {
      "name": "Rocket.Chat",
      "integration_type": "hub",
      "config_flow": false,
      "iot_class": "cloud_push"
    },
    "roku": {
      "name": "Roku",
      "integration_type": "device",
      "config_flow": true,
      "iot_class": "local_polling"
    },
    "roomba": {
      "name": "iRobot Roomba and Braava",
      "integration_type": "hub",
      "config_flow": true,
      "iot_class": "local_push"
    },
    "roon": {
      "name": "RoonLabs music player",
      "integration_type": "hub",
      "config_flow": true,
      "iot_class": "local_push"
    },
    "rova": {
      "name": "ROVA",
      "integration_type": "hub",
      "config_flow": false,
      "iot_class": "cloud_polling"
    },
    "rss_feed_template": {
      "name": "RSS Feed Template",
      "integration_type": "hub",
      "config_flow": false,
      "iot_class": "local_push"
    },
    "rtorrent": {
      "name": "rTorrent",
      "integration_type": "hub",
      "config_flow": false,
      "iot_class": "local_polling"
    },
    "rtsp_to_webrtc": {
      "name": "RTSPtoWebRTC",
      "integration_type": "hub",
      "config_flow": true,
      "iot_class": "local_push"
    },
    "ruckus_unleashed": {
      "name": "Ruckus Unleashed",
      "integration_type": "hub",
      "config_flow": true,
      "iot_class": "local_polling"
    },
    "russound": {
      "name": "Russound",
      "integrations": {
        "russound_rio": {
          "integration_type": "hub",
          "iot_class": "local_push",
          "name": "Russound RIO"
        },
        "russound_rnet": {
          "integration_type": "hub",
          "iot_class": "local_polling",
          "name": "Russound RNET"
        }
      }
    },
    "sabnzbd": {
      "name": "SABnzbd",
      "integration_type": "hub",
      "config_flow": true,
      "iot_class": "local_polling"
    },
    "saj": {
      "name": "SAJ Solar Inverter",
      "integration_type": "hub",
      "config_flow": false,
      "iot_class": "local_polling"
    },
    "samsung": {
      "name": "Samsung",
      "integrations": {
        "familyhub": {
          "integration_type": "hub",
          "iot_class": "local_polling",
          "name": "Samsung Family Hub"
        },
        "samsungtv": {
          "integration_type": "hub",
          "config_flow": true,
          "iot_class": "local_push",
          "name": "Samsung Smart TV"
        },
        "syncthru": {
          "integration_type": "hub",
          "config_flow": true,
          "iot_class": "local_polling",
          "name": "Samsung SyncThru Printer"
        }
      }
    },
    "satel_integra": {
      "name": "Satel Integra",
      "integration_type": "hub",
      "config_flow": false,
      "iot_class": "local_push"
    },
    "schluter": {
      "name": "Schluter",
      "integration_type": "hub",
      "config_flow": false,
      "iot_class": "cloud_polling"
    },
    "scrape": {
      "name": "Scrape",
      "integration_type": "hub",
      "config_flow": false,
      "iot_class": "cloud_polling"
    },
    "screenaway": {
      "name": "ScreenAway",
      "integration_type": "virtual",
      "supported_by": "motion_blinds"
    },
    "screenlogic": {
      "name": "Pentair ScreenLogic",
      "integration_type": "hub",
      "config_flow": true,
      "iot_class": "local_polling"
    },
    "scsgate": {
      "name": "SCSGate",
      "integration_type": "hub",
      "config_flow": false,
      "iot_class": "local_polling"
    },
    "season": {
      "name": "Season",
      "integration_type": "service",
      "config_flow": true,
      "iot_class": "local_polling"
    },
    "sendgrid": {
      "name": "SendGrid",
      "integration_type": "hub",
      "config_flow": false,
      "iot_class": "cloud_push"
    },
    "sense": {
      "name": "Sense",
      "integration_type": "hub",
      "config_flow": true,
      "iot_class": "cloud_polling"
    },
    "senseme": {
      "name": "SenseME",
      "integration_type": "hub",
      "config_flow": true,
      "iot_class": "local_push"
    },
    "sensibo": {
      "name": "Sensibo",
      "integration_type": "hub",
      "config_flow": true,
      "iot_class": "cloud_polling"
    },
    "sensorblue": {
      "name": "SensorBlue",
      "integration_type": "virtual",
      "supported_by": "thermobeacon"
    },
    "sensorpro": {
      "name": "SensorPro",
      "integration_type": "hub",
      "config_flow": true,
      "iot_class": "local_push"
    },
    "sensorpush": {
      "name": "SensorPush",
      "integration_type": "hub",
      "config_flow": true,
      "iot_class": "local_push"
    },
    "sentry": {
      "name": "Sentry",
      "integration_type": "service",
      "config_flow": true,
      "iot_class": "cloud_polling"
    },
    "senz": {
      "name": "nVent RAYCHEM SENZ",
      "integration_type": "hub",
      "config_flow": true,
      "iot_class": "cloud_polling"
    },
    "serial": {
      "name": "Serial",
      "integration_type": "hub",
      "config_flow": false,
      "iot_class": "local_polling"
    },
    "serial_pm": {
      "name": "Serial Particulate Matter",
      "integration_type": "hub",
      "config_flow": false,
      "iot_class": "local_polling"
    },
    "sesame": {
      "name": "Sesame Smart Lock",
      "integration_type": "hub",
      "config_flow": false,
      "iot_class": "cloud_polling"
    },
    "seven_segments": {
      "name": "Seven Segments OCR",
      "integration_type": "hub",
      "config_flow": false,
      "iot_class": "local_polling"
    },
    "seventeentrack": {
      "name": "17TRACK",
      "integration_type": "hub",
      "config_flow": false,
      "iot_class": "cloud_polling"
    },
    "sharkiq": {
      "name": "Shark IQ",
      "integration_type": "hub",
      "config_flow": true,
      "iot_class": "cloud_polling"
    },
    "shell_command": {
      "name": "Shell Command",
      "integration_type": "hub",
      "config_flow": false,
      "iot_class": "local_push"
    },
    "shelly": {
      "name": "Shelly",
      "integration_type": "device",
      "config_flow": true,
      "iot_class": "local_push"
    },
    "shiftr": {
      "name": "shiftr.io",
      "integration_type": "hub",
      "config_flow": false,
      "iot_class": "cloud_push"
    },
    "shodan": {
      "name": "Shodan",
      "integration_type": "hub",
      "config_flow": false,
      "iot_class": "cloud_polling"
    },
    "shopping_list": {
      "integration_type": "hub",
      "config_flow": true,
      "iot_class": "local_push"
    },
    "sia": {
      "name": "SIA Alarm Systems",
      "integration_type": "hub",
      "config_flow": true,
      "iot_class": "local_push"
    },
    "sigfox": {
      "name": "Sigfox",
      "integration_type": "hub",
      "config_flow": false,
      "iot_class": "cloud_polling"
    },
    "sighthound": {
      "name": "Sighthound",
      "integration_type": "hub",
      "config_flow": false,
      "iot_class": "cloud_polling"
    },
    "signal_messenger": {
      "name": "Signal Messenger",
      "integration_type": "hub",
      "config_flow": false,
      "iot_class": "cloud_push"
    },
    "simplepush": {
      "name": "Simplepush",
      "integration_type": "hub",
      "config_flow": true,
      "iot_class": "cloud_polling"
    },
    "simplisafe": {
      "name": "SimpliSafe",
      "integration_type": "hub",
      "config_flow": true,
      "iot_class": "cloud_polling"
    },
    "simply_automated": {
      "name": "Simply Automated",
      "integration_type": "virtual",
      "supported_by": "upb"
    },
    "simulated": {
      "name": "Simulated",
      "integration_type": "hub",
      "config_flow": false,
      "iot_class": "local_polling"
    },
    "sinch": {
      "name": "Sinch SMS",
      "integration_type": "hub",
      "config_flow": false,
      "iot_class": "cloud_push"
    },
    "sisyphus": {
      "name": "Sisyphus",
      "integration_type": "hub",
      "config_flow": false,
      "iot_class": "local_push"
    },
    "sky_hub": {
      "name": "Sky Hub",
      "integration_type": "hub",
      "config_flow": false,
      "iot_class": "local_polling"
    },
    "skybeacon": {
      "name": "Skybeacon",
      "integration_type": "hub",
      "config_flow": false,
      "iot_class": "local_polling"
    },
    "skybell": {
      "name": "SkyBell",
      "integration_type": "hub",
      "config_flow": true,
      "iot_class": "cloud_polling"
    },
    "slack": {
      "name": "Slack",
      "integration_type": "hub",
      "config_flow": true,
      "iot_class": "cloud_push"
    },
    "sleepiq": {
      "name": "SleepIQ",
      "integration_type": "hub",
      "config_flow": true,
      "iot_class": "cloud_polling"
    },
    "slide": {
      "name": "Slide",
      "integration_type": "hub",
      "config_flow": false,
      "iot_class": "cloud_polling"
    },
    "slimproto": {
      "name": "SlimProto (Squeezebox players)",
      "integration_type": "hub",
      "config_flow": true,
      "iot_class": "local_push"
    },
    "sma": {
      "name": "SMA Solar",
      "integration_type": "hub",
      "config_flow": true,
      "iot_class": "local_polling"
    },
    "smappee": {
      "name": "Smappee",
      "integration_type": "hub",
      "config_flow": true,
      "iot_class": "cloud_polling"
    },
    "smart_blinds": {
      "name": "Smart Blinds",
      "integration_type": "virtual",
      "supported_by": "motion_blinds"
    },
    "smart_home": {
      "name": "Smart Home",
      "integration_type": "virtual",
      "supported_by": "motion_blinds"
    },
    "smart_meter_texas": {
      "name": "Smart Meter Texas",
      "integration_type": "hub",
      "config_flow": true,
      "iot_class": "cloud_polling"
    },
    "smarther": {
      "name": "Smarther",
      "integration_type": "virtual",
      "supported_by": "netatmo"
    },
    "smartthings": {
      "name": "SmartThings",
      "integration_type": "hub",
      "config_flow": true,
      "iot_class": "cloud_push"
    },
    "smarttub": {
      "name": "SmartTub",
      "integration_type": "hub",
      "config_flow": true,
      "iot_class": "cloud_polling"
    },
    "smarty": {
      "name": "Salda Smarty",
      "integration_type": "hub",
      "config_flow": false,
      "iot_class": "local_polling"
    },
    "smhi": {
      "name": "SMHI",
      "integration_type": "hub",
      "config_flow": true,
      "iot_class": "cloud_polling"
    },
    "sms": {
      "name": "SMS notifications via GSM-modem",
      "integration_type": "hub",
      "config_flow": true,
      "iot_class": "local_polling"
    },
    "smtp": {
      "name": "SMTP",
      "integration_type": "hub",
      "config_flow": false,
      "iot_class": "cloud_push"
    },
    "snapcast": {
      "name": "Snapcast",
      "integration_type": "hub",
      "config_flow": false,
      "iot_class": "local_polling"
    },
    "snips": {
      "name": "Snips",
      "integration_type": "hub",
      "config_flow": false,
      "iot_class": "local_push"
    },
    "snmp": {
      "name": "SNMP",
      "integration_type": "hub",
      "config_flow": false,
      "iot_class": "local_polling"
    },
    "snooz": {
      "name": "Snooz",
      "integration_type": "hub",
      "config_flow": true,
      "iot_class": "local_push"
    },
    "solaredge": {
      "name": "SolarEdge",
      "integrations": {
        "solaredge": {
          "integration_type": "device",
          "config_flow": true,
          "iot_class": "cloud_polling",
          "name": "SolarEdge"
        },
        "solaredge_local": {
          "integration_type": "hub",
          "iot_class": "local_polling",
          "name": "SolarEdge Local"
        }
      }
    },
    "solarlog": {
      "name": "Solar-Log",
      "integration_type": "hub",
      "config_flow": true,
      "iot_class": "local_polling"
    },
    "solax": {
      "name": "SolaX Power",
      "integration_type": "hub",
      "config_flow": true,
      "iot_class": "local_polling"
    },
    "soma": {
      "name": "Soma Connect",
      "integration_type": "hub",
      "config_flow": true,
      "iot_class": "local_polling"
    },
    "somfy": {
      "name": "Somfy",
      "integration_type": "virtual",
      "supported_by": "overkiz"
    },
    "somfy_mylink": {
      "name": "Somfy MyLink",
      "integration_type": "hub",
      "config_flow": true,
      "iot_class": "assumed_state"
    },
    "sonarr": {
      "name": "Sonarr",
      "integration_type": "hub",
      "config_flow": true,
      "iot_class": "local_polling"
    },
    "sonos": {
      "name": "Sonos",
      "integration_type": "hub",
      "config_flow": true,
      "iot_class": "local_push"
    },
    "sony": {
      "name": "Sony",
      "integrations": {
        "braviatv": {
          "integration_type": "device",
          "config_flow": true,
          "iot_class": "local_polling",
          "name": "Sony Bravia TV"
        },
        "ps4": {
          "integration_type": "hub",
          "config_flow": true,
          "iot_class": "local_polling",
          "name": "Sony PlayStation 4"
        },
        "sony_projector": {
          "integration_type": "hub",
          "iot_class": "local_polling",
          "name": "Sony Projector"
        },
        "songpal": {
          "integration_type": "hub",
          "config_flow": true,
          "iot_class": "local_push",
          "name": "Sony Songpal"
        }
      }
    },
    "soundtouch": {
      "name": "Bose SoundTouch",
      "integration_type": "hub",
      "config_flow": true,
      "iot_class": "local_polling"
    },
    "spaceapi": {
      "name": "Space API",
      "integration_type": "hub",
      "config_flow": false,
      "iot_class": "cloud_polling"
    },
    "spc": {
      "name": "Vanderbilt SPC",
      "integration_type": "hub",
      "config_flow": false,
      "iot_class": "local_push"
    },
    "speedtestdotnet": {
      "name": "Speedtest.net",
      "integration_type": "hub",
      "config_flow": true,
      "iot_class": "cloud_polling"
    },
    "spider": {
      "name": "Itho Daalderop Spider",
      "integration_type": "hub",
      "config_flow": true,
      "iot_class": "cloud_polling"
    },
    "splunk": {
      "name": "Splunk",
      "integration_type": "hub",
      "config_flow": false,
      "iot_class": "local_push"
    },
    "spotify": {
      "name": "Spotify",
      "integration_type": "service",
      "config_flow": true,
      "iot_class": "cloud_polling"
    },
    "sql": {
      "name": "SQL",
      "integration_type": "hub",
      "config_flow": true,
      "iot_class": "local_polling"
    },
    "srp_energy": {
      "name": "SRP Energy",
      "integration_type": "hub",
      "config_flow": true,
      "iot_class": "cloud_polling"
    },
    "starline": {
      "name": "StarLine",
      "integration_type": "hub",
      "config_flow": true,
      "iot_class": "cloud_polling"
    },
    "starlingbank": {
      "name": "Starling Bank",
      "integration_type": "hub",
      "config_flow": false,
      "iot_class": "cloud_polling"
    },
    "startca": {
      "name": "Start.ca",
      "integration_type": "hub",
      "config_flow": false,
      "iot_class": "cloud_polling"
    },
    "statistics": {
      "name": "Statistics",
      "integration_type": "hub",
      "config_flow": false,
      "iot_class": "local_polling"
    },
    "statsd": {
      "name": "StatsD",
      "integration_type": "hub",
      "config_flow": false,
      "iot_class": "local_push"
    },
    "steam_online": {
      "name": "Steam",
      "integration_type": "hub",
      "config_flow": true,
      "iot_class": "cloud_polling"
    },
    "steamist": {
      "name": "Steamist",
      "integration_type": "hub",
      "config_flow": true,
      "iot_class": "local_polling"
    },
    "stiebel_eltron": {
      "name": "STIEBEL ELTRON",
      "integration_type": "hub",
      "config_flow": false,
      "iot_class": "local_polling"
    },
    "stookalert": {
      "name": "RIVM Stookalert",
      "integration_type": "service",
      "config_flow": true,
      "iot_class": "cloud_polling"
    },
    "stream": {
      "name": "Stream",
      "integration_type": "hub",
      "config_flow": false,
      "iot_class": "local_push"
    },
    "streamlabswater": {
      "name": "StreamLabs",
      "integration_type": "hub",
      "config_flow": false,
      "iot_class": "cloud_polling"
    },
    "subaru": {
      "name": "Subaru",
      "integration_type": "hub",
      "config_flow": true,
      "iot_class": "cloud_polling"
    },
    "suez_water": {
      "name": "Suez Water",
      "integration_type": "hub",
      "config_flow": false,
      "iot_class": "cloud_polling"
    },
    "sun": {
      "integration_type": "hub",
      "config_flow": true,
      "iot_class": "calculated"
    },
    "supervisord": {
      "name": "Supervisord",
      "integration_type": "hub",
      "config_flow": false,
      "iot_class": "local_polling"
    },
    "supla": {
      "name": "Supla",
      "integration_type": "hub",
      "config_flow": false,
      "iot_class": "cloud_polling"
    },
    "surepetcare": {
      "name": "Sure Petcare",
      "integration_type": "hub",
      "config_flow": true,
      "iot_class": "cloud_polling"
    },
    "swiss_hydrological_data": {
      "name": "Swiss Hydrological Data",
      "integration_type": "hub",
      "config_flow": false,
      "iot_class": "cloud_polling"
    },
    "swiss_public_transport": {
      "name": "Swiss public transport",
      "integration_type": "hub",
      "config_flow": false,
      "iot_class": "cloud_polling"
    },
    "swisscom": {
      "name": "Swisscom Internet-Box",
      "integration_type": "hub",
      "config_flow": false,
      "iot_class": "local_polling"
    },
    "switchbee": {
      "name": "SwitchBee",
      "integration_type": "hub",
      "config_flow": true,
      "iot_class": "local_polling"
    },
    "switchbot": {
      "name": "SwitchBot",
      "integration_type": "hub",
      "config_flow": true,
      "iot_class": "local_push"
    },
    "switcher_kis": {
      "name": "Switcher",
      "integration_type": "hub",
      "config_flow": true,
      "iot_class": "local_push"
    },
    "switchmate": {
      "name": "Switchmate SimplySmart Home",
      "integration_type": "hub",
      "config_flow": false,
      "iot_class": "local_polling"
    },
    "syncthing": {
      "name": "Syncthing",
      "integration_type": "hub",
      "config_flow": true,
      "iot_class": "local_polling"
    },
    "synology": {
      "name": "Synology",
      "integrations": {
        "synology_chat": {
          "integration_type": "hub",
          "iot_class": "cloud_push",
          "name": "Synology Chat"
        },
        "synology_dsm": {
          "integration_type": "hub",
          "config_flow": true,
          "iot_class": "local_polling",
          "name": "Synology DSM"
        },
        "synology_srm": {
          "integration_type": "hub",
          "iot_class": "local_polling",
          "name": "Synology SRM"
        }
      }
    },
    "syslog": {
      "name": "Syslog",
      "integration_type": "hub",
      "config_flow": false,
      "iot_class": "local_push"
    },
    "system_bridge": {
      "name": "System Bridge",
      "integration_type": "hub",
      "config_flow": true,
      "iot_class": "local_push"
    },
    "system_log": {
      "name": "System Log",
      "integration_type": "hub",
      "config_flow": false
    },
    "systemmonitor": {
      "name": "System Monitor",
      "integration_type": "hub",
      "config_flow": false,
      "iot_class": "local_push"
    },
    "tado": {
      "name": "Tado",
      "integration_type": "hub",
      "config_flow": true,
      "iot_class": "cloud_polling"
    },
    "tag": {
      "integration_type": "hub",
      "config_flow": false
    },
    "tailscale": {
      "name": "Tailscale",
      "integration_type": "hub",
      "config_flow": true,
      "iot_class": "cloud_polling"
    },
    "tank_utility": {
      "name": "Tank Utility",
      "integration_type": "hub",
      "config_flow": false,
      "iot_class": "cloud_polling"
    },
    "tankerkoenig": {
      "name": "Tankerkoenig",
      "integration_type": "hub",
      "config_flow": true,
      "iot_class": "cloud_polling"
    },
    "tapsaff": {
      "name": "Taps Aff",
      "integration_type": "hub",
      "config_flow": false,
      "iot_class": "local_polling"
    },
    "tasmota": {
      "name": "Tasmota",
      "integration_type": "hub",
      "config_flow": true,
      "iot_class": "local_push"
    },
    "tautulli": {
      "name": "Tautulli",
      "integration_type": "hub",
      "config_flow": true,
      "iot_class": "local_polling"
    },
    "tcp": {
      "name": "TCP",
      "integration_type": "hub",
      "config_flow": false,
      "iot_class": "local_polling"
    },
    "ted5000": {
      "name": "The Energy Detective TED5000",
      "integration_type": "hub",
      "config_flow": false,
      "iot_class": "local_polling"
    },
    "telegram": {
      "name": "Telegram",
      "integrations": {
        "telegram": {
          "integration_type": "hub",
          "iot_class": "cloud_polling",
          "name": "Telegram"
        },
        "telegram_bot": {
          "integration_type": "hub",
          "iot_class": "cloud_push",
          "name": "Telegram bot"
        }
      }
    },
    "telldus": {
      "name": "Telldus",
      "integrations": {
        "tellduslive": {
          "integration_type": "hub",
          "config_flow": true,
          "iot_class": "cloud_polling",
          "name": "Telldus Live"
        },
        "tellstick": {
          "integration_type": "hub",
          "iot_class": "assumed_state",
          "name": "TellStick"
        }
      }
    },
    "telnet": {
      "name": "Telnet",
      "integration_type": "hub",
      "config_flow": false,
      "iot_class": "local_polling"
    },
    "temper": {
      "name": "TEMPer",
      "integration_type": "hub",
      "config_flow": false,
      "iot_class": "local_polling"
    },
    "template": {
      "name": "Template",
      "integration_type": "hub",
      "config_flow": false,
      "iot_class": "local_push"
    },
    "tensorflow": {
      "name": "TensorFlow",
      "integration_type": "hub",
      "config_flow": false,
      "iot_class": "local_polling"
    },
    "tesla": {
      "name": "Tesla",
      "integrations": {
        "powerwall": {
          "integration_type": "hub",
          "config_flow": true,
          "iot_class": "local_polling",
          "name": "Tesla Powerwall"
        },
        "tesla_wall_connector": {
          "integration_type": "hub",
          "config_flow": true,
          "iot_class": "local_polling",
          "name": "Tesla Wall Connector"
        }
      }
    },
    "tfiac": {
      "name": "Tfiac",
      "integration_type": "hub",
      "config_flow": false,
      "iot_class": "local_polling"
    },
    "thermobeacon": {
      "name": "ThermoBeacon",
      "integration_type": "hub",
      "config_flow": true,
      "iot_class": "local_push"
    },
    "thermoplus": {
      "name": "ThermoPlus",
      "integration_type": "virtual",
      "supported_by": "thermobeacon"
    },
    "thermopro": {
      "name": "ThermoPro",
      "integration_type": "hub",
      "config_flow": true,
      "iot_class": "local_push"
    },
    "thermoworks_smoke": {
      "name": "ThermoWorks Smoke",
      "integration_type": "hub",
      "config_flow": false,
      "iot_class": "cloud_polling"
    },
    "thethingsnetwork": {
      "name": "The Things Network",
      "integration_type": "hub",
      "config_flow": false,
      "iot_class": "local_push"
    },
    "thingspeak": {
      "name": "ThingSpeak",
      "integration_type": "hub",
      "config_flow": false,
      "iot_class": "cloud_push"
    },
    "thinkingcleaner": {
      "name": "Thinking Cleaner",
      "integration_type": "hub",
      "config_flow": false,
      "iot_class": "local_polling"
    },
    "third_reality": {
      "name": "Third Reality",
      "iot_standards": [
        "zigbee"
      ]
    },
    "thomson": {
      "name": "Thomson",
      "integration_type": "hub",
      "config_flow": false,
      "iot_class": "local_polling"
    },
    "tibber": {
      "name": "Tibber",
      "integration_type": "hub",
      "config_flow": true,
      "iot_class": "cloud_polling"
    },
    "tikteck": {
      "name": "Tikteck",
      "integration_type": "hub",
      "config_flow": false,
      "iot_class": "local_polling"
    },
    "tile": {
      "name": "Tile",
      "integration_type": "hub",
      "config_flow": true,
      "iot_class": "cloud_polling"
    },
    "tilt_ble": {
      "name": "Tilt Hydrometer BLE",
      "integration_type": "hub",
      "config_flow": true,
      "iot_class": "local_push"
    },
    "time_date": {
      "name": "Time & Date",
      "integration_type": "hub",
      "config_flow": false,
      "iot_class": "local_push"
    },
    "tmb": {
      "name": "Transports Metropolitans de Barcelona",
      "integration_type": "hub",
      "config_flow": false,
      "iot_class": "local_polling"
    },
    "todoist": {
      "name": "Todoist",
      "integration_type": "hub",
      "config_flow": false,
      "iot_class": "cloud_polling"
    },
    "tolo": {
      "name": "TOLO Sauna",
      "integration_type": "hub",
      "config_flow": true,
      "iot_class": "local_polling"
    },
    "tomato": {
      "name": "Tomato",
      "integration_type": "hub",
      "config_flow": false,
      "iot_class": "local_polling"
    },
    "tomorrowio": {
      "name": "Tomorrow.io",
      "integration_type": "hub",
      "config_flow": true,
      "iot_class": "cloud_polling"
    },
    "toon": {
      "name": "Toon",
      "integration_type": "hub",
      "config_flow": true,
      "iot_class": "cloud_push"
    },
    "torque": {
      "name": "Torque",
      "integration_type": "hub",
      "config_flow": false,
      "iot_class": "cloud_polling"
    },
    "totalconnect": {
      "name": "Total Connect",
      "integration_type": "hub",
      "config_flow": true,
      "iot_class": "cloud_polling"
    },
    "touchline": {
      "name": "Roth Touchline",
      "integration_type": "hub",
      "config_flow": false,
      "iot_class": "local_polling"
    },
    "tplink": {
      "name": "TP-Link Kasa Smart",
      "integration_type": "hub",
      "config_flow": true,
      "iot_class": "local_polling"
    },
    "tplink_lte": {
      "name": "TP-Link LTE",
      "integration_type": "hub",
      "config_flow": false,
      "iot_class": "local_polling"
    },
    "traccar": {
      "name": "Traccar",
      "integration_type": "hub",
      "config_flow": true,
      "iot_class": "local_polling"
    },
    "tractive": {
      "name": "Tractive",
      "integration_type": "device",
      "config_flow": true,
      "iot_class": "cloud_push"
    },
    "tradfri": {
      "name": "IKEA TR\u00c5DFRI",
      "integration_type": "hub",
      "config_flow": true,
      "iot_class": "local_polling"
    },
    "trafikverket": {
      "name": "Trafikverket",
      "integrations": {
        "trafikverket_ferry": {
          "integration_type": "hub",
          "config_flow": true,
          "iot_class": "cloud_polling",
          "name": "Trafikverket Ferry"
        },
        "trafikverket_train": {
          "integration_type": "hub",
          "config_flow": true,
          "iot_class": "cloud_polling",
          "name": "Trafikverket Train"
        },
        "trafikverket_weatherstation": {
          "integration_type": "hub",
          "config_flow": true,
          "iot_class": "cloud_polling",
          "name": "Trafikverket Weather Station"
        }
      }
    },
    "transmission": {
      "name": "Transmission",
      "integration_type": "hub",
      "config_flow": true,
      "iot_class": "local_polling"
    },
    "transport_nsw": {
      "name": "Transport NSW",
      "integration_type": "hub",
      "config_flow": false,
      "iot_class": "cloud_polling"
    },
    "travisci": {
      "name": "Travis-CI",
      "integration_type": "hub",
      "config_flow": false,
      "iot_class": "cloud_polling"
    },
    "trend": {
      "name": "Trend",
      "integration_type": "hub",
      "config_flow": false,
      "iot_class": "local_push"
    },
    "tuya": {
      "name": "Tuya",
      "integration_type": "hub",
      "config_flow": true,
      "iot_class": "cloud_push"
    },
    "twentemilieu": {
      "name": "Twente Milieu",
      "integration_type": "service",
      "config_flow": true,
      "iot_class": "cloud_polling"
    },
    "twilio": {
      "name": "Twilio",
      "integrations": {
        "twilio": {
          "integration_type": "hub",
          "config_flow": true,
          "iot_class": "cloud_push",
          "name": "Twilio"
        },
        "twilio_call": {
          "integration_type": "hub",
          "iot_class": "cloud_push",
          "name": "Twilio Call"
        },
        "twilio_sms": {
          "integration_type": "hub",
          "iot_class": "cloud_push",
          "name": "Twilio SMS"
        }
      }
    },
    "twinkly": {
      "name": "Twinkly",
      "integration_type": "hub",
      "config_flow": true,
      "iot_class": "local_polling"
    },
    "twitch": {
      "name": "Twitch",
      "integration_type": "hub",
      "config_flow": false,
      "iot_class": "cloud_polling"
    },
    "twitter": {
      "name": "Twitter",
      "integration_type": "hub",
      "config_flow": false,
      "iot_class": "cloud_push"
    },
    "u_tec": {
      "name": "U-tec",
      "integrations": {
        "ultraloq": {
          "integration_type": "virtual",
          "name": "Ultraloq"
        }
      }
    },
    "ubiquiti": {
      "name": "Ubiquiti",
      "integrations": {
        "unifi": {
          "integration_type": "hub",
          "config_flow": true,
          "iot_class": "local_push",
          "name": "UniFi Network"
        },
        "unifi_direct": {
          "integration_type": "hub",
          "iot_class": "local_polling",
          "name": "UniFi AP"
        },
        "unifiled": {
          "integration_type": "hub",
          "iot_class": "local_polling",
          "name": "UniFi LED"
        },
        "unifiprotect": {
          "integration_type": "hub",
          "config_flow": true,
          "iot_class": "local_push",
          "name": "UniFi Protect"
        }
      }
    },
    "uk_transport": {
      "name": "UK Transport",
      "integration_type": "hub",
      "config_flow": false,
      "iot_class": "cloud_polling"
    },
    "ukraine_alarm": {
      "name": "Ukraine Alarm",
      "integration_type": "hub",
      "config_flow": true,
      "iot_class": "cloud_polling"
    },
    "universal": {
      "name": "Universal Media Player",
      "integration_type": "hub",
      "config_flow": false,
      "iot_class": "calculated"
    },
    "upb": {
      "name": "Universal Powerline Bus (UPB)",
      "integration_type": "hub",
      "config_flow": true,
      "iot_class": "local_push"
    },
    "upc_connect": {
      "name": "UPC Connect Box",
      "integration_type": "hub",
      "config_flow": false,
      "iot_class": "local_polling"
    },
    "upcloud": {
      "name": "UpCloud",
      "integration_type": "hub",
      "config_flow": true,
      "iot_class": "cloud_polling"
    },
    "upnp": {
      "name": "UPnP/IGD",
      "integration_type": "hub",
      "config_flow": true,
      "iot_class": "local_polling"
    },
    "uprise_smart_shades": {
      "name": "Uprise Smart Shades",
      "integration_type": "virtual",
      "supported_by": "motion_blinds"
    },
    "uptime": {
      "integration_type": "service",
      "config_flow": true,
      "iot_class": "local_push"
    },
    "uptimerobot": {
      "name": "UptimeRobot",
      "integration_type": "hub",
      "config_flow": true,
      "iot_class": "cloud_polling"
    },
    "usgs_earthquakes_feed": {
      "name": "U.S. Geological Survey Earthquake Hazards (USGS)",
      "integration_type": "hub",
      "config_flow": false,
      "iot_class": "cloud_polling"
    },
    "uvc": {
      "name": "Ubiquiti UniFi Video",
      "integration_type": "hub",
      "config_flow": false,
      "iot_class": "local_polling"
    },
    "vallox": {
      "name": "Vallox",
      "integration_type": "hub",
      "config_flow": true,
      "iot_class": "local_polling"
    },
    "vasttrafik": {
      "name": "V\u00e4sttrafik",
      "integration_type": "hub",
      "config_flow": false,
      "iot_class": "cloud_polling"
    },
    "velbus": {
      "name": "Velbus",
      "integration_type": "hub",
      "config_flow": true,
      "iot_class": "local_push"
    },
    "velux": {
      "name": "Velux",
      "integration_type": "hub",
      "config_flow": false,
      "iot_class": "local_polling"
    },
    "venstar": {
      "name": "Venstar",
      "integration_type": "hub",
      "config_flow": true,
      "iot_class": "local_polling"
    },
    "vera": {
      "name": "Vera",
      "integration_type": "hub",
      "config_flow": true,
      "iot_class": "local_polling"
    },
    "verisure": {
      "name": "Verisure",
      "integration_type": "hub",
      "config_flow": true,
      "iot_class": "cloud_polling"
    },
    "versasense": {
      "name": "VersaSense",
      "integration_type": "hub",
      "config_flow": false,
      "iot_class": "local_polling"
    },
    "version": {
      "name": "Version",
      "integration_type": "hub",
      "config_flow": true,
      "iot_class": "local_push"
    },
    "vesync": {
      "name": "VeSync",
      "integration_type": "hub",
      "config_flow": true,
      "iot_class": "cloud_polling"
    },
    "viaggiatreno": {
      "name": "Trenitalia ViaggiaTreno",
      "integration_type": "hub",
      "config_flow": false,
      "iot_class": "cloud_polling"
    },
    "vicare": {
      "name": "Viessmann ViCare",
      "integration_type": "hub",
      "config_flow": true,
      "iot_class": "cloud_polling"
    },
    "vilfo": {
      "name": "Vilfo Router",
      "integration_type": "hub",
      "config_flow": true,
      "iot_class": "local_polling"
    },
    "vivotek": {
      "name": "VIVOTEK",
      "integration_type": "hub",
      "config_flow": false,
      "iot_class": "local_polling"
    },
    "vizio": {
      "name": "VIZIO SmartCast",
      "integration_type": "hub",
      "config_flow": true,
      "iot_class": "local_polling"
    },
    "vlc": {
      "name": "VideoLAN",
      "integrations": {
        "vlc": {
          "integration_type": "hub",
          "iot_class": "local_polling",
          "name": "VLC media player"
        },
        "vlc_telnet": {
          "integration_type": "hub",
          "config_flow": true,
          "iot_class": "local_polling",
          "name": "VLC media player via Telnet"
        }
      }
    },
    "voicerss": {
      "name": "VoiceRSS",
      "integration_type": "hub",
      "config_flow": false,
      "iot_class": "cloud_push"
    },
    "volkszaehler": {
      "name": "Volkszaehler",
      "integration_type": "hub",
      "config_flow": false,
      "iot_class": "local_polling"
    },
    "volumio": {
      "name": "Volumio",
      "integration_type": "hub",
      "config_flow": true,
      "iot_class": "local_polling"
    },
    "volvooncall": {
      "name": "Volvo On Call",
      "integration_type": "hub",
      "config_flow": true,
      "iot_class": "cloud_polling"
    },
    "vulcan": {
      "name": "Uonet+ Vulcan",
      "integration_type": "hub",
      "config_flow": true,
      "iot_class": "cloud_polling"
    },
    "vultr": {
      "name": "Vultr",
      "integration_type": "hub",
      "config_flow": false,
      "iot_class": "cloud_polling"
    },
    "w800rf32": {
      "name": "WGL Designs W800RF32",
      "integration_type": "hub",
      "config_flow": false,
      "iot_class": "local_push"
    },
    "wake_on_lan": {
      "name": "Wake on LAN",
      "integration_type": "hub",
      "config_flow": false,
      "iot_class": "local_push"
    },
    "wallbox": {
      "name": "Wallbox",
      "integration_type": "hub",
      "config_flow": true,
      "iot_class": "cloud_polling"
    },
    "waqi": {
      "name": "World Air Quality Index (WAQI)",
      "integration_type": "hub",
      "config_flow": false,
      "iot_class": "cloud_polling"
    },
    "waterfurnace": {
      "name": "WaterFurnace",
      "integration_type": "hub",
      "config_flow": false,
      "iot_class": "cloud_polling"
    },
    "watttime": {
      "name": "WattTime",
      "integration_type": "hub",
      "config_flow": true,
      "iot_class": "cloud_polling"
    },
    "waze_travel_time": {
      "integration_type": "hub",
      "config_flow": true,
      "iot_class": "cloud_polling"
    },
    "webhook": {
      "name": "Webhook",
      "integration_type": "hub",
      "config_flow": false
    },
    "wemo": {
      "name": "Belkin WeMo",
      "integration_type": "hub",
      "config_flow": true,
      "iot_class": "local_push"
    },
    "whirlpool": {
      "name": "Whirlpool Sixth Sense",
      "integration_type": "hub",
      "config_flow": true,
<<<<<<< HEAD
      "iot_class": "cloud_push",
      "name": "Whirlpool Appliances"
=======
      "iot_class": "cloud_push"
>>>>>>> 838691f2
    },
    "whois": {
      "name": "Whois",
      "integration_type": "service",
      "config_flow": true,
      "iot_class": "cloud_polling"
    },
    "wiffi": {
      "name": "Wiffi",
      "integration_type": "hub",
      "config_flow": true,
      "iot_class": "local_push"
    },
    "wilight": {
      "name": "WiLight",
      "integration_type": "hub",
      "config_flow": true,
      "iot_class": "local_polling"
    },
    "wirelesstag": {
      "name": "Wireless Sensor Tags",
      "integration_type": "hub",
      "config_flow": false,
      "iot_class": "cloud_push"
    },
    "withings": {
      "name": "Withings",
      "integration_type": "hub",
      "config_flow": true,
      "iot_class": "cloud_polling"
    },
    "wiz": {
      "name": "WiZ",
      "integration_type": "hub",
      "config_flow": true,
      "iot_class": "local_push"
    },
    "wled": {
      "name": "WLED",
      "integration_type": "device",
      "config_flow": true,
      "iot_class": "local_push"
    },
    "wolflink": {
      "name": "Wolf SmartSet Service",
      "integration_type": "hub",
      "config_flow": true,
      "iot_class": "cloud_polling"
    },
    "workday": {
      "name": "Workday",
      "integration_type": "hub",
      "config_flow": false,
      "iot_class": "local_polling"
    },
    "worldclock": {
      "name": "Worldclock",
      "integration_type": "hub",
      "config_flow": false,
      "iot_class": "local_push"
    },
    "worldtidesinfo": {
      "name": "World Tides",
      "integration_type": "hub",
      "config_flow": false,
      "iot_class": "cloud_polling"
    },
    "worxlandroid": {
      "name": "Worx Landroid",
      "integration_type": "hub",
      "config_flow": false,
      "iot_class": "local_polling"
    },
    "ws66i": {
      "name": "Soundavo WS66i 6-Zone Amplifier",
      "integration_type": "hub",
      "config_flow": true,
      "iot_class": "local_polling"
    },
    "wsdot": {
      "name": "Washington State Department of Transportation (WSDOT)",
      "integration_type": "hub",
      "config_flow": false,
      "iot_class": "cloud_polling"
    },
    "x10": {
      "name": "Heyu X10",
      "integration_type": "hub",
      "config_flow": false,
      "iot_class": "local_polling"
    },
    "xeoma": {
      "name": "Xeoma",
      "integration_type": "hub",
      "config_flow": false,
      "iot_class": "local_polling"
    },
    "xiaomi": {
      "name": "Xiaomi",
      "integrations": {
        "xiaomi_aqara": {
          "integration_type": "hub",
          "config_flow": true,
          "iot_class": "local_push",
          "name": "Xiaomi Gateway (Aqara)"
        },
        "xiaomi_ble": {
          "integration_type": "hub",
          "config_flow": true,
          "iot_class": "local_push",
          "name": "Xiaomi BLE"
        },
        "xiaomi_miio": {
          "integration_type": "hub",
          "config_flow": true,
          "iot_class": "local_polling",
          "name": "Xiaomi Miio"
        },
        "xiaomi_tv": {
          "integration_type": "hub",
          "iot_class": "assumed_state",
          "name": "Xiaomi TV"
        },
        "xiaomi": {
          "integration_type": "hub",
          "iot_class": "local_polling",
          "name": "Xiaomi"
        }
      }
    },
    "xmpp": {
      "name": "Jabber (XMPP)",
      "integration_type": "hub",
      "config_flow": false,
      "iot_class": "cloud_push"
    },
    "xs1": {
      "name": "EZcontrol XS1",
      "integration_type": "hub",
      "config_flow": false,
      "iot_class": "local_polling"
    },
    "yale": {
      "name": "Yale",
      "integrations": {
        "august": {
          "integration_type": "hub",
          "config_flow": true,
          "iot_class": "cloud_push",
          "name": "August"
        },
        "yale_smart_alarm": {
          "integration_type": "hub",
          "config_flow": true,
          "iot_class": "cloud_polling",
          "name": "Yale Smart Living"
        },
        "yalexs_ble": {
          "integration_type": "hub",
          "config_flow": true,
          "iot_class": "local_push",
          "name": "Yale Access Bluetooth"
        }
      }
    },
    "yamaha": {
      "name": "Yamaha Network Receivers",
      "integration_type": "hub",
      "config_flow": false,
      "iot_class": "local_polling"
    },
    "yamaha_musiccast": {
      "name": "MusicCast",
      "integration_type": "hub",
      "config_flow": true,
      "iot_class": "local_push"
    },
    "yandex": {
      "name": "Yandex",
      "integrations": {
        "yandex_transport": {
          "integration_type": "hub",
          "iot_class": "cloud_polling",
          "name": "Yandex Transport"
        },
        "yandextts": {
          "integration_type": "hub",
          "iot_class": "cloud_push",
          "name": "Yandex TTS"
        }
      }
    },
    "yeelight": {
      "name": "Yeelight",
      "integrations": {
        "yeelight": {
          "integration_type": "hub",
          "config_flow": true,
          "iot_class": "local_push",
          "name": "Yeelight"
        },
        "yeelightsunflower": {
          "integration_type": "hub",
          "iot_class": "local_polling",
          "name": "Yeelight Sunflower"
        }
      }
    },
    "yi": {
      "name": "Yi Home Cameras",
      "integration_type": "hub",
      "config_flow": false,
      "iot_class": "local_polling"
    },
    "yolink": {
      "name": "YoLink",
      "integration_type": "hub",
      "config_flow": true,
      "iot_class": "cloud_push"
    },
    "youless": {
      "name": "YouLess",
      "integration_type": "hub",
      "config_flow": true,
      "iot_class": "local_polling"
    },
    "zabbix": {
      "name": "Zabbix",
      "integration_type": "hub",
      "config_flow": false,
      "iot_class": "local_polling"
    },
    "zamg": {
      "name": "Zentralanstalt f\u00fcr Meteorologie und Geodynamik (ZAMG)",
      "integration_type": "hub",
      "config_flow": false,
      "iot_class": "cloud_polling"
    },
    "zengge": {
      "name": "Zengge",
      "integration_type": "hub",
      "config_flow": false,
      "iot_class": "local_polling"
    },
    "zerproc": {
      "name": "Zerproc",
      "integration_type": "hub",
      "config_flow": true,
      "iot_class": "local_polling"
    },
    "zestimate": {
      "name": "Zestimate",
      "integration_type": "hub",
      "config_flow": false,
      "iot_class": "cloud_polling"
    },
    "zha": {
      "name": "Zigbee Home Automation",
      "integration_type": "hub",
      "config_flow": true,
      "iot_class": "local_polling"
    },
    "zhong_hong": {
      "name": "ZhongHong",
      "integration_type": "hub",
      "config_flow": false,
      "iot_class": "local_push"
    },
    "ziggo_mediabox_xl": {
      "name": "Ziggo Mediabox XL",
      "integration_type": "hub",
      "config_flow": false,
      "iot_class": "local_polling"
    },
    "zodiac": {
      "name": "Zodiac",
      "integration_type": "hub",
      "config_flow": false,
      "iot_class": "local_polling"
    },
    "zone": {
      "name": "Zone",
      "integration_type": "hub",
      "config_flow": false
    },
    "zoneminder": {
      "name": "ZoneMinder",
      "integration_type": "hub",
      "config_flow": false,
      "iot_class": "local_polling"
    },
    "zooz": {
      "name": "Zooz",
      "iot_standards": [
        "zwave"
      ]
    },
    "zwave_js": {
      "name": "Z-Wave",
      "integration_type": "hub",
      "config_flow": true,
      "iot_class": "local_push"
    },
    "zwave_me": {
      "name": "Z-Wave.Me",
      "integration_type": "hub",
      "config_flow": true,
      "iot_class": "local_push"
    }
  },
  "hardware": {},
  "helper": {
    "counter": {
      "name": "Counter",
      "integration_type": "helper",
      "config_flow": false
    },
    "derivative": {
      "integration_type": "helper",
      "config_flow": true,
      "iot_class": "calculated"
    },
    "group": {
      "integration_type": "helper",
      "config_flow": true,
      "iot_class": "calculated"
    },
    "input_boolean": {
      "integration_type": "helper",
      "config_flow": false
    },
    "input_button": {
      "name": "Input Button",
      "integration_type": "helper",
      "config_flow": false
    },
    "input_datetime": {
      "integration_type": "helper",
      "config_flow": false
    },
    "input_number": {
      "integration_type": "helper",
      "config_flow": false
    },
    "input_select": {
      "integration_type": "helper",
      "config_flow": false
    },
    "input_text": {
      "integration_type": "helper",
      "config_flow": false
    },
    "integration": {
      "integration_type": "helper",
      "config_flow": true,
      "iot_class": "local_push"
    },
    "min_max": {
      "integration_type": "helper",
      "config_flow": true,
      "iot_class": "local_push"
    },
    "schedule": {
      "integration_type": "helper",
      "config_flow": false
    },
    "switch_as_x": {
      "integration_type": "helper",
      "config_flow": true,
      "iot_class": "calculated"
    },
    "threshold": {
      "integration_type": "helper",
      "config_flow": true,
      "iot_class": "local_polling"
    },
    "timer": {
      "name": "Timer",
      "integration_type": "helper",
      "config_flow": false
    },
    "tod": {
      "integration_type": "helper",
      "config_flow": true,
      "iot_class": "local_push"
    },
    "utility_meter": {
      "integration_type": "helper",
      "config_flow": true,
      "iot_class": "local_push"
    }
  },
  "translated_name": [
    "aurora",
    "cert_expiry",
    "cpuspeed",
    "demo",
    "derivative",
    "emulated_roku",
    "filesize",
    "garages_amsterdam",
    "google_travel_time",
    "group",
    "growatt_server",
    "homekit_controller",
    "input_boolean",
    "input_datetime",
    "input_number",
    "input_select",
    "input_text",
    "integration",
    "islamic_prayer_times",
    "local_ip",
    "min_max",
    "mobile_app",
    "moehlenhoff_alpha2",
    "moon",
    "nmap_tracker",
    "plant",
    "proximity",
    "rpi_power",
    "schedule",
    "shopping_list",
    "sun",
    "switch_as_x",
    "tag",
    "threshold",
    "tod",
    "uptime",
    "utility_meter",
    "waze_travel_time"
  ]
}<|MERGE_RESOLUTION|>--- conflicted
+++ resolved
@@ -5888,15 +5888,10 @@
       "iot_class": "local_push"
     },
     "whirlpool": {
-      "name": "Whirlpool Sixth Sense",
-      "integration_type": "hub",
-      "config_flow": true,
-<<<<<<< HEAD
-      "iot_class": "cloud_push",
-      "name": "Whirlpool Appliances"
-=======
-      "iot_class": "cloud_push"
->>>>>>> 838691f2
+      "name": "Whirlpool Appliances",
+      "integration_type": "hub",
+      "config_flow": true,
+      "iot_class": "cloud_push"
     },
     "whois": {
       "name": "Whois",
