"""Automatically generated file.

To update, run python3 -m script.hassfest
"""

HOMEKIT = {
    "3810X": {
        "always_discover": True,
        "domain": "roku",
    },
    "3820X": {
        "always_discover": True,
        "domain": "roku",
    },
    "4660X": {
        "always_discover": True,
        "domain": "roku",
    },
    "7820X": {
        "always_discover": True,
        "domain": "roku",
    },
    "AC02": {
        "always_discover": True,
        "domain": "tado",
    },
    "Abode": {
        "always_discover": True,
        "domain": "abode",
    },
    "BSB002": {
        "always_discover": False,
        "domain": "hue",
    },
    "C105X": {
        "always_discover": True,
        "domain": "roku",
    },
    "C135X": {
        "always_discover": True,
        "domain": "roku",
    },
    "EB": {
        "always_discover": True,
        "domain": "ecobee",
    },
    "Escea": {
        "always_discover": False,
        "domain": "escea",
    },
    "HHKBridge*": {
        "always_discover": True,
        "domain": "hive",
    },
    "Healthy Home Coach": {
        "always_discover": True,
        "domain": "netatmo",
    },
    "Iota": {
        "always_discover": True,
        "domain": "abode",
    },
    "LIFX A19": {
        "always_discover": True,
        "domain": "lifx",
    },
    "LIFX BR30": {
        "always_discover": True,
        "domain": "lifx",
    },
    "LIFX Beam": {
        "always_discover": True,
        "domain": "lifx",
    },
    "LIFX Candle": {
        "always_discover": True,
        "domain": "lifx",
    },
    "LIFX Clean": {
        "always_discover": True,
        "domain": "lifx",
    },
    "LIFX Color": {
        "always_discover": True,
        "domain": "lifx",
    },
    "LIFX DLCOL": {
        "always_discover": True,
        "domain": "lifx",
    },
    "LIFX DLWW": {
        "always_discover": True,
        "domain": "lifx",
    },
    "LIFX Dlight": {
        "always_discover": True,
        "domain": "lifx",
    },
    "LIFX Downlight": {
        "always_discover": True,
        "domain": "lifx",
    },
    "LIFX Filament": {
        "always_discover": True,
        "domain": "lifx",
    },
    "LIFX GU10": {
        "always_discover": True,
        "domain": "lifx",
    },
    "LIFX Lightstrip": {
        "always_discover": True,
        "domain": "lifx",
    },
    "LIFX Mini": {
        "always_discover": True,
        "domain": "lifx",
    },
    "LIFX Neon": {
        "always_discover": True,
        "domain": "lifx",
    },
    "LIFX Nightvision": {
        "always_discover": True,
        "domain": "lifx",
    },
    "LIFX Pls": {
        "always_discover": True,
        "domain": "lifx",
    },
    "LIFX Plus": {
        "always_discover": True,
        "domain": "lifx",
    },
    "LIFX String": {
        "always_discover": True,
        "domain": "lifx",
    },
    "LIFX Tile": {
        "always_discover": True,
        "domain": "lifx",
    },
    "LIFX White": {
        "always_discover": True,
        "domain": "lifx",
    },
    "LIFX Z": {
        "always_discover": True,
        "domain": "lifx",
    },
    "NL29": {
        "always_discover": False,
        "domain": "nanoleaf",
    },
    "NL42": {
        "always_discover": False,
        "domain": "nanoleaf",
    },
    "NL47": {
        "always_discover": False,
        "domain": "nanoleaf",
    },
    "NL48": {
        "always_discover": False,
        "domain": "nanoleaf",
    },
    "NL52": {
        "always_discover": False,
        "domain": "nanoleaf",
    },
    "NL59": {
        "always_discover": False,
        "domain": "nanoleaf",
    },
    "Netatmo Relay": {
        "always_discover": True,
        "domain": "netatmo",
    },
    "PowerView": {
        "always_discover": True,
        "domain": "hunterdouglas_powerview",
    },
    "Presence": {
        "always_discover": True,
        "domain": "netatmo",
    },
    "Rachio": {
        "always_discover": True,
        "domain": "rachio",
    },
    "SPK5": {
        "always_discover": True,
        "domain": "rainmachine",
    },
    "Sensibo": {
        "always_discover": True,
        "domain": "sensibo",
    },
    "Smart Bridge": {
        "always_discover": False,
        "domain": "lutron_caseta",
    },
    "Socket": {
        "always_discover": False,
        "domain": "wemo",
    },
    "TRADFRI": {
        "always_discover": True,
        "domain": "tradfri",
    },
    "Touch HD": {
        "always_discover": True,
        "domain": "rainmachine",
    },
    "Welcome": {
        "always_discover": True,
        "domain": "netatmo",
    },
    "Wemo": {
        "always_discover": False,
        "domain": "wemo",
    },
    "YL*": {
        "always_discover": False,
        "domain": "yeelight",
    },
    "ecobee*": {
        "always_discover": True,
        "domain": "ecobee",
    },
    "iSmartGate": {
        "always_discover": True,
        "domain": "gogogate2",
    },
    "iZone": {
        "always_discover": True,
        "domain": "izone",
    },
    "tado": {
        "always_discover": True,
        "domain": "tado",
    },
}

ZEROCONF = {
    "_Volumio._tcp.local.": [
        {
            "domain": "volumio",
        },
    ],
    "_airplay._tcp.local.": [
        {
            "domain": "apple_tv",
            "properties": {
                "model": "appletv*",
            },
        },
        {
            "domain": "apple_tv",
            "properties": {
                "model": "audioaccessory*",
            },
        },
        {
            "domain": "apple_tv",
            "properties": {
                "am": "airport*",
            },
        },
        {
            "domain": "samsungtv",
            "properties": {
                "manufacturer": "samsung*",
            },
        },
    ],
    "_airport._tcp.local.": [
        {
            "domain": "apple_tv",
        },
    ],
    "_amzn-alexa._tcp.local.": [
        {
            "domain": "roomba",
            "name": "irobot-*",
        },
        {
            "domain": "roomba",
            "name": "roomba-*",
        },
    ],
    "_androidtvremote2._tcp.local.": [
        {
            "domain": "androidtv_remote",
        },
    ],
    "_api._tcp.local.": [
        {
            "domain": "baf",
            "properties": {
                "model": "haiku*",
            },
        },
        {
            "domain": "baf",
            "properties": {
                "model": "i6*",
            },
        },
    ],
    "_api._udp.local.": [
        {
            "domain": "guardian",
        },
    ],
    "_appletv-v2._tcp.local.": [
        {
            "domain": "apple_tv",
        },
    ],
    "_axis-video._tcp.local.": [
        {
            "domain": "axis",
            "properties": {
                "macaddress": "00408c*",
            },
        },
        {
            "domain": "axis",
            "properties": {
                "macaddress": "accc8e*",
            },
        },
        {
            "domain": "axis",
            "properties": {
                "macaddress": "b8a44f*",
            },
        },
        {
            "domain": "doorbird",
            "properties": {
                "macaddress": "1ccae3*",
            },
        },
    ],
    "_bbxsrv._tcp.local.": [
        {
            "domain": "blebox",
        },
    ],
    "_bond._tcp.local.": [
        {
            "domain": "bond",
        },
    ],
    "_companion-link._tcp.local.": [
        {
            "domain": "apple_tv",
        },
    ],
    "_daap._tcp.local.": [
        {
            "domain": "forked_daapd",
        },
    ],
<<<<<<< HEAD
    "_deako._tcp.local.": [
        {
            "domain": "deako",
=======
    "_devialet-http._tcp.local.": [
        {
            "domain": "devialet",
>>>>>>> a9381d25
        },
    ],
    "_dkapi._tcp.local.": [
        {
            "domain": "daikin",
        },
    ],
    "_dvl-deviceapi._tcp.local.": [
        {
            "domain": "devolo_home_control",
        },
        {
            "domain": "devolo_home_network",
            "properties": {
                "MT": "*",
            },
        },
    ],
    "_easylink._tcp.local.": [
        {
            "domain": "modern_forms",
            "name": "wac*",
        },
    ],
    "_ecobee._tcp.local.": [
        {
            "domain": "ecobee",
        },
    ],
    "_elg._tcp.local.": [
        {
            "domain": "elgato",
        },
    ],
    "_enphase-envoy._tcp.local.": [
        {
            "domain": "enphase_envoy",
        },
    ],
    "_esphomelib._tcp.local.": [
        {
            "domain": "esphome",
        },
        {
            "domain": "zha",
            "name": "tube*",
        },
    ],
    "_fbx-api._tcp.local.": [
        {
            "domain": "freebox",
        },
    ],
    "_googlecast._tcp.local.": [
        {
            "domain": "cast",
        },
    ],
    "_hap._tcp.local.": [
        {
            "domain": "homekit_controller",
        },
        {
            "domain": "zwave_me",
            "name": "*z.wave-me*",
        },
    ],
    "_hap._udp.local.": [
        {
            "domain": "homekit_controller",
        },
    ],
    "_homekit._tcp.local.": [
        {
            "domain": "homekit",
        },
    ],
    "_hscp._tcp.local.": [
        {
            "domain": "apple_tv",
        },
    ],
    "_http._tcp.local.": [
        {
            "domain": "awair",
            "name": "awair*",
        },
        {
            "domain": "bosch_shc",
            "name": "bosch shc*",
        },
        {
            "domain": "loqed",
            "name": "loqed*",
        },
        {
            "domain": "nam",
            "name": "nam-*",
        },
        {
            "domain": "nam",
            "properties": {
                "manufacturer": "nettigo",
            },
        },
        {
            "domain": "pure_energie",
            "name": "smartbridge*",
        },
        {
            "domain": "rachio",
            "name": "rachio*",
        },
        {
            "domain": "rainmachine",
            "name": "rainmachine*",
        },
        {
            "domain": "shelly",
            "name": "shelly*",
        },
        {
            "domain": "synology_dsm",
            "properties": {
                "vendor": "synology*",
            },
        },
    ],
    "_hue._tcp.local.": [
        {
            "domain": "hue",
        },
    ],
    "_hwenergy._tcp.local.": [
        {
            "domain": "homewizard",
        },
    ],
    "_ipp._tcp.local.": [
        {
            "domain": "ipp",
        },
    ],
    "_ipps._tcp.local.": [
        {
            "domain": "ipp",
        },
    ],
    "_kizbox._tcp.local.": [
        {
            "domain": "overkiz",
            "name": "gateway*",
        },
    ],
    "_kizboxdev._tcp.local.": [
        {
            "domain": "overkiz",
            "name": "gateway*",
        },
    ],
    "_lookin._tcp.local.": [
        {
            "domain": "lookin",
        },
    ],
    "_lutron._tcp.local.": [
        {
            "domain": "lutron_caseta",
            "properties": {
                "SYSTYPE": "radiora3*",
            },
        },
        {
            "domain": "lutron_caseta",
            "properties": {
                "SYSTYPE": "smartbridge*",
            },
        },
        {
            "domain": "lutron_caseta",
            "properties": {
                "SYSTYPE": "ra2select*",
            },
        },
    ],
    "_mediaremotetv._tcp.local.": [
        {
            "domain": "apple_tv",
        },
    ],
    "_meshcop._udp.local.": [
        {
            "domain": "thread",
        },
    ],
    "_miio._udp.local.": [
        {
            "domain": "xiaomi_aqara",
        },
        {
            "domain": "xiaomi_miio",
        },
        {
            "domain": "yeelight",
            "name": "yeelink-*",
        },
    ],
    "_nanoleafapi._tcp.local.": [
        {
            "domain": "nanoleaf",
        },
    ],
    "_nanoleafms._tcp.local.": [
        {
            "domain": "nanoleaf",
        },
    ],
    "_nut._tcp.local.": [
        {
            "domain": "nut",
        },
    ],
    "_octoprint._tcp.local.": [
        {
            "domain": "octoprint",
        },
    ],
    "_plexmediasvr._tcp.local.": [
        {
            "domain": "plex",
        },
    ],
    "_plugwise._tcp.local.": [
        {
            "domain": "plugwise",
        },
    ],
    "_powerview._tcp.local.": [
        {
            "domain": "hunterdouglas_powerview",
        },
    ],
    "_printer._tcp.local.": [
        {
            "domain": "brother",
            "name": "brother*",
        },
    ],
    "_raop._tcp.local.": [
        {
            "domain": "apple_tv",
            "properties": {
                "am": "appletv*",
            },
        },
        {
            "domain": "apple_tv",
            "properties": {
                "am": "audioaccessory*",
            },
        },
        {
            "domain": "apple_tv",
            "properties": {
                "am": "airport*",
            },
        },
    ],
    "_sideplay._tcp.local.": [
        {
            "domain": "ecobee",
            "properties": {
                "mdl": "eb-*",
            },
        },
        {
            "domain": "ecobee",
            "properties": {
                "mdl": "ecobee*",
            },
        },
    ],
    "_sleep-proxy._udp.local.": [
        {
            "domain": "apple_tv",
        },
    ],
    "_slzb-06._tcp.local.": [
        {
            "domain": "zha",
            "name": "slzb-06*",
        },
    ],
    "_sonos._tcp.local.": [
        {
            "domain": "sonos",
        },
    ],
    "_soundtouch._tcp.local.": [
        {
            "domain": "soundtouch",
        },
    ],
    "_spotify-connect._tcp.local.": [
        {
            "domain": "spotify",
        },
    ],
    "_ssh._tcp.local.": [
        {
            "domain": "smappee",
            "name": "smappee1*",
        },
        {
            "domain": "smappee",
            "name": "smappee2*",
        },
        {
            "domain": "smappee",
            "name": "smappee50*",
        },
    ],
    "_system-bridge._tcp.local.": [
        {
            "domain": "system_bridge",
        },
    ],
    "_touch-able._tcp.local.": [
        {
            "domain": "apple_tv",
        },
    ],
    "_uzg-01._tcp.local.": [
        {
            "domain": "zha",
            "name": "uzg-01*",
        },
    ],
    "_viziocast._tcp.local.": [
        {
            "domain": "vizio",
        },
    ],
    "_wled._tcp.local.": [
        {
            "domain": "wled",
        },
    ],
    "_wyoming._tcp.local.": [
        {
            "domain": "wyoming",
        },
    ],
    "_xbmc-jsonrpc-h._tcp.local.": [
        {
            "domain": "kodi",
        },
    ],
    "_zigate-zigbee-gateway._tcp.local.": [
        {
            "domain": "zha",
            "name": "*zigate*",
        },
    ],
    "_zigstar_gw._tcp.local.": [
        {
            "domain": "zha",
            "name": "*zigstar*",
        },
    ],
    "_zwave-js-server._tcp.local.": [
        {
            "domain": "zwave_js",
        },
    ],
}<|MERGE_RESOLUTION|>--- conflicted
+++ resolved
@@ -364,15 +364,14 @@
             "domain": "forked_daapd",
         },
     ],
-<<<<<<< HEAD
     "_deako._tcp.local.": [
         {
             "domain": "deako",
-=======
+        },
+    ],
     "_devialet-http._tcp.local.": [
         {
             "domain": "devialet",
->>>>>>> a9381d25
         },
     ],
     "_dkapi._tcp.local.": [
