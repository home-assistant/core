"""Automatically generated file.

To update, run python3 -m script.hassfest
"""

LABS_PREVIEW_FEATURES = {
<<<<<<< HEAD
    "automation": {
        "new_triggers_conditions": {
            "feedback_url": "",
            "learn_more_url": "",
            "report_issue_url": "https://github.com/home-assistant/core/issues/new?template=bug_report.yml&integration_link=https://www.home-assistant.io/integrations/automation&integration_name=Automation",
=======
    "frontend": {
        "winter_mode": {
            "feedback_url": "",
            "learn_more_url": "",
            "report_issue_url": "",
>>>>>>> 083cfb89
        },
    },
    "kitchen_sink": {
        "special_repair": {
            "feedback_url": "https://community.home-assistant.io",
            "learn_more_url": "https://www.home-assistant.io/integrations/kitchen_sink",
            "report_issue_url": "https://github.com/home-assistant/core/issues/new?template=bug_report.yml&integration_link=https://www.home-assistant.io/integrations/kitchen_sink&integration_name=Kitchen%20Sink",
        },
    },
}<|MERGE_RESOLUTION|>--- conflicted
+++ resolved
@@ -4,19 +4,18 @@
 """
 
 LABS_PREVIEW_FEATURES = {
-<<<<<<< HEAD
     "automation": {
         "new_triggers_conditions": {
             "feedback_url": "",
             "learn_more_url": "",
             "report_issue_url": "https://github.com/home-assistant/core/issues/new?template=bug_report.yml&integration_link=https://www.home-assistant.io/integrations/automation&integration_name=Automation",
-=======
+        },
+    },
     "frontend": {
         "winter_mode": {
             "feedback_url": "",
             "learn_more_url": "",
             "report_issue_url": "",
->>>>>>> 083cfb89
         },
     },
     "kitchen_sink": {
