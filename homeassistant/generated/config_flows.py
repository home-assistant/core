"""Automatically generated by hassfest.

To update, run python3 -m script.hassfest
"""

# fmt: off

FLOWS = [
    "abode",
    "accuweather",
    "acmeda",
    "adguard",
    "advantage_air",
    "agent_dvr",
    "airly",
    "airvisual",
    "alarmdecoder",
    "almond",
    "ambiclimate",
    "ambient_station",
    "arcam_fmj",
    "atag",
    "august",
    "avri",
    "awair",
    "axis",
    "azure_devops",
    "blebox",
    "blink",
    "bond",
    "braviatv",
    "broadlink",
    "brother",
    "bsblan",
    "canary",
    "cast",
    "cert_expiry",
<<<<<<< HEAD
    "connectedcars",
=======
    "cloudflare",
>>>>>>> 41db3368
    "control4",
    "coolmaster",
    "coronavirus",
    "daikin",
    "deconz",
    "denonavr",
    "devolo_home_control",
    "dexcom",
    "dialogflow",
    "directv",
    "doorbird",
    "dunehd",
    "dynalite",
    "eafm",
    "ecobee",
    "elgato",
    "elkm1",
    "emulated_roku",
    "enocean",
    "esphome",
    "flick_electric",
    "flo",
    "flume",
    "flunearyou",
    "forked_daapd",
    "freebox",
    "fritzbox",
    "garmin_connect",
    "gdacs",
    "geofency",
    "geonetnz_quakes",
    "geonetnz_volcano",
    "gios",
    "glances",
    "goalzero",
    "gogogate2",
    "gpslogger",
    "gree",
    "griddy",
    "guardian",
    "hangouts",
    "harmony",
    "heos",
    "hisense_aehw4a1",
    "hlk_sw16",
    "home_connect",
    "homekit",
    "homekit_controller",
    "homematicip_cloud",
    "huawei_lte",
    "hue",
    "hunterdouglas_powerview",
    "hvv_departures",
    "iaqualink",
    "icloud",
    "ifttt",
    "insteon",
    "ios",
    "ipma",
    "ipp",
    "iqvia",
    "islamic_prayer_times",
    "isy994",
    "izone",
    "juicenet",
    "kodi",
    "konnected",
    "life360",
    "lifx",
    "local_ip",
    "locative",
    "logi_circle",
    "luftdaten",
    "mailgun",
    "melcloud",
    "met",
    "meteo_france",
    "metoffice",
    "mikrotik",
    "mill",
    "minecraft_server",
    "mobile_app",
    "monoprice",
    "mqtt",
    "myq",
    "neato",
    "nest",
    "netatmo",
    "nexia",
    "nightscout",
    "notion",
    "nuheat",
    "nut",
    "nws",
    "nzbget",
    "omnilogic",
    "onewire",
    "onvif",
    "opentherm_gw",
    "openuv",
    "openweathermap",
    "ovo_energy",
    "owntracks",
    "ozw",
    "panasonic_viera",
    "pi_hole",
    "plaato",
    "plex",
    "plugwise",
    "plum_lightpad",
    "point",
    "poolsense",
    "powerwall",
    "profiler",
    "progettihwsw",
    "ps4",
    "pvpc_hourly_pricing",
    "rachio",
    "rainmachine",
    "rfxtrx",
    "ring",
    "risco",
    "roku",
    "roomba",
    "roon",
    "rpi_power",
    "ruckus_unleashed",
    "samsungtv",
    "sense",
    "sentry",
    "sharkiq",
    "shelly",
    "shopping_list",
    "simplisafe",
    "smappee",
    "smart_meter_texas",
    "smarthab",
    "smartthings",
    "smhi",
    "sms",
    "solaredge",
    "solarlog",
    "soma",
    "somfy",
    "sonarr",
    "songpal",
    "sonos",
    "speedtestdotnet",
    "spider",
    "spotify",
    "squeezebox",
    "starline",
    "syncthru",
    "synology_dsm",
    "tado",
    "tasmota",
    "tellduslive",
    "tesla",
    "tibber",
    "tile",
    "toon",
    "totalconnect",
    "tplink",
    "traccar",
    "tradfri",
    "transmission",
    "tuya",
    "twentemilieu",
    "twilio",
    "unifi",
    "upb",
    "upcloud",
    "upnp",
    "velbus",
    "vera",
    "vesync",
    "vilfo",
    "vizio",
    "volumio",
    "wemo",
    "wiffi",
    "wilight",
    "withings",
    "wled",
    "wolflink",
    "xbox",
    "xiaomi_aqara",
    "xiaomi_miio",
    "yeelight",
    "zerproc",
    "zha",
    "zwave"
]<|MERGE_RESOLUTION|>--- conflicted
+++ resolved
@@ -35,11 +35,7 @@
     "canary",
     "cast",
     "cert_expiry",
-<<<<<<< HEAD
-    "connectedcars",
-=======
     "cloudflare",
->>>>>>> 41db3368
     "control4",
     "coolmaster",
     "coronavirus",
