--- conflicted
+++ resolved
@@ -36,12 +36,9 @@
     "awair",
     "axis",
     "azure_devops",
-<<<<<<< HEAD
-    "bitvavo",
-=======
     "azure_event_hub",
     "balboa",
->>>>>>> 37bed646
+    "bitvavo",
     "blebox",
     "blink",
     "bmw_connected_drive",
