--- conflicted
+++ resolved
@@ -263,11 +263,8 @@
         "lidarr",
         "life360",
         "lifx",
-<<<<<<< HEAD
+        "linear_garage_door",
         "linknlink",
-=======
-        "linear_garage_door",
->>>>>>> de3b608e
         "litejet",
         "litterrobot",
         "livisi",
