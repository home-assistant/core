"""Automatically generated file.

To update, run python3 -m script.hassfest
"""

FLOWS = {
    "helper": [
        "derivative",
        "group",
        "integration",
        "min_max",
        "random",
        "switch_as_x",
        "template",
        "threshold",
        "tod",
        "trend",
        "utility_meter",
    ],
    "integration": [
        "abode",
        "accuweather",
        "acmeda",
        "adax",
        "adguard",
        "advantage_air",
        "aemet",
        "aftership",
        "agent_dvr",
        "airly",
        "airnow",
        "airq",
        "airthings",
        "airthings_ble",
        "airtouch4",
        "airvisual",
        "airvisual_pro",
        "airzone",
        "airzone_cloud",
        "aladdin_connect",
        "alarmdecoder",
        "amberelectric",
        "ambiclimate",
        "ambient_station",
        "android_ip_webcam",
        "androidtv",
        "androidtv_remote",
        "anova",
        "anthemav",
        "aosmith",
        "apcupsd",
        "apple_tv",
        "aranet",
        "arcam_fmj",
        "aseko_pool_live",
        "asuswrt",
        "atag",
        "august",
        "aurora",
        "aurora_abb_powerone",
        "aussie_broadband",
        "awair",
        "axis",
        "azure_devops",
        "azure_event_hub",
        "baf",
        "balboa",
        "blebox",
        "blink",
        "blue_current",
        "bluemaestro",
        "bluetooth",
        "bmw_connected_drive",
        "bond",
        "bosch_shc",
        "braviatv",
        "broadlink",
        "brother",
        "brottsplatskartan",
        "brunt",
        "bsblan",
        "bthome",
        "buienradar",
        "caldav",
        "canary",
        "cast",
        "ccm15",
        "cert_expiry",
        "cloudflare",
        "co2signal",
        "coinbase",
        "color_extractor",
        "comelit",
        "control4",
        "coolmaster",
        "cpuspeed",
        "crownstone",
        "daikin",
        "deconz",
        "deluge",
        "denonavr",
        "devialet",
        "devolo_home_control",
        "devolo_home_network",
        "dexcom",
        "dialogflow",
        "directv",
        "discord",
        "discovergy",
        "dlink",
        "dlna_dmr",
        "dlna_dms",
        "dnsip",
        "doorbird",
        "dormakaba_dkey",
        "dremel_3d_printer",
        "drop_connect",
        "dsmr",
        "dsmr_reader",
        "dunehd",
        "duotecno",
        "dwd_weather_warnings",
        "dynalite",
        "eafm",
        "easyenergy",
        "ecobee",
        "ecoforest",
        "econet",
        "ecowitt",
        "edl21",
        "efergy",
        "electrasmart",
        "electric_kiwi",
        "elgato",
        "elkm1",
        "elmax",
        "emonitor",
        "emulated_roku",
        "energyzero",
        "enocean",
        "enphase_envoy",
        "environment_canada",
        "epson",
        "escea",
        "esphome",
        "eufylife_ble",
        "evil_genius_labs",
        "ezviz",
        "faa_delays",
        "fastdotcom",
        "fibaro",
        "filesize",
        "fireservicerota",
        "fitbit",
        "fivem",
        "fjaraskupan",
        "flexit_bacnet",
        "flick_electric",
        "flipr",
        "flo",
        "flume",
        "flux_led",
        "forecast_solar",
        "forked_daapd",
        "foscam",
        "freebox",
        "freedompro",
        "fritz",
        "fritzbox",
        "fritzbox_callmonitor",
        "fronius",
        "frontier_silicon",
        "fully_kiosk",
        "garages_amsterdam",
        "gardena_bluetooth",
        "gdacs",
        "generic",
        "geo_json_events",
        "geocaching",
        "geofency",
        "geonetnz_quakes",
        "geonetnz_volcano",
        "gios",
        "github",
        "glances",
        "goalzero",
        "gogogate2",
        "goodwe",
        "google",
        "google_assistant_sdk",
        "google_generative_ai_conversation",
        "google_mail",
        "google_sheets",
        "google_tasks",
        "google_translate",
        "google_travel_time",
        "govee_ble",
        "gpslogger",
        "gree",
        "growatt_server",
        "guardian",
        "habitica",
        "harmony",
        "heos",
        "here_travel_time",
        "hisense_aehw4a1",
        "hive",
        "hlk_sw16",
        "holiday",
        "home_connect",
        "home_plus_control",
        "homeassistant_sky_connect",
        "homekit",
        "homekit_controller",
        "homematicip_cloud",
        "homewizard",
        "honeywell",
        "huawei_lte",
        "hue",
        "huisbaasje",
        "hunterdouglas_powerview",
        "hvv_departures",
        "hydrawise",
        "hyperion",
        "ialarm",
        "iaqualink",
        "ibeacon",
        "icloud",
        "idasen_desk",
        "ifttt",
        "imap",
        "improv_ble",
        "inkbird",
        "insteon",
        "intellifire",
        "ios",
        "iotawatt",
        "ipma",
        "ipp",
        "iqvia",
        "islamic_prayer_times",
        "iss",
        "isy994",
        "izone",
        "jellyfin",
        "juicenet",
        "justnimbus",
        "jvc_projector",
        "kaleidescape",
        "keenetic_ndms2",
        "kegtron",
        "keymitt_ble",
        "kmtronic",
        "knx",
        "kodi",
        "konnected",
        "kostal_plenticore",
        "kraken",
        "kulersky",
        "lacrosse_view",
        "lametric",
        "landisgyr_heat_meter",
        "lastfm",
        "launch_library",
        "laundrify",
        "ld2410_ble",
        "led_ble",
        "lg_soundbar",
        "lidarr",
        "life360",
        "lifx",
        "linear_garage_door",
        "litejet",
        "litterrobot",
        "livisi",
        "local_calendar",
        "local_ip",
        "local_todo",
        "locative",
        "logi_circle",
        "lookin",
        "loqed",
        "luftdaten",
        "lutron_caseta",
        "lyric",
        "mailgun",
        "matter",
        "meater",
        "medcom_ble",
        "melcloud",
        "melnor",
        "met",
        "met_eireann",
        "meteo_france",
        "meteoclimatic",
        "metoffice",
        "mikrotik",
        "mill",
        "minecraft_server",
        "mjpeg",
        "moat",
        "mobile_app",
        "modem_callerid",
        "modern_forms",
        "moehlenhoff_alpha2",
        "monoprice",
        "moon",
        "mopeka",
        "motion_blinds",
        "motioneye",
        "motionmount",
        "mqtt",
        "mullvad",
        "mutesync",
        "mysensors",
        "mystrom",
        "nam",
        "nanoleaf",
        "neato",
        "nest",
        "netatmo",
        "netgear",
        "netgear_lte",
        "nexia",
        "nextbus",
        "nextcloud",
        "nextdns",
        "nfandroidtv",
        "nibe_heatpump",
        "nightscout",
        "nina",
        "nmap_tracker",
        "nobo_hub",
        "notion",
        "nuheat",
        "nuki",
        "nut",
        "nws",
        "nzbget",
        "obihai",
        "octoprint",
        "omnilogic",
        "oncue",
        "ondilo_ico",
        "onewire",
        "onvif",
        "open_meteo",
        "openai_conversation",
        "openexchangerates",
        "opengarage",
        "openhome",
        "opensky",
        "opentherm_gw",
        "openuv",
        "openweathermap",
        "opower",
        "oralb",
        "osoenergy",
        "otbr",
        "ourgroceries",
        "overkiz",
        "ovo_energy",
        "owntracks",
        "p1_monitor",
        "panasonic_viera",
        "peco",
        "pegel_online",
        "permobil",
        "philips_js",
        "pi_hole",
        "picnic",
        "ping",
        "plaato",
        "plex",
        "plugwise",
        "plum_lightpad",
        "point",
        "poolsense",
        "powerwall",
        "private_ble_device",
        "profiler",
        "progettihwsw",
        "prosegur",
        "prusalink",
        "ps4",
        "pure_energie",
        "purpleair",
        "pushbullet",
        "pushover",
        "pvoutput",
        "pvpc_hourly_pricing",
        "qbittorrent",
        "qingping",
        "qnap",
        "qnap_qsw",
        "rachio",
        "radarr",
        "radio_browser",
        "radiotherm",
        "rainbird",
        "rainforest_eagle",
        "rainmachine",
        "rapt_ble",
        "rdw",
        "recollect_waste",
        "refoss",
        "renault",
        "renson",
        "reolink",
        "rfxtrx",
        "rhasspy",
        "ridwell",
        "ring",
        "risco",
        "rituals_perfume_genie",
        "roborock",
        "roku",
        "roomba",
        "roon",
        "rpi_power",
        "rtsp_to_webrtc",
        "ruckus_unleashed",
        "ruuvi_gateway",
        "ruuvitag_ble",
        "rympro",
        "sabnzbd",
        "samsungtv",
        "schlage",
        "scrape",
        "screenlogic",
        "season",
        "sense",
        "sensibo",
        "sensirion_ble",
        "sensorpro",
        "sensorpush",
        "sentry",
        "senz",
        "sfr_box",
        "sharkiq",
        "shelly",
        "shopping_list",
        "sia",
        "simplepush",
        "simplisafe",
        "skybell",
        "slack",
        "sleepiq",
        "slimproto",
        "sma",
        "smappee",
        "smart_meter_texas",
        "smartthings",
        "smarttub",
        "smhi",
        "sms",
        "snapcast",
        "snooz",
        "solaredge",
        "solarlog",
        "solax",
        "soma",
        "somfy_mylink",
        "sonarr",
        "songpal",
        "sonos",
        "soundtouch",
        "speedtestdotnet",
        "spider",
        "spotify",
        "sql",
        "squeezebox",
        "srp_energy",
        "starline",
        "starlink",
        "steam_online",
        "steamist",
        "stookalert",
        "stookwijzer",
        "streamlabswater",
        "subaru",
        "suez_water",
        "sun",
        "sunweg",
        "surepetcare",
        "swiss_public_transport",
        "switchbee",
        "switchbot",
        "switchbot_cloud",
        "switcher_kis",
        "syncthing",
        "syncthru",
        "synology_dsm",
        "system_bridge",
        "systemmonitor",
        "tado",
        "tailscale",
        "tailwind",
        "tami4",
        "tankerkoenig",
        "tasmota",
        "tautulli",
<<<<<<< HEAD
        "technove",
=======
        "tedee",
>>>>>>> 9e3869ae
        "tellduslive",
        "tesla_wall_connector",
        "tessie",
        "thermobeacon",
        "thermopro",
        "thread",
        "tibber",
        "tile",
        "tilt_ble",
        "todoist",
        "tolo",
        "tomorrowio",
        "toon",
        "totalconnect",
        "tplink",
        "tplink_omada",
        "traccar",
        "tractive",
        "tradfri",
        "trafikverket_camera",
        "trafikverket_ferry",
        "trafikverket_train",
        "trafikverket_weatherstation",
        "transmission",
        "tuya",
        "twentemilieu",
        "twilio",
        "twinkly",
        "twitch",
        "ukraine_alarm",
        "unifi",
        "unifiprotect",
        "upb",
        "upcloud",
        "upnp",
        "uptime",
        "uptimerobot",
        "v2c",
        "vallox",
        "velbus",
        "venstar",
        "vera",
        "verisure",
        "version",
        "vesync",
        "vicare",
        "vilfo",
        "vizio",
        "vlc_telnet",
        "vodafone_station",
        "voip",
        "volumio",
        "volvooncall",
        "vulcan",
        "wallbox",
        "waqi",
        "watttime",
        "waze_travel_time",
        "weatherflow",
        "weatherkit",
        "webostv",
        "wemo",
        "whirlpool",
        "whois",
        "wiffi",
        "wilight",
        "withings",
        "wiz",
        "wled",
        "wolflink",
        "workday",
        "ws66i",
        "wyoming",
        "xbox",
        "xiaomi_aqara",
        "xiaomi_ble",
        "xiaomi_miio",
        "yale_smart_alarm",
        "yalexs_ble",
        "yamaha_musiccast",
        "yardian",
        "yeelight",
        "yolink",
        "youless",
        "youtube",
        "zamg",
        "zerproc",
        "zeversolar",
        "zha",
        "zodiac",
        "zwave_js",
        "zwave_me",
    ],
}<|MERGE_RESOLUTION|>--- conflicted
+++ resolved
@@ -500,11 +500,8 @@
         "tankerkoenig",
         "tasmota",
         "tautulli",
-<<<<<<< HEAD
         "technove",
-=======
         "tedee",
->>>>>>> 9e3869ae
         "tellduslive",
         "tesla_wall_connector",
         "tessie",
