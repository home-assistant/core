--- conflicted
+++ resolved
@@ -344,11 +344,8 @@
         "rdw",
         "recollect_waste",
         "renault",
-<<<<<<< HEAD
         "renson",
-=======
         "reolink",
->>>>>>> 5ff0479c
         "rfxtrx",
         "rhasspy",
         "ridwell",
