# Automatically generated by gen_requirements_all.py, do not edit

aiodiscover==1.6.0
aiohttp-fast-url-dispatcher==0.3.0
aiohttp-zlib-ng==0.3.0
aiohttp==3.9.1
aiohttp_cors==0.7.0
astral==2.2
async-upnp-client==0.38.0
atomicwrites-homeassistant==1.4.1
attrs==23.1.0
awesomeversion==23.11.0
bcrypt==4.0.1
bleak-retry-connector==3.4.0
bleak==0.21.1
bluetooth-adapters==0.17.0
bluetooth-auto-recovery==1.2.3
bluetooth-data-tools==1.19.0
cached_ipaddress==0.3.0
certifi>=2021.5.30
ciso8601==2.3.0
cryptography==41.0.7
dbus-fast==2.21.0
fnv-hash-fast==0.5.0
ha-av==10.1.1
ha-ffmpeg==3.1.0
habluetooth==2.0.2
hass-nabucasa==0.75.1
hassil==1.5.2
home-assistant-bluetooth==1.11.0
home-assistant-frontend==20240104.0
home-assistant-intents==2024.1.2
httpx==0.26.0
ifaddr==0.2.0
janus==1.0.0
Jinja2==3.1.2
lru-dict==1.3.0
mutagen==1.47.0
orjson==3.9.9
packaging>=23.1
paho-mqtt==1.6.1
Pillow==10.1.0
pip>=21.3.1
psutil-home-assistant==0.0.1
PyJWT==2.8.0
PyNaCl==1.5.0
pyOpenSSL==23.2.0
pyserial==3.5
python-slugify==4.0.1
PyTurboJPEG==1.7.1
pyudev==0.23.2
PyYAML==6.0.1
requests==2.31.0
scapy==2.5.0
SQLAlchemy==2.0.25
typing-extensions>=4.9.0,<5.0
ulid-transform==0.9.0
urllib3>=1.26.5,<2
voluptuous-serialize==2.6.0
voluptuous==0.13.1
webrtc-noise-gain==1.2.3
yarl==1.9.4
zeroconf==0.131.0

# Constrain pycryptodome to avoid vulnerability
# see https://github.com/home-assistant/core/pull/16238
pycryptodome>=3.6.6

# Constrain httplib2 to protect against GHSA-93xj-8mrv-444m
# https://github.com/advisories/GHSA-93xj-8mrv-444m
httplib2>=0.19.0

# gRPC is an implicit dependency that we want to make explicit so we manage
# upgrades intentionally. It is a large package to build from source and we
# want to ensure we have wheels built.
grpcio==1.59.0
grpcio-status==1.59.0
grpcio-reflection==1.59.0

# libcst >=0.4.0 requires a newer Rust than we currently have available,
# thus our wheels builds fail. This pins it to the last working version,
# which at this point satisfies our needs.
libcst==0.3.23

# This is a old unmaintained library and is replaced with pycryptodome
pycrypto==1000000000.0.0

# This is a old unmaintained library and is replaced with faust-cchardet
cchardet==1000000000.0.0

# To remove reliance on typing
btlewrap>=0.0.10

# This overrides a built-in Python package
enum34==1000000000.0.0
typing==1000000000.0.0
uuid==1000000000.0.0

# regex causes segfault with version 2021.8.27
# https://bitbucket.org/mrabarnett/mrab-regex/issues/421/2021827-results-in-fatal-python-error
# This is fixed in 2021.8.28
regex==2021.8.28

# httpx requires httpcore, and httpcore requires anyio and h11, but the version constraints on
# these requirements are quite loose. As the entire stack has some outstanding issues, and
# even newer versions seem to introduce new issues, it's useful for us to pin all these
# requirements so we can directly link HA versions to these library versions.
anyio==4.1.0
h11==0.14.0
httpcore==1.0.2

# Ensure we have a hyperframe version that works in Python 3.10
# 5.2.0 fixed a collections abc deprecation
hyperframe>=5.2.0

# Ensure we run compatible with musllinux build env
numpy==1.26.0

# Prevent dependency conflicts between sisyphus-control and aioambient
# until upper bounds for sisyphus-control have been updated
# https://github.com/jkeljo/sisyphus-control/issues/6
python-engineio>=3.13.1,<4.0
python-socketio>=4.6.0,<5.0

# Constrain multidict to avoid typing issues
# https://github.com/home-assistant/core/pull/67046
multidict>=6.0.2

# Version 2.0 added typing, prevent accidental fallbacks
backoff>=2.0

# Required to avoid breaking (#101042).
# v2 has breaking changes (#99218).
pydantic==1.10.12

# Breaks asyncio
# https://github.com/pubnub/python/issues/130
pubnub!=6.4.0

# Package's __init__.pyi stub has invalid syntax and breaks mypy
# https://github.com/dahlia/iso4217/issues/16
iso4217!=1.10.20220401

# Matplotlib 3.6.2 has issues building wheels on armhf/armv7
# We need at least >=2.1.0 (tensorflow integration -> pycocotools)
matplotlib==3.6.1

# pyOpenSSL 23.1.0 or later required to avoid import errors when
# cryptography 40.0.1 is installed with botocore
pyOpenSSL>=23.1.0

# protobuf must be in package constraints for the wheel
# builder to build binary wheels
protobuf==4.25.1

# faust-cchardet: Ensure we have a version we can build wheels
# 2.1.18 is the first version that works with our wheel builder
faust-cchardet>=2.1.18

# websockets 11.0 is missing files in the source distribution
# which break wheel builds so we need at least 11.0.1
# https://github.com/aaugustin/websockets/issues/1329
websockets>=11.0.1

# pyasn1 0.5.0 has breaking changes which cause pysnmplib to fail
# until they are resolved, we need to pin pyasn1 to 0.4.8 and
# pysnmplib to 5.0.21 to avoid the issue.
# https://github.com/pyasn1/pyasn1/pull/30#issuecomment-1517564335
# https://github.com/pysnmp/pysnmp/issues/51
pyasn1==0.4.8
pysnmplib==5.0.21
# pysnmp is no longer maintained and does not work with newer
# python
pysnmp==1000000000.0.0

# The get-mac package has been replaced with getmac. Installing get-mac alongside getmac
# breaks getmac due to them both sharing the same python package name inside 'getmac'.
get-mac==1000000000.0.0

# We want to skip the binary wheels for the 'charset-normalizer' packages.
# They are build with mypyc, but causes issues with our wheel builder.
# In order to do so, we need to constrain the version.
charset-normalizer==3.2.0

# lxml 5.0.0 currently does not build on alpine 3.18
# https://bugs.launchpad.net/lxml/+bug/2047718
<<<<<<< HEAD
lxml==5.0.0
=======
lxml==4.9.4

# dacite: Ensure we have a version that is able to handle type unions for
# Roborock, NAM, Brother, and GIOS.
dacite>=1.7.0
>>>>>>> bb78b75d
<|MERGE_RESOLUTION|>--- conflicted
+++ resolved
@@ -182,14 +182,6 @@
 # In order to do so, we need to constrain the version.
 charset-normalizer==3.2.0
 
-# lxml 5.0.0 currently does not build on alpine 3.18
-# https://bugs.launchpad.net/lxml/+bug/2047718
-<<<<<<< HEAD
-lxml==5.0.0
-=======
-lxml==4.9.4
-
 # dacite: Ensure we have a version that is able to handle type unions for
 # Roborock, NAM, Brother, and GIOS.
-dacite>=1.7.0
->>>>>>> bb78b75d
+dacite>=1.7.0