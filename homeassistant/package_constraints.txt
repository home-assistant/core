--- conflicted
+++ resolved
@@ -60,14 +60,9 @@
 # gRPC is an implicit dependency that we want to make explicit so we manage
 # upgrades intentionally. It is a large package to build from source and we
 # want to ensure we have wheels built.
-<<<<<<< HEAD
-grpcio==1.48.0
-grpcio-status==1.48.0
-grpcio-reflection==1.48.0
-=======
 grpcio==1.51.1
 grpcio-status==1.51.1
->>>>>>> 75739d86
+grpcio-reflection==1.51.1
 
 # libcst >=0.4.0 requires a newer Rust than we currently have available,
 # thus our wheels builds fail. This pins it to the last working version,
