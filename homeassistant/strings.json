{
  "common": {
    "state": {
      "off": "Off",
      "on": "On",
      "open": "Open",
      "closed": "Closed",
      "connected": "Connected",
      "disconnected": "Disconnected",
      "locked": "Locked",
      "unlocked": "Unlocked",
      "active": "Active",
      "idle": "Idle",
      "standby": "Standby",
      "paused": "Paused",
      "home": "Home",
      "not_home": "Away"
    },
    "config_flow": {
      "title": {
        "oauth2_pick_implementation": "Pick Authentication Method",
        "via_hassio_addon": "{name} via Home Assistant add-on"
      },
      "description": {
        "confirm_setup": "Do you want to start set up?"
      },
      "data": {
        "name": "Name",
        "email": "Email",
        "username": "Username",
        "password": "Password",
        "host": "Host",
        "ip": "IP Address",
        "port": "Port",
        "url": "URL",
        "usb_path": "USB Device Path",
        "access_token": "Access Token",
        "api_key": "API Key",
<<<<<<< HEAD
        "ssl": "Uses an SSL certificate",
        "verify_ssl": "Verify SSL certificate",
=======
        "api_token": "API Token",
>>>>>>> 04daa9a3
        "longitude": "Longitude",
        "latitude": "Latitude"
      },
      "create_entry": {
        "authenticated": "Successfully authenticated"
      },
      "error": {
        "invalid_api_key": "Invalid API key",
        "invalid_access_token": "Invalid access token",
        "cannot_connect": "Failed to connect",
        "invalid_auth": "Invalid authentication",
        "unknown": "Unexpected error"
      },
      "abort": {
        "single_instance_allowed": "Already configured. Only a single configuration possible.",
        "already_configured_account": "Account is already configured",
        "already_configured_service": "Service is already configured",
        "already_configured_device": "Device is already configured",
        "no_devices_found": "No devices found on the network",
        "oauth2_missing_configuration": "The component is not configured. Please follow the documentation.",
        "oauth2_authorize_url_timeout": "Timeout generating authorize URL.",
        "oauth2_no_url_available": "No URL available. For information about this error, [check the help section]({docs_url})"
      }
    }
  }
}<|MERGE_RESOLUTION|>--- conflicted
+++ resolved
@@ -36,12 +36,9 @@
         "usb_path": "USB Device Path",
         "access_token": "Access Token",
         "api_key": "API Key",
-<<<<<<< HEAD
+        "api_token": "API Token",
         "ssl": "Uses an SSL certificate",
         "verify_ssl": "Verify SSL certificate",
-=======
-        "api_token": "API Token",
->>>>>>> 04daa9a3
         "longitude": "Longitude",
         "latitude": "Latitude"
       },
