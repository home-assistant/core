--- conflicted
+++ resolved
@@ -282,11 +282,8 @@
 CONF_TIMEOUT: Final = "timeout"
 CONF_TIME_ZONE: Final = "time_zone"
 CONF_TOKEN: Final = "token"
-<<<<<<< HEAD
 CONF_TRIGGER: Final = "trigger"
-=======
 CONF_TRIGGERS: Final = "triggers"
->>>>>>> 4c0fb04f
 CONF_TRIGGER_TIME: Final = "trigger_time"
 CONF_TTL: Final = "ttl"
 CONF_TYPE: Final = "type"
