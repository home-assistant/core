--- conflicted
+++ resolved
@@ -352,13 +352,11 @@
 ENERGY_WATT_HOUR = f"{POWER_WATT}h"
 ENERGY_KILO_WATT_HOUR = f"k{ENERGY_WATT_HOUR}"
 
-<<<<<<< HEAD
-# Electrical current units
+# Electrical units
 ELECTRICAL_CURRENT_AMPERE = "A"
-=======
+
 # Degree units
 UNIT_DEGREE = "°"
->>>>>>> d5f73378
 
 # Temperature units
 TEMP_CELSIUS = f"{UNIT_DEGREE}C"
