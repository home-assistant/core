"""Constants used by Home Assistant components."""
from __future__ import annotations

from typing import Final

MAJOR_VERSION: Final = 2021
MINOR_VERSION: Final = 8
PATCH_VERSION: Final = "0.dev0"
__short_version__: Final = f"{MAJOR_VERSION}.{MINOR_VERSION}"
__version__: Final = f"{__short_version__}.{PATCH_VERSION}"
REQUIRED_PYTHON_VER: Final[tuple[int, int, int]] = (3, 8, 0)
# Truthy date string triggers showing related deprecation warning messages.
REQUIRED_NEXT_PYTHON_VER: Final[tuple[int, int, int]] = (3, 9, 0)
REQUIRED_NEXT_PYTHON_DATE: Final = ""

# Format for platform files
PLATFORM_FORMAT: Final = "{platform}.{domain}"

# Can be used to specify a catch all when registering state or event listeners.
MATCH_ALL: Final = "*"

# Entity target all constant
ENTITY_MATCH_NONE: Final = "none"
ENTITY_MATCH_ALL: Final = "all"

# If no name is specified
DEVICE_DEFAULT_NAME: Final = "Unnamed Device"

# Max characters for data stored in the recorder (changes to these limits would require
# a database migration)
MAX_LENGTH_EVENT_EVENT_TYPE: Final = 64
MAX_LENGTH_EVENT_ORIGIN: Final = 32
MAX_LENGTH_EVENT_CONTEXT_ID: Final = 36
MAX_LENGTH_STATE_DOMAIN: Final = 64
MAX_LENGTH_STATE_ENTITY_ID: Final = 255
MAX_LENGTH_STATE_STATE: Final = 255

# Sun events
SUN_EVENT_SUNSET: Final = "sunset"
SUN_EVENT_SUNRISE: Final = "sunrise"

# #### CONFIG ####
CONF_ABOVE: Final = "above"
CONF_ACCESS_TOKEN: Final = "access_token"
CONF_ADDRESS: Final = "address"
CONF_AFTER: Final = "after"
CONF_ALIAS: Final = "alias"
CONF_ALLOWLIST_EXTERNAL_URLS: Final = "allowlist_external_urls"
CONF_API_KEY: Final = "api_key"
CONF_API_TOKEN: Final = "api_token"
CONF_API_VERSION: Final = "api_version"
CONF_ARMING_TIME: Final = "arming_time"
CONF_AT: Final = "at"
CONF_ATTRIBUTE: Final = "attribute"
CONF_AUTH_MFA_MODULES: Final = "auth_mfa_modules"
CONF_AUTH_PROVIDERS: Final = "auth_providers"
CONF_AUTHENTICATION: Final = "authentication"
CONF_BASE: Final = "base"
CONF_BEFORE: Final = "before"
CONF_BELOW: Final = "below"
CONF_BINARY_SENSORS: Final = "binary_sensors"
CONF_BRIGHTNESS: Final = "brightness"
CONF_BROADCAST_ADDRESS: Final = "broadcast_address"
CONF_BROADCAST_PORT: Final = "broadcast_port"
CONF_CHOOSE: Final = "choose"
CONF_CLIENT_ID: Final = "client_id"
CONF_CLIENT_SECRET: Final = "client_secret"
CONF_CODE: Final = "code"
CONF_COLOR_TEMP: Final = "color_temp"
CONF_COMMAND: Final = "command"
CONF_COMMAND_CLOSE: Final = "command_close"
CONF_COMMAND_OFF: Final = "command_off"
CONF_COMMAND_ON: Final = "command_on"
CONF_COMMAND_OPEN: Final = "command_open"
CONF_COMMAND_STATE: Final = "command_state"
CONF_COMMAND_STOP: Final = "command_stop"
CONF_CONDITION: Final = "condition"
CONF_CONDITIONS: Final = "conditions"
CONF_CONTINUE_ON_TIMEOUT: Final = "continue_on_timeout"
CONF_COUNT: Final = "count"
CONF_COVERS: Final = "covers"
CONF_CURRENCY: Final = "currency"
CONF_CUSTOMIZE: Final = "customize"
CONF_CUSTOMIZE_DOMAIN: Final = "customize_domain"
CONF_CUSTOMIZE_GLOB: Final = "customize_glob"
CONF_DEFAULT: Final = "default"
CONF_DELAY: Final = "delay"
CONF_DELAY_TIME: Final = "delay_time"
CONF_DESCRIPTION: Final = "description"
CONF_DEVICE: Final = "device"
CONF_DEVICES: Final = "devices"
CONF_DEVICE_CLASS: Final = "device_class"
CONF_DEVICE_ID: Final = "device_id"
CONF_DISARM_AFTER_TRIGGER: Final = "disarm_after_trigger"
CONF_DISCOVERY: Final = "discovery"
CONF_DISKS: Final = "disks"
CONF_DISPLAY_CURRENCY: Final = "display_currency"
CONF_DISPLAY_OPTIONS: Final = "display_options"
CONF_DOMAIN: Final = "domain"
CONF_DOMAINS: Final = "domains"
CONF_EFFECT: Final = "effect"
CONF_ELEVATION: Final = "elevation"
CONF_EMAIL: Final = "email"
CONF_ENTITIES: Final = "entities"
CONF_ENTITY_ID: Final = "entity_id"
CONF_ENTITY_NAMESPACE: Final = "entity_namespace"
CONF_ENTITY_PICTURE_TEMPLATE: Final = "entity_picture_template"
CONF_EVENT: Final = "event"
CONF_EVENT_DATA: Final = "event_data"
CONF_EVENT_DATA_TEMPLATE: Final = "event_data_template"
CONF_EXCLUDE: Final = "exclude"
CONF_EXTERNAL_URL: Final = "external_url"
CONF_FILENAME: Final = "filename"
CONF_FILE_PATH: Final = "file_path"
CONF_FOR: Final = "for"
CONF_FORCE_UPDATE: Final = "force_update"
CONF_FRIENDLY_NAME: Final = "friendly_name"
CONF_FRIENDLY_NAME_TEMPLATE: Final = "friendly_name_template"
CONF_HEADERS: Final = "headers"
CONF_HOST: Final = "host"
CONF_HOSTS: Final = "hosts"
CONF_HS: Final = "hs"
CONF_ICON: Final = "icon"
CONF_ICON_TEMPLATE: Final = "icon_template"
CONF_ID: Final = "id"
CONF_INCLUDE: Final = "include"
CONF_INTERNAL_URL: Final = "internal_url"
CONF_IP_ADDRESS: Final = "ip_address"
CONF_LATITUDE: Final = "latitude"
CONF_LEGACY_TEMPLATES: Final = "legacy_templates"
CONF_LIGHTS: Final = "lights"
CONF_LONGITUDE: Final = "longitude"
CONF_MAC: Final = "mac"
CONF_MAXIMUM: Final = "maximum"
CONF_MEDIA_DIRS: Final = "media_dirs"
CONF_METHOD: Final = "method"
CONF_MINIMUM: Final = "minimum"
CONF_MODE: Final = "mode"
CONF_MONITORED_CONDITIONS: Final = "monitored_conditions"
CONF_MONITORED_VARIABLES: Final = "monitored_variables"
CONF_NAME: Final = "name"
CONF_OFFSET: Final = "offset"
CONF_OPTIMISTIC: Final = "optimistic"
CONF_PACKAGES: Final = "packages"
CONF_PARAMS: Final = "params"
CONF_PASSWORD: Final = "password"
CONF_PATH: Final = "path"
CONF_PAYLOAD: Final = "payload"
CONF_PAYLOAD_OFF: Final = "payload_off"
CONF_PAYLOAD_ON: Final = "payload_on"
CONF_PENDING_TIME: Final = "pending_time"
CONF_PIN: Final = "pin"
CONF_PLATFORM: Final = "platform"
CONF_PORT: Final = "port"
CONF_PREFIX: Final = "prefix"
CONF_PROFILE_NAME: Final = "profile_name"
CONF_PROTOCOL: Final = "protocol"
CONF_PROXY_SSL: Final = "proxy_ssl"
CONF_QUOTE: Final = "quote"
CONF_RADIUS: Final = "radius"
CONF_RECIPIENT: Final = "recipient"
CONF_REGION: Final = "region"
CONF_REPEAT: Final = "repeat"
CONF_RESOURCE: Final = "resource"
CONF_RESOURCES: Final = "resources"
CONF_RESOURCE_TEMPLATE: Final = "resource_template"
CONF_RGB: Final = "rgb"
CONF_ROOM: Final = "room"
CONF_SCAN_INTERVAL: Final = "scan_interval"
CONF_SCENE: Final = "scene"
CONF_SELECTOR: Final = "selector"
CONF_SENDER: Final = "sender"
CONF_SENSORS: Final = "sensors"
CONF_SENSOR_TYPE: Final = "sensor_type"
CONF_SEQUENCE: Final = "sequence"
CONF_SERVICE: Final = "service"
CONF_SERVICE_DATA: Final = "data"
CONF_SERVICE_TEMPLATE: Final = "service_template"
CONF_SHOW_ON_MAP: Final = "show_on_map"
CONF_SLAVE: Final = "slave"
CONF_SOURCE: Final = "source"
CONF_SSL: Final = "ssl"
CONF_STATE: Final = "state"
CONF_STATE_TEMPLATE: Final = "state_template"
CONF_STRUCTURE: Final = "structure"
CONF_SWITCHES: Final = "switches"
CONF_TARGET: Final = "target"
CONF_TEMPERATURE_UNIT: Final = "temperature_unit"
CONF_TIMEOUT: Final = "timeout"
CONF_TIME_ZONE: Final = "time_zone"
CONF_TOKEN: Final = "token"
CONF_TRIGGER_TIME: Final = "trigger_time"
CONF_TTL: Final = "ttl"
CONF_TYPE: Final = "type"
CONF_UNIQUE_ID: Final = "unique_id"
CONF_UNIT_OF_MEASUREMENT: Final = "unit_of_measurement"
CONF_UNIT_SYSTEM: Final = "unit_system"
CONF_UNTIL: Final = "until"
CONF_URL: Final = "url"
CONF_USERNAME: Final = "username"
CONF_VALUE_TEMPLATE: Final = "value_template"
CONF_VARIABLES: Final = "variables"
CONF_VERIFY_SSL: Final = "verify_ssl"
CONF_WAIT_FOR_TRIGGER: Final = "wait_for_trigger"
CONF_WAIT_TEMPLATE: Final = "wait_template"
CONF_WEBHOOK_ID: Final = "webhook_id"
CONF_WEEKDAY: Final = "weekday"
CONF_WHILE: Final = "while"
CONF_WHITELIST: Final = "whitelist"
CONF_ALLOWLIST_EXTERNAL_DIRS: Final = "allowlist_external_dirs"
LEGACY_CONF_WHITELIST_EXTERNAL_DIRS: Final = "whitelist_external_dirs"
CONF_WHITE_VALUE: Final = "white_value"
CONF_XY: Final = "xy"
CONF_ZONE: Final = "zone"

# #### EVENTS ####
EVENT_CALL_SERVICE: Final = "call_service"
EVENT_COMPONENT_LOADED: Final = "component_loaded"
EVENT_CORE_CONFIG_UPDATE: Final = "core_config_updated"
EVENT_HOMEASSISTANT_CLOSE: Final = "homeassistant_close"
EVENT_HOMEASSISTANT_START: Final = "homeassistant_start"
EVENT_HOMEASSISTANT_STARTED: Final = "homeassistant_started"
EVENT_HOMEASSISTANT_STOP: Final = "homeassistant_stop"
EVENT_HOMEASSISTANT_FINAL_WRITE: Final = "homeassistant_final_write"
EVENT_LOGBOOK_ENTRY: Final = "logbook_entry"
EVENT_SERVICE_REGISTERED: Final = "service_registered"
EVENT_SERVICE_REMOVED: Final = "service_removed"
EVENT_STATE_CHANGED: Final = "state_changed"
EVENT_THEMES_UPDATED: Final = "themes_updated"
EVENT_TIMER_OUT_OF_SYNC: Final = "timer_out_of_sync"
EVENT_TIME_CHANGED: Final = "time_changed"


# #### DEVICE CLASSES ####
DEVICE_CLASS_BATTERY: Final = "battery"
DEVICE_CLASS_CO: Final = "carbon_monoxide"
DEVICE_CLASS_CO2: Final = "carbon_dioxide"
DEVICE_CLASS_CURRENT: Final = "current"
DEVICE_CLASS_ENERGY: Final = "energy"
DEVICE_CLASS_HUMIDITY: Final = "humidity"
DEVICE_CLASS_ILLUMINANCE: Final = "illuminance"
DEVICE_CLASS_MONETARY: Final = "monetary"
DEVICE_CLASS_POWER_FACTOR: Final = "power_factor"
DEVICE_CLASS_POWER: Final = "power"
DEVICE_CLASS_PRESSURE: Final = "pressure"
DEVICE_CLASS_SIGNAL_STRENGTH: Final = "signal_strength"
DEVICE_CLASS_TEMPERATURE: Final = "temperature"
DEVICE_CLASS_TIMESTAMP: Final = "timestamp"
DEVICE_CLASS_VOLTAGE: Final = "voltage"

# #### STATES ####
STATE_ON: Final = "on"
STATE_OFF: Final = "off"
STATE_HOME: Final = "home"
STATE_NOT_HOME: Final = "not_home"
STATE_UNKNOWN: Final = "unknown"
STATE_OPEN: Final = "open"
STATE_OPENING: Final = "opening"
STATE_CLOSED: Final = "closed"
STATE_CLOSING: Final = "closing"
STATE_PLAYING: Final = "playing"
STATE_PAUSED: Final = "paused"
STATE_IDLE: Final = "idle"
STATE_STANDBY: Final = "standby"
STATE_ALARM_DISARMED: Final = "disarmed"
STATE_ALARM_ARMED_HOME: Final = "armed_home"
STATE_ALARM_ARMED_AWAY: Final = "armed_away"
STATE_ALARM_ARMED_NIGHT: Final = "armed_night"
STATE_ALARM_ARMED_VACATION: Final = "armed_vacation"
STATE_ALARM_ARMED_CUSTOM_BYPASS: Final = "armed_custom_bypass"
STATE_ALARM_PENDING: Final = "pending"
STATE_ALARM_ARMING: Final = "arming"
STATE_ALARM_DISARMING: Final = "disarming"
STATE_ALARM_TRIGGERED: Final = "triggered"
STATE_LOCKED: Final = "locked"
STATE_UNLOCKED: Final = "unlocked"
STATE_UNAVAILABLE: Final = "unavailable"
STATE_OK: Final = "ok"
STATE_PROBLEM: Final = "problem"

# #### STATE AND EVENT ATTRIBUTES ####
# Attribution
ATTR_ATTRIBUTION: Final = "attribution"

# Credentials
ATTR_CREDENTIALS: Final = "credentials"

# Contains time-related attributes
ATTR_NOW: Final = "now"
ATTR_DATE: Final = "date"
ATTR_TIME: Final = "time"
ATTR_SECONDS: Final = "seconds"

# Contains domain, service for a SERVICE_CALL event
ATTR_DOMAIN: Final = "domain"
ATTR_SERVICE: Final = "service"
ATTR_SERVICE_DATA: Final = "service_data"

# IDs
ATTR_ID: Final = "id"

# Name
ATTR_NAME: Final = "name"

# Contains one string or a list of strings, each being an entity id
ATTR_ENTITY_ID: Final = "entity_id"

# Contains one string or a list of strings, each being an area id
ATTR_AREA_ID: Final = "area_id"

# Contains one string, the device ID
ATTR_DEVICE_ID: Final = "device_id"

# String with a friendly name for the entity
ATTR_FRIENDLY_NAME: Final = "friendly_name"

# A picture to represent entity
ATTR_ENTITY_PICTURE: Final = "entity_picture"

ATTR_IDENTIFIERS: Final = "identifiers"

# Icon to use in the frontend
ATTR_ICON: Final = "icon"

# The unit of measurement if applicable
ATTR_UNIT_OF_MEASUREMENT: Final = "unit_of_measurement"

CONF_UNIT_SYSTEM_METRIC: Final = "metric"
CONF_UNIT_SYSTEM_IMPERIAL: Final = "imperial"

# Electrical attributes
ATTR_VOLTAGE: Final = "voltage"

# Location of the device/sensor
ATTR_LOCATION: Final = "location"

ATTR_MODE: Final = "mode"

ATTR_MANUFACTURER: Final = "manufacturer"
ATTR_MODEL: Final = "model"
ATTR_SW_VERSION: Final = "sw_version"

ATTR_BATTERY_CHARGING: Final = "battery_charging"
ATTR_BATTERY_LEVEL: Final = "battery_level"
ATTR_WAKEUP: Final = "wake_up_interval"

# For devices which support a code attribute
ATTR_CODE: Final = "code"
ATTR_CODE_FORMAT: Final = "code_format"

# For calling a device specific command
ATTR_COMMAND: Final = "command"

# For devices which support an armed state
ATTR_ARMED: Final = "device_armed"

# For devices which support a locked state
ATTR_LOCKED: Final = "locked"

# For sensors that support 'tripping', eg. motion and door sensors
ATTR_TRIPPED: Final = "device_tripped"

# For sensors that support 'tripping' this holds the most recent
# time the device was tripped
ATTR_LAST_TRIP_TIME: Final = "last_tripped_time"

# For all entity's, this hold whether or not it should be hidden
ATTR_HIDDEN: Final = "hidden"

# Location of the entity
ATTR_LATITUDE: Final = "latitude"
ATTR_LONGITUDE: Final = "longitude"

# Accuracy of location in meters
ATTR_GPS_ACCURACY: Final = "gps_accuracy"

# If state is assumed
ATTR_ASSUMED_STATE: Final = "assumed_state"
ATTR_STATE: Final = "state"

ATTR_EDITABLE: Final = "editable"
ATTR_OPTION: Final = "option"

# The entity has been restored with restore state
ATTR_RESTORED: Final = "restored"

# Bitfield of supported component features for the entity
ATTR_SUPPORTED_FEATURES: Final = "supported_features"

# Class of device within its domain
ATTR_DEVICE_CLASS: Final = "device_class"

# Temperature attribute
ATTR_TEMPERATURE: Final = "temperature"


# #### UNITS OF MEASUREMENT ####
# Power units
POWER_WATT: Final = "W"
POWER_KILO_WATT: Final = "kW"

# Voltage units
VOLT: Final = "V"

# Energy units
ENERGY_WATT_HOUR: Final = "Wh"
ENERGY_KILO_WATT_HOUR: Final = "kWh"

# Electrical units
<<<<<<< HEAD
ELECTRIC_CURRENT_MILLIAMPERE: Final[UnitT] = UnitT("mA")
ELECTRICAL_CURRENT_AMPERE: Final[UnitT] = UnitT("A")
ELECTRICAL_VOLT_AMPERE: Final[UnitT] = UnitT("VA")
ELECTRIC_POTENTIAL_MILLIVOLT: Final[UnitT] = UnitT("mV")
=======
ELECTRICAL_CURRENT_AMPERE: Final = "A"
ELECTRICAL_VOLT_AMPERE: Final = "VA"
>>>>>>> 08f03c95

# Degree units
DEGREE: Final = "°"

# Currency units
CURRENCY_EURO: Final = "€"
CURRENCY_DOLLAR: Final = "$"
CURRENCY_CENT: Final = "¢"

# Temperature units
TEMP_CELSIUS: Final = "°C"
TEMP_FAHRENHEIT: Final = "°F"
TEMP_KELVIN: Final = "K"

# Time units
TIME_MICROSECONDS: Final = "μs"
TIME_MILLISECONDS: Final = "ms"
TIME_SECONDS: Final = "s"
TIME_MINUTES: Final = "min"
TIME_HOURS: Final = "h"
TIME_DAYS: Final = "d"
TIME_WEEKS: Final = "w"
TIME_MONTHS: Final = "m"
TIME_YEARS: Final = "y"

# Length units
LENGTH_MILLIMETERS: Final = "mm"
LENGTH_CENTIMETERS: Final = "cm"
LENGTH_METERS: Final = "m"
LENGTH_KILOMETERS: Final = "km"

LENGTH_INCHES: Final = "in"
LENGTH_FEET: Final = "ft"
LENGTH_YARD: Final = "yd"
LENGTH_MILES: Final = "mi"

# Frequency units
FREQUENCY_HERTZ: Final = "Hz"
FREQUENCY_GIGAHERTZ: Final = "GHz"

# Pressure units
PRESSURE_PA: Final = "Pa"
PRESSURE_HPA: Final = "hPa"
PRESSURE_BAR: Final = "bar"
PRESSURE_MBAR: Final = "mbar"
PRESSURE_INHG: Final = "inHg"
PRESSURE_PSI: Final = "psi"

# Sound pressure units
SOUND_PRESSURE_DB: Final = "dB"
SOUND_PRESSURE_WEIGHTED_DBA: Final = "dBa"

# Volume units
VOLUME_LITERS: Final = "L"
VOLUME_MILLILITERS: Final = "mL"
VOLUME_CUBIC_METERS: Final = "m³"
VOLUME_CUBIC_FEET: Final = "ft³"

VOLUME_GALLONS: Final = "gal"
VOLUME_FLUID_OUNCE: Final = "fl. oz."

# Volume Flow Rate units
VOLUME_FLOW_RATE_CUBIC_METERS_PER_HOUR: Final = "m³/h"
VOLUME_FLOW_RATE_CUBIC_FEET_PER_MINUTE: Final = "ft³/m"

# Area units
AREA_SQUARE_METERS: Final = "m²"

# Mass units
MASS_GRAMS: Final = "g"
MASS_KILOGRAMS: Final = "kg"
MASS_MILLIGRAMS: Final = "mg"
MASS_MICROGRAMS: Final = "µg"

MASS_OUNCES: Final = "oz"
MASS_POUNDS: Final = "lb"

# Conductivity units
CONDUCTIVITY: Final = "µS/cm"

# Light units
LIGHT_LUX: Final = "lx"

# UV Index units
UV_INDEX: Final = "UV index"

# Percentage units
PERCENTAGE: Final = "%"

# Irradiation units
IRRADIATION_WATTS_PER_SQUARE_METER: Final = "W/m²"
IRRADIATION_BTUS_PER_HOUR_SQUARE_FOOT: Final = "BTU/(h×ft²)"

# Precipitation units
PRECIPITATION_MILLIMETERS_PER_HOUR: Final = "mm/h"

# Concentration units
CONCENTRATION_MICROGRAMS_PER_CUBIC_METER: Final = "µg/m³"
CONCENTRATION_MILLIGRAMS_PER_CUBIC_METER: Final = "mg/m³"
CONCENTRATION_MICROGRAMS_PER_CUBIC_FOOT: Final = "μg/ft³"
CONCENTRATION_PARTS_PER_CUBIC_METER: Final = "p/m³"
CONCENTRATION_PARTS_PER_MILLION: Final = "ppm"
CONCENTRATION_PARTS_PER_BILLION: Final = "ppb"

# Speed units
SPEED_MILLIMETERS_PER_DAY: Final = "mm/d"
SPEED_INCHES_PER_DAY: Final = "in/d"
SPEED_METERS_PER_SECOND: Final = "m/s"
SPEED_INCHES_PER_HOUR: Final = "in/h"
SPEED_KILOMETERS_PER_HOUR: Final = "km/h"
SPEED_MILES_PER_HOUR: Final = "mph"

# Signal_strength units
SIGNAL_STRENGTH_DECIBELS: Final = "dB"
SIGNAL_STRENGTH_DECIBELS_MILLIWATT: Final = "dBm"

# Data units
DATA_BITS: Final = "bit"
DATA_KILOBITS: Final = "kbit"
DATA_MEGABITS: Final = "Mbit"
DATA_GIGABITS: Final = "Gbit"
DATA_BYTES: Final = "B"
DATA_KILOBYTES: Final = "kB"
DATA_MEGABYTES: Final = "MB"
DATA_GIGABYTES: Final = "GB"
DATA_TERABYTES: Final = "TB"
DATA_PETABYTES: Final = "PB"
DATA_EXABYTES: Final = "EB"
DATA_ZETTABYTES: Final = "ZB"
DATA_YOTTABYTES: Final = "YB"
DATA_KIBIBYTES: Final = "KiB"
DATA_MEBIBYTES: Final = "MiB"
DATA_GIBIBYTES: Final = "GiB"
DATA_TEBIBYTES: Final = "TiB"
DATA_PEBIBYTES: Final = "PiB"
DATA_EXBIBYTES: Final = "EiB"
DATA_ZEBIBYTES: Final = "ZiB"
DATA_YOBIBYTES: Final = "YiB"

# Data_rate units
DATA_RATE_BITS_PER_SECOND: Final = "bit/s"
DATA_RATE_KILOBITS_PER_SECOND: Final = "kbit/s"
DATA_RATE_MEGABITS_PER_SECOND: Final = "Mbit/s"
DATA_RATE_GIGABITS_PER_SECOND: Final = "Gbit/s"
DATA_RATE_BYTES_PER_SECOND: Final = "B/s"
DATA_RATE_KILOBYTES_PER_SECOND: Final = "kB/s"
DATA_RATE_MEGABYTES_PER_SECOND: Final = "MB/s"
DATA_RATE_GIGABYTES_PER_SECOND: Final = "GB/s"
DATA_RATE_KIBIBYTES_PER_SECOND: Final = "KiB/s"
DATA_RATE_MEBIBYTES_PER_SECOND: Final = "MiB/s"
DATA_RATE_GIBIBYTES_PER_SECOND: Final = "GiB/s"


# #### SERVICES ####
SERVICE_HOMEASSISTANT_STOP: Final = "stop"
SERVICE_HOMEASSISTANT_RESTART: Final = "restart"

SERVICE_TURN_ON: Final = "turn_on"
SERVICE_TURN_OFF: Final = "turn_off"
SERVICE_TOGGLE: Final = "toggle"
SERVICE_RELOAD: Final = "reload"

SERVICE_VOLUME_UP: Final = "volume_up"
SERVICE_VOLUME_DOWN: Final = "volume_down"
SERVICE_VOLUME_MUTE: Final = "volume_mute"
SERVICE_VOLUME_SET: Final = "volume_set"
SERVICE_MEDIA_PLAY_PAUSE: Final = "media_play_pause"
SERVICE_MEDIA_PLAY: Final = "media_play"
SERVICE_MEDIA_PAUSE: Final = "media_pause"
SERVICE_MEDIA_STOP: Final = "media_stop"
SERVICE_MEDIA_NEXT_TRACK: Final = "media_next_track"
SERVICE_MEDIA_PREVIOUS_TRACK: Final = "media_previous_track"
SERVICE_MEDIA_SEEK: Final = "media_seek"
SERVICE_REPEAT_SET: Final = "repeat_set"
SERVICE_SHUFFLE_SET: Final = "shuffle_set"

SERVICE_ALARM_DISARM: Final = "alarm_disarm"
SERVICE_ALARM_ARM_HOME: Final = "alarm_arm_home"
SERVICE_ALARM_ARM_AWAY: Final = "alarm_arm_away"
SERVICE_ALARM_ARM_NIGHT: Final = "alarm_arm_night"
SERVICE_ALARM_ARM_VACATION: Final = "alarm_arm_vacation"
SERVICE_ALARM_ARM_CUSTOM_BYPASS: Final = "alarm_arm_custom_bypass"
SERVICE_ALARM_TRIGGER: Final = "alarm_trigger"


SERVICE_LOCK: Final = "lock"
SERVICE_UNLOCK: Final = "unlock"

SERVICE_OPEN: Final = "open"
SERVICE_CLOSE: Final = "close"

SERVICE_CLOSE_COVER: Final = "close_cover"
SERVICE_CLOSE_COVER_TILT: Final = "close_cover_tilt"
SERVICE_OPEN_COVER: Final = "open_cover"
SERVICE_OPEN_COVER_TILT: Final = "open_cover_tilt"
SERVICE_SET_COVER_POSITION: Final = "set_cover_position"
SERVICE_SET_COVER_TILT_POSITION: Final = "set_cover_tilt_position"
SERVICE_STOP_COVER: Final = "stop_cover"
SERVICE_STOP_COVER_TILT: Final = "stop_cover_tilt"
SERVICE_TOGGLE_COVER_TILT: Final = "toggle_cover_tilt"

SERVICE_SELECT_OPTION: Final = "select_option"

# #### API / REMOTE ####
SERVER_PORT: Final = 8123

URL_ROOT: Final = "/"
URL_API: Final = "/api/"
URL_API_STREAM: Final = "/api/stream"
URL_API_CONFIG: Final = "/api/config"
URL_API_DISCOVERY_INFO: Final = "/api/discovery_info"
URL_API_STATES: Final = "/api/states"
URL_API_STATES_ENTITY: Final = "/api/states/{}"
URL_API_EVENTS: Final = "/api/events"
URL_API_EVENTS_EVENT: Final = "/api/events/{}"
URL_API_SERVICES: Final = "/api/services"
URL_API_SERVICES_SERVICE: Final = "/api/services/{}/{}"
URL_API_COMPONENTS: Final = "/api/components"
URL_API_ERROR_LOG: Final = "/api/error_log"
URL_API_LOG_OUT: Final = "/api/log_out"
URL_API_TEMPLATE: Final = "/api/template"

HTTP_OK: Final = 200
HTTP_CREATED: Final = 201
HTTP_ACCEPTED: Final = 202
HTTP_MOVED_PERMANENTLY: Final = 301
HTTP_BAD_REQUEST: Final = 400
HTTP_UNAUTHORIZED: Final = 401
HTTP_FORBIDDEN: Final = 403
HTTP_NOT_FOUND: Final = 404
HTTP_METHOD_NOT_ALLOWED: Final = 405
HTTP_UNPROCESSABLE_ENTITY: Final = 422
HTTP_TOO_MANY_REQUESTS: Final = 429
HTTP_INTERNAL_SERVER_ERROR: Final = 500
HTTP_BAD_GATEWAY: Final = 502
HTTP_SERVICE_UNAVAILABLE: Final = 503

HTTP_BASIC_AUTHENTICATION: Final = "basic"
HTTP_BEARER_AUTHENTICATION: Final = "bearer_token"
HTTP_DIGEST_AUTHENTICATION: Final = "digest"

HTTP_HEADER_X_REQUESTED_WITH: Final = "X-Requested-With"

CONTENT_TYPE_JSON: Final = "application/json"
CONTENT_TYPE_MULTIPART: Final = "multipart/x-mixed-replace; boundary={}"
CONTENT_TYPE_TEXT_PLAIN: Final = "text/plain"

# The exit code to send to request a restart
RESTART_EXIT_CODE: Final = 100

UNIT_NOT_RECOGNIZED_TEMPLATE: Final = "{} is not a recognized {} unit."

LENGTH: Final = "length"
MASS: Final = "mass"
PRESSURE: Final = "pressure"
VOLUME: Final = "volume"
TEMPERATURE: Final = "temperature"
SPEED_MS: Final = "speed_ms"
ILLUMINANCE: Final = "illuminance"

WEEKDAYS: Final[list[str]] = ["mon", "tue", "wed", "thu", "fri", "sat", "sun"]

# The degree of precision for platforms
PRECISION_WHOLE: Final = 1
PRECISION_HALVES: Final = 0.5
PRECISION_TENTHS: Final = 0.1

# Static list of entities that will never be exposed to
# cloud, alexa, or google_home components
CLOUD_NEVER_EXPOSED_ENTITIES: Final[list[str]] = ["group.all_locks"]

# The ID of the Home Assistant Cast App
CAST_APP_ID_HOMEASSISTANT: Final = "B12CE3CA"<|MERGE_RESOLUTION|>--- conflicted
+++ resolved
@@ -407,15 +407,10 @@
 ENERGY_KILO_WATT_HOUR: Final = "kWh"
 
 # Electrical units
-<<<<<<< HEAD
-ELECTRIC_CURRENT_MILLIAMPERE: Final[UnitT] = UnitT("mA")
-ELECTRICAL_CURRENT_AMPERE: Final[UnitT] = UnitT("A")
-ELECTRICAL_VOLT_AMPERE: Final[UnitT] = UnitT("VA")
-ELECTRIC_POTENTIAL_MILLIVOLT: Final[UnitT] = UnitT("mV")
-=======
+ELECTRIC_CURRENT_MILLIAMPERE: Final = "mA"
 ELECTRICAL_CURRENT_AMPERE: Final = "A"
 ELECTRICAL_VOLT_AMPERE: Final = "VA"
->>>>>>> 08f03c95
+ELECTRIC_POTENTIAL_MILLIVOLT: Final = "mV"
 
 # Degree units
 DEGREE: Final = "°"
