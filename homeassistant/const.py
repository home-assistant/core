--- conflicted
+++ resolved
@@ -6,14 +6,6 @@
 from typing import TYPE_CHECKING, Final
 
 from .generated.entity_platforms import EntityPlatforms
-<<<<<<< HEAD
-from .helpers.deprecation import (
-    all_with_deprecated_constants,
-    check_if_deprecated_constant,
-    dir_with_deprecated_constants,
-)
-=======
->>>>>>> 2bbf4ebc
 from .util.event_type import EventType
 from .util.hass_dict import HassKey
 from .util.signal_type import SignalType
