--- conflicted
+++ resolved
@@ -5,13 +5,8 @@
 from .backports.enum import StrEnum
 
 MAJOR_VERSION: Final = 2022
-<<<<<<< HEAD
 MINOR_VERSION: Final = 1
-PATCH_VERSION: Final = "0b2"
-=======
-MINOR_VERSION: Final = 2
 PATCH_VERSION: Final = "0b5"
->>>>>>> 50825827
 __short_version__: Final = f"{MAJOR_VERSION}.{MINOR_VERSION}"
 __version__: Final = f"{__short_version__}.{PATCH_VERSION}"
 REQUIRED_PYTHON_VER: Final[tuple[int, int, int]] = (3, 9, 0)
