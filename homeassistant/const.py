"""Constants used by Home Assistant components."""
MAJOR_VERSION = 0
MINOR_VERSION = 113
PATCH_VERSION = "0.dev0"
__short_version__ = f"{MAJOR_VERSION}.{MINOR_VERSION}"
__version__ = f"{__short_version__}.{PATCH_VERSION}"
REQUIRED_PYTHON_VER = (3, 7, 1)
# Truthy date string triggers showing related deprecation warning messages.
REQUIRED_NEXT_PYTHON_VER = (3, 8, 0)
REQUIRED_NEXT_PYTHON_DATE = ""

# Format for platform files
PLATFORM_FORMAT = "{platform}.{domain}"

# Can be used to specify a catch all when registering state or event listeners.
MATCH_ALL = "*"

# Entity target all constant
ENTITY_MATCH_NONE = "none"
ENTITY_MATCH_ALL = "all"

# If no name is specified
DEVICE_DEFAULT_NAME = "Unnamed Device"

# Sun events
SUN_EVENT_SUNSET = "sunset"
SUN_EVENT_SUNRISE = "sunrise"

# #### CONFIG ####
CONF_ABOVE = "above"
CONF_ACCESS_TOKEN = "access_token"
CONF_ADDRESS = "address"
CONF_AFTER = "after"
CONF_ALIAS = "alias"
CONF_ALLOWLIST_EXTERNAL_URLS = "allowlist_external_urls"
CONF_API_KEY = "api_key"
CONF_API_VERSION = "api_version"
CONF_ARMING_TIME = "arming_time"
CONF_AT = "at"
CONF_AUTHENTICATION = "authentication"
CONF_AUTH_MFA_MODULES = "auth_mfa_modules"
CONF_AUTH_PROVIDERS = "auth_providers"
CONF_BASE = "base"
CONF_BEFORE = "before"
CONF_BELOW = "below"
CONF_BINARY_SENSORS = "binary_sensors"
CONF_BLACKLIST = "blacklist"
CONF_BRIGHTNESS = "brightness"
CONF_BROADCAST_ADDRESS = "broadcast_address"
CONF_BROADCAST_PORT = "broadcast_port"
CONF_CLIENT_ID = "client_id"
CONF_CLIENT_SECRET = "client_secret"
CONF_CODE = "code"
CONF_COLOR_TEMP = "color_temp"
CONF_COMMAND = "command"
CONF_COMMAND_CLOSE = "command_close"
CONF_COMMAND_OFF = "command_off"
CONF_COMMAND_ON = "command_on"
CONF_COMMAND_OPEN = "command_open"
CONF_COMMAND_STATE = "command_state"
CONF_COMMAND_STOP = "command_stop"
CONF_CONDITION = "condition"
CONF_CONTINUE_ON_TIMEOUT = "continue_on_timeout"
CONF_COVERS = "covers"
CONF_CURRENCY = "currency"
CONF_CUSTOMIZE = "customize"
CONF_CUSTOMIZE_DOMAIN = "customize_domain"
CONF_CUSTOMIZE_GLOB = "customize_glob"
CONF_DELAY = "delay"
CONF_DELAY_TIME = "delay_time"
CONF_DEVICE = "device"
CONF_DEVICES = "devices"
CONF_DEVICE_CLASS = "device_class"
CONF_DEVICE_ID = "device_id"
CONF_DISARM_AFTER_TRIGGER = "disarm_after_trigger"
CONF_DISCOVERY = "discovery"
CONF_DISKS = "disks"
CONF_DISPLAY_CURRENCY = "display_currency"
CONF_DISPLAY_OPTIONS = "display_options"
CONF_DOMAIN = "domain"
CONF_DOMAINS = "domains"
CONF_EFFECT = "effect"
CONF_ELEVATION = "elevation"
CONF_EMAIL = "email"
CONF_ENTITIES = "entities"
CONF_ENTITY_ID = "entity_id"
CONF_ENTITY_NAMESPACE = "entity_namespace"
CONF_ENTITY_PICTURE_TEMPLATE = "entity_picture_template"
CONF_EVENT = "event"
CONF_EVENT_DATA = "event_data"
CONF_EVENT_DATA_TEMPLATE = "event_data_template"
CONF_EXCLUDE = "exclude"
CONF_EXTERNAL_URL = "external_url"
CONF_FILENAME = "filename"
CONF_FILE_PATH = "file_path"
CONF_FOR = "for"
CONF_FORCE_UPDATE = "force_update"
CONF_FRIENDLY_NAME = "friendly_name"
CONF_FRIENDLY_NAME_TEMPLATE = "friendly_name_template"
CONF_HEADERS = "headers"
CONF_HOST = "host"
CONF_HOSTS = "hosts"
CONF_HS = "hs"
CONF_ICON = "icon"
CONF_ICON_TEMPLATE = "icon_template"
CONF_ID = "id"
CONF_INCLUDE = "include"
CONF_INTERNAL_URL = "internal_url"
CONF_IP_ADDRESS = "ip_address"
CONF_LATITUDE = "latitude"
CONF_LIGHTS = "lights"
CONF_LONGITUDE = "longitude"
CONF_MAC = "mac"
CONF_MAXIMUM = "maximum"
CONF_METHOD = "method"
CONF_MINIMUM = "minimum"
CONF_MODE = "mode"
CONF_MONITORED_CONDITIONS = "monitored_conditions"
CONF_MONITORED_VARIABLES = "monitored_variables"
CONF_NAME = "name"
CONF_OFFSET = "offset"
CONF_OPTIMISTIC = "optimistic"
CONF_PACKAGES = "packages"
CONF_PASSWORD = "password"
CONF_PATH = "path"
CONF_PAYLOAD = "payload"
CONF_PAYLOAD_OFF = "payload_off"
CONF_PAYLOAD_ON = "payload_on"
CONF_PENDING_TIME = "pending_time"
CONF_PIN = "pin"
CONF_PLATFORM = "platform"
CONF_PORT = "port"
CONF_PREFIX = "prefix"
CONF_PROFILE_NAME = "profile_name"
CONF_PROTOCOL = "protocol"
CONF_PROXY_SSL = "proxy_ssl"
<<<<<<< HEAD
CONF_PROXY_URL = "proxy_url"
=======
CONF_QUEUE_SIZE = "queue_size"
>>>>>>> 609bd631
CONF_QUOTE = "quote"
CONF_RADIUS = "radius"
CONF_RECIPIENT = "recipient"
CONF_REGION = "region"
CONF_RESOURCE = "resource"
CONF_RESOURCES = "resources"
CONF_RESOURCE_TEMPLATE = "resource_template"
CONF_RGB = "rgb"
CONF_ROOM = "room"
CONF_SCAN_INTERVAL = "scan_interval"
CONF_SCENE = "scene"
CONF_SENDER = "sender"
CONF_SENSORS = "sensors"
CONF_SENSOR_TYPE = "sensor_type"
CONF_SERVICE = "service"
CONF_SERVICE_DATA = "data"
CONF_SERVICE_TEMPLATE = "service_template"
CONF_SHOW_ON_MAP = "show_on_map"
CONF_SLAVE = "slave"
CONF_SOURCE = "source"
CONF_SSL = "ssl"
CONF_STATE = "state"
CONF_STATE_TEMPLATE = "state_template"
CONF_STRUCTURE = "structure"
CONF_SWITCHES = "switches"
CONF_TEMPERATURE_UNIT = "temperature_unit"
CONF_TIMEOUT = "timeout"
CONF_TIME_ZONE = "time_zone"
CONF_TOKEN = "token"
CONF_TRIGGER_TIME = "trigger_time"
CONF_TTL = "ttl"
CONF_TYPE = "type"
CONF_UNIT_OF_MEASUREMENT = "unit_of_measurement"
CONF_UNIT_SYSTEM = "unit_system"
CONF_URL = "url"
CONF_USERNAME = "username"
CONF_VALUE_TEMPLATE = "value_template"
CONF_VERIFY_SSL = "verify_ssl"
CONF_WAIT_TEMPLATE = "wait_template"
CONF_WEBHOOK_ID = "webhook_id"
CONF_WEEKDAY = "weekday"
CONF_WHITELIST = "whitelist"
CONF_WHITELIST_EXTERNAL_DIRS = "whitelist_external_dirs"
CONF_WHITE_VALUE = "white_value"
CONF_XY = "xy"
CONF_ZONE = "zone"

# #### EVENTS ####
EVENT_CALL_SERVICE = "call_service"
EVENT_COMPONENT_LOADED = "component_loaded"
EVENT_CORE_CONFIG_UPDATE = "core_config_updated"
EVENT_HOMEASSISTANT_CLOSE = "homeassistant_close"
EVENT_HOMEASSISTANT_START = "homeassistant_start"
EVENT_HOMEASSISTANT_STARTED = "homeassistant_started"
EVENT_HOMEASSISTANT_STOP = "homeassistant_stop"
EVENT_HOMEASSISTANT_FINAL_WRITE = "homeassistant_final_write"
EVENT_LOGBOOK_ENTRY = "logbook_entry"
EVENT_PLATFORM_DISCOVERED = "platform_discovered"
EVENT_SERVICE_REGISTERED = "service_registered"
EVENT_SERVICE_REMOVED = "service_removed"
EVENT_STATE_CHANGED = "state_changed"
EVENT_THEMES_UPDATED = "themes_updated"
EVENT_TIMER_OUT_OF_SYNC = "timer_out_of_sync"
EVENT_TIME_CHANGED = "time_changed"


# #### DEVICE CLASSES ####
DEVICE_CLASS_BATTERY = "battery"
DEVICE_CLASS_HUMIDITY = "humidity"
DEVICE_CLASS_ILLUMINANCE = "illuminance"
DEVICE_CLASS_SIGNAL_STRENGTH = "signal_strength"
DEVICE_CLASS_TEMPERATURE = "temperature"
DEVICE_CLASS_TIMESTAMP = "timestamp"
DEVICE_CLASS_PRESSURE = "pressure"
DEVICE_CLASS_POWER = "power"

# #### STATES ####
STATE_ON = "on"
STATE_OFF = "off"
STATE_HOME = "home"
STATE_NOT_HOME = "not_home"
STATE_UNKNOWN = "unknown"
STATE_OPEN = "open"
STATE_OPENING = "opening"
STATE_CLOSED = "closed"
STATE_CLOSING = "closing"
STATE_PLAYING = "playing"
STATE_PAUSED = "paused"
STATE_IDLE = "idle"
STATE_STANDBY = "standby"
STATE_ALARM_DISARMED = "disarmed"
STATE_ALARM_ARMED_HOME = "armed_home"
STATE_ALARM_ARMED_AWAY = "armed_away"
STATE_ALARM_ARMED_NIGHT = "armed_night"
STATE_ALARM_ARMED_CUSTOM_BYPASS = "armed_custom_bypass"
STATE_ALARM_PENDING = "pending"
STATE_ALARM_ARMING = "arming"
STATE_ALARM_DISARMING = "disarming"
STATE_ALARM_TRIGGERED = "triggered"
STATE_LOCKED = "locked"
STATE_UNLOCKED = "unlocked"
STATE_UNAVAILABLE = "unavailable"
STATE_OK = "ok"
STATE_PROBLEM = "problem"

# #### STATE AND EVENT ATTRIBUTES ####
# Attribution
ATTR_ATTRIBUTION = "attribution"

# Credentials
ATTR_CREDENTIALS = "credentials"

# Contains time-related attributes
ATTR_NOW = "now"
ATTR_DATE = "date"
ATTR_TIME = "time"
ATTR_SECONDS = "seconds"

# Contains domain, service for a SERVICE_CALL event
ATTR_DOMAIN = "domain"
ATTR_SERVICE = "service"
ATTR_SERVICE_DATA = "service_data"

# IDs
ATTR_ID = "id"

# Name
ATTR_NAME = "name"

# Contains one string or a list of strings, each being an entity id
ATTR_ENTITY_ID = "entity_id"

# Contains one string or a list of strings, each being an area id
ATTR_AREA_ID = "area_id"

# String with a friendly name for the entity
ATTR_FRIENDLY_NAME = "friendly_name"

# A picture to represent entity
ATTR_ENTITY_PICTURE = "entity_picture"

# Icon to use in the frontend
ATTR_ICON = "icon"

# The unit of measurement if applicable
ATTR_UNIT_OF_MEASUREMENT = "unit_of_measurement"

CONF_UNIT_SYSTEM_METRIC: str = "metric"
CONF_UNIT_SYSTEM_IMPERIAL: str = "imperial"

# Electrical attributes
ATTR_VOLTAGE = "voltage"

# Contains the information that is discovered
ATTR_DISCOVERED = "discovered"

# Location of the device/sensor
ATTR_LOCATION = "location"

ATTR_MODE = "mode"

ATTR_BATTERY_CHARGING = "battery_charging"
ATTR_BATTERY_LEVEL = "battery_level"
ATTR_WAKEUP = "wake_up_interval"

# For devices which support a code attribute
ATTR_CODE = "code"
ATTR_CODE_FORMAT = "code_format"

# For calling a device specific command
ATTR_COMMAND = "command"

# For devices which support an armed state
ATTR_ARMED = "device_armed"

# For devices which support a locked state
ATTR_LOCKED = "locked"

# For sensors that support 'tripping', eg. motion and door sensors
ATTR_TRIPPED = "device_tripped"

# For sensors that support 'tripping' this holds the most recent
# time the device was tripped
ATTR_LAST_TRIP_TIME = "last_tripped_time"

# For all entity's, this hold whether or not it should be hidden
ATTR_HIDDEN = "hidden"

# Location of the entity
ATTR_LATITUDE = "latitude"
ATTR_LONGITUDE = "longitude"

# Accuracy of location in meters
ATTR_GPS_ACCURACY = "gps_accuracy"

# If state is assumed
ATTR_ASSUMED_STATE = "assumed_state"
ATTR_STATE = "state"

ATTR_EDITABLE = "editable"
ATTR_OPTION = "option"

# Bitfield of supported component features for the entity
ATTR_SUPPORTED_FEATURES = "supported_features"

# Class of device within its domain
ATTR_DEVICE_CLASS = "device_class"

# Temperature attribute
ATTR_TEMPERATURE = "temperature"

# #### UNITS OF MEASUREMENT ####
# Power units
POWER_WATT = "W"
POWER_KILO_WATT = f"k{POWER_WATT}"

# Voltage units
VOLT = "V"

# Energy units
ENERGY_WATT_HOUR = f"{POWER_WATT}h"
ENERGY_KILO_WATT_HOUR = f"k{ENERGY_WATT_HOUR}"

# Electrical units
ELECTRICAL_CURRENT_AMPERE = "A"
ELECTRICAL_VOLT_AMPERE = f"{VOLT}{ELECTRICAL_CURRENT_AMPERE}"

# Degree units
DEGREE = "°"

# Temperature units
TEMP_CELSIUS = f"{DEGREE}C"
TEMP_FAHRENHEIT = f"{DEGREE}F"
TEMP_KELVIN = f"{DEGREE}K"

# Time units
TIME_MICROSECONDS = "μs"
TIME_MILLISECONDS = "ms"
TIME_SECONDS = "s"
TIME_MINUTES = "min"
TIME_HOURS = "h"
TIME_DAYS = "d"
TIME_WEEKS = "w"
TIME_MONTHS = "m"
TIME_YEARS = "y"

# Length units
LENGTH_CENTIMETERS: str = "cm"
LENGTH_METERS: str = "m"
LENGTH_KILOMETERS: str = "km"

LENGTH_INCHES: str = "in"
LENGTH_FEET: str = "ft"
LENGTH_YARD: str = "yd"
LENGTH_MILES: str = "mi"

# Frequency units
FREQUENCY_HERTZ = "Hz"
FREQUENCY_GIGAHERTZ = f"G{FREQUENCY_HERTZ}"

# Pressure units
PRESSURE_PA: str = "Pa"
PRESSURE_HPA: str = "hPa"
PRESSURE_BAR: str = "bar"
PRESSURE_MBAR: str = "mbar"
PRESSURE_INHG: str = "inHg"
PRESSURE_PSI: str = "psi"

# Volume units
VOLUME_LITERS: str = "L"
VOLUME_MILLILITERS: str = "mL"
VOLUME_CUBIC_METERS = f"{LENGTH_METERS}³"

VOLUME_GALLONS: str = "gal"
VOLUME_FLUID_OUNCE: str = "fl. oz."

# Area units
AREA_SQUARE_METERS = f"{LENGTH_METERS}²"

# Mass units
MASS_GRAMS: str = "g"
MASS_KILOGRAMS: str = "kg"
MASS_MILLIGRAMS = "mg"
MASS_MICROGRAMS = "µg"

MASS_OUNCES: str = "oz"
MASS_POUNDS: str = "lb"

# Conductivity units
CONDUCTIVITY: str = f"µS/{LENGTH_CENTIMETERS}"

# UV Index units
UV_INDEX: str = "UV index"

# Percentage units
UNIT_PERCENTAGE = "%"

# Irradiation units
IRRADIATION_WATTS_PER_SQUARE_METER = f"{POWER_WATT}/{AREA_SQUARE_METERS}"

# Concentration units
CONCENTRATION_MICROGRAMS_PER_CUBIC_METER = f"{MASS_MICROGRAMS}/{VOLUME_CUBIC_METERS}"
CONCENTRATION_MILLIGRAMS_PER_CUBIC_METER = f"{MASS_MILLIGRAMS}/{VOLUME_CUBIC_METERS}"
CONCENTRATION_PARTS_PER_MILLION = "ppm"
CONCENTRATION_PARTS_PER_BILLION = "ppb"

# Speed units
SPEED_METERS_PER_SECOND = f"{LENGTH_METERS}/{TIME_SECONDS}"
SPEED_KILOMETERS_PER_HOUR = f"{LENGTH_KILOMETERS}/{TIME_HOURS}"
SPEED_MILES_PER_HOUR = "mph"

# Data units
DATA_BITS = "bit"
DATA_KILOBITS = "kbit"
DATA_MEGABITS = "Mbit"
DATA_GIGABITS = "Gbit"
DATA_BYTES = "B"
DATA_KILOBYTES = "kB"
DATA_MEGABYTES = "MB"
DATA_GIGABYTES = "GB"
DATA_TERABYTES = "TB"
DATA_PETABYTES = "PB"
DATA_EXABYTES = "EB"
DATA_ZETTABYTES = "ZB"
DATA_YOTTABYTES = "YB"
DATA_KIBIBYTES = "KiB"
DATA_MEBIBYTES = "MiB"
DATA_GIBIBYTES = "GiB"
DATA_TEBIBYTES = "TiB"
DATA_PEBIBYTES = "PiB"
DATA_EXBIBYTES = "EiB"
DATA_ZEBIBYTES = "ZiB"
DATA_YOBIBYTES = "YiB"
DATA_RATE_BITS_PER_SECOND = f"{DATA_BITS}/{TIME_SECONDS}"
DATA_RATE_KILOBITS_PER_SECOND = f"{DATA_KILOBITS}/{TIME_SECONDS}"
DATA_RATE_MEGABITS_PER_SECOND = f"{DATA_MEGABITS}/{TIME_SECONDS}"
DATA_RATE_GIGABITS_PER_SECOND = f"{DATA_GIGABITS}/{TIME_SECONDS}"
DATA_RATE_BYTES_PER_SECOND = f"{DATA_BYTES}/{TIME_SECONDS}"
DATA_RATE_KILOBYTES_PER_SECOND = f"{DATA_KILOBYTES}/{TIME_SECONDS}"
DATA_RATE_MEGABYTES_PER_SECOND = f"{DATA_MEGABYTES}/{TIME_SECONDS}"
DATA_RATE_GIGABYTES_PER_SECOND = f"{DATA_GIGABYTES}/{TIME_SECONDS}"
DATA_RATE_KIBIBYTES_PER_SECOND = f"{DATA_KIBIBYTES}/{TIME_SECONDS}"
DATA_RATE_MEBIBYTES_PER_SECOND = f"{DATA_MEBIBYTES}/{TIME_SECONDS}"
DATA_RATE_GIBIBYTES_PER_SECOND = f"{DATA_GIBIBYTES}/{TIME_SECONDS}"

# #### SERVICES ####
SERVICE_HOMEASSISTANT_STOP = "stop"
SERVICE_HOMEASSISTANT_RESTART = "restart"

SERVICE_TURN_ON = "turn_on"
SERVICE_TURN_OFF = "turn_off"
SERVICE_TOGGLE = "toggle"
SERVICE_RELOAD = "reload"

SERVICE_VOLUME_UP = "volume_up"
SERVICE_VOLUME_DOWN = "volume_down"
SERVICE_VOLUME_MUTE = "volume_mute"
SERVICE_VOLUME_SET = "volume_set"
SERVICE_MEDIA_PLAY_PAUSE = "media_play_pause"
SERVICE_MEDIA_PLAY = "media_play"
SERVICE_MEDIA_PAUSE = "media_pause"
SERVICE_MEDIA_STOP = "media_stop"
SERVICE_MEDIA_NEXT_TRACK = "media_next_track"
SERVICE_MEDIA_PREVIOUS_TRACK = "media_previous_track"
SERVICE_MEDIA_SEEK = "media_seek"
SERVICE_SHUFFLE_SET = "shuffle_set"

SERVICE_ALARM_DISARM = "alarm_disarm"
SERVICE_ALARM_ARM_HOME = "alarm_arm_home"
SERVICE_ALARM_ARM_AWAY = "alarm_arm_away"
SERVICE_ALARM_ARM_NIGHT = "alarm_arm_night"
SERVICE_ALARM_ARM_CUSTOM_BYPASS = "alarm_arm_custom_bypass"
SERVICE_ALARM_TRIGGER = "alarm_trigger"


SERVICE_LOCK = "lock"
SERVICE_UNLOCK = "unlock"

SERVICE_OPEN = "open"
SERVICE_CLOSE = "close"

SERVICE_CLOSE_COVER = "close_cover"
SERVICE_CLOSE_COVER_TILT = "close_cover_tilt"
SERVICE_OPEN_COVER = "open_cover"
SERVICE_OPEN_COVER_TILT = "open_cover_tilt"
SERVICE_SET_COVER_POSITION = "set_cover_position"
SERVICE_SET_COVER_TILT_POSITION = "set_cover_tilt_position"
SERVICE_STOP_COVER = "stop_cover"
SERVICE_STOP_COVER_TILT = "stop_cover_tilt"
SERVICE_TOGGLE_COVER_TILT = "toggle_cover_tilt"

SERVICE_SELECT_OPTION = "select_option"

# #### API / REMOTE ####
SERVER_PORT = 8123

URL_ROOT = "/"
URL_API = "/api/"
URL_API_STREAM = "/api/stream"
URL_API_CONFIG = "/api/config"
URL_API_DISCOVERY_INFO = "/api/discovery_info"
URL_API_STATES = "/api/states"
URL_API_STATES_ENTITY = "/api/states/{}"
URL_API_EVENTS = "/api/events"
URL_API_EVENTS_EVENT = "/api/events/{}"
URL_API_SERVICES = "/api/services"
URL_API_SERVICES_SERVICE = "/api/services/{}/{}"
URL_API_COMPONENTS = "/api/components"
URL_API_ERROR_LOG = "/api/error_log"
URL_API_LOG_OUT = "/api/log_out"
URL_API_TEMPLATE = "/api/template"

HTTP_OK = 200
HTTP_CREATED = 201
HTTP_MOVED_PERMANENTLY = 301
HTTP_BAD_REQUEST = 400
HTTP_UNAUTHORIZED = 401
HTTP_FORBIDDEN = 403
HTTP_NOT_FOUND = 404
HTTP_METHOD_NOT_ALLOWED = 405
HTTP_UNPROCESSABLE_ENTITY = 422
HTTP_TOO_MANY_REQUESTS = 429
HTTP_INTERNAL_SERVER_ERROR = 500
HTTP_SERVICE_UNAVAILABLE = 503

HTTP_BASIC_AUTHENTICATION = "basic"
HTTP_DIGEST_AUTHENTICATION = "digest"

HTTP_HEADER_X_REQUESTED_WITH = "X-Requested-With"

CONTENT_TYPE_JSON = "application/json"
CONTENT_TYPE_MULTIPART = "multipart/x-mixed-replace; boundary={}"
CONTENT_TYPE_TEXT_PLAIN = "text/plain"

# The exit code to send to request a restart
RESTART_EXIT_CODE = 100

UNIT_NOT_RECOGNIZED_TEMPLATE: str = "{} is not a recognized {} unit."

LENGTH: str = "length"
MASS: str = "mass"
PRESSURE: str = "pressure"
VOLUME: str = "volume"
TEMPERATURE: str = "temperature"
SPEED_MS: str = "speed_ms"
ILLUMINANCE: str = "illuminance"

WEEKDAYS = ["mon", "tue", "wed", "thu", "fri", "sat", "sun"]

# The degree of precision for platforms
PRECISION_WHOLE = 1
PRECISION_HALVES = 0.5
PRECISION_TENTHS = 0.1

# Static list of entities that will never be exposed to
# cloud, alexa, or google_home components
CLOUD_NEVER_EXPOSED_ENTITIES = ["group.all_locks"]<|MERGE_RESOLUTION|>--- conflicted
+++ resolved
@@ -134,11 +134,8 @@
 CONF_PROFILE_NAME = "profile_name"
 CONF_PROTOCOL = "protocol"
 CONF_PROXY_SSL = "proxy_ssl"
-<<<<<<< HEAD
 CONF_PROXY_URL = "proxy_url"
-=======
 CONF_QUEUE_SIZE = "queue_size"
->>>>>>> 609bd631
 CONF_QUOTE = "quote"
 CONF_RADIUS = "radius"
 CONF_RECIPIENT = "recipient"
