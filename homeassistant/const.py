--- conflicted
+++ resolved
@@ -1164,12 +1164,11 @@
 
 SIGNAL_BOOTSTRAP_INTEGRATIONS = "bootstrap_integrations"
 
-<<<<<<< HEAD
 # Date/Time formats
 FORMAT_DATE: Final = "%Y-%m-%d"
 FORMAT_TIME: Final = "%H:%M:%S"
 FORMAT_DATETIME: Final = f"{FORMAT_DATE} {FORMAT_TIME}"
-=======
+
 
 class EntityCategory(StrEnum):
     """Category of an entity.
@@ -1184,5 +1183,4 @@
 
     # Diagnostic: An entity exposing some configuration parameter,
     # or diagnostics of a device.
-    DIAGNOSTIC = "diagnostic"
->>>>>>> f3c6558d
+    DIAGNOSTIC = "diagnostic"