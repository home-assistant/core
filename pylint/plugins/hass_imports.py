--- conflicted
+++ resolved
@@ -23,19 +23,6 @@
         ObsoleteImportMatch(
             reason="replaced by propcache.api.cached_property",
             constant=re.compile(r"^cached_property$"),
-        ),
-    ],
-<<<<<<< HEAD
-    "homeassistant.backports.enum": [
-        ObsoleteImportMatch(
-            reason="We can now use the Python 3.11 provided enum.StrEnum instead",
-            constant=re.compile(r"^StrEnum$"),
-=======
-    "homeassistant.backports.functools": [
-        ObsoleteImportMatch(
-            reason="replaced by propcache.api.cached_property",
-            constant=re.compile(r"^cached_property$"),
->>>>>>> 4836930c
         ),
     ],
     "homeassistant.components.light": [
