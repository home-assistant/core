--- conflicted
+++ resolved
@@ -10,36 +10,16 @@
 ## Setup Home Assistant Core dependencies
 COPY requirements.txt homeassistant/
 COPY homeassistant/package_constraints.txt homeassistant/homeassistant/
-# hadolint ignore=DL4006
-RUN \ 
-   grep -v '^[#-]' < homeassistant/requirements.txt | xargs -P 6 -n 4 -- \
-   pip3 download --no-index --only-binary=:all: \
-   --find-links "${WHEELS_LINKS}" --use-deprecated=legacy-resolver \
-   --cache-dir "/tmp/pip_cache" ; exit 0
 RUN \
-    pip3 install --cache-dir "/tmp/pip_cache" --no-index --only-binary=:all: --find-links "${WHEELS_LINKS}" \
+    pip3 install --no-cache-dir --no-index --only-binary=:all: --find-links "${WHEELS_LINKS}" \
     -r homeassistant/requirements.txt --use-deprecated=legacy-resolver
-<<<<<<< HEAD
-COPY requirements_all.txt homeassistant/
-# hadolint ignore=DL4006
-RUN \ 
-   grep -v '^[#-]' < homeassistant/requirements_all.txt | xargs -P 8 -n 120 -- \
-   pip3 download --no-index --only-binary=:all: \
-   --find-links "${WHEELS_LINKS}" --use-deprecated=legacy-resolver \
-   --cache-dir "/tmp/pip_cache" ; exit 0
-RUN \
-    pip3 install --cache-dir "/tmp/pip_cache" --no-index --only-binary=:all: --find-links "${WHEELS_LINKS}" \
-=======
 COPY requirements_all.txt home_assistant_frontend-* homeassistant/
 RUN \
     if ls homeassistant/home_assistant_frontend*.whl 1> /dev/null 2>&1; then \
         pip3 install --no-cache-dir --no-index homeassistant/home_assistant_frontend-*.whl; \
     fi \
     && pip3 install --no-cache-dir --no-index --only-binary=:all: --find-links "${WHEELS_LINKS}" \
->>>>>>> 386120d4
     -r homeassistant/requirements_all.txt --use-deprecated=legacy-resolver
-
-RUN rm -rf /tmp/pip_cache
 
 ## Setup Home Assistant Core
 COPY . homeassistant/
