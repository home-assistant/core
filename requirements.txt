--- conflicted
+++ resolved
@@ -47,7 +47,6 @@
 # Transmission Torrent Client
 transmissionrpc>=0.11
 
-<<<<<<< HEAD
 # used by ipcamera for mjpeg streams
 urllib3>=1.7.1
 
@@ -56,7 +55,6 @@
 
 # used by the ftp component
 pyftpdlib>=1.4.0
-=======
+
 # OpenWeatherMap Web API
 pyowm>=2.2.0
->>>>>>> 4b0751b7
