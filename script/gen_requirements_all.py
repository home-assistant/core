#!/usr/bin/env python3
"""Generate updated constraint and requirements files."""

from __future__ import annotations

import difflib
import importlib
from operator import itemgetter
from pathlib import Path
import pkgutil
import re
import sys
import tomllib
from typing import Any

from homeassistant.util.yaml.loader import load_yaml
from script.hassfest.model import Config, Integration

# Requirements which can't be installed on all systems because they rely on additional
# system packages. Requirements listed in EXCLUDED_REQUIREMENTS_ALL will be commented-out
# in requirements_all.txt and requirements_test_all.txt.
EXCLUDED_REQUIREMENTS_ALL = {
    "atenpdu",  # depends on pysnmp which is not maintained at this time
    "avea",  # depends on bluepy
    "avion",
    "beewi-smartclim",  # depends on bluepy
    "bluepy",
    "evdev",
    "pybluez",
<<<<<<< HEAD
    "pycocotools",
    "python-gammu",
=======
    "pycups",
>>>>>>> 342c7f65
    "python-lirc",
    "pyuserinput",
}

# Requirements excluded by EXCLUDED_REQUIREMENTS_ALL which should be included when
# building integration wheels for all architectures.
INCLUDED_REQUIREMENTS_WHEELS = {
    "evdev",
<<<<<<< HEAD
    "python-gammu",
=======
    "pycups",
>>>>>>> 342c7f65
    "pyuserinput",
}


# Requirements to exclude or include when running github actions.
# Requirements listed in "exclude" will be commented-out in
# requirements_all_{action}.txt
# Requirements listed in "include" must be listed in EXCLUDED_REQUIREMENTS_CI, and
# will be included in requirements_all_{action}.txt

OVERRIDDEN_REQUIREMENTS_ACTIONS = {
    "pytest": {
        "exclude": set(),
        "include": set(),
        "markers": {},
    },
    "wheels_aarch64": {
        "exclude": set(),
        "include": INCLUDED_REQUIREMENTS_WHEELS,
        "markers": {},
    },
    # Pandas has issues building on armhf, it is expected they
    # will drop the platform in the near future (they consider it
    # "flimsy" on 386). The following packages depend on pandas,
    # so we comment them out.
    "wheels_armhf": {
        "exclude": {"env-canada", "noaa-coops", "pyezviz", "pykrakenapi"},
        "include": INCLUDED_REQUIREMENTS_WHEELS,
        "markers": {},
    },
    "wheels_armv7": {
        "exclude": set(),
        "include": INCLUDED_REQUIREMENTS_WHEELS,
        "markers": {},
    },
    "wheels_amd64": {
        "exclude": set(),
        "include": INCLUDED_REQUIREMENTS_WHEELS,
        "markers": {},
    },
    "wheels_i386": {
        "exclude": set(),
        "include": INCLUDED_REQUIREMENTS_WHEELS,
        "markers": {},
    },
}

URL_PIN = (
    "https://developers.home-assistant.io/docs/"
    "creating_platform_code_review.html#1-requirements"
)


CONSTRAINT_PATH = (
    Path(__file__).parent.parent / "homeassistant" / "package_constraints.txt"
)
CONSTRAINT_BASE = """
# Constrain pycryptodome to avoid vulnerability
# see https://github.com/home-assistant/core/pull/16238
pycryptodome>=3.6.6

# Constrain httplib2 to protect against GHSA-93xj-8mrv-444m
# https://github.com/advisories/GHSA-93xj-8mrv-444m
httplib2>=0.19.0

# gRPC is an implicit dependency that we want to make explicit so we manage
# upgrades intentionally. It is a large package to build from source and we
# want to ensure we have wheels built.
grpcio==1.75.1
grpcio-status==1.75.1
grpcio-reflection==1.75.1

# This is a old unmaintained library and is replaced with pycryptodome
pycrypto==1000000000.0.0

# This is a old unmaintained library and is replaced with faust-cchardet
cchardet==1000000000.0.0

# To remove reliance on typing
btlewrap>=0.0.10

# This overrides a built-in Python package
enum34==1000000000.0.0
typing==1000000000.0.0
uuid==1000000000.0.0

# httpx requires httpcore, and httpcore requires anyio and h11, but the version constraints on
# these requirements are quite loose. As the entire stack has some outstanding issues, and
# even newer versions seem to introduce new issues, it's useful for us to pin all these
# requirements so we can directly link HA versions to these library versions.
anyio==4.10.0
h11==0.16.0
httpcore==1.0.9

# Ensure we have a hyperframe version that works in Python 3.10
# 5.2.0 fixed a collections abc deprecation
hyperframe>=5.2.0

# Ensure we run compatible with musllinux build env
numpy==2.3.2
pandas==2.3.3

# Constrain multidict to avoid typing issues
# https://github.com/home-assistant/core/pull/67046
multidict>=6.0.2

# Version 2.0 added typing, prevent accidental fallbacks
backoff>=2.0

# ensure pydantic version does not float since it might have breaking changes
pydantic==2.12.2

# Required for Python 3.14.0 compatibility (#119223).
mashumaro>=3.17.0

# Breaks asyncio
# https://github.com/pubnub/python/issues/130
pubnub!=6.4.0

# Package's __init__.pyi stub has invalid syntax and breaks mypy
# https://github.com/dahlia/iso4217/issues/16
iso4217!=1.10.20220401

# protobuf must be in package constraints for the wheel
# builder to build binary wheels
protobuf==6.32.0

# faust-cchardet: Ensure we have a version we can build wheels
# 2.1.18 is the first version that works with our wheel builder
faust-cchardet>=2.1.18

# Prevent accidental fallbacks
websockets>=15.0.1

# pysnmplib is no longer maintained and does not work with newer
# python
pysnmplib==1000000000.0.0

# The get-mac package has been replaced with getmac. Installing get-mac alongside getmac
# breaks getmac due to them both sharing the same python package name inside 'getmac'.
get-mac==1000000000.0.0

# Poetry is a build dependency. Installing it as a runtime dependency almost
# always indicates an issue with library requirements.
poetry==1000000000.0.0

# We want to skip the binary wheels for the 'charset-normalizer' packages.
# They are build with mypyc, but causes issues with our wheel builder.
# In order to do so, we need to constrain the version.
charset-normalizer==3.4.3

# dacite: Ensure we have a version that is able to handle type unions for
# NAM, Brother, and GIOS.
dacite>=1.7.0

# chacha20poly1305-reuseable==0.12.x is incompatible with cryptography==43.0.x
chacha20poly1305-reuseable>=0.13.0

# pycountry<23.12.11 imports setuptools at run time
# https://github.com/pycountry/pycountry/blob/ea69bab36f00df58624a0e490fdad4ccdc14268b/HISTORY.txt#L39
pycountry>=23.12.11

# scapy==2.6.0 causes CI failures due to a race condition
scapy>=2.6.1

# tuf isn't updated to deal with breaking changes in securesystemslib==1.0.
# Only tuf>=4 includes a constraint to <1.0.
# https://github.com/theupdateframework/python-tuf/releases/tag/v4.0.0
tuf>=4.0.0

# https://github.com/jd/tenacity/issues/471
tenacity!=8.4.0

# 5.0.0 breaks Timeout as a context manager
# TypeError: 'Timeout' object does not support the context manager protocol
async-timeout==4.0.3

# aiofiles keeps getting downgraded by custom components
# causing newer methods to not be available and breaking
# some integrations at startup
# https://github.com/home-assistant/core/issues/127529
# https://github.com/home-assistant/core/issues/122508
# https://github.com/home-assistant/core/issues/118004
aiofiles>=24.1.0

# multidict < 6.4.0 has memory leaks
# https://github.com/aio-libs/multidict/issues/1134
# https://github.com/aio-libs/multidict/issues/1131
multidict>=6.4.2

# rpds-py frequently updates cargo causing build failures
# No wheels upstream available for armhf & armv7
rpds-py==0.26.0

# Constraint num2words to 0.5.14 as 0.5.15 and 0.5.16 were removed from PyPI
num2words==0.5.14

# pymodbus does not follow SemVer, and it keeps getting
# downgraded or upgraded by custom components
# This ensures all use the same version
pymodbus==3.11.2

# Some packages don't support gql 4.0.0 yet
gql<4.0.0

# Pin pytest-rerunfailures to prevent accidental breaks
pytest-rerunfailures==16.0.1
"""

GENERATED_MESSAGE = (
    f"# Automatically generated by {Path(__file__).name}, do not edit\n\n"
)

MAP_HOOK_ID_TO_PACKAGE = {
    "ruff-check": "ruff",
}

IGNORE_PRE_COMMIT_HOOK_ID = (
    "check-executables-have-shebangs",
    "check-json",
    "no-commit-to-branch",
    "prettier",
    "python-typing-update",
    "ruff-format",  # it's just ruff
)

PACKAGE_REGEX = re.compile(r"^(?:--.+\s)?([-_\.\w\d]+).*==.+$")


def has_tests(module: str) -> bool:
    """Test if a module has tests.

    Module format: homeassistant.components.hue
    Test if exists: tests/components/hue/__init__.py
    """
    path = (
        Path(module.replace(".", "/").replace("homeassistant", "tests", 1))
        / "__init__.py"
    )
    return path.exists()


def explore_module(package: str, explore_children: bool) -> list[str]:
    """Explore the modules."""
    module = importlib.import_module(package)

    found: list[str] = []

    if not hasattr(module, "__path__"):
        return found

    for _, name, _ in pkgutil.iter_modules(module.__path__, f"{package}."):
        found.append(name)

        if explore_children:
            found.extend(explore_module(name, False))

    return found


def core_requirements() -> list[str]:
    """Gather core requirements out of pyproject.toml."""
    data = tomllib.loads(Path("pyproject.toml").read_text())
    dependencies: list[str] = data["project"]["dependencies"]
    return dependencies


def gather_recursive_requirements(
    domain: str, seen: set[str] | None = None
) -> set[str]:
    """Recursively gather requirements from a module."""
    if seen is None:
        seen = set()

    seen.add(domain)
    integration = Integration(
        Path(f"homeassistant/components/{domain}"), _get_hassfest_config()
    )
    integration.load_manifest()
    reqs = {x for x in integration.requirements if x not in CONSTRAINT_BASE}
    for dep_domain in integration.dependencies:
        reqs.update(gather_recursive_requirements(dep_domain, seen))
    return reqs


def _normalize_package_name(package_name: str) -> str:
    """Normalize a package name."""
    # pipdeptree needs lowercase and dash instead of underscore or period as separator
    return package_name.lower().replace("_", "-").replace(".", "-")


def normalize_package_name(requirement: str) -> str:
    """Return a normalized package name from a requirement string."""
    # This function is also used in hassfest.
    match = PACKAGE_REGEX.search(requirement)
    if not match:
        return ""

    # pipdeptree needs lowercase and dash instead of underscore or period as separator
    return _normalize_package_name(match.group(1))


def comment_requirement(req: str) -> bool:
    """Comment out requirement. Some don't install on all systems."""
    return normalize_package_name(req) in EXCLUDED_REQUIREMENTS_ALL


def process_action_requirement(req: str, action: str) -> str:
    """Process requirement for a specific github action."""
    normalized_package_name = normalize_package_name(req)
    if normalized_package_name in OVERRIDDEN_REQUIREMENTS_ACTIONS[action]["exclude"]:
        return f"# {req}"
    if normalized_package_name in OVERRIDDEN_REQUIREMENTS_ACTIONS[action]["include"]:
        return req
    if normalized_package_name in EXCLUDED_REQUIREMENTS_ALL:
        return f"# {req}"
    if markers := OVERRIDDEN_REQUIREMENTS_ACTIONS[action]["markers"].get(
        normalized_package_name, None
    ):
        return f"{req};{markers}"
    return req


def gather_modules() -> dict[str, list[str]] | None:
    """Collect the information."""
    reqs: dict[str, list[str]] = {}

    errors: list[str] = []

    gather_requirements_from_manifests(errors, reqs)
    gather_requirements_from_modules(errors, reqs)

    for value in reqs.values():
        value = sorted(value, key=lambda name: (len(name.split(".")), name))

    if errors:
        print("******* ERROR")
        print("Errors while importing: ", ", ".join(errors))
        return None

    return reqs


def gather_requirements_from_manifests(
    errors: list[str], reqs: dict[str, list[str]]
) -> None:
    """Gather all of the requirements from manifests."""
    config = _get_hassfest_config()
    integrations = Integration.load_dir(config.core_integrations_path, config)
    for domain in sorted(integrations):
        integration = integrations[domain]

        if integration.disabled:
            continue

        process_requirements(
            errors, integration.requirements, f"homeassistant.components.{domain}", reqs
        )


def gather_requirements_from_modules(
    errors: list[str], reqs: dict[str, list[str]]
) -> None:
    """Collect the requirements from the modules directly."""
    for package in sorted(
        explore_module("homeassistant.scripts", True)
        + explore_module("homeassistant.auth", True)
    ):
        try:
            module = importlib.import_module(package)
        except ImportError as err:
            print(f"{package.replace('.', '/')}.py: {err}")
            errors.append(package)
            continue

        if getattr(module, "REQUIREMENTS", None):
            process_requirements(errors, module.REQUIREMENTS, package, reqs)


def process_requirements(
    errors: list[str],
    module_requirements: list[str],
    package: str,
    reqs: dict[str, list[str]],
) -> None:
    """Process all of the requirements."""
    for req in module_requirements:
        if "://" in req:
            errors.append(f"{package}[Only pypi dependencies are allowed: {req}]")
        if req.partition("==")[1] == "":
            errors.append(f"{package}[Please pin requirement {req}, see {URL_PIN}]")
        reqs.setdefault(req, []).append(package)


def generate_requirements_list(reqs: dict[str, list[str]]) -> str:
    """Generate a pip file based on requirements."""
    output = []
    for pkg, requirements in sorted(reqs.items(), key=itemgetter(0)):
        output.extend(f"\n# {req}" for req in sorted(requirements))

        if comment_requirement(pkg):
            output.append(f"\n# {pkg}\n")
        else:
            output.append(f"\n{pkg}\n")
    return "".join(output)


def generate_action_requirements_list(reqs: dict[str, list[str]], action: str) -> str:
    """Generate a pip file based on requirements."""
    output = []
    for pkg, requirements in sorted(reqs.items(), key=itemgetter(0)):
        output.extend(f"\n# {req}" for req in sorted(requirements))
        processed_pkg = process_action_requirement(pkg, action)
        output.append(f"\n{processed_pkg}\n")
    return "".join(output)


def requirements_output() -> str:
    """Generate output for requirements."""
    output = [
        GENERATED_MESSAGE,
        "-c homeassistant/package_constraints.txt\n",
        "\n",
        "# Home Assistant Core\n",
    ]
    output.append("\n".join(core_requirements()))
    output.append("\n")

    return "".join(output)


def requirements_all_output(reqs: dict[str, list[str]]) -> str:
    """Generate output for requirements_all."""
    output = [
        "# Home Assistant Core, full dependency set\n",
        GENERATED_MESSAGE,
        "-r requirements.txt\n",
    ]
    output.append(generate_requirements_list(reqs))

    return "".join(output)


def requirements_all_action_output(reqs: dict[str, list[str]], action: str) -> str:
    """Generate output for requirements_all_{action}."""
    output = [
        f"# Home Assistant Core, full dependency set for {action}\n",
        GENERATED_MESSAGE,
        "-r requirements.txt\n",
    ]
    output.append(generate_action_requirements_list(reqs, action))

    return "".join(output)


def requirements_test_all_output(reqs: dict[str, list[str]]) -> str:
    """Generate output for test_requirements."""
    output = [
        "# Home Assistant tests, full dependency set\n",
        GENERATED_MESSAGE,
        "-r requirements_test.txt\n",
    ]

    filtered = {
        requirement: modules
        for requirement, modules in reqs.items()
        if any(
            # Always install requirements that are not part of integrations
            not mdl.startswith("homeassistant.components.")
            or
            # Install tests for integrations that have tests
            has_tests(mdl)
            for mdl in modules
        )
    }
    output.append(generate_requirements_list(filtered))

    return "".join(output)


def requirements_pre_commit_output() -> str:
    """Generate output for pre-commit dependencies."""
    source = ".pre-commit-config.yaml"
    pre_commit_conf: dict[str, list[dict[str, Any]]]
    pre_commit_conf = load_yaml(source)  # type: ignore[assignment]
    reqs: list[str] = []
    hook: dict[str, Any]
    for repo in (x for x in pre_commit_conf["repos"] if x.get("rev")):
        rev: str = repo["rev"]
        for hook in repo["hooks"]:
            if hook["id"] not in IGNORE_PRE_COMMIT_HOOK_ID:
                pkg = MAP_HOOK_ID_TO_PACKAGE.get(hook["id"]) or hook["id"]
                reqs.append(f"{pkg}=={rev.lstrip('v')}")
                reqs.extend(x for x in hook.get("additional_dependencies", ()))
    output = [
        f"# Automatically generated "
        f"from {source} by {Path(__file__).name}, do not edit",
        "",
    ]
    output.extend(sorted(reqs))
    return "\n".join(output) + "\n"


def gather_constraints() -> str:
    """Construct output for constraint file."""
    return (
        GENERATED_MESSAGE
        + "\n".join(
            [
                *sorted(
                    {
                        *core_requirements(),
                        *gather_recursive_requirements("default_config"),
                        *gather_recursive_requirements("mqtt"),
                    },
                    key=str.lower,
                ),
                "",
            ]
        )
        + CONSTRAINT_BASE
    )


def diff_file(filename: str, content: str) -> list[str]:
    """Diff a file."""
    return list(
        difflib.context_diff(
            [f"{line}\n" for line in Path(filename).read_text().split("\n")],
            [f"{line}\n" for line in content.split("\n")],
            filename,
            "generated",
        )
    )


def main(validate: bool, ci: bool) -> int:
    """Run the script."""
    if not Path("requirements_all.txt").is_file():
        print("Run this from HA root dir")
        return 1

    data = gather_modules()

    if data is None:
        return 1

    reqs_file = requirements_output()
    reqs_all_file = requirements_all_output(data)
    reqs_all_action_files = {
        action: requirements_all_action_output(data, action)
        for action in OVERRIDDEN_REQUIREMENTS_ACTIONS
    }
    reqs_test_all_file = requirements_test_all_output(data)
    # Always calling requirements_pre_commit_output is intentional to ensure
    # the code is called by the pre-commit hooks.
    reqs_pre_commit_file = requirements_pre_commit_output()
    constraints = gather_constraints()

    files = [
        ("requirements.txt", reqs_file),
        ("requirements_all.txt", reqs_all_file),
        ("requirements_test_pre_commit.txt", reqs_pre_commit_file),
        ("requirements_test_all.txt", reqs_test_all_file),
        ("homeassistant/package_constraints.txt", constraints),
    ]
    if ci:
        files.extend(
            (f"requirements_all_{action}.txt", reqs_all_file)
            for action, reqs_all_file in reqs_all_action_files.items()
        )

    if validate:
        errors = []

        for filename, content in files:
            diff = diff_file(filename, content)
            if diff:
                errors.append("".join(diff))

        if errors:
            print("ERROR - FOUND THE FOLLOWING DIFFERENCES")
            print()
            print()
            print("\n\n".join(errors))
            print()
            print("Please run python3 -m script.gen_requirements_all")
            return 1

        return 0

    for filename, content in files:
        Path(filename).write_text(content)

    return 0


def _get_hassfest_config() -> Config:
    """Get hassfest config."""
    return Config(
        root=Path().absolute(),
        specific_integrations=None,
        action="validate",
        requirements=True,
    )


if __name__ == "__main__":
    _VAL = sys.argv[-1] == "validate"
    _CI = sys.argv[-1] == "ci"
    sys.exit(main(_VAL, _CI))<|MERGE_RESOLUTION|>--- conflicted
+++ resolved
@@ -27,12 +27,6 @@
     "bluepy",
     "evdev",
     "pybluez",
-<<<<<<< HEAD
-    "pycocotools",
-    "python-gammu",
-=======
-    "pycups",
->>>>>>> 342c7f65
     "python-lirc",
     "pyuserinput",
 }
@@ -41,11 +35,6 @@
 # building integration wheels for all architectures.
 INCLUDED_REQUIREMENTS_WHEELS = {
     "evdev",
-<<<<<<< HEAD
-    "python-gammu",
-=======
-    "pycups",
->>>>>>> 342c7f65
     "pyuserinput",
 }
 
