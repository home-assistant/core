#!/usr/bin/env python3
"""Generate updated constraint and requirements files."""

from __future__ import annotations

import difflib
import importlib
from operator import itemgetter
from pathlib import Path
import pkgutil
import re
import sys
import tomllib
from typing import Any

from homeassistant.util.yaml.loader import load_yaml
from script.hassfest.model import Config, Integration

# Requirements which can't be installed on all systems because they rely on additional
# system packages. Requirements listed in EXCLUDED_REQUIREMENTS_ALL will be commented-out
# in requirements_all.txt and requirements_test_all.txt.
EXCLUDED_REQUIREMENTS_ALL = {
    "atenpdu",  # depends on pysnmp which is not maintained at this time
    "avea",  # depends on bluepy
    "avion",
    "beewi-smartclim",  # depends on bluepy
    "bluepy",
    "evdev",
    "pybluez",
    "pycups",
<<<<<<< HEAD
    "python-gammu",
=======
    "python-lirc",
>>>>>>> 342c7f65
    "pyuserinput",
}

# Requirements excluded by EXCLUDED_REQUIREMENTS_ALL which should be included when
# building integration wheels for all architectures.
INCLUDED_REQUIREMENTS_WHEELS = {
    "evdev",
    "pycups",
    "pyuserinput",
}


# Requirements to exclude or include when running github actions.
# Requirements listed in "exclude" will be commented-out in
# requirements_all_{action}.txt
# Requirements listed in "include" must be listed in EXCLUDED_REQUIREMENTS_CI, and
# will be included in requirements_all_{action}.txt

OVERRIDDEN_REQUIREMENTS_ACTIONS = {
    "pytest": {
        "exclude": set(),
        "include": set(),
        "markers": {},
    },
    "wheels_aarch64": {
        "exclude": set(),
        "include": INCLUDED_REQUIREMENTS_WHEELS,
        "markers": {},
    },
    # Pandas has issues building on armhf, it is expected they
    # will drop the platform in the near future (they consider it
    # "flimsy" on 386). The following packages depend on pandas,
    # so we comment them out.
    "wheels_armhf": {
        "exclude": {"env-canada", "noaa-coops", "pyezviz", "pykrakenapi"},
        "include": INCLUDED_REQUIREMENTS_WHEELS,
        "markers": {},
    },
    "wheels_armv7": {
        "exclude": set(),
        "include": INCLUDED_REQUIREMENTS_WHEELS,
        "markers": {},
    },
    "wheels_amd64": {
        "exclude": set(),
        "include": INCLUDED_REQUIREMENTS_WHEELS,
        "markers": {},
    },
    "wheels_i386": {
        "exclude": set(),
        "include": INCLUDED_REQUIREMENTS_WHEELS,
        "markers": {},
    },
}

URL_PIN = (
    "https://developers.home-assistant.io/docs/"
    "creating_platform_code_review.html#1-requirements"
)


CONSTRAINT_PATH = (
    Path(__file__).parent.parent / "homeassistant" / "package_constraints.txt"
)
CONSTRAINT_BASE = """
# Constrain pycryptodome to avoid vulnerability
# see https://github.com/home-assistant/core/pull/16238
pycryptodome>=3.6.6

# Constrain httplib2 to protect against GHSA-93xj-8mrv-444m
# https://github.com/advisories/GHSA-93xj-8mrv-444m
httplib2>=0.19.0

# gRPC is an implicit dependency that we want to make explicit so we manage
# upgrades intentionally. It is a large package to build from source and we
# want to ensure we have wheels built.
grpcio==1.75.1
grpcio-status==1.75.1
grpcio-reflection==1.75.1

# This is a old unmaintained library and is replaced with pycryptodome
pycrypto==1000000000.0.0

# This is a old unmaintained library and is replaced with faust-cchardet
cchardet==1000000000.0.0

# To remove reliance on typing
btlewrap>=0.0.10

# This overrides a built-in Python package
enum34==1000000000.0.0
typing==1000000000.0.0
uuid==1000000000.0.0

# httpx requires httpcore, and httpcore requires anyio and h11, but the version constraints on
# these requirements are quite loose. As the entire stack has some outstanding issues, and
# even newer versions seem to introduce new issues, it's useful for us to pin all these
# requirements so we can directly link HA versions to these library versions.
anyio==4.10.0
h11==0.16.0
httpcore==1.0.9

# Ensure we have a hyperframe version that works in Python 3.10
# 5.2.0 fixed a collections abc deprecation
hyperframe>=5.2.0

# Ensure we run compatible with musllinux build env
numpy==2.3.2
pandas==2.3.3

# Constrain multidict to avoid typing issues
# https://github.com/home-assistant/core/pull/67046
multidict>=6.0.2

# Version 2.0 added typing, prevent accidental fallbacks
backoff>=2.0

# ensure pydantic version does not float since it might have breaking changes
pydantic==2.12.2

# Required for Python 3.14.0 compatibility (#119223).
mashumaro>=3.17.0

# Breaks asyncio
# https://github.com/pubnub/python/issues/130
pubnub!=6.4.0

# Package's __init__.pyi stub has invalid syntax and breaks mypy
# https://github.com/dahlia/iso4217/issues/16
iso4217!=1.10.20220401

# protobuf must be in package constraints for the wheel
# builder to build binary wheels
protobuf==6.32.0

# faust-cchardet: Ensure we have a version we can build wheels
# 2.1.18 is the first version that works with our wheel builder
faust-cchardet>=2.1.18

# Prevent accidental fallbacks
websockets>=15.0.1

# pysnmplib is no longer maintained and does not work with newer
# python
pysnmplib==1000000000.0.0

# The get-mac package has been replaced with getmac. Installing get-mac alongside getmac
# breaks getmac due to them both sharing the same python package name inside 'getmac'.
get-mac==1000000000.0.0

# Poetry is a build dependency. Installing it as a runtime dependency almost
# always indicates an issue with library requirements.
poetry==1000000000.0.0

# We want to skip the binary wheels for the 'charset-normalizer' packages.
# They are build with mypyc, but causes issues with our wheel builder.
# In order to do so, we need to constrain the version.
charset-normalizer==3.4.3

# dacite: Ensure we have a version that is able to handle type unions for
# NAM, Brother, and GIOS.
dacite>=1.7.0

# chacha20poly1305-reuseable==0.12.x is incompatible with cryptography==43.0.x
chacha20poly1305-reuseable>=0.13.0

# pycountry<23.12.11 imports setuptools at run time
# https://github.com/pycountry/pycountry/blob/ea69bab36f00df58624a0e490fdad4ccdc14268b/HISTORY.txt#L39
pycountry>=23.12.11

# scapy==2.6.0 causes CI failures due to a race condition
scapy>=2.6.1

# tuf isn't updated to deal with breaking changes in securesystemslib==1.0.
# Only tuf>=4 includes a constraint to <1.0.
# https://github.com/theupdateframework/python-tuf/releases/tag/v4.0.0
tuf>=4.0.0

# https://github.com/jd/tenacity/issues/471
tenacity!=8.4.0

# 5.0.0 breaks Timeout as a context manager
# TypeError: 'Timeout' object does not support the context manager protocol
async-timeout==4.0.3

# aiofiles keeps getting downgraded by custom components
# causing newer methods to not be available and breaking
# some integrations at startup
# https://github.com/home-assistant/core/issues/127529
# https://github.com/home-assistant/core/issues/122508
# https://github.com/home-assistant/core/issues/118004
aiofiles>=24.1.0

# multidict < 6.4.0 has memory leaks
# https://github.com/aio-libs/multidict/issues/1134
# https://github.com/aio-libs/multidict/issues/1131
multidict>=6.4.2

# rpds-py frequently updates cargo causing build failures
# No wheels upstream available for armhf & armv7
rpds-py==0.26.0

# Constraint num2words to 0.5.14 as 0.5.15 and 0.5.16 were removed from PyPI
num2words==0.5.14

# pymodbus does not follow SemVer, and it keeps getting
# downgraded or upgraded by custom components
# This ensures all use the same version
pymodbus==3.11.2

# Some packages don't support gql 4.0.0 yet
gql<4.0.0

# Pin pytest-rerunfailures to prevent accidental breaks
pytest-rerunfailures==16.0.1
"""

GENERATED_MESSAGE = (
    f"# Automatically generated by {Path(__file__).name}, do not edit\n\n"
)

MAP_HOOK_ID_TO_PACKAGE = {
    "ruff-check": "ruff",
}

IGNORE_PRE_COMMIT_HOOK_ID = (
    "check-executables-have-shebangs",
    "check-json",
    "no-commit-to-branch",
    "prettier",
    "python-typing-update",
    "ruff-format",  # it's just ruff
)

PACKAGE_REGEX = re.compile(r"^(?:--.+\s)?([-_\.\w\d]+).*==.+$")


def has_tests(module: str) -> bool:
    """Test if a module has tests.

    Module format: homeassistant.components.hue
    Test if exists: tests/components/hue/__init__.py
    """
    path = (
        Path(module.replace(".", "/").replace("homeassistant", "tests", 1))
        / "__init__.py"
    )
    return path.exists()


def explore_module(package: str, explore_children: bool) -> list[str]:
    """Explore the modules."""
    module = importlib.import_module(package)

    found: list[str] = []

    if not hasattr(module, "__path__"):
        return found

    for _, name, _ in pkgutil.iter_modules(module.__path__, f"{package}."):
        found.append(name)

        if explore_children:
            found.extend(explore_module(name, False))

    return found


def core_requirements() -> list[str]:
    """Gather core requirements out of pyproject.toml."""
    data = tomllib.loads(Path("pyproject.toml").read_text())
    dependencies: list[str] = data["project"]["dependencies"]
    return dependencies


def gather_recursive_requirements(
    domain: str, seen: set[str] | None = None
) -> set[str]:
    """Recursively gather requirements from a module."""
    if seen is None:
        seen = set()

    seen.add(domain)
    integration = Integration(
        Path(f"homeassistant/components/{domain}"), _get_hassfest_config()
    )
    integration.load_manifest()
    reqs = {x for x in integration.requirements if x not in CONSTRAINT_BASE}
    for dep_domain in integration.dependencies:
        reqs.update(gather_recursive_requirements(dep_domain, seen))
    return reqs


def _normalize_package_name(package_name: str) -> str:
    """Normalize a package name."""
    # pipdeptree needs lowercase and dash instead of underscore or period as separator
    return package_name.lower().replace("_", "-").replace(".", "-")


def normalize_package_name(requirement: str) -> str:
    """Return a normalized package name from a requirement string."""
    # This function is also used in hassfest.
    match = PACKAGE_REGEX.search(requirement)
    if not match:
        return ""

    # pipdeptree needs lowercase and dash instead of underscore or period as separator
    return _normalize_package_name(match.group(1))


def comment_requirement(req: str) -> bool:
    """Comment out requirement. Some don't install on all systems."""
    return normalize_package_name(req) in EXCLUDED_REQUIREMENTS_ALL


def process_action_requirement(req: str, action: str) -> str:
    """Process requirement for a specific github action."""
    normalized_package_name = normalize_package_name(req)
    if normalized_package_name in OVERRIDDEN_REQUIREMENTS_ACTIONS[action]["exclude"]:
        return f"# {req}"
    if normalized_package_name in OVERRIDDEN_REQUIREMENTS_ACTIONS[action]["include"]:
        return req
    if normalized_package_name in EXCLUDED_REQUIREMENTS_ALL:
        return f"# {req}"
    if markers := OVERRIDDEN_REQUIREMENTS_ACTIONS[action]["markers"].get(
        normalized_package_name, None
    ):
        return f"{req};{markers}"
    return req


def gather_modules() -> dict[str, list[str]] | None:
    """Collect the information."""
    reqs: dict[str, list[str]] = {}

    errors: list[str] = []

    gather_requirements_from_manifests(errors, reqs)
    gather_requirements_from_modules(errors, reqs)

    for value in reqs.values():
        value = sorted(value, key=lambda name: (len(name.split(".")), name))

    if errors:
        print("******* ERROR")
        print("Errors while importing: ", ", ".join(errors))
        return None

    return reqs


def gather_requirements_from_manifests(
    errors: list[str], reqs: dict[str, list[str]]
) -> None:
    """Gather all of the requirements from manifests."""
    config = _get_hassfest_config()
    integrations = Integration.load_dir(config.core_integrations_path, config)
    for domain in sorted(integrations):
        integration = integrations[domain]

        if integration.disabled:
            continue

        process_requirements(
            errors, integration.requirements, f"homeassistant.components.{domain}", reqs
        )


def gather_requirements_from_modules(
    errors: list[str], reqs: dict[str, list[str]]
) -> None:
    """Collect the requirements from the modules directly."""
    for package in sorted(
        explore_module("homeassistant.scripts", True)
        + explore_module("homeassistant.auth", True)
    ):
        try:
            module = importlib.import_module(package)
        except ImportError as err:
            print(f"{package.replace('.', '/')}.py: {err}")
            errors.append(package)
            continue

        if getattr(module, "REQUIREMENTS", None):
            process_requirements(errors, module.REQUIREMENTS, package, reqs)


def process_requirements(
    errors: list[str],
    module_requirements: list[str],
    package: str,
    reqs: dict[str, list[str]],
) -> None:
    """Process all of the requirements."""
    for req in module_requirements:
        if "://" in req:
            errors.append(f"{package}[Only pypi dependencies are allowed: {req}]")
        if req.partition("==")[1] == "":
            errors.append(f"{package}[Please pin requirement {req}, see {URL_PIN}]")
        reqs.setdefault(req, []).append(package)


def generate_requirements_list(reqs: dict[str, list[str]]) -> str:
    """Generate a pip file based on requirements."""
    output = []
    for pkg, requirements in sorted(reqs.items(), key=itemgetter(0)):
        output.extend(f"\n# {req}" for req in sorted(requirements))

        if comment_requirement(pkg):
            output.append(f"\n# {pkg}\n")
        else:
            output.append(f"\n{pkg}\n")
    return "".join(output)


def generate_action_requirements_list(reqs: dict[str, list[str]], action: str) -> str:
    """Generate a pip file based on requirements."""
    output = []
    for pkg, requirements in sorted(reqs.items(), key=itemgetter(0)):
        output.extend(f"\n# {req}" for req in sorted(requirements))
        processed_pkg = process_action_requirement(pkg, action)
        output.append(f"\n{processed_pkg}\n")
    return "".join(output)


def requirements_output() -> str:
    """Generate output for requirements."""
    output = [
        GENERATED_MESSAGE,
        "-c homeassistant/package_constraints.txt\n",
        "\n",
        "# Home Assistant Core\n",
    ]
    output.append("\n".join(core_requirements()))
    output.append("\n")

    return "".join(output)


def requirements_all_output(reqs: dict[str, list[str]]) -> str:
    """Generate output for requirements_all."""
    output = [
        "# Home Assistant Core, full dependency set\n",
        GENERATED_MESSAGE,
        "-r requirements.txt\n",
    ]
    output.append(generate_requirements_list(reqs))

    return "".join(output)


def requirements_all_action_output(reqs: dict[str, list[str]], action: str) -> str:
    """Generate output for requirements_all_{action}."""
    output = [
        f"# Home Assistant Core, full dependency set for {action}\n",
        GENERATED_MESSAGE,
        "-r requirements.txt\n",
    ]
    output.append(generate_action_requirements_list(reqs, action))

    return "".join(output)


def requirements_test_all_output(reqs: dict[str, list[str]]) -> str:
    """Generate output for test_requirements."""
    output = [
        "# Home Assistant tests, full dependency set\n",
        GENERATED_MESSAGE,
        "-r requirements_test.txt\n",
    ]

    filtered = {
        requirement: modules
        for requirement, modules in reqs.items()
        if any(
            # Always install requirements that are not part of integrations
            not mdl.startswith("homeassistant.components.")
            or
            # Install tests for integrations that have tests
            has_tests(mdl)
            for mdl in modules
        )
    }
    output.append(generate_requirements_list(filtered))

    return "".join(output)


def requirements_pre_commit_output() -> str:
    """Generate output for pre-commit dependencies."""
    source = ".pre-commit-config.yaml"
    pre_commit_conf: dict[str, list[dict[str, Any]]]
    pre_commit_conf = load_yaml(source)  # type: ignore[assignment]
    reqs: list[str] = []
    hook: dict[str, Any]
    for repo in (x for x in pre_commit_conf["repos"] if x.get("rev")):
        rev: str = repo["rev"]
        for hook in repo["hooks"]:
            if hook["id"] not in IGNORE_PRE_COMMIT_HOOK_ID:
                pkg = MAP_HOOK_ID_TO_PACKAGE.get(hook["id"]) or hook["id"]
                reqs.append(f"{pkg}=={rev.lstrip('v')}")
                reqs.extend(x for x in hook.get("additional_dependencies", ()))
    output = [
        f"# Automatically generated "
        f"from {source} by {Path(__file__).name}, do not edit",
        "",
    ]
    output.extend(sorted(reqs))
    return "\n".join(output) + "\n"


def gather_constraints() -> str:
    """Construct output for constraint file."""
    return (
        GENERATED_MESSAGE
        + "\n".join(
            [
                *sorted(
                    {
                        *core_requirements(),
                        *gather_recursive_requirements("default_config"),
                        *gather_recursive_requirements("mqtt"),
                    },
                    key=str.lower,
                ),
                "",
            ]
        )
        + CONSTRAINT_BASE
    )


def diff_file(filename: str, content: str) -> list[str]:
    """Diff a file."""
    return list(
        difflib.context_diff(
            [f"{line}\n" for line in Path(filename).read_text().split("\n")],
            [f"{line}\n" for line in content.split("\n")],
            filename,
            "generated",
        )
    )


def main(validate: bool, ci: bool) -> int:
    """Run the script."""
    if not Path("requirements_all.txt").is_file():
        print("Run this from HA root dir")
        return 1

    data = gather_modules()

    if data is None:
        return 1

    reqs_file = requirements_output()
    reqs_all_file = requirements_all_output(data)
    reqs_all_action_files = {
        action: requirements_all_action_output(data, action)
        for action in OVERRIDDEN_REQUIREMENTS_ACTIONS
    }
    reqs_test_all_file = requirements_test_all_output(data)
    # Always calling requirements_pre_commit_output is intentional to ensure
    # the code is called by the pre-commit hooks.
    reqs_pre_commit_file = requirements_pre_commit_output()
    constraints = gather_constraints()

    files = [
        ("requirements.txt", reqs_file),
        ("requirements_all.txt", reqs_all_file),
        ("requirements_test_pre_commit.txt", reqs_pre_commit_file),
        ("requirements_test_all.txt", reqs_test_all_file),
        ("homeassistant/package_constraints.txt", constraints),
    ]
    if ci:
        files.extend(
            (f"requirements_all_{action}.txt", reqs_all_file)
            for action, reqs_all_file in reqs_all_action_files.items()
        )

    if validate:
        errors = []

        for filename, content in files:
            diff = diff_file(filename, content)
            if diff:
                errors.append("".join(diff))

        if errors:
            print("ERROR - FOUND THE FOLLOWING DIFFERENCES")
            print()
            print()
            print("\n\n".join(errors))
            print()
            print("Please run python3 -m script.gen_requirements_all")
            return 1

        return 0

    for filename, content in files:
        Path(filename).write_text(content)

    return 0


def _get_hassfest_config() -> Config:
    """Get hassfest config."""
    return Config(
        root=Path().absolute(),
        specific_integrations=None,
        action="validate",
        requirements=True,
    )


if __name__ == "__main__":
    _VAL = sys.argv[-1] == "validate"
    _CI = sys.argv[-1] == "ci"
    sys.exit(main(_VAL, _CI))<|MERGE_RESOLUTION|>--- conflicted
+++ resolved
@@ -28,11 +28,6 @@
     "evdev",
     "pybluez",
     "pycups",
-<<<<<<< HEAD
-    "python-gammu",
-=======
-    "python-lirc",
->>>>>>> 342c7f65
     "pyuserinput",
 }
 
