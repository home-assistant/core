--- conflicted
+++ resolved
@@ -29,12 +29,6 @@
     "pybluez",
     "pycups",
     "python-lirc",
-<<<<<<< HEAD
-    "tensorflow",
-    "tf-models-official",
-=======
-    "pyuserinput",
->>>>>>> 342c7f65
 }
 
 # Requirements excluded by EXCLUDED_REQUIREMENTS_ALL which should be included when
@@ -42,11 +36,6 @@
 INCLUDED_REQUIREMENTS_WHEELS = {
     "evdev",
     "pycups",
-<<<<<<< HEAD
-    "python-gammu",
-=======
-    "pyuserinput",
->>>>>>> 342c7f65
 }
 
 
