--- conflicted
+++ resolved
@@ -34,11 +34,6 @@
 # building integration wheels for all architectures.
 INCLUDED_REQUIREMENTS_WHEELS = {
     "evdev",
-<<<<<<< HEAD
-    "pycups",
-=======
-    "pyuserinput",
->>>>>>> 6e921a01
 }
 
 
