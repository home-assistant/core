--- conflicted
+++ resolved
@@ -210,11 +210,7 @@
                 {
                     vol.Optional("vid"): vol.All(str, verify_uppercase),
                     vol.Optional("pid"): vol.All(str, verify_uppercase),
-<<<<<<< HEAD
-                    vol.Optional("description"): str,
-=======
                     vol.Optional("known_devices"): [str],
->>>>>>> 050acae2
                 }
             )
         ],
