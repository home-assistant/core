--- conflicted
+++ resolved
@@ -270,13 +270,8 @@
                 }
             )
         ],
-<<<<<<< HEAD
         vol.Optional("locations"): [str],
-        vol.Required("documentation"): vol.All(vol.Url(), documentation_url),
-        vol.Optional("issue_tracker"): vol.Url(),
-=======
         vol.Required("documentation"): vol.All(vol.Url(), core_documentation_url),
->>>>>>> 7950f9ab
         vol.Optional("quality_scale"): vol.In(SUPPORTED_QUALITY_SCALES),
         vol.Optional("requirements"): [str],
         vol.Optional("dependencies"): [str],
