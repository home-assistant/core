--- conflicted
+++ resolved
@@ -265,11 +265,8 @@
         vol.Optional("loggers"): [str],
         vol.Optional("disabled"): str,
         vol.Optional("iot_class"): vol.In(SUPPORTED_IOT_CLASSES),
-<<<<<<< HEAD
         vol.Optional("import_executor"): bool,
-=======
         vol.Optional("single_config_entry"): bool,
->>>>>>> 979fe57f
     }
 )
 
