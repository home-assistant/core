--- conflicted
+++ resolved
@@ -359,58 +359,17 @@
             "Virtual integration points to non-existing supported_by integration",
         )
 
-<<<<<<< HEAD
-    if quality_scale := integration.manifest.get("quality_scale"):
-        if quality_scale not in NonScaledQualityScaleTiers:
-            scaled_tier = ScaledQualityScaleTiers[quality_scale.upper()]
-            if (
-                scaled_tier >= ScaledQualityScaleTiers.SILVER
-                and not integration.manifest.get("codeowners")
-            ):
-                integration.add_error(
-                    "manifest",
-                    f"{quality_scale} integration does not have a code owner",
-                )
-            if (
-                scaled_tier >= ScaledQualityScaleTiers.GOLD
-                and not (integration.path / "diagnostics.py").exists()
-            ):
-                integration.add_error(
-                    "manifest",
-                    f"{quality_scale} integration does not implement diagnostics",
-                )
-        elif integration.core:
-            if quality_scale == NonScaledQualityScaleTiers.CUSTOM:
-                integration.add_error(
-                    "manifest",
-                    "Core integration should not have a custom quality scale",
-                )
-            if (
-                quality_scale == NonScaledQualityScaleTiers.LEGACY
-                and integration.manifest.get("config_flow")
-            ):
-                integration.add_error(
-                    "manifest",
-                    "Integration with a config flow should not have a legacy quality scale",
-                )
-            if quality_scale not in (
-                NonScaledQualityScaleTiers.LEGACY,
-                NonScaledQualityScaleTiers.INTERNAL,
-            ) and not integration.manifest.get("config_flow"):
-                integration.add_error(
-                    "manifest",
-                    "Integration without a config flow should have a legacy quality scale",
-                )
-=======
-    if (quality_scale := integration.manifest.get("quality_scale")) and QualityScale[
-        quality_scale.upper()
-    ] > QualityScale.SILVER:
+    if (
+        (quality_scale := integration.manifest.get("quality_scale"))
+        and quality_scale.upper() in ScaledQualityScaleTiers
+        and ScaledQualityScaleTiers[quality_scale.upper()]
+        >= ScaledQualityScaleTiers.SILVER
+    ):
         if not integration.manifest.get("codeowners"):
             integration.add_error(
                 "manifest",
                 f"{quality_scale} integration does not have a code owner",
             )
->>>>>>> e6225e3d
 
     if not integration.core:
         validate_version(integration)
