--- conflicted
+++ resolved
@@ -9,6 +9,25 @@
 from homeassistant.const import Platform
 from script.hassfest import ast_parse_module
 from script.hassfest.model import Config, Integration
+
+_ANNOTATION_MATCH = re.compile(r"^[A-Za-z]+ConfigEntry$")
+_FUNCTIONS: dict[str, dict[str, int]] = {
+    "__init__": {  # based on ComponentProtocol
+        "async_migrate_entry": 2,
+        "async_remove_config_entry_device": 2,
+        "async_remove_entry": 2,
+        "async_setup_entry": 2,
+        "async_unload_entry": 2,
+    },
+    "diagnostics": {  # based on DiagnosticsProtocol
+        "async_get_config_entry_diagnostics": 2,
+        "async_get_device_diagnostics": 2,
+    },
+}
+for platform in Platform:  # based on EntityPlatformModule
+    _FUNCTIONS[platform.value] = {
+        "async_setup_entry": 2,
+    }
 
 _ANNOTATION_MATCH = re.compile(r"^[A-Za-z]+ConfigEntry$")
 _FUNCTIONS: dict[str, dict[str, int]] = {
@@ -54,9 +73,6 @@
     return None
 
 
-<<<<<<< HEAD
-def validate(config: Config, integration: Integration) -> list[str] | None:
-=======
 def _check_function_annotation(
     function: ast.AsyncFunctionDef, position: int
 ) -> str | None:
@@ -105,8 +121,9 @@
     return errors
 
 
-def validate(integration: Integration, *, rules_done: set[str]) -> list[str] | None:
->>>>>>> 6a323a1d
+def validate(
+    config: Config, integration: Integration, *, rules_done: set[str]
+) -> list[str] | None:
     """Validate correct use of ConfigEntry.runtime_data."""
     init_file = integration.path / "__init__.py"
     init = ast_parse_module(init_file)
