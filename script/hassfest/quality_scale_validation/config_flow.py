"""Enforce that the integration implements config flow.

https://developers.home-assistant.io/docs/core/integration-quality-scale/rules/config-flow/
"""

from script.hassfest.model import Config, Integration


<<<<<<< HEAD
def validate(config: Config, integration: Integration) -> list[str] | None:
=======
def validate(integration: Integration, *, rules_done: set[str]) -> list[str] | None:
>>>>>>> 6a323a1d
    """Validate that the integration implements config flow."""

    if not integration.config_flow:
        return [
            "Integration does not set config_flow in its manifest "
            f"homeassistant/components/{integration.domain}/manifest.json",
        ]

    config_flow_file = integration.path / "config_flow.py"
    if not config_flow_file.exists():
        return [
            "Integration does not implement config flow (is missing config_flow.py)",
        ]

    return None<|MERGE_RESOLUTION|>--- conflicted
+++ resolved
@@ -6,11 +6,9 @@
 from script.hassfest.model import Config, Integration
 
 
-<<<<<<< HEAD
-def validate(config: Config, integration: Integration) -> list[str] | None:
-=======
-def validate(integration: Integration, *, rules_done: set[str]) -> list[str] | None:
->>>>>>> 6a323a1d
+def validate(
+    config: Config, integration: Integration, *, rules_done: set[str]
+) -> list[str] | None:
     """Validate that the integration implements config flow."""
 
     if not integration.config_flow:
