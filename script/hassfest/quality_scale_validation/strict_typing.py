"""Enforce that the integration has strict typing enabled.

https://developers.home-assistant.io/docs/core/integration-quality-scale/rules/strict-typing/
"""

from functools import lru_cache
from pathlib import Path
import re

from script.hassfest.model import Config, Integration

_STRICT_TYPING_FILE = Path(".strict-typing")
_COMPONENT_REGEX = r"homeassistant.components.([^.]+).*"


@lru_cache
def _strict_typing_components(strict_typing_file: Path) -> set[str]:
    return set(
        {
            match.group(1)
            for line in strict_typing_file.read_text(encoding="utf-8").splitlines()
            if (match := re.match(_COMPONENT_REGEX, line)) is not None
        }
    )


<<<<<<< HEAD
def validate(config: Config, integration: Integration) -> list[str] | None:
=======
def validate(integration: Integration, *, rules_done: set[str]) -> list[str] | None:
>>>>>>> 6a323a1d
    """Validate that the integration has strict typing enabled."""
    strict_typing_file = config.root / _STRICT_TYPING_FILE

    if integration.domain not in _strict_typing_components(strict_typing_file):
        return [
            "Integration does not have strict typing enabled "
            "(is missing from .strict-typing)"
        ]
    return None<|MERGE_RESOLUTION|>--- conflicted
+++ resolved
@@ -24,11 +24,9 @@
     )
 
 
-<<<<<<< HEAD
-def validate(config: Config, integration: Integration) -> list[str] | None:
-=======
-def validate(integration: Integration, *, rules_done: set[str]) -> list[str] | None:
->>>>>>> 6a323a1d
+def validate(
+    config: Config, integration: Integration, *, rules_done: set[str]
+) -> list[str] | None:
     """Validate that the integration has strict typing enabled."""
     strict_typing_file = config.root / _STRICT_TYPING_FILE
 
