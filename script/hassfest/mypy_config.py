"""Generate mypy config."""
from __future__ import annotations

import configparser
import io
import os
from pathlib import Path
from typing import Final

from homeassistant.const import REQUIRED_PYTHON_VER

from .model import Config, Integration

# Modules which have type hints which known to be broken.
# If you are an author of component listed here, please fix these errors and
# remove your component from this list to enable type checks.
# Do your best to not add anything new here.
IGNORED_MODULES: Final[list[str]] = [
    "homeassistant.components.blueprint.importer",
    "homeassistant.components.blueprint.models",
    "homeassistant.components.blueprint.websocket_api",
    "homeassistant.components.cloud.client",
    "homeassistant.components.cloud.http_api",
    "homeassistant.components.conversation",
    "homeassistant.components.conversation.default_agent",
    "homeassistant.components.evohome",
    "homeassistant.components.evohome.climate",
    "homeassistant.components.evohome.water_heater",
    "homeassistant.components.icloud",
    "homeassistant.components.icloud.account",
    "homeassistant.components.icloud.device_tracker",
    "homeassistant.components.icloud.sensor",
<<<<<<< HEAD
    "homeassistant.components.konnected",
    "homeassistant.components.konnected.config_flow",
=======
    "homeassistant.components.izone.climate",
>>>>>>> 06a4c226
    "homeassistant.components.lovelace",
    "homeassistant.components.lovelace.dashboard",
    "homeassistant.components.lovelace.resources",
    "homeassistant.components.lovelace.websocket",
    "homeassistant.components.minecraft_server",
    "homeassistant.components.minecraft_server.helpers",
    "homeassistant.components.minecraft_server.sensor",
    "homeassistant.components.nzbget",
    "homeassistant.components.nzbget.config_flow",
    "homeassistant.components.nzbget.coordinator",
    "homeassistant.components.nzbget.switch",
    "homeassistant.components.onvif.base",
    "homeassistant.components.onvif.binary_sensor",
    "homeassistant.components.onvif.camera",
    "homeassistant.components.onvif.device",
    "homeassistant.components.onvif.sensor",
    "homeassistant.components.plex.media_player",
    "homeassistant.components.profiler",
    "homeassistant.components.sonos",
    "homeassistant.components.sonos.alarms",
    "homeassistant.components.sonos.binary_sensor",
    "homeassistant.components.sonos.diagnostics",
    "homeassistant.components.sonos.entity",
    "homeassistant.components.sonos.favorites",
    "homeassistant.components.sonos.media_browser",
    "homeassistant.components.sonos.media_player",
    "homeassistant.components.sonos.number",
    "homeassistant.components.sonos.sensor",
    "homeassistant.components.sonos.speaker",
    "homeassistant.components.sonos.statistics",
    "homeassistant.components.template.number",
    "homeassistant.components.template.sensor",
    "homeassistant.components.withings",
    "homeassistant.components.withings.binary_sensor",
    "homeassistant.components.withings.common",
    "homeassistant.components.withings.config_flow",
]

# Component modules which should set no_implicit_reexport = true.
NO_IMPLICIT_REEXPORT_MODULES: set[str] = {
    "homeassistant.components",
    "homeassistant.components.application_credentials.*",
    "homeassistant.components.diagnostics.*",
    "homeassistant.components.spotify.*",
    "homeassistant.components.stream.*",
    "homeassistant.components.update.*",
}

HEADER: Final = """
# Automatically generated by hassfest.
#
# To update, run python3 -m script.hassfest -p mypy_config

""".lstrip()

GENERAL_SETTINGS: Final[dict[str, str]] = {
    "python_version": ".".join(str(x) for x in REQUIRED_PYTHON_VER[:2]),
    "show_error_codes": "true",
    "follow_imports": "silent",
    # Enable some checks globally.
    "ignore_missing_imports": "true",
    "strict_equality": "true",
    "warn_incomplete_stub": "true",
    "warn_redundant_casts": "true",
    "warn_unused_configs": "true",
    "warn_unused_ignores": "true",
    "enable_error_code": "ignore-without-code",
    # Strict_concatenate breaks passthrough ParamSpec typing
    "strict_concatenate": "false",
}

# This is basically the list of checks which is enabled for "strict=true".
# "strict=false" in config files does not turn strict settings off if they've been
# set in a more general section (it instead means as if strict was not specified at
# all), so we need to list all checks manually to be able to flip them wholesale.
STRICT_SETTINGS: Final[list[str]] = [
    "check_untyped_defs",
    "disallow_incomplete_defs",
    "disallow_subclassing_any",
    "disallow_untyped_calls",
    "disallow_untyped_decorators",
    "disallow_untyped_defs",
    "no_implicit_optional",
    "warn_return_any",
    "warn_unreachable",
    # TODO: turn these on, address issues
    # "disallow_any_generics",
    # "no_implicit_reexport",
]

# Strict settings are already applied for core files.
# To enable granular typing, add additional settings if core files are given.
STRICT_SETTINGS_CORE: Final[list[str]] = [
    "disallow_any_generics",
]


def _strict_module_in_ignore_list(
    module: str, ignored_modules_set: set[str]
) -> str | None:
    if module in ignored_modules_set:
        return module
    if module.endswith("*"):
        module = module[:-1]
        for ignored_module in ignored_modules_set:
            if ignored_module.startswith(module):
                return ignored_module
    return None


def generate_and_validate(config: Config) -> str:
    """Validate and generate mypy config."""

    config_path = config.root / ".strict-typing"

    with config_path.open() as fp:
        lines = fp.readlines()

    # Filter empty and commented lines.
    parsed_modules: list[str] = [
        line.strip()
        for line in lines
        if line.strip() != "" and not line.startswith("#")
    ]

    strict_modules: list[str] = []
    strict_core_modules: list[str] = []
    for module in parsed_modules:
        if module.startswith("homeassistant.components"):
            strict_modules.append(module)
        else:
            strict_core_modules.append(module)

    ignored_modules_set: set[str] = set(IGNORED_MODULES)
    for module in strict_modules:
        if (
            not module.startswith("homeassistant.components.")
            and module != "homeassistant.components"
        ):
            config.add_error(
                "mypy_config", f"Only components should be added: {module}"
            )
        if ignored_module := _strict_module_in_ignore_list(module, ignored_modules_set):
            config.add_error(
                "mypy_config",
                f"Module '{ignored_module}' is in ignored list in mypy_config.py",
            )

    # Validate that all modules exist.
    all_modules = (
        strict_modules
        + strict_core_modules
        + IGNORED_MODULES
        + list(NO_IMPLICIT_REEXPORT_MODULES)
    )
    for module in all_modules:
        if module.endswith(".*"):
            module_path = Path(module[:-2].replace(".", os.path.sep))
            if not module_path.is_dir():
                config.add_error("mypy_config", f"Module '{module} is not a folder")
        else:
            module = module.replace(".", os.path.sep)
            module_path = Path(f"{module}.py")
            if module_path.is_file():
                continue
            module_path = Path(module) / "__init__.py"
            if not module_path.is_file():
                config.add_error("mypy_config", f"Module '{module} doesn't exist")

    # Don't generate mypy.ini if there're errors found because it will likely crash.
    if any(err.plugin == "mypy_config" for err in config.errors):
        return ""

    mypy_config = configparser.ConfigParser()

    general_section = "mypy"
    mypy_config.add_section(general_section)
    for key, value in GENERAL_SETTINGS.items():
        mypy_config.set(general_section, key, value)
    for key in STRICT_SETTINGS:
        mypy_config.set(general_section, key, "true")

    # By default enable no_implicit_reexport only for homeassistant.*
    # Disable it afterwards for all components
    components_section = "mypy-homeassistant.*"
    mypy_config.add_section(components_section)
    mypy_config.set(components_section, "no_implicit_reexport", "true")

    for core_module in strict_core_modules:
        core_section = f"mypy-{core_module}"
        mypy_config.add_section(core_section)
        for key in STRICT_SETTINGS_CORE:
            mypy_config.set(core_section, key, "true")

    # By default strict checks are disabled for components.
    components_section = "mypy-homeassistant.components.*"
    mypy_config.add_section(components_section)
    for key in STRICT_SETTINGS:
        mypy_config.set(components_section, key, "false")
    mypy_config.set(components_section, "no_implicit_reexport", "false")

    for strict_module in strict_modules:
        strict_section = f"mypy-{strict_module}"
        mypy_config.add_section(strict_section)
        for key in STRICT_SETTINGS:
            mypy_config.set(strict_section, key, "true")
        if strict_module in NO_IMPLICIT_REEXPORT_MODULES:
            mypy_config.set(strict_section, "no_implicit_reexport", "true")

    for reexport_module in sorted(
        NO_IMPLICIT_REEXPORT_MODULES.difference(strict_modules)
    ):
        reexport_section = f"mypy-{reexport_module}"
        mypy_config.add_section(reexport_section)
        mypy_config.set(reexport_section, "no_implicit_reexport", "true")

    # Disable strict checks for tests
    tests_section = "mypy-tests.*"
    mypy_config.add_section(tests_section)
    for key in STRICT_SETTINGS:
        mypy_config.set(tests_section, key, "false")

    for ignored_module in IGNORED_MODULES:
        ignored_section = f"mypy-{ignored_module}"
        mypy_config.add_section(ignored_section)
        mypy_config.set(ignored_section, "ignore_errors", "true")

    with io.StringIO() as fp:
        mypy_config.write(fp)
        fp.seek(0)
        return HEADER + fp.read().strip()


def validate(integrations: dict[str, Integration], config: Config) -> None:
    """Validate mypy config."""
    config_path = config.root / "mypy.ini"
    config.cache["mypy_config"] = content = generate_and_validate(config)

    if any(err.plugin == "mypy_config" for err in config.errors):
        return

    with open(str(config_path)) as fp:
        if fp.read().strip() != content:
            config.add_error(
                "mypy_config",
                "File mypy.ini is not up to date. Run python3 -m script.hassfest",
                fixable=True,
            )


def generate(integrations: dict[str, Integration], config: Config) -> None:
    """Generate mypy config."""
    config_path = config.root / "mypy.ini"
    with open(str(config_path), "w") as fp:
        fp.write(f"{config.cache['mypy_config']}\n")<|MERGE_RESOLUTION|>--- conflicted
+++ resolved
@@ -30,12 +30,6 @@
     "homeassistant.components.icloud.account",
     "homeassistant.components.icloud.device_tracker",
     "homeassistant.components.icloud.sensor",
-<<<<<<< HEAD
-    "homeassistant.components.konnected",
-    "homeassistant.components.konnected.config_flow",
-=======
-    "homeassistant.components.izone.climate",
->>>>>>> 06a4c226
     "homeassistant.components.lovelace",
     "homeassistant.components.lovelace.dashboard",
     "homeassistant.components.lovelace.resources",
