--- conflicted
+++ resolved
@@ -38,13 +38,7 @@
 CONDITION_SCHEMA = vol.Any(
     vol.Schema(
         {
-<<<<<<< HEAD
-            vol.Optional("target"): vol.Any(
-                selector.TargetSelector.CONFIG_SCHEMA, None
-            ),
-=======
             vol.Optional("target"): selector.TargetSelector.CONFIG_SCHEMA,
->>>>>>> 990262c6
             vol.Optional("fields"): vol.Schema({str: FIELD_SCHEMA}),
         }
     ),
