--- conflicted
+++ resolved
@@ -245,20 +245,6 @@
         # opower > arrow > types-python-dateutil
         "arrow": {"types-python-dateutil"}
     },
-<<<<<<< HEAD
-    "osoenergy": {
-        # https://github.com/osohotwateriot/apyosohotwaterapi/pull/4
-        # pyosoenergyapi > unasync > setuptools
-        "unasync": {"setuptools"}
-    },
-    "ovo_energy": {
-        # https://github.com/timmo001/ovoenergy/issues/132
-        # ovoenergy > incremental > setuptools
-        "incremental": {"setuptools"}
-    },
-=======
-    "pi_hole": {"hole": {"async-timeout"}},
->>>>>>> 2c13c70e
     "pvpc_hourly_pricing": {"aiopvpc": {"async-timeout"}},
     "remote_rpi_gpio": {
         # https://github.com/waveform80/colorzero/issues/9
