--- conflicted
+++ resolved
@@ -6,10 +6,5 @@
 
 cd "$(dirname "$0")/.."
 
-<<<<<<< HEAD
-echo "Installing test dependencies..."
-python3.7 -m pip install tox colorlog pre-commit
-=======
 echo "Installing development dependencies..."
-python3 -m pip install tox colorlog pre-commit $(grep mypy requirements_test.txt)
->>>>>>> 2d720847
+python3.7 -m pip install tox colorlog pre-commit $(grep mypy requirements_test.txt)