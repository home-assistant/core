#!/bin/bash
PIP_CACHE=$1

# Number of existing dependency conflicts
# Update if a PR resolve one!
<<<<<<< HEAD
DEPENDENCY_CONFLICTS=7
=======
DEPENDENCY_CONFLICTS=5
>>>>>>> 52c8c80f

PIP_CHECK=$(pip check --cache-dir=$PIP_CACHE)
LINE_COUNT=$(echo "$PIP_CHECK" | wc -l)
echo "$PIP_CHECK"

if [[ $((LINE_COUNT)) -gt $DEPENDENCY_CONFLICTS ]]
then
    echo "------"
    echo "Requirements change added another dependency conflict."
    echo "Make sure to check the 'pip check' output above!"
    echo "Expected $DEPENDENCY_CONFLICTS conflicts, got $LINE_COUNT."
    exit 1
elif [[ $((LINE_COUNT)) -lt $DEPENDENCY_CONFLICTS ]]
then
    echo "------"
    echo "It seems like this PR resolves $((
        DEPENDENCY_CONFLICTS - LINE_COUNT)) dependency conflicts."
    echo "Please update the 'DEPENDENCY_CONFLICTS' constant "
    echo "in 'script/pip_check' to help prevent regressions."
    echo "Update it to: $((LINE_COUNT))"
    exit 1
fi<|MERGE_RESOLUTION|>--- conflicted
+++ resolved
@@ -3,11 +3,7 @@
 
 # Number of existing dependency conflicts
 # Update if a PR resolve one!
-<<<<<<< HEAD
-DEPENDENCY_CONFLICTS=7
-=======
 DEPENDENCY_CONFLICTS=5
->>>>>>> 52c8c80f
 
 PIP_CHECK=$(pip check --cache-dir=$PIP_CACHE)
 LINE_COUNT=$(echo "$PIP_CHECK" | wc -l)
