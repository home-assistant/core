--- conflicted
+++ resolved
@@ -231,11 +231,8 @@
     homeassistant/components/notify/aws_lambda.py
     homeassistant/components/notify/aws_sns.py
     homeassistant/components/notify/aws_sqs.py
-<<<<<<< HEAD
     homeassistant/components/notify/discord.py
-=======
     homeassistant/components/notify/facebook.py
->>>>>>> 3b9fb6cc
     homeassistant/components/notify/free_mobile.py
     homeassistant/components/notify/gntp.py
     homeassistant/components/notify/group.py
