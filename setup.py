--- conflicted
+++ resolved
@@ -36,16 +36,9 @@
     "astral==1.10.1",
     "async_timeout==3.0.1",
     "attrs==19.3.0",
-<<<<<<< HEAD
     # "bcrypt==3.1.7",
-    "certifi>=2019.9.11",
-    'contextvars==2.4;python_version<"3.7"',
-    "importlib-metadata==0.23",
-=======
-    "bcrypt==3.1.7",
     "certifi>=2019.11.28",
     "importlib-metadata==1.3.0",
->>>>>>> 4bb319e6
     "jinja2>=2.10.3",
     "PyJWT==1.7.1",
     # PyJWT has loose dependency. We want the latest one.
