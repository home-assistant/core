--- conflicted
+++ resolved
@@ -23,14 +23,9 @@
     'voluptuous==0.10.5',
     'typing>=3,<4',
     'aiohttp==2.0.7',
-<<<<<<< HEAD
-    'async_timeout==1.2.0',
+    'async_timeout==1.2.1',
     'chardet==3.0.2',
     'astral==1.4',
-=======
-    'async_timeout==1.2.1',
-    'chardet==3.0.2'
->>>>>>> c12c7422
 ]
 
 setup(
