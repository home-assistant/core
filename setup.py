--- conflicted
+++ resolved
@@ -53,13 +53,8 @@
     'jinja2>=2.9.6',
     'voluptuous==0.10.5',
     'typing>=3,<4',
-<<<<<<< HEAD
-    'aiohttp==2.3.5',   # If updated, check if yarl also needs an update!
+    'aiohttp==2.3.6',   # If updated, check if yarl also needs an update!
     'yarl==0.16.0',
-=======
-    'aiohttp==2.3.6',   # If updated, check if yarl also needs an update!
-    'yarl==0.15.0',
->>>>>>> 7777d581
     'async_timeout==2.0.0',
     'chardet==3.0.4',
     'astral==1.4',
