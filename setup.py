#!/usr/bin/env python3
"""AIS dom setup script."""
from datetime import datetime as dt

from setuptools import find_packages, setup

import homeassistant.const as hass_const

PROJECT_NAME = "AIS dom"
PROJECT_PACKAGE_NAME = "ais-dom"
PROJECT_LICENSE = "Apache License 2.0"
PROJECT_AUTHOR = "AI-Speaker team"
PROJECT_COPYRIGHT = f" 2016-{dt.now().year}, {PROJECT_AUTHOR}"
PROJECT_URL = "https://www.ai-speaker.com"
PROJECT_EMAIL = "info@ai-speaker.com"

PROJECT_GITHUB_USERNAME = "sviete"
PROJECT_GITHUB_REPOSITORY = "AIS-home-assistant"

PYPI_URL = f"https://pypi.python.org/pypi/{PROJECT_PACKAGE_NAME}"
GITHUB_PATH = f"{PROJECT_GITHUB_USERNAME}/{PROJECT_GITHUB_REPOSITORY}"
GITHUB_URL = f"https://github.com/{GITHUB_PATH}"

DOWNLOAD_URL = f"{GITHUB_URL}/archive/{hass_const.__version__}.zip"
PROJECT_URLS = {
    "Bug Reports": f"{GITHUB_URL}/issues",
    "Dev Docs": "https://developers.home-assistant.io/",
    "Discord": "https://discordapp.com/invite/c5DvZ4e",
    "Forum": "https://community.home-assistant.io/",
}

PACKAGES = find_packages(exclude=["tests", "tests.*"])

REQUIRES = [
    "aiohttp==3.7.3",
    "astral==1.10.1",
    "async_timeout==3.0.1",
    "attrs==19.3.0",
    "bcrypt==3.1.7",
    "certifi>=2020.6.20",
    "ciso8601==2.1.3",
    "httpx==0.16.1",
    "importlib-metadata==1.6.0;python_version<'3.8'",
    "jinja2>=2.11.2",
    "PyJWT==1.7.1",
    # PyJWT has loose dependency. We want the latest one.
    "cryptography==3.2",
    "pip>=8.0.3",
    "python-slugify==4.0.1",
    "pytz>=2020.1",
    "pyyaml==5.3.1",
    "requests==2.25.0",
    "ruamel.yaml==0.15.100",
    "voluptuous==0.12.1",
    "voluptuous-serialize==2.4.0",
<<<<<<< HEAD
    "ais-dom-frontend==20201229.8",
    "yarl==1.4.2",
=======
    "yarl==1.6.3",
>>>>>>> b4268edd
]

MIN_PY_VERSION = ".".join(map(str, hass_const.REQUIRED_PYTHON_VER))

setup(
    name=PROJECT_PACKAGE_NAME,
    version=hass_const.__version__,
    url=PROJECT_URL,
    download_url=DOWNLOAD_URL,
    project_urls=PROJECT_URLS,
    author=PROJECT_AUTHOR,
    author_email=PROJECT_EMAIL,
    packages=PACKAGES,
    include_package_data=True,
    zip_safe=False,
    install_requires=REQUIRES,
    python_requires=f">={MIN_PY_VERSION}",
    test_suite="tests",
    entry_points={"console_scripts": ["hass = homeassistant.__main__:main"]},
)<|MERGE_RESOLUTION|>--- conflicted
+++ resolved
@@ -53,12 +53,8 @@
     "ruamel.yaml==0.15.100",
     "voluptuous==0.12.1",
     "voluptuous-serialize==2.4.0",
-<<<<<<< HEAD
     "ais-dom-frontend==20201229.8",
-    "yarl==1.4.2",
-=======
     "yarl==1.6.3",
->>>>>>> b4268edd
 ]
 
 MIN_PY_VERSION = ".".join(map(str, hass_const.REQUIRED_PYTHON_VER))
