# This configuration includes the default, minimal set of hooks to be
# run on all commits. It requires no specific setup and one can just
# start using pre-commit with it.
#
# See .pre-commit-config-all.yaml for a more complete one that comes
# with a better coverage at the cost of some specific setup needed.

repos:
-   repo: https://github.com/psf/black
    rev: 19.10b0
    hooks:
    -   id: black
        args:
          - --safe
          - --quiet
        files: ^((homeassistant|script|tests)/.+)?[^/]+\.py$
# -   repo: https://gitlab.com/pycqa/flake8
#     rev: 3.7.9
#     hooks:
#     -   id: flake8
#         additional_dependencies:
#           - flake8-docstrings==1.5.0
#           - pydocstyle==4.0.1
#         files: ^(homeassistant|script|tests)/.+\.py$
-   repo: https://github.com/PyCQA/bandit
    rev: 1.6.2
    hooks:
<<<<<<< HEAD
      - id: bandit
        args:
          - --quiet
          - --format=custom
          - --configfile=tests/bandit.yaml
=======
    -   id: flake8
        additional_dependencies:
          - flake8-docstrings==1.5.0
          - pydocstyle==5.0.1
>>>>>>> 4bb319e6
        files: ^(homeassistant|script|tests)/.+\.py$
-   repo: https://github.com/PyCQA/bandit
    rev: 1.6.2
    hooks:
    -   id: bandit
        args:
          - --quiet
          - --format=custom
          - --configfile=tests/bandit.yaml
        files: ^(homeassistant|script|tests)/.+\.py$
-   repo: https://github.com/pre-commit/mirrors-isort
    rev: v4.3.21
    hooks:
    -   id: isort
-   repo: https://github.com/pre-commit/pre-commit-hooks
    rev: v2.4.0
    hooks:
    -   id: check-json<|MERGE_RESOLUTION|>--- conflicted
+++ resolved
@@ -25,18 +25,11 @@
 -   repo: https://github.com/PyCQA/bandit
     rev: 1.6.2
     hooks:
-<<<<<<< HEAD
       - id: bandit
         args:
           - --quiet
           - --format=custom
           - --configfile=tests/bandit.yaml
-=======
-    -   id: flake8
-        additional_dependencies:
-          - flake8-docstrings==1.5.0
-          - pydocstyle==5.0.1
->>>>>>> 4bb319e6
         files: ^(homeassistant|script|tests)/.+\.py$
 -   repo: https://github.com/PyCQA/bandit
     rev: 1.6.2
