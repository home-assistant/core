repos:
  - repo: https://github.com/psf/black
    rev: 19.10b0
    hooks:
      - id: black
        args:
          - --safe
          - --quiet
        files: ^((homeassistant|script|tests)/.+)?[^/]+\.py$
<<<<<<< HEAD
# -   repo: https://github.com/codespell-project/codespell
#     rev: v1.16.0
#     hooks:
#     -   id: codespell
#         args:
#           - --ignore-words-list=hass,alot,datas,dof,dur,farenheit,hist,iff,ines,ist,lightsensor,mut,nd,pres,referer,ser,serie,te,technik,ue,uint,visability,wan,wanna,withing
#           - --skip="./.*,*.json"
#           - --quiet-level=2
#         exclude_types: [json]
# -   repo: https://gitlab.com/pycqa/flake8
#     rev: 3.7.9
#     hooks:
#     -   id: flake8
#         additional_dependencies:
#           - flake8-docstrings==1.5.0
#           - pydocstyle==5.0.2
#         files: ^(homeassistant|script|tests)/.+\.py$
# -   repo: https://github.com/PyCQA/bandit
#     rev: 1.6.2
#     hooks:
#     -   id: bandit
#         args:
#           - --quiet
#           - --format=custom
#           - --configfile=tests/bandit.yaml
#         files: ^(homeassistant|script|tests)/.+\.py$
# -   repo: https://github.com/pre-commit/mirrors-isort
#     rev: v4.3.21
#     hooks:
#     -   id: isort
# -   repo: https://github.com/pre-commit/pre-commit-hooks
#     rev: v2.4.0
#     hooks:
#     -   id: check-json
# -   repo: local
#     hooks:
#     # Run mypy through our wrapper script in order to get the possible
#     # pyenv and/or virtualenv activated; it may not have been e.g. if
#     # committing from a GUI tool that was not launched from an activated
#     # shell.
#     -   id: mypy
#         name: mypy
#         entry: script/run-in-env.sh mypy
#         language: script
#         types: [python]
#         require_serial: true
#         files: ^homeassistant/.+\.py$
=======
  - repo: https://github.com/codespell-project/codespell
    rev: v1.16.0
    hooks:
      - id: codespell
        args:
          - --ignore-words-list=hass,alot,datas,dof,dur,farenheit,hist,iff,ines,ist,lightsensor,mut,nd,pres,referer,ser,serie,te,technik,ue,uint,visability,wan,wanna,withing
          - --skip="./.*,*.json"
          - --quiet-level=2
        exclude_types: [json]
  - repo: https://gitlab.com/pycqa/flake8
    rev: 3.7.9
    hooks:
      - id: flake8
        additional_dependencies:
          - flake8-docstrings==1.5.0
          - pydocstyle==5.0.2
        files: ^(homeassistant|script|tests)/.+\.py$
  - repo: https://github.com/PyCQA/bandit
    rev: 1.6.2
    hooks:
      - id: bandit
        args:
          - --quiet
          - --format=custom
          - --configfile=tests/bandit.yaml
        files: ^(homeassistant|script|tests)/.+\.py$
  - repo: https://github.com/pre-commit/mirrors-isort
    rev: v4.3.21
    hooks:
      - id: isort
  - repo: https://github.com/pre-commit/pre-commit-hooks
    rev: v2.4.0
    hooks:
      - id: check-json
      - id: no-commit-to-branch
        args:
          - --branch=dev
          - --branch=master
          - --branch=rc
  - repo: local
    hooks:
      # Run mypy through our wrapper script in order to get the possible
      # pyenv and/or virtualenv activated; it may not have been e.g. if
      # committing from a GUI tool that was not launched from an activated
      # shell.
      - id: mypy
        name: mypy
        entry: script/run-in-env.sh mypy
        language: script
        types: [python]
        require_serial: true
        files: ^homeassistant/.+\.py$
>>>>>>> d520a02b
<|MERGE_RESOLUTION|>--- conflicted
+++ resolved
@@ -7,105 +7,55 @@
           - --safe
           - --quiet
         files: ^((homeassistant|script|tests)/.+)?[^/]+\.py$
-<<<<<<< HEAD
-# -   repo: https://github.com/codespell-project/codespell
-#     rev: v1.16.0
-#     hooks:
-#     -   id: codespell
-#         args:
-#           - --ignore-words-list=hass,alot,datas,dof,dur,farenheit,hist,iff,ines,ist,lightsensor,mut,nd,pres,referer,ser,serie,te,technik,ue,uint,visability,wan,wanna,withing
-#           - --skip="./.*,*.json"
-#           - --quiet-level=2
-#         exclude_types: [json]
-# -   repo: https://gitlab.com/pycqa/flake8
-#     rev: 3.7.9
-#     hooks:
-#     -   id: flake8
-#         additional_dependencies:
-#           - flake8-docstrings==1.5.0
-#           - pydocstyle==5.0.2
-#         files: ^(homeassistant|script|tests)/.+\.py$
-# -   repo: https://github.com/PyCQA/bandit
-#     rev: 1.6.2
-#     hooks:
-#     -   id: bandit
-#         args:
-#           - --quiet
-#           - --format=custom
-#           - --configfile=tests/bandit.yaml
-#         files: ^(homeassistant|script|tests)/.+\.py$
-# -   repo: https://github.com/pre-commit/mirrors-isort
-#     rev: v4.3.21
-#     hooks:
-#     -   id: isort
-# -   repo: https://github.com/pre-commit/pre-commit-hooks
-#     rev: v2.4.0
-#     hooks:
-#     -   id: check-json
-# -   repo: local
-#     hooks:
-#     # Run mypy through our wrapper script in order to get the possible
-#     # pyenv and/or virtualenv activated; it may not have been e.g. if
-#     # committing from a GUI tool that was not launched from an activated
-#     # shell.
-#     -   id: mypy
-#         name: mypy
-#         entry: script/run-in-env.sh mypy
-#         language: script
-#         types: [python]
-#         require_serial: true
-#         files: ^homeassistant/.+\.py$
-=======
-  - repo: https://github.com/codespell-project/codespell
-    rev: v1.16.0
-    hooks:
-      - id: codespell
-        args:
-          - --ignore-words-list=hass,alot,datas,dof,dur,farenheit,hist,iff,ines,ist,lightsensor,mut,nd,pres,referer,ser,serie,te,technik,ue,uint,visability,wan,wanna,withing
-          - --skip="./.*,*.json"
-          - --quiet-level=2
-        exclude_types: [json]
-  - repo: https://gitlab.com/pycqa/flake8
-    rev: 3.7.9
-    hooks:
-      - id: flake8
-        additional_dependencies:
-          - flake8-docstrings==1.5.0
-          - pydocstyle==5.0.2
-        files: ^(homeassistant|script|tests)/.+\.py$
-  - repo: https://github.com/PyCQA/bandit
-    rev: 1.6.2
-    hooks:
-      - id: bandit
-        args:
-          - --quiet
-          - --format=custom
-          - --configfile=tests/bandit.yaml
-        files: ^(homeassistant|script|tests)/.+\.py$
-  - repo: https://github.com/pre-commit/mirrors-isort
-    rev: v4.3.21
-    hooks:
-      - id: isort
-  - repo: https://github.com/pre-commit/pre-commit-hooks
-    rev: v2.4.0
-    hooks:
-      - id: check-json
-      - id: no-commit-to-branch
-        args:
-          - --branch=dev
-          - --branch=master
-          - --branch=rc
-  - repo: local
-    hooks:
-      # Run mypy through our wrapper script in order to get the possible
-      # pyenv and/or virtualenv activated; it may not have been e.g. if
-      # committing from a GUI tool that was not launched from an activated
-      # shell.
-      - id: mypy
-        name: mypy
-        entry: script/run-in-env.sh mypy
-        language: script
-        types: [python]
-        require_serial: true
-        files: ^homeassistant/.+\.py$
->>>>>>> d520a02b
+  # - repo: https://github.com/codespell-project/codespell
+  #   rev: v1.16.0
+  #   hooks:
+  #     - id: codespell
+  #       args:
+  #         - --ignore-words-list=hass,alot,datas,dof,dur,farenheit,hist,iff,ines,ist,lightsensor,mut,nd,pres,referer,ser,serie,te,technik,ue,uint,visability,wan,wanna,withing
+  #         - --skip="./.*,*.json"
+  #         - --quiet-level=2
+  #       exclude_types: [json]
+  # - repo: https://gitlab.com/pycqa/flake8
+  #   rev: 3.7.9
+  #   hooks:
+  #     - id: flake8
+  #       additional_dependencies:
+  #         - flake8-docstrings==1.5.0
+  #         - pydocstyle==5.0.2
+  #       files: ^(homeassistant|script|tests)/.+\.py$
+  # - repo: https://github.com/PyCQA/bandit
+  #   rev: 1.6.2
+  #   hooks:
+  #     - id: bandit
+  #       args:
+  #         - --quiet
+  #         - --format=custom
+  #         - --configfile=tests/bandit.yaml
+  #       files: ^(homeassistant|script|tests)/.+\.py$
+  # - repo: https://github.com/pre-commit/mirrors-isort
+  #   rev: v4.3.21
+  #   hooks:
+  #     - id: isort
+  # - repo: https://github.com/pre-commit/pre-commit-hooks
+  #   rev: v2.4.0
+  #   hooks:
+  #     - id: check-json
+  #     - id: no-commit-to-branch
+  #       args:
+  #         - --branch=dev
+  #         - --branch=master
+  #         - --branch=rc
+  # - repo: local
+  #   hooks:
+  #     # Run mypy through our wrapper script in order to get the possible
+  #     # pyenv and/or virtualenv activated; it may not have been e.g. if
+  #     # committing from a GUI tool that was not launched from an activated
+  #     # shell.
+  #     - id: mypy
+  #       name: mypy
+  #       entry: script/run-in-env.sh mypy
+  #       language: script
+  #       types: [python]
+  #       require_serial: true
+  #       files: ^homeassistant/.+\.py$