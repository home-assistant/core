# This configuration includes the default, minimal set of hooks to be
# run on all commits. It requires no specific setup and one can just
# start using pre-commit with it.
#
# See .pre-commit-config-all.yaml for a more complete one that comes
# with a better coverage at the cost of some specific setup needed.

repos:
-   repo: https://github.com/psf/black
    rev: 19.10b0
    hooks:
    -   id: black
        args:
          - --safe
          - --quiet
        files: ^((homeassistant|script|tests)/.+)?[^/]+\.py$
<<<<<<< HEAD
# -   repo: https://gitlab.com/pycqa/flake8
#     rev: 3.7.9
#     hooks:
#     -   id: flake8
#         additional_dependencies:
#           - flake8-docstrings==1.5.0
#           - pydocstyle==4.0.1
#         files: ^(homeassistant|script|tests)/.+\.py$
=======
-   repo: https://gitlab.com/pycqa/flake8
    rev: 3.7.9
    hooks:
    -   id: flake8
        additional_dependencies:
          - flake8-docstrings==1.5.0
          - pydocstyle==4.0.1
        files: ^(homeassistant|script|tests)/.+\.py$
-   repo: https://github.com/PyCQA/bandit
    rev: 1.6.2
    hooks:
      - id: bandit
        args:
          - --quiet
          - --format=custom
          - --configfile=tests/bandit.yaml
        files: ^(homeassistant|script|tests)/.+\.py$
>>>>>>> 56718218
<|MERGE_RESOLUTION|>--- conflicted
+++ resolved
@@ -14,16 +14,6 @@
           - --safe
           - --quiet
         files: ^((homeassistant|script|tests)/.+)?[^/]+\.py$
-<<<<<<< HEAD
-# -   repo: https://gitlab.com/pycqa/flake8
-#     rev: 3.7.9
-#     hooks:
-#     -   id: flake8
-#         additional_dependencies:
-#           - flake8-docstrings==1.5.0
-#           - pydocstyle==4.0.1
-#         files: ^(homeassistant|script|tests)/.+\.py$
-=======
 -   repo: https://gitlab.com/pycqa/flake8
     rev: 3.7.9
     hooks:
@@ -40,5 +30,4 @@
           - --quiet
           - --format=custom
           - --configfile=tests/bandit.yaml
-        files: ^(homeassistant|script|tests)/.+\.py$
->>>>>>> 56718218
+        files: ^(homeassistant|script|tests)/.+\.py$