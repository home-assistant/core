--- conflicted
+++ resolved
@@ -1,10 +1,5 @@
 repos:
   - repo: https://github.com/astral-sh/ruff-pre-commit
-<<<<<<< HEAD
-    rev: v0.11.2
-=======
-    rev: v0.11.0
->>>>>>> 2be2d54a
     hooks:
       - id: ruff
         args:
