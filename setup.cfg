[metadata]
version      = 2022.3.0.dev0
license      = Apache-2.0
license_file = LICENSE.md
platforms    = any
description  = Open-source home automation platform running on Python 3.
long_description = file: README.rst
keywords     = home, automation
classifier =
    Development Status :: 4 - Beta
    Intended Audience :: End Users/Desktop
    Intended Audience :: Developers
    License :: OSI Approved :: Apache Software License
    Operating System :: OS Independent
    Programming Language :: Python :: 3.9
    Topic :: Home Automation

[options]
<<<<<<< HEAD
python_requires = >=3.9.0
=======
install_requires =
    aiohttp==3.8.1
    astral==2.2
    async_timeout==4.0.2
    attrs==21.2.0
    atomicwrites==1.4.0
    awesomeversion==22.1.0
    bcrypt==3.1.7
    certifi>=2021.5.30
    ciso8601==2.2.0
    # When bumping httpx, please check the version pins of
    # httpcore, anyio, and h11 in gen_requirements_all
    httpx==0.21.3
    ifaddr==0.1.7
    jinja2==3.0.3
    PyJWT==2.1.0
    # PyJWT has loose dependency. We want the latest one.
    cryptography==35.0.0
    pip>=8.0.3,<20.3
    python-slugify==4.0.1
    pyyaml==6.0
    requests==2.27.1
    typing-extensions>=3.10.0.2,<5.0
    voluptuous==0.12.2
    voluptuous-serialize==2.5.0
    yarl==1.7.2
>>>>>>> a9cc35d6

[flake8]
exclude = .venv,.git,.tox,docs,venv,bin,lib,deps,build
max-complexity = 25
doctests = True
# To work with Black
# E501: line too long
# W503: Line break occurred before a binary operator
# E203: Whitespace before ':'
# D202 No blank lines allowed after function docstring
# W504 line break after binary operator
ignore =
    E501,
    W503,
    E203,
    D202,
    W504
noqa-require-code = True<|MERGE_RESOLUTION|>--- conflicted
+++ resolved
@@ -16,9 +16,7 @@
     Topic :: Home Automation
 
 [options]
-<<<<<<< HEAD
 python_requires = >=3.9.0
-=======
 install_requires =
     aiohttp==3.8.1
     astral==2.2
@@ -45,7 +43,6 @@
     voluptuous==0.12.2
     voluptuous-serialize==2.5.0
     yarl==1.7.2
->>>>>>> a9cc35d6
 
 [flake8]
 exclude = .venv,.git,.tox,docs,venv,bin,lib,deps,build
