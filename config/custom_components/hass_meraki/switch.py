--- conflicted
+++ resolved
@@ -40,16 +40,13 @@
             connections={("mac", device_data.get("mac", "Unknown"))},
         )
 
-<<<<<<< HEAD
+        for port in device_data.get("ports"):
+            if port["poe"]["isAllocated"]:
+                entities.append(MerakiPoeSwitch(coordinator, serial, port))  # noqa: PERF401
         if device_data.get("active_poe_ports"):
             # Assume active_poe_ports is a list of dict objects
             for port in device_data.get("active_poe_ports"):
                 entities.append(MerakiPoeSwitch(coordinator, serial, port))
-=======
-        for port in device_data.get("ports"):
-            if port["poe"]["isAllocated"]:
-                entities.append(MerakiPoeSwitch(coordinator, serial, port))  # noqa: PERF401
->>>>>>> 86fc11f0
     async_add_entities(entities)
 
     # Subscribe to a dispatcher signal to dynamically add new PoE ports when discovered.
@@ -74,7 +71,6 @@
         device_data = coordinator.data.get(serial, {})
         super().__init__(coordinator)
         self._serial = serial
-<<<<<<< HEAD
         self._port = port  # Expecting port to be a dict with port details
 
         # Set a name using available port details
@@ -94,16 +90,6 @@
         self._attr_has_entity_name = True
         # Default to True; will be updated via API calls.
         self._poe_enabled = True
-=======
-        if "lldp" in port:
-            self._attr_name = f"Port {port['portId']} {port['lldp']['systemName']}"
-        else:
-            self._attr_name = f"Port {port['portId']}"
-        self._attr_unique_id = f"{serial}_poe_port_{port['portId']}"
-        self._attr_has_entity_name = True
-        self._port_id = port["portId"]
-        self._enabled = port["enabled"]
->>>>>>> 86fc11f0
 
         # Device registry info so the entity is linked with the device
         self._attr_device_info = {
@@ -127,31 +113,20 @@
 
     @property
     def is_on(self):
-<<<<<<< HEAD
         """Return True if PoE is enabled on this port."""
         return self._poe_enabled
-=======
-        """Return True if this port is enabled."""
-        # Assume the API returns a boolean 'enabled' flag
-        return self._enabled
->>>>>>> 86fc11f0
 
     async def async_turn_on(self, **kwargs):
         """Enable this port."""
         result = await self.hass.async_add_executor_job(self._set_poe, True)
         if result:
-<<<<<<< HEAD
             self._poe_enabled = result.get("poeEnabled", True)
-=======
-            self._enabled = result.get("enabled")
->>>>>>> 86fc11f0
             self.async_write_ha_state()
 
     async def async_turn_off(self, **kwargs):
         """Disable this port."""
         result = await self.hass.async_add_executor_job(self._set_poe, False)
         if result:
-<<<<<<< HEAD
             self._poe_enabled = result.get("poeEnabled", False)
             self.async_write_ha_state()
 
@@ -167,34 +142,9 @@
             )
             response = dashboard.switch.updateDeviceSwitchPort(
                 self._serial, port_identifier, poeEnabled=enable
-=======
-            self._enabled = result.get("enabled")
-            self.async_write_ha_state()
-
-    def _set_poe(self, enable):
-        """Call the Meraki API to change the state for this port."""
-        # Adjust the API call to match your needs. This is an example.
-
-        api_key = self.coordinator.config_entry.data["api_key"]
-        dashboard = meraki.DashboardAPI(api_key=api_key, suppress_logging=True)
-        try:
-            # This is a placeholder; replace with the actual API method and parameters.
-            return dashboard.switch.updateDeviceSwitchPort(
-                self._serial, self._port_id, enabled=enable
->>>>>>> 86fc11f0
             )
         except meraki.APIError as err:
-<<<<<<< HEAD
             _LOGGER.error(
                 "Failed to set PoE state on port %s: %s", port_identifier, err
             )
-            return False
-=======
-            _LOGGER.error("Failed to set state on port %s: %s", self._port_id, err)
-            return False
-
-    # @property
-    # def extra_state_attributes(self):
-    #     """Optional: expose additional port info as attributes."""
-    #     return {"port_name": self._port.get("name")}
->>>>>>> 86fc11f0
+            return False