# Loads default set of integrations. Do not remove.
default_config:

# Load frontend themes from the themes folder
frontend:
  themes: !include_dir_merge_named themes
<<<<<<< HEAD
=======
  development_repo: /workspaces/frontend/
>>>>>>> c7ca97fb

automation: !include automations.yaml
script: !include scripts.yaml
scene: !include scenes.yaml

logger:
  default: info
  logs:
    homeassistant.components.cloud: debug

# panel for openstreetmap
panel_custom:
  - name: OpenStreetMap-panel
    # url_path needs to be unique for each panel_custom config
    url_path: openstreetmap
    sidebar_title: OpenStreetMap
    sidebar_icon: mdi:map
    module_url: /local/openStreetMap-panel.js
    config:
      # Data you want to make available to panel
      hello: world<|MERGE_RESOLUTION|>--- conflicted
+++ resolved
@@ -4,10 +4,6 @@
 # Load frontend themes from the themes folder
 frontend:
   themes: !include_dir_merge_named themes
-<<<<<<< HEAD
-=======
-  development_repo: /workspaces/frontend/
->>>>>>> c7ca97fb
 
 automation: !include automations.yaml
 script: !include scripts.yaml
