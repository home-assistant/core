--- conflicted
+++ resolved
@@ -132,13 +132,10 @@
     this._hass.callService("browser_mod", "popup", popupData);
   }
 
-<<<<<<< HEAD
-=======
   getCardSize() {
     return 3;
   }
 
->>>>>>> a38634d0
   getStubConfig() {
     return { entity: "quotable.quotable" };
   }
