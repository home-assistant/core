[build-system]
requires = ["setuptools==75.1.0"]
build-backend = "setuptools.build_meta"

[project]
name        = "homeassistant"
version     = "2025.3.0.dev0"
license     = {text = "Apache-2.0"}
description = "Open-source home automation platform running on Python 3."
readme      = "README.rst"
authors     = [
    {name = "The Home Assistant Authors", email = "hello@home-assistant.io"}
]
keywords    = ["home", "automation"]
classifiers = [
    "Development Status :: 5 - Production/Stable",
    "Intended Audience :: End Users/Desktop",
    "Intended Audience :: Developers",
    "License :: OSI Approved :: Apache Software License",
    "Operating System :: OS Independent",
    "Programming Language :: Python :: 3.13",
    "Topic :: Home Automation",
]
requires-python = ">=3.13.0"
dependencies    = [
    "aiodns==3.2.0",
    # Integrations may depend on hassio integration without listing it to
    # change behavior based on presence of supervisor. Deprecated with #127228
    # Lib can be removed with 2025.11
    "aiohasupervisor==0.3.0",
    "aiohttp==3.11.12",
    "aiohttp_cors==0.7.0",
    "aiohttp-fast-zlib==0.2.2",
    "aiohttp-asyncmdnsresolver==0.1.0",
    "aiozoneinfo==0.2.3",
    "astral==2.2",
    "async-interrupt==1.2.1",
    "attrs==25.1.0",
    "atomicwrites-homeassistant==1.4.1",
    "audioop-lts==0.2.1",
    "awesomeversion==24.6.0",
    "bcrypt==4.2.0",
    "certifi>=2021.5.30",
    "ciso8601==2.3.2",
    "cronsim==2.6",
    "fnv-hash-fast==1.2.2",
    # hass-nabucasa is imported by helpers which don't depend on the cloud
    # integration
    "hass-nabucasa==0.89.0",
    # When bumping httpx, please check the version pins of
    # httpcore, anyio, and h11 in gen_requirements_all
    "httpx==0.28.1",
    "home-assistant-bluetooth==1.13.1",
    "ifaddr==0.2.0",
    "Jinja2==3.1.5",
    "lru-dict==1.3.0",
    "PyJWT==2.10.1",
    # PyJWT has loose dependency. We want the latest one.
    "cryptography==44.0.0",
    "Pillow==11.1.0",
    "propcache==0.2.1",
<<<<<<< HEAD
    "pyOpenSSL==24.3.0",
    "orjson==3.10.14",
=======
    "pyOpenSSL==25.0.0",
    "orjson==3.10.12",
>>>>>>> 6bc61117
    "packaging>=23.1",
    "psutil-home-assistant==0.0.1",
    "python-slugify==8.0.4",
    "PyYAML==6.0.2",
    "requests==2.32.3",
    "securetar==2025.1.4",
    "SQLAlchemy==2.0.38",
    "standard-aifc==3.13.0",
    "standard-telnetlib==3.13.0",
    "typing-extensions>=4.12.2,<5.0",
    "ulid-transform==1.2.0",
    # Constrain urllib3 to ensure we deal with CVE-2020-26137 and CVE-2021-33503
    # Temporary setting an upper bound, to prevent compat issues with urllib3>=2
    # https://github.com/home-assistant/core/issues/97248
    "urllib3>=1.26.5,<2",
    "uv==0.5.27",
    "voluptuous==0.15.2",
    "voluptuous-serialize==2.6.0",
    "voluptuous-openapi==0.0.6",
    "yarl==1.18.3",
    "webrtc-models==0.3.0",
    "zeroconf==0.143.0"
]

[project.urls]
"Homepage"    = "https://www.home-assistant.io/"
"Source Code" = "https://github.com/home-assistant/core"
"Bug Reports" = "https://github.com/home-assistant/core/issues"
"Docs: Dev"   = "https://developers.home-assistant.io/"
"Discord"     = "https://www.home-assistant.io/join-chat/"
"Forum"       = "https://community.home-assistant.io/"

[project.scripts]
hass = "homeassistant.__main__:main"

[tool.setuptools]
include-package-data = true

[tool.setuptools.packages.find]
include = ["homeassistant*"]

[tool.pylint.MAIN]
py-version = "3.13"
# Use a conservative default here; 2 should speed up most setups and not hurt
# any too bad. Override on command line as appropriate.
jobs = 2
init-hook = """\
    from pathlib import Path; \
    import sys; \

    from pylint.config import find_default_config_files; \

    sys.path.append( \
        str(Path(next(find_default_config_files())).parent.joinpath('pylint/plugins'))
    ) \
    """
load-plugins = [
    "pylint.extensions.code_style",
    "pylint.extensions.typing",
    "hass_decorator",
    "hass_enforce_class_module",
    "hass_enforce_sorted_platforms",
    "hass_enforce_super_call",
    "hass_enforce_type_hints",
    "hass_inheritance",
    "hass_imports",
    "hass_logger",
    "pylint_per_file_ignores",
]
persistent = false
extension-pkg-allow-list = [
    "av.audio.stream",
    "av.logging",
    "av.stream",
    "ciso8601",
    "orjson",
    "cv2",
]
fail-on = [
    "I",
]

[tool.pylint.BASIC]
class-const-naming-style = "any"

[tool.pylint."MESSAGES CONTROL"]
# Reasons disabled:
# format - handled by ruff
# locally-disabled - it spams too much
# duplicate-code - unavoidable
# cyclic-import - doesn't test if both import on load
# abstract-class-little-used - prevents from setting right foundation
# unused-argument - generic callbacks and setup methods create a lot of warnings
# too-many-* - are not enforced for the sake of readability
# too-few-* - same as too-many-*
# abstract-method - with intro of async there are always methods missing
# inconsistent-return-statements - doesn't handle raise
# too-many-ancestors - it's too strict.
# wrong-import-order - isort guards this
# possibly-used-before-assignment - too many errors / not necessarily issues
# ---
# Pylint CodeStyle plugin
# consider-using-namedtuple-or-dataclass - too opinionated
# consider-using-assignment-expr - decision to use := better left to devs
disable = [
    "format",
    "abstract-method",
    "cyclic-import",
    "duplicate-code",
    "inconsistent-return-statements",
    "locally-disabled",
    "not-context-manager",
    "too-few-public-methods",
    "too-many-ancestors",
    "too-many-arguments",
    "too-many-instance-attributes",
    "too-many-lines",
    "too-many-locals",
    "too-many-public-methods",
    "too-many-boolean-expressions",
    "too-many-positional-arguments",
    "wrong-import-order",
    "consider-using-namedtuple-or-dataclass",
    "consider-using-assignment-expr",
    "possibly-used-before-assignment",

    # Handled by ruff
    # Ref: <https://github.com/astral-sh/ruff/issues/970>
    "await-outside-async", # PLE1142
    "bad-str-strip-call", # PLE1310
    "bad-string-format-type", # PLE1307
    "bidirectional-unicode", # PLE2502
    "continue-in-finally", # PLE0116
    "duplicate-bases", # PLE0241
    "misplaced-bare-raise", # PLE0704
    "format-needs-mapping", # F502
    "function-redefined", # F811
    # Needed because ruff does not understand type of __all__ generated by a function
    # "invalid-all-format", # PLE0605
    "invalid-all-object", # PLE0604
    "invalid-character-backspace", # PLE2510
    "invalid-character-esc", # PLE2513
    "invalid-character-nul", # PLE2514
    "invalid-character-sub", # PLE2512
    "invalid-character-zero-width-space", # PLE2515
    "logging-too-few-args", # PLE1206
    "logging-too-many-args", # PLE1205
    "missing-format-string-key", # F524
    "mixed-format-string", # F506
    "no-method-argument", # N805
    "no-self-argument", # N805
    "nonexistent-operator", # B002
    "nonlocal-without-binding", # PLE0117
    "not-in-loop", # F701, F702
    "notimplemented-raised", # F901
    "return-in-init", # PLE0101
    "return-outside-function", # F706
    "syntax-error", # E999
    "too-few-format-args", # F524
    "too-many-format-args", # F522
    "too-many-star-expressions", # F622
    "truncated-format-string", # F501
    "undefined-all-variable", # F822
    "undefined-variable", # F821
    "used-prior-global-declaration", # PLE0118
    "yield-inside-async-function", # PLE1700
    "yield-outside-function", # F704
    "anomalous-backslash-in-string", # W605
    "assert-on-string-literal", # PLW0129
    "assert-on-tuple", # F631
    "bad-format-string", # W1302, F
    "bad-format-string-key", # W1300, F
    "bare-except", # E722
    "binary-op-exception", # PLW0711
    "cell-var-from-loop", # B023
    # "dangerous-default-value", # B006, ruff catches new occurrences, needs more work
    "duplicate-except", # B014
    "duplicate-key", # F601
    "duplicate-string-formatting-argument", # F
    "duplicate-value", # F
    "eval-used", # S307
    "exec-used", # S102
    "expression-not-assigned", # B018
    "f-string-without-interpolation", # F541
    "forgotten-debug-statement", # T100
    "format-string-without-interpolation", # F
    # "global-statement", # PLW0603, ruff catches new occurrences, needs more work
    "global-variable-not-assigned", # PLW0602
    "implicit-str-concat", # ISC001
    "import-self", # PLW0406
    "inconsistent-quotes", # Q000
    "invalid-envvar-default", # PLW1508
    "keyword-arg-before-vararg", # B026
    "logging-format-interpolation", # G
    "logging-fstring-interpolation", # G
    "logging-not-lazy", # G
    "misplaced-future", # F404
    "named-expr-without-context", # PLW0131
    "nested-min-max", # PLW3301
    "pointless-statement", # B018
    "raise-missing-from", # B904
    "redefined-builtin", # A001
    "try-except-raise", # TRY302
    "unused-argument", # ARG001, we don't use it
    "unused-format-string-argument", #F507
    "unused-format-string-key", # F504
    "unused-import", # F401
    "unused-variable", # F841
    "useless-else-on-loop", # PLW0120
    "wildcard-import", # F403
    "bad-classmethod-argument", # N804
    "consider-iterating-dictionary", # SIM118
    "empty-docstring", # D419
    "invalid-name", # N815
    "line-too-long", # E501, disabled globally
    "missing-class-docstring", # D101
    "missing-final-newline", # W292
    "missing-function-docstring", # D103
    "missing-module-docstring", # D100
    "multiple-imports", #E401
    "singleton-comparison", # E711, E712
    "subprocess-run-check", # PLW1510
    "superfluous-parens", # UP034
    "ungrouped-imports", # I001
    "unidiomatic-typecheck", # E721
    "unnecessary-direct-lambda-call", # PLC3002
    "unnecessary-lambda-assignment", # PLC3001
    "unnecessary-pass", # PIE790
    "unneeded-not", # SIM208
    "useless-import-alias", # PLC0414
    "wrong-import-order", # I001
    "wrong-import-position", # E402
    "comparison-of-constants", # PLR0133
    "comparison-with-itself", # PLR0124
    "consider-alternative-union-syntax", # UP007
    "consider-merging-isinstance", # PLR1701
    "consider-using-alias", # UP006
    "consider-using-dict-comprehension", # C402
    "consider-using-generator", # C417
    "consider-using-get", # SIM401
    "consider-using-set-comprehension", # C401
    "consider-using-sys-exit", # PLR1722
    "consider-using-ternary", # SIM108
    "literal-comparison", # F632
    "property-with-parameters", # PLR0206
    "super-with-arguments", # UP008
    "too-many-branches", # PLR0912
    "too-many-return-statements", # PLR0911
    "too-many-statements", # PLR0915
    "trailing-comma-tuple", # COM818
    "unnecessary-comprehension", # C416
    "use-a-generator", # C417
    "use-dict-literal", # C406
    "use-list-literal", # C405
    "useless-object-inheritance", # UP004
    "useless-return", # PLR1711
    "no-else-break", # RET508
    "no-else-continue", # RET507
    "no-else-raise", # RET506
    "no-else-return", # RET505
    "broad-except", # BLE001
    "protected-access", # SLF001
    "broad-exception-raised", # TRY002
    "consider-using-f-string", # PLC0209
    # "no-self-use", # PLR6301  # Optional plugin, not enabled

    # Handled by mypy
    # Ref: <https://github.com/antonagestam/pylint-mypy-overlap>
    "abstract-class-instantiated",
    "arguments-differ",
    "assigning-non-slot",
    "assignment-from-no-return",
    "assignment-from-none",
    "bad-exception-cause",
    "bad-format-character",
    "bad-reversed-sequence",
    "bad-super-call",
    "bad-thread-instantiation",
    "catching-non-exception",
    "comparison-with-callable",
    "deprecated-class",
    "dict-iter-missing-items",
    "format-combined-specification",
    "global-variable-undefined",
    "import-error",
    "inconsistent-mro",
    "inherit-non-class",
    "init-is-generator",
    "invalid-class-object",
    "invalid-enum-extension",
    "invalid-envvar-value",
    "invalid-format-returned",
    "invalid-hash-returned",
    "invalid-metaclass",
    "invalid-overridden-method",
    "invalid-repr-returned",
    "invalid-sequence-index",
    "invalid-slice-index",
    "invalid-slots-object",
    "invalid-slots",
    "invalid-star-assignment-target",
    "invalid-str-returned",
    "invalid-unary-operand-type",
    "invalid-unicode-codec",
    "isinstance-second-argument-not-valid-type",
    "method-hidden",
    "misplaced-format-function",
    "missing-format-argument-key",
    "missing-format-attribute",
    "missing-kwoa",
    "no-member",
    "no-value-for-parameter",
    "non-iterator-returned",
    "non-str-assignment-to-dunder-name",
    "nonlocal-and-global",
    "not-a-mapping",
    "not-an-iterable",
    "not-async-context-manager",
    "not-callable",
    "not-context-manager",
    "overridden-final-method",
    "raising-bad-type",
    "raising-non-exception",
    "redundant-keyword-arg",
    "relative-beyond-top-level",
    "self-cls-assignment",
    "signature-differs",
    "star-needs-assignment-target",
    "subclassed-final-class",
    "super-without-brackets",
    "too-many-function-args",
    "typevar-double-variance",
    "typevar-name-mismatch",
    "unbalanced-dict-unpacking",
    "unbalanced-tuple-unpacking",
    "unexpected-keyword-arg",
    "unhashable-member",
    "unpacking-non-sequence",
    "unsubscriptable-object",
    "unsupported-assignment-operation",
    "unsupported-binary-operation",
    "unsupported-delete-operation",
    "unsupported-membership-test",
    "used-before-assignment",
    "using-final-decorator-in-unsupported-version",
    "wrong-exception-operation",
]
enable = [
    #"useless-suppression",  # temporarily every now and then to clean them up
    "use-symbolic-message-instead",
]
per-file-ignores = [
    # redefined-outer-name: Tests reference fixtures in the test function
    # use-implicit-booleaness-not-comparison: Tests need to validate that a list
    # or a dict is returned
    "/tests/:redefined-outer-name,use-implicit-booleaness-not-comparison",
]

[tool.pylint.REPORTS]
score = false

[tool.pylint.TYPECHECK]
ignored-classes = [
    "_CountingAttr",  # for attrs
]
mixin-class-rgx = ".*[Mm]ix[Ii]n"

[tool.pylint.FORMAT]
expected-line-ending-format = "LF"

[tool.pylint.EXCEPTIONS]
overgeneral-exceptions = [
    "builtins.BaseException",
    "builtins.Exception",
    # "homeassistant.exceptions.HomeAssistantError",  # too many issues
]

[tool.pylint.TYPING]
runtime-typing = false

[tool.pylint.CODE_STYLE]
max-line-length-suggestions = 72

[tool.pytest.ini_options]
testpaths = [
    "tests",
]
norecursedirs = [
    ".git",
    "testing_config",
]
log_format = "%(asctime)s.%(msecs)03d %(levelname)-8s %(threadName)s %(name)s:%(filename)s:%(lineno)s %(message)s"
log_date_format = "%Y-%m-%d %H:%M:%S"
asyncio_mode = "auto"
asyncio_default_fixture_loop_scope = "function"
filterwarnings = [
    "error::sqlalchemy.exc.SAWarning",

    # -- HomeAssistant - aiohttp
    # Overwrite web.Application to pass a custom default argument to _make_request
    "ignore:Inheritance class HomeAssistantApplication from web.Application is discouraged:DeprecationWarning",
    # Hass wraps `ClientSession.close` to emit a warning if the session is closed accidentally
    "ignore:Setting custom ClientSession.close attribute is discouraged:DeprecationWarning:homeassistant.helpers.aiohttp_client",
    # Modify app state for testing
    "ignore:Changing state of started or joined application is deprecated:DeprecationWarning:tests.components.http.test_ban",

    # -- Tests
    # Ignore custom pytest marks
    "ignore:Unknown pytest.mark.disable_autouse_fixture:pytest.PytestUnknownMarkWarning:tests.components.met",
    "ignore:Unknown pytest.mark.dataset:pytest.PytestUnknownMarkWarning:tests.components.screenlogic",
    # https://github.com/rokam/sunweg/blob/3.1.0/sunweg/plant.py#L96 - v3.1.0 - 2024-10-02
    "ignore:The '(kwh_per_kwp|performance_rate)' property is deprecated and will return 0:DeprecationWarning:tests.components.sunweg.test_init",

    # -- design choice 3rd party
    # https://github.com/gwww/elkm1/blob/2.2.10/elkm1_lib/util.py#L8-L19
    "ignore:ssl.TLSVersion.TLSv1 is deprecated:DeprecationWarning:elkm1_lib.util",
    # https://github.com/allenporter/ical/pull/215
    # https://github.com/allenporter/ical/blob/8.2.0/ical/util.py#L21-L23
    "ignore:datetime.*utcnow\\(\\) is deprecated and scheduled for removal:DeprecationWarning:ical.util",
    # https://github.com/bachya/regenmaschine/blob/2024.03.0/regenmaschine/client.py#L52
    "ignore:ssl.TLSVersion.SSLv3 is deprecated:DeprecationWarning:regenmaschine.client",

    # -- Setuptools DeprecationWarnings
    # https://github.com/googleapis/google-cloud-python/issues/11184
    # https://github.com/zopefoundation/meta/issues/194
    # https://github.com/Azure/azure-sdk-for-python
    "ignore:Deprecated call to `pkg_resources.declare_namespace\\(('azure'|'google.*'|'pywinusb'|'repoze'|'xbox'|'zope')\\)`:DeprecationWarning:pkg_resources",

    # -- tracked upstream / open PRs
    # - pyOpenSSL v24.2.1
    # https://github.com/certbot/certbot/issues/9828 - v2.11.0
    # https://github.com/certbot/certbot/issues/9992
    "ignore:X509Extension support in pyOpenSSL is deprecated. You should use the APIs in cryptography:DeprecationWarning:acme.crypto_util",
    "ignore:CSR support in pyOpenSSL is deprecated. You should use the APIs in cryptography:DeprecationWarning:acme.crypto_util",
    "ignore:CSR support in pyOpenSSL is deprecated. You should use the APIs in cryptography:DeprecationWarning:josepy.util",
    # - other
    # https://github.com/foxel/python_ndms2_client/issues/6 - v0.1.3
    # https://github.com/foxel/python_ndms2_client/pull/8
    "ignore:'telnetlib' is deprecated and slated for removal in Python 3.13:DeprecationWarning:ndms2_client.connection",

    # -- fixed, waiting for release / update
    # https://github.com/bachya/aiopurpleair/pull/200 - >=2023.10.0
    "ignore:datetime.*utcfromtimestamp\\(\\) is deprecated and scheduled for removal:DeprecationWarning:aiopurpleair.helpers.validators",
    # https://bugs.launchpad.net/beautifulsoup/+bug/2076897 - >4.12.3
    "ignore:The 'strip_cdata' option of HTMLParser\\(\\) has never done anything and will eventually be removed:DeprecationWarning:bs4.builder._lxml",
    # https://github.com/DataDog/datadogpy/pull/290 - >=0.23.0
    "ignore:invalid escape sequence:SyntaxWarning:.*datadog.dogstatsd.base",
    # https://github.com/DataDog/datadogpy/pull/566/files - >=0.37.0
    "ignore:pkg_resources is deprecated as an API:DeprecationWarning:datadog.util.compat",
    # https://github.com/fwestenberg/devialet/pull/6 - >1.4.5
    "ignore:datetime.*utcnow\\(\\) is deprecated and scheduled for removal:DeprecationWarning:devialet.devialet_api",
    # https://github.com/httplib2/httplib2/pull/226 - >=0.21.0
    "ignore:ssl.PROTOCOL_TLS is deprecated:DeprecationWarning:httplib2",
    # https://github.com/influxdata/influxdb-client-python/issues/603 >=1.45.0
    # https://github.com/influxdata/influxdb-client-python/pull/652
    "ignore:datetime.*utcfromtimestamp\\(\\) is deprecated and scheduled for removal:DeprecationWarning:influxdb_client.client.write.point",
    # https://github.com/majuss/lupupy/pull/15 - >0.3.2
    "ignore:\"is not\" with 'str' literal. Did you mean \"!=\"?:SyntaxWarning:.*lupupy.devices.alarm",
    # https://github.com/nextcord/nextcord/pull/1095 - >2.6.1
    "ignore:pkg_resources is deprecated as an API:DeprecationWarning:nextcord.health_check",
    # https://github.com/eclipse/paho.mqtt.python/issues/653 - >=2.0.0
    # https://github.com/eclipse/paho.mqtt.python/pull/665
    "ignore:ssl.PROTOCOL_TLS is deprecated:DeprecationWarning:paho.mqtt.client",
    # https://github.com/vacanza/python-holidays/discussions/1800 - >1.0.0
    "ignore::DeprecationWarning:holidays",
    # https://github.com/rytilahti/python-miio/pull/1809 - >=0.6.0.dev0
    "ignore:datetime.*utcnow\\(\\) is deprecated and scheduled for removal:DeprecationWarning:miio.protocol",
    "ignore:datetime.*utcnow\\(\\) is deprecated and scheduled for removal:DeprecationWarning:miio.miioprotocol",
    # https://github.com/okunishinishi/python-stringcase/commit/6a5c5bbd3fe5337862abc7fd0853a0f36e18b2e1 - >1.2.0
    "ignore:invalid escape sequence:SyntaxWarning:.*stringcase",

    # -- fixed for Python 3.13
    # https://github.com/rhasspy/wyoming/commit/e34af30d455b6f2bb9e5cfb25fad8d276914bc54 - >=1.4.2
    "ignore:'audioop' is deprecated and slated for removal in Python 3.13:DeprecationWarning:wyoming.audio",

    # -- other
    # Locale changes might take some time to resolve upstream
    # https://github.com/Squachen/micloud/blob/v_0.6/micloud/micloud.py#L35 - v0.6 - 2022-12-08
    "ignore:'locale.getdefaultlocale' is deprecated and slated for removal in Python 3.15:DeprecationWarning:micloud.micloud",
    # https://github.com/MatsNl/pyatag/issues/11 - v0.3.7.1 - 2023-10-09
    "ignore:datetime.*utcnow\\(\\) is deprecated and scheduled for removal:DeprecationWarning:pyatag.gateway",
    # https://github.com/lidatong/dataclasses-json/issues/328
    # https://github.com/lidatong/dataclasses-json/pull/351
    "ignore:The 'default' argument to fields is deprecated. Use 'dump_default' instead:DeprecationWarning:dataclasses_json.mm",
    # https://pypi.org/project/emulated-roku/ - v0.3.0 - 2023-12-19
    # https://github.com/martonperei/emulated_roku
    "ignore:loop argument is deprecated:DeprecationWarning:emulated_roku",
    # https://github.com/w1ll1am23/pyeconet/blob/v0.1.23/src/pyeconet/api.py#L38 - v0.1.23 - 2024-10-08
    "ignore:ssl.PROTOCOL_TLS is deprecated:DeprecationWarning:pyeconet.api",
    # https://github.com/thecynic/pylutron - v0.2.16 - 2024-10-22
    "ignore:setDaemon\\(\\) is deprecated, set the daemon attribute instead:DeprecationWarning:pylutron",
    # https://github.com/pschmitt/pynuki/blob/1.6.3/pynuki/utils.py#L21 - v1.6.3 - 2024-02-24
    "ignore:datetime.*utcnow\\(\\) is deprecated and scheduled for removal:DeprecationWarning:pynuki.utils",
    # https://github.com/lextudio/pysnmp/blob/v7.1.10/pysnmp/smi/compiler.py#L23-L31 - v7.1.10 - 2024-11-04
    "ignore:smiV1Relaxed is deprecated. Please use smi_v1_relaxed instead:DeprecationWarning:pysnmp.smi.compiler",
    "ignore:getReadersFromUrls is deprecated. Please use get_readers_from_urls instead:DeprecationWarning:pysmi.reader.url",  # wrong stacklevel
    # https://github.com/briis/pyweatherflowudp/blob/v1.4.5/pyweatherflowudp/const.py#L20 - v1.4.5 - 2023-10-10
    "ignore:This function will be removed in future versions of pint:DeprecationWarning:pyweatherflowudp.const",
    # Wrong stacklevel
    # https://bugs.launchpad.net/beautifulsoup/+bug/2034451 fixed in >4.12.3
    "ignore:It looks like you're parsing an XML document using an HTML parser:UserWarning:html.parser",
    # New in aiohttp - v3.9.0
    "ignore:It is recommended to use web.AppKey instances for keys:UserWarning:(homeassistant|tests|aiohttp_cors)",
    # - SyntaxWarnings
    # https://pypi.org/project/aprslib/ - v0.7.2 - 2022-07-10
    "ignore:invalid escape sequence:SyntaxWarning:.*aprslib.parsing.common",
    "ignore:datetime.*utcnow\\(\\) is deprecated and scheduled for removal:DeprecationWarning:aprslib.parsing.common",
    # https://pypi.org/project/panasonic-viera/ - v0.4.2 - 2024-04-24
    # https://github.com/florianholzapfel/panasonic-viera/blob/0.4.2/panasonic_viera/__init__.py#L789
    "ignore:invalid escape sequence:SyntaxWarning:.*panasonic_viera",
    # https://pypi.org/project/pyblackbird/ - v0.6 - 2023-03-15
    # https://github.com/koolsb/pyblackbird/pull/9 -> closed
    "ignore:invalid escape sequence:SyntaxWarning:.*pyblackbird",
    # https://pypi.org/project/pyws66i/ - v1.1 - 2022-04-05
    "ignore:invalid escape sequence:SyntaxWarning:.*pyws66i",
    # https://pypi.org/project/sanix/ - v1.0.6 - 2024-05-01
    # https://github.com/tomaszsluszniak/sanix_py/blob/v1.0.6/sanix/__init__.py#L42
    "ignore:invalid escape sequence:SyntaxWarning:.*sanix",
    # https://pypi.org/project/sleekxmppfs/ - v1.4.1 - 2022-08-18
    "ignore:invalid escape sequence:SyntaxWarning:.*sleekxmppfs.thirdparty.mini_dateutil",  # codespell:ignore thirdparty
    # - pkg_resources
    # https://pypi.org/project/aiomusiccast/ - v0.14.8 - 2023-03-20
    "ignore:pkg_resources is deprecated as an API:DeprecationWarning:aiomusiccast",
    # https://pypi.org/project/habitipy/ - v0.3.3 - 2024-10-28
    "ignore:pkg_resources is deprecated as an API:DeprecationWarning:habitipy.api",
    # https://github.com/eavanvalkenburg/pysiaalarm/blob/v3.1.1/src/pysiaalarm/data/data.py#L7 - v3.1.1 - 2023-04-17
    "ignore:pkg_resources is deprecated as an API:DeprecationWarning:pysiaalarm.data.data",
    # https://pypi.org/project/pybotvac/ - v0.0.25 - 2024-04-11
    "ignore:pkg_resources is deprecated as an API:DeprecationWarning:pybotvac.version",
    # https://github.com/home-assistant-ecosystem/python-mystrom/blob/2.2.0/pymystrom/__init__.py#L10 - v2.2.0 - 2023-05-21
    "ignore:pkg_resources is deprecated as an API:DeprecationWarning:pymystrom",

    # -- Python 3.13
    # HomeAssistant
    "ignore:'audioop' is deprecated and slated for removal in Python 3.13:DeprecationWarning:homeassistant.components.assist_pipeline.websocket_api",
    "ignore:'telnetlib' is deprecated and slated for removal in Python 3.13:DeprecationWarning:homeassistant.components.hddtemp.sensor",
    # https://pypi.org/project/nextcord/ - v2.6.0 - 2023-09-23
    # https://github.com/nextcord/nextcord/issues/1174
    # https://github.com/nextcord/nextcord/blob/v2.6.1/nextcord/player.py#L5
    "ignore:'audioop' is deprecated and slated for removal in Python 3.13:DeprecationWarning:nextcord.player",
    # https://pypi.org/project/SpeechRecognition/ - v3.11.0 - 2024-05-05
    # https://github.com/Uberi/speech_recognition/blob/3.11.0/speech_recognition/__init__.py#L7
    "ignore:'aifc' is deprecated and slated for removal in Python 3.13:DeprecationWarning:speech_recognition",
    # https://pypi.org/project/voip-utils/ - v0.2.0 - 2024-09-06
    # https://github.com/home-assistant-libs/voip-utils/blob/0.2.0/voip_utils/rtp_audio.py#L3
    "ignore:'audioop' is deprecated and slated for removal in Python 3.13:DeprecationWarning:voip_utils.rtp_audio",

    # -- Python 3.13 - unmaintained projects, last release about 2+ years
    # https://pypi.org/project/pydub/ - v0.25.1 - 2021-03-10
    "ignore:'audioop' is deprecated and slated for removal in Python 3.13:DeprecationWarning:pydub.utils",
    # https://github.com/heathbar/plum-lightpad-python/issues/7 - v0.0.11 - 2018-10-16
    "ignore:'telnetlib' is deprecated and slated for removal in Python 3.13:DeprecationWarning:plumlightpad.lightpad",
    # https://pypi.org/project/pyws66i/ - v1.1 - 2022-04-05
    # https://github.com/ssaenger/pyws66i/blob/v1.1/pyws66i/__init__.py#L2
    "ignore:'telnetlib' is deprecated and slated for removal in Python 3.13:DeprecationWarning:pyws66i",

    # -- New in Python 3.13
    # https://github.com/kurtmckee/feedparser/pull/389 - >6.0.11
    # https://github.com/kurtmckee/feedparser/issues/481
    "ignore:'count' is passed as positional argument:DeprecationWarning:feedparser.html",
    # https://github.com/youknowone/python-deadlib - Backports for aifc, telnetlib
    "ignore:aifc was removed in Python 3.13.*'standard-aifc':DeprecationWarning:speech_recognition",
    "ignore:telnetlib was removed in Python 3.13.*'standard-telnetlib':DeprecationWarning:homeassistant.components.hddtemp.sensor",
    "ignore:telnetlib was removed in Python 3.13.*'standard-telnetlib':DeprecationWarning:ndms2_client.connection",
    "ignore:telnetlib was removed in Python 3.13.*'standard-telnetlib':DeprecationWarning:plumlightpad.lightpad",
    "ignore:telnetlib was removed in Python 3.13.*'standard-telnetlib':DeprecationWarning:pyws66i",

    # -- unmaintained projects, last release about 2+ years
    # https://pypi.org/project/agent-py/ - v0.0.23 - 2020-06-04
    "ignore:with timeout\\(\\) is deprecated:DeprecationWarning:agent.a",
    # https://pypi.org/project/aiomodernforms/ - v0.1.8 - 2021-06-27
    "ignore:with timeout\\(\\) is deprecated:DeprecationWarning:aiomodernforms.modernforms",
    # https://pypi.org/project/alarmdecoder/ - v1.13.11 - 2021-06-01
    "ignore:invalid escape sequence:SyntaxWarning:.*alarmdecoder",
    # https://pypi.org/project/directv/ - v0.4.0 - 2020-09-12
    "ignore:with timeout\\(\\) is deprecated:DeprecationWarning:directv.directv",
    "ignore:datetime.*utcnow\\(\\) is deprecated and scheduled for removal:DeprecationWarning:directv.models",
    # https://pypi.org/project/foobot_async/ - v1.0.1 - 2024-08-16
    "ignore:with timeout\\(\\) is deprecated:DeprecationWarning:foobot_async",
    # https://pypi.org/project/httpsig/ - v1.3.0 - 2018-11-28
    "ignore:pkg_resources is deprecated as an API:DeprecationWarning:httpsig",
    # https://pypi.org/project/influxdb/ - v5.3.2 - 2024-04-18 (archived)
    "ignore:datetime.*utcfromtimestamp\\(\\) is deprecated and scheduled for removal:DeprecationWarning:influxdb.line_protocol",
    # https://pypi.org/project/lark-parser/ - v0.12.0 - 2021-08-30 -> moved to `lark`
    # https://pypi.org/project/commentjson/ - v0.9.0 - 2020-10-05
    # https://github.com/vaidik/commentjson/issues/51
    # https://github.com/vaidik/commentjson/pull/52
    # Fixed upstream, commentjson depends on old version and seems to be unmaintained
    "ignore:module '(sre_parse|sre_constants)' is deprecate:DeprecationWarning:lark.utils",
    # https://pypi.org/project/lomond/ - v0.3.3 - 2018-09-21
    "ignore:ssl.PROTOCOL_TLS is deprecated:DeprecationWarning:lomond.session",
    # https://pypi.org/project/oauth2client/ - v4.1.3 - 2018-09-07 (archived)
    "ignore:datetime.*utcnow\\(\\) is deprecated and scheduled for removal:DeprecationWarning:oauth2client.client",
    # https://pypi.org/project/opuslib/ - v3.0.1 - 2018-01-16
    "ignore:\"is not\" with 'int' literal. Did you mean \"!=\"?:SyntaxWarning:.*opuslib.api.decoder",
    # https://pypi.org/project/passlib/ - v1.7.4 - 2020-10-08
    "ignore:'crypt' is deprecated and slated for removal in Python 3.13:DeprecationWarning:passlib.utils",
    # https://pypi.org/project/pilight/ - v0.1.1 - 2016-10-19
    "ignore:pkg_resources is deprecated as an API:DeprecationWarning:pilight",
    # https://pypi.org/project/plumlightpad/ - v0.0.11 - 2018-10-16
    "ignore:invalid escape sequence:SyntaxWarning:.*plumlightpad.plumdiscovery",
    "ignore:\"is\" with 'int' literal. Did you mean \"==\"?:SyntaxWarning:.*plumlightpad.(lightpad|logicalload)",
    # https://pypi.org/project/pure-python-adb/ - v0.3.0.dev0 - 2020-08-05
    "ignore:invalid escape sequence:SyntaxWarning:.*ppadb",
    # https://pypi.org/project/pydub/ - v0.25.1 - 2021-03-10
    "ignore:invalid escape sequence:SyntaxWarning:.*pydub.utils",
    # https://pypi.org/project/pyiss/ - v1.0.1 - 2016-12-19
    "ignore:\"is\" with 'int' literal. Did you mean \"==\"?:SyntaxWarning:.*pyiss",
    # https://pypi.org/project/PyMetEireann/ - v2021.8.0 - 2021-08-16
    "ignore:datetime.*utcnow\\(\\) is deprecated and scheduled for removal:DeprecationWarning:meteireann",
    # https://pypi.org/project/PyPasser/ - v0.0.5 - 2021-10-21
    "ignore:invalid escape sequence:SyntaxWarning:.*pypasser.utils",
    # https://pypi.org/project/pyqwikswitch/ - v0.94 - 2019-08-19
    "ignore:client.loop property is deprecated:DeprecationWarning:pyqwikswitch.async_",
    "ignore:with timeout\\(\\) is deprecated:DeprecationWarning:pyqwikswitch.async_",
    # https://pypi.org/project/Rx/ - v3.2.0 - 2021-04-25
    "ignore:datetime.*utcfromtimestamp\\(\\) is deprecated and scheduled for removal:DeprecationWarning:rx.internal.constants",
    # https://pypi.org/project/rxv/ - v0.7.0 - 2021-10-10
    "ignore:defusedxml.cElementTree is deprecated, import from defusedxml.ElementTree instead:DeprecationWarning:rxv.ssdp",
]

[tool.coverage.run]
source = ["homeassistant"]

[tool.coverage.report]
exclude_lines = [
    # Have to re-enable the standard pragma
    "pragma: no cover",
    # Don't complain about missing debug-only code:
    "def __repr__",
    # Don't complain if tests don't hit defensive assertion code:
    "raise AssertionError",
    "raise NotImplementedError",
    # TYPE_CHECKING and @overload blocks are never executed during pytest run
    "if TYPE_CHECKING:",
    "@overload",
]

[tool.ruff]
required-version = ">=0.9.1"

[tool.ruff.lint]
select = [
    "A001", # Variable {name} is shadowing a Python builtin
    "ASYNC210", # Async functions should not call blocking HTTP methods
    "ASYNC220", # Async functions should not create subprocesses with blocking methods
    "ASYNC221", # Async functions should not run processes with blocking methods
    "ASYNC222", # Async functions should not wait on processes with blocking methods
    "ASYNC230", # Async functions should not open files with blocking methods like open
    "ASYNC251", # Async functions should not call time.sleep
    "B002", # Python does not support the unary prefix increment
    "B005", # Using .strip() with multi-character strings is misleading
    "B007", # Loop control variable {name} not used within loop body
    "B014", # Exception handler with duplicate exception
    "B015", # Pointless comparison. Did you mean to assign a value? Otherwise, prepend assert or remove it.
    "B017", # pytest.raises(BaseException) should be considered evil
    "B018", # Found useless attribute access. Either assign it to a variable or remove it.
    "B023", # Function definition does not bind loop variable {name}
    "B024", # `{name}` is an abstract base class, but it has no abstract methods or properties
    "B026", # Star-arg unpacking after a keyword argument is strongly discouraged
    "B032", # Possible unintentional type annotation (using :). Did you mean to assign (using =)?
    "B035", # Dictionary comprehension uses static key
    "B904", # Use raise from to specify exception cause
    "B905", # zip() without an explicit strict= parameter
    "BLE",
    "C", # complexity
    "COM818", # Trailing comma on bare tuple prohibited
    "D", # docstrings
    "DTZ003", # Use datetime.now(tz=) instead of datetime.utcnow()
    "DTZ004", # Use datetime.fromtimestamp(ts, tz=) instead of datetime.utcfromtimestamp(ts)
    "E", # pycodestyle
    "F", # pyflakes/autoflake
    "F541", # f-string without any placeholders
    "FLY", # flynt
    "FURB", # refurb
    "G", # flake8-logging-format
    "I", # isort
    "INP", # flake8-no-pep420
    "ISC", # flake8-implicit-str-concat
    "ICN001", # import concentions; {name} should be imported as {asname}
    "LOG", # flake8-logging
    "N804", # First argument of a class method should be named cls
    "N805", # First argument of a method should be named self
    "N815", # Variable {name} in class scope should not be mixedCase
    "PERF", # Perflint
    "PGH", # pygrep-hooks
    "PIE", # flake8-pie
    "PL", # pylint
    "PT", # flake8-pytest-style
    "PTH", # flake8-pathlib
    "PYI", # flake8-pyi
    "RET", # flake8-return
    "RSE", # flake8-raise
    "RUF005", # Consider iterable unpacking instead of concatenation
    "RUF006", # Store a reference to the return value of asyncio.create_task
    "RUF007", # Prefer itertools.pairwise() over zip() when iterating over successive pairs
    "RUF008", # Do not use mutable default values for dataclass attributes
    "RUF010", # Use explicit conversion flag
    "RUF013", # PEP 484 prohibits implicit Optional
    "RUF016", # Slice in indexed access to type {value_type} uses type {index_type} instead of an integer
    "RUF017", # Avoid quadratic list summation
    "RUF018", # Avoid assignment expressions in assert statements
    "RUF019", # Unnecessary key check before dictionary access
    "RUF020", # {never_like} | T is equivalent to T
    "RUF021", # Parenthesize a and b expressions when chaining and and or together, to make the precedence clear
    "RUF022", # Sort __all__
    "RUF023", # Sort __slots__
    "RUF024", # Do not pass mutable objects as values to dict.fromkeys
    "RUF026", # default_factory is a positional-only argument to defaultdict
    "RUF030", # print() call in assert statement is likely unintentional
    "RUF032", # Decimal() called with float literal argument
    "RUF033", # __post_init__ method with argument defaults
    "RUF034", # Useless if-else condition
    "RUF100", # Unused `noqa` directive
    "RUF101", # noqa directives that use redirected rule codes
    "RUF200", # Failed to parse pyproject.toml: {message}
    "S102", # Use of exec detected
    "S103", # bad-file-permissions
    "S108", # hardcoded-temp-file
    "S306", # suspicious-mktemp-usage
    "S307", # suspicious-eval-usage
    "S313", # suspicious-xmlc-element-tree-usage
    "S314", # suspicious-xml-element-tree-usage
    "S315", # suspicious-xml-expat-reader-usage
    "S316", # suspicious-xml-expat-builder-usage
    "S317", # suspicious-xml-sax-usage
    "S318", # suspicious-xml-mini-dom-usage
    "S319", # suspicious-xml-pull-dom-usage
    "S320", # suspicious-xmle-tree-usage
    "S601", # paramiko-call
    "S602", # subprocess-popen-with-shell-equals-true
    "S604", # call-with-shell-equals-true
    "S608", # hardcoded-sql-expression
    "S609", # unix-command-wildcard-injection
    "SIM", # flake8-simplify
    "SLF", # flake8-self
    "SLOT", # flake8-slots
    "T100", # Trace found: {name} used
    "T20", # flake8-print
    "TC", # flake8-type-checking
    "TID", # Tidy imports
    "TRY", # tryceratops
    "UP", # pyupgrade
    "UP031", # Use format specifiers instead of percent format
    "UP032", # Use f-string instead of `format` call
    "W", # pycodestyle
]

ignore = [
    "D202", # No blank lines allowed after function docstring
    "D203", # 1 blank line required before class docstring
    "D213", # Multi-line docstring summary should start at the second line
    "D406", # Section name should end with a newline
    "D407", # Section name underlining
    "E501", # line too long

    "PLC1901", # {existing} can be simplified to {replacement} as an empty string is falsey; too many false positives
    "PLR0911", # Too many return statements ({returns} > {max_returns})
    "PLR0912", # Too many branches ({branches} > {max_branches})
    "PLR0913", # Too many arguments to function call ({c_args} > {max_args})
    "PLR0915", # Too many statements ({statements} > {max_statements})
    "PLR2004", # Magic value used in comparison, consider replacing {value} with a constant variable
    "PLW2901", # Outer {outer_kind} variable {name} overwritten by inner {inner_kind} target
    "PT011", # pytest.raises({exception}) is too broad, set the `match` parameter or use a more specific exception
    "PT018", # Assertion should be broken down into multiple parts
    "RUF001", # String contains ambiguous unicode character.
    "RUF002", # Docstring contains ambiguous unicode character.
    "RUF003", # Comment contains ambiguous unicode character.
    "RUF015", # Prefer next(...) over single element slice
    "SIM102", # Use a single if statement instead of nested if statements
    "SIM103", # Return the condition {condition} directly
    "SIM108", # Use ternary operator {contents} instead of if-else-block
    "SIM115", # Use context handler for opening files

    # Moving imports into type-checking blocks can mess with pytest.patch()
    "TC001", # Move application import {} into a type-checking block
    "TC002", # Move third-party import {} into a type-checking block
    "TC003", # Move standard library import {} into a type-checking block

    "TRY003", # Avoid specifying long messages outside the exception class
    "TRY400", # Use `logging.exception` instead of `logging.error`
    # Ignored due to performance: https://github.com/charliermarsh/ruff/issues/2923
    "UP038", # Use `X | Y` in `isinstance` call instead of `(X, Y)`

    # May conflict with the formatter, https://docs.astral.sh/ruff/formatter/#conflicting-lint-rules
    "W191",
    "E111",
    "E114",
    "E117",
    "D206",
    "D300",
    "Q",
    "COM812",
    "COM819",

    # Disabled because ruff does not understand type of __all__ generated by a function
    "PLE0605"
]

[tool.ruff.lint.flake8-import-conventions.extend-aliases]
voluptuous = "vol"
"homeassistant.components.air_quality.PLATFORM_SCHEMA" = "AIR_QUALITY_PLATFORM_SCHEMA"
"homeassistant.components.alarm_control_panel.PLATFORM_SCHEMA" = "ALARM_CONTROL_PANEL_PLATFORM_SCHEMA"
"homeassistant.components.binary_sensor.PLATFORM_SCHEMA" = "BINARY_SENSOR_PLATFORM_SCHEMA"
"homeassistant.components.button.PLATFORM_SCHEMA" = "BUTTON_PLATFORM_SCHEMA"
"homeassistant.components.calendar.PLATFORM_SCHEMA" = "CALENDAR_PLATFORM_SCHEMA"
"homeassistant.components.camera.PLATFORM_SCHEMA" = "CAMERA_PLATFORM_SCHEMA"
"homeassistant.components.climate.PLATFORM_SCHEMA" = "CLIMATE_PLATFORM_SCHEMA"
"homeassistant.components.conversation.PLATFORM_SCHEMA" = "CONVERSATION_PLATFORM_SCHEMA"
"homeassistant.components.cover.PLATFORM_SCHEMA" = "COVER_PLATFORM_SCHEMA"
"homeassistant.components.date.PLATFORM_SCHEMA" = "DATE_PLATFORM_SCHEMA"
"homeassistant.components.datetime.PLATFORM_SCHEMA" = "DATETIME_PLATFORM_SCHEMA"
"homeassistant.components.device_tracker.PLATFORM_SCHEMA" = "DEVICE_TRACKER_PLATFORM_SCHEMA"
"homeassistant.components.event.PLATFORM_SCHEMA" = "EVENT_PLATFORM_SCHEMA"
"homeassistant.components.fan.PLATFORM_SCHEMA" = "FAN_PLATFORM_SCHEMA"
"homeassistant.components.geo_location.PLATFORM_SCHEMA" = "GEO_LOCATION_PLATFORM_SCHEMA"
"homeassistant.components.humidifier.PLATFORM_SCHEMA" = "HUMIDIFIER_PLATFORM_SCHEMA"
"homeassistant.components.image.PLATFORM_SCHEMA" = "IMAGE_PLATFORM_SCHEMA"
"homeassistant.components.image_processing.PLATFORM_SCHEMA" = "IMAGE_PROCESSING_PLATFORM_SCHEMA"
"homeassistant.components.lawn_mower.PLATFORM_SCHEMA" = "LAWN_MOWER_PLATFORM_SCHEMA"
"homeassistant.components.light.PLATFORM_SCHEMA" = "LIGHT_PLATFORM_SCHEMA"
"homeassistant.components.lock.PLATFORM_SCHEMA" = "LOCK_PLATFORM_SCHEMA"
"homeassistant.components.media_player.PLATFORM_SCHEMA" = "MEDIA_PLAYER_PLATFORM_SCHEMA"
"homeassistant.components.notify.PLATFORM_SCHEMA" = "NOTIFY_PLATFORM_SCHEMA"
"homeassistant.components.number.PLATFORM_SCHEMA" = "NUMBER_PLATFORM_SCHEMA"
"homeassistant.components.remote.PLATFORM_SCHEMA" = "REMOTE_PLATFORM_SCHEMA"
"homeassistant.components.scene.PLATFORM_SCHEMA" = "SCENE_PLATFORM_SCHEMA"
"homeassistant.components.select.PLATFORM_SCHEMA" = "SELECT_PLATFORM_SCHEMA"
"homeassistant.components.sensor.PLATFORM_SCHEMA" = "SENSOR_PLATFORM_SCHEMA"
"homeassistant.components.siren.PLATFORM_SCHEMA" = "SIREN_PLATFORM_SCHEMA"
"homeassistant.components.stt.PLATFORM_SCHEMA" = "STT_PLATFORM_SCHEMA"
"homeassistant.components.switch.PLATFORM_SCHEMA" = "SWITCH_PLATFORM_SCHEMA"
"homeassistant.components.text.PLATFORM_SCHEMA" = "TEXT_PLATFORM_SCHEMA"
"homeassistant.components.time.PLATFORM_SCHEMA" = "TIME_PLATFORM_SCHEMA"
"homeassistant.components.todo.PLATFORM_SCHEMA" = "TODO_PLATFORM_SCHEMA"
"homeassistant.components.tts.PLATFORM_SCHEMA" = "TTS_PLATFORM_SCHEMA"
"homeassistant.components.vacuum.PLATFORM_SCHEMA" = "VACUUM_PLATFORM_SCHEMA"
"homeassistant.components.valve.PLATFORM_SCHEMA" = "VALVE_PLATFORM_SCHEMA"
"homeassistant.components.update.PLATFORM_SCHEMA" = "UPDATE_PLATFORM_SCHEMA"
"homeassistant.components.wake_word.PLATFORM_SCHEMA" = "WAKE_WORD_PLATFORM_SCHEMA"
"homeassistant.components.water_heater.PLATFORM_SCHEMA" = "WATER_HEATER_PLATFORM_SCHEMA"
"homeassistant.components.weather.PLATFORM_SCHEMA" = "WEATHER_PLATFORM_SCHEMA"
"homeassistant.core.DOMAIN" = "HOMEASSISTANT_DOMAIN"
"homeassistant.helpers.area_registry" = "ar"
"homeassistant.helpers.category_registry" = "cr"
"homeassistant.helpers.config_validation" = "cv"
"homeassistant.helpers.device_registry" = "dr"
"homeassistant.helpers.entity_registry" = "er"
"homeassistant.helpers.floor_registry" = "fr"
"homeassistant.helpers.issue_registry" = "ir"
"homeassistant.helpers.label_registry" = "lr"
"homeassistant.util.color" = "color_util"
"homeassistant.util.dt" = "dt_util"
"homeassistant.util.json" = "json_util"
"homeassistant.util.location" = "location_util"
"homeassistant.util.logging" = "logging_util"
"homeassistant.util.network" = "network_util"
"homeassistant.util.ulid" = "ulid_util"
"homeassistant.util.uuid" = "uuid_util"
"homeassistant.util.yaml" = "yaml_util"

[tool.ruff.lint.flake8-pytest-style]
fixture-parentheses = false
mark-parentheses = false

[tool.ruff.lint.flake8-tidy-imports.banned-api]
"async_timeout".msg = "use asyncio.timeout instead"
"pytz".msg = "use zoneinfo instead"
"tests".msg = "You should not import tests"

[tool.ruff.lint.isort]
force-sort-within-sections = true
known-first-party = [
    "homeassistant",
]
combine-as-imports = true
split-on-trailing-comma = false

[tool.ruff.lint.per-file-ignores]

# Allow for main entry & scripts to write to stdout
"homeassistant/__main__.py" = ["T201"]
"homeassistant/scripts/*" = ["T201"]
"script/*" = ["T20"]

# Allow relative imports within auth and within components
"homeassistant/auth/*/*" = ["TID252"]
"homeassistant/components/*/*/*" = ["TID252"]
"tests/components/*/*/*" = ["TID252"]

# Temporary
"homeassistant/**" = ["PTH"]
"tests/**" = ["PTH"]

[tool.ruff.lint.mccabe]
max-complexity = 25

[tool.ruff.lint.pydocstyle]
property-decorators = ["propcache.api.cached_property"]<|MERGE_RESOLUTION|>--- conflicted
+++ resolved
@@ -59,13 +59,8 @@
     "cryptography==44.0.0",
     "Pillow==11.1.0",
     "propcache==0.2.1",
-<<<<<<< HEAD
-    "pyOpenSSL==24.3.0",
-    "orjson==3.10.14",
-=======
     "pyOpenSSL==25.0.0",
-    "orjson==3.10.12",
->>>>>>> 6bc61117
+    "orjson==3.10.15",
     "packaging>=23.1",
     "psutil-home-assistant==0.0.1",
     "python-slugify==8.0.4",
