--- conflicted
+++ resolved
@@ -23,12 +23,8 @@
 ]
 requires-python = ">=3.12.0"
 dependencies    = [
-<<<<<<< HEAD
-    "aiohttp==3.9.4rc0",
-=======
     "aiodns==3.2.0",
-    "aiohttp==3.9.3",
->>>>>>> 6c1bc2a9
+    "aiohttp==3.9.4",
     "aiohttp_cors==0.7.0",
     "aiohttp-fast-url-dispatcher==0.3.0",
     "aiohttp-zlib-ng==0.3.1",
