[build-system]
requires = ["setuptools==75.1.0"]
build-backend = "setuptools.build_meta"

[project]
name        = "homeassistant"
version     = "2025.1.0.dev0"
license     = {text = "Apache-2.0"}
description = "Open-source home automation platform running on Python 3."
readme      = "README.rst"
authors     = [
    {name = "The Home Assistant Authors", email = "hello@home-assistant.io"}
]
keywords    = ["home", "automation"]
classifiers = [
    "Development Status :: 5 - Production/Stable",
    "Intended Audience :: End Users/Desktop",
    "Intended Audience :: Developers",
    "License :: OSI Approved :: Apache Software License",
    "Operating System :: OS Independent",
    "Programming Language :: Python :: 3.12",
    "Programming Language :: Python :: 3.13",
    "Topic :: Home Automation",
]
requires-python = ">=3.12.0"
dependencies    = [
    "aiodns==3.2.0",
    # Integrations may depend on hassio integration without listing it to
    # change behavior based on presence of supervisor. Deprecated with #127228
    # Lib can be removed with 2025.11
    "aiohasupervisor==0.2.1",
    "aiohttp==3.11.8",
    "aiohttp_cors==0.7.0",
    "aiohttp-fast-zlib==0.2.0",
    "aiozoneinfo==0.2.1",
    "astral==2.2",
    "async-interrupt==1.2.0",
    "attrs==24.2.0",
    "atomicwrites-homeassistant==1.4.1",
    "audioop-lts==0.2.1;python_version>='3.13'",
    "awesomeversion==24.6.0",
    "bcrypt==4.2.0",
    "certifi>=2021.5.30",
    "ciso8601==2.3.1",
    "fnv-hash-fast==1.0.2",
    # hass-nabucasa is imported by helpers which don't depend on the cloud
    # integration
    "hass-nabucasa==0.85.0",
    # When bumping httpx, please check the version pins of
    # httpcore, anyio, and h11 in gen_requirements_all
    "httpx==0.27.2",
    "home-assistant-bluetooth==1.13.0",
    "ifaddr==0.2.0",
    "Jinja2==3.1.4",
    "lru-dict==1.3.0",
    "PyJWT==2.10.0",
    # PyJWT has loose dependency. We want the latest one.
    "cryptography==43.0.1",
    "Pillow==11.0.0",
    "propcache==0.2.0",
    "pyOpenSSL==24.2.1",
    "orjson==3.10.12",
    "packaging>=23.1",
    "psutil-home-assistant==0.0.1",
    "python-slugify==8.0.4",
    "PyYAML==6.0.2",
    "requests==2.32.3",
<<<<<<< HEAD
    "SQLAlchemy==2.0.35",
=======
    "securetar==2024.11.0",
    "SQLAlchemy==2.0.31",
    "standard-aifc==3.13.0;python_version>='3.13'",
    "standard-telnetlib==3.13.0;python_version>='3.13'",
>>>>>>> a0d5fda4
    "typing-extensions>=4.12.2,<5.0",
    "ulid-transform==1.0.2",
    # Constrain urllib3 to ensure we deal with CVE-2020-26137 and CVE-2021-33503
    # Temporary setting an upper bound, to prevent compat issues with urllib3>=2
    # https://github.com/home-assistant/core/issues/97248
    "urllib3>=1.26.5,<2",
    "uv==0.5.4",
    "voluptuous==0.15.2",
    "voluptuous-serialize==2.6.0",
    "voluptuous-openapi==0.0.5",
    "yarl==1.18.0",
    "webrtc-models==0.3.0",
]

[project.urls]
"Homepage"    = "https://www.home-assistant.io/"
"Source Code" = "https://github.com/home-assistant/core"
"Bug Reports" = "https://github.com/home-assistant/core/issues"
"Docs: Dev"   = "https://developers.home-assistant.io/"
"Discord"     = "https://www.home-assistant.io/join-chat/"
"Forum"       = "https://community.home-assistant.io/"

[project.scripts]
hass = "homeassistant.__main__:main"

[tool.setuptools]
include-package-data = true

[tool.setuptools.packages.find]
include = ["homeassistant*"]

[tool.pylint.MAIN]
py-version = "3.12"
# Use a conservative default here; 2 should speed up most setups and not hurt
# any too bad. Override on command line as appropriate.
jobs = 2
init-hook = """\
    from pathlib import Path; \
    import sys; \

    from pylint.config import find_default_config_files; \

    sys.path.append( \
        str(Path(next(find_default_config_files())).parent.joinpath('pylint/plugins'))
    ) \
    """
load-plugins = [
    "pylint.extensions.code_style",
    "pylint.extensions.typing",
    "hass_decorator",
    "hass_enforce_class_module",
    "hass_enforce_sorted_platforms",
    "hass_enforce_super_call",
    "hass_enforce_type_hints",
    "hass_inheritance",
    "hass_imports",
    "hass_logger",
    "pylint_per_file_ignores",
]
persistent = false
extension-pkg-allow-list = [
    "av.audio.stream",
    "av.logging",
    "av.stream",
    "ciso8601",
    "orjson",
    "cv2",
]
fail-on = [
    "I",
]

[tool.pylint.BASIC]
class-const-naming-style = "any"

[tool.pylint."MESSAGES CONTROL"]
# Reasons disabled:
# format - handled by ruff
# locally-disabled - it spams too much
# duplicate-code - unavoidable
# cyclic-import - doesn't test if both import on load
# abstract-class-little-used - prevents from setting right foundation
# unused-argument - generic callbacks and setup methods create a lot of warnings
# too-many-* - are not enforced for the sake of readability
# too-few-* - same as too-many-*
# abstract-method - with intro of async there are always methods missing
# inconsistent-return-statements - doesn't handle raise
# too-many-ancestors - it's too strict.
# wrong-import-order - isort guards this
# possibly-used-before-assignment - too many errors / not necessarily issues
# ---
# Pylint CodeStyle plugin
# consider-using-namedtuple-or-dataclass - too opinionated
# consider-using-assignment-expr - decision to use := better left to devs
disable = [
    "format",
    "abstract-method",
    "cyclic-import",
    "duplicate-code",
    "inconsistent-return-statements",
    "locally-disabled",
    "not-context-manager",
    "too-few-public-methods",
    "too-many-ancestors",
    "too-many-arguments",
    "too-many-instance-attributes",
    "too-many-lines",
    "too-many-locals",
    "too-many-public-methods",
    "too-many-boolean-expressions",
    "too-many-positional-arguments",
    "wrong-import-order",
    "consider-using-namedtuple-or-dataclass",
    "consider-using-assignment-expr",
    "possibly-used-before-assignment",

    # Handled by ruff
    # Ref: <https://github.com/astral-sh/ruff/issues/970>
    "await-outside-async", # PLE1142
    "bad-str-strip-call", # PLE1310
    "bad-string-format-type", # PLE1307
    "bidirectional-unicode", # PLE2502
    "continue-in-finally", # PLE0116
    "duplicate-bases", # PLE0241
    "misplaced-bare-raise", # PLE0704
    "format-needs-mapping", # F502
    "function-redefined", # F811
    # Needed because ruff does not understand type of __all__ generated by a function
    # "invalid-all-format", # PLE0605
    "invalid-all-object", # PLE0604
    "invalid-character-backspace", # PLE2510
    "invalid-character-esc", # PLE2513
    "invalid-character-nul", # PLE2514
    "invalid-character-sub", # PLE2512
    "invalid-character-zero-width-space", # PLE2515
    "logging-too-few-args", # PLE1206
    "logging-too-many-args", # PLE1205
    "missing-format-string-key", # F524
    "mixed-format-string", # F506
    "no-method-argument", # N805
    "no-self-argument", # N805
    "nonexistent-operator", # B002
    "nonlocal-without-binding", # PLE0117
    "not-in-loop", # F701, F702
    "notimplemented-raised", # F901
    "return-in-init", # PLE0101
    "return-outside-function", # F706
    "syntax-error", # E999
    "too-few-format-args", # F524
    "too-many-format-args", # F522
    "too-many-star-expressions", # F622
    "truncated-format-string", # F501
    "undefined-all-variable", # F822
    "undefined-variable", # F821
    "used-prior-global-declaration", # PLE0118
    "yield-inside-async-function", # PLE1700
    "yield-outside-function", # F704
    "anomalous-backslash-in-string", # W605
    "assert-on-string-literal", # PLW0129
    "assert-on-tuple", # F631
    "bad-format-string", # W1302, F
    "bad-format-string-key", # W1300, F
    "bare-except", # E722
    "binary-op-exception", # PLW0711
    "cell-var-from-loop", # B023
    # "dangerous-default-value", # B006, ruff catches new occurrences, needs more work
    "duplicate-except", # B014
    "duplicate-key", # F601
    "duplicate-string-formatting-argument", # F
    "duplicate-value", # F
    "eval-used", # S307
    "exec-used", # S102
    "expression-not-assigned", # B018
    "f-string-without-interpolation", # F541
    "forgotten-debug-statement", # T100
    "format-string-without-interpolation", # F
    # "global-statement", # PLW0603, ruff catches new occurrences, needs more work
    "global-variable-not-assigned", # PLW0602
    "implicit-str-concat", # ISC001
    "import-self", # PLW0406
    "inconsistent-quotes", # Q000
    "invalid-envvar-default", # PLW1508
    "keyword-arg-before-vararg", # B026
    "logging-format-interpolation", # G
    "logging-fstring-interpolation", # G
    "logging-not-lazy", # G
    "misplaced-future", # F404
    "named-expr-without-context", # PLW0131
    "nested-min-max", # PLW3301
    "pointless-statement", # B018
    "raise-missing-from", # B904
    "redefined-builtin", # A001
    "try-except-raise", # TRY302
    "unused-argument", # ARG001, we don't use it
    "unused-format-string-argument", #F507
    "unused-format-string-key", # F504
    "unused-import", # F401
    "unused-variable", # F841
    "useless-else-on-loop", # PLW0120
    "wildcard-import", # F403
    "bad-classmethod-argument", # N804
    "consider-iterating-dictionary", # SIM118
    "empty-docstring", # D419
    "invalid-name", # N815
    "line-too-long", # E501, disabled globally
    "missing-class-docstring", # D101
    "missing-final-newline", # W292
    "missing-function-docstring", # D103
    "missing-module-docstring", # D100
    "multiple-imports", #E401
    "singleton-comparison", # E711, E712
    "subprocess-run-check", # PLW1510
    "superfluous-parens", # UP034
    "ungrouped-imports", # I001
    "unidiomatic-typecheck", # E721
    "unnecessary-direct-lambda-call", # PLC3002
    "unnecessary-lambda-assignment", # PLC3001
    "unnecessary-pass", # PIE790
    "unneeded-not", # SIM208
    "useless-import-alias", # PLC0414
    "wrong-import-order", # I001
    "wrong-import-position", # E402
    "comparison-of-constants", # PLR0133
    "comparison-with-itself", # PLR0124
    "consider-alternative-union-syntax", # UP007
    "consider-merging-isinstance", # PLR1701
    "consider-using-alias", # UP006
    "consider-using-dict-comprehension", # C402
    "consider-using-generator", # C417
    "consider-using-get", # SIM401
    "consider-using-set-comprehension", # C401
    "consider-using-sys-exit", # PLR1722
    "consider-using-ternary", # SIM108
    "literal-comparison", # F632
    "property-with-parameters", # PLR0206
    "super-with-arguments", # UP008
    "too-many-branches", # PLR0912
    "too-many-return-statements", # PLR0911
    "too-many-statements", # PLR0915
    "trailing-comma-tuple", # COM818
    "unnecessary-comprehension", # C416
    "use-a-generator", # C417
    "use-dict-literal", # C406
    "use-list-literal", # C405
    "useless-object-inheritance", # UP004
    "useless-return", # PLR1711
    "no-else-break", # RET508
    "no-else-continue", # RET507
    "no-else-raise", # RET506
    "no-else-return", # RET505
    "broad-except", # BLE001
    "protected-access", # SLF001
    "broad-exception-raised", # TRY002
    "consider-using-f-string", # PLC0209
    # "no-self-use", # PLR6301  # Optional plugin, not enabled

    # Handled by mypy
    # Ref: <https://github.com/antonagestam/pylint-mypy-overlap>
    "abstract-class-instantiated",
    "arguments-differ",
    "assigning-non-slot",
    "assignment-from-no-return",
    "assignment-from-none",
    "bad-exception-cause",
    "bad-format-character",
    "bad-reversed-sequence",
    "bad-super-call",
    "bad-thread-instantiation",
    "catching-non-exception",
    "comparison-with-callable",
    "deprecated-class",
    "dict-iter-missing-items",
    "format-combined-specification",
    "global-variable-undefined",
    "import-error",
    "inconsistent-mro",
    "inherit-non-class",
    "init-is-generator",
    "invalid-class-object",
    "invalid-enum-extension",
    "invalid-envvar-value",
    "invalid-format-returned",
    "invalid-hash-returned",
    "invalid-metaclass",
    "invalid-overridden-method",
    "invalid-repr-returned",
    "invalid-sequence-index",
    "invalid-slice-index",
    "invalid-slots-object",
    "invalid-slots",
    "invalid-star-assignment-target",
    "invalid-str-returned",
    "invalid-unary-operand-type",
    "invalid-unicode-codec",
    "isinstance-second-argument-not-valid-type",
    "method-hidden",
    "misplaced-format-function",
    "missing-format-argument-key",
    "missing-format-attribute",
    "missing-kwoa",
    "no-member",
    "no-value-for-parameter",
    "non-iterator-returned",
    "non-str-assignment-to-dunder-name",
    "nonlocal-and-global",
    "not-a-mapping",
    "not-an-iterable",
    "not-async-context-manager",
    "not-callable",
    "not-context-manager",
    "overridden-final-method",
    "raising-bad-type",
    "raising-non-exception",
    "redundant-keyword-arg",
    "relative-beyond-top-level",
    "self-cls-assignment",
    "signature-differs",
    "star-needs-assignment-target",
    "subclassed-final-class",
    "super-without-brackets",
    "too-many-function-args",
    "typevar-double-variance",
    "typevar-name-mismatch",
    "unbalanced-dict-unpacking",
    "unbalanced-tuple-unpacking",
    "unexpected-keyword-arg",
    "unhashable-member",
    "unpacking-non-sequence",
    "unsubscriptable-object",
    "unsupported-assignment-operation",
    "unsupported-binary-operation",
    "unsupported-delete-operation",
    "unsupported-membership-test",
    "used-before-assignment",
    "using-final-decorator-in-unsupported-version",
    "wrong-exception-operation",
]
enable = [
    #"useless-suppression",  # temporarily every now and then to clean them up
    "use-symbolic-message-instead",
]
per-file-ignores = [
    # redefined-outer-name: Tests reference fixtures in the test function
    # use-implicit-booleaness-not-comparison: Tests need to validate that a list
    # or a dict is returned
    "/tests/:redefined-outer-name,use-implicit-booleaness-not-comparison",
]

[tool.pylint.REPORTS]
score = false

[tool.pylint.TYPECHECK]
ignored-classes = [
    "_CountingAttr",  # for attrs
]
mixin-class-rgx = ".*[Mm]ix[Ii]n"

[tool.pylint.FORMAT]
expected-line-ending-format = "LF"

[tool.pylint.EXCEPTIONS]
overgeneral-exceptions = [
    "builtins.BaseException",
    "builtins.Exception",
    # "homeassistant.exceptions.HomeAssistantError",  # too many issues
]

[tool.pylint.TYPING]
runtime-typing = false

[tool.pylint.CODE_STYLE]
max-line-length-suggestions = 72

[tool.pytest.ini_options]
testpaths = [
    "tests",
]
norecursedirs = [
    ".git",
    "testing_config",
]
log_format = "%(asctime)s.%(msecs)03d %(levelname)-8s %(threadName)s %(name)s:%(filename)s:%(lineno)s %(message)s"
log_date_format = "%Y-%m-%d %H:%M:%S"
asyncio_mode = "auto"
asyncio_default_fixture_loop_scope = "function"
filterwarnings = [
    "error::sqlalchemy.exc.SAWarning",

    # -- HomeAssistant - aiohttp
    # Overwrite web.Application to pass a custom default argument to _make_request
    "ignore:Inheritance class HomeAssistantApplication from web.Application is discouraged:DeprecationWarning",
    # Hass wraps `ClientSession.close` to emit a warning if the session is closed accidentally
    "ignore:Setting custom ClientSession.close attribute is discouraged:DeprecationWarning:homeassistant.helpers.aiohttp_client",
    # Modify app state for testing
    "ignore:Changing state of started or joined application is deprecated:DeprecationWarning:tests.components.http.test_ban",

    # -- Tests
    # Ignore custom pytest marks
    "ignore:Unknown pytest.mark.disable_autouse_fixture:pytest.PytestUnknownMarkWarning:tests.components.met",
    "ignore:Unknown pytest.mark.dataset:pytest.PytestUnknownMarkWarning:tests.components.screenlogic",
    # https://github.com/rokam/sunweg/blob/3.1.0/sunweg/plant.py#L96 - v3.1.0 - 2024-10-02
    "ignore:The '(kwh_per_kwp|performance_rate)' property is deprecated and will return 0:DeprecationWarning:tests.components.sunweg.test_init",

    # -- design choice 3rd party
    # https://github.com/gwww/elkm1/blob/2.2.10/elkm1_lib/util.py#L8-L19
    "ignore:ssl.TLSVersion.TLSv1 is deprecated:DeprecationWarning:elkm1_lib.util",
    # https://github.com/allenporter/ical/pull/215
    # https://github.com/allenporter/ical/blob/8.2.0/ical/util.py#L21-L23
    "ignore:datetime.*utcnow\\(\\) is deprecated and scheduled for removal:DeprecationWarning:ical.util",
    # https://github.com/bachya/regenmaschine/blob/2024.03.0/regenmaschine/client.py#L52
    "ignore:ssl.TLSVersion.SSLv3 is deprecated:DeprecationWarning:regenmaschine.client",

    # -- Setuptools DeprecationWarnings
    # https://github.com/googleapis/google-cloud-python/issues/11184
    # https://github.com/zopefoundation/meta/issues/194
    # https://github.com/Azure/azure-sdk-for-python
    "ignore:Deprecated call to `pkg_resources.declare_namespace\\(('azure'|'google.*'|'pywinusb'|'repoze'|'xbox'|'zope')\\)`:DeprecationWarning:pkg_resources",

    # -- tracked upstream / open PRs
    # - pyOpenSSL v24.2.1
    # https://github.com/certbot/certbot/issues/9828 - v2.11.0
    # https://github.com/certbot/certbot/issues/9992
    "ignore:X509Extension support in pyOpenSSL is deprecated. You should use the APIs in cryptography:DeprecationWarning:acme.crypto_util",
    "ignore:CSR support in pyOpenSSL is deprecated. You should use the APIs in cryptography:DeprecationWarning:acme.crypto_util",
    "ignore:CSR support in pyOpenSSL is deprecated. You should use the APIs in cryptography:DeprecationWarning:josepy.util",
    # - other
    # https://github.com/foxel/python_ndms2_client/issues/6 - v0.1.3
    # https://github.com/foxel/python_ndms2_client/pull/8
    "ignore:'telnetlib' is deprecated and slated for removal in Python 3.13:DeprecationWarning:ndms2_client.connection",

    # -- fixed, waiting for release / update
    # https://github.com/bachya/aiopurpleair/pull/200 - >=2023.10.0
    "ignore:datetime.*utcfromtimestamp\\(\\) is deprecated and scheduled for removal:DeprecationWarning:aiopurpleair.helpers.validators",
    # https://bugs.launchpad.net/beautifulsoup/+bug/2076897 - >4.12.3
    "ignore:The 'strip_cdata' option of HTMLParser\\(\\) has never done anything and will eventually be removed:DeprecationWarning:bs4.builder._lxml",
    # https://github.com/DataDog/datadogpy/pull/290 - >=0.23.0
    "ignore:invalid escape sequence:SyntaxWarning:.*datadog.dogstatsd.base",
    # https://github.com/DataDog/datadogpy/pull/566/files - >=0.37.0
    "ignore:pkg_resources is deprecated as an API:DeprecationWarning:datadog.util.compat",
    # https://github.com/fwestenberg/devialet/pull/6 - >1.4.5
    "ignore:datetime.*utcnow\\(\\) is deprecated and scheduled for removal:DeprecationWarning:devialet.devialet_api",
    # https://github.com/httplib2/httplib2/pull/226 - >=0.21.0
    "ignore:ssl.PROTOCOL_TLS is deprecated:DeprecationWarning:httplib2",
    # https://github.com/influxdata/influxdb-client-python/issues/603 >=1.45.0
    # https://github.com/influxdata/influxdb-client-python/pull/652
    "ignore:datetime.*utcfromtimestamp\\(\\) is deprecated and scheduled for removal:DeprecationWarning:influxdb_client.client.write.point",
    # https://github.com/majuss/lupupy/pull/15 - >0.3.2
    "ignore:\"is not\" with 'str' literal. Did you mean \"!=\"?:SyntaxWarning:.*lupupy.devices.alarm",
    # https://github.com/nextcord/nextcord/pull/1095 - >2.6.1
    "ignore:pkg_resources is deprecated as an API:DeprecationWarning:nextcord.health_check",
    # https://github.com/eclipse/paho.mqtt.python/issues/653 - >=2.0.0
    # https://github.com/eclipse/paho.mqtt.python/pull/665
    "ignore:ssl.PROTOCOL_TLS is deprecated:DeprecationWarning:paho.mqtt.client",
    # https://github.com/vacanza/python-holidays/discussions/1800 - >1.0.0
    "ignore::DeprecationWarning:holidays",
    # https://github.com/rytilahti/python-miio/pull/1809 - >=0.6.0.dev0
    "ignore:datetime.*utcnow\\(\\) is deprecated and scheduled for removal:DeprecationWarning:miio.protocol",
    "ignore:datetime.*utcnow\\(\\) is deprecated and scheduled for removal:DeprecationWarning:miio.miioprotocol",
    # https://github.com/hunterjm/python-onvif-zeep-async/pull/51 - >3.1.12
    "ignore:datetime.*utcnow\\(\\) is deprecated and scheduled for removal:DeprecationWarning:onvif.client",
    # https://github.com/okunishinishi/python-stringcase/commit/6a5c5bbd3fe5337862abc7fd0853a0f36e18b2e1 - >1.2.0
    "ignore:invalid escape sequence:SyntaxWarning:.*stringcase",

    # -- fixed for Python 3.13
    # https://github.com/rhasspy/wyoming/commit/e34af30d455b6f2bb9e5cfb25fad8d276914bc54 - >=1.4.2
    "ignore:'audioop' is deprecated and slated for removal in Python 3.13:DeprecationWarning:wyoming.audio",

    # -- other
    # Locale changes might take some time to resolve upstream
    # https://github.com/Squachen/micloud/blob/v_0.6/micloud/micloud.py#L35 - v0.6 - 2022-12-08
    "ignore:'locale.getdefaultlocale' is deprecated and slated for removal in Python 3.15:DeprecationWarning:micloud.micloud",
    # https://github.com/MatsNl/pyatag/issues/11 - v0.3.7.1 - 2023-10-09
    "ignore:datetime.*utcnow\\(\\) is deprecated and scheduled for removal:DeprecationWarning:pyatag.gateway",
    # https://github.com/lidatong/dataclasses-json/issues/328
    # https://github.com/lidatong/dataclasses-json/pull/351
    "ignore:The 'default' argument to fields is deprecated. Use 'dump_default' instead:DeprecationWarning:dataclasses_json.mm",
    # https://pypi.org/project/emulated-roku/ - v0.3.0 - 2023-12-19
    # https://github.com/martonperei/emulated_roku
    "ignore:loop argument is deprecated:DeprecationWarning:emulated_roku",
    # https://github.com/w1ll1am23/pyeconet/blob/v0.1.23/src/pyeconet/api.py#L38 - v0.1.23 - 2024-10-08
    "ignore:ssl.PROTOCOL_TLS is deprecated:DeprecationWarning:pyeconet.api",
    # https://github.com/thecynic/pylutron - v0.2.16 - 2024-10-22
    "ignore:setDaemon\\(\\) is deprecated, set the daemon attribute instead:DeprecationWarning:pylutron",
    # https://github.com/pschmitt/pynuki/blob/1.6.3/pynuki/utils.py#L21 - v1.6.3 - 2024-02-24
    "ignore:datetime.*utcnow\\(\\) is deprecated and scheduled for removal:DeprecationWarning:pynuki.utils",
    # https://github.com/lextudio/pysnmp/blob/v7.1.10/pysnmp/smi/compiler.py#L23-L31 - v7.1.10 - 2024-11-04
    "ignore:smiV1Relaxed is deprecated. Please use smi_v1_relaxed instead:DeprecationWarning:pysnmp.smi.compiler",
    "ignore:getReadersFromUrls is deprecated. Please use get_readers_from_urls instead:DeprecationWarning:pysmi.reader.url",  # wrong stacklevel
    # https://github.com/briis/pyweatherflowudp/blob/v1.4.5/pyweatherflowudp/const.py#L20 - v1.4.5 - 2023-10-10
    "ignore:This function will be removed in future versions of pint:DeprecationWarning:pyweatherflowudp.const",
    # Wrong stacklevel
    # https://bugs.launchpad.net/beautifulsoup/+bug/2034451 fixed in >4.12.3
    "ignore:It looks like you're parsing an XML document using an HTML parser:UserWarning:html.parser",
    # New in aiohttp - v3.9.0
    "ignore:It is recommended to use web.AppKey instances for keys:UserWarning:(homeassistant|tests|aiohttp_cors)",
    # - SyntaxWarnings
    # https://pypi.org/project/aprslib/ - v0.7.2 - 2022-07-10
    "ignore:invalid escape sequence:SyntaxWarning:.*aprslib.parsing.common",
    "ignore:datetime.*utcnow\\(\\) is deprecated and scheduled for removal:DeprecationWarning:aprslib.parsing.common",
    # https://pypi.org/project/panasonic-viera/ - v0.4.2 - 2024-04-24
    # https://github.com/florianholzapfel/panasonic-viera/blob/0.4.2/panasonic_viera/__init__.py#L789
    "ignore:invalid escape sequence:SyntaxWarning:.*panasonic_viera",
    # https://pypi.org/project/pyblackbird/ - v0.6 - 2023-03-15
    # https://github.com/koolsb/pyblackbird/pull/9 -> closed
    "ignore:invalid escape sequence:SyntaxWarning:.*pyblackbird",
    # https://pypi.org/project/pyws66i/ - v1.1 - 2022-04-05
    "ignore:invalid escape sequence:SyntaxWarning:.*pyws66i",
    # https://pypi.org/project/sanix/ - v1.0.6 - 2024-05-01
    # https://github.com/tomaszsluszniak/sanix_py/blob/v1.0.6/sanix/__init__.py#L42
    "ignore:invalid escape sequence:SyntaxWarning:.*sanix",
    # https://pypi.org/project/sleekxmppfs/ - v1.4.1 - 2022-08-18
    "ignore:invalid escape sequence:SyntaxWarning:.*sleekxmppfs.thirdparty.mini_dateutil",  # codespell:ignore thirdparty
    # - pkg_resources
    # https://pypi.org/project/aiomusiccast/ - v0.14.8 - 2023-03-20
    "ignore:pkg_resources is deprecated as an API:DeprecationWarning:aiomusiccast",
    # https://pypi.org/project/habitipy/ - v0.3.3 - 2024-10-28
    "ignore:pkg_resources is deprecated as an API:DeprecationWarning:habitipy.api",
    # https://github.com/eavanvalkenburg/pysiaalarm/blob/v3.1.1/src/pysiaalarm/data/data.py#L7 - v3.1.1 - 2023-04-17
    "ignore:pkg_resources is deprecated as an API:DeprecationWarning:pysiaalarm.data.data",
    # https://pypi.org/project/pybotvac/ - v0.0.25 - 2024-04-11
    "ignore:pkg_resources is deprecated as an API:DeprecationWarning:pybotvac.version",
    # https://github.com/home-assistant-ecosystem/python-mystrom/blob/2.2.0/pymystrom/__init__.py#L10 - v2.2.0 - 2023-05-21
    "ignore:pkg_resources is deprecated as an API:DeprecationWarning:pymystrom",

    # -- Python 3.13
    # HomeAssistant
    "ignore:'audioop' is deprecated and slated for removal in Python 3.13:DeprecationWarning:homeassistant.components.assist_pipeline.websocket_api",
    "ignore:'telnetlib' is deprecated and slated for removal in Python 3.13:DeprecationWarning:homeassistant.components.hddtemp.sensor",
    # https://pypi.org/project/nextcord/ - v2.6.0 - 2023-09-23
    # https://github.com/nextcord/nextcord/issues/1174
    # https://github.com/nextcord/nextcord/blob/v2.6.1/nextcord/player.py#L5
    "ignore:'audioop' is deprecated and slated for removal in Python 3.13:DeprecationWarning:nextcord.player",
    # https://pypi.org/project/SpeechRecognition/ - v3.11.0 - 2024-05-05
    # https://github.com/Uberi/speech_recognition/blob/3.11.0/speech_recognition/__init__.py#L7
    "ignore:'aifc' is deprecated and slated for removal in Python 3.13:DeprecationWarning:speech_recognition",
    # https://pypi.org/project/voip-utils/ - v0.2.0 - 2024-09-06
    # https://github.com/home-assistant-libs/voip-utils/blob/0.2.0/voip_utils/rtp_audio.py#L3
    "ignore:'audioop' is deprecated and slated for removal in Python 3.13:DeprecationWarning:voip_utils.rtp_audio",

    # -- Python 3.13 - unmaintained projects, last release about 2+ years
    # https://pypi.org/project/pydub/ - v0.25.1 - 2021-03-10
    "ignore:'audioop' is deprecated and slated for removal in Python 3.13:DeprecationWarning:pydub.utils",
    # https://github.com/heathbar/plum-lightpad-python/issues/7 - v0.0.11 - 2018-10-16
    "ignore:'telnetlib' is deprecated and slated for removal in Python 3.13:DeprecationWarning:plumlightpad.lightpad",
    # https://pypi.org/project/pyws66i/ - v1.1 - 2022-04-05
    # https://github.com/ssaenger/pyws66i/blob/v1.1/pyws66i/__init__.py#L2
    "ignore:'telnetlib' is deprecated and slated for removal in Python 3.13:DeprecationWarning:pyws66i",

    # -- New in Python 3.13
    # https://github.com/kurtmckee/feedparser/pull/389 - >6.0.11
    # https://github.com/kurtmckee/feedparser/issues/481
    "ignore:'count' is passed as positional argument:DeprecationWarning:feedparser.html",
    # https://github.com/youknowone/python-deadlib - Backports for aifc, telnetlib
    "ignore:aifc was removed in Python 3.13.*'standard-aifc':DeprecationWarning:speech_recognition",
    "ignore:telnetlib was removed in Python 3.13.*'standard-telnetlib':DeprecationWarning:homeassistant.components.hddtemp.sensor",
    "ignore:telnetlib was removed in Python 3.13.*'standard-telnetlib':DeprecationWarning:ndms2_client.connection",
    "ignore:telnetlib was removed in Python 3.13.*'standard-telnetlib':DeprecationWarning:plumlightpad.lightpad",
    "ignore:telnetlib was removed in Python 3.13.*'standard-telnetlib':DeprecationWarning:pyws66i",

    # -- unmaintained projects, last release about 2+ years
    # https://pypi.org/project/agent-py/ - v0.0.23 - 2020-06-04
    "ignore:with timeout\\(\\) is deprecated:DeprecationWarning:agent.a",
    # https://pypi.org/project/aiomodernforms/ - v0.1.8 - 2021-06-27
    "ignore:with timeout\\(\\) is deprecated:DeprecationWarning:aiomodernforms.modernforms",
    # https://pypi.org/project/alarmdecoder/ - v1.13.11 - 2021-06-01
    "ignore:invalid escape sequence:SyntaxWarning:.*alarmdecoder",
    # https://pypi.org/project/directv/ - v0.4.0 - 2020-09-12
    "ignore:with timeout\\(\\) is deprecated:DeprecationWarning:directv.directv",
    "ignore:datetime.*utcnow\\(\\) is deprecated and scheduled for removal:DeprecationWarning:directv.models",
    # https://pypi.org/project/foobot_async/ - v1.0.1 - 2024-08-16
    "ignore:with timeout\\(\\) is deprecated:DeprecationWarning:foobot_async",
    # https://pypi.org/project/httpsig/ - v1.3.0 - 2018-11-28
    "ignore:pkg_resources is deprecated as an API:DeprecationWarning:httpsig",
    # https://pypi.org/project/influxdb/ - v5.3.2 - 2024-04-18 (archived)
    "ignore:datetime.*utcfromtimestamp\\(\\) is deprecated and scheduled for removal:DeprecationWarning:influxdb.line_protocol",
    # https://pypi.org/project/lark-parser/ - v0.12.0 - 2021-08-30 -> moved to `lark`
    # https://pypi.org/project/commentjson/ - v0.9.0 - 2020-10-05
    # https://github.com/vaidik/commentjson/issues/51
    # https://github.com/vaidik/commentjson/pull/52
    # Fixed upstream, commentjson depends on old version and seems to be unmaintained
    "ignore:module '(sre_parse|sre_constants)' is deprecate:DeprecationWarning:lark.utils",
    # https://pypi.org/project/lomond/ - v0.3.3 - 2018-09-21
    "ignore:ssl.PROTOCOL_TLS is deprecated:DeprecationWarning:lomond.session",
    # https://pypi.org/project/oauth2client/ - v4.1.3 - 2018-09-07 (archived)
    "ignore:datetime.*utcnow\\(\\) is deprecated and scheduled for removal:DeprecationWarning:oauth2client.client",
    # https://pypi.org/project/opuslib/ - v3.0.1 - 2018-01-16
    "ignore:\"is not\" with 'int' literal. Did you mean \"!=\"?:SyntaxWarning:.*opuslib.api.decoder",
    # https://pypi.org/project/passlib/ - v1.7.4 - 2020-10-08
    "ignore:'crypt' is deprecated and slated for removal in Python 3.13:DeprecationWarning:passlib.utils",
    # https://pypi.org/project/pilight/ - v0.1.1 - 2016-10-19
    "ignore:pkg_resources is deprecated as an API:DeprecationWarning:pilight",
    # https://pypi.org/project/plumlightpad/ - v0.0.11 - 2018-10-16
    "ignore:invalid escape sequence:SyntaxWarning:.*plumlightpad.plumdiscovery",
    "ignore:\"is\" with 'int' literal. Did you mean \"==\"?:SyntaxWarning:.*plumlightpad.(lightpad|logicalload)",
    # https://pypi.org/project/pure-python-adb/ - v0.3.0.dev0 - 2020-08-05
    "ignore:invalid escape sequence:SyntaxWarning:.*ppadb",
    # https://pypi.org/project/pydub/ - v0.25.1 - 2021-03-10
    "ignore:invalid escape sequence:SyntaxWarning:.*pydub.utils",
    # https://pypi.org/project/pyiss/ - v1.0.1 - 2016-12-19
    "ignore:\"is\" with 'int' literal. Did you mean \"==\"?:SyntaxWarning:.*pyiss",
    # https://pypi.org/project/PyMetEireann/ - v2021.8.0 - 2021-08-16
    "ignore:datetime.*utcnow\\(\\) is deprecated and scheduled for removal:DeprecationWarning:meteireann",
    # https://pypi.org/project/PyPasser/ - v0.0.5 - 2021-10-21
    "ignore:invalid escape sequence:SyntaxWarning:.*pypasser.utils",
    # https://pypi.org/project/pyqwikswitch/ - v0.94 - 2019-08-19
    "ignore:client.loop property is deprecated:DeprecationWarning:pyqwikswitch.async_",
    "ignore:with timeout\\(\\) is deprecated:DeprecationWarning:pyqwikswitch.async_",
    # https://pypi.org/project/Rx/ - v3.2.0 - 2021-04-25
    "ignore:datetime.*utcfromtimestamp\\(\\) is deprecated and scheduled for removal:DeprecationWarning:rx.internal.constants",
    # https://pypi.org/project/rxv/ - v0.7.0 - 2021-10-10
    "ignore:defusedxml.cElementTree is deprecated, import from defusedxml.ElementTree instead:DeprecationWarning:rxv.ssdp",
]

[tool.coverage.run]
source = ["homeassistant"]

[tool.coverage.report]
exclude_lines = [
    # Have to re-enable the standard pragma
    "pragma: no cover",
    # Don't complain about missing debug-only code:
    "def __repr__",
    # Don't complain if tests don't hit defensive assertion code:
    "raise AssertionError",
    "raise NotImplementedError",
    # TYPE_CHECKING and @overload blocks are never executed during pytest run
    "if TYPE_CHECKING:",
    "@overload",
]

[tool.ruff]
required-version = ">=0.8.0"

[tool.ruff.lint]
select = [
    "A001", # Variable {name} is shadowing a Python builtin
    "ASYNC210", # Async functions should not call blocking HTTP methods
    "ASYNC220", # Async functions should not create subprocesses with blocking methods
    "ASYNC221", # Async functions should not run processes with blocking methods
    "ASYNC222", # Async functions should not wait on processes with blocking methods
    "ASYNC230", # Async functions should not open files with blocking methods like open
    "ASYNC251", # Async functions should not call time.sleep
    "B002", # Python does not support the unary prefix increment
    "B005", # Using .strip() with multi-character strings is misleading
    "B007", # Loop control variable {name} not used within loop body
    "B014", # Exception handler with duplicate exception
    "B015", # Pointless comparison. Did you mean to assign a value? Otherwise, prepend assert or remove it.
    "B017", # pytest.raises(BaseException) should be considered evil
    "B018", # Found useless attribute access. Either assign it to a variable or remove it.
    "B023", # Function definition does not bind loop variable {name}
    "B026", # Star-arg unpacking after a keyword argument is strongly discouraged
    "B032", # Possible unintentional type annotation (using :). Did you mean to assign (using =)?
    "B904", # Use raise from to specify exception cause
    "B905", # zip() without an explicit strict= parameter
    "BLE",
    "C", # complexity
    "COM818", # Trailing comma on bare tuple prohibited
    "D", # docstrings
    "DTZ003", # Use datetime.now(tz=) instead of datetime.utcnow()
    "DTZ004", # Use datetime.fromtimestamp(ts, tz=) instead of datetime.utcfromtimestamp(ts)
    "E", # pycodestyle
    "F", # pyflakes/autoflake
    "F541", # f-string without any placeholders
    "FLY", # flynt
    "FURB", # refurb
    "G", # flake8-logging-format
    "I", # isort
    "INP", # flake8-no-pep420
    "ISC", # flake8-implicit-str-concat
    "ICN001", # import concentions; {name} should be imported as {asname}
    "LOG", # flake8-logging
    "N804", # First argument of a class method should be named cls
    "N805", # First argument of a method should be named self
    "N815", # Variable {name} in class scope should not be mixedCase
    "PERF", # Perflint
    "PGH", # pygrep-hooks
    "PIE", # flake8-pie
    "PL", # pylint
    "PT", # flake8-pytest-style
    "PTH", # flake8-pathlib
    "PYI", # flake8-pyi
    "RET", # flake8-return
    "RSE", # flake8-raise
    "RUF005", # Consider iterable unpacking instead of concatenation
    "RUF006", # Store a reference to the return value of asyncio.create_task
    "RUF010", # Use explicit conversion flag
    "RUF013", # PEP 484 prohibits implicit Optional
    "RUF017", # Avoid quadratic list summation
    "RUF018", # Avoid assignment expressions in assert statements
    "RUF019", # Unnecessary key check before dictionary access
    # "RUF100", # Unused `noqa` directive; temporarily every now and then to clean them up
    "S102", # Use of exec detected
    "S103", # bad-file-permissions
    "S108", # hardcoded-temp-file
    "S306", # suspicious-mktemp-usage
    "S307", # suspicious-eval-usage
    "S313", # suspicious-xmlc-element-tree-usage
    "S314", # suspicious-xml-element-tree-usage
    "S315", # suspicious-xml-expat-reader-usage
    "S316", # suspicious-xml-expat-builder-usage
    "S317", # suspicious-xml-sax-usage
    "S318", # suspicious-xml-mini-dom-usage
    "S319", # suspicious-xml-pull-dom-usage
    "S320", # suspicious-xmle-tree-usage
    "S601", # paramiko-call
    "S602", # subprocess-popen-with-shell-equals-true
    "S604", # call-with-shell-equals-true
    "S608", # hardcoded-sql-expression
    "S609", # unix-command-wildcard-injection
    "SIM", # flake8-simplify
    "SLF", # flake8-self
    "SLOT", # flake8-slots
    "T100", # Trace found: {name} used
    "T20", # flake8-print
    "TC", # flake8-type-checking
    "TID", # Tidy imports
    "TRY", # tryceratops
    "UP", # pyupgrade
    "UP031", # Use format specifiers instead of percent format
    "UP032", # Use f-string instead of `format` call
    "W", # pycodestyle
]

ignore = [
    "D202", # No blank lines allowed after function docstring
    "D203", # 1 blank line required before class docstring
    "D213", # Multi-line docstring summary should start at the second line
    "D406", # Section name should end with a newline
    "D407", # Section name underlining
    "E501", # line too long

    "PLC1901", # {existing} can be simplified to {replacement} as an empty string is falsey; too many false positives
    "PLR0911", # Too many return statements ({returns} > {max_returns})
    "PLR0912", # Too many branches ({branches} > {max_branches})
    "PLR0913", # Too many arguments to function call ({c_args} > {max_args})
    "PLR0915", # Too many statements ({statements} > {max_statements})
    "PLR2004", # Magic value used in comparison, consider replacing {value} with a constant variable
    "PLW2901", # Outer {outer_kind} variable {name} overwritten by inner {inner_kind} target
    "PT011", # pytest.raises({exception}) is too broad, set the `match` parameter or use a more specific exception
    "PT018", # Assertion should be broken down into multiple parts
    "RUF001", # String contains ambiguous unicode character.
    "RUF002", # Docstring contains ambiguous unicode character.
    "RUF003", # Comment contains ambiguous unicode character.
    "RUF015", # Prefer next(...) over single element slice
    "SIM102", # Use a single if statement instead of nested if statements
    "SIM103", # Return the condition {condition} directly
    "SIM108", # Use ternary operator {contents} instead of if-else-block
    "SIM115", # Use context handler for opening files

    # Moving imports into type-checking blocks can mess with pytest.patch()
    "TC001", # Move application import {} into a type-checking block
    "TC002", # Move third-party import {} into a type-checking block
    "TC003", # Move standard library import {} into a type-checking block

    "TRY003", # Avoid specifying long messages outside the exception class
    "TRY400", # Use `logging.exception` instead of `logging.error`
    # Ignored due to performance: https://github.com/charliermarsh/ruff/issues/2923
    "UP038", # Use `X | Y` in `isinstance` call instead of `(X, Y)`

    # May conflict with the formatter, https://docs.astral.sh/ruff/formatter/#conflicting-lint-rules
    "W191",
    "E111",
    "E114",
    "E117",
    "D206",
    "D300",
    "Q",
    "COM812",
    "COM819",
    "ISC001",

    # Disabled because ruff does not understand type of __all__ generated by a function
    "PLE0605"
]

[tool.ruff.lint.flake8-import-conventions.extend-aliases]
voluptuous = "vol"
"homeassistant.components.air_quality.PLATFORM_SCHEMA" = "AIR_QUALITY_PLATFORM_SCHEMA"
"homeassistant.components.alarm_control_panel.PLATFORM_SCHEMA" = "ALARM_CONTROL_PANEL_PLATFORM_SCHEMA"
"homeassistant.components.binary_sensor.PLATFORM_SCHEMA" = "BINARY_SENSOR_PLATFORM_SCHEMA"
"homeassistant.components.button.PLATFORM_SCHEMA" = "BUTTON_PLATFORM_SCHEMA"
"homeassistant.components.calendar.PLATFORM_SCHEMA" = "CALENDAR_PLATFORM_SCHEMA"
"homeassistant.components.camera.PLATFORM_SCHEMA" = "CAMERA_PLATFORM_SCHEMA"
"homeassistant.components.climate.PLATFORM_SCHEMA" = "CLIMATE_PLATFORM_SCHEMA"
"homeassistant.components.conversation.PLATFORM_SCHEMA" = "CONVERSATION_PLATFORM_SCHEMA"
"homeassistant.components.cover.PLATFORM_SCHEMA" = "COVER_PLATFORM_SCHEMA"
"homeassistant.components.date.PLATFORM_SCHEMA" = "DATE_PLATFORM_SCHEMA"
"homeassistant.components.datetime.PLATFORM_SCHEMA" = "DATETIME_PLATFORM_SCHEMA"
"homeassistant.components.device_tracker.PLATFORM_SCHEMA" = "DEVICE_TRACKER_PLATFORM_SCHEMA"
"homeassistant.components.event.PLATFORM_SCHEMA" = "EVENT_PLATFORM_SCHEMA"
"homeassistant.components.fan.PLATFORM_SCHEMA" = "FAN_PLATFORM_SCHEMA"
"homeassistant.components.geo_location.PLATFORM_SCHEMA" = "GEO_LOCATION_PLATFORM_SCHEMA"
"homeassistant.components.humidifier.PLATFORM_SCHEMA" = "HUMIDIFIER_PLATFORM_SCHEMA"
"homeassistant.components.image.PLATFORM_SCHEMA" = "IMAGE_PLATFORM_SCHEMA"
"homeassistant.components.image_processing.PLATFORM_SCHEMA" = "IMAGE_PROCESSING_PLATFORM_SCHEMA"
"homeassistant.components.lawn_mower.PLATFORM_SCHEMA" = "LAWN_MOWER_PLATFORM_SCHEMA"
"homeassistant.components.light.PLATFORM_SCHEMA" = "LIGHT_PLATFORM_SCHEMA"
"homeassistant.components.lock.PLATFORM_SCHEMA" = "LOCK_PLATFORM_SCHEMA"
"homeassistant.components.media_player.PLATFORM_SCHEMA" = "MEDIA_PLAYER_PLATFORM_SCHEMA"
"homeassistant.components.notify.PLATFORM_SCHEMA" = "NOTIFY_PLATFORM_SCHEMA"
"homeassistant.components.number.PLATFORM_SCHEMA" = "NUMBER_PLATFORM_SCHEMA"
"homeassistant.components.remote.PLATFORM_SCHEMA" = "REMOTE_PLATFORM_SCHEMA"
"homeassistant.components.scene.PLATFORM_SCHEMA" = "SCENE_PLATFORM_SCHEMA"
"homeassistant.components.select.PLATFORM_SCHEMA" = "SELECT_PLATFORM_SCHEMA"
"homeassistant.components.sensor.PLATFORM_SCHEMA" = "SENSOR_PLATFORM_SCHEMA"
"homeassistant.components.siren.PLATFORM_SCHEMA" = "SIREN_PLATFORM_SCHEMA"
"homeassistant.components.stt.PLATFORM_SCHEMA" = "STT_PLATFORM_SCHEMA"
"homeassistant.components.switch.PLATFORM_SCHEMA" = "SWITCH_PLATFORM_SCHEMA"
"homeassistant.components.text.PLATFORM_SCHEMA" = "TEXT_PLATFORM_SCHEMA"
"homeassistant.components.time.PLATFORM_SCHEMA" = "TIME_PLATFORM_SCHEMA"
"homeassistant.components.todo.PLATFORM_SCHEMA" = "TODO_PLATFORM_SCHEMA"
"homeassistant.components.tts.PLATFORM_SCHEMA" = "TTS_PLATFORM_SCHEMA"
"homeassistant.components.vacuum.PLATFORM_SCHEMA" = "VACUUM_PLATFORM_SCHEMA"
"homeassistant.components.valve.PLATFORM_SCHEMA" = "VALVE_PLATFORM_SCHEMA"
"homeassistant.components.update.PLATFORM_SCHEMA" = "UPDATE_PLATFORM_SCHEMA"
"homeassistant.components.wake_word.PLATFORM_SCHEMA" = "WAKE_WORD_PLATFORM_SCHEMA"
"homeassistant.components.water_heater.PLATFORM_SCHEMA" = "WATER_HEATER_PLATFORM_SCHEMA"
"homeassistant.components.weather.PLATFORM_SCHEMA" = "WEATHER_PLATFORM_SCHEMA"
"homeassistant.core.DOMAIN" = "HOMEASSISTANT_DOMAIN"
"homeassistant.helpers.area_registry" = "ar"
"homeassistant.helpers.category_registry" = "cr"
"homeassistant.helpers.config_validation" = "cv"
"homeassistant.helpers.device_registry" = "dr"
"homeassistant.helpers.entity_registry" = "er"
"homeassistant.helpers.floor_registry" = "fr"
"homeassistant.helpers.issue_registry" = "ir"
"homeassistant.helpers.label_registry" = "lr"
"homeassistant.util.dt" = "dt_util"

[tool.ruff.lint.flake8-pytest-style]
fixture-parentheses = false
mark-parentheses = false

[tool.ruff.lint.flake8-tidy-imports.banned-api]
"async_timeout".msg = "use asyncio.timeout instead"
"pytz".msg = "use zoneinfo instead"

[tool.ruff.lint.isort]
force-sort-within-sections = true
known-first-party = [
    "homeassistant",
]
combine-as-imports = true
split-on-trailing-comma = false

[tool.ruff.lint.per-file-ignores]

# Allow for main entry & scripts to write to stdout
"homeassistant/__main__.py" = ["T201"]
"homeassistant/scripts/*" = ["T201"]
"script/*" = ["T20"]

# Allow relative imports within auth and within components
"homeassistant/auth/*/*" = ["TID252"]
"homeassistant/components/*/*/*" = ["TID252"]
"tests/components/*/*/*" = ["TID252"]

# Temporary
"homeassistant/**" = ["PTH"]
"tests/**" = ["PTH"]

[tool.ruff.lint.mccabe]
max-complexity = 25

[tool.ruff.lint.pydocstyle]
property-decorators = ["propcache.cached_property"]<|MERGE_RESOLUTION|>--- conflicted
+++ resolved
@@ -65,14 +65,10 @@
     "python-slugify==8.0.4",
     "PyYAML==6.0.2",
     "requests==2.32.3",
-<<<<<<< HEAD
+    "securetar==2024.11.0",
     "SQLAlchemy==2.0.35",
-=======
-    "securetar==2024.11.0",
-    "SQLAlchemy==2.0.31",
     "standard-aifc==3.13.0;python_version>='3.13'",
     "standard-telnetlib==3.13.0;python_version>='3.13'",
->>>>>>> a0d5fda4
     "typing-extensions>=4.12.2,<5.0",
     "ulid-transform==1.0.2",
     # Constrain urllib3 to ensure we deal with CVE-2020-26137 and CVE-2021-33503
