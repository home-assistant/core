--- conflicted
+++ resolved
@@ -25,16 +25,10 @@
 dependencies    = [
     "aiodns==3.2.0",
     # Integrations may depend on hassio integration without listing it to
-<<<<<<< HEAD
-    # change behavior based on presence of supervisor
-    "aiohasupervisor==0.2.0",
-    "aiohttp==3.11.0b0",
-=======
     # change behavior based on presence of supervisor. Deprecated with #127228
     # Lib can be removed with 2025.11
     "aiohasupervisor==0.2.1",
-    "aiohttp==3.10.10",
->>>>>>> 5cf13d92
+    "aiohttp==3.11.0b1",
     "aiohttp_cors==0.7.0",
     "aiohttp-fast-zlib==0.1.1",
     "aiozoneinfo==0.2.1",
