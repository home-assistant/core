--- conflicted
+++ resolved
@@ -637,11 +637,7 @@
 ]
 
 [tool.ruff]
-<<<<<<< HEAD
-required-version = ">=0.12.0"
-=======
 required-version = ">=0.13.0"
->>>>>>> 7d471f96
 
 [tool.ruff.lint]
 select = [
