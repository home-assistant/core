[build-system]
requires = ["setuptools==77.0.3"]
build-backend = "setuptools.build_meta"

[project]
name = "homeassistant"
version = "2025.5.0.dev0"
license = "Apache-2.0"
license-files = ["LICENSE*", "homeassistant/backports/LICENSE*"]
description = "Open-source home automation platform running on Python 3."
readme = "README.rst"
authors = [
  { name = "The Home Assistant Authors", email = "hello@home-assistant.io" },
]
keywords = ["home", "automation"]
classifiers = [
  "Development Status :: 5 - Production/Stable",
  "Intended Audience :: End Users/Desktop",
  "Intended Audience :: Developers",
  "Operating System :: OS Independent",
  "Programming Language :: Python :: 3.13",
  "Topic :: Home Automation",
]
requires-python = ">=3.13.0"
dependencies = [
  "aiodns==3.2.0",
  # Integrations may depend on hassio integration without listing it to
  # change behavior based on presence of supervisor. Deprecated with #127228
  # Lib can be removed with 2025.11
  "aiohasupervisor==0.3.0",
  "aiohttp==3.11.14",
  "aiohttp_cors==0.7.0",
  "aiohttp-fast-zlib==0.2.3",
  "aiohttp-asyncmdnsresolver==0.1.1",
  "aiozoneinfo==0.2.3",
  "annotatedyaml==0.4.5",
  "astral==2.2",
  "async-interrupt==1.2.2",
  "attrs==25.1.0",
  "atomicwrites-homeassistant==1.4.1",
  "audioop-lts==0.2.1",
  "awesomeversion==24.6.0",
  "bcrypt==4.2.0",
  "certifi>=2021.5.30",
  "ciso8601==2.3.2",
  "cronsim==2.6",
  "fnv-hash-fast==1.4.0",
  # hass-nabucasa is imported by helpers which don't depend on the cloud
  # integration
  "hass-nabucasa==0.94.0",
  # When bumping httpx, please check the version pins of
  # httpcore, anyio, and h11 in gen_requirements_all
  "httpx==0.28.1",
  "home-assistant-bluetooth==1.13.1",
  "ifaddr==0.2.0",
  "Jinja2==3.1.6",
  "lru-dict==1.3.0",
  "PyJWT==2.10.1",
  # PyJWT has loose dependency. We want the latest one.
  "cryptography==44.0.1",
  "Pillow==11.1.0",
  "propcache==0.3.1",
  "pyOpenSSL==25.0.0",
  "orjson==3.10.16",
  "packaging>=23.1",
  "psutil-home-assistant==0.0.1",
  "python-slugify==8.0.4",
  "PyYAML==6.0.2",
  "requests==2.32.3",
  "securetar==2025.2.1",
  "SQLAlchemy==2.0.39",
  "standard-aifc==3.13.0",
  "standard-telnetlib==3.13.0",
  "typing-extensions>=4.13.0,<5.0",
  "ulid-transform==1.4.0",
  # Constrain urllib3 to ensure we deal with CVE-2020-26137 and CVE-2021-33503
  # Temporary setting an upper bound, to prevent compat issues with urllib3>=2
  # https://github.com/home-assistant/core/issues/97248
  "urllib3>=1.26.5,<2",
  "uv==0.6.10",
  "voluptuous==0.15.2",
  "voluptuous-serialize==2.6.0",
  "voluptuous-openapi==0.0.6",
  "yarl==1.18.3",
  "webrtc-models==0.3.0",
  "zeroconf==0.146.0",
]

[project.urls]
"Homepage" = "https://www.home-assistant.io/"
"Source Code" = "https://github.com/home-assistant/core"
"Bug Reports" = "https://github.com/home-assistant/core/issues"
"Docs: Dev" = "https://developers.home-assistant.io/"
"Discord" = "https://www.home-assistant.io/join-chat/"
"Forum" = "https://community.home-assistant.io/"

[project.scripts]
hass = "homeassistant.__main__:main"

[tool.setuptools]
include-package-data = true

[tool.setuptools.packages.find]
include = ["homeassistant*"]

[tool.pylint.MAIN]
py-version = "3.13"
# Use a conservative default here; 2 should speed up most setups and not hurt
# any too bad. Override on command line as appropriate.
jobs = 2
init-hook = """\
    from pathlib import Path; \
    import sys; \

    from pylint.config import find_default_config_files; \

    sys.path.append( \
        str(Path(next(find_default_config_files())).parent.joinpath('pylint/plugins'))
    ) \
    """
load-plugins = [
  "pylint.extensions.code_style",
  "pylint.extensions.typing",
  "hass_decorator",
  "hass_enforce_class_module",
  "hass_enforce_sorted_platforms",
  "hass_enforce_super_call",
  "hass_enforce_type_hints",
  "hass_inheritance",
  "hass_imports",
  "hass_logger",
  "pylint_per_file_ignores",
]
persistent = false
extension-pkg-allow-list = [
  "av.audio.stream",
  "av.logging",
  "av.stream",
  "ciso8601",
  "orjson",
  "cv2",
]
fail-on = ["I"]

[tool.pylint.BASIC]
class-const-naming-style = "any"

[tool.pylint."MESSAGES CONTROL"]
# Reasons disabled:
# format - handled by ruff
# locally-disabled - it spams too much
# duplicate-code - unavoidable
# cyclic-import - doesn't test if both import on load
# abstract-class-little-used - prevents from setting right foundation
# unused-argument - generic callbacks and setup methods create a lot of warnings
# too-many-* - are not enforced for the sake of readability
# too-few-* - same as too-many-*
# abstract-method - with intro of async there are always methods missing
# inconsistent-return-statements - doesn't handle raise
# too-many-ancestors - it's too strict.
# wrong-import-order - isort guards this
# possibly-used-before-assignment - too many errors / not necessarily issues
# ---
# Pylint CodeStyle plugin
# consider-using-namedtuple-or-dataclass - too opinionated
# consider-using-assignment-expr - decision to use := better left to devs
disable = [
  "format",
  "abstract-method",
  "cyclic-import",
  "duplicate-code",
  "inconsistent-return-statements",
  "locally-disabled",
  "not-context-manager",
  "too-few-public-methods",
  "too-many-ancestors",
  "too-many-arguments",
  "too-many-instance-attributes",
  "too-many-lines",
  "too-many-locals",
  "too-many-public-methods",
  "too-many-boolean-expressions",
  "too-many-positional-arguments",
  "wrong-import-order",
  "consider-using-namedtuple-or-dataclass",
  "consider-using-assignment-expr",
  "possibly-used-before-assignment",

  # Handled by ruff
  # Ref: <https://github.com/astral-sh/ruff/issues/970>
  "await-outside-async",    # PLE1142
  "bad-str-strip-call",     # PLE1310
  "bad-string-format-type", # PLE1307
  "bidirectional-unicode",  # PLE2502
  "continue-in-finally",    # PLE0116
  "duplicate-bases",        # PLE0241
  "misplaced-bare-raise",   # PLE0704
  "format-needs-mapping",   # F502
  "function-redefined",     # F811
  # Needed because ruff does not understand type of __all__ generated by a function
  # "invalid-all-format", # PLE0605
  "invalid-all-object",                 # PLE0604
  "invalid-character-backspace",        # PLE2510
  "invalid-character-esc",              # PLE2513
  "invalid-character-nul",              # PLE2514
  "invalid-character-sub",              # PLE2512
  "invalid-character-zero-width-space", # PLE2515
  "logging-too-few-args",               # PLE1206
  "logging-too-many-args",              # PLE1205
  "missing-format-string-key",          # F524
  "mixed-format-string",                # F506
  "no-method-argument",                 # N805
  "no-self-argument",                   # N805
  "nonexistent-operator",               # B002
  "nonlocal-without-binding",           # PLE0117
  "not-in-loop",                        # F701, F702
  "notimplemented-raised",              # F901
  "return-in-init",                     # PLE0101
  "return-outside-function",            # F706
  "syntax-error",                       # E999
  "too-few-format-args",                # F524
  "too-many-format-args",               # F522
  "too-many-star-expressions",          # F622
  "truncated-format-string",            # F501
  "undefined-all-variable",             # F822
  "undefined-variable",                 # F821
  "used-prior-global-declaration",      # PLE0118
  "yield-inside-async-function",        # PLE1700
  "yield-outside-function",             # F704
  "anomalous-backslash-in-string",      # W605
  "assert-on-string-literal",           # PLW0129
  "assert-on-tuple",                    # F631
  "bad-format-string",                  # W1302, F
  "bad-format-string-key",              # W1300, F
  "bare-except",                        # E722
  "binary-op-exception",                # PLW0711
  "cell-var-from-loop",                 # B023
  # "dangerous-default-value", # B006, ruff catches new occurrences, needs more work
  "duplicate-except",                     # B014
  "duplicate-key",                        # F601
  "duplicate-string-formatting-argument", # F
  "duplicate-value",                      # F
  "eval-used",                            # S307
  "exec-used",                            # S102
  "expression-not-assigned",              # B018
  "f-string-without-interpolation",       # F541
  "forgotten-debug-statement",            # T100
  "format-string-without-interpolation",  # F
  # "global-statement", # PLW0603, ruff catches new occurrences, needs more work
  "global-variable-not-assigned",      # PLW0602
  "implicit-str-concat",               # ISC001
  "import-self",                       # PLW0406
  "inconsistent-quotes",               # Q000
  "invalid-envvar-default",            # PLW1508
  "keyword-arg-before-vararg",         # B026
  "logging-format-interpolation",      # G
  "logging-fstring-interpolation",     # G
  "logging-not-lazy",                  # G
  "misplaced-future",                  # F404
  "named-expr-without-context",        # PLW0131
  "nested-min-max",                    # PLW3301
  "pointless-statement",               # B018
  "raise-missing-from",                # B904
  "redefined-builtin",                 # A001
  "try-except-raise",                  # TRY302
  "unused-argument",                   # ARG001, we don't use it
  "unused-format-string-argument",     #F507
  "unused-format-string-key",          # F504
  "unused-import",                     # F401
  "unused-variable",                   # F841
  "useless-else-on-loop",              # PLW0120
  "wildcard-import",                   # F403
  "bad-classmethod-argument",          # N804
  "consider-iterating-dictionary",     # SIM118
  "empty-docstring",                   # D419
  "invalid-name",                      # N815
  "line-too-long",                     # E501, disabled globally
  "missing-class-docstring",           # D101
  "missing-final-newline",             # W292
  "missing-function-docstring",        # D103
  "missing-module-docstring",          # D100
  "multiple-imports",                  #E401
  "singleton-comparison",              # E711, E712
  "subprocess-run-check",              # PLW1510
  "superfluous-parens",                # UP034
  "ungrouped-imports",                 # I001
  "unidiomatic-typecheck",             # E721
  "unnecessary-direct-lambda-call",    # PLC3002
  "unnecessary-lambda-assignment",     # PLC3001
  "unnecessary-pass",                  # PIE790
  "unneeded-not",                      # SIM208
  "useless-import-alias",              # PLC0414
  "wrong-import-order",                # I001
  "wrong-import-position",             # E402
  "comparison-of-constants",           # PLR0133
  "comparison-with-itself",            # PLR0124
  "consider-alternative-union-syntax", # UP007
  "consider-merging-isinstance",       # PLR1701
  "consider-using-alias",              # UP006
  "consider-using-dict-comprehension", # C402
  "consider-using-generator",          # C417
  "consider-using-get",                # SIM401
  "consider-using-set-comprehension",  # C401
  "consider-using-sys-exit",           # PLR1722
  "consider-using-ternary",            # SIM108
  "literal-comparison",                # F632
  "property-with-parameters",          # PLR0206
  "super-with-arguments",              # UP008
  "too-many-branches",                 # PLR0912
  "too-many-return-statements",        # PLR0911
  "too-many-statements",               # PLR0915
  "trailing-comma-tuple",              # COM818
  "unnecessary-comprehension",         # C416
  "use-a-generator",                   # C417
  "use-dict-literal",                  # C406
  "use-list-literal",                  # C405
  "useless-object-inheritance",        # UP004
  "useless-return",                    # PLR1711
  "no-else-break",                     # RET508
  "no-else-continue",                  # RET507
  "no-else-raise",                     # RET506
  "no-else-return",                    # RET505
  "broad-except",                      # BLE001
  "protected-access",                  # SLF001
  "broad-exception-raised",            # TRY002
  "consider-using-f-string",           # PLC0209
  # "no-self-use", # PLR6301  # Optional plugin, not enabled

  # Handled by mypy
  # Ref: <https://github.com/antonagestam/pylint-mypy-overlap>
  "abstract-class-instantiated",
  "arguments-differ",
  "assigning-non-slot",
  "assignment-from-no-return",
  "assignment-from-none",
  "bad-exception-cause",
  "bad-format-character",
  "bad-reversed-sequence",
  "bad-super-call",
  "bad-thread-instantiation",
  "catching-non-exception",
  "comparison-with-callable",
  "deprecated-class",
  "dict-iter-missing-items",
  "format-combined-specification",
  "global-variable-undefined",
  "import-error",
  "inconsistent-mro",
  "inherit-non-class",
  "init-is-generator",
  "invalid-class-object",
  "invalid-enum-extension",
  "invalid-envvar-value",
  "invalid-format-returned",
  "invalid-hash-returned",
  "invalid-metaclass",
  "invalid-overridden-method",
  "invalid-repr-returned",
  "invalid-sequence-index",
  "invalid-slice-index",
  "invalid-slots-object",
  "invalid-slots",
  "invalid-star-assignment-target",
  "invalid-str-returned",
  "invalid-unary-operand-type",
  "invalid-unicode-codec",
  "isinstance-second-argument-not-valid-type",
  "method-hidden",
  "misplaced-format-function",
  "missing-format-argument-key",
  "missing-format-attribute",
  "missing-kwoa",
  "no-member",
  "no-value-for-parameter",
  "non-iterator-returned",
  "non-str-assignment-to-dunder-name",
  "nonlocal-and-global",
  "not-a-mapping",
  "not-an-iterable",
  "not-async-context-manager",
  "not-callable",
  "not-context-manager",
  "overridden-final-method",
  "raising-bad-type",
  "raising-non-exception",
  "redundant-keyword-arg",
  "relative-beyond-top-level",
  "self-cls-assignment",
  "signature-differs",
  "star-needs-assignment-target",
  "subclassed-final-class",
  "super-without-brackets",
  "too-many-function-args",
  "typevar-double-variance",
  "typevar-name-mismatch",
  "unbalanced-dict-unpacking",
  "unbalanced-tuple-unpacking",
  "unexpected-keyword-arg",
  "unhashable-member",
  "unpacking-non-sequence",
  "unsubscriptable-object",
  "unsupported-assignment-operation",
  "unsupported-binary-operation",
  "unsupported-delete-operation",
  "unsupported-membership-test",
  "used-before-assignment",
  "using-final-decorator-in-unsupported-version",
  "wrong-exception-operation",
]
enable = [
  #"useless-suppression",  # temporarily every now and then to clean them up
  "use-symbolic-message-instead",
]
per-file-ignores = [
  # redefined-outer-name: Tests reference fixtures in the test function
  # use-implicit-booleaness-not-comparison: Tests need to validate that a list
  # or a dict is returned
  "/tests/:redefined-outer-name,use-implicit-booleaness-not-comparison",
]

[tool.pylint.REPORTS]
score = false

[tool.pylint.TYPECHECK]
ignored-classes = [
  "_CountingAttr", # for attrs
]
mixin-class-rgx = ".*[Mm]ix[Ii]n"

[tool.pylint.FORMAT]
expected-line-ending-format = "LF"

[tool.pylint.EXCEPTIONS]
overgeneral-exceptions = [
  "builtins.BaseException",
  "builtins.Exception",
  # "homeassistant.exceptions.HomeAssistantError",  # too many issues
]

[tool.pylint.TYPING]
runtime-typing = false

[tool.pylint.CODE_STYLE]
max-line-length-suggestions = 72

[tool.pytest.ini_options]
testpaths = ["tests"]
norecursedirs = [".git", "testing_config"]
log_format = "%(asctime)s.%(msecs)03d %(levelname)-8s %(threadName)s %(name)s:%(filename)s:%(lineno)s %(message)s"
log_date_format = "%Y-%m-%d %H:%M:%S"
asyncio_mode = "auto"
asyncio_default_fixture_loop_scope = "function"
filterwarnings = [
<<<<<<< HEAD
    "error::sqlalchemy.exc.SAWarning",

    # -- HomeAssistant - aiohttp
    # Overwrite web.Application to pass a custom default argument to _make_request
    "ignore:Inheritance class HomeAssistantApplication from web.Application is discouraged:DeprecationWarning",
    # Hass wraps `ClientSession.close` to emit a warning if the session is closed accidentally
    "ignore:Setting custom ClientSession.close attribute is discouraged:DeprecationWarning:homeassistant.helpers.aiohttp_client",
    # Modify app state for testing
    "ignore:Changing state of started or joined application is deprecated:DeprecationWarning:tests.components.http.test_ban",

    # -- Tests
    # Ignore custom pytest marks
    "ignore:Unknown pytest.mark.disable_autouse_fixture:pytest.PytestUnknownMarkWarning:tests.components.met",
    "ignore:Unknown pytest.mark.dataset:pytest.PytestUnknownMarkWarning:tests.components.screenlogic",

    # -- design choice 3rd party
    # https://github.com/gwww/elkm1/blob/2.2.10/elkm1_lib/util.py#L8-L19
    "ignore:ssl.TLSVersion.TLSv1 is deprecated:DeprecationWarning:elkm1_lib.util",
    # https://github.com/allenporter/ical/pull/215
    # https://github.com/allenporter/ical/blob/8.2.0/ical/util.py#L21-L23
    "ignore:datetime.*utcnow\\(\\) is deprecated and scheduled for removal:DeprecationWarning:ical.util",
    # https://github.com/bachya/regenmaschine/blob/2024.03.0/regenmaschine/client.py#L52
    "ignore:ssl.TLSVersion.SSLv3 is deprecated:DeprecationWarning:regenmaschine.client",

    # -- Setuptools DeprecationWarnings
    # https://github.com/googleapis/google-cloud-python/issues/11184
    # https://github.com/zopefoundation/meta/issues/194
    # https://github.com/Azure/azure-sdk-for-python
    "ignore:Deprecated call to `pkg_resources.declare_namespace\\(('azure'|'google.*'|'pywinusb'|'repoze'|'xbox'|'zope')\\)`:DeprecationWarning:pkg_resources",

    # -- tracked upstream / open PRs
    # - pyOpenSSL v24.2.1
    # https://github.com/certbot/certbot/issues/9828 - v2.11.0
    # https://github.com/certbot/certbot/issues/9992
    "ignore:X509Extension support in pyOpenSSL is deprecated. You should use the APIs in cryptography:DeprecationWarning:acme.crypto_util",
    "ignore:CSR support in pyOpenSSL is deprecated. You should use the APIs in cryptography:DeprecationWarning:acme.crypto_util",
    "ignore:CSR support in pyOpenSSL is deprecated. You should use the APIs in cryptography:DeprecationWarning:josepy.util",
    # - other
    # https://github.com/foxel/python_ndms2_client/issues/6 - v0.1.3
    # https://github.com/foxel/python_ndms2_client/pull/8
    "ignore:'telnetlib' is deprecated and slated for removal in Python 3.13:DeprecationWarning:ndms2_client.connection",

    # -- fixed, waiting for release / update
    # https://github.com/bachya/aiopurpleair/pull/200 - >=2023.10.0
    "ignore:datetime.*utcfromtimestamp\\(\\) is deprecated and scheduled for removal:DeprecationWarning:aiopurpleair.helpers.validators",
    # https://bugs.launchpad.net/beautifulsoup/+bug/2076897 - >4.12.3
    "ignore:The 'strip_cdata' option of HTMLParser\\(\\) has never done anything and will eventually be removed:DeprecationWarning:bs4.builder._lxml",
    # https://github.com/DataDog/datadogpy/pull/290 - >=0.23.0
    "ignore:invalid escape sequence:SyntaxWarning:.*datadog.dogstatsd.base",
    # https://github.com/DataDog/datadogpy/pull/566/files - >=0.37.0
    "ignore:pkg_resources is deprecated as an API:DeprecationWarning:datadog.util.compat",
    # https://github.com/fwestenberg/devialet/pull/6 - >1.4.5
    "ignore:datetime.*utcnow\\(\\) is deprecated and scheduled for removal:DeprecationWarning:devialet.devialet_api",
    # https://github.com/httplib2/httplib2/pull/226 - >=0.21.0
    "ignore:ssl.PROTOCOL_TLS is deprecated:DeprecationWarning:httplib2",
    # https://github.com/influxdata/influxdb-client-python/issues/603 >=1.45.0
    # https://github.com/influxdata/influxdb-client-python/pull/652
    "ignore:datetime.*utcfromtimestamp\\(\\) is deprecated and scheduled for removal:DeprecationWarning:influxdb_client.client.write.point",
    # https://github.com/majuss/lupupy/pull/15 - >0.3.2
    "ignore:\"is not\" with 'str' literal. Did you mean \"!=\"?:SyntaxWarning:.*lupupy.devices.alarm",
    # https://github.com/nextcord/nextcord/pull/1095 - >2.6.1
    "ignore:pkg_resources is deprecated as an API:DeprecationWarning:nextcord.health_check",
    # https://github.com/eclipse/paho.mqtt.python/issues/653 - >=2.0.0
    # https://github.com/eclipse/paho.mqtt.python/pull/665
    "ignore:ssl.PROTOCOL_TLS is deprecated:DeprecationWarning:paho.mqtt.client",
    # https://github.com/vacanza/python-holidays/discussions/1800 - >1.0.0
    "ignore::DeprecationWarning:holidays",
    # https://github.com/rytilahti/python-miio/pull/1809 - >=0.6.0.dev0
    "ignore:datetime.*utcnow\\(\\) is deprecated and scheduled for removal:DeprecationWarning:miio.protocol",
    "ignore:datetime.*utcnow\\(\\) is deprecated and scheduled for removal:DeprecationWarning:miio.miioprotocol",
    # https://github.com/okunishinishi/python-stringcase/commit/6a5c5bbd3fe5337862abc7fd0853a0f36e18b2e1 - >1.2.0
    "ignore:invalid escape sequence:SyntaxWarning:.*stringcase",

    # -- fixed for Python 3.13
    # https://github.com/rhasspy/wyoming/commit/e34af30d455b6f2bb9e5cfb25fad8d276914bc54 - >=1.4.2
    "ignore:'audioop' is deprecated and slated for removal in Python 3.13:DeprecationWarning:wyoming.audio",

    # -- other
    # Locale changes might take some time to resolve upstream
    # https://github.com/Squachen/micloud/blob/v_0.6/micloud/micloud.py#L35 - v0.6 - 2022-12-08
    "ignore:'locale.getdefaultlocale' is deprecated and slated for removal in Python 3.15:DeprecationWarning:micloud.micloud",
    # https://github.com/MatsNl/pyatag/issues/11 - v0.3.7.1 - 2023-10-09
    "ignore:datetime.*utcnow\\(\\) is deprecated and scheduled for removal:DeprecationWarning:pyatag.gateway",
    # https://github.com/lidatong/dataclasses-json/issues/328
    # https://github.com/lidatong/dataclasses-json/pull/351
    "ignore:The 'default' argument to fields is deprecated. Use 'dump_default' instead:DeprecationWarning:dataclasses_json.mm",
    # https://pypi.org/project/emulated-roku/ - v0.3.0 - 2023-12-19
    # https://github.com/martonperei/emulated_roku
    "ignore:loop argument is deprecated:DeprecationWarning:emulated_roku",
    # https://github.com/w1ll1am23/pyeconet/blob/v0.1.23/src/pyeconet/api.py#L38 - v0.1.23 - 2024-10-08
    "ignore:ssl.PROTOCOL_TLS is deprecated:DeprecationWarning:pyeconet.api",
    # https://github.com/thecynic/pylutron - v0.2.16 - 2024-10-22
    "ignore:setDaemon\\(\\) is deprecated, set the daemon attribute instead:DeprecationWarning:pylutron",
    # https://github.com/pschmitt/pynuki/blob/1.6.3/pynuki/utils.py#L21 - v1.6.3 - 2024-02-24
    "ignore:datetime.*utcnow\\(\\) is deprecated and scheduled for removal:DeprecationWarning:pynuki.utils",
    # https://github.com/lextudio/pysnmp/blob/v7.1.10/pysnmp/smi/compiler.py#L23-L31 - v7.1.10 - 2024-11-04
    "ignore:smiV1Relaxed is deprecated. Please use smi_v1_relaxed instead:DeprecationWarning:pysnmp.smi.compiler",
    "ignore:getReadersFromUrls is deprecated. Please use get_readers_from_urls instead:DeprecationWarning:pysmi.reader.url",  # wrong stacklevel
    # https://github.com/briis/pyweatherflowudp/blob/v1.4.5/pyweatherflowudp/const.py#L20 - v1.4.5 - 2023-10-10
    "ignore:This function will be removed in future versions of pint:DeprecationWarning:pyweatherflowudp.const",
    # Wrong stacklevel
    # https://bugs.launchpad.net/beautifulsoup/+bug/2034451 fixed in >4.12.3
    "ignore:It looks like you're parsing an XML document using an HTML parser:UserWarning:html.parser",
    # New in aiohttp - v3.9.0
    "ignore:It is recommended to use web.AppKey instances for keys:UserWarning:(homeassistant|tests|aiohttp_cors)",
    # - SyntaxWarnings
    # https://pypi.org/project/aprslib/ - v0.7.2 - 2022-07-10
    "ignore:invalid escape sequence:SyntaxWarning:.*aprslib.parsing.common",
    "ignore:datetime.*utcnow\\(\\) is deprecated and scheduled for removal:DeprecationWarning:aprslib.parsing.common",
    # https://pypi.org/project/panasonic-viera/ - v0.4.2 - 2024-04-24
    # https://github.com/florianholzapfel/panasonic-viera/blob/0.4.2/panasonic_viera/__init__.py#L789
    "ignore:invalid escape sequence:SyntaxWarning:.*panasonic_viera",
    # https://pypi.org/project/pyblackbird/ - v0.6 - 2023-03-15
    # https://github.com/koolsb/pyblackbird/pull/9 -> closed
    "ignore:invalid escape sequence:SyntaxWarning:.*pyblackbird",
    # https://pypi.org/project/pyws66i/ - v1.1 - 2022-04-05
    "ignore:invalid escape sequence:SyntaxWarning:.*pyws66i",
    # https://pypi.org/project/sanix/ - v1.0.6 - 2024-05-01
    # https://github.com/tomaszsluszniak/sanix_py/blob/v1.0.6/sanix/__init__.py#L42
    "ignore:invalid escape sequence:SyntaxWarning:.*sanix",
    # https://pypi.org/project/sleekxmppfs/ - v1.4.1 - 2022-08-18
    "ignore:invalid escape sequence:SyntaxWarning:.*sleekxmppfs.thirdparty.mini_dateutil",  # codespell:ignore thirdparty
    # - pkg_resources
    # https://pypi.org/project/aiomusiccast/ - v0.14.8 - 2023-03-20
    "ignore:pkg_resources is deprecated as an API:DeprecationWarning:aiomusiccast",
    # https://pypi.org/project/habitipy/ - v0.3.3 - 2024-10-28
    "ignore:pkg_resources is deprecated as an API:DeprecationWarning:habitipy.api",
    # https://github.com/eavanvalkenburg/pysiaalarm/blob/v3.1.1/src/pysiaalarm/data/data.py#L7 - v3.1.1 - 2023-04-17
    "ignore:pkg_resources is deprecated as an API:DeprecationWarning:pysiaalarm.data.data",
    # https://pypi.org/project/pybotvac/ - v0.0.25 - 2024-04-11
    "ignore:pkg_resources is deprecated as an API:DeprecationWarning:pybotvac.version",
    # https://github.com/home-assistant-ecosystem/python-mystrom/blob/2.2.0/pymystrom/__init__.py#L10 - v2.2.0 - 2023-05-21
    "ignore:pkg_resources is deprecated as an API:DeprecationWarning:pymystrom",

    # -- Python 3.13
    # HomeAssistant
    "ignore:'audioop' is deprecated and slated for removal in Python 3.13:DeprecationWarning:homeassistant.components.assist_pipeline.websocket_api",
    "ignore:'telnetlib' is deprecated and slated for removal in Python 3.13:DeprecationWarning:homeassistant.components.hddtemp.sensor",
    # https://pypi.org/project/nextcord/ - v2.6.0 - 2023-09-23
    # https://github.com/nextcord/nextcord/issues/1174
    # https://github.com/nextcord/nextcord/blob/v2.6.1/nextcord/player.py#L5
    "ignore:'audioop' is deprecated and slated for removal in Python 3.13:DeprecationWarning:nextcord.player",
    # https://pypi.org/project/SpeechRecognition/ - v3.11.0 - 2024-05-05
    # https://github.com/Uberi/speech_recognition/blob/3.11.0/speech_recognition/__init__.py#L7
    "ignore:'aifc' is deprecated and slated for removal in Python 3.13:DeprecationWarning:speech_recognition",
    # https://pypi.org/project/voip-utils/ - v0.2.0 - 2024-09-06
    # https://github.com/home-assistant-libs/voip-utils/blob/0.2.0/voip_utils/rtp_audio.py#L3
    "ignore:'audioop' is deprecated and slated for removal in Python 3.13:DeprecationWarning:voip_utils.rtp_audio",

    # -- Python 3.13 - unmaintained projects, last release about 2+ years
    # https://pypi.org/project/pydub/ - v0.25.1 - 2021-03-10
    "ignore:'audioop' is deprecated and slated for removal in Python 3.13:DeprecationWarning:pydub.utils",
    # https://github.com/heathbar/plum-lightpad-python/issues/7 - v0.0.11 - 2018-10-16
    "ignore:'telnetlib' is deprecated and slated for removal in Python 3.13:DeprecationWarning:plumlightpad.lightpad",
    # https://pypi.org/project/pyws66i/ - v1.1 - 2022-04-05
    # https://github.com/ssaenger/pyws66i/blob/v1.1/pyws66i/__init__.py#L2
    "ignore:'telnetlib' is deprecated and slated for removal in Python 3.13:DeprecationWarning:pyws66i",

    # -- New in Python 3.13
    # https://github.com/kurtmckee/feedparser/pull/389 - >6.0.11
    # https://github.com/kurtmckee/feedparser/issues/481
    "ignore:'count' is passed as positional argument:DeprecationWarning:feedparser.html",
    # https://github.com/youknowone/python-deadlib - Backports for aifc, telnetlib
    "ignore:aifc was removed in Python 3.13.*'standard-aifc':DeprecationWarning:speech_recognition",
    "ignore:telnetlib was removed in Python 3.13.*'standard-telnetlib':DeprecationWarning:homeassistant.components.hddtemp.sensor",
    "ignore:telnetlib was removed in Python 3.13.*'standard-telnetlib':DeprecationWarning:ndms2_client.connection",
    "ignore:telnetlib was removed in Python 3.13.*'standard-telnetlib':DeprecationWarning:plumlightpad.lightpad",
    "ignore:telnetlib was removed in Python 3.13.*'standard-telnetlib':DeprecationWarning:pyws66i",

    # -- unmaintained projects, last release about 2+ years
    # https://pypi.org/project/agent-py/ - v0.0.23 - 2020-06-04
    "ignore:with timeout\\(\\) is deprecated:DeprecationWarning:agent.a",
    # https://pypi.org/project/aiomodernforms/ - v0.1.8 - 2021-06-27
    "ignore:with timeout\\(\\) is deprecated:DeprecationWarning:aiomodernforms.modernforms",
    # https://pypi.org/project/alarmdecoder/ - v1.13.11 - 2021-06-01
    "ignore:invalid escape sequence:SyntaxWarning:.*alarmdecoder",
    # https://pypi.org/project/directv/ - v0.4.0 - 2020-09-12
    "ignore:with timeout\\(\\) is deprecated:DeprecationWarning:directv.directv",
    "ignore:datetime.*utcnow\\(\\) is deprecated and scheduled for removal:DeprecationWarning:directv.models",
    # https://pypi.org/project/foobot_async/ - v1.0.1 - 2024-08-16
    "ignore:with timeout\\(\\) is deprecated:DeprecationWarning:foobot_async",
    # https://pypi.org/project/httpsig/ - v1.3.0 - 2018-11-28
    "ignore:pkg_resources is deprecated as an API:DeprecationWarning:httpsig",
    # https://pypi.org/project/influxdb/ - v5.3.2 - 2024-04-18 (archived)
    "ignore:datetime.*utcfromtimestamp\\(\\) is deprecated and scheduled for removal:DeprecationWarning:influxdb.line_protocol",
    # https://pypi.org/project/lark-parser/ - v0.12.0 - 2021-08-30 -> moved to `lark`
    # https://pypi.org/project/commentjson/ - v0.9.0 - 2020-10-05
    # https://github.com/vaidik/commentjson/issues/51
    # https://github.com/vaidik/commentjson/pull/52
    # Fixed upstream, commentjson depends on old version and seems to be unmaintained
    "ignore:module '(sre_parse|sre_constants)' is deprecate:DeprecationWarning:lark.utils",
    # https://pypi.org/project/lomond/ - v0.3.3 - 2018-09-21
    "ignore:ssl.PROTOCOL_TLS is deprecated:DeprecationWarning:lomond.session",
    # https://pypi.org/project/oauth2client/ - v4.1.3 - 2018-09-07 (archived)
    "ignore:datetime.*utcnow\\(\\) is deprecated and scheduled for removal:DeprecationWarning:oauth2client.client",
    # https://pypi.org/project/opuslib/ - v3.0.1 - 2018-01-16
    "ignore:\"is not\" with 'int' literal. Did you mean \"!=\"?:SyntaxWarning:.*opuslib.api.decoder",
    # https://pypi.org/project/passlib/ - v1.7.4 - 2020-10-08
    "ignore:'crypt' is deprecated and slated for removal in Python 3.13:DeprecationWarning:passlib.utils",
    # https://pypi.org/project/pilight/ - v0.1.1 - 2016-10-19
    "ignore:pkg_resources is deprecated as an API:DeprecationWarning:pilight",
    # https://pypi.org/project/plumlightpad/ - v0.0.11 - 2018-10-16
    "ignore:invalid escape sequence:SyntaxWarning:.*plumlightpad.plumdiscovery",
    "ignore:\"is\" with 'int' literal. Did you mean \"==\"?:SyntaxWarning:.*plumlightpad.(lightpad|logicalload)",
    # https://pypi.org/project/pure-python-adb/ - v0.3.0.dev0 - 2020-08-05
    "ignore:invalid escape sequence:SyntaxWarning:.*ppadb",
    # https://pypi.org/project/pydub/ - v0.25.1 - 2021-03-10
    "ignore:invalid escape sequence:SyntaxWarning:.*pydub.utils",
    # https://pypi.org/project/pyiss/ - v1.0.1 - 2016-12-19
    "ignore:\"is\" with 'int' literal. Did you mean \"==\"?:SyntaxWarning:.*pyiss",
    # https://pypi.org/project/PyMetEireann/ - v2021.8.0 - 2021-08-16
    "ignore:datetime.*utcnow\\(\\) is deprecated and scheduled for removal:DeprecationWarning:meteireann",
    # https://pypi.org/project/PyPasser/ - v0.0.5 - 2021-10-21
    "ignore:invalid escape sequence:SyntaxWarning:.*pypasser.utils",
    # https://pypi.org/project/pyqwikswitch/ - v0.94 - 2019-08-19
    "ignore:client.loop property is deprecated:DeprecationWarning:pyqwikswitch.async_",
    "ignore:with timeout\\(\\) is deprecated:DeprecationWarning:pyqwikswitch.async_",
    # https://pypi.org/project/Rx/ - v3.2.0 - 2021-04-25
    "ignore:datetime.*utcfromtimestamp\\(\\) is deprecated and scheduled for removal:DeprecationWarning:rx.internal.constants",
    # https://pypi.org/project/rxv/ - v0.7.0 - 2021-10-10
    "ignore:defusedxml.cElementTree is deprecated, import from defusedxml.ElementTree instead:DeprecationWarning:rxv.ssdp",
=======
  "error::sqlalchemy.exc.SAWarning",

  # -- HomeAssistant - aiohttp
  # Overwrite web.Application to pass a custom default argument to _make_request
  "ignore:Inheritance class HomeAssistantApplication from web.Application is discouraged:DeprecationWarning",
  # Hass wraps `ClientSession.close` to emit a warning if the session is closed accidentally
  "ignore:Setting custom ClientSession.close attribute is discouraged:DeprecationWarning:homeassistant.helpers.aiohttp_client",
  # Modify app state for testing
  "ignore:Changing state of started or joined application is deprecated:DeprecationWarning:tests.components.http.test_ban",

  # -- Tests
  # Ignore custom pytest marks
  "ignore:Unknown pytest.mark.disable_autouse_fixture:pytest.PytestUnknownMarkWarning:tests.components.met",
  "ignore:Unknown pytest.mark.dataset:pytest.PytestUnknownMarkWarning:tests.components.screenlogic",
  # https://github.com/rokam/sunweg/blob/3.1.0/sunweg/plant.py#L96 - v3.1.0 - 2024-10-02
  "ignore:The '(kwh_per_kwp|performance_rate)' property is deprecated and will return 0:DeprecationWarning:tests.components.sunweg.test_init",

  # -- design choice 3rd party
  # https://github.com/gwww/elkm1/blob/2.2.10/elkm1_lib/util.py#L8-L19
  "ignore:ssl.TLSVersion.TLSv1 is deprecated:DeprecationWarning:elkm1_lib.util",
  # https://github.com/allenporter/ical/pull/215
  # https://github.com/allenporter/ical/blob/8.2.0/ical/util.py#L21-L23
  "ignore:datetime.*utcnow\\(\\) is deprecated and scheduled for removal:DeprecationWarning:ical.util",
  # https://github.com/bachya/regenmaschine/blob/2024.03.0/regenmaschine/client.py#L52
  "ignore:ssl.TLSVersion.SSLv3 is deprecated:DeprecationWarning:regenmaschine.client",

  # -- Setuptools DeprecationWarnings
  # https://github.com/googleapis/google-cloud-python/issues/11184
  # https://github.com/zopefoundation/meta/issues/194
  # https://github.com/Azure/azure-sdk-for-python
  "ignore:Deprecated call to `pkg_resources.declare_namespace\\(('azure'|'google.*'|'pywinusb'|'repoze'|'xbox'|'zope')\\)`:DeprecationWarning:pkg_resources",

  # -- tracked upstream / open PRs
  # - pyOpenSSL v24.2.1
  # https://github.com/certbot/certbot/issues/9828 - v2.11.0
  # https://github.com/certbot/certbot/issues/9992
  "ignore:X509Extension support in pyOpenSSL is deprecated. You should use the APIs in cryptography:DeprecationWarning:acme.crypto_util",
  "ignore:CSR support in pyOpenSSL is deprecated. You should use the APIs in cryptography:DeprecationWarning:acme.crypto_util",
  "ignore:CSR support in pyOpenSSL is deprecated. You should use the APIs in cryptography:DeprecationWarning:josepy.util",
  # - other
  # https://github.com/foxel/python_ndms2_client/issues/6 - v0.1.3
  # https://github.com/foxel/python_ndms2_client/pull/8
  "ignore:'telnetlib' is deprecated and slated for removal in Python 3.13:DeprecationWarning:ndms2_client.connection",

  # -- fixed, waiting for release / update
  # https://github.com/bachya/aiopurpleair/pull/200 - >=2023.10.0
  "ignore:datetime.*utcfromtimestamp\\(\\) is deprecated and scheduled for removal:DeprecationWarning:aiopurpleair.helpers.validators",
  # https://bugs.launchpad.net/beautifulsoup/+bug/2076897 - >4.12.3
  "ignore:The 'strip_cdata' option of HTMLParser\\(\\) has never done anything and will eventually be removed:DeprecationWarning:bs4.builder._lxml",
  # https://github.com/DataDog/datadogpy/pull/290 - >=0.23.0
  "ignore:invalid escape sequence:SyntaxWarning:.*datadog.dogstatsd.base",
  # https://github.com/DataDog/datadogpy/pull/566/files - >=0.37.0
  "ignore:pkg_resources is deprecated as an API:DeprecationWarning:datadog.util.compat",
  # https://github.com/fwestenberg/devialet/pull/6 - >1.4.5
  "ignore:datetime.*utcnow\\(\\) is deprecated and scheduled for removal:DeprecationWarning:devialet.devialet_api",
  # https://github.com/httplib2/httplib2/pull/226 - >=0.21.0
  "ignore:ssl.PROTOCOL_TLS is deprecated:DeprecationWarning:httplib2",
  # https://github.com/influxdata/influxdb-client-python/issues/603 >=1.45.0
  # https://github.com/influxdata/influxdb-client-python/pull/652
  "ignore:datetime.*utcfromtimestamp\\(\\) is deprecated and scheduled for removal:DeprecationWarning:influxdb_client.client.write.point",
  # https://github.com/majuss/lupupy/pull/15 - >0.3.2
  "ignore:\"is not\" with 'str' literal. Did you mean \"!=\"?:SyntaxWarning:.*lupupy.devices.alarm",
  # https://github.com/nextcord/nextcord/pull/1095 - >2.6.1
  "ignore:pkg_resources is deprecated as an API:DeprecationWarning:nextcord.health_check",
  # https://github.com/eclipse/paho.mqtt.python/issues/653 - >=2.0.0
  # https://github.com/eclipse/paho.mqtt.python/pull/665
  "ignore:ssl.PROTOCOL_TLS is deprecated:DeprecationWarning:paho.mqtt.client",
  # https://github.com/vacanza/python-holidays/discussions/1800 - >1.0.0
  "ignore::DeprecationWarning:holidays",
  # https://github.com/rytilahti/python-miio/pull/1809 - >=0.6.0.dev0
  "ignore:datetime.*utcnow\\(\\) is deprecated and scheduled for removal:DeprecationWarning:miio.protocol",
  "ignore:datetime.*utcnow\\(\\) is deprecated and scheduled for removal:DeprecationWarning:miio.miioprotocol",
  # https://github.com/okunishinishi/python-stringcase/commit/6a5c5bbd3fe5337862abc7fd0853a0f36e18b2e1 - >1.2.0
  "ignore:invalid escape sequence:SyntaxWarning:.*stringcase",

  # -- fixed for Python 3.13
  # https://github.com/rhasspy/wyoming/commit/e34af30d455b6f2bb9e5cfb25fad8d276914bc54 - >=1.4.2
  "ignore:'audioop' is deprecated and slated for removal in Python 3.13:DeprecationWarning:wyoming.audio",

  # -- other
  # Locale changes might take some time to resolve upstream
  # https://github.com/Squachen/micloud/blob/v_0.6/micloud/micloud.py#L35 - v0.6 - 2022-12-08
  "ignore:'locale.getdefaultlocale' is deprecated and slated for removal in Python 3.15:DeprecationWarning:micloud.micloud",
  # https://github.com/MatsNl/pyatag/issues/11 - v0.3.7.1 - 2023-10-09
  "ignore:datetime.*utcnow\\(\\) is deprecated and scheduled for removal:DeprecationWarning:pyatag.gateway",
  # https://github.com/lidatong/dataclasses-json/issues/328
  # https://github.com/lidatong/dataclasses-json/pull/351
  "ignore:The 'default' argument to fields is deprecated. Use 'dump_default' instead:DeprecationWarning:dataclasses_json.mm",
  # https://pypi.org/project/emulated-roku/ - v0.3.0 - 2023-12-19
  # https://github.com/martonperei/emulated_roku
  "ignore:loop argument is deprecated:DeprecationWarning:emulated_roku",
  # https://github.com/w1ll1am23/pyeconet/blob/v0.1.23/src/pyeconet/api.py#L38 - v0.1.23 - 2024-10-08
  "ignore:ssl.PROTOCOL_TLS is deprecated:DeprecationWarning:pyeconet.api",
  # https://github.com/thecynic/pylutron - v0.2.16 - 2024-10-22
  "ignore:setDaemon\\(\\) is deprecated, set the daemon attribute instead:DeprecationWarning:pylutron",
  # https://github.com/pschmitt/pynuki/blob/1.6.3/pynuki/utils.py#L21 - v1.6.3 - 2024-02-24
  "ignore:datetime.*utcnow\\(\\) is deprecated and scheduled for removal:DeprecationWarning:pynuki.utils",
  # https://github.com/lextudio/pysnmp/blob/v7.1.10/pysnmp/smi/compiler.py#L23-L31 - v7.1.10 - 2024-11-04
  "ignore:smiV1Relaxed is deprecated. Please use smi_v1_relaxed instead:DeprecationWarning:pysnmp.smi.compiler",
  "ignore:getReadersFromUrls is deprecated. Please use get_readers_from_urls instead:DeprecationWarning:pysmi.reader.url", # wrong stacklevel
  # https://github.com/briis/pyweatherflowudp/blob/v1.4.5/pyweatherflowudp/const.py#L20 - v1.4.5 - 2023-10-10
  "ignore:This function will be removed in future versions of pint:DeprecationWarning:pyweatherflowudp.const",
  # Wrong stacklevel
  # https://bugs.launchpad.net/beautifulsoup/+bug/2034451 fixed in >4.12.3
  "ignore:It looks like you're parsing an XML document using an HTML parser:UserWarning:html.parser",
  # New in aiohttp - v3.9.0
  "ignore:It is recommended to use web.AppKey instances for keys:UserWarning:(homeassistant|tests|aiohttp_cors)",
  # - SyntaxWarnings
  # https://pypi.org/project/aprslib/ - v0.7.2 - 2022-07-10
  "ignore:invalid escape sequence:SyntaxWarning:.*aprslib.parsing.common",
  "ignore:datetime.*utcnow\\(\\) is deprecated and scheduled for removal:DeprecationWarning:aprslib.parsing.common",
  # https://pypi.org/project/panasonic-viera/ - v0.4.2 - 2024-04-24
  # https://github.com/florianholzapfel/panasonic-viera/blob/0.4.2/panasonic_viera/__init__.py#L789
  "ignore:invalid escape sequence:SyntaxWarning:.*panasonic_viera",
  # https://pypi.org/project/pyblackbird/ - v0.6 - 2023-03-15
  # https://github.com/koolsb/pyblackbird/pull/9 -> closed
  "ignore:invalid escape sequence:SyntaxWarning:.*pyblackbird",
  # https://pypi.org/project/pyws66i/ - v1.1 - 2022-04-05
  "ignore:invalid escape sequence:SyntaxWarning:.*pyws66i",
  # https://pypi.org/project/sanix/ - v1.0.6 - 2024-05-01
  # https://github.com/tomaszsluszniak/sanix_py/blob/v1.0.6/sanix/__init__.py#L42
  "ignore:invalid escape sequence:SyntaxWarning:.*sanix",
  # https://pypi.org/project/sleekxmppfs/ - v1.4.1 - 2022-08-18
  "ignore:invalid escape sequence:SyntaxWarning:.*sleekxmppfs.thirdparty.mini_dateutil", # codespell:ignore thirdparty
  # - pkg_resources
  # https://pypi.org/project/aiomusiccast/ - v0.14.8 - 2023-03-20
  "ignore:pkg_resources is deprecated as an API:DeprecationWarning:aiomusiccast",
  # https://pypi.org/project/habitipy/ - v0.3.3 - 2024-10-28
  "ignore:pkg_resources is deprecated as an API:DeprecationWarning:habitipy.api",
  # https://github.com/eavanvalkenburg/pysiaalarm/blob/v3.1.1/src/pysiaalarm/data/data.py#L7 - v3.1.1 - 2023-04-17
  "ignore:pkg_resources is deprecated as an API:DeprecationWarning:pysiaalarm.data.data",
  # https://pypi.org/project/pybotvac/ - v0.0.25 - 2024-04-11
  "ignore:pkg_resources is deprecated as an API:DeprecationWarning:pybotvac.version",
  # https://github.com/home-assistant-ecosystem/python-mystrom/blob/2.2.0/pymystrom/__init__.py#L10 - v2.2.0 - 2023-05-21
  "ignore:pkg_resources is deprecated as an API:DeprecationWarning:pymystrom",

  # -- Python 3.13
  # HomeAssistant
  "ignore:'audioop' is deprecated and slated for removal in Python 3.13:DeprecationWarning:homeassistant.components.assist_pipeline.websocket_api",
  "ignore:'telnetlib' is deprecated and slated for removal in Python 3.13:DeprecationWarning:homeassistant.components.hddtemp.sensor",
  # https://pypi.org/project/nextcord/ - v2.6.0 - 2023-09-23
  # https://github.com/nextcord/nextcord/issues/1174
  # https://github.com/nextcord/nextcord/blob/v2.6.1/nextcord/player.py#L5
  "ignore:'audioop' is deprecated and slated for removal in Python 3.13:DeprecationWarning:nextcord.player",
  # https://pypi.org/project/SpeechRecognition/ - v3.11.0 - 2024-05-05
  # https://github.com/Uberi/speech_recognition/blob/3.11.0/speech_recognition/__init__.py#L7
  "ignore:'aifc' is deprecated and slated for removal in Python 3.13:DeprecationWarning:speech_recognition",
  # https://pypi.org/project/voip-utils/ - v0.2.0 - 2024-09-06
  # https://github.com/home-assistant-libs/voip-utils/blob/0.2.0/voip_utils/rtp_audio.py#L3
  "ignore:'audioop' is deprecated and slated for removal in Python 3.13:DeprecationWarning:voip_utils.rtp_audio",

  # -- Python 3.13 - unmaintained projects, last release about 2+ years
  # https://pypi.org/project/pydub/ - v0.25.1 - 2021-03-10
  "ignore:'audioop' is deprecated and slated for removal in Python 3.13:DeprecationWarning:pydub.utils",
  # https://github.com/heathbar/plum-lightpad-python/issues/7 - v0.0.11 - 2018-10-16
  "ignore:'telnetlib' is deprecated and slated for removal in Python 3.13:DeprecationWarning:plumlightpad.lightpad",
  # https://pypi.org/project/pyws66i/ - v1.1 - 2022-04-05
  # https://github.com/ssaenger/pyws66i/blob/v1.1/pyws66i/__init__.py#L2
  "ignore:'telnetlib' is deprecated and slated for removal in Python 3.13:DeprecationWarning:pyws66i",

  # -- New in Python 3.13
  # https://github.com/kurtmckee/feedparser/pull/389 - >6.0.11
  # https://github.com/kurtmckee/feedparser/issues/481
  "ignore:'count' is passed as positional argument:DeprecationWarning:feedparser.html",
  # https://github.com/youknowone/python-deadlib - Backports for aifc, telnetlib
  "ignore:aifc was removed in Python 3.13.*'standard-aifc':DeprecationWarning:speech_recognition",
  "ignore:telnetlib was removed in Python 3.13.*'standard-telnetlib':DeprecationWarning:homeassistant.components.hddtemp.sensor",
  "ignore:telnetlib was removed in Python 3.13.*'standard-telnetlib':DeprecationWarning:ndms2_client.connection",
  "ignore:telnetlib was removed in Python 3.13.*'standard-telnetlib':DeprecationWarning:plumlightpad.lightpad",
  "ignore:telnetlib was removed in Python 3.13.*'standard-telnetlib':DeprecationWarning:pyws66i",

  # -- unmaintained projects, last release about 2+ years
  # https://pypi.org/project/agent-py/ - v0.0.23 - 2020-06-04
  "ignore:with timeout\\(\\) is deprecated:DeprecationWarning:agent.a",
  # https://pypi.org/project/aiomodernforms/ - v0.1.8 - 2021-06-27
  "ignore:with timeout\\(\\) is deprecated:DeprecationWarning:aiomodernforms.modernforms",
  # https://pypi.org/project/alarmdecoder/ - v1.13.11 - 2021-06-01
  "ignore:invalid escape sequence:SyntaxWarning:.*alarmdecoder",
  # https://pypi.org/project/directv/ - v0.4.0 - 2020-09-12
  "ignore:with timeout\\(\\) is deprecated:DeprecationWarning:directv.directv",
  "ignore:datetime.*utcnow\\(\\) is deprecated and scheduled for removal:DeprecationWarning:directv.models",
  # https://pypi.org/project/foobot_async/ - v1.0.1 - 2024-08-16
  "ignore:with timeout\\(\\) is deprecated:DeprecationWarning:foobot_async",
  # https://pypi.org/project/httpsig/ - v1.3.0 - 2018-11-28
  "ignore:pkg_resources is deprecated as an API:DeprecationWarning:httpsig",
  # https://pypi.org/project/influxdb/ - v5.3.2 - 2024-04-18 (archived)
  "ignore:datetime.*utcfromtimestamp\\(\\) is deprecated and scheduled for removal:DeprecationWarning:influxdb.line_protocol",
  # https://pypi.org/project/lark-parser/ - v0.12.0 - 2021-08-30 -> moved to `lark`
  # https://pypi.org/project/commentjson/ - v0.9.0 - 2020-10-05
  # https://github.com/vaidik/commentjson/issues/51
  # https://github.com/vaidik/commentjson/pull/52
  # Fixed upstream, commentjson depends on old version and seems to be unmaintained
  "ignore:module '(sre_parse|sre_constants)' is deprecate:DeprecationWarning:lark.utils",
  # https://pypi.org/project/lomond/ - v0.3.3 - 2018-09-21
  "ignore:ssl.PROTOCOL_TLS is deprecated:DeprecationWarning:lomond.session",
  # https://pypi.org/project/oauth2client/ - v4.1.3 - 2018-09-07 (archived)
  "ignore:datetime.*utcnow\\(\\) is deprecated and scheduled for removal:DeprecationWarning:oauth2client.client",
  # https://pypi.org/project/opuslib/ - v3.0.1 - 2018-01-16
  "ignore:\"is not\" with 'int' literal. Did you mean \"!=\"?:SyntaxWarning:.*opuslib.api.decoder",
  # https://pypi.org/project/passlib/ - v1.7.4 - 2020-10-08
  "ignore:'crypt' is deprecated and slated for removal in Python 3.13:DeprecationWarning:passlib.utils",
  # https://pypi.org/project/pilight/ - v0.1.1 - 2016-10-19
  "ignore:pkg_resources is deprecated as an API:DeprecationWarning:pilight",
  # https://pypi.org/project/plumlightpad/ - v0.0.11 - 2018-10-16
  "ignore:invalid escape sequence:SyntaxWarning:.*plumlightpad.plumdiscovery",
  "ignore:\"is\" with 'int' literal. Did you mean \"==\"?:SyntaxWarning:.*plumlightpad.(lightpad|logicalload)",
  # https://pypi.org/project/pure-python-adb/ - v0.3.0.dev0 - 2020-08-05
  "ignore:invalid escape sequence:SyntaxWarning:.*ppadb",
  # https://pypi.org/project/pydub/ - v0.25.1 - 2021-03-10
  "ignore:invalid escape sequence:SyntaxWarning:.*pydub.utils",
  # https://pypi.org/project/pyiss/ - v1.0.1 - 2016-12-19
  "ignore:\"is\" with 'int' literal. Did you mean \"==\"?:SyntaxWarning:.*pyiss",
  # https://pypi.org/project/PyMetEireann/ - v2021.8.0 - 2021-08-16
  "ignore:datetime.*utcnow\\(\\) is deprecated and scheduled for removal:DeprecationWarning:meteireann",
  # https://pypi.org/project/PyPasser/ - v0.0.5 - 2021-10-21
  "ignore:invalid escape sequence:SyntaxWarning:.*pypasser.utils",
  # https://pypi.org/project/pyqwikswitch/ - v0.94 - 2019-08-19
  "ignore:client.loop property is deprecated:DeprecationWarning:pyqwikswitch.async_",
  "ignore:with timeout\\(\\) is deprecated:DeprecationWarning:pyqwikswitch.async_",
  # https://pypi.org/project/Rx/ - v3.2.0 - 2021-04-25
  "ignore:datetime.*utcfromtimestamp\\(\\) is deprecated and scheduled for removal:DeprecationWarning:rx.internal.constants",
  # https://pypi.org/project/rxv/ - v0.7.0 - 2021-10-10
  "ignore:defusedxml.cElementTree is deprecated, import from defusedxml.ElementTree instead:DeprecationWarning:rxv.ssdp",
>>>>>>> 2be2d54a
]

[tool.coverage.run]
source = ["homeassistant"]

[tool.coverage.report]
exclude_lines = [
  # Have to re-enable the standard pragma
  "pragma: no cover",
  # Don't complain about missing debug-only code:
  "def __repr__",
  # Don't complain if tests don't hit defensive assertion code:
  "raise AssertionError",
  "raise NotImplementedError",
  # TYPE_CHECKING and @overload blocks are never executed during pytest run
  "if TYPE_CHECKING:",
  "@overload",
]

[tool.ruff]
required-version = ">=0.11.0"

[tool.ruff.lint]
select = [
  "A001",   # Variable {name} is shadowing a Python builtin
  "ASYNC",  # flake8-async
  "B002",   # Python does not support the unary prefix increment
  "B005",   # Using .strip() with multi-character strings is misleading
  "B007",   # Loop control variable {name} not used within loop body
  "B014",   # Exception handler with duplicate exception
  "B015",   # Pointless comparison. Did you mean to assign a value? Otherwise, prepend assert or remove it.
  "B017",   # pytest.raises(BaseException) should be considered evil
  "B018",   # Found useless attribute access. Either assign it to a variable or remove it.
  "B023",   # Function definition does not bind loop variable {name}
  "B024",   # `{name}` is an abstract base class, but it has no abstract methods or properties
  "B026",   # Star-arg unpacking after a keyword argument is strongly discouraged
  "B032",   # Possible unintentional type annotation (using :). Did you mean to assign (using =)?
  "B035",   # Dictionary comprehension uses static key
  "B904",   # Use raise from to specify exception cause
  "B905",   # zip() without an explicit strict= parameter
  "BLE",
  "C",      # complexity
  "COM818", # Trailing comma on bare tuple prohibited
  "D",      # docstrings
  "DTZ003", # Use datetime.now(tz=) instead of datetime.utcnow()
  "DTZ004", # Use datetime.fromtimestamp(ts, tz=) instead of datetime.utcfromtimestamp(ts)
  "E",      # pycodestyle
  "F",      # pyflakes/autoflake
  "F541",   # f-string without any placeholders
  "FLY",    # flynt
  "FURB",   # refurb
  "G",      # flake8-logging-format
  "I",      # isort
  "INP",    # flake8-no-pep420
  "ISC",    # flake8-implicit-str-concat
  "ICN001", # import concentions; {name} should be imported as {asname}
  "LOG",    # flake8-logging
  "N804",   # First argument of a class method should be named cls
  "N805",   # First argument of a method should be named self
  "N815",   # Variable {name} in class scope should not be mixedCase
  "PERF",   # Perflint
  "PGH",    # pygrep-hooks
  "PIE",    # flake8-pie
  "PL",     # pylint
  "PT",     # flake8-pytest-style
  "PTH",    # flake8-pathlib
  "PYI",    # flake8-pyi
  "RET",    # flake8-return
  "RSE",    # flake8-raise
  "RUF005", # Consider iterable unpacking instead of concatenation
  "RUF006", # Store a reference to the return value of asyncio.create_task
  "RUF007", # Prefer itertools.pairwise() over zip() when iterating over successive pairs
  "RUF008", # Do not use mutable default values for dataclass attributes
  "RUF010", # Use explicit conversion flag
  "RUF013", # PEP 484 prohibits implicit Optional
  "RUF016", # Slice in indexed access to type {value_type} uses type {index_type} instead of an integer
  "RUF017", # Avoid quadratic list summation
  "RUF018", # Avoid assignment expressions in assert statements
  "RUF019", # Unnecessary key check before dictionary access
  "RUF020", # {never_like} | T is equivalent to T
  "RUF021", # Parenthesize a and b expressions when chaining and and or together, to make the precedence clear
  "RUF022", # Sort __all__
  "RUF023", # Sort __slots__
  "RUF024", # Do not pass mutable objects as values to dict.fromkeys
  "RUF026", # default_factory is a positional-only argument to defaultdict
  "RUF030", # print() call in assert statement is likely unintentional
  "RUF032", # Decimal() called with float literal argument
  "RUF033", # __post_init__ method with argument defaults
  "RUF034", # Useless if-else condition
  "RUF100", # Unused `noqa` directive
  "RUF101", # noqa directives that use redirected rule codes
  "RUF200", # Failed to parse pyproject.toml: {message}
  "S102",   # Use of exec detected
  "S103",   # bad-file-permissions
  "S108",   # hardcoded-temp-file
  "S306",   # suspicious-mktemp-usage
  "S307",   # suspicious-eval-usage
  "S313",   # suspicious-xmlc-element-tree-usage
  "S314",   # suspicious-xml-element-tree-usage
  "S315",   # suspicious-xml-expat-reader-usage
  "S316",   # suspicious-xml-expat-builder-usage
  "S317",   # suspicious-xml-sax-usage
  "S318",   # suspicious-xml-mini-dom-usage
  "S319",   # suspicious-xml-pull-dom-usage
  "S601",   # paramiko-call
  "S602",   # subprocess-popen-with-shell-equals-true
  "S604",   # call-with-shell-equals-true
  "S608",   # hardcoded-sql-expression
  "S609",   # unix-command-wildcard-injection
  "SIM",    # flake8-simplify
  "SLF",    # flake8-self
  "SLOT",   # flake8-slots
  "T100",   # Trace found: {name} used
  "T20",    # flake8-print
  "TC",     # flake8-type-checking
  "TID",    # Tidy imports
  "TRY",    # tryceratops
  "UP",     # pyupgrade
  "UP031",  # Use format specifiers instead of percent format
  "UP032",  # Use f-string instead of `format` call
  "W",      # pycodestyle
]

ignore = [
  "ASYNC109", # Async function definition with a `timeout` parameter Use `asyncio.timeout` instead
  "ASYNC110", # Use `asyncio.Event` instead of awaiting `asyncio.sleep` in a `while` loop
  "D202",     # No blank lines allowed after function docstring
  "D203",     # 1 blank line required before class docstring
  "D213",     # Multi-line docstring summary should start at the second line
  "D406",     # Section name should end with a newline
  "D407",     # Section name underlining
  "E501",     # line too long

  "PLC1901", # {existing} can be simplified to {replacement} as an empty string is falsey; too many false positives
  "PLR0911", # Too many return statements ({returns} > {max_returns})
  "PLR0912", # Too many branches ({branches} > {max_branches})
  "PLR0913", # Too many arguments to function call ({c_args} > {max_args})
  "PLR0915", # Too many statements ({statements} > {max_statements})
  "PLR2004", # Magic value used in comparison, consider replacing {value} with a constant variable
  "PLW2901", # Outer {outer_kind} variable {name} overwritten by inner {inner_kind} target
  "PT011",   # pytest.raises({exception}) is too broad, set the `match` parameter or use a more specific exception
  "PT018",   # Assertion should be broken down into multiple parts
  "RUF001",  # String contains ambiguous unicode character.
  "RUF002",  # Docstring contains ambiguous unicode character.
  "RUF003",  # Comment contains ambiguous unicode character.
  "RUF015",  # Prefer next(...) over single element slice
  "SIM102",  # Use a single if statement instead of nested if statements
  "SIM103",  # Return the condition {condition} directly
  "SIM108",  # Use ternary operator {contents} instead of if-else-block
  "SIM115",  # Use context handler for opening files

  # Moving imports into type-checking blocks can mess with pytest.patch()
  "TC001", # Move application import {} into a type-checking block
  "TC002", # Move third-party import {} into a type-checking block
  "TC003", # Move standard library import {} into a type-checking block
  # Quotes for typing.cast generally not necessary, only for performance critical paths
  "TC006", # Add quotes to type expression in typing.cast()

  "TRY003", # Avoid specifying long messages outside the exception class
  "TRY400", # Use `logging.exception` instead of `logging.error`
  # Ignored due to performance: https://github.com/charliermarsh/ruff/issues/2923
  "UP038", # Use `X | Y` in `isinstance` call instead of `(X, Y)`

  # May conflict with the formatter, https://docs.astral.sh/ruff/formatter/#conflicting-lint-rules
  "W191",
  "E111",
  "E114",
  "E117",
  "D206",
  "D300",
  "Q",
  "COM812",
  "COM819",

  # Disabled because ruff does not understand type of __all__ generated by a function
  "PLE0605",
]

[tool.ruff.lint.flake8-import-conventions.extend-aliases]
voluptuous = "vol"
"homeassistant.components.air_quality.PLATFORM_SCHEMA" = "AIR_QUALITY_PLATFORM_SCHEMA"
"homeassistant.components.alarm_control_panel.PLATFORM_SCHEMA" = "ALARM_CONTROL_PANEL_PLATFORM_SCHEMA"
"homeassistant.components.binary_sensor.PLATFORM_SCHEMA" = "BINARY_SENSOR_PLATFORM_SCHEMA"
"homeassistant.components.button.PLATFORM_SCHEMA" = "BUTTON_PLATFORM_SCHEMA"
"homeassistant.components.calendar.PLATFORM_SCHEMA" = "CALENDAR_PLATFORM_SCHEMA"
"homeassistant.components.camera.PLATFORM_SCHEMA" = "CAMERA_PLATFORM_SCHEMA"
"homeassistant.components.climate.PLATFORM_SCHEMA" = "CLIMATE_PLATFORM_SCHEMA"
"homeassistant.components.conversation.PLATFORM_SCHEMA" = "CONVERSATION_PLATFORM_SCHEMA"
"homeassistant.components.cover.PLATFORM_SCHEMA" = "COVER_PLATFORM_SCHEMA"
"homeassistant.components.date.PLATFORM_SCHEMA" = "DATE_PLATFORM_SCHEMA"
"homeassistant.components.datetime.PLATFORM_SCHEMA" = "DATETIME_PLATFORM_SCHEMA"
"homeassistant.components.device_tracker.PLATFORM_SCHEMA" = "DEVICE_TRACKER_PLATFORM_SCHEMA"
"homeassistant.components.event.PLATFORM_SCHEMA" = "EVENT_PLATFORM_SCHEMA"
"homeassistant.components.fan.PLATFORM_SCHEMA" = "FAN_PLATFORM_SCHEMA"
"homeassistant.components.geo_location.PLATFORM_SCHEMA" = "GEO_LOCATION_PLATFORM_SCHEMA"
"homeassistant.components.humidifier.PLATFORM_SCHEMA" = "HUMIDIFIER_PLATFORM_SCHEMA"
"homeassistant.components.image.PLATFORM_SCHEMA" = "IMAGE_PLATFORM_SCHEMA"
"homeassistant.components.image_processing.PLATFORM_SCHEMA" = "IMAGE_PROCESSING_PLATFORM_SCHEMA"
"homeassistant.components.lawn_mower.PLATFORM_SCHEMA" = "LAWN_MOWER_PLATFORM_SCHEMA"
"homeassistant.components.light.PLATFORM_SCHEMA" = "LIGHT_PLATFORM_SCHEMA"
"homeassistant.components.lock.PLATFORM_SCHEMA" = "LOCK_PLATFORM_SCHEMA"
"homeassistant.components.media_player.PLATFORM_SCHEMA" = "MEDIA_PLAYER_PLATFORM_SCHEMA"
"homeassistant.components.notify.PLATFORM_SCHEMA" = "NOTIFY_PLATFORM_SCHEMA"
"homeassistant.components.number.PLATFORM_SCHEMA" = "NUMBER_PLATFORM_SCHEMA"
"homeassistant.components.remote.PLATFORM_SCHEMA" = "REMOTE_PLATFORM_SCHEMA"
"homeassistant.components.scene.PLATFORM_SCHEMA" = "SCENE_PLATFORM_SCHEMA"
"homeassistant.components.select.PLATFORM_SCHEMA" = "SELECT_PLATFORM_SCHEMA"
"homeassistant.components.sensor.PLATFORM_SCHEMA" = "SENSOR_PLATFORM_SCHEMA"
"homeassistant.components.siren.PLATFORM_SCHEMA" = "SIREN_PLATFORM_SCHEMA"
"homeassistant.components.stt.PLATFORM_SCHEMA" = "STT_PLATFORM_SCHEMA"
"homeassistant.components.switch.PLATFORM_SCHEMA" = "SWITCH_PLATFORM_SCHEMA"
"homeassistant.components.text.PLATFORM_SCHEMA" = "TEXT_PLATFORM_SCHEMA"
"homeassistant.components.time.PLATFORM_SCHEMA" = "TIME_PLATFORM_SCHEMA"
"homeassistant.components.todo.PLATFORM_SCHEMA" = "TODO_PLATFORM_SCHEMA"
"homeassistant.components.tts.PLATFORM_SCHEMA" = "TTS_PLATFORM_SCHEMA"
"homeassistant.components.vacuum.PLATFORM_SCHEMA" = "VACUUM_PLATFORM_SCHEMA"
"homeassistant.components.valve.PLATFORM_SCHEMA" = "VALVE_PLATFORM_SCHEMA"
"homeassistant.components.update.PLATFORM_SCHEMA" = "UPDATE_PLATFORM_SCHEMA"
"homeassistant.components.wake_word.PLATFORM_SCHEMA" = "WAKE_WORD_PLATFORM_SCHEMA"
"homeassistant.components.water_heater.PLATFORM_SCHEMA" = "WATER_HEATER_PLATFORM_SCHEMA"
"homeassistant.components.weather.PLATFORM_SCHEMA" = "WEATHER_PLATFORM_SCHEMA"
"homeassistant.core.DOMAIN" = "HOMEASSISTANT_DOMAIN"
"homeassistant.helpers.area_registry" = "ar"
"homeassistant.helpers.category_registry" = "cr"
"homeassistant.helpers.config_validation" = "cv"
"homeassistant.helpers.device_registry" = "dr"
"homeassistant.helpers.entity_registry" = "er"
"homeassistant.helpers.floor_registry" = "fr"
"homeassistant.helpers.issue_registry" = "ir"
"homeassistant.helpers.label_registry" = "lr"
"homeassistant.util.color" = "color_util"
"homeassistant.util.dt" = "dt_util"
"homeassistant.util.json" = "json_util"
"homeassistant.util.location" = "location_util"
"homeassistant.util.logging" = "logging_util"
"homeassistant.util.network" = "network_util"
"homeassistant.util.ulid" = "ulid_util"
"homeassistant.util.uuid" = "uuid_util"
"homeassistant.util.yaml" = "yaml_util"

[tool.ruff.lint.flake8-pytest-style]
fixture-parentheses = false
mark-parentheses = false

[tool.ruff.lint.flake8-tidy-imports.banned-api]
"async_timeout".msg = "use asyncio.timeout instead"
"pytz".msg = "use zoneinfo instead"
"tests".msg = "You should not import tests"

[tool.ruff.lint.isort]
force-sort-within-sections = true
known-first-party = ["homeassistant"]
combine-as-imports = true
split-on-trailing-comma = false

[tool.ruff.lint.per-file-ignores]

# Allow for main entry & scripts to write to stdout
"homeassistant/__main__.py" = ["T201"]
"homeassistant/scripts/*" = ["T201"]
"script/*" = ["T20"]

# Allow relative imports within auth and within components
"homeassistant/auth/*/*" = ["TID252"]
"homeassistant/components/*/*/*" = ["TID252"]
"tests/components/*/*/*" = ["TID252"]

# Temporary
"homeassistant/**" = ["PTH"]
"tests/**" = ["PTH"]

[tool.ruff.lint.mccabe]
max-complexity = 25

[tool.ruff.lint.pydocstyle]
property-decorators = ["propcache.api.cached_property"]<|MERGE_RESOLUTION|>--- conflicted
+++ resolved
@@ -451,229 +451,6 @@
 asyncio_mode = "auto"
 asyncio_default_fixture_loop_scope = "function"
 filterwarnings = [
-<<<<<<< HEAD
-    "error::sqlalchemy.exc.SAWarning",
-
-    # -- HomeAssistant - aiohttp
-    # Overwrite web.Application to pass a custom default argument to _make_request
-    "ignore:Inheritance class HomeAssistantApplication from web.Application is discouraged:DeprecationWarning",
-    # Hass wraps `ClientSession.close` to emit a warning if the session is closed accidentally
-    "ignore:Setting custom ClientSession.close attribute is discouraged:DeprecationWarning:homeassistant.helpers.aiohttp_client",
-    # Modify app state for testing
-    "ignore:Changing state of started or joined application is deprecated:DeprecationWarning:tests.components.http.test_ban",
-
-    # -- Tests
-    # Ignore custom pytest marks
-    "ignore:Unknown pytest.mark.disable_autouse_fixture:pytest.PytestUnknownMarkWarning:tests.components.met",
-    "ignore:Unknown pytest.mark.dataset:pytest.PytestUnknownMarkWarning:tests.components.screenlogic",
-
-    # -- design choice 3rd party
-    # https://github.com/gwww/elkm1/blob/2.2.10/elkm1_lib/util.py#L8-L19
-    "ignore:ssl.TLSVersion.TLSv1 is deprecated:DeprecationWarning:elkm1_lib.util",
-    # https://github.com/allenporter/ical/pull/215
-    # https://github.com/allenporter/ical/blob/8.2.0/ical/util.py#L21-L23
-    "ignore:datetime.*utcnow\\(\\) is deprecated and scheduled for removal:DeprecationWarning:ical.util",
-    # https://github.com/bachya/regenmaschine/blob/2024.03.0/regenmaschine/client.py#L52
-    "ignore:ssl.TLSVersion.SSLv3 is deprecated:DeprecationWarning:regenmaschine.client",
-
-    # -- Setuptools DeprecationWarnings
-    # https://github.com/googleapis/google-cloud-python/issues/11184
-    # https://github.com/zopefoundation/meta/issues/194
-    # https://github.com/Azure/azure-sdk-for-python
-    "ignore:Deprecated call to `pkg_resources.declare_namespace\\(('azure'|'google.*'|'pywinusb'|'repoze'|'xbox'|'zope')\\)`:DeprecationWarning:pkg_resources",
-
-    # -- tracked upstream / open PRs
-    # - pyOpenSSL v24.2.1
-    # https://github.com/certbot/certbot/issues/9828 - v2.11.0
-    # https://github.com/certbot/certbot/issues/9992
-    "ignore:X509Extension support in pyOpenSSL is deprecated. You should use the APIs in cryptography:DeprecationWarning:acme.crypto_util",
-    "ignore:CSR support in pyOpenSSL is deprecated. You should use the APIs in cryptography:DeprecationWarning:acme.crypto_util",
-    "ignore:CSR support in pyOpenSSL is deprecated. You should use the APIs in cryptography:DeprecationWarning:josepy.util",
-    # - other
-    # https://github.com/foxel/python_ndms2_client/issues/6 - v0.1.3
-    # https://github.com/foxel/python_ndms2_client/pull/8
-    "ignore:'telnetlib' is deprecated and slated for removal in Python 3.13:DeprecationWarning:ndms2_client.connection",
-
-    # -- fixed, waiting for release / update
-    # https://github.com/bachya/aiopurpleair/pull/200 - >=2023.10.0
-    "ignore:datetime.*utcfromtimestamp\\(\\) is deprecated and scheduled for removal:DeprecationWarning:aiopurpleair.helpers.validators",
-    # https://bugs.launchpad.net/beautifulsoup/+bug/2076897 - >4.12.3
-    "ignore:The 'strip_cdata' option of HTMLParser\\(\\) has never done anything and will eventually be removed:DeprecationWarning:bs4.builder._lxml",
-    # https://github.com/DataDog/datadogpy/pull/290 - >=0.23.0
-    "ignore:invalid escape sequence:SyntaxWarning:.*datadog.dogstatsd.base",
-    # https://github.com/DataDog/datadogpy/pull/566/files - >=0.37.0
-    "ignore:pkg_resources is deprecated as an API:DeprecationWarning:datadog.util.compat",
-    # https://github.com/fwestenberg/devialet/pull/6 - >1.4.5
-    "ignore:datetime.*utcnow\\(\\) is deprecated and scheduled for removal:DeprecationWarning:devialet.devialet_api",
-    # https://github.com/httplib2/httplib2/pull/226 - >=0.21.0
-    "ignore:ssl.PROTOCOL_TLS is deprecated:DeprecationWarning:httplib2",
-    # https://github.com/influxdata/influxdb-client-python/issues/603 >=1.45.0
-    # https://github.com/influxdata/influxdb-client-python/pull/652
-    "ignore:datetime.*utcfromtimestamp\\(\\) is deprecated and scheduled for removal:DeprecationWarning:influxdb_client.client.write.point",
-    # https://github.com/majuss/lupupy/pull/15 - >0.3.2
-    "ignore:\"is not\" with 'str' literal. Did you mean \"!=\"?:SyntaxWarning:.*lupupy.devices.alarm",
-    # https://github.com/nextcord/nextcord/pull/1095 - >2.6.1
-    "ignore:pkg_resources is deprecated as an API:DeprecationWarning:nextcord.health_check",
-    # https://github.com/eclipse/paho.mqtt.python/issues/653 - >=2.0.0
-    # https://github.com/eclipse/paho.mqtt.python/pull/665
-    "ignore:ssl.PROTOCOL_TLS is deprecated:DeprecationWarning:paho.mqtt.client",
-    # https://github.com/vacanza/python-holidays/discussions/1800 - >1.0.0
-    "ignore::DeprecationWarning:holidays",
-    # https://github.com/rytilahti/python-miio/pull/1809 - >=0.6.0.dev0
-    "ignore:datetime.*utcnow\\(\\) is deprecated and scheduled for removal:DeprecationWarning:miio.protocol",
-    "ignore:datetime.*utcnow\\(\\) is deprecated and scheduled for removal:DeprecationWarning:miio.miioprotocol",
-    # https://github.com/okunishinishi/python-stringcase/commit/6a5c5bbd3fe5337862abc7fd0853a0f36e18b2e1 - >1.2.0
-    "ignore:invalid escape sequence:SyntaxWarning:.*stringcase",
-
-    # -- fixed for Python 3.13
-    # https://github.com/rhasspy/wyoming/commit/e34af30d455b6f2bb9e5cfb25fad8d276914bc54 - >=1.4.2
-    "ignore:'audioop' is deprecated and slated for removal in Python 3.13:DeprecationWarning:wyoming.audio",
-
-    # -- other
-    # Locale changes might take some time to resolve upstream
-    # https://github.com/Squachen/micloud/blob/v_0.6/micloud/micloud.py#L35 - v0.6 - 2022-12-08
-    "ignore:'locale.getdefaultlocale' is deprecated and slated for removal in Python 3.15:DeprecationWarning:micloud.micloud",
-    # https://github.com/MatsNl/pyatag/issues/11 - v0.3.7.1 - 2023-10-09
-    "ignore:datetime.*utcnow\\(\\) is deprecated and scheduled for removal:DeprecationWarning:pyatag.gateway",
-    # https://github.com/lidatong/dataclasses-json/issues/328
-    # https://github.com/lidatong/dataclasses-json/pull/351
-    "ignore:The 'default' argument to fields is deprecated. Use 'dump_default' instead:DeprecationWarning:dataclasses_json.mm",
-    # https://pypi.org/project/emulated-roku/ - v0.3.0 - 2023-12-19
-    # https://github.com/martonperei/emulated_roku
-    "ignore:loop argument is deprecated:DeprecationWarning:emulated_roku",
-    # https://github.com/w1ll1am23/pyeconet/blob/v0.1.23/src/pyeconet/api.py#L38 - v0.1.23 - 2024-10-08
-    "ignore:ssl.PROTOCOL_TLS is deprecated:DeprecationWarning:pyeconet.api",
-    # https://github.com/thecynic/pylutron - v0.2.16 - 2024-10-22
-    "ignore:setDaemon\\(\\) is deprecated, set the daemon attribute instead:DeprecationWarning:pylutron",
-    # https://github.com/pschmitt/pynuki/blob/1.6.3/pynuki/utils.py#L21 - v1.6.3 - 2024-02-24
-    "ignore:datetime.*utcnow\\(\\) is deprecated and scheduled for removal:DeprecationWarning:pynuki.utils",
-    # https://github.com/lextudio/pysnmp/blob/v7.1.10/pysnmp/smi/compiler.py#L23-L31 - v7.1.10 - 2024-11-04
-    "ignore:smiV1Relaxed is deprecated. Please use smi_v1_relaxed instead:DeprecationWarning:pysnmp.smi.compiler",
-    "ignore:getReadersFromUrls is deprecated. Please use get_readers_from_urls instead:DeprecationWarning:pysmi.reader.url",  # wrong stacklevel
-    # https://github.com/briis/pyweatherflowudp/blob/v1.4.5/pyweatherflowudp/const.py#L20 - v1.4.5 - 2023-10-10
-    "ignore:This function will be removed in future versions of pint:DeprecationWarning:pyweatherflowudp.const",
-    # Wrong stacklevel
-    # https://bugs.launchpad.net/beautifulsoup/+bug/2034451 fixed in >4.12.3
-    "ignore:It looks like you're parsing an XML document using an HTML parser:UserWarning:html.parser",
-    # New in aiohttp - v3.9.0
-    "ignore:It is recommended to use web.AppKey instances for keys:UserWarning:(homeassistant|tests|aiohttp_cors)",
-    # - SyntaxWarnings
-    # https://pypi.org/project/aprslib/ - v0.7.2 - 2022-07-10
-    "ignore:invalid escape sequence:SyntaxWarning:.*aprslib.parsing.common",
-    "ignore:datetime.*utcnow\\(\\) is deprecated and scheduled for removal:DeprecationWarning:aprslib.parsing.common",
-    # https://pypi.org/project/panasonic-viera/ - v0.4.2 - 2024-04-24
-    # https://github.com/florianholzapfel/panasonic-viera/blob/0.4.2/panasonic_viera/__init__.py#L789
-    "ignore:invalid escape sequence:SyntaxWarning:.*panasonic_viera",
-    # https://pypi.org/project/pyblackbird/ - v0.6 - 2023-03-15
-    # https://github.com/koolsb/pyblackbird/pull/9 -> closed
-    "ignore:invalid escape sequence:SyntaxWarning:.*pyblackbird",
-    # https://pypi.org/project/pyws66i/ - v1.1 - 2022-04-05
-    "ignore:invalid escape sequence:SyntaxWarning:.*pyws66i",
-    # https://pypi.org/project/sanix/ - v1.0.6 - 2024-05-01
-    # https://github.com/tomaszsluszniak/sanix_py/blob/v1.0.6/sanix/__init__.py#L42
-    "ignore:invalid escape sequence:SyntaxWarning:.*sanix",
-    # https://pypi.org/project/sleekxmppfs/ - v1.4.1 - 2022-08-18
-    "ignore:invalid escape sequence:SyntaxWarning:.*sleekxmppfs.thirdparty.mini_dateutil",  # codespell:ignore thirdparty
-    # - pkg_resources
-    # https://pypi.org/project/aiomusiccast/ - v0.14.8 - 2023-03-20
-    "ignore:pkg_resources is deprecated as an API:DeprecationWarning:aiomusiccast",
-    # https://pypi.org/project/habitipy/ - v0.3.3 - 2024-10-28
-    "ignore:pkg_resources is deprecated as an API:DeprecationWarning:habitipy.api",
-    # https://github.com/eavanvalkenburg/pysiaalarm/blob/v3.1.1/src/pysiaalarm/data/data.py#L7 - v3.1.1 - 2023-04-17
-    "ignore:pkg_resources is deprecated as an API:DeprecationWarning:pysiaalarm.data.data",
-    # https://pypi.org/project/pybotvac/ - v0.0.25 - 2024-04-11
-    "ignore:pkg_resources is deprecated as an API:DeprecationWarning:pybotvac.version",
-    # https://github.com/home-assistant-ecosystem/python-mystrom/blob/2.2.0/pymystrom/__init__.py#L10 - v2.2.0 - 2023-05-21
-    "ignore:pkg_resources is deprecated as an API:DeprecationWarning:pymystrom",
-
-    # -- Python 3.13
-    # HomeAssistant
-    "ignore:'audioop' is deprecated and slated for removal in Python 3.13:DeprecationWarning:homeassistant.components.assist_pipeline.websocket_api",
-    "ignore:'telnetlib' is deprecated and slated for removal in Python 3.13:DeprecationWarning:homeassistant.components.hddtemp.sensor",
-    # https://pypi.org/project/nextcord/ - v2.6.0 - 2023-09-23
-    # https://github.com/nextcord/nextcord/issues/1174
-    # https://github.com/nextcord/nextcord/blob/v2.6.1/nextcord/player.py#L5
-    "ignore:'audioop' is deprecated and slated for removal in Python 3.13:DeprecationWarning:nextcord.player",
-    # https://pypi.org/project/SpeechRecognition/ - v3.11.0 - 2024-05-05
-    # https://github.com/Uberi/speech_recognition/blob/3.11.0/speech_recognition/__init__.py#L7
-    "ignore:'aifc' is deprecated and slated for removal in Python 3.13:DeprecationWarning:speech_recognition",
-    # https://pypi.org/project/voip-utils/ - v0.2.0 - 2024-09-06
-    # https://github.com/home-assistant-libs/voip-utils/blob/0.2.0/voip_utils/rtp_audio.py#L3
-    "ignore:'audioop' is deprecated and slated for removal in Python 3.13:DeprecationWarning:voip_utils.rtp_audio",
-
-    # -- Python 3.13 - unmaintained projects, last release about 2+ years
-    # https://pypi.org/project/pydub/ - v0.25.1 - 2021-03-10
-    "ignore:'audioop' is deprecated and slated for removal in Python 3.13:DeprecationWarning:pydub.utils",
-    # https://github.com/heathbar/plum-lightpad-python/issues/7 - v0.0.11 - 2018-10-16
-    "ignore:'telnetlib' is deprecated and slated for removal in Python 3.13:DeprecationWarning:plumlightpad.lightpad",
-    # https://pypi.org/project/pyws66i/ - v1.1 - 2022-04-05
-    # https://github.com/ssaenger/pyws66i/blob/v1.1/pyws66i/__init__.py#L2
-    "ignore:'telnetlib' is deprecated and slated for removal in Python 3.13:DeprecationWarning:pyws66i",
-
-    # -- New in Python 3.13
-    # https://github.com/kurtmckee/feedparser/pull/389 - >6.0.11
-    # https://github.com/kurtmckee/feedparser/issues/481
-    "ignore:'count' is passed as positional argument:DeprecationWarning:feedparser.html",
-    # https://github.com/youknowone/python-deadlib - Backports for aifc, telnetlib
-    "ignore:aifc was removed in Python 3.13.*'standard-aifc':DeprecationWarning:speech_recognition",
-    "ignore:telnetlib was removed in Python 3.13.*'standard-telnetlib':DeprecationWarning:homeassistant.components.hddtemp.sensor",
-    "ignore:telnetlib was removed in Python 3.13.*'standard-telnetlib':DeprecationWarning:ndms2_client.connection",
-    "ignore:telnetlib was removed in Python 3.13.*'standard-telnetlib':DeprecationWarning:plumlightpad.lightpad",
-    "ignore:telnetlib was removed in Python 3.13.*'standard-telnetlib':DeprecationWarning:pyws66i",
-
-    # -- unmaintained projects, last release about 2+ years
-    # https://pypi.org/project/agent-py/ - v0.0.23 - 2020-06-04
-    "ignore:with timeout\\(\\) is deprecated:DeprecationWarning:agent.a",
-    # https://pypi.org/project/aiomodernforms/ - v0.1.8 - 2021-06-27
-    "ignore:with timeout\\(\\) is deprecated:DeprecationWarning:aiomodernforms.modernforms",
-    # https://pypi.org/project/alarmdecoder/ - v1.13.11 - 2021-06-01
-    "ignore:invalid escape sequence:SyntaxWarning:.*alarmdecoder",
-    # https://pypi.org/project/directv/ - v0.4.0 - 2020-09-12
-    "ignore:with timeout\\(\\) is deprecated:DeprecationWarning:directv.directv",
-    "ignore:datetime.*utcnow\\(\\) is deprecated and scheduled for removal:DeprecationWarning:directv.models",
-    # https://pypi.org/project/foobot_async/ - v1.0.1 - 2024-08-16
-    "ignore:with timeout\\(\\) is deprecated:DeprecationWarning:foobot_async",
-    # https://pypi.org/project/httpsig/ - v1.3.0 - 2018-11-28
-    "ignore:pkg_resources is deprecated as an API:DeprecationWarning:httpsig",
-    # https://pypi.org/project/influxdb/ - v5.3.2 - 2024-04-18 (archived)
-    "ignore:datetime.*utcfromtimestamp\\(\\) is deprecated and scheduled for removal:DeprecationWarning:influxdb.line_protocol",
-    # https://pypi.org/project/lark-parser/ - v0.12.0 - 2021-08-30 -> moved to `lark`
-    # https://pypi.org/project/commentjson/ - v0.9.0 - 2020-10-05
-    # https://github.com/vaidik/commentjson/issues/51
-    # https://github.com/vaidik/commentjson/pull/52
-    # Fixed upstream, commentjson depends on old version and seems to be unmaintained
-    "ignore:module '(sre_parse|sre_constants)' is deprecate:DeprecationWarning:lark.utils",
-    # https://pypi.org/project/lomond/ - v0.3.3 - 2018-09-21
-    "ignore:ssl.PROTOCOL_TLS is deprecated:DeprecationWarning:lomond.session",
-    # https://pypi.org/project/oauth2client/ - v4.1.3 - 2018-09-07 (archived)
-    "ignore:datetime.*utcnow\\(\\) is deprecated and scheduled for removal:DeprecationWarning:oauth2client.client",
-    # https://pypi.org/project/opuslib/ - v3.0.1 - 2018-01-16
-    "ignore:\"is not\" with 'int' literal. Did you mean \"!=\"?:SyntaxWarning:.*opuslib.api.decoder",
-    # https://pypi.org/project/passlib/ - v1.7.4 - 2020-10-08
-    "ignore:'crypt' is deprecated and slated for removal in Python 3.13:DeprecationWarning:passlib.utils",
-    # https://pypi.org/project/pilight/ - v0.1.1 - 2016-10-19
-    "ignore:pkg_resources is deprecated as an API:DeprecationWarning:pilight",
-    # https://pypi.org/project/plumlightpad/ - v0.0.11 - 2018-10-16
-    "ignore:invalid escape sequence:SyntaxWarning:.*plumlightpad.plumdiscovery",
-    "ignore:\"is\" with 'int' literal. Did you mean \"==\"?:SyntaxWarning:.*plumlightpad.(lightpad|logicalload)",
-    # https://pypi.org/project/pure-python-adb/ - v0.3.0.dev0 - 2020-08-05
-    "ignore:invalid escape sequence:SyntaxWarning:.*ppadb",
-    # https://pypi.org/project/pydub/ - v0.25.1 - 2021-03-10
-    "ignore:invalid escape sequence:SyntaxWarning:.*pydub.utils",
-    # https://pypi.org/project/pyiss/ - v1.0.1 - 2016-12-19
-    "ignore:\"is\" with 'int' literal. Did you mean \"==\"?:SyntaxWarning:.*pyiss",
-    # https://pypi.org/project/PyMetEireann/ - v2021.8.0 - 2021-08-16
-    "ignore:datetime.*utcnow\\(\\) is deprecated and scheduled for removal:DeprecationWarning:meteireann",
-    # https://pypi.org/project/PyPasser/ - v0.0.5 - 2021-10-21
-    "ignore:invalid escape sequence:SyntaxWarning:.*pypasser.utils",
-    # https://pypi.org/project/pyqwikswitch/ - v0.94 - 2019-08-19
-    "ignore:client.loop property is deprecated:DeprecationWarning:pyqwikswitch.async_",
-    "ignore:with timeout\\(\\) is deprecated:DeprecationWarning:pyqwikswitch.async_",
-    # https://pypi.org/project/Rx/ - v3.2.0 - 2021-04-25
-    "ignore:datetime.*utcfromtimestamp\\(\\) is deprecated and scheduled for removal:DeprecationWarning:rx.internal.constants",
-    # https://pypi.org/project/rxv/ - v0.7.0 - 2021-10-10
-    "ignore:defusedxml.cElementTree is deprecated, import from defusedxml.ElementTree instead:DeprecationWarning:rxv.ssdp",
-=======
   "error::sqlalchemy.exc.SAWarning",
 
   # -- HomeAssistant - aiohttp
@@ -684,12 +461,10 @@
   # Modify app state for testing
   "ignore:Changing state of started or joined application is deprecated:DeprecationWarning:tests.components.http.test_ban",
 
-  # -- Tests
-  # Ignore custom pytest marks
-  "ignore:Unknown pytest.mark.disable_autouse_fixture:pytest.PytestUnknownMarkWarning:tests.components.met",
-  "ignore:Unknown pytest.mark.dataset:pytest.PytestUnknownMarkWarning:tests.components.screenlogic",
-  # https://github.com/rokam/sunweg/blob/3.1.0/sunweg/plant.py#L96 - v3.1.0 - 2024-10-02
-  "ignore:The '(kwh_per_kwp|performance_rate)' property is deprecated and will return 0:DeprecationWarning:tests.components.sunweg.test_init",
+    # -- Tests
+    # Ignore custom pytest marks
+    "ignore:Unknown pytest.mark.disable_autouse_fixture:pytest.PytestUnknownMarkWarning:tests.components.met",
+    "ignore:Unknown pytest.mark.dataset:pytest.PytestUnknownMarkWarning:tests.components.screenlogic",
 
   # -- design choice 3rd party
   # https://github.com/gwww/elkm1/blob/2.2.10/elkm1_lib/util.py#L8-L19
@@ -897,7 +672,6 @@
   "ignore:datetime.*utcfromtimestamp\\(\\) is deprecated and scheduled for removal:DeprecationWarning:rx.internal.constants",
   # https://pypi.org/project/rxv/ - v0.7.0 - 2021-10-10
   "ignore:defusedxml.cElementTree is deprecated, import from defusedxml.ElementTree instead:DeprecationWarning:rxv.ssdp",
->>>>>>> 2be2d54a
 ]
 
 [tool.coverage.run]
