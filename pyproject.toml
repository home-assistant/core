--- conflicted
+++ resolved
@@ -41,11 +41,7 @@
     "PyJWT==2.4.0",
     # PyJWT has loose dependency. We want the latest one.
     "cryptography==36.0.2",
-<<<<<<< HEAD
-    "orjson==3.6.9",
-=======
     "orjson==3.7.2",
->>>>>>> df1f37f4
     "pip>=21.0,<22.2",
     "python-slugify==4.0.1",
     "pyyaml==6.0",
