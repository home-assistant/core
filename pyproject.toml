--- conflicted
+++ resolved
@@ -609,11 +609,8 @@
     "PGH004", # Use specific rule codes when using noqa
     "PIE", # flake8-pie
     "PL", # pylint
-<<<<<<< HEAD
     "PT", # flake8-pytest-style
-=======
     "RSE", # flake8-raise
->>>>>>> fcdb7039
     "RUF005", # Consider iterable unpacking instead of concatenation
     "RUF006", # Store a reference to the return value of asyncio.create_task
     # "RUF100", # Unused `noqa` directive; temporarily every now and then to clean them up
